{
  "openapi": "3.0.3",
  "info": {
    "title": "Oxide Region API",
    "description": "API for interacting with the Oxide control plane",
    "contact": {
      "url": "https://oxide.computer",
      "email": "api@oxide.computer"
    },
    "version": "0.0.1"
  },
  "paths": {
    "/by-id/disks/{id}": {
      "get": {
        "tags": [
          "disks"
        ],
        "summary": "Fetch a disk by id",
        "operationId": "disk_view_by_id",
        "parameters": [
          {
            "in": "path",
            "name": "id",
            "required": true,
            "schema": {
              "type": "string",
              "format": "uuid"
            },
            "style": "simple"
          }
        ],
        "responses": {
          "200": {
            "description": "successful operation",
            "content": {
              "application/json": {
                "schema": {
                  "$ref": "#/components/schemas/Disk"
                }
              }
            }
          },
          "4XX": {
            "$ref": "#/components/responses/Error"
          },
          "5XX": {
            "$ref": "#/components/responses/Error"
          }
        }
      }
    },
    "/by-id/images/{id}": {
      "get": {
        "tags": [
          "images"
        ],
        "summary": "Fetch an image by id",
        "operationId": "image_view_by_id",
        "parameters": [
          {
            "in": "path",
            "name": "id",
            "required": true,
            "schema": {
              "type": "string",
              "format": "uuid"
            },
            "style": "simple"
          }
        ],
        "responses": {
          "200": {
            "description": "successful operation",
            "content": {
              "application/json": {
                "schema": {
                  "$ref": "#/components/schemas/Image"
                }
              }
            }
          },
          "4XX": {
            "$ref": "#/components/responses/Error"
          },
          "5XX": {
            "$ref": "#/components/responses/Error"
          }
        }
      }
    },
    "/by-id/instances/{id}": {
      "get": {
        "tags": [
          "instances"
        ],
        "summary": "Fetch an instance by id",
        "operationId": "instance_view_by_id",
        "parameters": [
          {
            "in": "path",
            "name": "id",
            "required": true,
            "schema": {
              "type": "string",
              "format": "uuid"
            },
            "style": "simple"
          }
        ],
        "responses": {
          "200": {
            "description": "successful operation",
            "content": {
              "application/json": {
                "schema": {
                  "$ref": "#/components/schemas/Instance"
                }
              }
            }
          },
          "4XX": {
            "$ref": "#/components/responses/Error"
          },
          "5XX": {
            "$ref": "#/components/responses/Error"
          }
        }
      }
    },
    "/by-id/network-interfaces/{id}": {
      "get": {
        "tags": [
          "instances"
        ],
        "summary": "Fetch a network interface by id",
        "operationId": "instance_network_interface_view_by_id",
        "parameters": [
          {
            "in": "path",
            "name": "id",
            "required": true,
            "schema": {
              "type": "string",
              "format": "uuid"
            },
            "style": "simple"
          }
        ],
        "responses": {
          "200": {
            "description": "successful operation",
            "content": {
              "application/json": {
                "schema": {
                  "$ref": "#/components/schemas/NetworkInterface"
                }
              }
            }
          },
          "4XX": {
            "$ref": "#/components/responses/Error"
          },
          "5XX": {
            "$ref": "#/components/responses/Error"
          }
        }
      }
    },
    "/by-id/organizations/{id}": {
      "get": {
        "tags": [
          "organizations"
        ],
        "summary": "Fetch an organization by id",
        "operationId": "organization_view_by_id",
        "parameters": [
          {
            "in": "path",
            "name": "id",
            "required": true,
            "schema": {
              "type": "string",
              "format": "uuid"
            },
            "style": "simple"
          }
        ],
        "responses": {
          "200": {
            "description": "successful operation",
            "content": {
              "application/json": {
                "schema": {
                  "$ref": "#/components/schemas/Organization"
                }
              }
            }
          },
          "4XX": {
            "$ref": "#/components/responses/Error"
          },
          "5XX": {
            "$ref": "#/components/responses/Error"
          }
        }
      }
    },
    "/by-id/projects/{id}": {
      "get": {
        "tags": [
          "projects"
        ],
        "summary": "Fetch a project by id",
        "operationId": "project_view_by_id",
        "parameters": [
          {
            "in": "path",
            "name": "id",
            "required": true,
            "schema": {
              "type": "string",
              "format": "uuid"
            },
            "style": "simple"
          }
        ],
        "responses": {
          "200": {
            "description": "successful operation",
            "content": {
              "application/json": {
                "schema": {
                  "$ref": "#/components/schemas/Project"
                }
              }
            }
          },
          "4XX": {
            "$ref": "#/components/responses/Error"
          },
          "5XX": {
            "$ref": "#/components/responses/Error"
          }
        }
      }
    },
    "/by-id/snapshots/{id}": {
      "get": {
        "tags": [
          "snapshots"
        ],
        "summary": "Fetch a snapshot by id",
        "operationId": "snapshot_view_by_id",
        "parameters": [
          {
            "in": "path",
            "name": "id",
            "required": true,
            "schema": {
              "type": "string",
              "format": "uuid"
            },
            "style": "simple"
          }
        ],
        "responses": {
          "200": {
            "description": "successful operation",
            "content": {
              "application/json": {
                "schema": {
                  "$ref": "#/components/schemas/Snapshot"
                }
              }
            }
          },
          "4XX": {
            "$ref": "#/components/responses/Error"
          },
          "5XX": {
            "$ref": "#/components/responses/Error"
          }
        }
      }
    },
    "/by-id/vpc-router-routes/{id}": {
      "get": {
        "tags": [
          "vpcs"
        ],
        "summary": "Fetch a route by id",
        "operationId": "vpc_router_route_view_by_id",
        "parameters": [
          {
            "in": "path",
            "name": "id",
            "required": true,
            "schema": {
              "type": "string",
              "format": "uuid"
            },
            "style": "simple"
          }
        ],
        "responses": {
          "200": {
            "description": "successful operation",
            "content": {
              "application/json": {
                "schema": {
                  "$ref": "#/components/schemas/RouterRoute"
                }
              }
            }
          },
          "4XX": {
            "$ref": "#/components/responses/Error"
          },
          "5XX": {
            "$ref": "#/components/responses/Error"
          }
        }
      }
    },
    "/by-id/vpc-routers/{id}": {
      "get": {
        "tags": [
          "vpcs"
        ],
        "summary": "Get a router by id",
        "operationId": "vpc_router_view_by_id",
        "parameters": [
          {
            "in": "path",
            "name": "id",
            "required": true,
            "schema": {
              "type": "string",
              "format": "uuid"
            },
            "style": "simple"
          }
        ],
        "responses": {
          "200": {
            "description": "successful operation",
            "content": {
              "application/json": {
                "schema": {
                  "$ref": "#/components/schemas/VpcRouter"
                }
              }
            }
          },
          "4XX": {
            "$ref": "#/components/responses/Error"
          },
          "5XX": {
            "$ref": "#/components/responses/Error"
          }
        }
      }
    },
    "/by-id/vpc-subnets/{id}": {
      "get": {
        "tags": [
          "vpcs"
        ],
        "summary": "Fetch a subnet by id",
        "operationId": "vpc_subnet_view_by_id",
        "parameters": [
          {
            "in": "path",
            "name": "id",
            "required": true,
            "schema": {
              "type": "string",
              "format": "uuid"
            },
            "style": "simple"
          }
        ],
        "responses": {
          "200": {
            "description": "successful operation",
            "content": {
              "application/json": {
                "schema": {
                  "$ref": "#/components/schemas/VpcSubnet"
                }
              }
            }
          },
          "4XX": {
            "$ref": "#/components/responses/Error"
          },
          "5XX": {
            "$ref": "#/components/responses/Error"
          }
        }
      }
    },
    "/by-id/vpcs/{id}": {
      "get": {
        "tags": [
          "vpcs"
        ],
        "summary": "Fetch a VPC",
        "operationId": "vpc_view_by_id",
        "parameters": [
          {
            "in": "path",
            "name": "id",
            "required": true,
            "schema": {
              "type": "string",
              "format": "uuid"
            },
            "style": "simple"
          }
        ],
        "responses": {
          "200": {
            "description": "successful operation",
            "content": {
              "application/json": {
                "schema": {
                  "$ref": "#/components/schemas/Vpc"
                }
              }
            }
          },
          "4XX": {
            "$ref": "#/components/responses/Error"
          },
          "5XX": {
            "$ref": "#/components/responses/Error"
          }
        }
      }
    },
    "/device/auth": {
      "post": {
        "tags": [
          "hidden"
        ],
        "summary": "Start an OAuth 2.0 Device Authorization Grant",
        "description": "This endpoint is designed to be accessed from an *unauthenticated* API client. It generates and records a `device_code` and `user_code` which must be verified and confirmed prior to a token being granted.",
        "operationId": "device_auth_request",
        "requestBody": {
          "content": {
            "application/x-www-form-urlencoded": {
              "schema": {
                "$ref": "#/components/schemas/DeviceAuthRequest"
              }
            }
          },
          "required": true
        },
        "responses": {
          "default": {
            "description": "",
            "content": {
              "*/*": {
                "schema": {}
              }
            }
          }
        }
      }
    },
    "/device/confirm": {
      "post": {
        "tags": [
          "hidden"
        ],
        "summary": "Confirm an OAuth 2.0 Device Authorization Grant",
        "description": "This endpoint is designed to be accessed by the user agent (browser), not the client requesting the token. So we do not actually return the token here; it will be returned in response to the poll on `/device/token`.",
        "operationId": "device_auth_confirm",
        "requestBody": {
          "content": {
            "application/json": {
              "schema": {
                "$ref": "#/components/schemas/DeviceAuthVerify"
              }
            }
          },
          "required": true
        },
        "responses": {
          "204": {
            "description": "resource updated"
          },
          "4XX": {
            "$ref": "#/components/responses/Error"
          },
          "5XX": {
            "$ref": "#/components/responses/Error"
          }
        }
      }
    },
    "/device/token": {
      "post": {
        "tags": [
          "hidden"
        ],
        "summary": "Request a device access token",
        "description": "This endpoint should be polled by the client until the user code is verified and the grant is confirmed.",
        "operationId": "device_access_token",
        "requestBody": {
          "content": {
            "application/x-www-form-urlencoded": {
              "schema": {
                "$ref": "#/components/schemas/DeviceAccessTokenRequest"
              }
            }
          },
          "required": true
        },
        "responses": {
          "default": {
            "description": "",
            "content": {
              "*/*": {
                "schema": {}
              }
            }
          }
        }
      }
    },
    "/groups": {
      "get": {
        "tags": [
          "silos"
        ],
        "summary": "List groups",
        "operationId": "group_list",
        "parameters": [
          {
            "in": "query",
            "name": "limit",
            "description": "Maximum number of items returned by a single call",
            "schema": {
              "nullable": true,
              "type": "integer",
              "format": "uint32",
              "minimum": 1
            },
            "style": "form"
          },
          {
            "in": "query",
            "name": "page_token",
            "description": "Token returned by previous call to retrieve the subsequent page",
            "schema": {
              "nullable": true,
              "type": "string"
            },
            "style": "form"
          },
          {
            "in": "query",
            "name": "sort_by",
            "schema": {
              "$ref": "#/components/schemas/IdSortMode"
            },
            "style": "form"
          }
        ],
        "responses": {
          "200": {
            "description": "successful operation",
            "content": {
              "application/json": {
                "schema": {
                  "$ref": "#/components/schemas/GroupResultsPage"
                }
              }
            }
          },
          "4XX": {
            "$ref": "#/components/responses/Error"
          },
          "5XX": {
            "$ref": "#/components/responses/Error"
          }
        },
        "x-dropshot-pagination": true
      }
    },
    "/login": {
      "post": {
        "tags": [
          "hidden"
        ],
        "operationId": "login_spoof",
        "requestBody": {
          "content": {
            "application/json": {
              "schema": {
                "$ref": "#/components/schemas/SpoofLoginBody"
              }
            }
          },
          "required": true
        },
        "responses": {
          "204": {
            "description": "resource updated"
          },
          "4XX": {
            "$ref": "#/components/responses/Error"
          },
          "5XX": {
            "$ref": "#/components/responses/Error"
          }
        }
      }
    },
    "/login/{silo_name}/local": {
      "post": {
        "tags": [
          "login"
        ],
        "summary": "Authenticate a user (i.e., log in) via username and password",
        "operationId": "login_local",
        "parameters": [
          {
            "in": "path",
            "name": "silo_name",
            "required": true,
            "schema": {
              "$ref": "#/components/schemas/Name"
            },
            "style": "simple"
          }
        ],
        "requestBody": {
          "content": {
            "application/json": {
              "schema": {
                "$ref": "#/components/schemas/UsernamePasswordCredentials"
              }
            }
          },
          "required": true
        },
        "responses": {
          "303": {
            "description": "redirect (see other)",
            "headers": {
              "location": {
                "description": "HTTP \"Location\" header",
                "style": "simple",
                "required": true,
                "schema": {
                  "type": "string"
                }
              }
            }
          },
          "4XX": {
            "$ref": "#/components/responses/Error"
          },
          "5XX": {
            "$ref": "#/components/responses/Error"
          }
        }
      }
    },
    "/login/{silo_name}/saml/{provider_name}": {
      "get": {
        "tags": [
          "login"
        ],
        "summary": "Prompt user login",
        "description": "Either display a page asking a user for their credentials, or redirect them to their identity provider.",
        "operationId": "login_saml_begin",
        "parameters": [
          {
            "in": "path",
            "name": "provider_name",
            "required": true,
            "schema": {
              "$ref": "#/components/schemas/Name"
            },
            "style": "simple"
          },
          {
            "in": "path",
            "name": "silo_name",
            "required": true,
            "schema": {
              "$ref": "#/components/schemas/Name"
            },
            "style": "simple"
          }
        ],
        "responses": {
          "302": {
            "description": "redirect (found)",
            "headers": {
              "location": {
                "description": "HTTP \"Location\" header",
                "style": "simple",
                "required": true,
                "schema": {
                  "type": "string"
                }
              }
            }
          },
          "4XX": {
            "$ref": "#/components/responses/Error"
          },
          "5XX": {
            "$ref": "#/components/responses/Error"
          }
        }
      },
      "post": {
        "tags": [
          "login"
        ],
        "summary": "Authenticate a user (i.e., log in) via SAML",
        "operationId": "login_saml",
        "parameters": [
          {
            "in": "path",
            "name": "provider_name",
            "required": true,
            "schema": {
              "$ref": "#/components/schemas/Name"
            },
            "style": "simple"
          },
          {
            "in": "path",
            "name": "silo_name",
            "required": true,
            "schema": {
              "$ref": "#/components/schemas/Name"
            },
            "style": "simple"
          }
        ],
        "requestBody": {
          "content": {
            "application/octet-stream": {
              "schema": {
                "type": "string",
                "format": "binary"
              }
            }
          },
          "required": true
        },
        "responses": {
          "303": {
            "description": "redirect (see other)",
            "headers": {
              "location": {
                "description": "HTTP \"Location\" header",
                "style": "simple",
                "required": true,
                "schema": {
                  "type": "string"
                }
              }
            }
          },
          "4XX": {
            "$ref": "#/components/responses/Error"
          },
          "5XX": {
            "$ref": "#/components/responses/Error"
          }
        }
      }
    },
    "/logout": {
      "post": {
        "tags": [
          "hidden"
        ],
        "operationId": "logout",
        "responses": {
          "204": {
            "description": "resource updated"
          },
          "4XX": {
            "$ref": "#/components/responses/Error"
          },
          "5XX": {
            "$ref": "#/components/responses/Error"
          }
        }
      }
    },
    "/organizations": {
      "get": {
        "tags": [
          "organizations"
        ],
        "summary": "List organizations",
        "operationId": "organization_list",
        "parameters": [
          {
            "in": "query",
            "name": "limit",
            "description": "Maximum number of items returned by a single call",
            "schema": {
              "nullable": true,
              "type": "integer",
              "format": "uint32",
              "minimum": 1
            },
            "style": "form"
          },
          {
            "in": "query",
            "name": "page_token",
            "description": "Token returned by previous call to retrieve the subsequent page",
            "schema": {
              "nullable": true,
              "type": "string"
            },
            "style": "form"
          },
          {
            "in": "query",
            "name": "sort_by",
            "schema": {
              "$ref": "#/components/schemas/NameOrIdSortMode"
            },
            "style": "form"
          }
        ],
        "responses": {
          "200": {
            "description": "successful operation",
            "content": {
              "application/json": {
                "schema": {
                  "$ref": "#/components/schemas/OrganizationResultsPage"
                }
              }
            }
          },
          "4XX": {
            "$ref": "#/components/responses/Error"
          },
          "5XX": {
            "$ref": "#/components/responses/Error"
          }
        },
        "x-dropshot-pagination": true
      },
      "post": {
        "tags": [
          "organizations"
        ],
        "summary": "Create an organization",
        "operationId": "organization_create",
        "requestBody": {
          "content": {
            "application/json": {
              "schema": {
                "$ref": "#/components/schemas/OrganizationCreate"
              }
            }
          },
          "required": true
        },
        "responses": {
          "201": {
            "description": "successful creation",
            "content": {
              "application/json": {
                "schema": {
                  "$ref": "#/components/schemas/Organization"
                }
              }
            }
          },
          "4XX": {
            "$ref": "#/components/responses/Error"
          },
          "5XX": {
            "$ref": "#/components/responses/Error"
          }
        }
      }
    },
    "/organizations/{organization_name}": {
      "get": {
        "tags": [
          "organizations"
        ],
        "summary": "Fetch an organization",
        "operationId": "organization_view",
        "parameters": [
          {
            "in": "path",
            "name": "organization_name",
            "description": "The organization's unique name.",
            "required": true,
            "schema": {
              "$ref": "#/components/schemas/Name"
            },
            "style": "simple"
          }
        ],
        "responses": {
          "200": {
            "description": "successful operation",
            "content": {
              "application/json": {
                "schema": {
                  "$ref": "#/components/schemas/Organization"
                }
              }
            }
          },
          "4XX": {
            "$ref": "#/components/responses/Error"
          },
          "5XX": {
            "$ref": "#/components/responses/Error"
          }
        }
      },
      "put": {
        "tags": [
          "organizations"
        ],
        "summary": "Update an organization",
        "operationId": "organization_update",
        "parameters": [
          {
            "in": "path",
            "name": "organization_name",
            "description": "The organization's unique name.",
            "required": true,
            "schema": {
              "$ref": "#/components/schemas/Name"
            },
            "style": "simple"
          }
        ],
        "requestBody": {
          "content": {
            "application/json": {
              "schema": {
                "$ref": "#/components/schemas/OrganizationUpdate"
              }
            }
          },
          "required": true
        },
        "responses": {
          "200": {
            "description": "successful operation",
            "content": {
              "application/json": {
                "schema": {
                  "$ref": "#/components/schemas/Organization"
                }
              }
            }
          },
          "4XX": {
            "$ref": "#/components/responses/Error"
          },
          "5XX": {
            "$ref": "#/components/responses/Error"
          }
        }
      },
      "delete": {
        "tags": [
          "organizations"
        ],
        "summary": "Delete an organization",
        "operationId": "organization_delete",
        "parameters": [
          {
            "in": "path",
            "name": "organization_name",
            "description": "The organization's unique name.",
            "required": true,
            "schema": {
              "$ref": "#/components/schemas/Name"
            },
            "style": "simple"
          }
        ],
        "responses": {
          "204": {
            "description": "successful deletion"
          },
          "4XX": {
            "$ref": "#/components/responses/Error"
          },
          "5XX": {
            "$ref": "#/components/responses/Error"
          }
        }
      }
    },
    "/organizations/{organization_name}/policy": {
      "get": {
        "tags": [
          "organizations"
        ],
        "summary": "Fetch an organization's IAM policy",
        "operationId": "organization_policy_view",
        "parameters": [
          {
            "in": "path",
            "name": "organization_name",
            "description": "The organization's unique name.",
            "required": true,
            "schema": {
              "$ref": "#/components/schemas/Name"
            },
            "style": "simple"
          }
        ],
        "responses": {
          "200": {
            "description": "successful operation",
            "content": {
              "application/json": {
                "schema": {
                  "$ref": "#/components/schemas/OrganizationRolePolicy"
                }
              }
            }
          },
          "4XX": {
            "$ref": "#/components/responses/Error"
          },
          "5XX": {
            "$ref": "#/components/responses/Error"
          }
        }
      },
      "put": {
        "tags": [
          "organizations"
        ],
        "summary": "Update an organization's IAM policy",
        "operationId": "organization_policy_update",
        "parameters": [
          {
            "in": "path",
            "name": "organization_name",
            "description": "The organization's unique name.",
            "required": true,
            "schema": {
              "$ref": "#/components/schemas/Name"
            },
            "style": "simple"
          }
        ],
        "requestBody": {
          "content": {
            "application/json": {
              "schema": {
                "$ref": "#/components/schemas/OrganizationRolePolicy"
              }
            }
          },
          "required": true
        },
        "responses": {
          "200": {
            "description": "successful operation",
            "content": {
              "application/json": {
                "schema": {
                  "$ref": "#/components/schemas/OrganizationRolePolicy"
                }
              }
            }
          },
          "4XX": {
            "$ref": "#/components/responses/Error"
          },
          "5XX": {
            "$ref": "#/components/responses/Error"
          }
        }
      }
    },
    "/organizations/{organization_name}/projects": {
      "get": {
        "tags": [
          "projects"
        ],
        "summary": "List projects",
        "operationId": "project_list",
        "parameters": [
          {
            "in": "query",
            "name": "limit",
            "description": "Maximum number of items returned by a single call",
            "schema": {
              "nullable": true,
              "type": "integer",
              "format": "uint32",
              "minimum": 1
            },
            "style": "form"
          },
          {
            "in": "query",
            "name": "page_token",
            "description": "Token returned by previous call to retrieve the subsequent page",
            "schema": {
              "nullable": true,
              "type": "string"
            },
            "style": "form"
          },
          {
            "in": "query",
            "name": "sort_by",
            "schema": {
              "$ref": "#/components/schemas/NameOrIdSortMode"
            },
            "style": "form"
          },
          {
            "in": "path",
            "name": "organization_name",
            "description": "The organization's unique name.",
            "required": true,
            "schema": {
              "$ref": "#/components/schemas/Name"
            },
            "style": "simple"
          }
        ],
        "responses": {
          "200": {
            "description": "successful operation",
            "content": {
              "application/json": {
                "schema": {
                  "$ref": "#/components/schemas/ProjectResultsPage"
                }
              }
            }
          },
          "4XX": {
            "$ref": "#/components/responses/Error"
          },
          "5XX": {
            "$ref": "#/components/responses/Error"
          }
        },
        "x-dropshot-pagination": true
      },
      "post": {
        "tags": [
          "projects"
        ],
        "summary": "Create a project",
        "operationId": "project_create",
        "parameters": [
          {
            "in": "path",
            "name": "organization_name",
            "description": "The organization's unique name.",
            "required": true,
            "schema": {
              "$ref": "#/components/schemas/Name"
            },
            "style": "simple"
          }
        ],
        "requestBody": {
          "content": {
            "application/json": {
              "schema": {
                "$ref": "#/components/schemas/ProjectCreate"
              }
            }
          },
          "required": true
        },
        "responses": {
          "201": {
            "description": "successful creation",
            "content": {
              "application/json": {
                "schema": {
                  "$ref": "#/components/schemas/Project"
                }
              }
            }
          },
          "4XX": {
            "$ref": "#/components/responses/Error"
          },
          "5XX": {
            "$ref": "#/components/responses/Error"
          }
        }
      }
    },
    "/organizations/{organization_name}/projects/{project_name}": {
      "get": {
        "tags": [
          "projects"
        ],
        "summary": "Fetch a project",
        "operationId": "project_view",
        "parameters": [
          {
            "in": "path",
            "name": "organization_name",
            "description": "The organization's unique name.",
            "required": true,
            "schema": {
              "$ref": "#/components/schemas/Name"
            },
            "style": "simple"
          },
          {
            "in": "path",
            "name": "project_name",
            "description": "The project's unique name within the organization.",
            "required": true,
            "schema": {
              "$ref": "#/components/schemas/Name"
            },
            "style": "simple"
          }
        ],
        "responses": {
          "200": {
            "description": "successful operation",
            "content": {
              "application/json": {
                "schema": {
                  "$ref": "#/components/schemas/Project"
                }
              }
            }
          },
          "4XX": {
            "$ref": "#/components/responses/Error"
          },
          "5XX": {
            "$ref": "#/components/responses/Error"
          }
        }
      },
      "put": {
        "tags": [
          "projects"
        ],
        "summary": "Update a project",
        "operationId": "project_update",
        "parameters": [
          {
            "in": "path",
            "name": "organization_name",
            "description": "The organization's unique name.",
            "required": true,
            "schema": {
              "$ref": "#/components/schemas/Name"
            },
            "style": "simple"
          },
          {
            "in": "path",
            "name": "project_name",
            "description": "The project's unique name within the organization.",
            "required": true,
            "schema": {
              "$ref": "#/components/schemas/Name"
            },
            "style": "simple"
          }
        ],
        "requestBody": {
          "content": {
            "application/json": {
              "schema": {
                "$ref": "#/components/schemas/ProjectUpdate"
              }
            }
          },
          "required": true
        },
        "responses": {
          "200": {
            "description": "successful operation",
            "content": {
              "application/json": {
                "schema": {
                  "$ref": "#/components/schemas/Project"
                }
              }
            }
          },
          "4XX": {
            "$ref": "#/components/responses/Error"
          },
          "5XX": {
            "$ref": "#/components/responses/Error"
          }
        }
      },
      "delete": {
        "tags": [
          "projects"
        ],
        "summary": "Delete a project",
        "operationId": "project_delete",
        "parameters": [
          {
            "in": "path",
            "name": "organization_name",
            "description": "The organization's unique name.",
            "required": true,
            "schema": {
              "$ref": "#/components/schemas/Name"
            },
            "style": "simple"
          },
          {
            "in": "path",
            "name": "project_name",
            "description": "The project's unique name within the organization.",
            "required": true,
            "schema": {
              "$ref": "#/components/schemas/Name"
            },
            "style": "simple"
          }
        ],
        "responses": {
          "204": {
            "description": "successful deletion"
          },
          "4XX": {
            "$ref": "#/components/responses/Error"
          },
          "5XX": {
            "$ref": "#/components/responses/Error"
          }
        }
      }
    },
    "/organizations/{organization_name}/projects/{project_name}/disks": {
      "get": {
        "tags": [
          "disks"
        ],
        "summary": "List disks",
        "operationId": "disk_list",
        "parameters": [
          {
            "in": "query",
            "name": "limit",
            "description": "Maximum number of items returned by a single call",
            "schema": {
              "nullable": true,
              "type": "integer",
              "format": "uint32",
              "minimum": 1
            },
            "style": "form"
          },
          {
            "in": "query",
            "name": "page_token",
            "description": "Token returned by previous call to retrieve the subsequent page",
            "schema": {
              "nullable": true,
              "type": "string"
            },
            "style": "form"
          },
          {
            "in": "query",
            "name": "sort_by",
            "schema": {
              "$ref": "#/components/schemas/NameSortMode"
            },
            "style": "form"
          },
          {
            "in": "path",
            "name": "organization_name",
            "description": "The organization's unique name.",
            "required": true,
            "schema": {
              "$ref": "#/components/schemas/Name"
            },
            "style": "simple"
          },
          {
            "in": "path",
            "name": "project_name",
            "description": "The project's unique name within the organization.",
            "required": true,
            "schema": {
              "$ref": "#/components/schemas/Name"
            },
            "style": "simple"
          }
        ],
        "responses": {
          "200": {
            "description": "successful operation",
            "content": {
              "application/json": {
                "schema": {
                  "$ref": "#/components/schemas/DiskResultsPage"
                }
              }
            }
          },
          "4XX": {
            "$ref": "#/components/responses/Error"
          },
          "5XX": {
            "$ref": "#/components/responses/Error"
          }
        },
        "x-dropshot-pagination": true
      },
      "post": {
        "tags": [
          "disks"
        ],
        "summary": "Create a disk",
        "operationId": "disk_create",
        "parameters": [
          {
            "in": "path",
            "name": "organization_name",
            "description": "The organization's unique name.",
            "required": true,
            "schema": {
              "$ref": "#/components/schemas/Name"
            },
            "style": "simple"
          },
          {
            "in": "path",
            "name": "project_name",
            "description": "The project's unique name within the organization.",
            "required": true,
            "schema": {
              "$ref": "#/components/schemas/Name"
            },
            "style": "simple"
          }
        ],
        "requestBody": {
          "content": {
            "application/json": {
              "schema": {
                "$ref": "#/components/schemas/DiskCreate"
              }
            }
          },
          "required": true
        },
        "responses": {
          "201": {
            "description": "successful creation",
            "content": {
              "application/json": {
                "schema": {
                  "$ref": "#/components/schemas/Disk"
                }
              }
            }
          },
          "4XX": {
            "$ref": "#/components/responses/Error"
          },
          "5XX": {
            "$ref": "#/components/responses/Error"
          }
        }
      }
    },
    "/organizations/{organization_name}/projects/{project_name}/disks/{disk_name}": {
      "get": {
        "tags": [
          "disks"
        ],
        "summary": "Fetch a disk",
        "operationId": "disk_view",
        "parameters": [
          {
            "in": "path",
            "name": "disk_name",
            "required": true,
            "schema": {
              "$ref": "#/components/schemas/Name"
            },
            "style": "simple"
          },
          {
            "in": "path",
            "name": "organization_name",
            "required": true,
            "schema": {
              "$ref": "#/components/schemas/Name"
            },
            "style": "simple"
          },
          {
            "in": "path",
            "name": "project_name",
            "required": true,
            "schema": {
              "$ref": "#/components/schemas/Name"
            },
            "style": "simple"
          }
        ],
        "responses": {
          "200": {
            "description": "successful operation",
            "content": {
              "application/json": {
                "schema": {
                  "$ref": "#/components/schemas/Disk"
                }
              }
            }
          },
          "4XX": {
            "$ref": "#/components/responses/Error"
          },
          "5XX": {
            "$ref": "#/components/responses/Error"
          }
        }
      },
      "delete": {
        "tags": [
          "disks"
        ],
        "summary": "Delete a disk",
        "operationId": "disk_delete",
        "parameters": [
          {
            "in": "path",
            "name": "disk_name",
            "required": true,
            "schema": {
              "$ref": "#/components/schemas/Name"
            },
            "style": "simple"
          },
          {
            "in": "path",
            "name": "organization_name",
            "required": true,
            "schema": {
              "$ref": "#/components/schemas/Name"
            },
            "style": "simple"
          },
          {
            "in": "path",
            "name": "project_name",
            "required": true,
            "schema": {
              "$ref": "#/components/schemas/Name"
            },
            "style": "simple"
          }
        ],
        "responses": {
          "204": {
            "description": "successful deletion"
          },
          "4XX": {
            "$ref": "#/components/responses/Error"
          },
          "5XX": {
            "$ref": "#/components/responses/Error"
          }
        }
      }
    },
    "/organizations/{organization_name}/projects/{project_name}/disks/{disk_name}/metrics/{metric_name}": {
      "get": {
        "tags": [
          "disks"
        ],
        "summary": "Fetch disk metrics",
        "operationId": "disk_metrics_list",
        "parameters": [
          {
            "in": "path",
            "name": "disk_name",
            "required": true,
            "schema": {
              "$ref": "#/components/schemas/Name"
            },
            "style": "simple"
          },
          {
            "in": "path",
            "name": "metric_name",
            "required": true,
            "schema": {
              "$ref": "#/components/schemas/DiskMetricName"
            },
            "style": "simple"
          },
          {
            "in": "path",
            "name": "organization_name",
            "required": true,
            "schema": {
              "$ref": "#/components/schemas/Name"
            },
            "style": "simple"
          },
          {
            "in": "path",
            "name": "project_name",
            "required": true,
            "schema": {
              "$ref": "#/components/schemas/Name"
            },
            "style": "simple"
          },
          {
            "in": "query",
            "name": "end_time",
            "description": "An exclusive end time of metrics.",
            "schema": {
              "type": "string",
              "format": "date-time"
            },
            "style": "form"
          },
          {
            "in": "query",
            "name": "limit",
            "description": "Maximum number of items returned by a single call",
            "schema": {
              "nullable": true,
              "type": "integer",
              "format": "uint32",
              "minimum": 1
            },
            "style": "form"
          },
          {
            "in": "query",
            "name": "page_token",
            "description": "Token returned by previous call to retrieve the subsequent page",
            "schema": {
              "nullable": true,
              "type": "string"
            },
            "style": "form"
          },
          {
            "in": "query",
            "name": "start_time",
            "description": "An inclusive start time of metrics.",
            "schema": {
              "type": "string",
              "format": "date-time"
            },
            "style": "form"
          }
        ],
        "responses": {
          "200": {
            "description": "successful operation",
            "content": {
              "application/json": {
                "schema": {
                  "$ref": "#/components/schemas/MeasurementResultsPage"
                }
              }
            }
          },
          "4XX": {
            "$ref": "#/components/responses/Error"
          },
          "5XX": {
            "$ref": "#/components/responses/Error"
          }
        },
        "x-dropshot-pagination": true
      }
    },
    "/organizations/{organization_name}/projects/{project_name}/images": {
      "get": {
        "tags": [
          "images"
        ],
        "summary": "List images",
        "description": "List images in a project. The images are returned sorted by creation date, with the most recent images appearing first.",
        "operationId": "image_list",
        "parameters": [
          {
            "in": "query",
            "name": "limit",
            "description": "Maximum number of items returned by a single call",
            "schema": {
              "nullable": true,
              "type": "integer",
              "format": "uint32",
              "minimum": 1
            },
            "style": "form"
          },
          {
            "in": "query",
            "name": "page_token",
            "description": "Token returned by previous call to retrieve the subsequent page",
            "schema": {
              "nullable": true,
              "type": "string"
            },
            "style": "form"
          },
          {
            "in": "query",
            "name": "sort_by",
            "schema": {
              "$ref": "#/components/schemas/NameSortMode"
            },
            "style": "form"
          },
          {
            "in": "path",
            "name": "organization_name",
            "description": "The organization's unique name.",
            "required": true,
            "schema": {
              "$ref": "#/components/schemas/Name"
            },
            "style": "simple"
          },
          {
            "in": "path",
            "name": "project_name",
            "description": "The project's unique name within the organization.",
            "required": true,
            "schema": {
              "$ref": "#/components/schemas/Name"
            },
            "style": "simple"
          }
        ],
        "responses": {
          "200": {
            "description": "successful operation",
            "content": {
              "application/json": {
                "schema": {
                  "$ref": "#/components/schemas/ImageResultsPage"
                }
              }
            }
          },
          "4XX": {
            "$ref": "#/components/responses/Error"
          },
          "5XX": {
            "$ref": "#/components/responses/Error"
          }
        },
        "x-dropshot-pagination": true
      },
      "post": {
        "tags": [
          "images"
        ],
        "summary": "Create an image",
        "description": "Create a new image in a project.",
        "operationId": "image_create",
        "parameters": [
          {
            "in": "path",
            "name": "organization_name",
            "description": "The organization's unique name.",
            "required": true,
            "schema": {
              "$ref": "#/components/schemas/Name"
            },
            "style": "simple"
          },
          {
            "in": "path",
            "name": "project_name",
            "description": "The project's unique name within the organization.",
            "required": true,
            "schema": {
              "$ref": "#/components/schemas/Name"
            },
            "style": "simple"
          }
        ],
        "requestBody": {
          "content": {
            "application/json": {
              "schema": {
                "$ref": "#/components/schemas/ImageCreate"
              }
            }
          },
          "required": true
        },
        "responses": {
          "201": {
            "description": "successful creation",
            "content": {
              "application/json": {
                "schema": {
                  "$ref": "#/components/schemas/Image"
                }
              }
            }
          },
          "4XX": {
            "$ref": "#/components/responses/Error"
          },
          "5XX": {
            "$ref": "#/components/responses/Error"
          }
        }
      }
    },
    "/organizations/{organization_name}/projects/{project_name}/images/{image_name}": {
      "get": {
        "tags": [
          "images"
        ],
        "summary": "Fetch an image",
        "description": "Fetch the details for a specific image in a project.",
        "operationId": "image_view",
        "parameters": [
          {
            "in": "path",
            "name": "image_name",
            "required": true,
            "schema": {
              "$ref": "#/components/schemas/Name"
            },
            "style": "simple"
          },
          {
            "in": "path",
            "name": "organization_name",
            "required": true,
            "schema": {
              "$ref": "#/components/schemas/Name"
            },
            "style": "simple"
          },
          {
            "in": "path",
            "name": "project_name",
            "required": true,
            "schema": {
              "$ref": "#/components/schemas/Name"
            },
            "style": "simple"
          }
        ],
        "responses": {
          "200": {
            "description": "successful operation",
            "content": {
              "application/json": {
                "schema": {
                  "$ref": "#/components/schemas/Image"
                }
              }
            }
          },
          "4XX": {
            "$ref": "#/components/responses/Error"
          },
          "5XX": {
            "$ref": "#/components/responses/Error"
          }
        }
      },
      "delete": {
        "tags": [
          "images"
        ],
        "summary": "Delete an image",
        "description": "Permanently delete an image from a project. This operation cannot be undone. Any instances in the project using the image will continue to run, however new instances can not be created with this image.",
        "operationId": "image_delete",
        "parameters": [
          {
            "in": "path",
            "name": "image_name",
            "required": true,
            "schema": {
              "$ref": "#/components/schemas/Name"
            },
            "style": "simple"
          },
          {
            "in": "path",
            "name": "organization_name",
            "required": true,
            "schema": {
              "$ref": "#/components/schemas/Name"
            },
            "style": "simple"
          },
          {
            "in": "path",
            "name": "project_name",
            "required": true,
            "schema": {
              "$ref": "#/components/schemas/Name"
            },
            "style": "simple"
          }
        ],
        "responses": {
          "204": {
            "description": "successful deletion"
          },
          "4XX": {
            "$ref": "#/components/responses/Error"
          },
          "5XX": {
            "$ref": "#/components/responses/Error"
          }
        }
      }
    },
    "/organizations/{organization_name}/projects/{project_name}/instances": {
      "get": {
        "tags": [
          "instances"
        ],
        "summary": "List instances",
        "operationId": "instance_list",
        "parameters": [
          {
            "in": "query",
            "name": "limit",
            "description": "Maximum number of items returned by a single call",
            "schema": {
              "nullable": true,
              "type": "integer",
              "format": "uint32",
              "minimum": 1
            },
            "style": "form"
          },
          {
            "in": "query",
            "name": "page_token",
            "description": "Token returned by previous call to retrieve the subsequent page",
            "schema": {
              "nullable": true,
              "type": "string"
            },
            "style": "form"
          },
          {
            "in": "query",
            "name": "sort_by",
            "schema": {
              "$ref": "#/components/schemas/NameSortMode"
            },
            "style": "form"
          },
          {
            "in": "path",
            "name": "organization_name",
            "description": "The organization's unique name.",
            "required": true,
            "schema": {
              "$ref": "#/components/schemas/Name"
            },
            "style": "simple"
          },
          {
            "in": "path",
            "name": "project_name",
            "description": "The project's unique name within the organization.",
            "required": true,
            "schema": {
              "$ref": "#/components/schemas/Name"
            },
            "style": "simple"
          }
        ],
        "responses": {
          "200": {
            "description": "successful operation",
            "content": {
              "application/json": {
                "schema": {
                  "$ref": "#/components/schemas/InstanceResultsPage"
                }
              }
            }
          },
          "4XX": {
            "$ref": "#/components/responses/Error"
          },
          "5XX": {
            "$ref": "#/components/responses/Error"
          }
        },
        "x-dropshot-pagination": true
      },
      "post": {
        "tags": [
          "instances"
        ],
        "summary": "Create an instance",
        "operationId": "instance_create",
        "parameters": [
          {
            "in": "path",
            "name": "organization_name",
            "description": "The organization's unique name.",
            "required": true,
            "schema": {
              "$ref": "#/components/schemas/Name"
            },
            "style": "simple"
          },
          {
            "in": "path",
            "name": "project_name",
            "description": "The project's unique name within the organization.",
            "required": true,
            "schema": {
              "$ref": "#/components/schemas/Name"
            },
            "style": "simple"
          }
        ],
        "requestBody": {
          "content": {
            "application/json": {
              "schema": {
                "$ref": "#/components/schemas/InstanceCreate"
              }
            }
          },
          "required": true
        },
        "responses": {
          "201": {
            "description": "successful creation",
            "content": {
              "application/json": {
                "schema": {
                  "$ref": "#/components/schemas/Instance"
                }
              }
            }
          },
          "4XX": {
            "$ref": "#/components/responses/Error"
          },
          "5XX": {
            "$ref": "#/components/responses/Error"
          }
        }
      }
    },
    "/organizations/{organization_name}/projects/{project_name}/instances/{instance_name}": {
      "get": {
        "tags": [
          "instances"
        ],
        "summary": "Fetch an instance",
        "operationId": "instance_view",
        "parameters": [
          {
            "in": "path",
            "name": "instance_name",
            "required": true,
            "schema": {
              "$ref": "#/components/schemas/Name"
            },
            "style": "simple"
          },
          {
            "in": "path",
            "name": "organization_name",
            "required": true,
            "schema": {
              "$ref": "#/components/schemas/Name"
            },
            "style": "simple"
          },
          {
            "in": "path",
            "name": "project_name",
            "required": true,
            "schema": {
              "$ref": "#/components/schemas/Name"
            },
            "style": "simple"
          }
        ],
        "responses": {
          "200": {
            "description": "successful operation",
            "content": {
              "application/json": {
                "schema": {
                  "$ref": "#/components/schemas/Instance"
                }
              }
            }
          },
          "4XX": {
            "$ref": "#/components/responses/Error"
          },
          "5XX": {
            "$ref": "#/components/responses/Error"
          }
        }
      },
      "delete": {
        "tags": [
          "instances"
        ],
        "summary": "Delete an instance",
        "operationId": "instance_delete",
        "parameters": [
          {
            "in": "path",
            "name": "instance_name",
            "required": true,
            "schema": {
              "$ref": "#/components/schemas/Name"
            },
            "style": "simple"
          },
          {
            "in": "path",
            "name": "organization_name",
            "required": true,
            "schema": {
              "$ref": "#/components/schemas/Name"
            },
            "style": "simple"
          },
          {
            "in": "path",
            "name": "project_name",
            "required": true,
            "schema": {
              "$ref": "#/components/schemas/Name"
            },
            "style": "simple"
          }
        ],
        "responses": {
          "204": {
            "description": "successful deletion"
          },
          "4XX": {
            "$ref": "#/components/responses/Error"
          },
          "5XX": {
            "$ref": "#/components/responses/Error"
          }
        }
      }
    },
    "/organizations/{organization_name}/projects/{project_name}/instances/{instance_name}/disks": {
      "get": {
        "tags": [
          "instances"
        ],
        "summary": "List an instance's disks",
        "operationId": "instance_disk_list",
        "parameters": [
          {
            "in": "query",
            "name": "limit",
            "description": "Maximum number of items returned by a single call",
            "schema": {
              "nullable": true,
              "type": "integer",
              "format": "uint32",
              "minimum": 1
            },
            "style": "form"
          },
          {
            "in": "query",
            "name": "page_token",
            "description": "Token returned by previous call to retrieve the subsequent page",
            "schema": {
              "nullable": true,
              "type": "string"
            },
            "style": "form"
          },
          {
            "in": "query",
            "name": "sort_by",
            "schema": {
              "$ref": "#/components/schemas/NameSortMode"
            },
            "style": "form"
          },
          {
            "in": "path",
            "name": "instance_name",
            "required": true,
            "schema": {
              "$ref": "#/components/schemas/Name"
            },
            "style": "simple"
          },
          {
            "in": "path",
            "name": "organization_name",
            "required": true,
            "schema": {
              "$ref": "#/components/schemas/Name"
            },
            "style": "simple"
          },
          {
            "in": "path",
            "name": "project_name",
            "required": true,
            "schema": {
              "$ref": "#/components/schemas/Name"
            },
            "style": "simple"
          }
        ],
        "responses": {
          "200": {
            "description": "successful operation",
            "content": {
              "application/json": {
                "schema": {
                  "$ref": "#/components/schemas/DiskResultsPage"
                }
              }
            }
          },
          "4XX": {
            "$ref": "#/components/responses/Error"
          },
          "5XX": {
            "$ref": "#/components/responses/Error"
          }
        },
        "x-dropshot-pagination": true
      }
    },
    "/organizations/{organization_name}/projects/{project_name}/instances/{instance_name}/disks/attach": {
      "post": {
        "tags": [
          "instances"
        ],
        "summary": "Attach a disk to an instance",
        "operationId": "instance_disk_attach",
        "parameters": [
          {
            "in": "path",
            "name": "instance_name",
            "required": true,
            "schema": {
              "$ref": "#/components/schemas/Name"
            },
            "style": "simple"
          },
          {
            "in": "path",
            "name": "organization_name",
            "required": true,
            "schema": {
              "$ref": "#/components/schemas/Name"
            },
            "style": "simple"
          },
          {
            "in": "path",
            "name": "project_name",
            "required": true,
            "schema": {
              "$ref": "#/components/schemas/Name"
            },
            "style": "simple"
          }
        ],
        "requestBody": {
          "content": {
            "application/json": {
              "schema": {
                "$ref": "#/components/schemas/DiskIdentifier"
              }
            }
          },
          "required": true
        },
        "responses": {
          "202": {
            "description": "successfully enqueued operation",
            "content": {
              "application/json": {
                "schema": {
                  "$ref": "#/components/schemas/Disk"
                }
              }
            }
          },
          "4XX": {
            "$ref": "#/components/responses/Error"
          },
          "5XX": {
            "$ref": "#/components/responses/Error"
          }
        }
      }
    },
    "/organizations/{organization_name}/projects/{project_name}/instances/{instance_name}/disks/detach": {
      "post": {
        "tags": [
          "instances"
        ],
        "summary": "Detach a disk from an instance",
        "operationId": "instance_disk_detach",
        "parameters": [
          {
            "in": "path",
            "name": "instance_name",
            "required": true,
            "schema": {
              "$ref": "#/components/schemas/Name"
            },
            "style": "simple"
          },
          {
            "in": "path",
            "name": "organization_name",
            "required": true,
            "schema": {
              "$ref": "#/components/schemas/Name"
            },
            "style": "simple"
          },
          {
            "in": "path",
            "name": "project_name",
            "required": true,
            "schema": {
              "$ref": "#/components/schemas/Name"
            },
            "style": "simple"
          }
        ],
        "requestBody": {
          "content": {
            "application/json": {
              "schema": {
                "$ref": "#/components/schemas/DiskIdentifier"
              }
            }
          },
          "required": true
        },
        "responses": {
          "202": {
            "description": "successfully enqueued operation",
            "content": {
              "application/json": {
                "schema": {
                  "$ref": "#/components/schemas/Disk"
                }
              }
            }
          },
          "4XX": {
            "$ref": "#/components/responses/Error"
          },
          "5XX": {
            "$ref": "#/components/responses/Error"
          }
        }
      }
    },
    "/organizations/{organization_name}/projects/{project_name}/instances/{instance_name}/external-ips": {
      "get": {
        "tags": [
          "instances"
        ],
        "summary": "List external IP addresses",
        "operationId": "instance_external_ip_list",
        "parameters": [
          {
            "in": "path",
            "name": "instance_name",
            "required": true,
            "schema": {
              "$ref": "#/components/schemas/Name"
            },
            "style": "simple"
          },
          {
            "in": "path",
            "name": "organization_name",
            "required": true,
            "schema": {
              "$ref": "#/components/schemas/Name"
            },
            "style": "simple"
          },
          {
            "in": "path",
            "name": "project_name",
            "required": true,
            "schema": {
              "$ref": "#/components/schemas/Name"
            },
            "style": "simple"
          }
        ],
        "responses": {
          "200": {
            "description": "successful operation",
            "content": {
              "application/json": {
                "schema": {
                  "$ref": "#/components/schemas/ExternalIpResultsPage"
                }
              }
            }
          },
          "4XX": {
            "$ref": "#/components/responses/Error"
          },
          "5XX": {
            "$ref": "#/components/responses/Error"
          }
        }
      }
    },
    "/organizations/{organization_name}/projects/{project_name}/instances/{instance_name}/migrate": {
      "post": {
        "tags": [
          "instances"
        ],
        "summary": "Migrate an instance",
        "operationId": "instance_migrate",
        "parameters": [
          {
            "in": "path",
            "name": "instance_name",
            "required": true,
            "schema": {
              "$ref": "#/components/schemas/Name"
            },
            "style": "simple"
          },
          {
            "in": "path",
            "name": "organization_name",
            "required": true,
            "schema": {
              "$ref": "#/components/schemas/Name"
            },
            "style": "simple"
          },
          {
            "in": "path",
            "name": "project_name",
            "required": true,
            "schema": {
              "$ref": "#/components/schemas/Name"
            },
            "style": "simple"
          }
        ],
        "requestBody": {
          "content": {
            "application/json": {
              "schema": {
                "$ref": "#/components/schemas/InstanceMigrate"
              }
            }
          },
          "required": true
        },
        "responses": {
          "200": {
            "description": "successful operation",
            "content": {
              "application/json": {
                "schema": {
                  "$ref": "#/components/schemas/Instance"
                }
              }
            }
          },
          "4XX": {
            "$ref": "#/components/responses/Error"
          },
          "5XX": {
            "$ref": "#/components/responses/Error"
          }
        }
      }
    },
    "/organizations/{organization_name}/projects/{project_name}/instances/{instance_name}/network-interfaces": {
      "get": {
        "tags": [
          "instances"
        ],
        "summary": "List network interfaces",
        "operationId": "instance_network_interface_list",
        "parameters": [
          {
            "in": "query",
            "name": "limit",
            "description": "Maximum number of items returned by a single call",
            "schema": {
              "nullable": true,
              "type": "integer",
              "format": "uint32",
              "minimum": 1
            },
            "style": "form"
          },
          {
            "in": "query",
            "name": "page_token",
            "description": "Token returned by previous call to retrieve the subsequent page",
            "schema": {
              "nullable": true,
              "type": "string"
            },
            "style": "form"
          },
          {
            "in": "query",
            "name": "sort_by",
            "schema": {
              "$ref": "#/components/schemas/NameSortMode"
            },
            "style": "form"
          },
          {
            "in": "path",
            "name": "instance_name",
            "required": true,
            "schema": {
              "$ref": "#/components/schemas/Name"
            },
            "style": "simple"
          },
          {
            "in": "path",
            "name": "organization_name",
            "required": true,
            "schema": {
              "$ref": "#/components/schemas/Name"
            },
            "style": "simple"
          },
          {
            "in": "path",
            "name": "project_name",
            "required": true,
            "schema": {
              "$ref": "#/components/schemas/Name"
            },
            "style": "simple"
          }
        ],
        "responses": {
          "200": {
            "description": "successful operation",
            "content": {
              "application/json": {
                "schema": {
                  "$ref": "#/components/schemas/NetworkInterfaceResultsPage"
                }
              }
            }
          },
          "4XX": {
            "$ref": "#/components/responses/Error"
          },
          "5XX": {
            "$ref": "#/components/responses/Error"
          }
        },
        "x-dropshot-pagination": true
      },
      "post": {
        "tags": [
          "instances"
        ],
        "summary": "Create a network interface",
        "operationId": "instance_network_interface_create",
        "parameters": [
          {
            "in": "path",
            "name": "instance_name",
            "required": true,
            "schema": {
              "$ref": "#/components/schemas/Name"
            },
            "style": "simple"
          },
          {
            "in": "path",
            "name": "organization_name",
            "required": true,
            "schema": {
              "$ref": "#/components/schemas/Name"
            },
            "style": "simple"
          },
          {
            "in": "path",
            "name": "project_name",
            "required": true,
            "schema": {
              "$ref": "#/components/schemas/Name"
            },
            "style": "simple"
          }
        ],
        "requestBody": {
          "content": {
            "application/json": {
              "schema": {
                "$ref": "#/components/schemas/NetworkInterfaceCreate"
              }
            }
          },
          "required": true
        },
        "responses": {
          "201": {
            "description": "successful creation",
            "content": {
              "application/json": {
                "schema": {
                  "$ref": "#/components/schemas/NetworkInterface"
                }
              }
            }
          },
          "4XX": {
            "$ref": "#/components/responses/Error"
          },
          "5XX": {
            "$ref": "#/components/responses/Error"
          }
        }
      }
    },
    "/organizations/{organization_name}/projects/{project_name}/instances/{instance_name}/network-interfaces/{interface_name}": {
      "get": {
        "tags": [
          "instances"
        ],
        "summary": "Fetch a network interface",
        "operationId": "instance_network_interface_view",
        "parameters": [
          {
            "in": "path",
            "name": "instance_name",
            "required": true,
            "schema": {
              "$ref": "#/components/schemas/Name"
            },
            "style": "simple"
          },
          {
            "in": "path",
            "name": "interface_name",
            "required": true,
            "schema": {
              "$ref": "#/components/schemas/Name"
            },
            "style": "simple"
          },
          {
            "in": "path",
            "name": "organization_name",
            "required": true,
            "schema": {
              "$ref": "#/components/schemas/Name"
            },
            "style": "simple"
          },
          {
            "in": "path",
            "name": "project_name",
            "required": true,
            "schema": {
              "$ref": "#/components/schemas/Name"
            },
            "style": "simple"
          }
        ],
        "responses": {
          "200": {
            "description": "successful operation",
            "content": {
              "application/json": {
                "schema": {
                  "$ref": "#/components/schemas/NetworkInterface"
                }
              }
            }
          },
          "4XX": {
            "$ref": "#/components/responses/Error"
          },
          "5XX": {
            "$ref": "#/components/responses/Error"
          }
        }
      },
      "put": {
        "tags": [
          "instances"
        ],
        "summary": "Update a network interface",
        "operationId": "instance_network_interface_update",
        "parameters": [
          {
            "in": "path",
            "name": "instance_name",
            "required": true,
            "schema": {
              "$ref": "#/components/schemas/Name"
            },
            "style": "simple"
          },
          {
            "in": "path",
            "name": "interface_name",
            "required": true,
            "schema": {
              "$ref": "#/components/schemas/Name"
            },
            "style": "simple"
          },
          {
            "in": "path",
            "name": "organization_name",
            "required": true,
            "schema": {
              "$ref": "#/components/schemas/Name"
            },
            "style": "simple"
          },
          {
            "in": "path",
            "name": "project_name",
            "required": true,
            "schema": {
              "$ref": "#/components/schemas/Name"
            },
            "style": "simple"
          }
        ],
        "requestBody": {
          "content": {
            "application/json": {
              "schema": {
                "$ref": "#/components/schemas/NetworkInterfaceUpdate"
              }
            }
          },
          "required": true
        },
        "responses": {
          "200": {
            "description": "successful operation",
            "content": {
              "application/json": {
                "schema": {
                  "$ref": "#/components/schemas/NetworkInterface"
                }
              }
            }
          },
          "4XX": {
            "$ref": "#/components/responses/Error"
          },
          "5XX": {
            "$ref": "#/components/responses/Error"
          }
        }
      },
      "delete": {
        "tags": [
          "instances"
        ],
        "summary": "Delete a network interface",
        "description": "Note that the primary interface for an instance cannot be deleted if there are any secondary interfaces. A new primary interface must be designated first. The primary interface can be deleted if there are no secondary interfaces.",
        "operationId": "instance_network_interface_delete",
        "parameters": [
          {
            "in": "path",
            "name": "instance_name",
            "required": true,
            "schema": {
              "$ref": "#/components/schemas/Name"
            },
            "style": "simple"
          },
          {
            "in": "path",
            "name": "interface_name",
            "required": true,
            "schema": {
              "$ref": "#/components/schemas/Name"
            },
            "style": "simple"
          },
          {
            "in": "path",
            "name": "organization_name",
            "required": true,
            "schema": {
              "$ref": "#/components/schemas/Name"
            },
            "style": "simple"
          },
          {
            "in": "path",
            "name": "project_name",
            "required": true,
            "schema": {
              "$ref": "#/components/schemas/Name"
            },
            "style": "simple"
          }
        ],
        "responses": {
          "204": {
            "description": "successful deletion"
          },
          "4XX": {
            "$ref": "#/components/responses/Error"
          },
          "5XX": {
            "$ref": "#/components/responses/Error"
          }
        }
      }
    },
    "/organizations/{organization_name}/projects/{project_name}/instances/{instance_name}/reboot": {
      "post": {
        "tags": [
          "instances"
        ],
        "summary": "Reboot an instance",
        "operationId": "instance_reboot",
        "parameters": [
          {
            "in": "path",
            "name": "instance_name",
            "required": true,
            "schema": {
              "$ref": "#/components/schemas/Name"
            },
            "style": "simple"
          },
          {
            "in": "path",
            "name": "organization_name",
            "required": true,
            "schema": {
              "$ref": "#/components/schemas/Name"
            },
            "style": "simple"
          },
          {
            "in": "path",
            "name": "project_name",
            "required": true,
            "schema": {
              "$ref": "#/components/schemas/Name"
            },
            "style": "simple"
          }
        ],
        "responses": {
          "202": {
            "description": "successfully enqueued operation",
            "content": {
              "application/json": {
                "schema": {
                  "$ref": "#/components/schemas/Instance"
                }
              }
            }
          },
          "4XX": {
            "$ref": "#/components/responses/Error"
          },
          "5XX": {
            "$ref": "#/components/responses/Error"
          }
        }
      }
    },
    "/organizations/{organization_name}/projects/{project_name}/instances/{instance_name}/serial-console": {
      "get": {
        "tags": [
          "instances"
        ],
        "summary": "Fetch an instance's serial console",
        "operationId": "instance_serial_console",
        "parameters": [
          {
            "in": "path",
            "name": "instance_name",
            "required": true,
            "schema": {
              "$ref": "#/components/schemas/Name"
            },
            "style": "simple"
          },
          {
            "in": "path",
            "name": "organization_name",
            "required": true,
            "schema": {
              "$ref": "#/components/schemas/Name"
            },
            "style": "simple"
          },
          {
            "in": "path",
            "name": "project_name",
            "required": true,
            "schema": {
              "$ref": "#/components/schemas/Name"
            },
            "style": "simple"
          },
          {
            "in": "query",
            "name": "from_start",
            "description": "Character index in the serial buffer from which to read, counting the bytes output since instance start. If this is not provided, `most_recent` must be provided, and if this *is* provided, `most_recent` must *not* be provided.",
            "schema": {
              "nullable": true,
              "type": "integer",
              "format": "uint64",
              "minimum": 0
            },
            "style": "form"
          },
          {
            "in": "query",
            "name": "max_bytes",
            "description": "Maximum number of bytes of buffered serial console contents to return. If the requested range runs to the end of the available buffer, the data returned will be shorter than `max_bytes`.",
            "schema": {
              "nullable": true,
              "type": "integer",
              "format": "uint64",
              "minimum": 0
            },
            "style": "form"
          },
          {
            "in": "query",
            "name": "most_recent",
            "description": "Character index in the serial buffer from which to read, counting *backward* from the most recently buffered data retrieved from the instance. (See note on `from_start` about mutual exclusivity)",
            "schema": {
              "nullable": true,
              "type": "integer",
              "format": "uint64",
              "minimum": 0
            },
            "style": "form"
          }
        ],
        "responses": {
          "200": {
            "description": "successful operation",
            "content": {
              "application/json": {
                "schema": {
                  "$ref": "#/components/schemas/InstanceSerialConsoleData"
                }
              }
            }
          },
          "4XX": {
            "$ref": "#/components/responses/Error"
          },
          "5XX": {
            "$ref": "#/components/responses/Error"
          }
        }
      }
    },
    "/organizations/{organization_name}/projects/{project_name}/instances/{instance_name}/serial-console/stream": {
      "get": {
        "tags": [
          "instances"
        ],
        "summary": "Connect to an instance's serial console",
        "operationId": "instance_serial_console_stream",
        "parameters": [
          {
            "in": "path",
            "name": "instance_name",
            "required": true,
            "schema": {
              "$ref": "#/components/schemas/Name"
            },
            "style": "simple"
          },
          {
            "in": "path",
            "name": "organization_name",
            "required": true,
            "schema": {
              "$ref": "#/components/schemas/Name"
            },
            "style": "simple"
          },
          {
            "in": "path",
            "name": "project_name",
            "required": true,
            "schema": {
              "$ref": "#/components/schemas/Name"
            },
            "style": "simple"
          }
        ],
        "responses": {
          "default": {
            "description": "",
            "content": {
              "*/*": {
                "schema": {}
              }
            }
          }
        },
        "x-dropshot-websocket": {}
      }
    },
    "/organizations/{organization_name}/projects/{project_name}/instances/{instance_name}/start": {
      "post": {
        "tags": [
          "instances"
        ],
        "summary": "Boot an instance",
        "operationId": "instance_start",
        "parameters": [
          {
            "in": "path",
            "name": "instance_name",
            "required": true,
            "schema": {
              "$ref": "#/components/schemas/Name"
            },
            "style": "simple"
          },
          {
            "in": "path",
            "name": "organization_name",
            "required": true,
            "schema": {
              "$ref": "#/components/schemas/Name"
            },
            "style": "simple"
          },
          {
            "in": "path",
            "name": "project_name",
            "required": true,
            "schema": {
              "$ref": "#/components/schemas/Name"
            },
            "style": "simple"
          }
        ],
        "responses": {
          "202": {
            "description": "successfully enqueued operation",
            "content": {
              "application/json": {
                "schema": {
                  "$ref": "#/components/schemas/Instance"
                }
              }
            }
          },
          "4XX": {
            "$ref": "#/components/responses/Error"
          },
          "5XX": {
            "$ref": "#/components/responses/Error"
          }
        }
      }
    },
    "/organizations/{organization_name}/projects/{project_name}/instances/{instance_name}/stop": {
      "post": {
        "tags": [
          "instances"
        ],
        "summary": "Halt an instance",
        "operationId": "instance_stop",
        "parameters": [
          {
            "in": "path",
            "name": "instance_name",
            "required": true,
            "schema": {
              "$ref": "#/components/schemas/Name"
            },
            "style": "simple"
          },
          {
            "in": "path",
            "name": "organization_name",
            "required": true,
            "schema": {
              "$ref": "#/components/schemas/Name"
            },
            "style": "simple"
          },
          {
            "in": "path",
            "name": "project_name",
            "required": true,
            "schema": {
              "$ref": "#/components/schemas/Name"
            },
            "style": "simple"
          }
        ],
        "responses": {
          "202": {
            "description": "successfully enqueued operation",
            "content": {
              "application/json": {
                "schema": {
                  "$ref": "#/components/schemas/Instance"
                }
              }
            }
          },
          "4XX": {
            "$ref": "#/components/responses/Error"
          },
          "5XX": {
            "$ref": "#/components/responses/Error"
          }
        }
      }
    },
    "/organizations/{organization_name}/projects/{project_name}/policy": {
      "get": {
        "tags": [
          "projects"
        ],
        "summary": "Fetch a project's IAM policy",
        "operationId": "project_policy_view",
        "parameters": [
          {
            "in": "path",
            "name": "organization_name",
            "description": "The organization's unique name.",
            "required": true,
            "schema": {
              "$ref": "#/components/schemas/Name"
            },
            "style": "simple"
          },
          {
            "in": "path",
            "name": "project_name",
            "description": "The project's unique name within the organization.",
            "required": true,
            "schema": {
              "$ref": "#/components/schemas/Name"
            },
            "style": "simple"
          }
        ],
        "responses": {
          "200": {
            "description": "successful operation",
            "content": {
              "application/json": {
                "schema": {
                  "$ref": "#/components/schemas/ProjectRolePolicy"
                }
              }
            }
          },
          "4XX": {
            "$ref": "#/components/responses/Error"
          },
          "5XX": {
            "$ref": "#/components/responses/Error"
          }
        }
      },
      "put": {
        "tags": [
          "projects"
        ],
        "summary": "Update a project's IAM policy",
        "operationId": "project_policy_update",
        "parameters": [
          {
            "in": "path",
            "name": "organization_name",
            "description": "The organization's unique name.",
            "required": true,
            "schema": {
              "$ref": "#/components/schemas/Name"
            },
            "style": "simple"
          },
          {
            "in": "path",
            "name": "project_name",
            "description": "The project's unique name within the organization.",
            "required": true,
            "schema": {
              "$ref": "#/components/schemas/Name"
            },
            "style": "simple"
          }
        ],
        "requestBody": {
          "content": {
            "application/json": {
              "schema": {
                "$ref": "#/components/schemas/ProjectRolePolicy"
              }
            }
          },
          "required": true
        },
        "responses": {
          "200": {
            "description": "successful operation",
            "content": {
              "application/json": {
                "schema": {
                  "$ref": "#/components/schemas/ProjectRolePolicy"
                }
              }
            }
          },
          "4XX": {
            "$ref": "#/components/responses/Error"
          },
          "5XX": {
            "$ref": "#/components/responses/Error"
          }
        }
      }
    },
    "/organizations/{organization_name}/projects/{project_name}/snapshots": {
      "get": {
        "tags": [
          "snapshots"
        ],
        "summary": "List snapshots",
        "operationId": "snapshot_list",
        "parameters": [
          {
            "in": "query",
            "name": "limit",
            "description": "Maximum number of items returned by a single call",
            "schema": {
              "nullable": true,
              "type": "integer",
              "format": "uint32",
              "minimum": 1
            },
            "style": "form"
          },
          {
            "in": "query",
            "name": "page_token",
            "description": "Token returned by previous call to retrieve the subsequent page",
            "schema": {
              "nullable": true,
              "type": "string"
            },
            "style": "form"
          },
          {
            "in": "query",
            "name": "sort_by",
            "schema": {
              "$ref": "#/components/schemas/NameSortMode"
            },
            "style": "form"
          },
          {
            "in": "path",
            "name": "organization_name",
            "description": "The organization's unique name.",
            "required": true,
            "schema": {
              "$ref": "#/components/schemas/Name"
            },
            "style": "simple"
          },
          {
            "in": "path",
            "name": "project_name",
            "description": "The project's unique name within the organization.",
            "required": true,
            "schema": {
              "$ref": "#/components/schemas/Name"
            },
            "style": "simple"
          }
        ],
        "responses": {
          "200": {
            "description": "successful operation",
            "content": {
              "application/json": {
                "schema": {
                  "$ref": "#/components/schemas/SnapshotResultsPage"
                }
              }
            }
          },
          "4XX": {
            "$ref": "#/components/responses/Error"
          },
          "5XX": {
            "$ref": "#/components/responses/Error"
          }
        },
        "x-dropshot-pagination": true
      },
      "post": {
        "tags": [
          "snapshots"
        ],
        "summary": "Create a snapshot",
        "description": "Creates a point-in-time snapshot from a disk.",
        "operationId": "snapshot_create",
        "parameters": [
          {
            "in": "path",
            "name": "organization_name",
            "description": "The organization's unique name.",
            "required": true,
            "schema": {
              "$ref": "#/components/schemas/Name"
            },
            "style": "simple"
          },
          {
            "in": "path",
            "name": "project_name",
            "description": "The project's unique name within the organization.",
            "required": true,
            "schema": {
              "$ref": "#/components/schemas/Name"
            },
            "style": "simple"
          }
        ],
        "requestBody": {
          "content": {
            "application/json": {
              "schema": {
                "$ref": "#/components/schemas/SnapshotCreate"
              }
            }
          },
          "required": true
        },
        "responses": {
          "201": {
            "description": "successful creation",
            "content": {
              "application/json": {
                "schema": {
                  "$ref": "#/components/schemas/Snapshot"
                }
              }
            }
          },
          "4XX": {
            "$ref": "#/components/responses/Error"
          },
          "5XX": {
            "$ref": "#/components/responses/Error"
          }
        }
      }
    },
    "/organizations/{organization_name}/projects/{project_name}/snapshots/{snapshot_name}": {
      "get": {
        "tags": [
          "snapshots"
        ],
        "summary": "Fetch a snapshot",
        "operationId": "snapshot_view",
        "parameters": [
          {
            "in": "path",
            "name": "organization_name",
            "required": true,
            "schema": {
              "$ref": "#/components/schemas/Name"
            },
            "style": "simple"
          },
          {
            "in": "path",
            "name": "project_name",
            "required": true,
            "schema": {
              "$ref": "#/components/schemas/Name"
            },
            "style": "simple"
          },
          {
            "in": "path",
            "name": "snapshot_name",
            "required": true,
            "schema": {
              "$ref": "#/components/schemas/Name"
            },
            "style": "simple"
          }
        ],
        "responses": {
          "200": {
            "description": "successful operation",
            "content": {
              "application/json": {
                "schema": {
                  "$ref": "#/components/schemas/Snapshot"
                }
              }
            }
          },
          "4XX": {
            "$ref": "#/components/responses/Error"
          },
          "5XX": {
            "$ref": "#/components/responses/Error"
          }
        }
      },
      "delete": {
        "tags": [
          "snapshots"
        ],
        "summary": "Delete a snapshot",
        "operationId": "snapshot_delete",
        "parameters": [
          {
            "in": "path",
            "name": "organization_name",
            "required": true,
            "schema": {
              "$ref": "#/components/schemas/Name"
            },
            "style": "simple"
          },
          {
            "in": "path",
            "name": "project_name",
            "required": true,
            "schema": {
              "$ref": "#/components/schemas/Name"
            },
            "style": "simple"
          },
          {
            "in": "path",
            "name": "snapshot_name",
            "required": true,
            "schema": {
              "$ref": "#/components/schemas/Name"
            },
            "style": "simple"
          }
        ],
        "responses": {
          "204": {
            "description": "successful deletion"
          },
          "4XX": {
            "$ref": "#/components/responses/Error"
          },
          "5XX": {
            "$ref": "#/components/responses/Error"
          }
        }
      }
    },
    "/organizations/{organization_name}/projects/{project_name}/vpcs": {
      "get": {
        "tags": [
          "vpcs"
        ],
        "summary": "List VPCs",
        "operationId": "vpc_list",
        "parameters": [
          {
            "in": "query",
            "name": "limit",
            "description": "Maximum number of items returned by a single call",
            "schema": {
              "nullable": true,
              "type": "integer",
              "format": "uint32",
              "minimum": 1
            },
            "style": "form"
          },
          {
            "in": "query",
            "name": "page_token",
            "description": "Token returned by previous call to retrieve the subsequent page",
            "schema": {
              "nullable": true,
              "type": "string"
            },
            "style": "form"
          },
          {
            "in": "query",
            "name": "sort_by",
            "schema": {
              "$ref": "#/components/schemas/NameSortMode"
            },
            "style": "form"
          },
          {
            "in": "path",
            "name": "organization_name",
            "description": "The organization's unique name.",
            "required": true,
            "schema": {
              "$ref": "#/components/schemas/Name"
            },
            "style": "simple"
          },
          {
            "in": "path",
            "name": "project_name",
            "description": "The project's unique name within the organization.",
            "required": true,
            "schema": {
              "$ref": "#/components/schemas/Name"
            },
            "style": "simple"
          }
        ],
        "responses": {
          "200": {
            "description": "successful operation",
            "content": {
              "application/json": {
                "schema": {
                  "$ref": "#/components/schemas/VpcResultsPage"
                }
              }
            }
          },
          "4XX": {
            "$ref": "#/components/responses/Error"
          },
          "5XX": {
            "$ref": "#/components/responses/Error"
          }
        },
        "x-dropshot-pagination": true
      },
      "post": {
        "tags": [
          "vpcs"
        ],
        "summary": "Create a VPC",
        "operationId": "vpc_create",
        "parameters": [
          {
            "in": "path",
            "name": "organization_name",
            "description": "The organization's unique name.",
            "required": true,
            "schema": {
              "$ref": "#/components/schemas/Name"
            },
            "style": "simple"
          },
          {
            "in": "path",
            "name": "project_name",
            "description": "The project's unique name within the organization.",
            "required": true,
            "schema": {
              "$ref": "#/components/schemas/Name"
            },
            "style": "simple"
          }
        ],
        "requestBody": {
          "content": {
            "application/json": {
              "schema": {
                "$ref": "#/components/schemas/VpcCreate"
              }
            }
          },
          "required": true
        },
        "responses": {
          "201": {
            "description": "successful creation",
            "content": {
              "application/json": {
                "schema": {
                  "$ref": "#/components/schemas/Vpc"
                }
              }
            }
          },
          "4XX": {
            "$ref": "#/components/responses/Error"
          },
          "5XX": {
            "$ref": "#/components/responses/Error"
          }
        }
      }
    },
    "/organizations/{organization_name}/projects/{project_name}/vpcs/{vpc_name}": {
      "get": {
        "tags": [
          "vpcs"
        ],
        "summary": "Fetch a VPC",
        "operationId": "vpc_view",
        "parameters": [
          {
            "in": "path",
            "name": "organization_name",
            "required": true,
            "schema": {
              "$ref": "#/components/schemas/Name"
            },
            "style": "simple"
          },
          {
            "in": "path",
            "name": "project_name",
            "required": true,
            "schema": {
              "$ref": "#/components/schemas/Name"
            },
            "style": "simple"
          },
          {
            "in": "path",
            "name": "vpc_name",
            "required": true,
            "schema": {
              "$ref": "#/components/schemas/Name"
            },
            "style": "simple"
          }
        ],
        "responses": {
          "200": {
            "description": "successful operation",
            "content": {
              "application/json": {
                "schema": {
                  "$ref": "#/components/schemas/Vpc"
                }
              }
            }
          },
          "4XX": {
            "$ref": "#/components/responses/Error"
          },
          "5XX": {
            "$ref": "#/components/responses/Error"
          }
        }
      },
      "put": {
        "tags": [
          "vpcs"
        ],
        "summary": "Update a VPC",
        "operationId": "vpc_update",
        "parameters": [
          {
            "in": "path",
            "name": "organization_name",
            "required": true,
            "schema": {
              "$ref": "#/components/schemas/Name"
            },
            "style": "simple"
          },
          {
            "in": "path",
            "name": "project_name",
            "required": true,
            "schema": {
              "$ref": "#/components/schemas/Name"
            },
            "style": "simple"
          },
          {
            "in": "path",
            "name": "vpc_name",
            "required": true,
            "schema": {
              "$ref": "#/components/schemas/Name"
            },
            "style": "simple"
          }
        ],
        "requestBody": {
          "content": {
            "application/json": {
              "schema": {
                "$ref": "#/components/schemas/VpcUpdate"
              }
            }
          },
          "required": true
        },
        "responses": {
          "200": {
            "description": "successful operation",
            "content": {
              "application/json": {
                "schema": {
                  "$ref": "#/components/schemas/Vpc"
                }
              }
            }
          },
          "4XX": {
            "$ref": "#/components/responses/Error"
          },
          "5XX": {
            "$ref": "#/components/responses/Error"
          }
        }
      },
      "delete": {
        "tags": [
          "vpcs"
        ],
        "summary": "Delete a VPC",
        "operationId": "vpc_delete",
        "parameters": [
          {
            "in": "path",
            "name": "organization_name",
            "required": true,
            "schema": {
              "$ref": "#/components/schemas/Name"
            },
            "style": "simple"
          },
          {
            "in": "path",
            "name": "project_name",
            "required": true,
            "schema": {
              "$ref": "#/components/schemas/Name"
            },
            "style": "simple"
          },
          {
            "in": "path",
            "name": "vpc_name",
            "required": true,
            "schema": {
              "$ref": "#/components/schemas/Name"
            },
            "style": "simple"
          }
        ],
        "responses": {
          "204": {
            "description": "successful deletion"
          },
          "4XX": {
            "$ref": "#/components/responses/Error"
          },
          "5XX": {
            "$ref": "#/components/responses/Error"
          }
        }
      }
    },
    "/organizations/{organization_name}/projects/{project_name}/vpcs/{vpc_name}/firewall/rules": {
      "get": {
        "tags": [
          "vpcs"
        ],
        "summary": "List firewall rules",
        "operationId": "vpc_firewall_rules_view",
        "parameters": [
          {
            "in": "path",
            "name": "organization_name",
            "required": true,
            "schema": {
              "$ref": "#/components/schemas/Name"
            },
            "style": "simple"
          },
          {
            "in": "path",
            "name": "project_name",
            "required": true,
            "schema": {
              "$ref": "#/components/schemas/Name"
            },
            "style": "simple"
          },
          {
            "in": "path",
            "name": "vpc_name",
            "required": true,
            "schema": {
              "$ref": "#/components/schemas/Name"
            },
            "style": "simple"
          }
        ],
        "responses": {
          "200": {
            "description": "successful operation",
            "content": {
              "application/json": {
                "schema": {
                  "$ref": "#/components/schemas/VpcFirewallRules"
                }
              }
            }
          },
          "4XX": {
            "$ref": "#/components/responses/Error"
          },
          "5XX": {
            "$ref": "#/components/responses/Error"
          }
        }
      },
      "put": {
        "tags": [
          "vpcs"
        ],
        "summary": "Replace firewall rules",
        "operationId": "vpc_firewall_rules_update",
        "parameters": [
          {
            "in": "path",
            "name": "organization_name",
            "required": true,
            "schema": {
              "$ref": "#/components/schemas/Name"
            },
            "style": "simple"
          },
          {
            "in": "path",
            "name": "project_name",
            "required": true,
            "schema": {
              "$ref": "#/components/schemas/Name"
            },
            "style": "simple"
          },
          {
            "in": "path",
            "name": "vpc_name",
            "required": true,
            "schema": {
              "$ref": "#/components/schemas/Name"
            },
            "style": "simple"
          }
        ],
        "requestBody": {
          "content": {
            "application/json": {
              "schema": {
                "$ref": "#/components/schemas/VpcFirewallRuleUpdateParams"
              }
            }
          },
          "required": true
        },
        "responses": {
          "200": {
            "description": "successful operation",
            "content": {
              "application/json": {
                "schema": {
                  "$ref": "#/components/schemas/VpcFirewallRules"
                }
              }
            }
          },
          "4XX": {
            "$ref": "#/components/responses/Error"
          },
          "5XX": {
            "$ref": "#/components/responses/Error"
          }
        }
      }
    },
    "/organizations/{organization_name}/projects/{project_name}/vpcs/{vpc_name}/routers": {
      "get": {
        "tags": [
          "vpcs"
        ],
        "summary": "List routers",
        "operationId": "vpc_router_list",
        "parameters": [
          {
            "in": "query",
            "name": "limit",
            "description": "Maximum number of items returned by a single call",
            "schema": {
              "nullable": true,
              "type": "integer",
              "format": "uint32",
              "minimum": 1
            },
            "style": "form"
          },
          {
            "in": "query",
            "name": "page_token",
            "description": "Token returned by previous call to retrieve the subsequent page",
            "schema": {
              "nullable": true,
              "type": "string"
            },
            "style": "form"
          },
          {
            "in": "query",
            "name": "sort_by",
            "schema": {
              "$ref": "#/components/schemas/NameSortMode"
            },
            "style": "form"
          },
          {
            "in": "path",
            "name": "organization_name",
            "required": true,
            "schema": {
              "$ref": "#/components/schemas/Name"
            },
            "style": "simple"
          },
          {
            "in": "path",
            "name": "project_name",
            "required": true,
            "schema": {
              "$ref": "#/components/schemas/Name"
            },
            "style": "simple"
          },
          {
            "in": "path",
            "name": "vpc_name",
            "required": true,
            "schema": {
              "$ref": "#/components/schemas/Name"
            },
            "style": "simple"
          }
        ],
        "responses": {
          "200": {
            "description": "successful operation",
            "content": {
              "application/json": {
                "schema": {
                  "$ref": "#/components/schemas/VpcRouterResultsPage"
                }
              }
            }
          },
          "4XX": {
            "$ref": "#/components/responses/Error"
          },
          "5XX": {
            "$ref": "#/components/responses/Error"
          }
        },
        "x-dropshot-pagination": true
      },
      "post": {
        "tags": [
          "vpcs"
        ],
        "summary": "Create a router",
        "operationId": "vpc_router_create",
        "parameters": [
          {
            "in": "path",
            "name": "organization_name",
            "required": true,
            "schema": {
              "$ref": "#/components/schemas/Name"
            },
            "style": "simple"
          },
          {
            "in": "path",
            "name": "project_name",
            "required": true,
            "schema": {
              "$ref": "#/components/schemas/Name"
            },
            "style": "simple"
          },
          {
            "in": "path",
            "name": "vpc_name",
            "required": true,
            "schema": {
              "$ref": "#/components/schemas/Name"
            },
            "style": "simple"
          }
        ],
        "requestBody": {
          "content": {
            "application/json": {
              "schema": {
                "$ref": "#/components/schemas/VpcRouterCreate"
              }
            }
          },
          "required": true
        },
        "responses": {
          "201": {
            "description": "successful creation",
            "content": {
              "application/json": {
                "schema": {
                  "$ref": "#/components/schemas/VpcRouter"
                }
              }
            }
          },
          "4XX": {
            "$ref": "#/components/responses/Error"
          },
          "5XX": {
            "$ref": "#/components/responses/Error"
          }
        }
      }
    },
    "/organizations/{organization_name}/projects/{project_name}/vpcs/{vpc_name}/routers/{router_name}": {
      "get": {
        "tags": [
          "vpcs"
        ],
        "summary": "Get a router",
        "operationId": "vpc_router_view",
        "parameters": [
          {
            "in": "path",
            "name": "organization_name",
            "required": true,
            "schema": {
              "$ref": "#/components/schemas/Name"
            },
            "style": "simple"
          },
          {
            "in": "path",
            "name": "project_name",
            "required": true,
            "schema": {
              "$ref": "#/components/schemas/Name"
            },
            "style": "simple"
          },
          {
            "in": "path",
            "name": "router_name",
            "required": true,
            "schema": {
              "$ref": "#/components/schemas/Name"
            },
            "style": "simple"
          },
          {
            "in": "path",
            "name": "vpc_name",
            "required": true,
            "schema": {
              "$ref": "#/components/schemas/Name"
            },
            "style": "simple"
          }
        ],
        "responses": {
          "200": {
            "description": "successful operation",
            "content": {
              "application/json": {
                "schema": {
                  "$ref": "#/components/schemas/VpcRouter"
                }
              }
            }
          },
          "4XX": {
            "$ref": "#/components/responses/Error"
          },
          "5XX": {
            "$ref": "#/components/responses/Error"
          }
        }
      },
      "put": {
        "tags": [
          "vpcs"
        ],
        "summary": "Update a router",
        "operationId": "vpc_router_update",
        "parameters": [
          {
            "in": "path",
            "name": "organization_name",
            "required": true,
            "schema": {
              "$ref": "#/components/schemas/Name"
            },
            "style": "simple"
          },
          {
            "in": "path",
            "name": "project_name",
            "required": true,
            "schema": {
              "$ref": "#/components/schemas/Name"
            },
            "style": "simple"
          },
          {
            "in": "path",
            "name": "router_name",
            "required": true,
            "schema": {
              "$ref": "#/components/schemas/Name"
            },
            "style": "simple"
          },
          {
            "in": "path",
            "name": "vpc_name",
            "required": true,
            "schema": {
              "$ref": "#/components/schemas/Name"
            },
            "style": "simple"
          }
        ],
        "requestBody": {
          "content": {
            "application/json": {
              "schema": {
                "$ref": "#/components/schemas/VpcRouterUpdate"
              }
            }
          },
          "required": true
        },
        "responses": {
          "200": {
            "description": "successful operation",
            "content": {
              "application/json": {
                "schema": {
                  "$ref": "#/components/schemas/VpcRouter"
                }
              }
            }
          },
          "4XX": {
            "$ref": "#/components/responses/Error"
          },
          "5XX": {
            "$ref": "#/components/responses/Error"
          }
        }
      },
      "delete": {
        "tags": [
          "vpcs"
        ],
        "summary": "Delete a router",
        "operationId": "vpc_router_delete",
        "parameters": [
          {
            "in": "path",
            "name": "organization_name",
            "required": true,
            "schema": {
              "$ref": "#/components/schemas/Name"
            },
            "style": "simple"
          },
          {
            "in": "path",
            "name": "project_name",
            "required": true,
            "schema": {
              "$ref": "#/components/schemas/Name"
            },
            "style": "simple"
          },
          {
            "in": "path",
            "name": "router_name",
            "required": true,
            "schema": {
              "$ref": "#/components/schemas/Name"
            },
            "style": "simple"
          },
          {
            "in": "path",
            "name": "vpc_name",
            "required": true,
            "schema": {
              "$ref": "#/components/schemas/Name"
            },
            "style": "simple"
          }
        ],
        "responses": {
          "204": {
            "description": "successful deletion"
          },
          "4XX": {
            "$ref": "#/components/responses/Error"
          },
          "5XX": {
            "$ref": "#/components/responses/Error"
          }
        }
      }
    },
    "/organizations/{organization_name}/projects/{project_name}/vpcs/{vpc_name}/routers/{router_name}/routes": {
      "get": {
        "tags": [
          "vpcs"
        ],
        "summary": "List routes",
        "description": "List the routes associated with a router in a particular VPC.",
        "operationId": "vpc_router_route_list",
        "parameters": [
          {
            "in": "query",
            "name": "limit",
            "description": "Maximum number of items returned by a single call",
            "schema": {
              "nullable": true,
              "type": "integer",
              "format": "uint32",
              "minimum": 1
            },
            "style": "form"
          },
          {
            "in": "query",
            "name": "page_token",
            "description": "Token returned by previous call to retrieve the subsequent page",
            "schema": {
              "nullable": true,
              "type": "string"
            },
            "style": "form"
          },
          {
            "in": "query",
            "name": "sort_by",
            "schema": {
              "$ref": "#/components/schemas/NameSortMode"
            },
            "style": "form"
          },
          {
            "in": "path",
            "name": "organization_name",
            "required": true,
            "schema": {
              "$ref": "#/components/schemas/Name"
            },
            "style": "simple"
          },
          {
            "in": "path",
            "name": "project_name",
            "required": true,
            "schema": {
              "$ref": "#/components/schemas/Name"
            },
            "style": "simple"
          },
          {
            "in": "path",
            "name": "router_name",
            "required": true,
            "schema": {
              "$ref": "#/components/schemas/Name"
            },
            "style": "simple"
          },
          {
            "in": "path",
            "name": "vpc_name",
            "required": true,
            "schema": {
              "$ref": "#/components/schemas/Name"
            },
            "style": "simple"
          }
        ],
        "responses": {
          "200": {
            "description": "successful operation",
            "content": {
              "application/json": {
                "schema": {
                  "$ref": "#/components/schemas/RouterRouteResultsPage"
                }
              }
            }
          },
          "4XX": {
            "$ref": "#/components/responses/Error"
          },
          "5XX": {
            "$ref": "#/components/responses/Error"
          }
        },
        "x-dropshot-pagination": true
      },
      "post": {
        "tags": [
          "vpcs"
        ],
        "summary": "Create a router",
        "operationId": "vpc_router_route_create",
        "parameters": [
          {
            "in": "path",
            "name": "organization_name",
            "required": true,
            "schema": {
              "$ref": "#/components/schemas/Name"
            },
            "style": "simple"
          },
          {
            "in": "path",
            "name": "project_name",
            "required": true,
            "schema": {
              "$ref": "#/components/schemas/Name"
            },
            "style": "simple"
          },
          {
            "in": "path",
            "name": "router_name",
            "required": true,
            "schema": {
              "$ref": "#/components/schemas/Name"
            },
            "style": "simple"
          },
          {
            "in": "path",
            "name": "vpc_name",
            "required": true,
            "schema": {
              "$ref": "#/components/schemas/Name"
            },
            "style": "simple"
          }
        ],
        "requestBody": {
          "content": {
            "application/json": {
              "schema": {
                "$ref": "#/components/schemas/RouterRouteCreateParams"
              }
            }
          },
          "required": true
        },
        "responses": {
          "201": {
            "description": "successful creation",
            "content": {
              "application/json": {
                "schema": {
                  "$ref": "#/components/schemas/RouterRoute"
                }
              }
            }
          },
          "4XX": {
            "$ref": "#/components/responses/Error"
          },
          "5XX": {
            "$ref": "#/components/responses/Error"
          }
        }
      }
    },
    "/organizations/{organization_name}/projects/{project_name}/vpcs/{vpc_name}/routers/{router_name}/routes/{route_name}": {
      "get": {
        "tags": [
          "vpcs"
        ],
        "summary": "Fetch a route",
        "operationId": "vpc_router_route_view",
        "parameters": [
          {
            "in": "path",
            "name": "organization_name",
            "required": true,
            "schema": {
              "$ref": "#/components/schemas/Name"
            },
            "style": "simple"
          },
          {
            "in": "path",
            "name": "project_name",
            "required": true,
            "schema": {
              "$ref": "#/components/schemas/Name"
            },
            "style": "simple"
          },
          {
            "in": "path",
            "name": "route_name",
            "required": true,
            "schema": {
              "$ref": "#/components/schemas/Name"
            },
            "style": "simple"
          },
          {
            "in": "path",
            "name": "router_name",
            "required": true,
            "schema": {
              "$ref": "#/components/schemas/Name"
            },
            "style": "simple"
          },
          {
            "in": "path",
            "name": "vpc_name",
            "required": true,
            "schema": {
              "$ref": "#/components/schemas/Name"
            },
            "style": "simple"
          }
        ],
        "responses": {
          "200": {
            "description": "successful operation",
            "content": {
              "application/json": {
                "schema": {
                  "$ref": "#/components/schemas/RouterRoute"
                }
              }
            }
          },
          "4XX": {
            "$ref": "#/components/responses/Error"
          },
          "5XX": {
            "$ref": "#/components/responses/Error"
          }
        }
      },
      "put": {
        "tags": [
          "vpcs"
        ],
        "summary": "Update a route",
        "operationId": "vpc_router_route_update",
        "parameters": [
          {
            "in": "path",
            "name": "organization_name",
            "required": true,
            "schema": {
              "$ref": "#/components/schemas/Name"
            },
            "style": "simple"
          },
          {
            "in": "path",
            "name": "project_name",
            "required": true,
            "schema": {
              "$ref": "#/components/schemas/Name"
            },
            "style": "simple"
          },
          {
            "in": "path",
            "name": "route_name",
            "required": true,
            "schema": {
              "$ref": "#/components/schemas/Name"
            },
            "style": "simple"
          },
          {
            "in": "path",
            "name": "router_name",
            "required": true,
            "schema": {
              "$ref": "#/components/schemas/Name"
            },
            "style": "simple"
          },
          {
            "in": "path",
            "name": "vpc_name",
            "required": true,
            "schema": {
              "$ref": "#/components/schemas/Name"
            },
            "style": "simple"
          }
        ],
        "requestBody": {
          "content": {
            "application/json": {
              "schema": {
                "$ref": "#/components/schemas/RouterRouteUpdateParams"
              }
            }
          },
          "required": true
        },
        "responses": {
          "200": {
            "description": "successful operation",
            "content": {
              "application/json": {
                "schema": {
                  "$ref": "#/components/schemas/RouterRoute"
                }
              }
            }
          },
          "4XX": {
            "$ref": "#/components/responses/Error"
          },
          "5XX": {
            "$ref": "#/components/responses/Error"
          }
        }
      },
      "delete": {
        "tags": [
          "vpcs"
        ],
        "summary": "Delete a route",
        "operationId": "vpc_router_route_delete",
        "parameters": [
          {
            "in": "path",
            "name": "organization_name",
            "required": true,
            "schema": {
              "$ref": "#/components/schemas/Name"
            },
            "style": "simple"
          },
          {
            "in": "path",
            "name": "project_name",
            "required": true,
            "schema": {
              "$ref": "#/components/schemas/Name"
            },
            "style": "simple"
          },
          {
            "in": "path",
            "name": "route_name",
            "required": true,
            "schema": {
              "$ref": "#/components/schemas/Name"
            },
            "style": "simple"
          },
          {
            "in": "path",
            "name": "router_name",
            "required": true,
            "schema": {
              "$ref": "#/components/schemas/Name"
            },
            "style": "simple"
          },
          {
            "in": "path",
            "name": "vpc_name",
            "required": true,
            "schema": {
              "$ref": "#/components/schemas/Name"
            },
            "style": "simple"
          }
        ],
        "responses": {
          "204": {
            "description": "successful deletion"
          },
          "4XX": {
            "$ref": "#/components/responses/Error"
          },
          "5XX": {
            "$ref": "#/components/responses/Error"
          }
        }
      }
    },
    "/organizations/{organization_name}/projects/{project_name}/vpcs/{vpc_name}/subnets": {
      "get": {
        "tags": [
          "vpcs"
        ],
        "summary": "List subnets",
        "operationId": "vpc_subnet_list",
        "parameters": [
          {
            "in": "query",
            "name": "limit",
            "description": "Maximum number of items returned by a single call",
            "schema": {
              "nullable": true,
              "type": "integer",
              "format": "uint32",
              "minimum": 1
            },
            "style": "form"
          },
          {
            "in": "query",
            "name": "page_token",
            "description": "Token returned by previous call to retrieve the subsequent page",
            "schema": {
              "nullable": true,
              "type": "string"
            },
            "style": "form"
          },
          {
            "in": "query",
            "name": "sort_by",
            "schema": {
              "$ref": "#/components/schemas/NameSortMode"
            },
            "style": "form"
          },
          {
            "in": "path",
            "name": "organization_name",
            "required": true,
            "schema": {
              "$ref": "#/components/schemas/Name"
            },
            "style": "simple"
          },
          {
            "in": "path",
            "name": "project_name",
            "required": true,
            "schema": {
              "$ref": "#/components/schemas/Name"
            },
            "style": "simple"
          },
          {
            "in": "path",
            "name": "vpc_name",
            "required": true,
            "schema": {
              "$ref": "#/components/schemas/Name"
            },
            "style": "simple"
          }
        ],
        "responses": {
          "200": {
            "description": "successful operation",
            "content": {
              "application/json": {
                "schema": {
                  "$ref": "#/components/schemas/VpcSubnetResultsPage"
                }
              }
            }
          },
          "4XX": {
            "$ref": "#/components/responses/Error"
          },
          "5XX": {
            "$ref": "#/components/responses/Error"
          }
        },
        "x-dropshot-pagination": true
      },
      "post": {
        "tags": [
          "vpcs"
        ],
        "summary": "Create a subnet",
        "operationId": "vpc_subnet_create",
        "parameters": [
          {
            "in": "path",
            "name": "organization_name",
            "required": true,
            "schema": {
              "$ref": "#/components/schemas/Name"
            },
            "style": "simple"
          },
          {
            "in": "path",
            "name": "project_name",
            "required": true,
            "schema": {
              "$ref": "#/components/schemas/Name"
            },
            "style": "simple"
          },
          {
            "in": "path",
            "name": "vpc_name",
            "required": true,
            "schema": {
              "$ref": "#/components/schemas/Name"
            },
            "style": "simple"
          }
        ],
        "requestBody": {
          "content": {
            "application/json": {
              "schema": {
                "$ref": "#/components/schemas/VpcSubnetCreate"
              }
            }
          },
          "required": true
        },
        "responses": {
          "201": {
            "description": "successful creation",
            "content": {
              "application/json": {
                "schema": {
                  "$ref": "#/components/schemas/VpcSubnet"
                }
              }
            }
          },
          "4XX": {
            "$ref": "#/components/responses/Error"
          },
          "5XX": {
            "$ref": "#/components/responses/Error"
          }
        }
      }
    },
    "/organizations/{organization_name}/projects/{project_name}/vpcs/{vpc_name}/subnets/{subnet_name}": {
      "get": {
        "tags": [
          "vpcs"
        ],
        "summary": "Fetch a subnet",
        "operationId": "vpc_subnet_view",
        "parameters": [
          {
            "in": "path",
            "name": "organization_name",
            "required": true,
            "schema": {
              "$ref": "#/components/schemas/Name"
            },
            "style": "simple"
          },
          {
            "in": "path",
            "name": "project_name",
            "required": true,
            "schema": {
              "$ref": "#/components/schemas/Name"
            },
            "style": "simple"
          },
          {
            "in": "path",
            "name": "subnet_name",
            "required": true,
            "schema": {
              "$ref": "#/components/schemas/Name"
            },
            "style": "simple"
          },
          {
            "in": "path",
            "name": "vpc_name",
            "required": true,
            "schema": {
              "$ref": "#/components/schemas/Name"
            },
            "style": "simple"
          }
        ],
        "responses": {
          "200": {
            "description": "successful operation",
            "content": {
              "application/json": {
                "schema": {
                  "$ref": "#/components/schemas/VpcSubnet"
                }
              }
            }
          },
          "4XX": {
            "$ref": "#/components/responses/Error"
          },
          "5XX": {
            "$ref": "#/components/responses/Error"
          }
        }
      },
      "put": {
        "tags": [
          "vpcs"
        ],
        "summary": "Update a subnet",
        "operationId": "vpc_subnet_update",
        "parameters": [
          {
            "in": "path",
            "name": "organization_name",
            "required": true,
            "schema": {
              "$ref": "#/components/schemas/Name"
            },
            "style": "simple"
          },
          {
            "in": "path",
            "name": "project_name",
            "required": true,
            "schema": {
              "$ref": "#/components/schemas/Name"
            },
            "style": "simple"
          },
          {
            "in": "path",
            "name": "subnet_name",
            "required": true,
            "schema": {
              "$ref": "#/components/schemas/Name"
            },
            "style": "simple"
          },
          {
            "in": "path",
            "name": "vpc_name",
            "required": true,
            "schema": {
              "$ref": "#/components/schemas/Name"
            },
            "style": "simple"
          }
        ],
        "requestBody": {
          "content": {
            "application/json": {
              "schema": {
                "$ref": "#/components/schemas/VpcSubnetUpdate"
              }
            }
          },
          "required": true
        },
        "responses": {
          "200": {
            "description": "successful operation",
            "content": {
              "application/json": {
                "schema": {
                  "$ref": "#/components/schemas/VpcSubnet"
                }
              }
            }
          },
          "4XX": {
            "$ref": "#/components/responses/Error"
          },
          "5XX": {
            "$ref": "#/components/responses/Error"
          }
        }
      },
      "delete": {
        "tags": [
          "vpcs"
        ],
        "summary": "Delete a subnet",
        "operationId": "vpc_subnet_delete",
        "parameters": [
          {
            "in": "path",
            "name": "organization_name",
            "required": true,
            "schema": {
              "$ref": "#/components/schemas/Name"
            },
            "style": "simple"
          },
          {
            "in": "path",
            "name": "project_name",
            "required": true,
            "schema": {
              "$ref": "#/components/schemas/Name"
            },
            "style": "simple"
          },
          {
            "in": "path",
            "name": "subnet_name",
            "required": true,
            "schema": {
              "$ref": "#/components/schemas/Name"
            },
            "style": "simple"
          },
          {
            "in": "path",
            "name": "vpc_name",
            "required": true,
            "schema": {
              "$ref": "#/components/schemas/Name"
            },
            "style": "simple"
          }
        ],
        "responses": {
          "204": {
            "description": "successful deletion"
          },
          "4XX": {
            "$ref": "#/components/responses/Error"
          },
          "5XX": {
            "$ref": "#/components/responses/Error"
          }
        }
      }
    },
    "/organizations/{organization_name}/projects/{project_name}/vpcs/{vpc_name}/subnets/{subnet_name}/network-interfaces": {
      "get": {
        "tags": [
          "vpcs"
        ],
        "summary": "List network interfaces",
        "operationId": "vpc_subnet_list_network_interfaces",
        "parameters": [
          {
            "in": "query",
            "name": "limit",
            "description": "Maximum number of items returned by a single call",
            "schema": {
              "nullable": true,
              "type": "integer",
              "format": "uint32",
              "minimum": 1
            },
            "style": "form"
          },
          {
            "in": "query",
            "name": "page_token",
            "description": "Token returned by previous call to retrieve the subsequent page",
            "schema": {
              "nullable": true,
              "type": "string"
            },
            "style": "form"
          },
          {
            "in": "query",
            "name": "sort_by",
            "schema": {
              "$ref": "#/components/schemas/NameSortMode"
            },
            "style": "form"
          },
          {
            "in": "path",
            "name": "organization_name",
            "required": true,
            "schema": {
              "$ref": "#/components/schemas/Name"
            },
            "style": "simple"
          },
          {
            "in": "path",
            "name": "project_name",
            "required": true,
            "schema": {
              "$ref": "#/components/schemas/Name"
            },
            "style": "simple"
          },
          {
            "in": "path",
            "name": "subnet_name",
            "required": true,
            "schema": {
              "$ref": "#/components/schemas/Name"
            },
            "style": "simple"
          },
          {
            "in": "path",
            "name": "vpc_name",
            "required": true,
            "schema": {
              "$ref": "#/components/schemas/Name"
            },
            "style": "simple"
          }
        ],
        "responses": {
          "200": {
            "description": "successful operation",
            "content": {
              "application/json": {
                "schema": {
                  "$ref": "#/components/schemas/NetworkInterfaceResultsPage"
                }
              }
            }
          },
          "4XX": {
            "$ref": "#/components/responses/Error"
          },
          "5XX": {
            "$ref": "#/components/responses/Error"
          }
        },
        "x-dropshot-pagination": true
      }
    },
    "/policy": {
      "get": {
        "tags": [
          "silos"
        ],
        "summary": "Fetch the current silo's IAM policy",
        "operationId": "policy_view",
        "responses": {
          "200": {
            "description": "successful operation",
            "content": {
              "application/json": {
                "schema": {
                  "$ref": "#/components/schemas/SiloRolePolicy"
                }
              }
            }
          },
          "4XX": {
            "$ref": "#/components/responses/Error"
          },
          "5XX": {
            "$ref": "#/components/responses/Error"
          }
        }
      },
      "put": {
        "tags": [
          "silos"
        ],
        "summary": "Update the current silo's IAM policy",
        "operationId": "policy_update",
        "requestBody": {
          "content": {
            "application/json": {
              "schema": {
                "$ref": "#/components/schemas/SiloRolePolicy"
              }
            }
          },
          "required": true
        },
        "responses": {
          "200": {
            "description": "successful operation",
            "content": {
              "application/json": {
                "schema": {
                  "$ref": "#/components/schemas/SiloRolePolicy"
                }
              }
            }
          },
          "4XX": {
            "$ref": "#/components/responses/Error"
          },
          "5XX": {
            "$ref": "#/components/responses/Error"
          }
        }
      }
    },
    "/roles": {
      "get": {
        "tags": [
          "roles"
        ],
        "summary": "List built-in roles",
        "operationId": "role_list",
        "parameters": [
          {
            "in": "query",
            "name": "limit",
            "description": "Maximum number of items returned by a single call",
            "schema": {
              "nullable": true,
              "type": "integer",
              "format": "uint32",
              "minimum": 1
            },
            "style": "form"
          },
          {
            "in": "query",
            "name": "page_token",
            "description": "Token returned by previous call to retrieve the subsequent page",
            "schema": {
              "nullable": true,
              "type": "string"
            },
            "style": "form"
          }
        ],
        "responses": {
          "200": {
            "description": "successful operation",
            "content": {
              "application/json": {
                "schema": {
                  "$ref": "#/components/schemas/RoleResultsPage"
                }
              }
            }
          },
          "4XX": {
            "$ref": "#/components/responses/Error"
          },
          "5XX": {
            "$ref": "#/components/responses/Error"
          }
        },
        "x-dropshot-pagination": true
      }
    },
    "/roles/{role_name}": {
      "get": {
        "tags": [
          "roles"
        ],
        "summary": "Fetch a built-in role",
        "operationId": "role_view",
        "parameters": [
          {
            "in": "path",
            "name": "role_name",
            "description": "The built-in role's unique name.",
            "required": true,
            "schema": {
              "type": "string"
            },
            "style": "simple"
          }
        ],
        "responses": {
          "200": {
            "description": "successful operation",
            "content": {
              "application/json": {
                "schema": {
                  "$ref": "#/components/schemas/Role"
                }
              }
            }
          },
          "4XX": {
            "$ref": "#/components/responses/Error"
          },
          "5XX": {
            "$ref": "#/components/responses/Error"
          }
        }
      }
    },
    "/session/me": {
      "get": {
        "tags": [
          "hidden"
        ],
        "summary": "Fetch the user associated with the current session",
        "operationId": "session_me",
        "responses": {
          "200": {
            "description": "successful operation",
            "content": {
              "application/json": {
                "schema": {
                  "$ref": "#/components/schemas/User"
                }
              }
            }
          },
          "4XX": {
            "$ref": "#/components/responses/Error"
          },
          "5XX": {
            "$ref": "#/components/responses/Error"
          }
        }
      }
    },
    "/session/me/groups": {
      "get": {
        "tags": [
          "hidden"
        ],
        "summary": "Fetch the silo groups the current user belongs to",
        "operationId": "session_me_groups",
        "parameters": [
          {
            "in": "query",
            "name": "limit",
            "description": "Maximum number of items returned by a single call",
            "schema": {
              "nullable": true,
              "type": "integer",
              "format": "uint32",
              "minimum": 1
            },
            "style": "form"
          },
          {
            "in": "query",
            "name": "page_token",
            "description": "Token returned by previous call to retrieve the subsequent page",
            "schema": {
              "nullable": true,
              "type": "string"
            },
            "style": "form"
          },
          {
            "in": "query",
            "name": "sort_by",
            "schema": {
              "$ref": "#/components/schemas/IdSortMode"
            },
            "style": "form"
          }
        ],
        "responses": {
          "200": {
            "description": "successful operation",
            "content": {
              "application/json": {
                "schema": {
                  "$ref": "#/components/schemas/GroupResultsPage"
                }
              }
            }
          },
          "4XX": {
            "$ref": "#/components/responses/Error"
          },
          "5XX": {
            "$ref": "#/components/responses/Error"
          }
        },
        "x-dropshot-pagination": true
      }
    },
    "/session/me/sshkeys": {
      "get": {
        "tags": [
          "session"
        ],
        "summary": "List SSH public keys",
        "description": "Lists SSH public keys for the currently authenticated user.",
        "operationId": "session_sshkey_list",
        "parameters": [
          {
            "in": "query",
            "name": "limit",
            "description": "Maximum number of items returned by a single call",
            "schema": {
              "nullable": true,
              "type": "integer",
              "format": "uint32",
              "minimum": 1
            },
            "style": "form"
          },
          {
            "in": "query",
            "name": "page_token",
            "description": "Token returned by previous call to retrieve the subsequent page",
            "schema": {
              "nullable": true,
              "type": "string"
            },
            "style": "form"
          },
          {
            "in": "query",
            "name": "sort_by",
            "schema": {
              "$ref": "#/components/schemas/NameSortMode"
            },
            "style": "form"
          }
        ],
        "responses": {
          "200": {
            "description": "successful operation",
            "content": {
              "application/json": {
                "schema": {
                  "$ref": "#/components/schemas/SshKeyResultsPage"
                }
              }
            }
          },
          "4XX": {
            "$ref": "#/components/responses/Error"
          },
          "5XX": {
            "$ref": "#/components/responses/Error"
          }
        },
        "x-dropshot-pagination": true
      },
      "post": {
        "tags": [
          "session"
        ],
        "summary": "Create an SSH public key",
        "description": "Create an SSH public key for the currently authenticated user.",
        "operationId": "session_sshkey_create",
        "requestBody": {
          "content": {
            "application/json": {
              "schema": {
                "$ref": "#/components/schemas/SshKeyCreate"
              }
            }
          },
          "required": true
        },
        "responses": {
          "201": {
            "description": "successful creation",
            "content": {
              "application/json": {
                "schema": {
                  "$ref": "#/components/schemas/SshKey"
                }
              }
            }
          },
          "4XX": {
            "$ref": "#/components/responses/Error"
          },
          "5XX": {
            "$ref": "#/components/responses/Error"
          }
        }
      }
    },
    "/session/me/sshkeys/{ssh_key_name}": {
      "get": {
        "tags": [
          "session"
        ],
        "summary": "Fetch an SSH public key",
        "description": "Fetch an SSH public key associated with the currently authenticated user.",
        "operationId": "session_sshkey_view",
        "parameters": [
          {
            "in": "path",
            "name": "ssh_key_name",
            "required": true,
            "schema": {
              "$ref": "#/components/schemas/Name"
            },
            "style": "simple"
          }
        ],
        "responses": {
          "200": {
            "description": "successful operation",
            "content": {
              "application/json": {
                "schema": {
                  "$ref": "#/components/schemas/SshKey"
                }
              }
            }
          },
          "4XX": {
            "$ref": "#/components/responses/Error"
          },
          "5XX": {
            "$ref": "#/components/responses/Error"
          }
        }
      },
      "delete": {
        "tags": [
          "session"
        ],
        "summary": "Delete an SSH public key",
        "description": "Delete an SSH public key associated with the currently authenticated user.",
        "operationId": "session_sshkey_delete",
        "parameters": [
          {
            "in": "path",
            "name": "ssh_key_name",
            "required": true,
            "schema": {
              "$ref": "#/components/schemas/Name"
            },
            "style": "simple"
          }
        ],
        "responses": {
          "204": {
            "description": "successful deletion"
          },
          "4XX": {
            "$ref": "#/components/responses/Error"
          },
          "5XX": {
            "$ref": "#/components/responses/Error"
          }
        }
      }
    },
    "/system/by-id/images/{id}": {
      "get": {
        "tags": [
          "system"
        ],
        "summary": "Fetch a system-wide image by id",
        "operationId": "system_image_view_by_id",
        "parameters": [
          {
            "in": "path",
            "name": "id",
            "required": true,
            "schema": {
              "type": "string",
              "format": "uuid"
            },
            "style": "simple"
          }
        ],
        "responses": {
          "200": {
            "description": "successful operation",
            "content": {
              "application/json": {
                "schema": {
                  "$ref": "#/components/schemas/GlobalImage"
                }
              }
            }
          },
          "4XX": {
            "$ref": "#/components/responses/Error"
          },
          "5XX": {
            "$ref": "#/components/responses/Error"
          }
        }
      }
    },
    "/system/by-id/ip-pools/{id}": {
      "get": {
        "tags": [
          "system"
        ],
        "summary": "Fetch an IP pool by id",
        "operationId": "ip_pool_view_by_id",
        "parameters": [
          {
            "in": "path",
            "name": "id",
            "required": true,
            "schema": {
              "type": "string",
              "format": "uuid"
            },
            "style": "simple"
          }
        ],
        "responses": {
          "200": {
            "description": "successful operation",
            "content": {
              "application/json": {
                "schema": {
                  "$ref": "#/components/schemas/IpPool"
                }
              }
            }
          },
          "4XX": {
            "$ref": "#/components/responses/Error"
          },
          "5XX": {
            "$ref": "#/components/responses/Error"
          }
        }
      }
    },
    "/system/by-id/silos/{id}": {
      "get": {
        "tags": [
          "system"
        ],
        "summary": "Fetch a silo by id",
        "operationId": "silo_view_by_id",
        "parameters": [
          {
            "in": "path",
            "name": "id",
            "required": true,
            "schema": {
              "type": "string",
              "format": "uuid"
            },
            "style": "simple"
          }
        ],
        "responses": {
          "200": {
            "description": "successful operation",
            "content": {
              "application/json": {
                "schema": {
                  "$ref": "#/components/schemas/Silo"
                }
              }
            }
          },
          "4XX": {
            "$ref": "#/components/responses/Error"
          },
          "5XX": {
            "$ref": "#/components/responses/Error"
          }
        }
      }
    },
    "/system/hardware/racks": {
      "get": {
        "tags": [
          "system"
        ],
        "summary": "List racks",
        "operationId": "rack_list",
        "parameters": [
          {
            "in": "query",
            "name": "limit",
            "description": "Maximum number of items returned by a single call",
            "schema": {
              "nullable": true,
              "type": "integer",
              "format": "uint32",
              "minimum": 1
            },
            "style": "form"
          },
          {
            "in": "query",
            "name": "page_token",
            "description": "Token returned by previous call to retrieve the subsequent page",
            "schema": {
              "nullable": true,
              "type": "string"
            },
            "style": "form"
          },
          {
            "in": "query",
            "name": "sort_by",
            "schema": {
              "$ref": "#/components/schemas/IdSortMode"
            },
            "style": "form"
          }
        ],
        "responses": {
          "200": {
            "description": "successful operation",
            "content": {
              "application/json": {
                "schema": {
                  "$ref": "#/components/schemas/RackResultsPage"
                }
              }
            }
          },
          "4XX": {
            "$ref": "#/components/responses/Error"
          },
          "5XX": {
            "$ref": "#/components/responses/Error"
          }
        },
        "x-dropshot-pagination": true
      }
    },
    "/system/hardware/racks/{rack_id}": {
      "get": {
        "tags": [
          "system"
        ],
        "summary": "Fetch a rack",
        "operationId": "rack_view",
        "parameters": [
          {
            "in": "path",
            "name": "rack_id",
            "description": "The rack's unique ID.",
            "required": true,
            "schema": {
              "type": "string",
              "format": "uuid"
            },
            "style": "simple"
          }
        ],
        "responses": {
          "200": {
            "description": "successful operation",
            "content": {
              "application/json": {
                "schema": {
                  "$ref": "#/components/schemas/Rack"
                }
              }
            }
          },
          "4XX": {
            "$ref": "#/components/responses/Error"
          },
          "5XX": {
            "$ref": "#/components/responses/Error"
          }
        }
      }
    },
    "/system/hardware/sleds": {
      "get": {
        "tags": [
          "system"
        ],
        "summary": "List sleds",
        "operationId": "sled_list",
        "parameters": [
          {
            "in": "query",
            "name": "limit",
            "description": "Maximum number of items returned by a single call",
            "schema": {
              "nullable": true,
              "type": "integer",
              "format": "uint32",
              "minimum": 1
            },
            "style": "form"
          },
          {
            "in": "query",
            "name": "page_token",
            "description": "Token returned by previous call to retrieve the subsequent page",
            "schema": {
              "nullable": true,
              "type": "string"
            },
            "style": "form"
          },
          {
            "in": "query",
            "name": "sort_by",
            "schema": {
              "$ref": "#/components/schemas/IdSortMode"
            },
            "style": "form"
          }
        ],
        "responses": {
          "200": {
            "description": "successful operation",
            "content": {
              "application/json": {
                "schema": {
                  "$ref": "#/components/schemas/SledResultsPage"
                }
              }
            }
          },
          "4XX": {
            "$ref": "#/components/responses/Error"
          },
          "5XX": {
            "$ref": "#/components/responses/Error"
          }
        },
        "x-dropshot-pagination": true
      }
    },
    "/system/hardware/sleds/{sled_id}": {
      "get": {
        "tags": [
          "system"
        ],
        "summary": "Fetch a sled",
        "operationId": "sled_view",
        "parameters": [
          {
            "in": "path",
            "name": "sled_id",
            "description": "The sled's unique ID.",
            "required": true,
            "schema": {
              "type": "string",
              "format": "uuid"
            },
            "style": "simple"
          }
        ],
        "responses": {
          "200": {
            "description": "successful operation",
            "content": {
              "application/json": {
                "schema": {
                  "$ref": "#/components/schemas/Sled"
                }
              }
            }
          },
          "4XX": {
            "$ref": "#/components/responses/Error"
          },
          "5XX": {
            "$ref": "#/components/responses/Error"
          }
        }
      }
    },
    "/system/images": {
      "get": {
        "tags": [
          "system"
        ],
        "summary": "List system-wide images",
        "description": "Returns a list of all the system-wide images. System-wide images are returned sorted by creation date, with the most recent images appearing first.",
        "operationId": "system_image_list",
        "parameters": [
          {
            "in": "query",
            "name": "limit",
            "description": "Maximum number of items returned by a single call",
            "schema": {
              "nullable": true,
              "type": "integer",
              "format": "uint32",
              "minimum": 1
            },
            "style": "form"
          },
          {
            "in": "query",
            "name": "page_token",
            "description": "Token returned by previous call to retrieve the subsequent page",
            "schema": {
              "nullable": true,
              "type": "string"
            },
            "style": "form"
          },
          {
            "in": "query",
            "name": "sort_by",
            "schema": {
              "$ref": "#/components/schemas/NameSortMode"
            },
            "style": "form"
          }
        ],
        "responses": {
          "200": {
            "description": "successful operation",
            "content": {
              "application/json": {
                "schema": {
                  "$ref": "#/components/schemas/GlobalImageResultsPage"
                }
              }
            }
          },
          "4XX": {
            "$ref": "#/components/responses/Error"
          },
          "5XX": {
            "$ref": "#/components/responses/Error"
          }
        },
        "x-dropshot-pagination": true
      },
      "post": {
        "tags": [
          "system"
        ],
        "summary": "Create a system-wide image",
        "description": "Create a new system-wide image. This image can then be used by any user in any silo as a base for instances.",
        "operationId": "system_image_create",
        "requestBody": {
          "content": {
            "application/json": {
              "schema": {
                "$ref": "#/components/schemas/GlobalImageCreate"
              }
            }
          },
          "required": true
        },
        "responses": {
          "201": {
            "description": "successful creation",
            "content": {
              "application/json": {
                "schema": {
                  "$ref": "#/components/schemas/GlobalImage"
                }
              }
            }
          },
          "4XX": {
            "$ref": "#/components/responses/Error"
          },
          "5XX": {
            "$ref": "#/components/responses/Error"
          }
        }
      }
    },
    "/system/images/{image_name}": {
      "get": {
        "tags": [
          "system"
        ],
        "summary": "Fetch a system-wide image",
        "description": "Returns the details of a specific system-wide image.",
        "operationId": "system_image_view",
        "parameters": [
          {
            "in": "path",
            "name": "image_name",
            "required": true,
            "schema": {
              "$ref": "#/components/schemas/Name"
            },
            "style": "simple"
          }
        ],
        "responses": {
          "200": {
            "description": "successful operation",
            "content": {
              "application/json": {
                "schema": {
                  "$ref": "#/components/schemas/GlobalImage"
                }
              }
            }
          },
          "4XX": {
            "$ref": "#/components/responses/Error"
          },
          "5XX": {
            "$ref": "#/components/responses/Error"
          }
        }
      },
      "delete": {
        "tags": [
          "system"
        ],
        "summary": "Delete a system-wide image",
        "description": "Permanently delete a system-wide image. This operation cannot be undone. Any instances using the system-wide image will continue to run, however new instances can not be created with this image.",
        "operationId": "system_image_delete",
        "parameters": [
          {
            "in": "path",
            "name": "image_name",
            "required": true,
            "schema": {
              "$ref": "#/components/schemas/Name"
            },
            "style": "simple"
          }
        ],
        "responses": {
          "204": {
            "description": "successful deletion"
          },
          "4XX": {
            "$ref": "#/components/responses/Error"
          },
          "5XX": {
            "$ref": "#/components/responses/Error"
          }
        }
      }
    },
    "/system/ip-pools": {
      "get": {
        "tags": [
          "system"
        ],
        "summary": "List IP pools",
        "operationId": "ip_pool_list",
        "parameters": [
          {
            "in": "query",
            "name": "limit",
            "description": "Maximum number of items returned by a single call",
            "schema": {
              "nullable": true,
              "type": "integer",
              "format": "uint32",
              "minimum": 1
            },
            "style": "form"
          },
          {
            "in": "query",
            "name": "page_token",
            "description": "Token returned by previous call to retrieve the subsequent page",
            "schema": {
              "nullable": true,
              "type": "string"
            },
            "style": "form"
          },
          {
            "in": "query",
            "name": "sort_by",
            "schema": {
              "$ref": "#/components/schemas/NameOrIdSortMode"
            },
            "style": "form"
          }
        ],
        "responses": {
          "200": {
            "description": "successful operation",
            "content": {
              "application/json": {
                "schema": {
                  "$ref": "#/components/schemas/IpPoolResultsPage"
                }
              }
            }
          },
          "4XX": {
            "$ref": "#/components/responses/Error"
          },
          "5XX": {
            "$ref": "#/components/responses/Error"
          }
        },
        "x-dropshot-pagination": true
      },
      "post": {
        "tags": [
          "system"
        ],
        "summary": "Create an IP pool",
        "operationId": "ip_pool_create",
        "requestBody": {
          "content": {
            "application/json": {
              "schema": {
                "$ref": "#/components/schemas/IpPoolCreate"
              }
            }
          },
          "required": true
        },
        "responses": {
          "201": {
            "description": "successful creation",
            "content": {
              "application/json": {
                "schema": {
                  "$ref": "#/components/schemas/IpPool"
                }
              }
            }
          },
          "4XX": {
            "$ref": "#/components/responses/Error"
          },
          "5XX": {
            "$ref": "#/components/responses/Error"
          }
        }
      }
    },
    "/system/ip-pools/{pool_name}": {
      "get": {
        "tags": [
          "system"
        ],
        "summary": "Fetch an IP pool",
        "operationId": "ip_pool_view",
        "parameters": [
          {
            "in": "path",
            "name": "pool_name",
            "required": true,
            "schema": {
              "$ref": "#/components/schemas/Name"
            },
            "style": "simple"
          }
        ],
        "responses": {
          "200": {
            "description": "successful operation",
            "content": {
              "application/json": {
                "schema": {
                  "$ref": "#/components/schemas/IpPool"
                }
              }
            }
          },
          "4XX": {
            "$ref": "#/components/responses/Error"
          },
          "5XX": {
            "$ref": "#/components/responses/Error"
          }
        }
      },
      "put": {
        "tags": [
          "system"
        ],
        "summary": "Update an IP Pool",
        "operationId": "ip_pool_update",
        "parameters": [
          {
            "in": "path",
            "name": "pool_name",
            "required": true,
            "schema": {
              "$ref": "#/components/schemas/Name"
            },
            "style": "simple"
          }
        ],
        "requestBody": {
          "content": {
            "application/json": {
              "schema": {
                "$ref": "#/components/schemas/IpPoolUpdate"
              }
            }
          },
          "required": true
        },
        "responses": {
          "200": {
            "description": "successful operation",
            "content": {
              "application/json": {
                "schema": {
                  "$ref": "#/components/schemas/IpPool"
                }
              }
            }
          },
          "4XX": {
            "$ref": "#/components/responses/Error"
          },
          "5XX": {
            "$ref": "#/components/responses/Error"
          }
        }
      },
      "delete": {
        "tags": [
          "system"
        ],
        "summary": "Delete an IP Pool",
        "operationId": "ip_pool_delete",
        "parameters": [
          {
            "in": "path",
            "name": "pool_name",
            "required": true,
            "schema": {
              "$ref": "#/components/schemas/Name"
            },
            "style": "simple"
          }
        ],
        "responses": {
          "204": {
            "description": "successful deletion"
          },
          "4XX": {
            "$ref": "#/components/responses/Error"
          },
          "5XX": {
            "$ref": "#/components/responses/Error"
          }
        }
      }
    },
    "/system/ip-pools/{pool_name}/ranges": {
      "get": {
        "tags": [
          "system"
        ],
        "summary": "List ranges for an IP pool",
        "description": "Ranges are ordered by their first address.",
        "operationId": "ip_pool_range_list",
        "parameters": [
          {
            "in": "path",
            "name": "pool_name",
            "required": true,
            "schema": {
              "$ref": "#/components/schemas/Name"
            },
            "style": "simple"
          },
          {
            "in": "query",
            "name": "limit",
            "description": "Maximum number of items returned by a single call",
            "schema": {
              "nullable": true,
              "type": "integer",
              "format": "uint32",
              "minimum": 1
            },
            "style": "form"
          },
          {
            "in": "query",
            "name": "page_token",
            "description": "Token returned by previous call to retrieve the subsequent page",
            "schema": {
              "nullable": true,
              "type": "string"
            },
            "style": "form"
          }
        ],
        "responses": {
          "200": {
            "description": "successful operation",
            "content": {
              "application/json": {
                "schema": {
                  "$ref": "#/components/schemas/IpPoolRangeResultsPage"
                }
              }
            }
          },
          "4XX": {
            "$ref": "#/components/responses/Error"
          },
          "5XX": {
            "$ref": "#/components/responses/Error"
          }
        },
        "x-dropshot-pagination": true
      }
    },
    "/system/ip-pools/{pool_name}/ranges/add": {
      "post": {
        "tags": [
          "system"
        ],
        "summary": "Add a range to an IP pool",
        "operationId": "ip_pool_range_add",
        "parameters": [
          {
            "in": "path",
            "name": "pool_name",
            "required": true,
            "schema": {
              "$ref": "#/components/schemas/Name"
            },
            "style": "simple"
          }
        ],
        "requestBody": {
          "content": {
            "application/json": {
              "schema": {
                "$ref": "#/components/schemas/IpRange"
              }
            }
          },
          "required": true
        },
        "responses": {
          "201": {
            "description": "successful creation",
            "content": {
              "application/json": {
                "schema": {
                  "$ref": "#/components/schemas/IpPoolRange"
                }
              }
            }
          },
          "4XX": {
            "$ref": "#/components/responses/Error"
          },
          "5XX": {
            "$ref": "#/components/responses/Error"
          }
        }
      }
    },
    "/system/ip-pools/{pool_name}/ranges/remove": {
      "post": {
        "tags": [
          "system"
        ],
        "summary": "Remove a range from an IP pool",
        "operationId": "ip_pool_range_remove",
        "parameters": [
          {
            "in": "path",
            "name": "pool_name",
            "required": true,
            "schema": {
              "$ref": "#/components/schemas/Name"
            },
            "style": "simple"
          }
        ],
        "requestBody": {
          "content": {
            "application/json": {
              "schema": {
                "$ref": "#/components/schemas/IpRange"
              }
            }
          },
          "required": true
        },
        "responses": {
          "204": {
            "description": "resource updated"
          },
          "4XX": {
            "$ref": "#/components/responses/Error"
          },
          "5XX": {
            "$ref": "#/components/responses/Error"
          }
        }
      }
    },
    "/system/ip-pools-service/{rack_id}": {
      "get": {
        "tags": [
          "system"
        ],
        "summary": "Fetch an IP pool used for Oxide services.",
        "operationId": "ip_pool_service_view",
        "parameters": [
          {
            "in": "path",
            "name": "rack_id",
            "required": true,
            "schema": {
              "type": "string",
              "format": "uuid"
            },
            "style": "simple"
          }
        ],
        "responses": {
          "200": {
            "description": "successful operation",
            "content": {
              "application/json": {
                "schema": {
                  "$ref": "#/components/schemas/IpPool"
                }
              }
            }
          },
          "4XX": {
            "$ref": "#/components/responses/Error"
          },
          "5XX": {
            "$ref": "#/components/responses/Error"
          }
        }
      }
    },
    "/system/ip-pools-service/{rack_id}/ranges": {
      "get": {
        "tags": [
          "system"
        ],
        "summary": "List ranges for an IP pool used for Oxide services.",
        "description": "Ranges are ordered by their first address.",
        "operationId": "ip_pool_service_range_list",
        "parameters": [
          {
            "in": "path",
            "name": "rack_id",
            "required": true,
            "schema": {
              "type": "string",
              "format": "uuid"
            },
            "style": "simple"
          },
          {
            "in": "query",
            "name": "limit",
            "description": "Maximum number of items returned by a single call",
            "schema": {
              "nullable": true,
              "type": "integer",
              "format": "uint32",
              "minimum": 1
            },
            "style": "form"
          },
          {
            "in": "query",
            "name": "page_token",
            "description": "Token returned by previous call to retrieve the subsequent page",
            "schema": {
              "nullable": true,
              "type": "string"
            },
            "style": "form"
          }
        ],
        "responses": {
          "200": {
            "description": "successful operation",
            "content": {
              "application/json": {
                "schema": {
                  "$ref": "#/components/schemas/IpPoolRangeResultsPage"
                }
              }
            }
          },
          "4XX": {
            "$ref": "#/components/responses/Error"
          },
          "5XX": {
            "$ref": "#/components/responses/Error"
          }
        },
        "x-dropshot-pagination": true
      }
    },
    "/system/ip-pools-service/{rack_id}/ranges/add": {
      "post": {
        "tags": [
          "system"
        ],
        "summary": "Add a range to an IP pool used for Oxide services.",
        "operationId": "ip_pool_service_range_add",
        "parameters": [
          {
            "in": "path",
            "name": "rack_id",
            "required": true,
            "schema": {
              "type": "string",
              "format": "uuid"
            },
            "style": "simple"
          }
        ],
        "requestBody": {
          "content": {
            "application/json": {
              "schema": {
                "$ref": "#/components/schemas/IpRange"
              }
            }
          },
          "required": true
        },
        "responses": {
          "201": {
            "description": "successful creation",
            "content": {
              "application/json": {
                "schema": {
                  "$ref": "#/components/schemas/IpPoolRange"
                }
              }
            }
          },
          "4XX": {
            "$ref": "#/components/responses/Error"
          },
          "5XX": {
            "$ref": "#/components/responses/Error"
          }
        }
      }
    },
    "/system/ip-pools-service/{rack_id}/ranges/remove": {
      "post": {
        "tags": [
          "system"
        ],
        "summary": "Remove a range from an IP pool used for Oxide services.",
        "operationId": "ip_pool_service_range_remove",
        "parameters": [
          {
            "in": "path",
            "name": "rack_id",
            "required": true,
            "schema": {
              "type": "string",
              "format": "uuid"
            },
            "style": "simple"
          }
        ],
        "requestBody": {
          "content": {
            "application/json": {
              "schema": {
                "$ref": "#/components/schemas/IpRange"
              }
            }
          },
          "required": true
        },
        "responses": {
          "204": {
            "description": "resource updated"
          },
          "4XX": {
            "$ref": "#/components/responses/Error"
          },
          "5XX": {
            "$ref": "#/components/responses/Error"
          }
        }
      }
    },
    "/system/metrics/{metric_name}": {
      "get": {
        "tags": [
          "system"
        ],
        "summary": "Access metrics data",
        "operationId": "system_metric",
        "parameters": [
          {
            "in": "path",
            "name": "metric_name",
            "required": true,
            "schema": {
              "$ref": "#/components/schemas/SystemMetricName"
            },
            "style": "simple"
          },
          {
            "in": "query",
            "name": "end_time",
            "description": "An exclusive end time of metrics.",
            "schema": {
              "type": "string",
              "format": "date-time"
            },
            "style": "form"
          },
          {
            "in": "query",
            "name": "id",
            "description": "The UUID of the container being queried",
            "required": true,
            "schema": {
              "type": "string",
              "format": "uuid"
            },
            "style": "form"
          },
          {
            "in": "query",
            "name": "limit",
            "description": "Maximum number of items returned by a single call",
            "schema": {
              "nullable": true,
              "type": "integer",
              "format": "uint32",
              "minimum": 1
            },
            "style": "form"
          },
          {
            "in": "query",
            "name": "page_token",
            "description": "Token returned by previous call to retrieve the subsequent page",
            "schema": {
              "nullable": true,
              "type": "string"
            },
            "style": "form"
          },
          {
            "in": "query",
            "name": "start_time",
            "description": "An inclusive start time of metrics.",
            "schema": {
              "type": "string",
              "format": "date-time"
            },
            "style": "form"
          }
        ],
        "responses": {
          "200": {
            "description": "successful operation",
            "content": {
              "application/json": {
                "schema": {
                  "$ref": "#/components/schemas/MeasurementResultsPage"
                }
              }
            }
          },
          "4XX": {
            "$ref": "#/components/responses/Error"
          },
          "5XX": {
            "$ref": "#/components/responses/Error"
          }
        },
        "x-dropshot-pagination": true
      }
    },
    "/system/policy": {
      "get": {
        "tags": [
          "policy"
        ],
        "summary": "Fetch the top-level IAM policy",
        "operationId": "system_policy_view",
        "responses": {
          "200": {
            "description": "successful operation",
            "content": {
              "application/json": {
                "schema": {
                  "$ref": "#/components/schemas/FleetRolePolicy"
                }
              }
            }
          },
          "4XX": {
            "$ref": "#/components/responses/Error"
          },
          "5XX": {
            "$ref": "#/components/responses/Error"
          }
        }
      },
      "put": {
        "tags": [
          "policy"
        ],
        "summary": "Update the top-level IAM policy",
        "operationId": "system_policy_update",
        "requestBody": {
          "content": {
            "application/json": {
              "schema": {
                "$ref": "#/components/schemas/FleetRolePolicy"
              }
            }
          },
          "required": true
        },
        "responses": {
          "200": {
            "description": "successful operation",
            "content": {
              "application/json": {
                "schema": {
                  "$ref": "#/components/schemas/FleetRolePolicy"
                }
              }
            }
          },
          "4XX": {
            "$ref": "#/components/responses/Error"
          },
          "5XX": {
            "$ref": "#/components/responses/Error"
          }
        }
      }
    },
    "/system/sagas": {
      "get": {
        "tags": [
          "system"
        ],
        "summary": "List sagas",
        "operationId": "saga_list",
        "parameters": [
          {
            "in": "query",
            "name": "limit",
            "description": "Maximum number of items returned by a single call",
            "schema": {
              "nullable": true,
              "type": "integer",
              "format": "uint32",
              "minimum": 1
            },
            "style": "form"
          },
          {
            "in": "query",
            "name": "page_token",
            "description": "Token returned by previous call to retrieve the subsequent page",
            "schema": {
              "nullable": true,
              "type": "string"
            },
            "style": "form"
          },
          {
            "in": "query",
            "name": "sort_by",
            "schema": {
              "$ref": "#/components/schemas/IdSortMode"
            },
            "style": "form"
          }
        ],
        "responses": {
          "200": {
            "description": "successful operation",
            "content": {
              "application/json": {
                "schema": {
                  "$ref": "#/components/schemas/SagaResultsPage"
                }
              }
            }
          },
          "4XX": {
            "$ref": "#/components/responses/Error"
          },
          "5XX": {
            "$ref": "#/components/responses/Error"
          }
        },
        "x-dropshot-pagination": true
      }
    },
    "/system/sagas/{saga_id}": {
      "get": {
        "tags": [
          "system"
        ],
        "summary": "Fetch a saga",
        "operationId": "saga_view",
        "parameters": [
          {
            "in": "path",
            "name": "saga_id",
            "required": true,
            "schema": {
              "type": "string",
              "format": "uuid"
            },
            "style": "simple"
          }
        ],
        "responses": {
          "200": {
            "description": "successful operation",
            "content": {
              "application/json": {
                "schema": {
                  "$ref": "#/components/schemas/Saga"
                }
              }
            }
          },
          "4XX": {
            "$ref": "#/components/responses/Error"
          },
          "5XX": {
            "$ref": "#/components/responses/Error"
          }
        }
      }
    },
    "/system/silos": {
      "get": {
        "tags": [
          "system"
        ],
        "summary": "List silos",
        "description": "Lists silos that are discoverable based on the current permissions.",
        "operationId": "silo_list",
        "parameters": [
          {
            "in": "query",
            "name": "limit",
            "description": "Maximum number of items returned by a single call",
            "schema": {
              "nullable": true,
              "type": "integer",
              "format": "uint32",
              "minimum": 1
            },
            "style": "form"
          },
          {
            "in": "query",
            "name": "page_token",
            "description": "Token returned by previous call to retrieve the subsequent page",
            "schema": {
              "nullable": true,
              "type": "string"
            },
            "style": "form"
          },
          {
            "in": "query",
            "name": "sort_by",
            "schema": {
              "$ref": "#/components/schemas/NameOrIdSortMode"
            },
            "style": "form"
          }
        ],
        "responses": {
          "200": {
            "description": "successful operation",
            "content": {
              "application/json": {
                "schema": {
                  "$ref": "#/components/schemas/SiloResultsPage"
                }
              }
            }
          },
          "4XX": {
            "$ref": "#/components/responses/Error"
          },
          "5XX": {
            "$ref": "#/components/responses/Error"
          }
        },
        "x-dropshot-pagination": true
      },
      "post": {
        "tags": [
          "system"
        ],
        "summary": "Create a silo",
        "operationId": "silo_create",
        "requestBody": {
          "content": {
            "application/json": {
              "schema": {
                "$ref": "#/components/schemas/SiloCreate"
              }
            }
          },
          "required": true
        },
        "responses": {
          "201": {
            "description": "successful creation",
            "content": {
              "application/json": {
                "schema": {
                  "$ref": "#/components/schemas/Silo"
                }
              }
            }
          },
          "4XX": {
            "$ref": "#/components/responses/Error"
          },
          "5XX": {
            "$ref": "#/components/responses/Error"
          }
        }
      }
    },
    "/system/silos/{silo_name}": {
      "get": {
        "tags": [
          "system"
        ],
        "summary": "Fetch a silo",
        "description": "Fetch a silo by name.",
        "operationId": "silo_view",
        "parameters": [
          {
            "in": "path",
            "name": "silo_name",
            "description": "The silo's unique name.",
            "required": true,
            "schema": {
              "$ref": "#/components/schemas/Name"
            },
            "style": "simple"
          }
        ],
        "responses": {
          "200": {
            "description": "successful operation",
            "content": {
              "application/json": {
                "schema": {
                  "$ref": "#/components/schemas/Silo"
                }
              }
            }
          },
          "4XX": {
            "$ref": "#/components/responses/Error"
          },
          "5XX": {
            "$ref": "#/components/responses/Error"
          }
        }
      },
      "delete": {
        "tags": [
          "system"
        ],
        "summary": "Delete a silo",
        "description": "Delete a silo by name.",
        "operationId": "silo_delete",
        "parameters": [
          {
            "in": "path",
            "name": "silo_name",
            "description": "The silo's unique name.",
            "required": true,
            "schema": {
              "$ref": "#/components/schemas/Name"
            },
            "style": "simple"
          }
        ],
        "responses": {
          "204": {
            "description": "successful deletion"
          },
          "4XX": {
            "$ref": "#/components/responses/Error"
          },
          "5XX": {
            "$ref": "#/components/responses/Error"
          }
        }
      }
    },
    "/system/silos/{silo_name}/identity-providers": {
      "get": {
        "tags": [
          "system"
        ],
        "summary": "List a silo's IDPs",
        "operationId": "silo_identity_provider_list",
        "parameters": [
          {
            "in": "path",
            "name": "silo_name",
            "description": "The silo's unique name.",
            "required": true,
            "schema": {
              "$ref": "#/components/schemas/Name"
            },
            "style": "simple"
          },
          {
            "in": "query",
            "name": "limit",
            "description": "Maximum number of items returned by a single call",
            "schema": {
              "nullable": true,
              "type": "integer",
              "format": "uint32",
              "minimum": 1
            },
            "style": "form"
          },
          {
            "in": "query",
            "name": "page_token",
            "description": "Token returned by previous call to retrieve the subsequent page",
            "schema": {
              "nullable": true,
              "type": "string"
            },
            "style": "form"
          },
          {
            "in": "query",
            "name": "sort_by",
            "schema": {
              "$ref": "#/components/schemas/NameSortMode"
            },
            "style": "form"
          }
        ],
        "responses": {
          "200": {
            "description": "successful operation",
            "content": {
              "application/json": {
                "schema": {
                  "$ref": "#/components/schemas/IdentityProviderResultsPage"
                }
              }
            }
          },
          "4XX": {
            "$ref": "#/components/responses/Error"
          },
          "5XX": {
            "$ref": "#/components/responses/Error"
          }
        },
        "x-dropshot-pagination": true
      }
    },
    "/system/silos/{silo_name}/identity-providers/local/users": {
      "post": {
        "tags": [
          "system"
        ],
        "summary": "Create a user",
        "description": "Users can only be created in Silos with `provision_type` == `Fixed`. Otherwise, Silo users are just-in-time (JIT) provisioned when a user first logs in using an external Identity Provider.",
        "operationId": "local_idp_user_create",
        "parameters": [
          {
            "in": "path",
            "name": "silo_name",
            "description": "The silo's unique name.",
            "required": true,
            "schema": {
              "$ref": "#/components/schemas/Name"
            },
            "style": "simple"
          }
        ],
        "requestBody": {
          "content": {
            "application/json": {
              "schema": {
                "$ref": "#/components/schemas/UserCreate"
              }
            }
          },
          "required": true
        },
        "responses": {
          "201": {
            "description": "successful creation",
            "content": {
              "application/json": {
                "schema": {
                  "$ref": "#/components/schemas/User"
                }
              }
            }
          },
          "4XX": {
            "$ref": "#/components/responses/Error"
          },
          "5XX": {
            "$ref": "#/components/responses/Error"
          }
        }
      }
    },
    "/system/silos/{silo_name}/identity-providers/local/users/{user_id}": {
      "delete": {
        "tags": [
          "system"
        ],
        "operationId": "local_idp_user_delete",
        "parameters": [
          {
            "in": "path",
            "name": "silo_name",
            "description": "The silo's unique name.",
            "required": true,
            "schema": {
              "$ref": "#/components/schemas/Name"
            },
            "style": "simple"
          },
          {
            "in": "path",
            "name": "user_id",
            "description": "The user's internal id",
            "required": true,
            "schema": {
              "type": "string",
              "format": "uuid"
            },
            "style": "simple"
          }
        ],
        "responses": {
          "204": {
            "description": "successful deletion"
          },
          "4XX": {
            "$ref": "#/components/responses/Error"
          },
          "5XX": {
            "$ref": "#/components/responses/Error"
          }
        }
      }
    },
    "/system/silos/{silo_name}/identity-providers/local/users/{user_id}/set-password": {
      "post": {
        "tags": [
          "system"
        ],
        "summary": "Set or invalidate a user's password",
        "description": "Passwords can only be updated for users in Silos with identity mode `LocalOnly`.",
        "operationId": "local_idp_user_set_password",
        "parameters": [
          {
            "in": "path",
            "name": "silo_name",
            "description": "The silo's unique name.",
            "required": true,
            "schema": {
              "$ref": "#/components/schemas/Name"
            },
            "style": "simple"
          },
          {
            "in": "path",
            "name": "user_id",
            "description": "The user's internal id",
            "required": true,
            "schema": {
              "type": "string",
              "format": "uuid"
            },
            "style": "simple"
          }
        ],
        "requestBody": {
          "content": {
            "application/json": {
              "schema": {
                "$ref": "#/components/schemas/UserPassword"
              }
            }
          },
          "required": true
        },
        "responses": {
          "204": {
            "description": "resource updated"
          },
          "4XX": {
            "$ref": "#/components/responses/Error"
          },
          "5XX": {
            "$ref": "#/components/responses/Error"
          }
        }
      }
    },
    "/system/silos/{silo_name}/identity-providers/saml": {
      "post": {
        "tags": [
          "system"
        ],
        "summary": "Create a SAML IDP",
        "operationId": "saml_identity_provider_create",
        "parameters": [
          {
            "in": "path",
            "name": "silo_name",
            "description": "The silo's unique name.",
            "required": true,
            "schema": {
              "$ref": "#/components/schemas/Name"
            },
            "style": "simple"
          }
        ],
        "requestBody": {
          "content": {
            "application/json": {
              "schema": {
                "$ref": "#/components/schemas/SamlIdentityProviderCreate"
              }
            }
          },
          "required": true
        },
        "responses": {
          "201": {
            "description": "successful creation",
            "content": {
              "application/json": {
                "schema": {
                  "$ref": "#/components/schemas/SamlIdentityProvider"
                }
              }
            }
          },
          "4XX": {
            "$ref": "#/components/responses/Error"
          },
          "5XX": {
            "$ref": "#/components/responses/Error"
          }
        }
      }
    },
    "/system/silos/{silo_name}/identity-providers/saml/{provider_name}": {
      "get": {
        "tags": [
          "system"
        ],
        "summary": "Fetch a SAML IDP",
        "operationId": "saml_identity_provider_view",
        "parameters": [
          {
            "in": "path",
            "name": "provider_name",
            "description": "The SAML identity provider's name",
            "required": true,
            "schema": {
              "$ref": "#/components/schemas/Name"
            },
            "style": "simple"
          },
          {
            "in": "path",
            "name": "silo_name",
            "description": "The silo's unique name.",
            "required": true,
            "schema": {
              "$ref": "#/components/schemas/Name"
            },
            "style": "simple"
          }
        ],
        "responses": {
          "200": {
            "description": "successful operation",
            "content": {
              "application/json": {
                "schema": {
                  "$ref": "#/components/schemas/SamlIdentityProvider"
                }
              }
            }
          },
          "4XX": {
            "$ref": "#/components/responses/Error"
          },
          "5XX": {
            "$ref": "#/components/responses/Error"
          }
        }
      }
    },
    "/system/silos/{silo_name}/policy": {
      "get": {
        "tags": [
          "system"
        ],
        "summary": "Fetch a silo's IAM policy",
        "operationId": "silo_policy_view",
        "parameters": [
          {
            "in": "path",
            "name": "silo_name",
            "description": "The silo's unique name.",
            "required": true,
            "schema": {
              "$ref": "#/components/schemas/Name"
            },
            "style": "simple"
          }
        ],
        "responses": {
          "200": {
            "description": "successful operation",
            "content": {
              "application/json": {
                "schema": {
                  "$ref": "#/components/schemas/SiloRolePolicy"
                }
              }
            }
          },
          "4XX": {
            "$ref": "#/components/responses/Error"
          },
          "5XX": {
            "$ref": "#/components/responses/Error"
          }
        }
      },
      "put": {
        "tags": [
          "system"
        ],
        "summary": "Update a silo's IAM policy",
        "operationId": "silo_policy_update",
        "parameters": [
          {
            "in": "path",
            "name": "silo_name",
            "description": "The silo's unique name.",
            "required": true,
            "schema": {
              "$ref": "#/components/schemas/Name"
            },
            "style": "simple"
          }
        ],
        "requestBody": {
          "content": {
            "application/json": {
              "schema": {
                "$ref": "#/components/schemas/SiloRolePolicy"
              }
            }
          },
          "required": true
        },
        "responses": {
          "200": {
            "description": "successful operation",
            "content": {
              "application/json": {
                "schema": {
                  "$ref": "#/components/schemas/SiloRolePolicy"
                }
              }
            }
          },
          "4XX": {
            "$ref": "#/components/responses/Error"
          },
          "5XX": {
            "$ref": "#/components/responses/Error"
          }
        }
      }
    },
    "/system/silos/{silo_name}/users/all": {
      "get": {
        "tags": [
          "system"
        ],
        "summary": "List users in a specific Silo",
        "operationId": "silo_users_list",
        "parameters": [
          {
            "in": "path",
            "name": "silo_name",
            "description": "The silo's unique name.",
            "required": true,
            "schema": {
              "$ref": "#/components/schemas/Name"
            },
            "style": "simple"
          },
          {
            "in": "query",
            "name": "limit",
            "description": "Maximum number of items returned by a single call",
            "schema": {
              "nullable": true,
              "type": "integer",
              "format": "uint32",
              "minimum": 1
            },
            "style": "form"
          },
          {
            "in": "query",
            "name": "page_token",
            "description": "Token returned by previous call to retrieve the subsequent page",
            "schema": {
              "nullable": true,
              "type": "string"
            },
            "style": "form"
          },
          {
            "in": "query",
            "name": "sort_by",
            "schema": {
              "$ref": "#/components/schemas/IdSortMode"
            },
            "style": "form"
          }
        ],
        "responses": {
          "200": {
            "description": "successful operation",
            "content": {
              "application/json": {
                "schema": {
                  "$ref": "#/components/schemas/UserResultsPage"
                }
              }
            }
          },
          "4XX": {
            "$ref": "#/components/responses/Error"
          },
          "5XX": {
            "$ref": "#/components/responses/Error"
          }
        },
        "x-dropshot-pagination": true
      }
    },
    "/system/silos/{silo_name}/users/id/{user_id}": {
      "get": {
        "tags": [
          "system"
        ],
        "operationId": "silo_user_view",
        "parameters": [
          {
            "in": "path",
            "name": "silo_name",
            "description": "The silo's unique name.",
            "required": true,
            "schema": {
              "$ref": "#/components/schemas/Name"
            },
            "style": "simple"
          },
          {
            "in": "path",
            "name": "user_id",
            "description": "The user's internal id",
            "required": true,
            "schema": {
              "type": "string",
              "format": "uuid"
            },
            "style": "simple"
          }
        ],
        "responses": {
          "200": {
            "description": "successful operation",
            "content": {
              "application/json": {
                "schema": {
                  "$ref": "#/components/schemas/User"
                }
              }
            }
          },
          "4XX": {
            "$ref": "#/components/responses/Error"
          },
          "5XX": {
            "$ref": "#/components/responses/Error"
          }
        }
      }
    },
    "/system/updates/refresh": {
      "post": {
        "tags": [
          "system"
        ],
        "summary": "Refresh update data",
        "operationId": "updates_refresh",
        "responses": {
          "204": {
            "description": "resource updated"
          },
          "4XX": {
            "$ref": "#/components/responses/Error"
          },
          "5XX": {
            "$ref": "#/components/responses/Error"
          }
        }
      }
    },
    "/system/user": {
      "get": {
        "tags": [
          "system"
        ],
        "summary": "List built-in users",
        "operationId": "system_user_list",
        "parameters": [
          {
            "in": "query",
            "name": "limit",
            "description": "Maximum number of items returned by a single call",
            "schema": {
              "nullable": true,
              "type": "integer",
              "format": "uint32",
              "minimum": 1
            },
            "style": "form"
          },
          {
            "in": "query",
            "name": "page_token",
            "description": "Token returned by previous call to retrieve the subsequent page",
            "schema": {
              "nullable": true,
              "type": "string"
            },
            "style": "form"
          },
          {
            "in": "query",
            "name": "sort_by",
            "schema": {
              "$ref": "#/components/schemas/NameSortMode"
            },
            "style": "form"
          }
        ],
        "responses": {
          "200": {
            "description": "successful operation",
            "content": {
              "application/json": {
                "schema": {
                  "$ref": "#/components/schemas/UserBuiltinResultsPage"
                }
              }
            }
          },
          "4XX": {
            "$ref": "#/components/responses/Error"
          },
          "5XX": {
            "$ref": "#/components/responses/Error"
          }
        },
        "x-dropshot-pagination": true
      }
    },
    "/system/user/{user_name}": {
      "get": {
        "tags": [
          "system"
        ],
        "summary": "Fetch a built-in user",
        "operationId": "system_user_view",
        "parameters": [
          {
            "in": "path",
            "name": "user_name",
            "description": "The built-in user's unique name.",
            "required": true,
            "schema": {
              "$ref": "#/components/schemas/Name"
            },
            "style": "simple"
          }
        ],
        "responses": {
          "200": {
            "description": "successful operation",
            "content": {
              "application/json": {
                "schema": {
                  "$ref": "#/components/schemas/UserBuiltin"
                }
              }
            }
          },
          "4XX": {
            "$ref": "#/components/responses/Error"
          },
          "5XX": {
            "$ref": "#/components/responses/Error"
          }
        }
      }
    },
    "/timeseries/schema": {
      "get": {
        "tags": [
          "metrics"
        ],
        "summary": "List timeseries schema",
        "operationId": "timeseries_schema_get",
        "parameters": [
          {
            "in": "query",
            "name": "limit",
            "description": "Maximum number of items returned by a single call",
            "schema": {
              "nullable": true,
              "type": "integer",
              "format": "uint32",
              "minimum": 1
            },
            "style": "form"
          },
          {
            "in": "query",
            "name": "page_token",
            "description": "Token returned by previous call to retrieve the subsequent page",
            "schema": {
              "nullable": true,
              "type": "string"
            },
            "style": "form"
          }
        ],
        "responses": {
          "200": {
            "description": "successful operation",
            "content": {
              "application/json": {
                "schema": {
                  "$ref": "#/components/schemas/TimeseriesSchemaResultsPage"
                }
              }
            }
          },
          "4XX": {
            "$ref": "#/components/responses/Error"
          },
          "5XX": {
            "$ref": "#/components/responses/Error"
          }
        },
        "x-dropshot-pagination": true
      }
    },
    "/users": {
      "get": {
        "tags": [
          "silos"
        ],
        "summary": "List users",
        "operationId": "user_list",
        "parameters": [
          {
            "in": "query",
            "name": "limit",
            "description": "Maximum number of items returned by a single call",
            "schema": {
              "nullable": true,
              "type": "integer",
              "format": "uint32",
              "minimum": 1
            },
            "style": "form"
          },
          {
            "in": "query",
            "name": "page_token",
            "description": "Token returned by previous call to retrieve the subsequent page",
            "schema": {
              "nullable": true,
              "type": "string"
            },
            "style": "form"
          },
          {
            "in": "query",
            "name": "sort_by",
            "schema": {
              "$ref": "#/components/schemas/IdSortMode"
            },
            "style": "form"
          }
        ],
        "responses": {
          "200": {
            "description": "successful operation",
            "content": {
              "application/json": {
                "schema": {
                  "$ref": "#/components/schemas/UserResultsPage"
                }
              }
            }
          },
          "4XX": {
            "$ref": "#/components/responses/Error"
          },
          "5XX": {
            "$ref": "#/components/responses/Error"
          }
        },
        "x-dropshot-pagination": true
      }
    },
    "/v1/instances": {
      "get": {
        "tags": [
          "instances"
        ],
        "operationId": "instance_list_v1",
        "parameters": [
          {
            "in": "query",
            "name": "limit",
            "description": "Maximum number of items returned by a single call",
            "schema": {
              "nullable": true,
              "type": "integer",
              "format": "uint32",
              "minimum": 1
            },
            "style": "form"
          },
          {
            "in": "query",
            "name": "organization",
            "schema": {
              "$ref": "#/components/schemas/NameOrId"
            },
            "style": "form"
          },
          {
            "in": "query",
            "name": "page_token",
            "description": "Token returned by previous call to retrieve the subsequent page",
            "schema": {
              "nullable": true,
              "type": "string"
            },
            "style": "form"
          },
          {
            "in": "query",
            "name": "project",
            "required": true,
            "schema": {
              "$ref": "#/components/schemas/NameOrId"
            },
            "style": "form"
          },
          {
            "in": "query",
            "name": "sort_by",
            "schema": {
              "$ref": "#/components/schemas/NameSortMode"
            },
            "style": "form"
          }
        ],
        "responses": {
          "200": {
            "description": "successful operation",
            "content": {
              "application/json": {
                "schema": {
                  "$ref": "#/components/schemas/InstanceResultsPage"
                }
              }
            }
          },
          "4XX": {
            "$ref": "#/components/responses/Error"
          },
          "5XX": {
            "$ref": "#/components/responses/Error"
          }
        },
        "x-dropshot-pagination": true
      },
      "post": {
        "tags": [
          "instances"
        ],
        "operationId": "instance_create_v1",
        "parameters": [
          {
            "in": "query",
            "name": "organization",
            "schema": {
              "$ref": "#/components/schemas/NameOrId"
            },
            "style": "form"
          },
          {
            "in": "query",
            "name": "project",
            "required": true,
            "schema": {
              "$ref": "#/components/schemas/NameOrId"
            },
            "style": "form"
          }
        ],
        "requestBody": {
          "content": {
            "application/json": {
              "schema": {
                "$ref": "#/components/schemas/InstanceCreate"
              }
            }
          },
          "required": true
        },
        "responses": {
          "201": {
            "description": "successful creation",
            "content": {
              "application/json": {
                "schema": {
                  "$ref": "#/components/schemas/Instance"
                }
              }
            }
          },
          "4XX": {
            "$ref": "#/components/responses/Error"
          },
          "5XX": {
            "$ref": "#/components/responses/Error"
          }
        }
      }
    },
    "/v1/instances/{instance}": {
      "get": {
        "tags": [
          "instances"
        ],
        "operationId": "instance_view_v1",
        "parameters": [
          {
            "in": "query",
            "name": "organization",
            "schema": {
              "$ref": "#/components/schemas/NameOrId"
            },
            "style": "form"
          },
          {
            "in": "query",
            "name": "project",
            "schema": {
              "$ref": "#/components/schemas/NameOrId"
            },
            "style": "form"
          },
          {
            "in": "path",
            "name": "instance",
            "description": "If Name is used to reference the instance you must also include one of the following qualifiers as query parameters: - `project_id` - `project_name`, `organization_id` - `project_name`, `organization_name`\n\nIf Id is used the above qualifiers are will be ignored",
            "required": true,
            "schema": {
              "$ref": "#/components/schemas/NameOrId"
            },
            "style": "simple"
          }
        ],
        "responses": {
          "200": {
            "description": "successful operation",
            "content": {
              "application/json": {
                "schema": {
                  "$ref": "#/components/schemas/Instance"
                }
              }
            }
          },
          "4XX": {
            "$ref": "#/components/responses/Error"
          },
          "5XX": {
            "$ref": "#/components/responses/Error"
          }
        }
      },
      "delete": {
        "tags": [
          "instances"
        ],
        "operationId": "instance_delete_v1",
        "parameters": [
          {
            "in": "query",
            "name": "organization",
            "schema": {
              "$ref": "#/components/schemas/NameOrId"
            },
            "style": "form"
          },
          {
            "in": "query",
            "name": "project",
            "schema": {
              "$ref": "#/components/schemas/NameOrId"
            },
            "style": "form"
          },
          {
            "in": "path",
            "name": "instance",
            "description": "If Name is used to reference the instance you must also include one of the following qualifiers as query parameters: - `project_id` - `project_name`, `organization_id` - `project_name`, `organization_name`\n\nIf Id is used the above qualifiers are will be ignored",
            "required": true,
            "schema": {
              "$ref": "#/components/schemas/NameOrId"
            },
            "style": "simple"
          }
        ],
        "responses": {
          "204": {
            "description": "successful deletion"
          },
          "4XX": {
            "$ref": "#/components/responses/Error"
          },
          "5XX": {
            "$ref": "#/components/responses/Error"
          }
        }
      }
    },
    "/v1/instances/{instance}/migrate": {
      "post": {
        "tags": [
          "instances"
        ],
        "operationId": "instance_migrate_v1",
        "parameters": [
          {
            "in": "query",
            "name": "organization",
            "schema": {
              "$ref": "#/components/schemas/NameOrId"
            },
            "style": "form"
          },
          {
            "in": "query",
            "name": "project",
            "schema": {
              "$ref": "#/components/schemas/NameOrId"
            },
            "style": "form"
          },
          {
            "in": "path",
            "name": "instance",
            "description": "If Name is used to reference the instance you must also include one of the following qualifiers as query parameters: - `project_id` - `project_name`, `organization_id` - `project_name`, `organization_name`\n\nIf Id is used the above qualifiers are will be ignored",
            "required": true,
            "schema": {
              "$ref": "#/components/schemas/NameOrId"
            },
            "style": "simple"
          }
        ],
        "requestBody": {
          "content": {
            "application/json": {
              "schema": {
                "$ref": "#/components/schemas/InstanceMigrate"
              }
            }
          },
          "required": true
        },
        "responses": {
          "200": {
            "description": "successful operation",
            "content": {
              "application/json": {
                "schema": {
                  "$ref": "#/components/schemas/Instance"
                }
              }
            }
          },
          "4XX": {
            "$ref": "#/components/responses/Error"
          },
          "5XX": {
            "$ref": "#/components/responses/Error"
          }
        }
      }
    },
    "/v1/instances/{instance}/reboot": {
      "post": {
        "tags": [
          "instances"
        ],
        "operationId": "instance_reboot_v1",
        "parameters": [
          {
            "in": "query",
            "name": "organization",
            "schema": {
              "$ref": "#/components/schemas/NameOrId"
            },
            "style": "form"
          },
          {
            "in": "query",
            "name": "project",
            "schema": {
              "$ref": "#/components/schemas/NameOrId"
            },
            "style": "form"
          },
          {
            "in": "path",
            "name": "instance",
            "description": "If Name is used to reference the instance you must also include one of the following qualifiers as query parameters: - `project_id` - `project_name`, `organization_id` - `project_name`, `organization_name`\n\nIf Id is used the above qualifiers are will be ignored",
            "required": true,
            "schema": {
              "$ref": "#/components/schemas/NameOrId"
            },
            "style": "simple"
          }
        ],
        "responses": {
          "200": {
            "description": "successful operation",
            "content": {
              "application/json": {
                "schema": {
                  "$ref": "#/components/schemas/Instance"
                }
              }
            }
          },
          "4XX": {
            "$ref": "#/components/responses/Error"
          },
          "5XX": {
            "$ref": "#/components/responses/Error"
          }
        }
      }
    },
    "/v1/instances/{instance}/serial-console": {
      "get": {
        "tags": [
          "instances"
        ],
        "operationId": "instance_serial_console_v1",
        "parameters": [
          {
            "in": "path",
            "name": "instance",
            "description": "If Name is used to reference the instance you must also include one of the following qualifiers as query parameters: - `project_id` - `project_name`, `organization_id` - `project_name`, `organization_name`\n\nIf Id is used the above qualifiers are will be ignored",
            "required": true,
            "schema": {
              "$ref": "#/components/schemas/NameOrId"
            },
            "style": "simple"
          },
          {
            "in": "query",
            "name": "from_start",
            "description": "Character index in the serial buffer from which to read, counting the bytes output since instance start. If this is not provided, `most_recent` must be provided, and if this *is* provided, `most_recent` must *not* be provided.",
            "schema": {
              "nullable": true,
              "type": "integer",
              "format": "uint64",
              "minimum": 0
            },
            "style": "form"
          },
          {
            "in": "query",
            "name": "max_bytes",
            "description": "Maximum number of bytes of buffered serial console contents to return. If the requested range runs to the end of the available buffer, the data returned will be shorter than `max_bytes`.",
            "schema": {
              "nullable": true,
              "type": "integer",
              "format": "uint64",
              "minimum": 0
            },
            "style": "form"
          },
          {
            "in": "query",
            "name": "most_recent",
            "description": "Character index in the serial buffer from which to read, counting *backward* from the most recently buffered data retrieved from the instance. (See note on `from_start` about mutual exclusivity)",
            "schema": {
              "nullable": true,
              "type": "integer",
              "format": "uint64",
              "minimum": 0
            },
            "style": "form"
          },
          {
            "in": "query",
            "name": "organization",
            "schema": {
              "$ref": "#/components/schemas/NameOrId"
            },
            "style": "form"
          },
          {
            "in": "query",
            "name": "project",
            "schema": {
              "$ref": "#/components/schemas/NameOrId"
            },
            "style": "form"
          }
        ],
        "responses": {
          "200": {
            "description": "successful operation",
            "content": {
              "application/json": {
                "schema": {
                  "$ref": "#/components/schemas/InstanceSerialConsoleData"
                }
              }
            }
          },
          "4XX": {
            "$ref": "#/components/responses/Error"
          },
          "5XX": {
            "$ref": "#/components/responses/Error"
          }
        }
      }
    },
    "/v1/instances/{instance}/serial-console/stream": {
      "get": {
        "tags": [
          "instances"
        ],
        "operationId": "instance_serial_console_stream_v1",
        "parameters": [
          {
            "in": "path",
            "name": "instance",
            "description": "If Name is used to reference the instance you must also include one of the following qualifiers as query parameters: - `project_id` - `project_name`, `organization_id` - `project_name`, `organization_name`\n\nIf Id is used the above qualifiers are will be ignored",
            "required": true,
            "schema": {
              "$ref": "#/components/schemas/NameOrId"
            },
            "style": "simple"
          },
          {
            "in": "query",
            "name": "organization",
            "schema": {
              "$ref": "#/components/schemas/NameOrId"
            },
            "style": "form"
          },
          {
            "in": "query",
            "name": "project",
            "schema": {
              "$ref": "#/components/schemas/NameOrId"
            },
            "style": "form"
          }
        ],
        "responses": {
          "default": {
            "description": "",
            "content": {
              "*/*": {
                "schema": {}
              }
            }
          }
        },
        "x-dropshot-websocket": {}
      }
    },
    "/v1/instances/{instance}/start": {
      "post": {
        "tags": [
          "instances"
        ],
        "summary": "Boot an instance",
        "operationId": "instance_start_v1",
        "parameters": [
          {
            "in": "query",
            "name": "organization",
            "schema": {
              "$ref": "#/components/schemas/NameOrId"
            },
            "style": "form"
          },
          {
            "in": "query",
            "name": "project",
            "schema": {
              "$ref": "#/components/schemas/NameOrId"
            },
            "style": "form"
          },
          {
            "in": "path",
            "name": "instance",
            "description": "If Name is used to reference the instance you must also include one of the following qualifiers as query parameters: - `project_id` - `project_name`, `organization_id` - `project_name`, `organization_name`\n\nIf Id is used the above qualifiers are will be ignored",
            "required": true,
            "schema": {
              "$ref": "#/components/schemas/NameOrId"
            },
            "style": "simple"
          }
        ],
        "responses": {
          "200": {
            "description": "successful operation",
            "content": {
              "application/json": {
                "schema": {
                  "$ref": "#/components/schemas/Instance"
                }
              }
            }
          },
          "4XX": {
            "$ref": "#/components/responses/Error"
          },
          "5XX": {
            "$ref": "#/components/responses/Error"
          }
        }
      }
    },
    "/v1/instances/{instance}/stop": {
      "post": {
        "tags": [
          "instances"
        ],
        "operationId": "instance_stop_v1",
        "parameters": [
          {
            "in": "query",
            "name": "organization",
            "schema": {
              "$ref": "#/components/schemas/NameOrId"
            },
            "style": "form"
          },
          {
            "in": "query",
            "name": "project",
            "schema": {
              "$ref": "#/components/schemas/NameOrId"
            },
            "style": "form"
          },
          {
            "in": "path",
            "name": "instance",
            "description": "If Name is used to reference the instance you must also include one of the following qualifiers as query parameters: - `project_id` - `project_name`, `organization_id` - `project_name`, `organization_name`\n\nIf Id is used the above qualifiers are will be ignored",
            "required": true,
            "schema": {
              "$ref": "#/components/schemas/NameOrId"
            },
            "style": "simple"
          }
        ],
        "responses": {
          "200": {
            "description": "successful operation",
            "content": {
              "application/json": {
                "schema": {
                  "$ref": "#/components/schemas/Instance"
                }
              }
            }
          },
          "4XX": {
            "$ref": "#/components/responses/Error"
          },
          "5XX": {
            "$ref": "#/components/responses/Error"
          }
        }
      }
    }
  },
  "components": {
    "responses": {
      "Error": {
        "description": "Error",
        "content": {
          "application/json": {
            "schema": {
              "$ref": "#/components/schemas/Error"
            }
          }
        }
      }
    },
    "schemas": {
      "BinRangedouble": {
        "description": "A type storing a range over `T`.\n\nThis type supports ranges similar to the `RangeTo`, `Range` and `RangeFrom` types in the standard library. Those cover `(..end)`, `(start..end)`, and `(start..)` respectively.",
        "oneOf": [
          {
            "description": "A range unbounded below and exclusively above, `..end`.",
            "type": "object",
            "properties": {
              "end": {
                "type": "number",
                "format": "double"
              },
              "type": {
                "type": "string",
                "enum": [
                  "range_to"
                ]
              }
            },
            "required": [
              "end",
              "type"
            ]
          },
          {
            "description": "A range bounded inclusively below and exclusively above, `start..end`.",
            "type": "object",
            "properties": {
              "end": {
                "type": "number",
                "format": "double"
              },
              "start": {
                "type": "number",
                "format": "double"
              },
              "type": {
                "type": "string",
                "enum": [
                  "range"
                ]
              }
            },
            "required": [
              "end",
              "start",
              "type"
            ]
          },
          {
            "description": "A range bounded inclusively below and unbounded above, `start..`.",
            "type": "object",
            "properties": {
              "start": {
                "type": "number",
                "format": "double"
              },
              "type": {
                "type": "string",
                "enum": [
                  "range_from"
                ]
              }
            },
            "required": [
              "start",
              "type"
            ]
          }
        ]
      },
      "BinRangeint64": {
        "description": "A type storing a range over `T`.\n\nThis type supports ranges similar to the `RangeTo`, `Range` and `RangeFrom` types in the standard library. Those cover `(..end)`, `(start..end)`, and `(start..)` respectively.",
        "oneOf": [
          {
            "description": "A range unbounded below and exclusively above, `..end`.",
            "type": "object",
            "properties": {
              "end": {
                "type": "integer",
                "format": "int64"
              },
              "type": {
                "type": "string",
                "enum": [
                  "range_to"
                ]
              }
            },
            "required": [
              "end",
              "type"
            ]
          },
          {
            "description": "A range bounded inclusively below and exclusively above, `start..end`.",
            "type": "object",
            "properties": {
              "end": {
                "type": "integer",
                "format": "int64"
              },
              "start": {
                "type": "integer",
                "format": "int64"
              },
              "type": {
                "type": "string",
                "enum": [
                  "range"
                ]
              }
            },
            "required": [
              "end",
              "start",
              "type"
            ]
          },
          {
            "description": "A range bounded inclusively below and unbounded above, `start..`.",
            "type": "object",
            "properties": {
              "start": {
                "type": "integer",
                "format": "int64"
              },
              "type": {
                "type": "string",
                "enum": [
                  "range_from"
                ]
              }
            },
            "required": [
              "start",
              "type"
            ]
          }
        ]
      },
      "Bindouble": {
        "description": "Type storing bin edges and a count of samples within it.",
        "type": "object",
        "properties": {
          "count": {
            "description": "The total count of samples in this bin.",
            "type": "integer",
            "format": "uint64",
            "minimum": 0
          },
          "range": {
            "description": "The range of the support covered by this bin.",
            "allOf": [
              {
                "$ref": "#/components/schemas/BinRangedouble"
              }
            ]
          }
        },
        "required": [
          "count",
          "range"
        ]
      },
      "Binint64": {
        "description": "Type storing bin edges and a count of samples within it.",
        "type": "object",
        "properties": {
          "count": {
            "description": "The total count of samples in this bin.",
            "type": "integer",
            "format": "uint64",
            "minimum": 0
          },
          "range": {
            "description": "The range of the support covered by this bin.",
            "allOf": [
              {
                "$ref": "#/components/schemas/BinRangeint64"
              }
            ]
          }
        },
        "required": [
          "count",
          "range"
        ]
      },
      "BlockSize": {
        "title": "disk block size in bytes",
        "type": "integer",
        "enum": [
          512,
          2048,
          4096
        ]
      },
      "ByteCount": {
        "description": "A count of bytes, typically used either for memory or storage capacity\n\nThe maximum supported byte count is [`i64::MAX`].  This makes it somewhat inconvenient to define constructors: a u32 constructor can be infallible, but an i64 constructor can fail (if the value is negative) and a u64 constructor can fail (if the value is larger than i64::MAX).  We provide all of these for consumers' convenience.",
        "type": "integer",
        "format": "uint64",
        "minimum": 0
      },
      "Cumulativedouble": {
        "description": "A cumulative or counter data type.",
        "type": "object",
        "properties": {
          "start_time": {
            "type": "string",
            "format": "date-time"
          },
          "value": {
            "type": "number",
            "format": "double"
          }
        },
        "required": [
          "start_time",
          "value"
        ]
      },
      "Cumulativeint64": {
        "description": "A cumulative or counter data type.",
        "type": "object",
        "properties": {
          "start_time": {
            "type": "string",
            "format": "date-time"
          },
          "value": {
            "type": "integer",
            "format": "int64"
          }
        },
        "required": [
          "start_time",
          "value"
        ]
      },
      "Datum": {
        "description": "A `Datum` is a single sampled data point from a metric.",
        "oneOf": [
          {
            "type": "object",
            "properties": {
              "datum": {
                "type": "boolean"
              },
              "type": {
                "type": "string",
                "enum": [
                  "bool"
                ]
              }
            },
            "required": [
              "datum",
              "type"
            ]
          },
          {
            "type": "object",
            "properties": {
              "datum": {
                "type": "integer",
                "format": "int64"
              },
              "type": {
                "type": "string",
                "enum": [
                  "i64"
                ]
              }
            },
            "required": [
              "datum",
              "type"
            ]
          },
          {
            "type": "object",
            "properties": {
              "datum": {
                "type": "number",
                "format": "double"
              },
              "type": {
                "type": "string",
                "enum": [
                  "f64"
                ]
              }
            },
            "required": [
              "datum",
              "type"
            ]
          },
          {
            "type": "object",
            "properties": {
              "datum": {
                "type": "string"
              },
              "type": {
                "type": "string",
                "enum": [
                  "string"
                ]
              }
            },
            "required": [
              "datum",
              "type"
            ]
          },
          {
            "type": "object",
            "properties": {
              "datum": {
                "type": "array",
                "items": {
                  "type": "integer",
                  "format": "uint8",
                  "minimum": 0
                }
              },
              "type": {
                "type": "string",
                "enum": [
                  "bytes"
                ]
              }
            },
            "required": [
              "datum",
              "type"
            ]
          },
          {
            "type": "object",
            "properties": {
              "datum": {
                "$ref": "#/components/schemas/Cumulativeint64"
              },
              "type": {
                "type": "string",
                "enum": [
                  "cumulative_i64"
                ]
              }
            },
            "required": [
              "datum",
              "type"
            ]
          },
          {
            "type": "object",
            "properties": {
              "datum": {
                "$ref": "#/components/schemas/Cumulativedouble"
              },
              "type": {
                "type": "string",
                "enum": [
                  "cumulative_f64"
                ]
              }
            },
            "required": [
              "datum",
              "type"
            ]
          },
          {
            "type": "object",
            "properties": {
              "datum": {
                "$ref": "#/components/schemas/Histogramint64"
              },
              "type": {
                "type": "string",
                "enum": [
                  "histogram_i64"
                ]
              }
            },
            "required": [
              "datum",
              "type"
            ]
          },
          {
            "type": "object",
            "properties": {
              "datum": {
                "$ref": "#/components/schemas/Histogramdouble"
              },
              "type": {
                "type": "string",
                "enum": [
                  "histogram_f64"
                ]
              }
            },
            "required": [
              "datum",
              "type"
            ]
          }
        ]
      },
      "DatumType": {
        "description": "The type of an individual datum of a metric.",
        "type": "string",
        "enum": [
          "bool",
          "i64",
          "f64",
          "string",
          "bytes",
          "cumulative_i64",
          "cumulative_f64",
          "histogram_i64",
          "histogram_f64"
        ]
      },
      "DerEncodedKeyPair": {
        "type": "object",
        "properties": {
          "private_key": {
            "description": "request signing private key (base64 encoded der file)",
            "type": "string"
          },
          "public_cert": {
            "description": "request signing public certificate (base64 encoded der file)",
            "type": "string"
          }
        },
        "required": [
          "private_key",
          "public_cert"
        ]
      },
      "DeviceAccessTokenRequest": {
        "type": "object",
        "properties": {
          "client_id": {
            "type": "string",
            "format": "uuid"
          },
          "device_code": {
            "type": "string"
          },
          "grant_type": {
            "type": "string"
          }
        },
        "required": [
          "client_id",
          "device_code",
          "grant_type"
        ]
      },
      "DeviceAuthRequest": {
        "type": "object",
        "properties": {
          "client_id": {
            "type": "string",
            "format": "uuid"
          }
        },
        "required": [
          "client_id"
        ]
      },
      "DeviceAuthVerify": {
        "type": "object",
        "properties": {
          "user_code": {
            "type": "string"
          }
        },
        "required": [
          "user_code"
        ]
      },
      "Digest": {
        "oneOf": [
          {
            "type": "object",
            "properties": {
              "type": {
                "type": "string",
                "enum": [
                  "sha256"
                ]
              },
              "value": {
                "type": "string"
              }
            },
            "required": [
              "type",
              "value"
            ]
          }
        ]
      },
      "Disk": {
        "description": "Client view of a [`Disk`]",
        "type": "object",
        "properties": {
          "block_size": {
            "$ref": "#/components/schemas/ByteCount"
          },
          "description": {
            "description": "human-readable free-form text about a resource",
            "type": "string"
          },
          "device_path": {
            "type": "string"
          },
          "id": {
            "description": "unique, immutable, system-controlled identifier for each resource",
            "type": "string",
            "format": "uuid"
          },
          "image_id": {
            "nullable": true,
            "type": "string",
            "format": "uuid"
          },
          "name": {
            "description": "unique, mutable, user-controlled identifier for each resource",
            "allOf": [
              {
                "$ref": "#/components/schemas/Name"
              }
            ]
          },
          "project_id": {
            "type": "string",
            "format": "uuid"
          },
          "size": {
            "$ref": "#/components/schemas/ByteCount"
          },
          "snapshot_id": {
            "nullable": true,
            "type": "string",
            "format": "uuid"
          },
          "state": {
            "$ref": "#/components/schemas/DiskState"
          },
          "time_created": {
            "description": "timestamp when this resource was created",
            "type": "string",
            "format": "date-time"
          },
          "time_modified": {
            "description": "timestamp when this resource was last modified",
            "type": "string",
            "format": "date-time"
          }
        },
        "required": [
          "block_size",
          "description",
          "device_path",
          "id",
          "name",
          "project_id",
          "size",
          "state",
          "time_created",
          "time_modified"
        ]
      },
      "DiskCreate": {
        "description": "Create-time parameters for a [`Disk`](omicron_common::api::external::Disk)",
        "type": "object",
        "properties": {
          "description": {
            "type": "string"
          },
          "disk_source": {
            "description": "initial source for this disk",
            "allOf": [
              {
                "$ref": "#/components/schemas/DiskSource"
              }
            ]
          },
          "name": {
            "$ref": "#/components/schemas/Name"
          },
          "size": {
            "description": "total size of the Disk in bytes",
            "allOf": [
              {
                "$ref": "#/components/schemas/ByteCount"
              }
            ]
          }
        },
        "required": [
          "description",
          "disk_source",
          "name",
          "size"
        ]
      },
      "DiskIdentifier": {
        "description": "Parameters for the [`Disk`](omicron_common::api::external::Disk) to be attached or detached to an instance",
        "type": "object",
        "properties": {
          "name": {
            "$ref": "#/components/schemas/Name"
          }
        },
        "required": [
          "name"
        ]
      },
      "DiskResultsPage": {
        "description": "A single page of results",
        "type": "object",
        "properties": {
          "items": {
            "description": "list of items on this page of results",
            "type": "array",
            "items": {
              "$ref": "#/components/schemas/Disk"
            }
          },
          "next_page": {
            "nullable": true,
            "description": "token used to fetch the next page of results (if any)",
            "type": "string"
          }
        },
        "required": [
          "items"
        ]
      },
      "DiskSource": {
        "description": "Different sources for a disk",
        "oneOf": [
          {
            "description": "Create a blank disk",
            "type": "object",
            "properties": {
              "block_size": {
                "description": "size of blocks for this Disk. valid values are: 512, 2048, or 4096",
                "allOf": [
                  {
                    "$ref": "#/components/schemas/BlockSize"
                  }
                ]
              },
              "type": {
                "type": "string",
                "enum": [
                  "blank"
                ]
              }
            },
            "required": [
              "block_size",
              "type"
            ]
          },
          {
            "description": "Create a disk from a disk snapshot",
            "type": "object",
            "properties": {
              "snapshot_id": {
                "type": "string",
                "format": "uuid"
              },
              "type": {
                "type": "string",
                "enum": [
                  "snapshot"
                ]
              }
            },
            "required": [
              "snapshot_id",
              "type"
            ]
          },
          {
            "description": "Create a disk from a project image",
            "type": "object",
            "properties": {
              "image_id": {
                "type": "string",
                "format": "uuid"
              },
              "type": {
                "type": "string",
                "enum": [
                  "image"
                ]
              }
            },
            "required": [
              "image_id",
              "type"
            ]
          },
          {
            "description": "Create a disk from a global image",
            "type": "object",
            "properties": {
              "image_id": {
                "type": "string",
                "format": "uuid"
              },
              "type": {
                "type": "string",
                "enum": [
                  "global_image"
                ]
              }
            },
            "required": [
              "image_id",
              "type"
            ]
          }
        ]
      },
      "DiskState": {
        "description": "State of a Disk (primarily: attached or not)",
        "oneOf": [
          {
            "description": "Disk is being initialized",
            "type": "object",
            "properties": {
              "state": {
                "type": "string",
                "enum": [
                  "creating"
                ]
              }
            },
            "required": [
              "state"
            ]
          },
          {
            "description": "Disk is ready but detached from any Instance",
            "type": "object",
            "properties": {
              "state": {
                "type": "string",
                "enum": [
                  "detached"
                ]
              }
            },
            "required": [
              "state"
            ]
          },
          {
            "description": "Disk is being attached to the given Instance",
            "type": "object",
            "properties": {
              "instance": {
                "type": "string",
                "format": "uuid"
              },
              "state": {
                "type": "string",
                "enum": [
                  "attaching"
                ]
              }
            },
            "required": [
              "instance",
              "state"
            ]
          },
          {
            "description": "Disk is attached to the given Instance",
            "type": "object",
            "properties": {
              "instance": {
                "type": "string",
                "format": "uuid"
              },
              "state": {
                "type": "string",
                "enum": [
                  "attached"
                ]
              }
            },
            "required": [
              "instance",
              "state"
            ]
          },
          {
            "description": "Disk is being detached from the given Instance",
            "type": "object",
            "properties": {
              "instance": {
                "type": "string",
                "format": "uuid"
              },
              "state": {
                "type": "string",
                "enum": [
                  "detaching"
                ]
              }
            },
            "required": [
              "instance",
              "state"
            ]
          },
          {
            "description": "Disk has been destroyed",
            "type": "object",
            "properties": {
              "state": {
                "type": "string",
                "enum": [
                  "destroyed"
                ]
              }
            },
            "required": [
              "state"
            ]
          },
          {
            "description": "Disk is unavailable",
            "type": "object",
            "properties": {
              "state": {
                "type": "string",
                "enum": [
                  "faulted"
                ]
              }
            },
            "required": [
              "state"
            ]
          }
        ]
      },
      "Distribution": {
        "description": "OS image distribution",
        "type": "object",
        "properties": {
          "name": {
            "description": "The name of the distribution (e.g. \"alpine\" or \"ubuntu\")",
            "allOf": [
              {
                "$ref": "#/components/schemas/Name"
              }
            ]
          },
          "version": {
            "description": "The version of the distribution (e.g. \"3.10\" or \"18.04\")",
            "type": "string"
          }
        },
        "required": [
          "name",
          "version"
        ]
      },
      "Error": {
        "description": "Error information from a response.",
        "type": "object",
        "properties": {
          "error_code": {
            "type": "string"
          },
          "message": {
            "type": "string"
          },
          "request_id": {
            "type": "string"
          }
        },
        "required": [
          "message",
          "request_id"
        ]
      },
      "ExternalIp": {
        "type": "object",
        "properties": {
          "ip": {
            "type": "string",
            "format": "ip"
          },
          "kind": {
            "$ref": "#/components/schemas/IpKind"
          }
        },
        "required": [
          "ip",
          "kind"
        ]
      },
      "ExternalIpCreate": {
        "description": "Parameters for creating an external IP address for instances.",
        "oneOf": [
          {
            "description": "An IP address providing both inbound and outbound access. The address is automatically-assigned from the provided IP Pool, or all available pools if not specified.",
            "type": "object",
            "properties": {
              "pool_name": {
                "nullable": true,
                "allOf": [
                  {
                    "$ref": "#/components/schemas/Name"
                  }
                ]
              },
              "type": {
                "type": "string",
                "enum": [
                  "ephemeral"
                ]
              }
            },
            "required": [
              "type"
            ]
          }
        ]
      },
      "ExternalIpResultsPage": {
        "description": "A single page of results",
        "type": "object",
        "properties": {
          "items": {
            "description": "list of items on this page of results",
            "type": "array",
            "items": {
              "$ref": "#/components/schemas/ExternalIp"
            }
          },
          "next_page": {
            "nullable": true,
            "description": "token used to fetch the next page of results (if any)",
            "type": "string"
          }
        },
        "required": [
          "items"
        ]
      },
      "FieldSchema": {
        "description": "The name and type information for a field of a timeseries schema.",
        "type": "object",
        "properties": {
          "name": {
            "type": "string"
          },
          "source": {
            "$ref": "#/components/schemas/FieldSource"
          },
          "ty": {
            "$ref": "#/components/schemas/FieldType"
          }
        },
        "required": [
          "name",
          "source",
          "ty"
        ]
      },
      "FieldSource": {
        "description": "The source from which a field is derived, the target or metric.",
        "type": "string",
        "enum": [
          "target",
          "metric"
        ]
      },
      "FieldType": {
        "description": "The `FieldType` identifies the data type of a target or metric field.",
        "type": "string",
        "enum": [
          "string",
          "i64",
          "ip_addr",
          "uuid",
          "bool"
        ]
      },
      "FleetRole": {
        "type": "string",
        "enum": [
          "admin",
          "collaborator",
          "viewer"
        ]
      },
      "FleetRolePolicy": {
        "description": "Client view of a [`Policy`], which describes how this resource may be accessed\n\nNote that the Policy only describes access granted explicitly for this resource.  The policies of parent resources can also cause a user to have access to this resource.",
        "type": "object",
        "properties": {
          "role_assignments": {
            "description": "Roles directly assigned on this resource",
            "type": "array",
            "items": {
              "$ref": "#/components/schemas/FleetRoleRoleAssignment"
            }
          }
        },
        "required": [
          "role_assignments"
        ]
      },
      "FleetRoleRoleAssignment": {
        "description": "Describes the assignment of a particular role on a particular resource to a particular identity (user, group, etc.)\n\nThe resource is not part of this structure.  Rather, [`RoleAssignment`]s are put into a [`Policy`] and that Policy is applied to a particular resource.",
        "type": "object",
        "properties": {
          "identity_id": {
            "type": "string",
            "format": "uuid"
          },
          "identity_type": {
            "$ref": "#/components/schemas/IdentityType"
          },
          "role_name": {
            "$ref": "#/components/schemas/FleetRole"
          }
        },
        "required": [
          "identity_id",
          "identity_type",
          "role_name"
        ]
      },
      "GlobalImage": {
        "description": "Client view of global Images",
        "type": "object",
        "properties": {
          "block_size": {
            "description": "size of blocks in bytes",
            "allOf": [
              {
                "$ref": "#/components/schemas/ByteCount"
              }
            ]
          },
          "description": {
            "description": "human-readable free-form text about a resource",
            "type": "string"
          },
          "digest": {
            "nullable": true,
            "description": "Hash of the image contents, if applicable",
            "allOf": [
              {
                "$ref": "#/components/schemas/Digest"
              }
            ]
          },
          "distribution": {
            "description": "Image distribution",
            "type": "string"
          },
          "id": {
            "description": "unique, immutable, system-controlled identifier for each resource",
            "type": "string",
            "format": "uuid"
          },
          "name": {
            "description": "unique, mutable, user-controlled identifier for each resource",
            "allOf": [
              {
                "$ref": "#/components/schemas/Name"
              }
            ]
          },
          "size": {
            "description": "total size in bytes",
            "allOf": [
              {
                "$ref": "#/components/schemas/ByteCount"
              }
            ]
          },
          "time_created": {
            "description": "timestamp when this resource was created",
            "type": "string",
            "format": "date-time"
          },
          "time_modified": {
            "description": "timestamp when this resource was last modified",
            "type": "string",
            "format": "date-time"
          },
          "url": {
            "nullable": true,
            "description": "URL source of this image, if any",
            "type": "string"
          },
          "version": {
            "description": "Image version",
            "type": "string"
          }
        },
        "required": [
          "block_size",
          "description",
          "distribution",
          "id",
          "name",
          "size",
          "time_created",
          "time_modified",
          "version"
        ]
      },
      "GlobalImageCreate": {
        "description": "Create-time parameters for an [`GlobalImage`](crate::external_api::views::GlobalImage)",
        "type": "object",
        "properties": {
          "block_size": {
            "description": "block size in bytes",
            "allOf": [
              {
                "$ref": "#/components/schemas/BlockSize"
              }
            ]
          },
          "description": {
            "type": "string"
          },
          "distribution": {
            "description": "OS image distribution",
            "allOf": [
              {
                "$ref": "#/components/schemas/Distribution"
              }
            ]
          },
          "name": {
            "$ref": "#/components/schemas/Name"
          },
          "source": {
            "description": "The source of the image's contents.",
            "allOf": [
              {
                "$ref": "#/components/schemas/ImageSource"
              }
            ]
          }
        },
        "required": [
          "block_size",
          "description",
          "distribution",
          "name",
          "source"
        ]
      },
      "GlobalImageResultsPage": {
        "description": "A single page of results",
        "type": "object",
        "properties": {
          "items": {
            "description": "list of items on this page of results",
            "type": "array",
            "items": {
              "$ref": "#/components/schemas/GlobalImage"
            }
          },
          "next_page": {
            "nullable": true,
            "description": "token used to fetch the next page of results (if any)",
            "type": "string"
          }
        },
        "required": [
          "items"
        ]
      },
      "Group": {
        "description": "Client view of a [`Group`]",
        "type": "object",
        "properties": {
          "display_name": {
            "description": "Human-readable name that can identify the group",
            "type": "string"
          },
          "id": {
            "type": "string",
            "format": "uuid"
          },
          "silo_id": {
            "description": "Uuid of the silo to which this group belongs",
            "type": "string",
            "format": "uuid"
          }
        },
        "required": [
          "display_name",
          "id",
          "silo_id"
        ]
      },
      "GroupResultsPage": {
        "description": "A single page of results",
        "type": "object",
        "properties": {
          "items": {
            "description": "list of items on this page of results",
            "type": "array",
            "items": {
              "$ref": "#/components/schemas/Group"
            }
          },
          "next_page": {
            "nullable": true,
            "description": "token used to fetch the next page of results (if any)",
            "type": "string"
          }
        },
        "required": [
          "items"
        ]
      },
      "Histogramdouble": {
        "description": "A simple type for managing a histogram metric.\n\nA histogram maintains the count of any number of samples, over a set of bins. Bins are specified on construction via their _left_ edges, inclusive. There can't be any \"gaps\" in the bins, and an additional bin may be added to the left, right, or both so that the bins extend to the entire range of the support.\n\nNote that any gaps, unsorted bins, or non-finite values will result in an error.\n\nExample ------- ```rust use oximeter::histogram::{BinRange, Histogram};\n\nlet edges = [0i64, 10, 20]; let mut hist = Histogram::new(&edges).unwrap(); assert_eq!(hist.n_bins(), 4); // One additional bin for the range (20..) assert_eq!(hist.n_samples(), 0); hist.sample(4); hist.sample(100); assert_eq!(hist.n_samples(), 2);\n\nlet data = hist.iter().collect::<Vec<_>>(); assert_eq!(data[0].range, BinRange::range(i64::MIN, 0)); // An additional bin for `..0` assert_eq!(data[0].count, 0); // Nothing is in this bin\n\nassert_eq!(data[1].range, BinRange::range(0, 10)); // The range `0..10` assert_eq!(data[1].count, 1); // 4 is sampled into this bin ```\n\nNotes -----\n\nHistograms may be constructed either from their left bin edges, or from a sequence of ranges. In either case, the left-most bin may be converted upon construction. In particular, if the left-most value is not equal to the minimum of the support, a new bin will be added from the minimum to that provided value. If the left-most value _is_ the support's minimum, because the provided bin was unbounded below, such as `(..0)`, then that bin will be converted into one bounded below, `(MIN..0)` in this case.\n\nThe short of this is that, most of the time, it shouldn't matter. If one specifies the extremes of the support as their bins, be aware that the left-most may be converted from a `BinRange::RangeTo` into a `BinRange::Range`. In other words, the first bin of a histogram is _always_ a `Bin::Range` or a `Bin::RangeFrom` after construction. In fact, every bin is one of those variants, the `BinRange::RangeTo` is only provided as a convenience during construction.",
        "type": "object",
        "properties": {
          "bins": {
            "type": "array",
            "items": {
              "$ref": "#/components/schemas/Bindouble"
            }
          },
          "n_samples": {
            "type": "integer",
            "format": "uint64",
            "minimum": 0
          },
          "start_time": {
            "type": "string",
            "format": "date-time"
          }
        },
        "required": [
          "bins",
          "n_samples",
          "start_time"
        ]
      },
      "Histogramint64": {
        "description": "A simple type for managing a histogram metric.\n\nA histogram maintains the count of any number of samples, over a set of bins. Bins are specified on construction via their _left_ edges, inclusive. There can't be any \"gaps\" in the bins, and an additional bin may be added to the left, right, or both so that the bins extend to the entire range of the support.\n\nNote that any gaps, unsorted bins, or non-finite values will result in an error.\n\nExample ------- ```rust use oximeter::histogram::{BinRange, Histogram};\n\nlet edges = [0i64, 10, 20]; let mut hist = Histogram::new(&edges).unwrap(); assert_eq!(hist.n_bins(), 4); // One additional bin for the range (20..) assert_eq!(hist.n_samples(), 0); hist.sample(4); hist.sample(100); assert_eq!(hist.n_samples(), 2);\n\nlet data = hist.iter().collect::<Vec<_>>(); assert_eq!(data[0].range, BinRange::range(i64::MIN, 0)); // An additional bin for `..0` assert_eq!(data[0].count, 0); // Nothing is in this bin\n\nassert_eq!(data[1].range, BinRange::range(0, 10)); // The range `0..10` assert_eq!(data[1].count, 1); // 4 is sampled into this bin ```\n\nNotes -----\n\nHistograms may be constructed either from their left bin edges, or from a sequence of ranges. In either case, the left-most bin may be converted upon construction. In particular, if the left-most value is not equal to the minimum of the support, a new bin will be added from the minimum to that provided value. If the left-most value _is_ the support's minimum, because the provided bin was unbounded below, such as `(..0)`, then that bin will be converted into one bounded below, `(MIN..0)` in this case.\n\nThe short of this is that, most of the time, it shouldn't matter. If one specifies the extremes of the support as their bins, be aware that the left-most may be converted from a `BinRange::RangeTo` into a `BinRange::Range`. In other words, the first bin of a histogram is _always_ a `Bin::Range` or a `Bin::RangeFrom` after construction. In fact, every bin is one of those variants, the `BinRange::RangeTo` is only provided as a convenience during construction.",
        "type": "object",
        "properties": {
          "bins": {
            "type": "array",
            "items": {
              "$ref": "#/components/schemas/Binint64"
            }
          },
          "n_samples": {
            "type": "integer",
            "format": "uint64",
            "minimum": 0
          },
          "start_time": {
            "type": "string",
            "format": "date-time"
          }
        },
        "required": [
          "bins",
          "n_samples",
          "start_time"
        ]
      },
      "IdentityProvider": {
        "description": "Client view of an [`IdentityProvider`]",
        "type": "object",
        "properties": {
          "description": {
            "description": "human-readable free-form text about a resource",
            "type": "string"
          },
          "id": {
            "description": "unique, immutable, system-controlled identifier for each resource",
            "type": "string",
            "format": "uuid"
          },
          "name": {
            "description": "unique, mutable, user-controlled identifier for each resource",
            "allOf": [
              {
                "$ref": "#/components/schemas/Name"
              }
            ]
          },
          "provider_type": {
            "description": "Identity provider type",
            "allOf": [
              {
                "$ref": "#/components/schemas/IdentityProviderType"
              }
            ]
          },
          "time_created": {
            "description": "timestamp when this resource was created",
            "type": "string",
            "format": "date-time"
          },
          "time_modified": {
            "description": "timestamp when this resource was last modified",
            "type": "string",
            "format": "date-time"
          }
        },
        "required": [
          "description",
          "id",
          "name",
          "provider_type",
          "time_created",
          "time_modified"
        ]
      },
      "IdentityProviderResultsPage": {
        "description": "A single page of results",
        "type": "object",
        "properties": {
          "items": {
            "description": "list of items on this page of results",
            "type": "array",
            "items": {
              "$ref": "#/components/schemas/IdentityProvider"
            }
          },
          "next_page": {
            "nullable": true,
            "description": "token used to fetch the next page of results (if any)",
            "type": "string"
          }
        },
        "required": [
          "items"
        ]
      },
      "IdentityProviderType": {
        "oneOf": [
          {
            "description": "SAML identity provider",
            "type": "string",
            "enum": [
              "saml"
            ]
          }
        ]
      },
      "IdentityType": {
        "description": "Describes what kind of identity is described by an id",
        "type": "string",
        "enum": [
          "silo_user",
          "silo_group"
        ]
      },
      "IdpMetadataSource": {
        "oneOf": [
          {
            "type": "object",
            "properties": {
              "type": {
                "type": "string",
                "enum": [
                  "url"
                ]
              },
              "url": {
                "type": "string"
              }
            },
            "required": [
              "type",
              "url"
            ]
          },
          {
            "type": "object",
            "properties": {
              "data": {
                "type": "string"
              },
              "type": {
                "type": "string",
                "enum": [
                  "base64_encoded_xml"
                ]
              }
            },
            "required": [
              "data",
              "type"
            ]
          }
        ]
      },
      "Image": {
        "description": "Client view of project Images",
        "type": "object",
        "properties": {
          "block_size": {
            "description": "size of blocks in bytes",
            "allOf": [
              {
                "$ref": "#/components/schemas/ByteCount"
              }
            ]
          },
          "description": {
            "description": "human-readable free-form text about a resource",
            "type": "string"
          },
          "digest": {
            "nullable": true,
            "description": "Hash of the image contents, if applicable",
            "allOf": [
              {
                "$ref": "#/components/schemas/Digest"
              }
            ]
          },
          "id": {
            "description": "unique, immutable, system-controlled identifier for each resource",
            "type": "string",
            "format": "uuid"
          },
          "name": {
            "description": "unique, mutable, user-controlled identifier for each resource",
            "allOf": [
              {
                "$ref": "#/components/schemas/Name"
              }
            ]
          },
          "project_id": {
            "description": "The project the disk belongs to",
            "type": "string",
            "format": "uuid"
          },
          "size": {
            "description": "total size in bytes",
            "allOf": [
              {
                "$ref": "#/components/schemas/ByteCount"
              }
            ]
          },
          "time_created": {
            "description": "timestamp when this resource was created",
            "type": "string",
            "format": "date-time"
          },
          "time_modified": {
            "description": "timestamp when this resource was last modified",
            "type": "string",
            "format": "date-time"
          },
          "url": {
            "nullable": true,
            "description": "URL source of this image, if any",
            "type": "string"
          },
          "version": {
            "nullable": true,
            "description": "Version of this, if any",
            "type": "string"
          }
        },
        "required": [
          "block_size",
          "description",
          "id",
          "name",
          "project_id",
          "size",
          "time_created",
          "time_modified"
        ]
      },
      "ImageCreate": {
        "description": "Create-time parameters for an [`Image`](crate::external_api::views::Image)",
        "type": "object",
        "properties": {
          "block_size": {
            "description": "block size in bytes",
            "allOf": [
              {
                "$ref": "#/components/schemas/BlockSize"
              }
            ]
          },
          "description": {
            "type": "string"
          },
          "name": {
            "$ref": "#/components/schemas/Name"
          },
          "source": {
            "description": "The source of the image's contents.",
            "allOf": [
              {
                "$ref": "#/components/schemas/ImageSource"
              }
            ]
          }
        },
        "required": [
          "block_size",
          "description",
          "name",
          "source"
        ]
      },
      "ImageResultsPage": {
        "description": "A single page of results",
        "type": "object",
        "properties": {
          "items": {
            "description": "list of items on this page of results",
            "type": "array",
            "items": {
              "$ref": "#/components/schemas/Image"
            }
          },
          "next_page": {
            "nullable": true,
            "description": "token used to fetch the next page of results (if any)",
            "type": "string"
          }
        },
        "required": [
          "items"
        ]
      },
      "ImageSource": {
        "description": "The source of the underlying image.",
        "oneOf": [
          {
            "type": "object",
            "properties": {
              "type": {
                "type": "string",
                "enum": [
                  "url"
                ]
              },
              "url": {
                "type": "string"
              }
            },
            "required": [
              "type",
              "url"
            ]
          },
          {
            "type": "object",
            "properties": {
              "id": {
                "type": "string",
                "format": "uuid"
              },
              "type": {
                "type": "string",
                "enum": [
                  "snapshot"
                ]
              }
            },
            "required": [
              "id",
              "type"
            ]
          },
          {
            "description": "Boot the Alpine ISO that ships with the Propolis zone. Intended for development purposes only.",
            "type": "object",
            "properties": {
              "type": {
                "type": "string",
                "enum": [
                  "you_can_boot_anything_as_long_as_its_alpine"
                ]
              }
            },
            "required": [
              "type"
            ]
          }
        ]
      },
      "Instance": {
        "description": "Client view of an [`Instance`]",
        "type": "object",
        "properties": {
          "description": {
            "description": "human-readable free-form text about a resource",
            "type": "string"
          },
          "hostname": {
            "description": "RFC1035-compliant hostname for the Instance.",
            "type": "string"
          },
          "id": {
            "description": "unique, immutable, system-controlled identifier for each resource",
            "type": "string",
            "format": "uuid"
          },
          "memory": {
            "description": "memory allocated for this Instance",
            "allOf": [
              {
                "$ref": "#/components/schemas/ByteCount"
              }
            ]
          },
          "name": {
            "description": "unique, mutable, user-controlled identifier for each resource",
            "allOf": [
              {
                "$ref": "#/components/schemas/Name"
              }
            ]
          },
          "ncpus": {
            "description": "number of CPUs allocated for this Instance",
            "allOf": [
              {
                "$ref": "#/components/schemas/InstanceCpuCount"
              }
            ]
          },
          "project_id": {
            "description": "id for the project containing this Instance",
            "type": "string",
            "format": "uuid"
          },
          "run_state": {
            "$ref": "#/components/schemas/InstanceState"
          },
          "time_created": {
            "description": "timestamp when this resource was created",
            "type": "string",
            "format": "date-time"
          },
          "time_modified": {
            "description": "timestamp when this resource was last modified",
            "type": "string",
            "format": "date-time"
          },
          "time_run_state_updated": {
            "type": "string",
            "format": "date-time"
          }
        },
        "required": [
          "description",
          "hostname",
          "id",
          "memory",
          "name",
          "ncpus",
          "project_id",
          "run_state",
          "time_created",
          "time_modified",
          "time_run_state_updated"
        ]
      },
      "InstanceCpuCount": {
        "description": "The number of CPUs in an Instance",
        "type": "integer",
        "format": "uint16",
        "minimum": 0
      },
      "InstanceCreate": {
        "description": "Create-time parameters for an [`Instance`](omicron_common::api::external::Instance)",
        "type": "object",
        "properties": {
          "description": {
            "type": "string"
          },
          "disks": {
            "description": "The disks to be created or attached for this instance.",
            "default": [],
            "type": "array",
            "items": {
              "$ref": "#/components/schemas/InstanceDiskAttachment"
            }
          },
          "external_ips": {
            "description": "The external IP addresses provided to this instance.\n\nBy default, all instances have outbound connectivity, but no inbound connectivity. These external addresses can be used to provide a fixed, known IP address for making inbound connections to the instance.",
            "default": [],
            "type": "array",
            "items": {
              "$ref": "#/components/schemas/ExternalIpCreate"
            }
          },
          "hostname": {
            "type": "string"
          },
          "memory": {
            "$ref": "#/components/schemas/ByteCount"
          },
          "name": {
            "$ref": "#/components/schemas/Name"
          },
          "ncpus": {
            "$ref": "#/components/schemas/InstanceCpuCount"
          },
          "network_interfaces": {
            "description": "The network interfaces to be created for this instance.",
            "default": {
              "type": "default"
            },
            "allOf": [
              {
                "$ref": "#/components/schemas/InstanceNetworkInterfaceAttachment"
              }
            ]
          },
          "start": {
            "description": "Should this instance be started upon creation; true by default.",
            "default": true,
            "type": "boolean"
          },
          "user_data": {
            "description": "User data for instance initialization systems (such as cloud-init). Must be a Base64-encoded string, as specified in RFC 4648 § 4 (+ and / characters with padding). Maximum 32 KiB unencoded data.",
            "default": "",
            "type": "string",
            "format": "byte"
          }
        },
        "required": [
          "description",
          "hostname",
          "memory",
          "name",
          "ncpus"
        ]
      },
      "InstanceDiskAttachment": {
        "description": "Describe the instance's disks at creation time",
        "oneOf": [
          {
            "description": "During instance creation, create and attach disks",
            "type": "object",
            "properties": {
              "description": {
                "type": "string"
              },
              "disk_source": {
                "description": "initial source for this disk",
                "allOf": [
                  {
                    "$ref": "#/components/schemas/DiskSource"
                  }
                ]
              },
              "name": {
                "$ref": "#/components/schemas/Name"
              },
              "size": {
                "description": "total size of the Disk in bytes",
                "allOf": [
                  {
                    "$ref": "#/components/schemas/ByteCount"
                  }
                ]
              },
              "type": {
                "type": "string",
                "enum": [
                  "create"
                ]
              }
            },
            "required": [
              "description",
              "disk_source",
              "name",
              "size",
              "type"
            ]
          },
          {
            "description": "During instance creation, attach this disk",
            "type": "object",
            "properties": {
              "name": {
                "description": "A disk name to attach",
                "allOf": [
                  {
                    "$ref": "#/components/schemas/Name"
                  }
                ]
              },
              "type": {
                "type": "string",
                "enum": [
                  "attach"
                ]
              }
            },
            "required": [
              "name",
              "type"
            ]
          }
        ]
      },
      "InstanceMigrate": {
        "description": "Migration parameters for an [`Instance`](omicron_common::api::external::Instance)",
        "type": "object",
        "properties": {
          "dst_sled_id": {
            "type": "string",
            "format": "uuid"
          }
        },
        "required": [
          "dst_sled_id"
        ]
      },
      "InstanceNetworkInterfaceAttachment": {
        "description": "Describes an attachment of a `NetworkInterface` to an `Instance`, at the time the instance is created.",
        "oneOf": [
          {
            "description": "Create one or more `NetworkInterface`s for the `Instance`.\n\nIf more than one interface is provided, then the first will be designated the primary interface for the instance.",
            "type": "object",
            "properties": {
              "params": {
                "type": "array",
                "items": {
                  "$ref": "#/components/schemas/NetworkInterfaceCreate"
                }
              },
              "type": {
                "type": "string",
                "enum": [
                  "create"
                ]
              }
            },
            "required": [
              "params",
              "type"
            ]
          },
          {
            "description": "The default networking configuration for an instance is to create a single primary interface with an automatically-assigned IP address. The IP will be pulled from the Project's default VPC / VPC Subnet.",
            "type": "object",
            "properties": {
              "type": {
                "type": "string",
                "enum": [
                  "default"
                ]
              }
            },
            "required": [
              "type"
            ]
          },
          {
            "description": "No network interfaces at all will be created for the instance.",
            "type": "object",
            "properties": {
              "type": {
                "type": "string",
                "enum": [
                  "none"
                ]
              }
            },
            "required": [
              "type"
            ]
          }
        ]
      },
      "InstanceResultsPage": {
        "description": "A single page of results",
        "type": "object",
        "properties": {
          "items": {
            "description": "list of items on this page of results",
            "type": "array",
            "items": {
              "$ref": "#/components/schemas/Instance"
            }
          },
          "next_page": {
            "nullable": true,
            "description": "token used to fetch the next page of results (if any)",
            "type": "string"
          }
        },
        "required": [
          "items"
        ]
      },
      "InstanceSerialConsoleData": {
        "description": "Contents of an Instance's serial console buffer.",
        "type": "object",
        "properties": {
          "data": {
            "description": "The bytes starting from the requested offset up to either the end of the buffer or the request's `max_bytes`. Provided as a u8 array rather than a string, as it may not be UTF-8.",
            "type": "array",
            "items": {
              "type": "integer",
              "format": "uint8",
              "minimum": 0
            }
          },
          "last_byte_offset": {
            "description": "The absolute offset since boot (suitable for use as `byte_offset` in a subsequent request) of the last byte returned in `data`.",
            "type": "integer",
            "format": "uint64",
            "minimum": 0
          }
        },
        "required": [
          "data",
          "last_byte_offset"
        ]
      },
      "InstanceState": {
        "description": "Running state of an Instance (primarily: booted or stopped)\n\nThis typically reflects whether it's starting, running, stopping, or stopped, but also includes states related to the Instance's lifecycle",
        "oneOf": [
          {
            "description": "The instance is being created.",
            "type": "string",
            "enum": [
              "creating"
            ]
          },
          {
            "description": "The instance is currently starting up.",
            "type": "string",
            "enum": [
              "starting"
            ]
          },
          {
            "description": "The instance is currently running.",
            "type": "string",
            "enum": [
              "running"
            ]
          },
          {
            "description": "The instance has been requested to stop and a transition to \"Stopped\" is imminent.",
            "type": "string",
            "enum": [
              "stopping"
            ]
          },
          {
            "description": "The instance is currently stopped.",
            "type": "string",
            "enum": [
              "stopped"
            ]
          },
          {
            "description": "The instance is in the process of rebooting - it will remain in the \"rebooting\" state until the VM is starting once more.",
            "type": "string",
            "enum": [
              "rebooting"
            ]
          },
          {
            "description": "The instance is in the process of migrating - it will remain in the \"migrating\" state until the migration process is complete and the destination propolis is ready to continue execution.",
            "type": "string",
            "enum": [
              "migrating"
            ]
          },
          {
            "description": "The instance is attempting to recover from a failure.",
            "type": "string",
            "enum": [
              "repairing"
            ]
          },
          {
            "description": "The instance has encountered a failure.",
            "type": "string",
            "enum": [
              "failed"
            ]
          },
          {
            "description": "The instance has been deleted.",
            "type": "string",
            "enum": [
              "destroyed"
            ]
          }
        ]
      },
      "IpKind": {
        "description": "The kind of an external IP address for an instance",
        "type": "string",
        "enum": [
          "ephemeral",
          "floating"
        ]
      },
      "IpNet": {
        "oneOf": [
          {
            "title": "v4",
            "allOf": [
              {
                "$ref": "#/components/schemas/Ipv4Net"
              }
            ]
          },
          {
            "title": "v6",
            "allOf": [
              {
                "$ref": "#/components/schemas/Ipv6Net"
              }
            ]
          }
        ]
      },
      "IpPool": {
        "description": "Identity-related metadata that's included in nearly all public API objects",
        "type": "object",
        "properties": {
          "description": {
            "description": "human-readable free-form text about a resource",
            "type": "string"
          },
          "id": {
            "description": "unique, immutable, system-controlled identifier for each resource",
            "type": "string",
            "format": "uuid"
          },
          "name": {
            "description": "unique, mutable, user-controlled identifier for each resource",
            "allOf": [
              {
                "$ref": "#/components/schemas/Name"
              }
            ]
          },
          "project_id": {
            "nullable": true,
            "type": "string",
            "format": "uuid"
          },
          "time_created": {
            "description": "timestamp when this resource was created",
            "type": "string",
            "format": "date-time"
          },
          "time_modified": {
            "description": "timestamp when this resource was last modified",
            "type": "string",
            "format": "date-time"
          }
        },
        "required": [
          "description",
          "id",
          "name",
          "time_created",
          "time_modified"
        ]
      },
      "IpPoolCreate": {
        "description": "Create-time parameters for an IP Pool.\n\nSee [`IpPool`](crate::external_api::views::IpPool)",
        "type": "object",
        "properties": {
          "description": {
            "type": "string"
          },
          "name": {
            "$ref": "#/components/schemas/Name"
          },
          "organization": {
            "$ref": "#/components/schemas/Name"
          },
          "project": {
            "$ref": "#/components/schemas/Name"
          }
        },
        "required": [
          "description",
          "name"
        ]
      },
      "IpPoolRange": {
        "type": "object",
        "properties": {
          "id": {
            "type": "string",
            "format": "uuid"
          },
          "range": {
            "$ref": "#/components/schemas/IpRange"
          },
          "time_created": {
            "type": "string",
            "format": "date-time"
          }
        },
        "required": [
          "id",
          "range",
          "time_created"
        ]
      },
      "IpPoolRangeResultsPage": {
        "description": "A single page of results",
        "type": "object",
        "properties": {
          "items": {
            "description": "list of items on this page of results",
            "type": "array",
            "items": {
              "$ref": "#/components/schemas/IpPoolRange"
            }
          },
          "next_page": {
            "nullable": true,
            "description": "token used to fetch the next page of results (if any)",
            "type": "string"
          }
        },
        "required": [
          "items"
        ]
      },
      "IpPoolResultsPage": {
        "description": "A single page of results",
        "type": "object",
        "properties": {
          "items": {
            "description": "list of items on this page of results",
            "type": "array",
            "items": {
              "$ref": "#/components/schemas/IpPool"
            }
          },
          "next_page": {
            "nullable": true,
            "description": "token used to fetch the next page of results (if any)",
            "type": "string"
          }
        },
        "required": [
          "items"
        ]
      },
      "IpPoolUpdate": {
        "description": "Parameters for updating an IP Pool",
        "type": "object",
        "properties": {
          "description": {
            "nullable": true,
            "type": "string"
          },
          "name": {
            "nullable": true,
            "allOf": [
              {
                "$ref": "#/components/schemas/Name"
              }
            ]
          }
        }
      },
      "IpRange": {
        "oneOf": [
          {
            "title": "v4",
            "allOf": [
              {
                "$ref": "#/components/schemas/Ipv4Range"
              }
            ]
          },
          {
            "title": "v6",
            "allOf": [
              {
                "$ref": "#/components/schemas/Ipv6Range"
              }
            ]
          }
        ]
      },
      "Ipv4Net": {
        "example": "192.168.1.0/24",
        "title": "An IPv4 subnet",
        "description": "An IPv4 subnet, including prefix and subnet mask",
        "type": "string",
        "pattern": "^(([0-9]|[1-9][0-9]|1[0-9][0-9]|2[0-4][0-9]|25[0-5])\\.){3}([0-9]|[1-9][0-9]|1[0-9][0-9]|2[0-4][0-9]|25[0-5])/([8-9]|1[0-9]|2[0-9]|3[0-2])$"
      },
      "Ipv4Range": {
        "description": "A non-decreasing IPv4 address range, inclusive of both ends.\n\nThe first address must be less than or equal to the last address.",
        "type": "object",
        "properties": {
          "first": {
            "type": "string",
            "format": "ipv4"
          },
          "last": {
            "type": "string",
            "format": "ipv4"
          }
        },
        "required": [
          "first",
          "last"
        ]
      },
      "Ipv6Net": {
        "example": "fd12:3456::/64",
        "title": "An IPv6 subnet",
        "description": "An IPv6 subnet, including prefix and subnet mask",
        "type": "string",
        "pattern": "^([fF][dD])[0-9a-fA-F]{2}:(([0-9a-fA-F]{1,4}:){6}[0-9a-fA-F]{1,4}|([0-9a-fA-F]{1,4}:){1,6}:)\\/([1-9]|[1-9][0-9]|1[0-1][0-9]|12[0-8])$"
      },
      "Ipv6Range": {
        "description": "A non-decreasing IPv6 address range, inclusive of both ends.\n\nThe first address must be less than or equal to the last address.",
        "type": "object",
        "properties": {
          "first": {
            "type": "string",
            "format": "ipv6"
          },
          "last": {
            "type": "string",
            "format": "ipv6"
          }
        },
        "required": [
          "first",
          "last"
        ]
      },
      "L4PortRange": {
        "example": "22",
        "title": "A range of IP ports",
        "description": "An inclusive-inclusive range of IP ports. The second port may be omitted to represent a single port",
        "type": "string",
        "pattern": "^[0-9]{1,5}(-[0-9]{1,5})?$",
        "minLength": 1,
        "maxLength": 11
      },
      "MacAddr": {
        "example": "ff:ff:ff:ff:ff:ff",
        "title": "A MAC address",
        "description": "A Media Access Control address, in EUI-48 format",
        "type": "string",
        "pattern": "^([0-9a-fA-F]{2}:){5}[0-9a-fA-F]{2}$",
        "minLength": 17,
        "maxLength": 17
      },
      "Measurement": {
        "description": "A `Measurement` is a timestamped datum from a single metric",
        "type": "object",
        "properties": {
          "datum": {
            "$ref": "#/components/schemas/Datum"
          },
          "timestamp": {
            "type": "string",
            "format": "date-time"
          }
        },
        "required": [
          "datum",
          "timestamp"
        ]
      },
      "MeasurementResultsPage": {
        "description": "A single page of results",
        "type": "object",
        "properties": {
          "items": {
            "description": "list of items on this page of results",
            "type": "array",
            "items": {
              "$ref": "#/components/schemas/Measurement"
            }
          },
          "next_page": {
            "nullable": true,
            "description": "token used to fetch the next page of results (if any)",
            "type": "string"
          }
        },
        "required": [
          "items"
        ]
      },
      "Name": {
        "title": "A name unique within the parent collection",
        "description": "Names must begin with a lower case ASCII letter, be composed exclusively of lowercase ASCII, uppercase ASCII, numbers, and '-', and may not end with a '-'. Names cannot be a UUID though they may contain a UUID.",
        "type": "string",
        "pattern": "^(?![0-9a-fA-F]{8}-[0-9a-fA-F]{4}-[0-9a-fA-F]{4}-[0-9a-fA-F]{4}-[0-9a-fA-F]{12}$)^[a-z][a-z0-9-]*[a-zA-Z0-9]$",
        "maxLength": 63
      },
      "NetworkInterface": {
        "description": "A `NetworkInterface` represents a virtual network interface device.",
        "type": "object",
        "properties": {
          "description": {
            "description": "human-readable free-form text about a resource",
            "type": "string"
          },
          "id": {
            "description": "unique, immutable, system-controlled identifier for each resource",
            "type": "string",
            "format": "uuid"
          },
          "instance_id": {
            "description": "The Instance to which the interface belongs.",
            "type": "string",
            "format": "uuid"
          },
          "ip": {
            "description": "The IP address assigned to this interface.",
            "type": "string",
            "format": "ip"
          },
          "mac": {
            "description": "The MAC address assigned to this interface.",
            "allOf": [
              {
                "$ref": "#/components/schemas/MacAddr"
              }
            ]
          },
          "name": {
            "description": "unique, mutable, user-controlled identifier for each resource",
            "allOf": [
              {
                "$ref": "#/components/schemas/Name"
              }
            ]
          },
          "primary": {
            "description": "True if this interface is the primary for the instance to which it's attached.",
            "type": "boolean"
          },
          "subnet_id": {
            "description": "The subnet to which the interface belongs.",
            "type": "string",
            "format": "uuid"
          },
          "time_created": {
            "description": "timestamp when this resource was created",
            "type": "string",
            "format": "date-time"
          },
          "time_modified": {
            "description": "timestamp when this resource was last modified",
            "type": "string",
            "format": "date-time"
          },
          "vpc_id": {
            "description": "The VPC to which the interface belongs.",
            "type": "string",
            "format": "uuid"
          }
        },
        "required": [
          "description",
          "id",
          "instance_id",
          "ip",
          "mac",
          "name",
          "primary",
          "subnet_id",
          "time_created",
          "time_modified",
          "vpc_id"
        ]
      },
      "NetworkInterfaceCreate": {
        "description": "Create-time parameters for a [`NetworkInterface`](omicron_common::api::external::NetworkInterface)",
        "type": "object",
        "properties": {
          "description": {
            "type": "string"
          },
          "ip": {
            "nullable": true,
            "description": "The IP address for the interface. One will be auto-assigned if not provided.",
            "type": "string",
            "format": "ip"
          },
          "name": {
            "$ref": "#/components/schemas/Name"
          },
          "subnet_name": {
            "description": "The VPC Subnet in which to create the interface.",
            "allOf": [
              {
                "$ref": "#/components/schemas/Name"
              }
            ]
          },
          "vpc_name": {
            "description": "The VPC in which to create the interface.",
            "allOf": [
              {
                "$ref": "#/components/schemas/Name"
              }
            ]
          }
        },
        "required": [
          "description",
          "name",
          "subnet_name",
          "vpc_name"
        ]
      },
      "NetworkInterfaceResultsPage": {
        "description": "A single page of results",
        "type": "object",
        "properties": {
          "items": {
            "description": "list of items on this page of results",
            "type": "array",
            "items": {
              "$ref": "#/components/schemas/NetworkInterface"
            }
          },
          "next_page": {
            "nullable": true,
            "description": "token used to fetch the next page of results (if any)",
            "type": "string"
          }
        },
        "required": [
          "items"
        ]
      },
      "NetworkInterfaceUpdate": {
        "description": "Parameters for updating a [`NetworkInterface`](omicron_common::api::external::NetworkInterface).\n\nNote that modifying IP addresses for an interface is not yet supported, a new interface must be created instead.",
        "type": "object",
        "properties": {
          "description": {
            "nullable": true,
            "type": "string"
          },
          "name": {
            "nullable": true,
            "allOf": [
              {
                "$ref": "#/components/schemas/Name"
              }
            ]
          },
          "primary": {
            "description": "Make a secondary interface the instance's primary interface.\n\nIf applied to a secondary interface, that interface will become the primary on the next reboot of the instance. Note that this may have implications for routing between instances, as the new primary interface will be on a distinct subnet from the previous primary interface.\n\nNote that this can only be used to select a new primary interface for an instance. Requests to change the primary interface into a secondary will return an error.",
            "default": false,
            "type": "boolean"
          }
        }
      },
      "NodeName": {
        "description": "Unique name for a saga [`Node`]\n\nEach node requires a string name that's unique within its DAG.  The name is used to identify its output.  Nodes that depend on a given node (either directly or indirectly) can access the node's output using its name.",
        "type": "string"
      },
      "Organization": {
        "description": "Client view of an [`Organization`]",
        "type": "object",
        "properties": {
          "description": {
            "description": "human-readable free-form text about a resource",
            "type": "string"
          },
          "id": {
            "description": "unique, immutable, system-controlled identifier for each resource",
            "type": "string",
            "format": "uuid"
          },
          "name": {
            "description": "unique, mutable, user-controlled identifier for each resource",
            "allOf": [
              {
                "$ref": "#/components/schemas/Name"
              }
            ]
          },
          "time_created": {
            "description": "timestamp when this resource was created",
            "type": "string",
            "format": "date-time"
          },
          "time_modified": {
            "description": "timestamp when this resource was last modified",
            "type": "string",
            "format": "date-time"
          }
        },
        "required": [
          "description",
          "id",
          "name",
          "time_created",
          "time_modified"
        ]
      },
      "OrganizationCreate": {
        "description": "Create-time parameters for an [`Organization`](crate::external_api::views::Organization)",
        "type": "object",
        "properties": {
          "description": {
            "type": "string"
          },
          "name": {
            "$ref": "#/components/schemas/Name"
          }
        },
        "required": [
          "description",
          "name"
        ]
      },
      "OrganizationResultsPage": {
        "description": "A single page of results",
        "type": "object",
        "properties": {
          "items": {
            "description": "list of items on this page of results",
            "type": "array",
            "items": {
              "$ref": "#/components/schemas/Organization"
            }
          },
          "next_page": {
            "nullable": true,
            "description": "token used to fetch the next page of results (if any)",
            "type": "string"
          }
        },
        "required": [
          "items"
        ]
      },
      "OrganizationRole": {
        "type": "string",
        "enum": [
          "admin",
          "collaborator",
          "viewer"
        ]
      },
      "OrganizationRolePolicy": {
        "description": "Client view of a [`Policy`], which describes how this resource may be accessed\n\nNote that the Policy only describes access granted explicitly for this resource.  The policies of parent resources can also cause a user to have access to this resource.",
        "type": "object",
        "properties": {
          "role_assignments": {
            "description": "Roles directly assigned on this resource",
            "type": "array",
            "items": {
              "$ref": "#/components/schemas/OrganizationRoleRoleAssignment"
            }
          }
        },
        "required": [
          "role_assignments"
        ]
      },
      "OrganizationRoleRoleAssignment": {
        "description": "Describes the assignment of a particular role on a particular resource to a particular identity (user, group, etc.)\n\nThe resource is not part of this structure.  Rather, [`RoleAssignment`]s are put into a [`Policy`] and that Policy is applied to a particular resource.",
        "type": "object",
        "properties": {
          "identity_id": {
            "type": "string",
            "format": "uuid"
          },
          "identity_type": {
            "$ref": "#/components/schemas/IdentityType"
          },
          "role_name": {
            "$ref": "#/components/schemas/OrganizationRole"
          }
        },
        "required": [
          "identity_id",
          "identity_type",
          "role_name"
        ]
      },
      "OrganizationUpdate": {
        "description": "Updateable properties of an [`Organization`](crate::external_api::views::Organization)",
        "type": "object",
        "properties": {
          "description": {
            "nullable": true,
            "type": "string"
          },
          "name": {
            "nullable": true,
            "allOf": [
              {
                "$ref": "#/components/schemas/Name"
              }
            ]
          }
        }
      },
      "Password": {
        "title": "A password used to authenticate a user",
        "description": "Passwords may be subject to additional constraints.",
        "type": "string",
        "maxLength": 512
      },
      "Project": {
        "description": "Client view of a [`Project`]",
        "type": "object",
        "properties": {
          "description": {
            "description": "human-readable free-form text about a resource",
            "type": "string"
          },
          "id": {
            "description": "unique, immutable, system-controlled identifier for each resource",
            "type": "string",
            "format": "uuid"
          },
          "name": {
            "description": "unique, mutable, user-controlled identifier for each resource",
            "allOf": [
              {
                "$ref": "#/components/schemas/Name"
              }
            ]
          },
          "organization_id": {
            "type": "string",
            "format": "uuid"
          },
          "time_created": {
            "description": "timestamp when this resource was created",
            "type": "string",
            "format": "date-time"
          },
          "time_modified": {
            "description": "timestamp when this resource was last modified",
            "type": "string",
            "format": "date-time"
          }
        },
        "required": [
          "description",
          "id",
          "name",
          "organization_id",
          "time_created",
          "time_modified"
        ]
      },
      "ProjectCreate": {
        "description": "Create-time parameters for a [`Project`](crate::external_api::views::Project)",
        "type": "object",
        "properties": {
          "description": {
            "type": "string"
          },
          "name": {
            "$ref": "#/components/schemas/Name"
          }
        },
        "required": [
          "description",
          "name"
        ]
      },
      "ProjectResultsPage": {
        "description": "A single page of results",
        "type": "object",
        "properties": {
          "items": {
            "description": "list of items on this page of results",
            "type": "array",
            "items": {
              "$ref": "#/components/schemas/Project"
            }
          },
          "next_page": {
            "nullable": true,
            "description": "token used to fetch the next page of results (if any)",
            "type": "string"
          }
        },
        "required": [
          "items"
        ]
      },
      "ProjectRole": {
        "type": "string",
        "enum": [
          "admin",
          "collaborator",
          "viewer"
        ]
      },
      "ProjectRolePolicy": {
        "description": "Client view of a [`Policy`], which describes how this resource may be accessed\n\nNote that the Policy only describes access granted explicitly for this resource.  The policies of parent resources can also cause a user to have access to this resource.",
        "type": "object",
        "properties": {
          "role_assignments": {
            "description": "Roles directly assigned on this resource",
            "type": "array",
            "items": {
              "$ref": "#/components/schemas/ProjectRoleRoleAssignment"
            }
          }
        },
        "required": [
          "role_assignments"
        ]
      },
      "ProjectRoleRoleAssignment": {
        "description": "Describes the assignment of a particular role on a particular resource to a particular identity (user, group, etc.)\n\nThe resource is not part of this structure.  Rather, [`RoleAssignment`]s are put into a [`Policy`] and that Policy is applied to a particular resource.",
        "type": "object",
        "properties": {
          "identity_id": {
            "type": "string",
            "format": "uuid"
          },
          "identity_type": {
            "$ref": "#/components/schemas/IdentityType"
          },
          "role_name": {
            "$ref": "#/components/schemas/ProjectRole"
          }
        },
        "required": [
          "identity_id",
          "identity_type",
          "role_name"
        ]
      },
      "ProjectUpdate": {
        "description": "Updateable properties of a [`Project`](crate::external_api::views::Project)",
        "type": "object",
        "properties": {
          "description": {
            "nullable": true,
            "type": "string"
          },
          "name": {
            "nullable": true,
            "allOf": [
              {
                "$ref": "#/components/schemas/Name"
              }
            ]
          }
        }
      },
      "Rack": {
        "description": "Client view of an [`Rack`]",
        "type": "object",
        "properties": {
          "id": {
            "description": "unique, immutable, system-controlled identifier for each resource",
            "type": "string",
            "format": "uuid"
          },
          "time_created": {
            "description": "timestamp when this resource was created",
            "type": "string",
            "format": "date-time"
          },
          "time_modified": {
            "description": "timestamp when this resource was last modified",
            "type": "string",
            "format": "date-time"
          }
        },
        "required": [
          "id",
          "time_created",
          "time_modified"
        ]
      },
      "RackResultsPage": {
        "description": "A single page of results",
        "type": "object",
        "properties": {
          "items": {
            "description": "list of items on this page of results",
            "type": "array",
            "items": {
              "$ref": "#/components/schemas/Rack"
            }
          },
          "next_page": {
            "nullable": true,
            "description": "token used to fetch the next page of results (if any)",
            "type": "string"
          }
        },
        "required": [
          "items"
        ]
      },
      "Role": {
        "description": "Client view of a [`Role`]",
        "type": "object",
        "properties": {
          "description": {
            "type": "string"
          },
          "name": {
            "$ref": "#/components/schemas/RoleName"
          }
        },
        "required": [
          "description",
          "name"
        ]
      },
      "RoleName": {
        "title": "A name for a built-in role",
        "description": "Role names consist of two string components separated by dot (\".\").",
        "type": "string",
        "pattern": "[a-z-]+\\.[a-z-]+",
        "maxLength": 63
      },
      "RoleResultsPage": {
        "description": "A single page of results",
        "type": "object",
        "properties": {
          "items": {
            "description": "list of items on this page of results",
            "type": "array",
            "items": {
              "$ref": "#/components/schemas/Role"
            }
          },
          "next_page": {
            "nullable": true,
            "description": "token used to fetch the next page of results (if any)",
            "type": "string"
          }
        },
        "required": [
          "items"
        ]
      },
      "RouteDestination": {
        "description": "A `RouteDestination` is used to match traffic with a routing rule, on the destination of that traffic.\n\nWhen traffic is to be sent to a destination that is within a given `RouteDestination`, the corresponding [`RouterRoute`] applies, and traffic will be forward to the [`RouteTarget`] for that rule.",
        "oneOf": [
          {
            "description": "Route applies to traffic destined for a specific IP address",
            "type": "object",
            "properties": {
              "type": {
                "type": "string",
                "enum": [
                  "ip"
                ]
              },
              "value": {
                "type": "string",
                "format": "ip"
              }
            },
            "required": [
              "type",
              "value"
            ]
          },
          {
            "description": "Route applies to traffic destined for a specific IP subnet",
            "type": "object",
            "properties": {
              "type": {
                "type": "string",
                "enum": [
                  "ip_net"
                ]
              },
              "value": {
                "$ref": "#/components/schemas/IpNet"
              }
            },
            "required": [
              "type",
              "value"
            ]
          },
          {
            "description": "Route applies to traffic destined for the given VPC.",
            "type": "object",
            "properties": {
              "type": {
                "type": "string",
                "enum": [
                  "vpc"
                ]
              },
              "value": {
                "$ref": "#/components/schemas/Name"
              }
            },
            "required": [
              "type",
              "value"
            ]
          },
          {
            "description": "Route applies to traffic",
            "type": "object",
            "properties": {
              "type": {
                "type": "string",
                "enum": [
                  "subnet"
                ]
              },
              "value": {
                "$ref": "#/components/schemas/Name"
              }
            },
            "required": [
              "type",
              "value"
            ]
          }
        ]
      },
      "RouteTarget": {
        "description": "A `RouteTarget` describes the possible locations that traffic matching a route destination can be sent.",
        "oneOf": [
          {
            "description": "Forward traffic to a particular IP address.",
            "type": "object",
            "properties": {
              "type": {
                "type": "string",
                "enum": [
                  "ip"
                ]
              },
              "value": {
                "type": "string",
                "format": "ip"
              }
            },
            "required": [
              "type",
              "value"
            ]
          },
          {
            "description": "Forward traffic to a VPC",
            "type": "object",
            "properties": {
              "type": {
                "type": "string",
                "enum": [
                  "vpc"
                ]
              },
              "value": {
                "$ref": "#/components/schemas/Name"
              }
            },
            "required": [
              "type",
              "value"
            ]
          },
          {
            "description": "Forward traffic to a VPC Subnet",
            "type": "object",
            "properties": {
              "type": {
                "type": "string",
                "enum": [
                  "subnet"
                ]
              },
              "value": {
                "$ref": "#/components/schemas/Name"
              }
            },
            "required": [
              "type",
              "value"
            ]
          },
          {
            "description": "Forward traffic to a specific instance",
            "type": "object",
            "properties": {
              "type": {
                "type": "string",
                "enum": [
                  "instance"
                ]
              },
              "value": {
                "$ref": "#/components/schemas/Name"
              }
            },
            "required": [
              "type",
              "value"
            ]
          },
          {
            "description": "Forward traffic to an internet gateway",
            "type": "object",
            "properties": {
              "type": {
                "type": "string",
                "enum": [
                  "internet_gateway"
                ]
              },
              "value": {
                "$ref": "#/components/schemas/Name"
              }
            },
            "required": [
              "type",
              "value"
            ]
          }
        ]
      },
      "RouterRoute": {
        "description": "A route defines a rule that governs where traffic should be sent based on its destination.",
        "type": "object",
        "properties": {
          "description": {
            "description": "human-readable free-form text about a resource",
            "type": "string"
          },
          "destination": {
            "$ref": "#/components/schemas/RouteDestination"
          },
          "id": {
            "description": "unique, immutable, system-controlled identifier for each resource",
            "type": "string",
            "format": "uuid"
          },
          "kind": {
            "description": "Describes the kind of router. Set at creation. `read-only`",
            "allOf": [
              {
                "$ref": "#/components/schemas/RouterRouteKind"
              }
            ]
          },
          "name": {
            "description": "unique, mutable, user-controlled identifier for each resource",
            "allOf": [
              {
                "$ref": "#/components/schemas/Name"
              }
            ]
          },
          "target": {
            "$ref": "#/components/schemas/RouteTarget"
          },
          "time_created": {
            "description": "timestamp when this resource was created",
            "type": "string",
            "format": "date-time"
          },
          "time_modified": {
            "description": "timestamp when this resource was last modified",
            "type": "string",
            "format": "date-time"
          },
          "vpc_router_id": {
            "description": "The VPC Router to which the route belongs.",
            "type": "string",
            "format": "uuid"
          }
        },
        "required": [
          "description",
          "destination",
          "id",
          "kind",
          "name",
          "target",
          "time_created",
          "time_modified",
          "vpc_router_id"
        ]
      },
      "RouterRouteCreateParams": {
        "description": "Create-time parameters for a [`RouterRoute`]",
        "type": "object",
        "properties": {
          "description": {
            "type": "string"
          },
          "destination": {
            "$ref": "#/components/schemas/RouteDestination"
          },
          "name": {
            "$ref": "#/components/schemas/Name"
          },
          "target": {
            "$ref": "#/components/schemas/RouteTarget"
          }
        },
        "required": [
          "description",
          "destination",
          "name",
          "target"
        ]
      },
      "RouterRouteKind": {
        "description": "The classification of a [`RouterRoute`] as defined by the system. The kind determines certain attributes such as if the route is modifiable and describes how or where the route was created.\n\nSee [RFD-21](https://rfd.shared.oxide.computer/rfd/0021#concept-router) for more context",
        "oneOf": [
          {
            "description": "Determines the default destination of traffic, such as whether it goes to the internet or not.\n\n`Destination: An Internet Gateway` `Modifiable: true`",
            "type": "string",
            "enum": [
              "default"
            ]
          },
          {
            "description": "Automatically added for each VPC Subnet in the VPC\n\n`Destination: A VPC Subnet` `Modifiable: false`",
            "type": "string",
            "enum": [
              "vpc_subnet"
            ]
          },
          {
            "description": "Automatically added when VPC peering is established\n\n`Destination: A different VPC` `Modifiable: false`",
            "type": "string",
            "enum": [
              "vpc_peering"
            ]
          },
          {
            "description": "Created by a user See [`RouteTarget`]\n\n`Destination: User defined` `Modifiable: true`",
            "type": "string",
            "enum": [
              "custom"
            ]
          }
        ]
      },
      "RouterRouteResultsPage": {
        "description": "A single page of results",
        "type": "object",
        "properties": {
          "items": {
            "description": "list of items on this page of results",
            "type": "array",
            "items": {
              "$ref": "#/components/schemas/RouterRoute"
            }
          },
          "next_page": {
            "nullable": true,
            "description": "token used to fetch the next page of results (if any)",
            "type": "string"
          }
        },
        "required": [
          "items"
        ]
      },
      "RouterRouteUpdateParams": {
        "description": "Updateable properties of a [`RouterRoute`]",
        "type": "object",
        "properties": {
          "description": {
            "nullable": true,
            "type": "string"
          },
          "destination": {
            "$ref": "#/components/schemas/RouteDestination"
          },
          "name": {
            "nullable": true,
            "allOf": [
              {
                "$ref": "#/components/schemas/Name"
              }
            ]
          },
          "target": {
            "$ref": "#/components/schemas/RouteTarget"
          }
        },
        "required": [
          "destination",
          "target"
        ]
      },
      "Saga": {
        "type": "object",
        "properties": {
          "id": {
            "type": "string",
            "format": "uuid"
          },
          "state": {
            "$ref": "#/components/schemas/SagaState"
          }
        },
        "required": [
          "id",
          "state"
        ]
      },
      "SagaErrorInfo": {
        "oneOf": [
          {
            "type": "object",
            "properties": {
              "error": {
                "type": "string",
                "enum": [
                  "action_failed"
                ]
              },
              "source_error": {}
            },
            "required": [
              "error",
              "source_error"
            ]
          },
          {
            "type": "object",
            "properties": {
              "error": {
                "type": "string",
                "enum": [
                  "deserialize_failed"
                ]
              },
              "message": {
                "type": "string"
              }
            },
            "required": [
              "error",
              "message"
            ]
          },
          {
            "type": "object",
            "properties": {
              "error": {
                "type": "string",
                "enum": [
                  "injected_error"
                ]
              }
            },
            "required": [
              "error"
            ]
          },
          {
            "type": "object",
            "properties": {
              "error": {
                "type": "string",
                "enum": [
                  "serialize_failed"
                ]
              },
              "message": {
                "type": "string"
              }
            },
            "required": [
              "error",
              "message"
            ]
          },
          {
            "type": "object",
            "properties": {
              "error": {
                "type": "string",
                "enum": [
                  "subsaga_create_failed"
                ]
              },
              "message": {
                "type": "string"
              }
            },
            "required": [
              "error",
              "message"
            ]
          }
        ]
      },
      "SagaResultsPage": {
        "description": "A single page of results",
        "type": "object",
        "properties": {
          "items": {
            "description": "list of items on this page of results",
            "type": "array",
            "items": {
              "$ref": "#/components/schemas/Saga"
            }
          },
          "next_page": {
            "nullable": true,
            "description": "token used to fetch the next page of results (if any)",
            "type": "string"
          }
        },
        "required": [
          "items"
        ]
      },
      "SagaState": {
        "oneOf": [
          {
            "type": "object",
            "properties": {
              "state": {
                "type": "string",
                "enum": [
                  "running"
                ]
              }
            },
            "required": [
              "state"
            ]
          },
          {
            "type": "object",
            "properties": {
              "state": {
                "type": "string",
                "enum": [
                  "succeeded"
                ]
              }
            },
            "required": [
              "state"
            ]
          },
          {
            "type": "object",
            "properties": {
              "error_info": {
                "$ref": "#/components/schemas/SagaErrorInfo"
              },
              "error_node_name": {
                "$ref": "#/components/schemas/NodeName"
              },
              "state": {
                "type": "string",
                "enum": [
                  "failed"
                ]
              }
            },
            "required": [
              "error_info",
              "error_node_name",
              "state"
            ]
          }
        ]
      },
      "SamlIdentityProvider": {
        "description": "Identity-related metadata that's included in nearly all public API objects",
        "type": "object",
        "properties": {
          "acs_url": {
            "description": "service provider endpoint where the response will be sent",
            "type": "string"
          },
          "description": {
            "description": "human-readable free-form text about a resource",
            "type": "string"
          },
          "id": {
            "description": "unique, immutable, system-controlled identifier for each resource",
            "type": "string",
            "format": "uuid"
          },
          "idp_entity_id": {
            "description": "idp's entity id",
            "type": "string"
          },
          "name": {
            "description": "unique, mutable, user-controlled identifier for each resource",
            "allOf": [
              {
                "$ref": "#/components/schemas/Name"
              }
            ]
          },
          "public_cert": {
            "nullable": true,
            "description": "optional request signing public certificate (base64 encoded der file)",
            "type": "string"
          },
          "slo_url": {
            "description": "service provider endpoint where the idp should send log out requests",
            "type": "string"
          },
          "sp_client_id": {
            "description": "sp's client id",
            "type": "string"
          },
          "technical_contact_email": {
            "description": "customer's technical contact for saml configuration",
            "type": "string"
          },
          "time_created": {
            "description": "timestamp when this resource was created",
            "type": "string",
            "format": "date-time"
          },
          "time_modified": {
            "description": "timestamp when this resource was last modified",
            "type": "string",
            "format": "date-time"
          }
        },
        "required": [
          "acs_url",
          "description",
          "id",
          "idp_entity_id",
          "name",
          "slo_url",
          "sp_client_id",
          "technical_contact_email",
          "time_created",
          "time_modified"
        ]
      },
      "SamlIdentityProviderCreate": {
        "description": "Create-time identity-related parameters",
        "type": "object",
        "properties": {
          "acs_url": {
            "description": "service provider endpoint where the response will be sent",
            "type": "string"
          },
          "description": {
            "type": "string"
          },
          "group_attribute_name": {
            "nullable": true,
            "description": "If set, SAML attributes with this name will be considered to denote a user's group membership, where the attribute value(s) should be a comma-separated list of group names.",
            "type": "string"
          },
          "idp_entity_id": {
            "description": "idp's entity id",
            "type": "string"
          },
          "idp_metadata_source": {
            "description": "the source of an identity provider metadata descriptor",
            "allOf": [
              {
                "$ref": "#/components/schemas/IdpMetadataSource"
              }
            ]
          },
          "name": {
            "$ref": "#/components/schemas/Name"
          },
          "signing_keypair": {
            "nullable": true,
            "description": "optional request signing key pair",
            "allOf": [
              {
                "$ref": "#/components/schemas/DerEncodedKeyPair"
              }
            ]
          },
          "slo_url": {
            "description": "service provider endpoint where the idp should send log out requests",
            "type": "string"
          },
          "sp_client_id": {
            "description": "sp's client id",
            "type": "string"
          },
          "technical_contact_email": {
            "description": "customer's technical contact for saml configuration",
            "type": "string"
          }
        },
        "required": [
          "acs_url",
          "description",
          "idp_entity_id",
          "idp_metadata_source",
          "name",
          "slo_url",
          "sp_client_id",
          "technical_contact_email"
        ]
      },
      "Silo": {
        "description": "Client view of a ['Silo']",
        "type": "object",
        "properties": {
          "description": {
            "description": "human-readable free-form text about a resource",
            "type": "string"
          },
          "discoverable": {
            "description": "A silo where discoverable is false can be retrieved only by its id - it will not be part of the \"list all silos\" output.",
            "type": "boolean"
          },
          "id": {
            "description": "unique, immutable, system-controlled identifier for each resource",
            "type": "string",
            "format": "uuid"
          },
          "identity_mode": {
            "description": "How users and groups are managed in this Silo",
            "allOf": [
              {
                "$ref": "#/components/schemas/SiloIdentityMode"
              }
            ]
          },
          "name": {
            "description": "unique, mutable, user-controlled identifier for each resource",
            "allOf": [
              {
                "$ref": "#/components/schemas/Name"
              }
            ]
          },
          "time_created": {
            "description": "timestamp when this resource was created",
            "type": "string",
            "format": "date-time"
          },
          "time_modified": {
            "description": "timestamp when this resource was last modified",
            "type": "string",
            "format": "date-time"
          }
        },
        "required": [
          "description",
          "discoverable",
          "id",
          "identity_mode",
          "name",
          "time_created",
          "time_modified"
        ]
      },
      "SiloCreate": {
        "description": "Create-time parameters for a [`Silo`](crate::external_api::views::Silo)",
        "type": "object",
        "properties": {
          "admin_group_name": {
            "nullable": true,
            "description": "If set, this group will be created during Silo creation and granted the \"Silo Admin\" role. Identity providers can assert that users belong to this group and those users can log in and further initialize the Silo.\n\nNote that if configuring a SAML based identity provider, group_attribute_name must be set for users to be considered part of a group. See [`SamlIdentityProviderCreate`] for more information.",
            "type": "string"
          },
          "description": {
            "type": "string"
          },
          "discoverable": {
            "type": "boolean"
          },
          "identity_mode": {
            "$ref": "#/components/schemas/SiloIdentityMode"
          },
          "name": {
            "$ref": "#/components/schemas/Name"
          }
        },
        "required": [
          "description",
          "discoverable",
          "identity_mode",
          "name"
        ]
      },
      "SiloIdentityMode": {
        "description": "Describes how identities are managed and users are authenticated in this Silo",
        "oneOf": [
          {
            "description": "Users are authenticated with SAML using an external authentication provider.  The system updates information about users and groups only during successful authentication (i.e,. \"JIT provisioning\" of users and groups).",
            "type": "string",
            "enum": [
              "saml_jit"
            ]
          },
          {
            "description": "The system is the source of truth about users.  There is no linkage to an external authentication provider or identity provider.",
            "type": "string",
            "enum": [
              "local_only"
            ]
          }
        ]
      },
      "SiloResultsPage": {
        "description": "A single page of results",
        "type": "object",
        "properties": {
          "items": {
            "description": "list of items on this page of results",
            "type": "array",
            "items": {
              "$ref": "#/components/schemas/Silo"
            }
          },
          "next_page": {
            "nullable": true,
            "description": "token used to fetch the next page of results (if any)",
            "type": "string"
          }
        },
        "required": [
          "items"
        ]
      },
      "SiloRole": {
        "type": "string",
        "enum": [
          "admin",
          "collaborator",
          "viewer"
        ]
      },
      "SiloRolePolicy": {
        "description": "Client view of a [`Policy`], which describes how this resource may be accessed\n\nNote that the Policy only describes access granted explicitly for this resource.  The policies of parent resources can also cause a user to have access to this resource.",
        "type": "object",
        "properties": {
          "role_assignments": {
            "description": "Roles directly assigned on this resource",
            "type": "array",
            "items": {
              "$ref": "#/components/schemas/SiloRoleRoleAssignment"
            }
          }
        },
        "required": [
          "role_assignments"
        ]
      },
      "SiloRoleRoleAssignment": {
        "description": "Describes the assignment of a particular role on a particular resource to a particular identity (user, group, etc.)\n\nThe resource is not part of this structure.  Rather, [`RoleAssignment`]s are put into a [`Policy`] and that Policy is applied to a particular resource.",
        "type": "object",
        "properties": {
          "identity_id": {
            "type": "string",
            "format": "uuid"
          },
          "identity_type": {
            "$ref": "#/components/schemas/IdentityType"
          },
          "role_name": {
            "$ref": "#/components/schemas/SiloRole"
          }
        },
        "required": [
          "identity_id",
          "identity_type",
          "role_name"
        ]
      },
      "Sled": {
        "description": "Client view of an [`Sled`]",
        "type": "object",
        "properties": {
          "id": {
            "description": "unique, immutable, system-controlled identifier for each resource",
            "type": "string",
            "format": "uuid"
          },
          "service_address": {
            "type": "string"
          },
          "time_created": {
            "description": "timestamp when this resource was created",
            "type": "string",
            "format": "date-time"
          },
          "time_modified": {
            "description": "timestamp when this resource was last modified",
            "type": "string",
            "format": "date-time"
          }
        },
        "required": [
          "id",
          "service_address",
          "time_created",
          "time_modified"
        ]
      },
      "SledResultsPage": {
        "description": "A single page of results",
        "type": "object",
        "properties": {
          "items": {
            "description": "list of items on this page of results",
            "type": "array",
            "items": {
              "$ref": "#/components/schemas/Sled"
            }
          },
          "next_page": {
            "nullable": true,
            "description": "token used to fetch the next page of results (if any)",
            "type": "string"
          }
        },
        "required": [
          "items"
        ]
      },
      "Snapshot": {
        "description": "Client view of a Snapshot",
        "type": "object",
        "properties": {
          "description": {
            "description": "human-readable free-form text about a resource",
            "type": "string"
          },
          "disk_id": {
            "type": "string",
            "format": "uuid"
          },
          "id": {
            "description": "unique, immutable, system-controlled identifier for each resource",
            "type": "string",
            "format": "uuid"
          },
          "name": {
            "description": "unique, mutable, user-controlled identifier for each resource",
            "allOf": [
              {
                "$ref": "#/components/schemas/Name"
              }
            ]
          },
          "project_id": {
            "type": "string",
            "format": "uuid"
          },
          "size": {
            "$ref": "#/components/schemas/ByteCount"
          },
          "state": {
            "$ref": "#/components/schemas/SnapshotState"
          },
          "time_created": {
            "description": "timestamp when this resource was created",
            "type": "string",
            "format": "date-time"
          },
          "time_modified": {
            "description": "timestamp when this resource was last modified",
            "type": "string",
            "format": "date-time"
          }
        },
        "required": [
          "description",
          "disk_id",
          "id",
          "name",
          "project_id",
          "size",
          "state",
          "time_created",
          "time_modified"
        ]
      },
      "SnapshotCreate": {
        "description": "Create-time parameters for a [`Snapshot`](crate::external_api::views::Snapshot)",
        "type": "object",
        "properties": {
          "description": {
            "type": "string"
          },
          "disk": {
            "description": "The name of the disk to be snapshotted",
            "allOf": [
              {
                "$ref": "#/components/schemas/Name"
              }
            ]
          },
          "name": {
            "$ref": "#/components/schemas/Name"
          }
        },
        "required": [
          "description",
          "disk",
          "name"
        ]
      },
      "SnapshotResultsPage": {
        "description": "A single page of results",
        "type": "object",
        "properties": {
          "items": {
            "description": "list of items on this page of results",
            "type": "array",
            "items": {
              "$ref": "#/components/schemas/Snapshot"
            }
          },
          "next_page": {
            "nullable": true,
            "description": "token used to fetch the next page of results (if any)",
            "type": "string"
          }
        },
        "required": [
          "items"
        ]
      },
      "SnapshotState": {
        "type": "string",
        "enum": [
          "creating",
          "ready",
          "faulted",
          "destroyed"
        ]
      },
      "SpoofLoginBody": {
        "type": "object",
        "properties": {
          "username": {
            "type": "string"
          }
        },
        "required": [
          "username"
        ]
      },
      "SshKey": {
        "description": "Client view of a [`SshKey`]",
        "type": "object",
        "properties": {
          "description": {
            "description": "human-readable free-form text about a resource",
            "type": "string"
          },
          "id": {
            "description": "unique, immutable, system-controlled identifier for each resource",
            "type": "string",
            "format": "uuid"
          },
          "name": {
            "description": "unique, mutable, user-controlled identifier for each resource",
            "allOf": [
              {
                "$ref": "#/components/schemas/Name"
              }
            ]
          },
          "public_key": {
            "description": "SSH public key, e.g., `\"ssh-ed25519 AAAAC3NzaC...\"`",
            "type": "string"
          },
          "silo_user_id": {
            "description": "The user to whom this key belongs",
            "type": "string",
            "format": "uuid"
          },
          "time_created": {
            "description": "timestamp when this resource was created",
            "type": "string",
            "format": "date-time"
          },
          "time_modified": {
            "description": "timestamp when this resource was last modified",
            "type": "string",
            "format": "date-time"
          }
        },
        "required": [
          "description",
          "id",
          "name",
          "public_key",
          "silo_user_id",
          "time_created",
          "time_modified"
        ]
      },
      "SshKeyCreate": {
        "description": "Create-time parameters for an [`SshKey`](crate::external_api::views::SshKey)",
        "type": "object",
        "properties": {
          "description": {
            "type": "string"
          },
          "name": {
            "$ref": "#/components/schemas/Name"
          },
          "public_key": {
            "description": "SSH public key, e.g., `\"ssh-ed25519 AAAAC3NzaC...\"`",
            "type": "string"
          }
        },
        "required": [
          "description",
          "name",
          "public_key"
        ]
      },
      "SshKeyResultsPage": {
        "description": "A single page of results",
        "type": "object",
        "properties": {
          "items": {
            "description": "list of items on this page of results",
            "type": "array",
            "items": {
              "$ref": "#/components/schemas/SshKey"
            }
          },
          "next_page": {
            "nullable": true,
            "description": "token used to fetch the next page of results (if any)",
            "type": "string"
          }
        },
        "required": [
          "items"
        ]
      },
      "TimeseriesName": {
        "title": "The name of a timeseries",
        "description": "Names are constructed by concatenating the target and metric names with ':'. Target and metric names must be lowercase alphanumeric characters with '_' separating words.",
        "type": "string",
        "pattern": "(([a-z]+[a-z0-9]*)(_([a-z0-9]+))*):(([a-z]+[a-z0-9]*)(_([a-z0-9]+))*)"
      },
      "TimeseriesSchema": {
        "description": "The schema for a timeseries.\n\nThis includes the name of the timeseries, as well as the datum type of its metric and the schema for each field.",
        "type": "object",
        "properties": {
          "created": {
            "type": "string",
            "format": "date-time"
          },
          "datum_type": {
            "$ref": "#/components/schemas/DatumType"
          },
          "field_schema": {
            "type": "array",
            "items": {
              "$ref": "#/components/schemas/FieldSchema"
            }
          },
          "timeseries_name": {
            "$ref": "#/components/schemas/TimeseriesName"
          }
        },
        "required": [
          "created",
          "datum_type",
          "field_schema",
          "timeseries_name"
        ]
      },
      "TimeseriesSchemaResultsPage": {
        "description": "A single page of results",
        "type": "object",
        "properties": {
          "items": {
            "description": "list of items on this page of results",
            "type": "array",
            "items": {
              "$ref": "#/components/schemas/TimeseriesSchema"
            }
          },
          "next_page": {
            "nullable": true,
            "description": "token used to fetch the next page of results (if any)",
            "type": "string"
          }
        },
        "required": [
          "items"
        ]
      },
      "User": {
        "description": "Client view of a [`User`]",
        "type": "object",
        "properties": {
          "display_name": {
            "description": "Human-readable name that can identify the user",
            "type": "string"
          },
          "id": {
            "type": "string",
            "format": "uuid"
          },
          "silo_id": {
            "description": "Uuid of the silo to which this user belongs",
            "type": "string",
            "format": "uuid"
          }
        },
        "required": [
          "display_name",
          "id",
          "silo_id"
        ]
      },
      "UserBuiltin": {
        "description": "Client view of a [`UserBuiltin`]",
        "type": "object",
        "properties": {
          "description": {
            "description": "human-readable free-form text about a resource",
            "type": "string"
          },
          "id": {
            "description": "unique, immutable, system-controlled identifier for each resource",
            "type": "string",
            "format": "uuid"
          },
          "name": {
            "description": "unique, mutable, user-controlled identifier for each resource",
            "allOf": [
              {
                "$ref": "#/components/schemas/Name"
              }
            ]
          },
          "time_created": {
            "description": "timestamp when this resource was created",
            "type": "string",
            "format": "date-time"
          },
          "time_modified": {
            "description": "timestamp when this resource was last modified",
            "type": "string",
            "format": "date-time"
          }
        },
        "required": [
          "description",
          "id",
          "name",
          "time_created",
          "time_modified"
        ]
      },
      "UserBuiltinResultsPage": {
        "description": "A single page of results",
        "type": "object",
        "properties": {
          "items": {
            "description": "list of items on this page of results",
            "type": "array",
            "items": {
              "$ref": "#/components/schemas/UserBuiltin"
            }
          },
          "next_page": {
            "nullable": true,
            "description": "token used to fetch the next page of results (if any)",
            "type": "string"
          }
        },
        "required": [
          "items"
        ]
      },
      "UserCreate": {
        "description": "Create-time parameters for a [`User`](crate::external_api::views::User)",
        "type": "object",
        "properties": {
          "external_id": {
            "description": "username used to log in",
            "allOf": [
              {
                "$ref": "#/components/schemas/UserId"
              }
            ]
          },
          "password": {
            "description": "password used to log in",
            "allOf": [
              {
                "$ref": "#/components/schemas/UserPassword"
              }
            ]
          }
        },
        "required": [
          "external_id",
          "password"
        ]
      },
      "UserId": {
        "title": "A name unique within the parent collection",
        "description": "Names must begin with a lower case ASCII letter, be composed exclusively of lowercase ASCII, uppercase ASCII, numbers, and '-', and may not end with a '-'. Names cannot be a UUID though they may contain a UUID.",
        "type": "string",
        "pattern": "^(?![0-9a-fA-F]{8}-[0-9a-fA-F]{4}-[0-9a-fA-F]{4}-[0-9a-fA-F]{4}-[0-9a-fA-F]{12}$)^[a-z][a-z0-9-]*[a-zA-Z0-9]$",
        "maxLength": 63
      },
      "UserPassword": {
        "description": "Parameters for setting a user's password",
        "oneOf": [
          {
            "description": "Sets the user's password to the provided value",
            "type": "object",
            "properties": {
              "details": {
                "$ref": "#/components/schemas/Password"
              },
              "user_password_value": {
                "type": "string",
                "enum": [
                  "password"
                ]
              }
            },
            "required": [
              "details",
              "user_password_value"
            ]
          },
          {
            "description": "Invalidates any current password (disabling password authentication)",
            "type": "object",
            "properties": {
              "user_password_value": {
                "type": "string",
                "enum": [
                  "invalid_password"
                ]
              }
            },
            "required": [
              "user_password_value"
            ]
          }
        ]
      },
      "UserResultsPage": {
        "description": "A single page of results",
        "type": "object",
        "properties": {
          "items": {
            "description": "list of items on this page of results",
            "type": "array",
            "items": {
              "$ref": "#/components/schemas/User"
            }
          },
          "next_page": {
            "nullable": true,
            "description": "token used to fetch the next page of results (if any)",
            "type": "string"
          }
        },
        "required": [
          "items"
        ]
      },
      "UsernamePasswordCredentials": {
        "description": "Credentials for local user login",
        "type": "object",
        "properties": {
          "password": {
            "$ref": "#/components/schemas/Password"
          },
          "username": {
            "$ref": "#/components/schemas/UserId"
          }
        },
        "required": [
          "password",
          "username"
        ]
      },
      "Vpc": {
        "description": "Client view of a [`Vpc`]",
        "type": "object",
        "properties": {
          "description": {
            "description": "human-readable free-form text about a resource",
            "type": "string"
          },
          "dns_name": {
            "description": "The name used for the VPC in DNS.",
            "allOf": [
              {
                "$ref": "#/components/schemas/Name"
              }
            ]
          },
          "id": {
            "description": "unique, immutable, system-controlled identifier for each resource",
            "type": "string",
            "format": "uuid"
          },
          "ipv6_prefix": {
            "description": "The unique local IPv6 address range for subnets in this VPC",
            "allOf": [
              {
                "$ref": "#/components/schemas/Ipv6Net"
              }
            ]
          },
          "name": {
            "description": "unique, mutable, user-controlled identifier for each resource",
            "allOf": [
              {
                "$ref": "#/components/schemas/Name"
              }
            ]
          },
          "project_id": {
            "description": "id for the project containing this VPC",
            "type": "string",
            "format": "uuid"
          },
          "system_router_id": {
            "description": "id for the system router where subnet default routes are registered",
            "type": "string",
            "format": "uuid"
          },
          "time_created": {
            "description": "timestamp when this resource was created",
            "type": "string",
            "format": "date-time"
          },
          "time_modified": {
            "description": "timestamp when this resource was last modified",
            "type": "string",
            "format": "date-time"
          }
        },
        "required": [
          "description",
          "dns_name",
          "id",
          "ipv6_prefix",
          "name",
          "project_id",
          "system_router_id",
          "time_created",
          "time_modified"
        ]
      },
      "VpcCreate": {
        "description": "Create-time parameters for a [`Vpc`](crate::external_api::views::Vpc)",
        "type": "object",
        "properties": {
          "description": {
            "type": "string"
          },
          "dns_name": {
            "$ref": "#/components/schemas/Name"
          },
          "ipv6_prefix": {
            "nullable": true,
            "description": "The IPv6 prefix for this VPC.\n\nAll IPv6 subnets created from this VPC must be taken from this range, which sould be a Unique Local Address in the range `fd00::/48`. The default VPC Subnet will have the first `/64` range from this prefix.",
            "allOf": [
              {
                "$ref": "#/components/schemas/Ipv6Net"
              }
            ]
          },
          "name": {
            "$ref": "#/components/schemas/Name"
          }
        },
        "required": [
          "description",
          "dns_name",
          "name"
        ]
      },
      "VpcFirewallRule": {
        "description": "A single rule in a VPC firewall",
        "type": "object",
        "properties": {
          "action": {
            "description": "whether traffic matching the rule should be allowed or dropped",
            "allOf": [
              {
                "$ref": "#/components/schemas/VpcFirewallRuleAction"
              }
            ]
          },
          "description": {
            "description": "human-readable free-form text about a resource",
            "type": "string"
          },
          "direction": {
            "description": "whether this rule is for incoming or outgoing traffic",
            "allOf": [
              {
                "$ref": "#/components/schemas/VpcFirewallRuleDirection"
              }
            ]
          },
          "filters": {
            "description": "reductions on the scope of the rule",
            "allOf": [
              {
                "$ref": "#/components/schemas/VpcFirewallRuleFilter"
              }
            ]
          },
          "id": {
            "description": "unique, immutable, system-controlled identifier for each resource",
            "type": "string",
            "format": "uuid"
          },
          "name": {
            "description": "unique, mutable, user-controlled identifier for each resource",
            "allOf": [
              {
                "$ref": "#/components/schemas/Name"
              }
            ]
          },
          "priority": {
            "description": "the relative priority of this rule",
            "type": "integer",
            "format": "uint16",
            "minimum": 0
          },
          "status": {
            "description": "whether this rule is in effect",
            "allOf": [
              {
                "$ref": "#/components/schemas/VpcFirewallRuleStatus"
              }
            ]
          },
          "targets": {
            "description": "list of sets of instances that the rule applies to",
            "type": "array",
            "items": {
              "$ref": "#/components/schemas/VpcFirewallRuleTarget"
            }
          },
          "time_created": {
            "description": "timestamp when this resource was created",
            "type": "string",
            "format": "date-time"
          },
          "time_modified": {
            "description": "timestamp when this resource was last modified",
            "type": "string",
            "format": "date-time"
          },
          "vpc_id": {
            "description": "the VPC to which this rule belongs",
            "type": "string",
            "format": "uuid"
          }
        },
        "required": [
          "action",
          "description",
          "direction",
          "filters",
          "id",
          "name",
          "priority",
          "status",
          "targets",
          "time_created",
          "time_modified",
          "vpc_id"
        ]
      },
      "VpcFirewallRuleAction": {
        "type": "string",
        "enum": [
          "allow",
          "deny"
        ]
      },
      "VpcFirewallRuleDirection": {
        "type": "string",
        "enum": [
          "inbound",
          "outbound"
        ]
      },
      "VpcFirewallRuleFilter": {
        "description": "Filter for a firewall rule. A given packet must match every field that is present for the rule to apply to it. A packet matches a field if any entry in that field matches the packet.",
        "type": "object",
        "properties": {
          "hosts": {
            "nullable": true,
            "description": "If present, the sources (if incoming) or destinations (if outgoing) this rule applies to.",
            "type": "array",
            "items": {
              "$ref": "#/components/schemas/VpcFirewallRuleHostFilter"
            }
          },
          "ports": {
            "nullable": true,
            "description": "If present, the destination ports this rule applies to.",
            "type": "array",
            "items": {
              "$ref": "#/components/schemas/L4PortRange"
            }
          },
          "protocols": {
            "nullable": true,
            "description": "If present, the networking protocols this rule applies to.",
            "type": "array",
            "items": {
              "$ref": "#/components/schemas/VpcFirewallRuleProtocol"
            }
          }
        }
      },
      "VpcFirewallRuleHostFilter": {
        "description": "The `VpcFirewallRuleHostFilter` is used to filter traffic on the basis of its source or destination host.",
        "oneOf": [
          {
            "description": "The rule applies to traffic from/to all instances in the VPC",
            "type": "object",
            "properties": {
              "type": {
                "type": "string",
                "enum": [
                  "vpc"
                ]
              },
              "value": {
                "$ref": "#/components/schemas/Name"
              }
            },
            "required": [
              "type",
              "value"
            ]
          },
          {
            "description": "The rule applies to traffic from/to all instances in the VPC Subnet",
            "type": "object",
            "properties": {
              "type": {
                "type": "string",
                "enum": [
                  "subnet"
                ]
              },
              "value": {
                "$ref": "#/components/schemas/Name"
              }
            },
            "required": [
              "type",
              "value"
            ]
          },
          {
            "description": "The rule applies to traffic from/to this specific instance",
            "type": "object",
            "properties": {
              "type": {
                "type": "string",
                "enum": [
                  "instance"
                ]
              },
              "value": {
                "$ref": "#/components/schemas/Name"
              }
            },
            "required": [
              "type",
              "value"
            ]
          },
          {
            "description": "The rule applies to traffic from/to a specific IP address",
            "type": "object",
            "properties": {
              "type": {
                "type": "string",
                "enum": [
                  "ip"
                ]
              },
              "value": {
                "type": "string",
                "format": "ip"
              }
            },
            "required": [
              "type",
              "value"
            ]
          },
          {
            "description": "The rule applies to traffic from/to a specific IP subnet",
            "type": "object",
            "properties": {
              "type": {
                "type": "string",
                "enum": [
                  "ip_net"
                ]
              },
              "value": {
                "$ref": "#/components/schemas/IpNet"
              }
            },
            "required": [
              "type",
              "value"
            ]
          }
        ]
      },
      "VpcFirewallRuleProtocol": {
        "description": "The protocols that may be specified in a firewall rule's filter",
        "type": "string",
        "enum": [
          "TCP",
          "UDP",
          "ICMP"
        ]
      },
      "VpcFirewallRuleStatus": {
        "type": "string",
        "enum": [
          "disabled",
          "enabled"
        ]
      },
      "VpcFirewallRuleTarget": {
        "description": "A `VpcFirewallRuleTarget` is used to specify the set of [`Instance`]s to which a firewall rule applies.",
        "oneOf": [
          {
            "description": "The rule applies to all instances in the VPC",
            "type": "object",
            "properties": {
              "type": {
                "type": "string",
                "enum": [
                  "vpc"
                ]
              },
              "value": {
                "$ref": "#/components/schemas/Name"
              }
            },
            "required": [
              "type",
              "value"
            ]
          },
          {
            "description": "The rule applies to all instances in the VPC Subnet",
            "type": "object",
            "properties": {
              "type": {
                "type": "string",
                "enum": [
                  "subnet"
                ]
              },
              "value": {
                "$ref": "#/components/schemas/Name"
              }
            },
            "required": [
              "type",
              "value"
            ]
          },
          {
            "description": "The rule applies to this specific instance",
            "type": "object",
            "properties": {
              "type": {
                "type": "string",
                "enum": [
                  "instance"
                ]
              },
              "value": {
                "$ref": "#/components/schemas/Name"
              }
            },
            "required": [
              "type",
              "value"
            ]
          },
          {
            "description": "The rule applies to a specific IP address",
            "type": "object",
            "properties": {
              "type": {
                "type": "string",
                "enum": [
                  "ip"
                ]
              },
              "value": {
                "type": "string",
                "format": "ip"
              }
            },
            "required": [
              "type",
              "value"
            ]
          },
          {
            "description": "The rule applies to a specific IP subnet",
            "type": "object",
            "properties": {
              "type": {
                "type": "string",
                "enum": [
                  "ip_net"
                ]
              },
              "value": {
                "$ref": "#/components/schemas/IpNet"
              }
            },
            "required": [
              "type",
              "value"
            ]
          }
        ]
      },
      "VpcFirewallRuleUpdate": {
        "description": "A single rule in a VPC firewall",
        "type": "object",
        "properties": {
          "action": {
            "description": "whether traffic matching the rule should be allowed or dropped",
            "allOf": [
              {
                "$ref": "#/components/schemas/VpcFirewallRuleAction"
              }
            ]
          },
          "description": {
            "description": "human-readable free-form text about a resource",
            "type": "string"
          },
          "direction": {
            "description": "whether this rule is for incoming or outgoing traffic",
            "allOf": [
              {
                "$ref": "#/components/schemas/VpcFirewallRuleDirection"
              }
            ]
          },
          "filters": {
            "description": "reductions on the scope of the rule",
            "allOf": [
              {
                "$ref": "#/components/schemas/VpcFirewallRuleFilter"
              }
            ]
          },
          "name": {
            "description": "name of the rule, unique to this VPC",
            "allOf": [
              {
                "$ref": "#/components/schemas/Name"
              }
            ]
          },
          "priority": {
            "description": "the relative priority of this rule",
            "type": "integer",
            "format": "uint16",
            "minimum": 0
          },
          "status": {
            "description": "whether this rule is in effect",
            "allOf": [
              {
                "$ref": "#/components/schemas/VpcFirewallRuleStatus"
              }
            ]
          },
          "targets": {
            "description": "list of sets of instances that the rule applies to",
            "type": "array",
            "items": {
              "$ref": "#/components/schemas/VpcFirewallRuleTarget"
            }
          }
        },
        "required": [
          "action",
          "description",
          "direction",
          "filters",
          "name",
          "priority",
          "status",
          "targets"
        ]
      },
      "VpcFirewallRuleUpdateParams": {
        "description": "Updateable properties of a `Vpc`'s firewall Note that VpcFirewallRules are implicitly created along with a Vpc, so there is no explicit creation.",
        "type": "object",
        "properties": {
          "rules": {
            "type": "array",
            "items": {
              "$ref": "#/components/schemas/VpcFirewallRuleUpdate"
            }
          }
        },
        "required": [
          "rules"
        ]
      },
      "VpcFirewallRules": {
        "description": "Collection of a Vpc's firewall rules",
        "type": "object",
        "properties": {
          "rules": {
            "type": "array",
            "items": {
              "$ref": "#/components/schemas/VpcFirewallRule"
            }
          }
        },
        "required": [
          "rules"
        ]
      },
      "VpcResultsPage": {
        "description": "A single page of results",
        "type": "object",
        "properties": {
          "items": {
            "description": "list of items on this page of results",
            "type": "array",
            "items": {
              "$ref": "#/components/schemas/Vpc"
            }
          },
          "next_page": {
            "nullable": true,
            "description": "token used to fetch the next page of results (if any)",
            "type": "string"
          }
        },
        "required": [
          "items"
        ]
      },
      "VpcRouter": {
        "description": "A VPC router defines a series of rules that indicate where traffic should be sent depending on its destination.",
        "type": "object",
        "properties": {
          "description": {
            "description": "human-readable free-form text about a resource",
            "type": "string"
          },
          "id": {
            "description": "unique, immutable, system-controlled identifier for each resource",
            "type": "string",
            "format": "uuid"
          },
          "kind": {
            "$ref": "#/components/schemas/VpcRouterKind"
          },
          "name": {
            "description": "unique, mutable, user-controlled identifier for each resource",
            "allOf": [
              {
                "$ref": "#/components/schemas/Name"
              }
            ]
          },
          "time_created": {
            "description": "timestamp when this resource was created",
            "type": "string",
            "format": "date-time"
          },
          "time_modified": {
            "description": "timestamp when this resource was last modified",
            "type": "string",
            "format": "date-time"
          },
          "vpc_id": {
            "description": "The VPC to which the router belongs.",
            "type": "string",
            "format": "uuid"
          }
        },
        "required": [
          "description",
          "id",
          "kind",
          "name",
          "time_created",
          "time_modified",
          "vpc_id"
        ]
      },
      "VpcRouterCreate": {
        "description": "Create-time parameters for a [`VpcRouter`](crate::external_api::views::VpcRouter)",
        "type": "object",
        "properties": {
          "description": {
            "type": "string"
          },
          "name": {
            "$ref": "#/components/schemas/Name"
          }
        },
        "required": [
          "description",
          "name"
        ]
      },
      "VpcRouterKind": {
        "type": "string",
        "enum": [
          "system",
          "custom"
        ]
      },
      "VpcRouterResultsPage": {
        "description": "A single page of results",
        "type": "object",
        "properties": {
          "items": {
            "description": "list of items on this page of results",
            "type": "array",
            "items": {
              "$ref": "#/components/schemas/VpcRouter"
            }
          },
          "next_page": {
            "nullable": true,
            "description": "token used to fetch the next page of results (if any)",
            "type": "string"
          }
        },
        "required": [
          "items"
        ]
      },
      "VpcRouterUpdate": {
        "description": "Updateable properties of a [`VpcRouter`](crate::external_api::views::VpcRouter)",
        "type": "object",
        "properties": {
          "description": {
            "nullable": true,
            "type": "string"
          },
          "name": {
            "nullable": true,
            "allOf": [
              {
                "$ref": "#/components/schemas/Name"
              }
            ]
          }
        }
      },
      "VpcSubnet": {
        "description": "A VPC subnet represents a logical grouping for instances that allows network traffic between them, within a IPv4 subnetwork or optionall an IPv6 subnetwork.",
        "type": "object",
        "properties": {
          "description": {
            "description": "human-readable free-form text about a resource",
            "type": "string"
          },
          "id": {
            "description": "unique, immutable, system-controlled identifier for each resource",
            "type": "string",
            "format": "uuid"
          },
          "ipv4_block": {
            "description": "The IPv4 subnet CIDR block.",
            "allOf": [
              {
                "$ref": "#/components/schemas/Ipv4Net"
              }
            ]
          },
          "ipv6_block": {
            "description": "The IPv6 subnet CIDR block.",
            "allOf": [
              {
                "$ref": "#/components/schemas/Ipv6Net"
              }
            ]
          },
          "name": {
            "description": "unique, mutable, user-controlled identifier for each resource",
            "allOf": [
              {
                "$ref": "#/components/schemas/Name"
              }
            ]
          },
          "time_created": {
            "description": "timestamp when this resource was created",
            "type": "string",
            "format": "date-time"
          },
          "time_modified": {
            "description": "timestamp when this resource was last modified",
            "type": "string",
            "format": "date-time"
          },
          "vpc_id": {
            "description": "The VPC to which the subnet belongs.",
            "type": "string",
            "format": "uuid"
          }
        },
        "required": [
          "description",
          "id",
          "ipv4_block",
          "ipv6_block",
          "name",
          "time_created",
          "time_modified",
          "vpc_id"
        ]
      },
      "VpcSubnetCreate": {
        "description": "Create-time parameters for a [`VpcSubnet`](crate::external_api::views::VpcSubnet)",
        "type": "object",
        "properties": {
          "description": {
            "type": "string"
          },
          "ipv4_block": {
            "description": "The IPv4 address range for this subnet.\n\nIt must be allocated from an RFC 1918 private address range, and must not overlap with any other existing subnet in the VPC.",
            "allOf": [
              {
                "$ref": "#/components/schemas/Ipv4Net"
              }
            ]
          },
          "ipv6_block": {
            "nullable": true,
            "description": "The IPv6 address range for this subnet.\n\nIt must be allocated from the RFC 4193 Unique Local Address range, with the prefix equal to the parent VPC's prefix. A random `/64` block will be assigned if one is not provided. It must not overlap with any existing subnet in the VPC.",
            "allOf": [
              {
                "$ref": "#/components/schemas/Ipv6Net"
              }
            ]
          },
          "name": {
            "$ref": "#/components/schemas/Name"
          }
        },
        "required": [
          "description",
          "ipv4_block",
          "name"
        ]
      },
      "VpcSubnetResultsPage": {
        "description": "A single page of results",
        "type": "object",
        "properties": {
          "items": {
            "description": "list of items on this page of results",
            "type": "array",
            "items": {
              "$ref": "#/components/schemas/VpcSubnet"
            }
          },
          "next_page": {
            "nullable": true,
            "description": "token used to fetch the next page of results (if any)",
            "type": "string"
          }
        },
        "required": [
          "items"
        ]
      },
      "VpcSubnetUpdate": {
        "description": "Updateable properties of a [`VpcSubnet`](crate::external_api::views::VpcSubnet)",
        "type": "object",
        "properties": {
          "description": {
            "nullable": true,
            "type": "string"
          },
          "name": {
            "nullable": true,
            "allOf": [
              {
                "$ref": "#/components/schemas/Name"
              }
            ]
          }
        }
      },
      "VpcUpdate": {
        "description": "Updateable properties of a [`Vpc`](crate::external_api::views::Vpc)",
        "type": "object",
        "properties": {
          "description": {
            "nullable": true,
            "type": "string"
          },
          "dns_name": {
            "nullable": true,
            "allOf": [
              {
                "$ref": "#/components/schemas/Name"
              }
            ]
          },
          "name": {
            "nullable": true,
            "allOf": [
              {
                "$ref": "#/components/schemas/Name"
              }
            ]
          }
        }
      },
      "IdSortMode": {
        "description": "Supported set of sort modes for scanning by id only.\n\nCurrently, we only support scanning in ascending order.",
        "oneOf": [
          {
            "description": "sort in increasing order of \"id\"",
            "type": "string",
            "enum": [
              "id_ascending"
            ]
          }
        ]
      },
      "NameOrIdSortMode": {
        "description": "Supported set of sort modes for scanning by name or id",
        "oneOf": [
          {
            "description": "sort in increasing order of \"name\"",
            "type": "string",
            "enum": [
              "name_ascending"
            ]
          },
          {
            "description": "sort in decreasing order of \"name\"",
            "type": "string",
            "enum": [
              "name_descending"
            ]
          },
          {
            "description": "sort in increasing order of \"id\"",
            "type": "string",
            "enum": [
              "id_ascending"
            ]
          }
        ]
      },
      "NameSortMode": {
        "description": "Supported set of sort modes for scanning by name only\n\nCurrently, we only support scanning in ascending order.",
        "oneOf": [
          {
            "description": "sort in increasing order of \"name\"",
            "type": "string",
            "enum": [
              "name_ascending"
            ]
          }
        ]
      },
      "DiskMetricName": {
        "type": "string",
        "enum": [
          "activated",
          "flush",
          "read",
          "read_bytes",
          "write",
          "write_bytes"
        ]
      },
<<<<<<< HEAD
      "SystemMetricName": {
        "type": "string",
        "enum": [
          "virtual_disk_space_provisioned",
          "cpus_provisioned",
          "ram_provisioned"
=======
      "NameOrId": {
        "oneOf": [
          {
            "title": "id",
            "allOf": [
              {
                "type": "string",
                "format": "uuid"
              }
            ]
          },
          {
            "title": "name",
            "allOf": [
              {
                "$ref": "#/components/schemas/Name"
              }
            ]
          }
>>>>>>> 5c03a3d0
        ]
      }
    }
  },
  "tags": [
    {
      "name": "disks",
      "description": "Virtual disks are used to store instance-local data which includes the operating system.",
      "externalDocs": {
        "url": "http://oxide.computer/docs/#xxx"
      }
    },
    {
      "name": "firewall",
      "description": "Firewall operation controls the flow of network data into a VPC",
      "externalDocs": {
        "url": "http://oxide.computer/docs/#xxx"
      }
    },
    {
      "name": "hardware",
      "description": "These operations pertain to hardware inventory and management. Racks are the unit of expansion of an Oxide deployment. Racks are in turn composed of sleds, switches, power supplies, and a cabled backplane.",
      "externalDocs": {
        "url": "http://oxide.computer/docs/#xxx"
      }
    },
    {
      "name": "hidden",
      "description": "TODO operations that will not ship to customers",
      "externalDocs": {
        "url": "http://oxide.computer/docs/#xxx"
      }
    },
    {
      "name": "images",
      "description": "Images are read-only Virtual Disks that may be used to boot Virtual Machines",
      "externalDocs": {
        "url": "http://oxide.computer/docs/#xxx"
      }
    },
    {
      "name": "images:global",
      "description": "Images are read-only Virtual Disks that may be used to boot Virtual Machines. These images are scoped globally.",
      "externalDocs": {
        "url": "http://oxide.computer/docs/#xxx"
      }
    },
    {
      "name": "instances",
      "description": "Virtual machine instances are the basic unit of computation. These operations are used for provisioning, controlling, and destroying instances.",
      "externalDocs": {
        "url": "http://oxide.computer/docs/#xxx"
      }
    },
    {
      "name": "ip-pools",
      "description": "IP Pools contain external IP addresses that can be assigned to virtual machine Instances.",
      "externalDocs": {
        "url": "http://oxide.computer/docs/#xxx"
      }
    },
    {
      "name": "login",
      "description": "Authentication endpoints",
      "externalDocs": {
        "url": "http://oxide.computer/docs/#xxx"
      }
    },
    {
      "name": "metrics",
      "description": "Metrics provide insight into the operation of the Oxide deployment. These include telemetry on hardware and software components that can be used to understand the current state as well as to diagnose issues.",
      "externalDocs": {
        "url": "http://oxide.computer/docs/#xxx"
      }
    },
    {
      "name": "organizations",
      "description": "Organizations represent a subset of users and projects in an Oxide deployment.",
      "externalDocs": {
        "url": "http://oxide.computer/docs/#xxx"
      }
    },
    {
      "name": "policy",
      "description": "System-wide IAM policy",
      "externalDocs": {
        "url": "http://oxide.computer/docs/#xxx"
      }
    },
    {
      "name": "projects",
      "description": "Projects are a grouping of associated resources such as instances and disks within an organization for purposes of billing and access control.",
      "externalDocs": {
        "url": "http://oxide.computer/docs/#xxx"
      }
    },
    {
      "name": "roles",
      "description": "Roles are a component of Identity and Access Management (IAM) that allow a user or agent account access to additional permissions.",
      "externalDocs": {
        "url": "http://oxide.computer/docs/#xxx"
      }
    },
    {
      "name": "routers",
      "description": "Routers direct the flow of network traffic into, out of, and within a VPC via routes.",
      "externalDocs": {
        "url": "http://oxide.computer/docs/#xxx"
      }
    },
    {
      "name": "routes",
      "description": "Routes define router policy.",
      "externalDocs": {
        "url": "http://oxide.computer/docs/#xxx"
      }
    },
    {
      "name": "sagas",
      "description": "Sagas are the abstraction used to represent multi-step operations within the Oxide deployment. These operations can be used to query saga status and report errors.",
      "externalDocs": {
        "url": "http://oxide.computer/docs/#xxx"
      }
    },
    {
      "name": "session",
      "description": "Information pertaining to the current session.",
      "externalDocs": {
        "url": "http://oxide.computer/docs/#xxx"
      }
    },
    {
      "name": "silos",
      "description": "Silos represent a logical partition of users and resources.",
      "externalDocs": {
        "url": "http://oxide.computer/docs/#xxx"
      }
    },
    {
      "name": "snapshots",
      "description": "Snapshots of Virtual Disks at a particular point in time.",
      "externalDocs": {
        "url": "http://oxide.computer/docs/#xxx"
      }
    },
    {
      "name": "subnets",
      "description": "This tag should be moved into a generic network tag",
      "externalDocs": {
        "url": "http://oxide.computer/docs/#xxx"
      }
    },
    {
      "name": "system",
      "description": "Internal system information",
      "externalDocs": {
        "url": "http://oxide.computer/docs/#xxx"
      }
    },
    {
      "name": "updates",
      "description": "This tag should be moved into a operations tag",
      "externalDocs": {
        "url": "http://oxide.computer/docs/#xxx"
      }
    },
    {
      "name": "vpcs",
      "description": "A Virtual Private Cloud (VPC) is an isolated network environment that should probaby be moved into a more generic networking tag",
      "externalDocs": {
        "url": "http://oxide.computer/docs/#xxx"
      }
    }
  ]
}<|MERGE_RESOLUTION|>--- conflicted
+++ resolved
@@ -13508,14 +13508,14 @@
           "write_bytes"
         ]
       },
-<<<<<<< HEAD
       "SystemMetricName": {
         "type": "string",
         "enum": [
           "virtual_disk_space_provisioned",
           "cpus_provisioned",
           "ram_provisioned"
-=======
+        ]
+      },
       "NameOrId": {
         "oneOf": [
           {
@@ -13535,7 +13535,6 @@
               }
             ]
           }
->>>>>>> 5c03a3d0
         ]
       }
     }
