{
  "openapi": "3.0.3",
  "info": {
    "title": "Oxide Region API",
    "description": "API for interacting with the Oxide control plane",
    "contact": {
      "url": "https://oxide.computer",
      "email": "api@oxide.computer"
    },
    "version": "0.0.1"
  },
  "paths": {
    "/by-id/disks/{id}": {
      "get": {
        "tags": [
          "disks"
        ],
        "summary": "Fetch a disk by id",
        "description": "Use `GET /v1/disks/{disk}` instead",
        "operationId": "disk_view_by_id",
        "parameters": [
          {
            "in": "path",
            "name": "id",
            "required": true,
            "schema": {
              "type": "string",
              "format": "uuid"
            }
          }
        ],
        "responses": {
          "200": {
            "description": "successful operation",
            "content": {
              "application/json": {
                "schema": {
                  "$ref": "#/components/schemas/Disk"
                }
              }
            }
          },
          "4XX": {
            "$ref": "#/components/responses/Error"
          },
          "5XX": {
            "$ref": "#/components/responses/Error"
          }
        },
        "deprecated": true
      }
    },
    "/by-id/images/{id}": {
      "get": {
        "tags": [
          "images"
        ],
        "summary": "Fetch an image by id",
        "operationId": "image_view_by_id",
        "parameters": [
          {
            "in": "path",
            "name": "id",
            "required": true,
            "schema": {
              "type": "string",
              "format": "uuid"
            }
          }
        ],
        "responses": {
          "200": {
            "description": "successful operation",
            "content": {
              "application/json": {
                "schema": {
                  "$ref": "#/components/schemas/Image"
                }
              }
            }
          },
          "4XX": {
            "$ref": "#/components/responses/Error"
          },
          "5XX": {
            "$ref": "#/components/responses/Error"
          }
        }
      }
    },
    "/by-id/instances/{id}": {
      "get": {
        "tags": [
          "instances"
        ],
        "summary": "Fetch an instance by id",
        "operationId": "instance_view_by_id",
        "parameters": [
          {
            "in": "path",
            "name": "id",
            "required": true,
            "schema": {
              "type": "string",
              "format": "uuid"
            }
          }
        ],
        "responses": {
          "200": {
            "description": "successful operation",
            "content": {
              "application/json": {
                "schema": {
                  "$ref": "#/components/schemas/Instance"
                }
              }
            }
          },
          "4XX": {
            "$ref": "#/components/responses/Error"
          },
          "5XX": {
            "$ref": "#/components/responses/Error"
          }
        }
      }
    },
    "/by-id/network-interfaces/{id}": {
      "get": {
        "tags": [
          "instances"
        ],
        "summary": "Fetch a network interface by id",
        "operationId": "instance_network_interface_view_by_id",
        "parameters": [
          {
            "in": "path",
            "name": "id",
            "required": true,
            "schema": {
              "type": "string",
              "format": "uuid"
            }
          }
        ],
        "responses": {
          "200": {
            "description": "successful operation",
            "content": {
              "application/json": {
                "schema": {
                  "$ref": "#/components/schemas/NetworkInterface"
                }
              }
            }
          },
          "4XX": {
            "$ref": "#/components/responses/Error"
          },
          "5XX": {
            "$ref": "#/components/responses/Error"
          }
        }
      }
    },
    "/by-id/organizations/{id}": {
      "get": {
        "tags": [
          "organizations"
        ],
        "summary": "Fetch an organization by id",
        "description": "Use `GET /v1/organizations/{organization}` instead",
        "operationId": "organization_view_by_id",
        "parameters": [
          {
            "in": "path",
            "name": "id",
            "required": true,
            "schema": {
              "type": "string",
              "format": "uuid"
            }
          }
        ],
        "responses": {
          "200": {
            "description": "successful operation",
            "content": {
              "application/json": {
                "schema": {
                  "$ref": "#/components/schemas/Organization"
                }
              }
            }
          },
          "4XX": {
            "$ref": "#/components/responses/Error"
          },
          "5XX": {
            "$ref": "#/components/responses/Error"
          }
        },
        "deprecated": true
      }
    },
    "/by-id/projects/{id}": {
      "get": {
        "tags": [
          "projects"
        ],
        "summary": "Fetch a project by id",
        "description": "Use `GET /v1/projects/{project}` instead",
        "operationId": "project_view_by_id",
        "parameters": [
          {
            "in": "path",
            "name": "id",
            "required": true,
            "schema": {
              "type": "string",
              "format": "uuid"
            }
          }
        ],
        "responses": {
          "200": {
            "description": "successful operation",
            "content": {
              "application/json": {
                "schema": {
                  "$ref": "#/components/schemas/Project"
                }
              }
            }
          },
          "4XX": {
            "$ref": "#/components/responses/Error"
          },
          "5XX": {
            "$ref": "#/components/responses/Error"
          }
        },
        "deprecated": true
      }
    },
    "/by-id/snapshots/{id}": {
      "get": {
        "tags": [
          "snapshots"
        ],
        "summary": "Fetch a snapshot by id",
        "operationId": "snapshot_view_by_id",
        "parameters": [
          {
            "in": "path",
            "name": "id",
            "required": true,
            "schema": {
              "type": "string",
              "format": "uuid"
            }
          }
        ],
        "responses": {
          "200": {
            "description": "successful operation",
            "content": {
              "application/json": {
                "schema": {
                  "$ref": "#/components/schemas/Snapshot"
                }
              }
            }
          },
          "4XX": {
            "$ref": "#/components/responses/Error"
          },
          "5XX": {
            "$ref": "#/components/responses/Error"
          }
        }
      }
    },
    "/by-id/vpc-router-routes/{id}": {
      "get": {
        "tags": [
          "vpcs"
        ],
        "summary": "Fetch a route by id",
        "operationId": "vpc_router_route_view_by_id",
        "parameters": [
          {
            "in": "path",
            "name": "id",
            "required": true,
            "schema": {
              "type": "string",
              "format": "uuid"
            }
          }
        ],
        "responses": {
          "200": {
            "description": "successful operation",
            "content": {
              "application/json": {
                "schema": {
                  "$ref": "#/components/schemas/RouterRoute"
                }
              }
            }
          },
          "4XX": {
            "$ref": "#/components/responses/Error"
          },
          "5XX": {
            "$ref": "#/components/responses/Error"
          }
        }
      }
    },
    "/by-id/vpc-routers/{id}": {
      "get": {
        "tags": [
          "vpcs"
        ],
        "summary": "Get a router by id",
        "operationId": "vpc_router_view_by_id",
        "parameters": [
          {
            "in": "path",
            "name": "id",
            "required": true,
            "schema": {
              "type": "string",
              "format": "uuid"
            }
          }
        ],
        "responses": {
          "200": {
            "description": "successful operation",
            "content": {
              "application/json": {
                "schema": {
                  "$ref": "#/components/schemas/VpcRouter"
                }
              }
            }
          },
          "4XX": {
            "$ref": "#/components/responses/Error"
          },
          "5XX": {
            "$ref": "#/components/responses/Error"
          }
        }
      }
    },
    "/by-id/vpc-subnets/{id}": {
      "get": {
        "tags": [
          "vpcs"
        ],
        "summary": "Fetch a subnet by id",
        "operationId": "vpc_subnet_view_by_id",
        "parameters": [
          {
            "in": "path",
            "name": "id",
            "required": true,
            "schema": {
              "type": "string",
              "format": "uuid"
            }
          }
        ],
        "responses": {
          "200": {
            "description": "successful operation",
            "content": {
              "application/json": {
                "schema": {
                  "$ref": "#/components/schemas/VpcSubnet"
                }
              }
            }
          },
          "4XX": {
            "$ref": "#/components/responses/Error"
          },
          "5XX": {
            "$ref": "#/components/responses/Error"
          }
        }
      }
    },
    "/by-id/vpcs/{id}": {
      "get": {
        "tags": [
          "vpcs"
        ],
        "summary": "Fetch a VPC",
        "operationId": "vpc_view_by_id",
        "parameters": [
          {
            "in": "path",
            "name": "id",
            "required": true,
            "schema": {
              "type": "string",
              "format": "uuid"
            }
          }
        ],
        "responses": {
          "200": {
            "description": "successful operation",
            "content": {
              "application/json": {
                "schema": {
                  "$ref": "#/components/schemas/Vpc"
                }
              }
            }
          },
          "4XX": {
            "$ref": "#/components/responses/Error"
          },
          "5XX": {
            "$ref": "#/components/responses/Error"
          }
        }
      }
    },
    "/device/auth": {
      "post": {
        "tags": [
          "hidden"
        ],
        "summary": "Start an OAuth 2.0 Device Authorization Grant",
        "description": "This endpoint is designed to be accessed from an *unauthenticated* API client. It generates and records a `device_code` and `user_code` which must be verified and confirmed prior to a token being granted.",
        "operationId": "device_auth_request",
        "requestBody": {
          "content": {
            "application/x-www-form-urlencoded": {
              "schema": {
                "$ref": "#/components/schemas/DeviceAuthRequest"
              }
            }
          },
          "required": true
        },
        "responses": {
          "default": {
            "description": "",
            "content": {
              "*/*": {
                "schema": {}
              }
            }
          }
        }
      }
    },
    "/device/confirm": {
      "post": {
        "tags": [
          "hidden"
        ],
        "summary": "Confirm an OAuth 2.0 Device Authorization Grant",
        "description": "This endpoint is designed to be accessed by the user agent (browser), not the client requesting the token. So we do not actually return the token here; it will be returned in response to the poll on `/device/token`.",
        "operationId": "device_auth_confirm",
        "requestBody": {
          "content": {
            "application/json": {
              "schema": {
                "$ref": "#/components/schemas/DeviceAuthVerify"
              }
            }
          },
          "required": true
        },
        "responses": {
          "204": {
            "description": "resource updated"
          },
          "4XX": {
            "$ref": "#/components/responses/Error"
          },
          "5XX": {
            "$ref": "#/components/responses/Error"
          }
        }
      }
    },
    "/device/token": {
      "post": {
        "tags": [
          "hidden"
        ],
        "summary": "Request a device access token",
        "description": "This endpoint should be polled by the client until the user code is verified and the grant is confirmed.",
        "operationId": "device_access_token",
        "requestBody": {
          "content": {
            "application/x-www-form-urlencoded": {
              "schema": {
                "$ref": "#/components/schemas/DeviceAccessTokenRequest"
              }
            }
          },
          "required": true
        },
        "responses": {
          "default": {
            "description": "",
            "content": {
              "*/*": {
                "schema": {}
              }
            }
          }
        }
      }
    },
    "/groups": {
      "get": {
        "tags": [
          "silos"
        ],
        "summary": "List groups",
        "operationId": "group_list",
        "parameters": [
          {
            "in": "query",
            "name": "limit",
            "description": "Maximum number of items returned by a single call",
            "schema": {
              "nullable": true,
              "type": "integer",
              "format": "uint32",
              "minimum": 1
            }
          },
          {
            "in": "query",
            "name": "page_token",
            "description": "Token returned by previous call to retrieve the subsequent page",
            "schema": {
              "nullable": true,
              "type": "string"
            }
          },
          {
            "in": "query",
            "name": "sort_by",
            "schema": {
              "$ref": "#/components/schemas/IdSortMode"
            }
          }
        ],
        "responses": {
          "200": {
            "description": "successful operation",
            "content": {
              "application/json": {
                "schema": {
                  "$ref": "#/components/schemas/GroupResultsPage"
                }
              }
            }
          },
          "4XX": {
            "$ref": "#/components/responses/Error"
          },
          "5XX": {
            "$ref": "#/components/responses/Error"
          }
        },
        "x-dropshot-pagination": true
      }
    },
    "/login": {
      "post": {
        "tags": [
          "hidden"
        ],
        "operationId": "login_spoof",
        "requestBody": {
          "content": {
            "application/json": {
              "schema": {
                "$ref": "#/components/schemas/SpoofLoginBody"
              }
            }
          },
          "required": true
        },
        "responses": {
          "204": {
            "description": "resource updated"
          },
          "4XX": {
            "$ref": "#/components/responses/Error"
          },
          "5XX": {
            "$ref": "#/components/responses/Error"
          }
        }
      }
    },
    "/login/{silo_name}/local": {
      "post": {
        "tags": [
          "login"
        ],
        "summary": "Authenticate a user (i.e., log in) via username and password",
        "operationId": "login_local",
        "parameters": [
          {
            "in": "path",
            "name": "silo_name",
            "required": true,
            "schema": {
              "$ref": "#/components/schemas/Name"
            }
          }
        ],
        "requestBody": {
          "content": {
            "application/json": {
              "schema": {
                "$ref": "#/components/schemas/UsernamePasswordCredentials"
              }
            }
          },
          "required": true
        },
        "responses": {
          "303": {
            "description": "redirect (see other)",
            "headers": {
              "location": {
                "description": "HTTP \"Location\" header",
                "style": "simple",
                "required": true,
                "schema": {
                  "type": "string"
                }
              }
            }
          },
          "4XX": {
            "$ref": "#/components/responses/Error"
          },
          "5XX": {
            "$ref": "#/components/responses/Error"
          }
        }
      }
    },
    "/login/{silo_name}/saml/{provider_name}": {
      "get": {
        "tags": [
          "login"
        ],
        "summary": "Prompt user login",
        "description": "Either display a page asking a user for their credentials, or redirect them to their identity provider.",
        "operationId": "login_saml_begin",
        "parameters": [
          {
            "in": "path",
            "name": "provider_name",
            "required": true,
            "schema": {
              "$ref": "#/components/schemas/Name"
            }
          },
          {
            "in": "path",
            "name": "silo_name",
            "required": true,
            "schema": {
              "$ref": "#/components/schemas/Name"
            }
          }
        ],
        "responses": {
          "302": {
            "description": "redirect (found)",
            "headers": {
              "location": {
                "description": "HTTP \"Location\" header",
                "style": "simple",
                "required": true,
                "schema": {
                  "type": "string"
                }
              }
            }
          },
          "4XX": {
            "$ref": "#/components/responses/Error"
          },
          "5XX": {
            "$ref": "#/components/responses/Error"
          }
        }
      },
      "post": {
        "tags": [
          "login"
        ],
        "summary": "Authenticate a user (i.e., log in) via SAML",
        "operationId": "login_saml",
        "parameters": [
          {
            "in": "path",
            "name": "provider_name",
            "required": true,
            "schema": {
              "$ref": "#/components/schemas/Name"
            }
          },
          {
            "in": "path",
            "name": "silo_name",
            "required": true,
            "schema": {
              "$ref": "#/components/schemas/Name"
            }
          }
        ],
        "requestBody": {
          "content": {
            "application/octet-stream": {
              "schema": {
                "type": "string",
                "format": "binary"
              }
            }
          },
          "required": true
        },
        "responses": {
          "303": {
            "description": "redirect (see other)",
            "headers": {
              "location": {
                "description": "HTTP \"Location\" header",
                "style": "simple",
                "required": true,
                "schema": {
                  "type": "string"
                }
              }
            }
          },
          "4XX": {
            "$ref": "#/components/responses/Error"
          },
          "5XX": {
            "$ref": "#/components/responses/Error"
          }
        }
      }
    },
    "/logout": {
      "post": {
        "tags": [
          "hidden"
        ],
        "operationId": "logout",
        "responses": {
          "204": {
            "description": "resource updated"
          },
          "4XX": {
            "$ref": "#/components/responses/Error"
          },
          "5XX": {
            "$ref": "#/components/responses/Error"
          }
        }
      }
    },
    "/organizations": {
      "get": {
        "tags": [
          "organizations"
        ],
        "summary": "List organizations",
        "description": "Use `GET /v1/organizations` instead",
        "operationId": "organization_list",
        "parameters": [
          {
            "in": "query",
            "name": "limit",
            "description": "Maximum number of items returned by a single call",
            "schema": {
              "nullable": true,
              "type": "integer",
              "format": "uint32",
              "minimum": 1
            }
          },
          {
            "in": "query",
            "name": "page_token",
            "description": "Token returned by previous call to retrieve the subsequent page",
            "schema": {
              "nullable": true,
              "type": "string"
            }
          },
          {
            "in": "query",
            "name": "sort_by",
            "schema": {
              "$ref": "#/components/schemas/NameOrIdSortMode"
            }
          }
        ],
        "responses": {
          "200": {
            "description": "successful operation",
            "content": {
              "application/json": {
                "schema": {
                  "$ref": "#/components/schemas/OrganizationResultsPage"
                }
              }
            }
          },
          "4XX": {
            "$ref": "#/components/responses/Error"
          },
          "5XX": {
            "$ref": "#/components/responses/Error"
          }
        },
        "deprecated": true,
        "x-dropshot-pagination": true
      },
      "post": {
        "tags": [
          "organizations"
        ],
        "summary": "Create an organization",
        "description": "Use `POST /v1/organizations` instead",
        "operationId": "organization_create",
        "requestBody": {
          "content": {
            "application/json": {
              "schema": {
                "$ref": "#/components/schemas/OrganizationCreate"
              }
            }
          },
          "required": true
        },
        "responses": {
          "201": {
            "description": "successful creation",
            "content": {
              "application/json": {
                "schema": {
                  "$ref": "#/components/schemas/Organization"
                }
              }
            }
          },
          "4XX": {
            "$ref": "#/components/responses/Error"
          },
          "5XX": {
            "$ref": "#/components/responses/Error"
          }
        },
        "deprecated": true
      }
    },
    "/organizations/{organization_name}": {
      "get": {
        "tags": [
          "organizations"
        ],
        "summary": "Fetch an organization",
        "description": "Use `GET /v1/organizations/{organization}` instead",
        "operationId": "organization_view",
        "parameters": [
          {
            "in": "path",
            "name": "organization_name",
            "description": "The organization's unique name.",
            "required": true,
            "schema": {
              "$ref": "#/components/schemas/Name"
            }
          }
        ],
        "responses": {
          "200": {
            "description": "successful operation",
            "content": {
              "application/json": {
                "schema": {
                  "$ref": "#/components/schemas/Organization"
                }
              }
            }
          },
          "4XX": {
            "$ref": "#/components/responses/Error"
          },
          "5XX": {
            "$ref": "#/components/responses/Error"
          }
        },
        "deprecated": true
      },
      "put": {
        "tags": [
          "organizations"
        ],
        "summary": "Update an organization",
        "description": "Use `PUT /v1/organizations/{organization}` instead",
        "operationId": "organization_update",
        "parameters": [
          {
            "in": "path",
            "name": "organization_name",
            "description": "The organization's unique name.",
            "required": true,
            "schema": {
              "$ref": "#/components/schemas/Name"
            }
          }
        ],
        "requestBody": {
          "content": {
            "application/json": {
              "schema": {
                "$ref": "#/components/schemas/OrganizationUpdate"
              }
            }
          },
          "required": true
        },
        "responses": {
          "200": {
            "description": "successful operation",
            "content": {
              "application/json": {
                "schema": {
                  "$ref": "#/components/schemas/Organization"
                }
              }
            }
          },
          "4XX": {
            "$ref": "#/components/responses/Error"
          },
          "5XX": {
            "$ref": "#/components/responses/Error"
          }
        },
        "deprecated": true
      },
      "delete": {
        "tags": [
          "organizations"
        ],
        "summary": "Delete an organization",
        "description": "Use `DELETE /v1/organizations/{organization}` instead",
        "operationId": "organization_delete",
        "parameters": [
          {
            "in": "path",
            "name": "organization_name",
            "description": "The organization's unique name.",
            "required": true,
            "schema": {
              "$ref": "#/components/schemas/Name"
            }
          }
        ],
        "responses": {
          "204": {
            "description": "successful deletion"
          },
          "4XX": {
            "$ref": "#/components/responses/Error"
          },
          "5XX": {
            "$ref": "#/components/responses/Error"
          }
        },
        "deprecated": true
      }
    },
    "/organizations/{organization_name}/policy": {
      "get": {
        "tags": [
          "organizations"
        ],
        "summary": "Fetch an organization's IAM policy",
        "description": "Use `GET /v1/organizations/{organization}/policy` instead",
        "operationId": "organization_policy_view",
        "parameters": [
          {
            "in": "path",
            "name": "organization_name",
            "description": "The organization's unique name.",
            "required": true,
            "schema": {
              "$ref": "#/components/schemas/Name"
            }
          }
        ],
        "responses": {
          "200": {
            "description": "successful operation",
            "content": {
              "application/json": {
                "schema": {
                  "$ref": "#/components/schemas/OrganizationRolePolicy"
                }
              }
            }
          },
          "4XX": {
            "$ref": "#/components/responses/Error"
          },
          "5XX": {
            "$ref": "#/components/responses/Error"
          }
        },
        "deprecated": true
      },
      "put": {
        "tags": [
          "organizations"
        ],
        "summary": "Update an organization's IAM policy",
        "description": "Use `PUT /v1/organizations/{organization}/policy` instead",
        "operationId": "organization_policy_update",
        "parameters": [
          {
            "in": "path",
            "name": "organization_name",
            "description": "The organization's unique name.",
            "required": true,
            "schema": {
              "$ref": "#/components/schemas/Name"
            }
          }
        ],
        "requestBody": {
          "content": {
            "application/json": {
              "schema": {
                "$ref": "#/components/schemas/OrganizationRolePolicy"
              }
            }
          },
          "required": true
        },
        "responses": {
          "200": {
            "description": "successful operation",
            "content": {
              "application/json": {
                "schema": {
                  "$ref": "#/components/schemas/OrganizationRolePolicy"
                }
              }
            }
          },
          "4XX": {
            "$ref": "#/components/responses/Error"
          },
          "5XX": {
            "$ref": "#/components/responses/Error"
          }
        },
        "deprecated": true
      }
    },
    "/organizations/{organization_name}/projects": {
      "get": {
        "tags": [
          "projects"
        ],
        "summary": "List projects",
        "description": "Use `GET /v1/projects` instead",
        "operationId": "project_list",
        "parameters": [
          {
            "in": "query",
            "name": "limit",
            "description": "Maximum number of items returned by a single call",
            "schema": {
              "nullable": true,
              "type": "integer",
              "format": "uint32",
              "minimum": 1
            }
          },
          {
            "in": "query",
            "name": "page_token",
            "description": "Token returned by previous call to retrieve the subsequent page",
            "schema": {
              "nullable": true,
              "type": "string"
            }
          },
          {
            "in": "query",
            "name": "sort_by",
            "schema": {
              "$ref": "#/components/schemas/NameOrIdSortMode"
            }
          },
          {
            "in": "path",
            "name": "organization_name",
            "description": "The organization's unique name.",
            "required": true,
            "schema": {
              "$ref": "#/components/schemas/Name"
            }
          }
        ],
        "responses": {
          "200": {
            "description": "successful operation",
            "content": {
              "application/json": {
                "schema": {
                  "$ref": "#/components/schemas/ProjectResultsPage"
                }
              }
            }
          },
          "4XX": {
            "$ref": "#/components/responses/Error"
          },
          "5XX": {
            "$ref": "#/components/responses/Error"
          }
        },
        "deprecated": true,
        "x-dropshot-pagination": true
      },
      "post": {
        "tags": [
          "projects"
        ],
        "summary": "Create a project",
        "description": "Use `POST /v1/projects` instead",
        "operationId": "project_create",
        "parameters": [
          {
            "in": "path",
            "name": "organization_name",
            "description": "The organization's unique name.",
            "required": true,
            "schema": {
              "$ref": "#/components/schemas/Name"
            }
          }
        ],
        "requestBody": {
          "content": {
            "application/json": {
              "schema": {
                "$ref": "#/components/schemas/ProjectCreate"
              }
            }
          },
          "required": true
        },
        "responses": {
          "201": {
            "description": "successful creation",
            "content": {
              "application/json": {
                "schema": {
                  "$ref": "#/components/schemas/Project"
                }
              }
            }
          },
          "4XX": {
            "$ref": "#/components/responses/Error"
          },
          "5XX": {
            "$ref": "#/components/responses/Error"
          }
        },
        "deprecated": true
      }
    },
    "/organizations/{organization_name}/projects/{project_name}": {
      "get": {
        "tags": [
          "projects"
        ],
        "summary": "Fetch a project",
        "description": "Use `GET /v1/projects/{project}` instead",
        "operationId": "project_view",
        "parameters": [
          {
            "in": "path",
            "name": "organization_name",
            "description": "The organization's unique name.",
            "required": true,
            "schema": {
              "$ref": "#/components/schemas/Name"
            }
          },
          {
            "in": "path",
            "name": "project_name",
            "description": "The project's unique name within the organization.",
            "required": true,
            "schema": {
              "$ref": "#/components/schemas/Name"
            }
          }
        ],
        "responses": {
          "200": {
            "description": "successful operation",
            "content": {
              "application/json": {
                "schema": {
                  "$ref": "#/components/schemas/Project"
                }
              }
            }
          },
          "4XX": {
            "$ref": "#/components/responses/Error"
          },
          "5XX": {
            "$ref": "#/components/responses/Error"
          }
        },
        "deprecated": true
      },
      "put": {
        "tags": [
          "projects"
        ],
        "summary": "Update a project",
        "description": "Use `PUT /v1/projects/{project}` instead",
        "operationId": "project_update",
        "parameters": [
          {
            "in": "path",
            "name": "organization_name",
            "description": "The organization's unique name.",
            "required": true,
            "schema": {
              "$ref": "#/components/schemas/Name"
            }
          },
          {
            "in": "path",
            "name": "project_name",
            "description": "The project's unique name within the organization.",
            "required": true,
            "schema": {
              "$ref": "#/components/schemas/Name"
            }
          }
        ],
        "requestBody": {
          "content": {
            "application/json": {
              "schema": {
                "$ref": "#/components/schemas/ProjectUpdate"
              }
            }
          },
          "required": true
        },
        "responses": {
          "200": {
            "description": "successful operation",
            "content": {
              "application/json": {
                "schema": {
                  "$ref": "#/components/schemas/Project"
                }
              }
            }
          },
          "4XX": {
            "$ref": "#/components/responses/Error"
          },
          "5XX": {
            "$ref": "#/components/responses/Error"
          }
        },
        "deprecated": true
      },
      "delete": {
        "tags": [
          "projects"
        ],
        "summary": "Delete a project",
        "description": "Use `DELETE /v1/projects/{project}` instead",
        "operationId": "project_delete",
        "parameters": [
          {
            "in": "path",
            "name": "organization_name",
            "description": "The organization's unique name.",
            "required": true,
            "schema": {
              "$ref": "#/components/schemas/Name"
            }
          },
          {
            "in": "path",
            "name": "project_name",
            "description": "The project's unique name within the organization.",
            "required": true,
            "schema": {
              "$ref": "#/components/schemas/Name"
            }
          }
        ],
        "responses": {
          "204": {
            "description": "successful deletion"
          },
          "4XX": {
            "$ref": "#/components/responses/Error"
          },
          "5XX": {
            "$ref": "#/components/responses/Error"
          }
        },
        "deprecated": true
      }
    },
    "/organizations/{organization_name}/projects/{project_name}/disks": {
      "get": {
        "tags": [
          "disks"
        ],
        "summary": "List disks",
        "description": "Use `GET /v1/disks` instead",
        "operationId": "disk_list",
        "parameters": [
          {
            "in": "query",
            "name": "limit",
            "description": "Maximum number of items returned by a single call",
            "schema": {
              "nullable": true,
              "type": "integer",
              "format": "uint32",
              "minimum": 1
            }
          },
          {
            "in": "query",
            "name": "page_token",
            "description": "Token returned by previous call to retrieve the subsequent page",
            "schema": {
              "nullable": true,
              "type": "string"
            }
          },
          {
            "in": "query",
            "name": "sort_by",
            "schema": {
              "$ref": "#/components/schemas/NameSortMode"
            }
          },
          {
            "in": "path",
            "name": "organization_name",
            "description": "The organization's unique name.",
            "required": true,
            "schema": {
              "$ref": "#/components/schemas/Name"
            }
          },
          {
            "in": "path",
            "name": "project_name",
            "description": "The project's unique name within the organization.",
            "required": true,
            "schema": {
              "$ref": "#/components/schemas/Name"
            }
          }
        ],
        "responses": {
          "200": {
            "description": "successful operation",
            "content": {
              "application/json": {
                "schema": {
                  "$ref": "#/components/schemas/DiskResultsPage"
                }
              }
            }
          },
          "4XX": {
            "$ref": "#/components/responses/Error"
          },
          "5XX": {
            "$ref": "#/components/responses/Error"
          }
        },
        "deprecated": true,
        "x-dropshot-pagination": true
      },
      "post": {
        "tags": [
          "disks"
        ],
        "summary": "Use `POST /v1/disks` instead",
        "operationId": "disk_create",
        "parameters": [
          {
            "in": "path",
            "name": "organization_name",
            "description": "The organization's unique name.",
            "required": true,
            "schema": {
              "$ref": "#/components/schemas/Name"
            }
          },
          {
            "in": "path",
            "name": "project_name",
            "description": "The project's unique name within the organization.",
            "required": true,
            "schema": {
              "$ref": "#/components/schemas/Name"
            }
          }
        ],
        "requestBody": {
          "content": {
            "application/json": {
              "schema": {
                "$ref": "#/components/schemas/DiskCreate"
              }
            }
          },
          "required": true
        },
        "responses": {
          "201": {
            "description": "successful creation",
            "content": {
              "application/json": {
                "schema": {
                  "$ref": "#/components/schemas/Disk"
                }
              }
            }
          },
          "4XX": {
            "$ref": "#/components/responses/Error"
          },
          "5XX": {
            "$ref": "#/components/responses/Error"
          }
        },
        "deprecated": true
      }
    },
    "/organizations/{organization_name}/projects/{project_name}/disks/{disk_name}": {
      "get": {
        "tags": [
          "disks"
        ],
        "summary": "Fetch a disk",
        "description": "Use `GET /v1/disks/{disk}` instead",
        "operationId": "disk_view",
        "parameters": [
          {
            "in": "path",
            "name": "disk_name",
            "required": true,
            "schema": {
              "$ref": "#/components/schemas/Name"
            }
          },
          {
            "in": "path",
            "name": "organization_name",
            "required": true,
            "schema": {
              "$ref": "#/components/schemas/Name"
            }
          },
          {
            "in": "path",
            "name": "project_name",
            "required": true,
            "schema": {
              "$ref": "#/components/schemas/Name"
            }
          }
        ],
        "responses": {
          "200": {
            "description": "successful operation",
            "content": {
              "application/json": {
                "schema": {
                  "$ref": "#/components/schemas/Disk"
                }
              }
            }
          },
          "4XX": {
            "$ref": "#/components/responses/Error"
          },
          "5XX": {
            "$ref": "#/components/responses/Error"
          }
        },
        "deprecated": true
      },
      "delete": {
        "tags": [
          "disks"
        ],
        "summary": "Use `DELETE /v1/disks/{disk}` instead",
        "operationId": "disk_delete",
        "parameters": [
          {
            "in": "path",
            "name": "disk_name",
            "required": true,
            "schema": {
              "$ref": "#/components/schemas/Name"
            }
          },
          {
            "in": "path",
            "name": "organization_name",
            "required": true,
            "schema": {
              "$ref": "#/components/schemas/Name"
            }
          },
          {
            "in": "path",
            "name": "project_name",
            "required": true,
            "schema": {
              "$ref": "#/components/schemas/Name"
            }
          }
        ],
        "responses": {
          "204": {
            "description": "successful deletion"
          },
          "4XX": {
            "$ref": "#/components/responses/Error"
          },
          "5XX": {
            "$ref": "#/components/responses/Error"
          }
        },
        "deprecated": true
      }
    },
    "/organizations/{organization_name}/projects/{project_name}/disks/{disk_name}/metrics/{metric_name}": {
      "get": {
        "tags": [
          "disks"
        ],
        "summary": "Fetch disk metrics",
        "operationId": "disk_metrics_list",
        "parameters": [
          {
            "in": "path",
            "name": "disk_name",
            "required": true,
            "schema": {
              "$ref": "#/components/schemas/Name"
            }
          },
          {
            "in": "path",
            "name": "metric_name",
            "required": true,
            "schema": {
              "$ref": "#/components/schemas/DiskMetricName"
            }
          },
          {
            "in": "path",
            "name": "organization_name",
            "required": true,
            "schema": {
              "$ref": "#/components/schemas/Name"
            }
          },
          {
            "in": "path",
            "name": "project_name",
            "required": true,
            "schema": {
              "$ref": "#/components/schemas/Name"
            }
          },
          {
            "in": "query",
            "name": "end_time",
            "description": "An exclusive end time of metrics.",
            "schema": {
              "type": "string",
              "format": "date-time"
            }
          },
          {
            "in": "query",
            "name": "limit",
            "description": "Maximum number of items returned by a single call",
            "schema": {
              "nullable": true,
              "type": "integer",
              "format": "uint32",
              "minimum": 1
            }
          },
          {
            "in": "query",
            "name": "page_token",
            "description": "Token returned by previous call to retrieve the subsequent page",
            "schema": {
              "nullable": true,
              "type": "string"
            }
          },
          {
            "in": "query",
            "name": "start_time",
            "description": "An inclusive start time of metrics.",
            "schema": {
              "type": "string",
              "format": "date-time"
            }
          }
        ],
        "responses": {
          "200": {
            "description": "successful operation",
            "content": {
              "application/json": {
                "schema": {
                  "$ref": "#/components/schemas/MeasurementResultsPage"
                }
              }
            }
          },
          "4XX": {
            "$ref": "#/components/responses/Error"
          },
          "5XX": {
            "$ref": "#/components/responses/Error"
          }
        },
        "x-dropshot-pagination": true
      }
    },
    "/organizations/{organization_name}/projects/{project_name}/images": {
      "get": {
        "tags": [
          "images"
        ],
        "summary": "List images",
        "description": "List images in a project. The images are returned sorted by creation date, with the most recent images appearing first.",
        "operationId": "image_list",
        "parameters": [
          {
            "in": "query",
            "name": "limit",
            "description": "Maximum number of items returned by a single call",
            "schema": {
              "nullable": true,
              "type": "integer",
              "format": "uint32",
              "minimum": 1
            }
          },
          {
            "in": "query",
            "name": "page_token",
            "description": "Token returned by previous call to retrieve the subsequent page",
            "schema": {
              "nullable": true,
              "type": "string"
            }
          },
          {
            "in": "query",
            "name": "sort_by",
            "schema": {
              "$ref": "#/components/schemas/NameSortMode"
            }
          },
          {
            "in": "path",
            "name": "organization_name",
            "description": "The organization's unique name.",
            "required": true,
            "schema": {
              "$ref": "#/components/schemas/Name"
            }
          },
          {
            "in": "path",
            "name": "project_name",
            "description": "The project's unique name within the organization.",
            "required": true,
            "schema": {
              "$ref": "#/components/schemas/Name"
            }
          }
        ],
        "responses": {
          "200": {
            "description": "successful operation",
            "content": {
              "application/json": {
                "schema": {
                  "$ref": "#/components/schemas/ImageResultsPage"
                }
              }
            }
          },
          "4XX": {
            "$ref": "#/components/responses/Error"
          },
          "5XX": {
            "$ref": "#/components/responses/Error"
          }
        },
        "x-dropshot-pagination": true
      },
      "post": {
        "tags": [
          "images"
        ],
        "summary": "Create an image",
        "description": "Create a new image in a project.",
        "operationId": "image_create",
        "parameters": [
          {
            "in": "path",
            "name": "organization_name",
            "description": "The organization's unique name.",
            "required": true,
            "schema": {
              "$ref": "#/components/schemas/Name"
            }
          },
          {
            "in": "path",
            "name": "project_name",
            "description": "The project's unique name within the organization.",
            "required": true,
            "schema": {
              "$ref": "#/components/schemas/Name"
            }
          }
        ],
        "requestBody": {
          "content": {
            "application/json": {
              "schema": {
                "$ref": "#/components/schemas/ImageCreate"
              }
            }
          },
          "required": true
        },
        "responses": {
          "201": {
            "description": "successful creation",
            "content": {
              "application/json": {
                "schema": {
                  "$ref": "#/components/schemas/Image"
                }
              }
            }
          },
          "4XX": {
            "$ref": "#/components/responses/Error"
          },
          "5XX": {
            "$ref": "#/components/responses/Error"
          }
        }
      }
    },
    "/organizations/{organization_name}/projects/{project_name}/images/{image_name}": {
      "get": {
        "tags": [
          "images"
        ],
        "summary": "Fetch an image",
        "description": "Fetch the details for a specific image in a project.",
        "operationId": "image_view",
        "parameters": [
          {
            "in": "path",
            "name": "image_name",
            "required": true,
            "schema": {
              "$ref": "#/components/schemas/Name"
            }
          },
          {
            "in": "path",
            "name": "organization_name",
            "required": true,
            "schema": {
              "$ref": "#/components/schemas/Name"
            }
          },
          {
            "in": "path",
            "name": "project_name",
            "required": true,
            "schema": {
              "$ref": "#/components/schemas/Name"
            }
          }
        ],
        "responses": {
          "200": {
            "description": "successful operation",
            "content": {
              "application/json": {
                "schema": {
                  "$ref": "#/components/schemas/Image"
                }
              }
            }
          },
          "4XX": {
            "$ref": "#/components/responses/Error"
          },
          "5XX": {
            "$ref": "#/components/responses/Error"
          }
        }
      },
      "delete": {
        "tags": [
          "images"
        ],
        "summary": "Delete an image",
        "description": "Permanently delete an image from a project. This operation cannot be undone. Any instances in the project using the image will continue to run, however new instances can not be created with this image.",
        "operationId": "image_delete",
        "parameters": [
          {
            "in": "path",
            "name": "image_name",
            "required": true,
            "schema": {
              "$ref": "#/components/schemas/Name"
            }
          },
          {
            "in": "path",
            "name": "organization_name",
            "required": true,
            "schema": {
              "$ref": "#/components/schemas/Name"
            }
          },
          {
            "in": "path",
            "name": "project_name",
            "required": true,
            "schema": {
              "$ref": "#/components/schemas/Name"
            }
          }
        ],
        "responses": {
          "204": {
            "description": "successful deletion"
          },
          "4XX": {
            "$ref": "#/components/responses/Error"
          },
          "5XX": {
            "$ref": "#/components/responses/Error"
          }
        }
      }
    },
    "/organizations/{organization_name}/projects/{project_name}/instances": {
      "get": {
        "tags": [
          "instances"
        ],
        "summary": "List instances",
        "operationId": "instance_list",
        "parameters": [
          {
            "in": "query",
            "name": "limit",
            "description": "Maximum number of items returned by a single call",
            "schema": {
              "nullable": true,
              "type": "integer",
              "format": "uint32",
              "minimum": 1
            }
          },
          {
            "in": "query",
            "name": "page_token",
            "description": "Token returned by previous call to retrieve the subsequent page",
            "schema": {
              "nullable": true,
              "type": "string"
            }
          },
          {
            "in": "query",
            "name": "sort_by",
            "schema": {
              "$ref": "#/components/schemas/NameSortMode"
            }
          },
          {
            "in": "path",
            "name": "organization_name",
            "description": "The organization's unique name.",
            "required": true,
            "schema": {
              "$ref": "#/components/schemas/Name"
            }
          },
          {
            "in": "path",
            "name": "project_name",
            "description": "The project's unique name within the organization.",
            "required": true,
            "schema": {
              "$ref": "#/components/schemas/Name"
            }
          }
        ],
        "responses": {
          "200": {
            "description": "successful operation",
            "content": {
              "application/json": {
                "schema": {
                  "$ref": "#/components/schemas/InstanceResultsPage"
                }
              }
            }
          },
          "4XX": {
            "$ref": "#/components/responses/Error"
          },
          "5XX": {
            "$ref": "#/components/responses/Error"
          }
        },
        "x-dropshot-pagination": true
      },
      "post": {
        "tags": [
          "instances"
        ],
        "summary": "Create an instance",
        "description": "Use `POST /v1/instances` instead",
        "operationId": "instance_create",
        "parameters": [
          {
            "in": "path",
            "name": "organization_name",
            "description": "The organization's unique name.",
            "required": true,
            "schema": {
              "$ref": "#/components/schemas/Name"
            }
          },
          {
            "in": "path",
            "name": "project_name",
            "description": "The project's unique name within the organization.",
            "required": true,
            "schema": {
              "$ref": "#/components/schemas/Name"
            }
          }
        ],
        "requestBody": {
          "content": {
            "application/json": {
              "schema": {
                "$ref": "#/components/schemas/InstanceCreate"
              }
            }
          },
          "required": true
        },
        "responses": {
          "201": {
            "description": "successful creation",
            "content": {
              "application/json": {
                "schema": {
                  "$ref": "#/components/schemas/Instance"
                }
              }
            }
          },
          "4XX": {
            "$ref": "#/components/responses/Error"
          },
          "5XX": {
            "$ref": "#/components/responses/Error"
          }
        },
        "deprecated": true
      }
    },
    "/organizations/{organization_name}/projects/{project_name}/instances/{instance_name}": {
      "get": {
        "tags": [
          "instances"
        ],
        "summary": "Fetch an instance",
        "description": "Use `GET /v1/instances/{instance}` instead",
        "operationId": "instance_view",
        "parameters": [
          {
            "in": "path",
            "name": "instance_name",
            "required": true,
            "schema": {
              "$ref": "#/components/schemas/Name"
            }
          },
          {
            "in": "path",
            "name": "organization_name",
            "required": true,
            "schema": {
              "$ref": "#/components/schemas/Name"
            }
          },
          {
            "in": "path",
            "name": "project_name",
            "required": true,
            "schema": {
              "$ref": "#/components/schemas/Name"
            }
          }
        ],
        "responses": {
          "200": {
            "description": "successful operation",
            "content": {
              "application/json": {
                "schema": {
                  "$ref": "#/components/schemas/Instance"
                }
              }
            }
          },
          "4XX": {
            "$ref": "#/components/responses/Error"
          },
          "5XX": {
            "$ref": "#/components/responses/Error"
          }
        },
        "deprecated": true
      },
      "delete": {
        "tags": [
          "instances"
        ],
        "summary": "Delete an instance",
        "operationId": "instance_delete",
        "parameters": [
          {
            "in": "path",
            "name": "instance_name",
            "required": true,
            "schema": {
              "$ref": "#/components/schemas/Name"
            }
          },
          {
            "in": "path",
            "name": "organization_name",
            "required": true,
            "schema": {
              "$ref": "#/components/schemas/Name"
            }
          },
          {
            "in": "path",
            "name": "project_name",
            "required": true,
            "schema": {
              "$ref": "#/components/schemas/Name"
            }
          }
        ],
        "responses": {
          "204": {
            "description": "successful deletion"
          },
          "4XX": {
            "$ref": "#/components/responses/Error"
          },
          "5XX": {
            "$ref": "#/components/responses/Error"
          }
        },
        "deprecated": true
      }
    },
    "/organizations/{organization_name}/projects/{project_name}/instances/{instance_name}/disks": {
      "get": {
        "tags": [
          "instances"
        ],
        "summary": "List an instance's disks",
        "description": "Use `GET /v1/instances/{instance}/disks` instead",
        "operationId": "instance_disk_list",
        "parameters": [
          {
            "in": "query",
            "name": "limit",
            "description": "Maximum number of items returned by a single call",
            "schema": {
              "nullable": true,
              "type": "integer",
              "format": "uint32",
              "minimum": 1
            }
          },
          {
            "in": "query",
            "name": "page_token",
            "description": "Token returned by previous call to retrieve the subsequent page",
            "schema": {
              "nullable": true,
              "type": "string"
            }
          },
          {
            "in": "query",
            "name": "sort_by",
            "schema": {
              "$ref": "#/components/schemas/NameSortMode"
            }
          },
          {
            "in": "path",
            "name": "instance_name",
            "required": true,
            "schema": {
              "$ref": "#/components/schemas/Name"
            }
          },
          {
            "in": "path",
            "name": "organization_name",
            "required": true,
            "schema": {
              "$ref": "#/components/schemas/Name"
            }
          },
          {
            "in": "path",
            "name": "project_name",
            "required": true,
            "schema": {
              "$ref": "#/components/schemas/Name"
            }
          }
        ],
        "responses": {
          "200": {
            "description": "successful operation",
            "content": {
              "application/json": {
                "schema": {
                  "$ref": "#/components/schemas/DiskResultsPage"
                }
              }
            }
          },
          "4XX": {
            "$ref": "#/components/responses/Error"
          },
          "5XX": {
            "$ref": "#/components/responses/Error"
          }
        },
        "deprecated": true,
        "x-dropshot-pagination": true
      }
    },
    "/organizations/{organization_name}/projects/{project_name}/instances/{instance_name}/disks/attach": {
      "post": {
        "tags": [
          "instances"
        ],
        "summary": "Attach a disk to an instance",
        "description": "Use `POST /v1/instances/{instance}/disks/attach` instead",
        "operationId": "instance_disk_attach",
        "parameters": [
          {
            "in": "path",
            "name": "instance_name",
            "required": true,
            "schema": {
              "$ref": "#/components/schemas/Name"
            }
          },
          {
            "in": "path",
            "name": "organization_name",
            "required": true,
            "schema": {
              "$ref": "#/components/schemas/Name"
            }
          },
          {
            "in": "path",
            "name": "project_name",
            "required": true,
            "schema": {
              "$ref": "#/components/schemas/Name"
            }
          }
        ],
        "requestBody": {
          "content": {
            "application/json": {
              "schema": {
                "$ref": "#/components/schemas/DiskIdentifier"
              }
            }
          },
          "required": true
        },
        "responses": {
          "202": {
            "description": "successfully enqueued operation",
            "content": {
              "application/json": {
                "schema": {
                  "$ref": "#/components/schemas/Disk"
                }
              }
            }
          },
          "4XX": {
            "$ref": "#/components/responses/Error"
          },
          "5XX": {
            "$ref": "#/components/responses/Error"
          }
        },
        "deprecated": true
      }
    },
    "/organizations/{organization_name}/projects/{project_name}/instances/{instance_name}/disks/detach": {
      "post": {
        "tags": [
          "instances"
        ],
        "summary": "Detach a disk from an instance",
        "description": "Use `POST /v1/disks/{disk}/detach` instead",
        "operationId": "instance_disk_detach",
        "parameters": [
          {
            "in": "path",
            "name": "instance_name",
            "required": true,
            "schema": {
              "$ref": "#/components/schemas/Name"
            }
          },
          {
            "in": "path",
            "name": "organization_name",
            "required": true,
            "schema": {
              "$ref": "#/components/schemas/Name"
            }
          },
          {
            "in": "path",
            "name": "project_name",
            "required": true,
            "schema": {
              "$ref": "#/components/schemas/Name"
            }
          }
        ],
        "requestBody": {
          "content": {
            "application/json": {
              "schema": {
                "$ref": "#/components/schemas/DiskIdentifier"
              }
            }
          },
          "required": true
        },
        "responses": {
          "202": {
            "description": "successfully enqueued operation",
            "content": {
              "application/json": {
                "schema": {
                  "$ref": "#/components/schemas/Disk"
                }
              }
            }
          },
          "4XX": {
            "$ref": "#/components/responses/Error"
          },
          "5XX": {
            "$ref": "#/components/responses/Error"
          }
        },
        "deprecated": true
      }
    },
    "/organizations/{organization_name}/projects/{project_name}/instances/{instance_name}/external-ips": {
      "get": {
        "tags": [
          "instances"
        ],
        "summary": "List external IP addresses",
        "operationId": "instance_external_ip_list",
        "parameters": [
          {
            "in": "path",
            "name": "instance_name",
            "required": true,
            "schema": {
              "$ref": "#/components/schemas/Name"
            }
          },
          {
            "in": "path",
            "name": "organization_name",
            "required": true,
            "schema": {
              "$ref": "#/components/schemas/Name"
            }
          },
          {
            "in": "path",
            "name": "project_name",
            "required": true,
            "schema": {
              "$ref": "#/components/schemas/Name"
            }
          }
        ],
        "responses": {
          "200": {
            "description": "successful operation",
            "content": {
              "application/json": {
                "schema": {
                  "$ref": "#/components/schemas/ExternalIpResultsPage"
                }
              }
            }
          },
          "4XX": {
            "$ref": "#/components/responses/Error"
          },
          "5XX": {
            "$ref": "#/components/responses/Error"
          }
        }
      }
    },
    "/organizations/{organization_name}/projects/{project_name}/instances/{instance_name}/migrate": {
      "post": {
        "tags": [
          "instances"
        ],
        "summary": "Migrate an instance",
        "description": "Use `POST /v1/instances/{instance}/migrate` instead",
        "operationId": "instance_migrate",
        "parameters": [
          {
            "in": "path",
            "name": "instance_name",
            "required": true,
            "schema": {
              "$ref": "#/components/schemas/Name"
            }
          },
          {
            "in": "path",
            "name": "organization_name",
            "required": true,
            "schema": {
              "$ref": "#/components/schemas/Name"
            }
          },
          {
            "in": "path",
            "name": "project_name",
            "required": true,
            "schema": {
              "$ref": "#/components/schemas/Name"
            }
          }
        ],
        "requestBody": {
          "content": {
            "application/json": {
              "schema": {
                "$ref": "#/components/schemas/InstanceMigrate"
              }
            }
          },
          "required": true
        },
        "responses": {
          "200": {
            "description": "successful operation",
            "content": {
              "application/json": {
                "schema": {
                  "$ref": "#/components/schemas/Instance"
                }
              }
            }
          },
          "4XX": {
            "$ref": "#/components/responses/Error"
          },
          "5XX": {
            "$ref": "#/components/responses/Error"
          }
        },
        "deprecated": true
      }
    },
    "/organizations/{organization_name}/projects/{project_name}/instances/{instance_name}/network-interfaces": {
      "get": {
        "tags": [
          "instances"
        ],
        "summary": "List network interfaces",
        "operationId": "instance_network_interface_list",
        "parameters": [
          {
            "in": "query",
            "name": "limit",
            "description": "Maximum number of items returned by a single call",
            "schema": {
              "nullable": true,
              "type": "integer",
              "format": "uint32",
              "minimum": 1
            }
          },
          {
            "in": "query",
            "name": "page_token",
            "description": "Token returned by previous call to retrieve the subsequent page",
            "schema": {
              "nullable": true,
              "type": "string"
            }
          },
          {
            "in": "query",
            "name": "sort_by",
            "schema": {
              "$ref": "#/components/schemas/NameSortMode"
            }
          },
          {
            "in": "path",
            "name": "instance_name",
            "required": true,
            "schema": {
              "$ref": "#/components/schemas/Name"
            }
          },
          {
            "in": "path",
            "name": "organization_name",
            "required": true,
            "schema": {
              "$ref": "#/components/schemas/Name"
            }
          },
          {
            "in": "path",
            "name": "project_name",
            "required": true,
            "schema": {
              "$ref": "#/components/schemas/Name"
            }
          }
        ],
        "responses": {
          "200": {
            "description": "successful operation",
            "content": {
              "application/json": {
                "schema": {
                  "$ref": "#/components/schemas/NetworkInterfaceResultsPage"
                }
              }
            }
          },
          "4XX": {
            "$ref": "#/components/responses/Error"
          },
          "5XX": {
            "$ref": "#/components/responses/Error"
          }
        },
        "x-dropshot-pagination": true
      },
      "post": {
        "tags": [
          "instances"
        ],
        "summary": "Create a network interface",
        "operationId": "instance_network_interface_create",
        "parameters": [
          {
            "in": "path",
            "name": "instance_name",
            "required": true,
            "schema": {
              "$ref": "#/components/schemas/Name"
            }
          },
          {
            "in": "path",
            "name": "organization_name",
            "required": true,
            "schema": {
              "$ref": "#/components/schemas/Name"
            }
          },
          {
            "in": "path",
            "name": "project_name",
            "required": true,
            "schema": {
              "$ref": "#/components/schemas/Name"
            }
          }
        ],
        "requestBody": {
          "content": {
            "application/json": {
              "schema": {
                "$ref": "#/components/schemas/NetworkInterfaceCreate"
              }
            }
          },
          "required": true
        },
        "responses": {
          "201": {
            "description": "successful creation",
            "content": {
              "application/json": {
                "schema": {
                  "$ref": "#/components/schemas/NetworkInterface"
                }
              }
            }
          },
          "4XX": {
            "$ref": "#/components/responses/Error"
          },
          "5XX": {
            "$ref": "#/components/responses/Error"
          }
        }
      }
    },
    "/organizations/{organization_name}/projects/{project_name}/instances/{instance_name}/network-interfaces/{interface_name}": {
      "get": {
        "tags": [
          "instances"
        ],
        "summary": "Fetch a network interface",
        "operationId": "instance_network_interface_view",
        "parameters": [
          {
            "in": "path",
            "name": "instance_name",
            "required": true,
            "schema": {
              "$ref": "#/components/schemas/Name"
            }
          },
          {
            "in": "path",
            "name": "interface_name",
            "required": true,
            "schema": {
              "$ref": "#/components/schemas/Name"
            }
          },
          {
            "in": "path",
            "name": "organization_name",
            "required": true,
            "schema": {
              "$ref": "#/components/schemas/Name"
            }
          },
          {
            "in": "path",
            "name": "project_name",
            "required": true,
            "schema": {
              "$ref": "#/components/schemas/Name"
            }
          }
        ],
        "responses": {
          "200": {
            "description": "successful operation",
            "content": {
              "application/json": {
                "schema": {
                  "$ref": "#/components/schemas/NetworkInterface"
                }
              }
            }
          },
          "4XX": {
            "$ref": "#/components/responses/Error"
          },
          "5XX": {
            "$ref": "#/components/responses/Error"
          }
        }
      },
      "put": {
        "tags": [
          "instances"
        ],
        "summary": "Update a network interface",
        "operationId": "instance_network_interface_update",
        "parameters": [
          {
            "in": "path",
            "name": "instance_name",
            "required": true,
            "schema": {
              "$ref": "#/components/schemas/Name"
            }
          },
          {
            "in": "path",
            "name": "interface_name",
            "required": true,
            "schema": {
              "$ref": "#/components/schemas/Name"
            }
          },
          {
            "in": "path",
            "name": "organization_name",
            "required": true,
            "schema": {
              "$ref": "#/components/schemas/Name"
            }
          },
          {
            "in": "path",
            "name": "project_name",
            "required": true,
            "schema": {
              "$ref": "#/components/schemas/Name"
            }
          }
        ],
        "requestBody": {
          "content": {
            "application/json": {
              "schema": {
                "$ref": "#/components/schemas/NetworkInterfaceUpdate"
              }
            }
          },
          "required": true
        },
        "responses": {
          "200": {
            "description": "successful operation",
            "content": {
              "application/json": {
                "schema": {
                  "$ref": "#/components/schemas/NetworkInterface"
                }
              }
            }
          },
          "4XX": {
            "$ref": "#/components/responses/Error"
          },
          "5XX": {
            "$ref": "#/components/responses/Error"
          }
        }
      },
      "delete": {
        "tags": [
          "instances"
        ],
        "summary": "Delete a network interface",
        "description": "Note that the primary interface for an instance cannot be deleted if there are any secondary interfaces. A new primary interface must be designated first. The primary interface can be deleted if there are no secondary interfaces.",
        "operationId": "instance_network_interface_delete",
        "parameters": [
          {
            "in": "path",
            "name": "instance_name",
            "required": true,
            "schema": {
              "$ref": "#/components/schemas/Name"
            }
          },
          {
            "in": "path",
            "name": "interface_name",
            "required": true,
            "schema": {
              "$ref": "#/components/schemas/Name"
            }
          },
          {
            "in": "path",
            "name": "organization_name",
            "required": true,
            "schema": {
              "$ref": "#/components/schemas/Name"
            }
          },
          {
            "in": "path",
            "name": "project_name",
            "required": true,
            "schema": {
              "$ref": "#/components/schemas/Name"
            }
          }
        ],
        "responses": {
          "204": {
            "description": "successful deletion"
          },
          "4XX": {
            "$ref": "#/components/responses/Error"
          },
          "5XX": {
            "$ref": "#/components/responses/Error"
          }
        }
      }
    },
    "/organizations/{organization_name}/projects/{project_name}/instances/{instance_name}/reboot": {
      "post": {
        "tags": [
          "instances"
        ],
        "summary": "Reboot an instance",
        "description": "Use `POST /v1/instances/{instance}/reboot` instead",
        "operationId": "instance_reboot",
        "parameters": [
          {
            "in": "path",
            "name": "instance_name",
            "required": true,
            "schema": {
              "$ref": "#/components/schemas/Name"
            }
          },
          {
            "in": "path",
            "name": "organization_name",
            "required": true,
            "schema": {
              "$ref": "#/components/schemas/Name"
            }
          },
          {
            "in": "path",
            "name": "project_name",
            "required": true,
            "schema": {
              "$ref": "#/components/schemas/Name"
            }
          }
        ],
        "responses": {
          "202": {
            "description": "successfully enqueued operation",
            "content": {
              "application/json": {
                "schema": {
                  "$ref": "#/components/schemas/Instance"
                }
              }
            }
          },
          "4XX": {
            "$ref": "#/components/responses/Error"
          },
          "5XX": {
            "$ref": "#/components/responses/Error"
          }
        },
        "deprecated": true
      }
    },
    "/organizations/{organization_name}/projects/{project_name}/instances/{instance_name}/serial-console": {
      "get": {
        "tags": [
          "instances"
        ],
        "summary": "Fetch an instance's serial console",
        "description": "Use `GET /v1/instances/{instance}/serial-console` instead",
        "operationId": "instance_serial_console",
        "parameters": [
          {
            "in": "path",
            "name": "instance_name",
            "required": true,
            "schema": {
              "$ref": "#/components/schemas/Name"
            }
          },
          {
            "in": "path",
            "name": "organization_name",
            "required": true,
            "schema": {
              "$ref": "#/components/schemas/Name"
            }
          },
          {
            "in": "path",
            "name": "project_name",
            "required": true,
            "schema": {
              "$ref": "#/components/schemas/Name"
            }
          },
          {
            "in": "query",
            "name": "from_start",
            "description": "Character index in the serial buffer from which to read, counting the bytes output since instance start. If this is not provided, `most_recent` must be provided, and if this *is* provided, `most_recent` must *not* be provided.",
            "schema": {
              "nullable": true,
              "type": "integer",
              "format": "uint64",
              "minimum": 0
            }
          },
          {
            "in": "query",
            "name": "max_bytes",
            "description": "Maximum number of bytes of buffered serial console contents to return. If the requested range runs to the end of the available buffer, the data returned will be shorter than `max_bytes`.",
            "schema": {
              "nullable": true,
              "type": "integer",
              "format": "uint64",
              "minimum": 0
            }
          },
          {
            "in": "query",
            "name": "most_recent",
            "description": "Character index in the serial buffer from which to read, counting *backward* from the most recently buffered data retrieved from the instance. (See note on `from_start` about mutual exclusivity)",
            "schema": {
              "nullable": true,
              "type": "integer",
              "format": "uint64",
              "minimum": 0
            }
          }
        ],
        "responses": {
          "200": {
            "description": "successful operation",
            "content": {
              "application/json": {
                "schema": {
                  "$ref": "#/components/schemas/InstanceSerialConsoleData"
                }
              }
            }
          },
          "4XX": {
            "$ref": "#/components/responses/Error"
          },
          "5XX": {
            "$ref": "#/components/responses/Error"
          }
        },
        "deprecated": true
      }
    },
    "/organizations/{organization_name}/projects/{project_name}/instances/{instance_name}/serial-console/stream": {
      "get": {
        "tags": [
          "instances"
        ],
        "summary": "Connect to an instance's serial console",
        "description": "Use `GET /v1/instances/{instance}/serial-console/stream` instead",
        "operationId": "instance_serial_console_stream",
        "parameters": [
          {
            "in": "path",
            "name": "instance_name",
            "required": true,
            "schema": {
              "$ref": "#/components/schemas/Name"
            }
          },
          {
            "in": "path",
            "name": "organization_name",
            "required": true,
            "schema": {
              "$ref": "#/components/schemas/Name"
            }
          },
          {
            "in": "path",
            "name": "project_name",
            "required": true,
            "schema": {
              "$ref": "#/components/schemas/Name"
            }
          }
        ],
        "responses": {
          "default": {
            "description": "",
            "content": {
              "*/*": {
                "schema": {}
              }
            }
          }
        },
        "deprecated": true,
        "x-dropshot-websocket": {}
      }
    },
    "/organizations/{organization_name}/projects/{project_name}/instances/{instance_name}/start": {
      "post": {
        "tags": [
          "instances"
        ],
        "summary": "Boot an instance",
        "description": "Use `POST /v1/instances/{instance}/start` instead",
        "operationId": "instance_start",
        "parameters": [
          {
            "in": "path",
            "name": "instance_name",
            "required": true,
            "schema": {
              "$ref": "#/components/schemas/Name"
            }
          },
          {
            "in": "path",
            "name": "organization_name",
            "required": true,
            "schema": {
              "$ref": "#/components/schemas/Name"
            }
          },
          {
            "in": "path",
            "name": "project_name",
            "required": true,
            "schema": {
              "$ref": "#/components/schemas/Name"
            }
          }
        ],
        "responses": {
          "202": {
            "description": "successfully enqueued operation",
            "content": {
              "application/json": {
                "schema": {
                  "$ref": "#/components/schemas/Instance"
                }
              }
            }
          },
          "4XX": {
            "$ref": "#/components/responses/Error"
          },
          "5XX": {
            "$ref": "#/components/responses/Error"
          }
        },
        "deprecated": true
      }
    },
    "/organizations/{organization_name}/projects/{project_name}/instances/{instance_name}/stop": {
      "post": {
        "tags": [
          "instances"
        ],
        "summary": "Halt an instance",
        "description": "Use `POST /v1/instances/{instance}/stop` instead",
        "operationId": "instance_stop",
        "parameters": [
          {
            "in": "path",
            "name": "instance_name",
            "required": true,
            "schema": {
              "$ref": "#/components/schemas/Name"
            }
          },
          {
            "in": "path",
            "name": "organization_name",
            "required": true,
            "schema": {
              "$ref": "#/components/schemas/Name"
            }
          },
          {
            "in": "path",
            "name": "project_name",
            "required": true,
            "schema": {
              "$ref": "#/components/schemas/Name"
            }
          }
        ],
        "responses": {
          "202": {
            "description": "successfully enqueued operation",
            "content": {
              "application/json": {
                "schema": {
                  "$ref": "#/components/schemas/Instance"
                }
              }
            }
          },
          "4XX": {
            "$ref": "#/components/responses/Error"
          },
          "5XX": {
            "$ref": "#/components/responses/Error"
          }
        },
        "deprecated": true
      }
    },
    "/organizations/{organization_name}/projects/{project_name}/policy": {
      "get": {
        "tags": [
          "projects"
        ],
        "summary": "Fetch a project's IAM policy",
        "description": "Use `GET /v1/projects/{project}/policy` instead",
        "operationId": "project_policy_view",
        "parameters": [
          {
            "in": "path",
            "name": "organization_name",
            "description": "The organization's unique name.",
            "required": true,
            "schema": {
              "$ref": "#/components/schemas/Name"
            }
          },
          {
            "in": "path",
            "name": "project_name",
            "description": "The project's unique name within the organization.",
            "required": true,
            "schema": {
              "$ref": "#/components/schemas/Name"
            }
          }
        ],
        "responses": {
          "200": {
            "description": "successful operation",
            "content": {
              "application/json": {
                "schema": {
                  "$ref": "#/components/schemas/ProjectRolePolicy"
                }
              }
            }
          },
          "4XX": {
            "$ref": "#/components/responses/Error"
          },
          "5XX": {
            "$ref": "#/components/responses/Error"
          }
        },
        "deprecated": true
      },
      "put": {
        "tags": [
          "projects"
        ],
        "summary": "Update a project's IAM policy",
        "operationId": "project_policy_update",
        "parameters": [
          {
            "in": "path",
            "name": "organization_name",
            "description": "The organization's unique name.",
            "required": true,
            "schema": {
              "$ref": "#/components/schemas/Name"
            }
          },
          {
            "in": "path",
            "name": "project_name",
            "description": "The project's unique name within the organization.",
            "required": true,
            "schema": {
              "$ref": "#/components/schemas/Name"
            }
          }
        ],
        "requestBody": {
          "content": {
            "application/json": {
              "schema": {
                "$ref": "#/components/schemas/ProjectRolePolicy"
              }
            }
          },
          "required": true
        },
        "responses": {
          "200": {
            "description": "successful operation",
            "content": {
              "application/json": {
                "schema": {
                  "$ref": "#/components/schemas/ProjectRolePolicy"
                }
              }
            }
          },
          "4XX": {
            "$ref": "#/components/responses/Error"
          },
          "5XX": {
            "$ref": "#/components/responses/Error"
          }
        }
      }
    },
    "/organizations/{organization_name}/projects/{project_name}/snapshots": {
      "get": {
        "tags": [
          "snapshots"
        ],
        "summary": "List snapshots",
        "operationId": "snapshot_list",
        "parameters": [
          {
            "in": "query",
            "name": "limit",
            "description": "Maximum number of items returned by a single call",
            "schema": {
              "nullable": true,
              "type": "integer",
              "format": "uint32",
              "minimum": 1
            }
          },
          {
            "in": "query",
            "name": "page_token",
            "description": "Token returned by previous call to retrieve the subsequent page",
            "schema": {
              "nullable": true,
              "type": "string"
            }
          },
          {
            "in": "query",
            "name": "sort_by",
            "schema": {
              "$ref": "#/components/schemas/NameSortMode"
            }
          },
          {
            "in": "path",
            "name": "organization_name",
            "description": "The organization's unique name.",
            "required": true,
            "schema": {
              "$ref": "#/components/schemas/Name"
            }
          },
          {
            "in": "path",
            "name": "project_name",
            "description": "The project's unique name within the organization.",
            "required": true,
            "schema": {
              "$ref": "#/components/schemas/Name"
            }
          }
        ],
        "responses": {
          "200": {
            "description": "successful operation",
            "content": {
              "application/json": {
                "schema": {
                  "$ref": "#/components/schemas/SnapshotResultsPage"
                }
              }
            }
          },
          "4XX": {
            "$ref": "#/components/responses/Error"
          },
          "5XX": {
            "$ref": "#/components/responses/Error"
          }
        },
        "x-dropshot-pagination": true
      },
      "post": {
        "tags": [
          "snapshots"
        ],
        "summary": "Create a snapshot",
        "description": "Creates a point-in-time snapshot from a disk.",
        "operationId": "snapshot_create",
        "parameters": [
          {
            "in": "path",
            "name": "organization_name",
            "description": "The organization's unique name.",
            "required": true,
            "schema": {
              "$ref": "#/components/schemas/Name"
            }
          },
          {
            "in": "path",
            "name": "project_name",
            "description": "The project's unique name within the organization.",
            "required": true,
            "schema": {
              "$ref": "#/components/schemas/Name"
            }
          }
        ],
        "requestBody": {
          "content": {
            "application/json": {
              "schema": {
                "$ref": "#/components/schemas/SnapshotCreate"
              }
            }
          },
          "required": true
        },
        "responses": {
          "201": {
            "description": "successful creation",
            "content": {
              "application/json": {
                "schema": {
                  "$ref": "#/components/schemas/Snapshot"
                }
              }
            }
          },
          "4XX": {
            "$ref": "#/components/responses/Error"
          },
          "5XX": {
            "$ref": "#/components/responses/Error"
          }
        }
      }
    },
    "/organizations/{organization_name}/projects/{project_name}/snapshots/{snapshot_name}": {
      "get": {
        "tags": [
          "snapshots"
        ],
        "summary": "Fetch a snapshot",
        "operationId": "snapshot_view",
        "parameters": [
          {
            "in": "path",
            "name": "organization_name",
            "required": true,
            "schema": {
              "$ref": "#/components/schemas/Name"
            }
          },
          {
            "in": "path",
            "name": "project_name",
            "required": true,
            "schema": {
              "$ref": "#/components/schemas/Name"
            }
          },
          {
            "in": "path",
            "name": "snapshot_name",
            "required": true,
            "schema": {
              "$ref": "#/components/schemas/Name"
            }
          }
        ],
        "responses": {
          "200": {
            "description": "successful operation",
            "content": {
              "application/json": {
                "schema": {
                  "$ref": "#/components/schemas/Snapshot"
                }
              }
            }
          },
          "4XX": {
            "$ref": "#/components/responses/Error"
          },
          "5XX": {
            "$ref": "#/components/responses/Error"
          }
        }
      },
      "delete": {
        "tags": [
          "snapshots"
        ],
        "summary": "Delete a snapshot",
        "operationId": "snapshot_delete",
        "parameters": [
          {
            "in": "path",
            "name": "organization_name",
            "required": true,
            "schema": {
              "$ref": "#/components/schemas/Name"
            }
          },
          {
            "in": "path",
            "name": "project_name",
            "required": true,
            "schema": {
              "$ref": "#/components/schemas/Name"
            }
          },
          {
            "in": "path",
            "name": "snapshot_name",
            "required": true,
            "schema": {
              "$ref": "#/components/schemas/Name"
            }
          }
        ],
        "responses": {
          "204": {
            "description": "successful deletion"
          },
          "4XX": {
            "$ref": "#/components/responses/Error"
          },
          "5XX": {
            "$ref": "#/components/responses/Error"
          }
        }
      }
    },
    "/organizations/{organization_name}/projects/{project_name}/vpcs": {
      "get": {
        "tags": [
          "vpcs"
        ],
        "summary": "List VPCs",
        "operationId": "vpc_list",
        "parameters": [
          {
            "in": "query",
            "name": "limit",
            "description": "Maximum number of items returned by a single call",
            "schema": {
              "nullable": true,
              "type": "integer",
              "format": "uint32",
              "minimum": 1
            }
          },
          {
            "in": "query",
            "name": "page_token",
            "description": "Token returned by previous call to retrieve the subsequent page",
            "schema": {
              "nullable": true,
              "type": "string"
            }
          },
          {
            "in": "query",
            "name": "sort_by",
            "schema": {
              "$ref": "#/components/schemas/NameSortMode"
            }
          },
          {
            "in": "path",
            "name": "organization_name",
            "description": "The organization's unique name.",
            "required": true,
            "schema": {
              "$ref": "#/components/schemas/Name"
            }
          },
          {
            "in": "path",
            "name": "project_name",
            "description": "The project's unique name within the organization.",
            "required": true,
            "schema": {
              "$ref": "#/components/schemas/Name"
            }
          }
        ],
        "responses": {
          "200": {
            "description": "successful operation",
            "content": {
              "application/json": {
                "schema": {
                  "$ref": "#/components/schemas/VpcResultsPage"
                }
              }
            }
          },
          "4XX": {
            "$ref": "#/components/responses/Error"
          },
          "5XX": {
            "$ref": "#/components/responses/Error"
          }
        },
        "x-dropshot-pagination": true
      },
      "post": {
        "tags": [
          "vpcs"
        ],
        "summary": "Create a VPC",
        "operationId": "vpc_create",
        "parameters": [
          {
            "in": "path",
            "name": "organization_name",
            "description": "The organization's unique name.",
            "required": true,
            "schema": {
              "$ref": "#/components/schemas/Name"
            }
          },
          {
            "in": "path",
            "name": "project_name",
            "description": "The project's unique name within the organization.",
            "required": true,
            "schema": {
              "$ref": "#/components/schemas/Name"
            }
          }
        ],
        "requestBody": {
          "content": {
            "application/json": {
              "schema": {
                "$ref": "#/components/schemas/VpcCreate"
              }
            }
          },
          "required": true
        },
        "responses": {
          "201": {
            "description": "successful creation",
            "content": {
              "application/json": {
                "schema": {
                  "$ref": "#/components/schemas/Vpc"
                }
              }
            }
          },
          "4XX": {
            "$ref": "#/components/responses/Error"
          },
          "5XX": {
            "$ref": "#/components/responses/Error"
          }
        }
      }
    },
    "/organizations/{organization_name}/projects/{project_name}/vpcs/{vpc_name}": {
      "get": {
        "tags": [
          "vpcs"
        ],
        "summary": "Fetch a VPC",
        "operationId": "vpc_view",
        "parameters": [
          {
            "in": "path",
            "name": "organization_name",
            "required": true,
            "schema": {
              "$ref": "#/components/schemas/Name"
            }
          },
          {
            "in": "path",
            "name": "project_name",
            "required": true,
            "schema": {
              "$ref": "#/components/schemas/Name"
            }
          },
          {
            "in": "path",
            "name": "vpc_name",
            "required": true,
            "schema": {
              "$ref": "#/components/schemas/Name"
            }
          }
        ],
        "responses": {
          "200": {
            "description": "successful operation",
            "content": {
              "application/json": {
                "schema": {
                  "$ref": "#/components/schemas/Vpc"
                }
              }
            }
          },
          "4XX": {
            "$ref": "#/components/responses/Error"
          },
          "5XX": {
            "$ref": "#/components/responses/Error"
          }
        }
      },
      "put": {
        "tags": [
          "vpcs"
        ],
        "summary": "Update a VPC",
        "operationId": "vpc_update",
        "parameters": [
          {
            "in": "path",
            "name": "organization_name",
            "required": true,
            "schema": {
              "$ref": "#/components/schemas/Name"
            }
          },
          {
            "in": "path",
            "name": "project_name",
            "required": true,
            "schema": {
              "$ref": "#/components/schemas/Name"
            }
          },
          {
            "in": "path",
            "name": "vpc_name",
            "required": true,
            "schema": {
              "$ref": "#/components/schemas/Name"
            }
          }
        ],
        "requestBody": {
          "content": {
            "application/json": {
              "schema": {
                "$ref": "#/components/schemas/VpcUpdate"
              }
            }
          },
          "required": true
        },
        "responses": {
          "200": {
            "description": "successful operation",
            "content": {
              "application/json": {
                "schema": {
                  "$ref": "#/components/schemas/Vpc"
                }
              }
            }
          },
          "4XX": {
            "$ref": "#/components/responses/Error"
          },
          "5XX": {
            "$ref": "#/components/responses/Error"
          }
        }
      },
      "delete": {
        "tags": [
          "vpcs"
        ],
        "summary": "Delete a VPC",
        "operationId": "vpc_delete",
        "parameters": [
          {
            "in": "path",
            "name": "organization_name",
            "required": true,
            "schema": {
              "$ref": "#/components/schemas/Name"
            }
          },
          {
            "in": "path",
            "name": "project_name",
            "required": true,
            "schema": {
              "$ref": "#/components/schemas/Name"
            }
          },
          {
            "in": "path",
            "name": "vpc_name",
            "required": true,
            "schema": {
              "$ref": "#/components/schemas/Name"
            }
          }
        ],
        "responses": {
          "204": {
            "description": "successful deletion"
          },
          "4XX": {
            "$ref": "#/components/responses/Error"
          },
          "5XX": {
            "$ref": "#/components/responses/Error"
          }
        }
      }
    },
    "/organizations/{organization_name}/projects/{project_name}/vpcs/{vpc_name}/firewall/rules": {
      "get": {
        "tags": [
          "vpcs"
        ],
        "summary": "List firewall rules",
        "operationId": "vpc_firewall_rules_view",
        "parameters": [
          {
            "in": "path",
            "name": "organization_name",
            "required": true,
            "schema": {
              "$ref": "#/components/schemas/Name"
            }
          },
          {
            "in": "path",
            "name": "project_name",
            "required": true,
            "schema": {
              "$ref": "#/components/schemas/Name"
            }
          },
          {
            "in": "path",
            "name": "vpc_name",
            "required": true,
            "schema": {
              "$ref": "#/components/schemas/Name"
            }
          }
        ],
        "responses": {
          "200": {
            "description": "successful operation",
            "content": {
              "application/json": {
                "schema": {
                  "$ref": "#/components/schemas/VpcFirewallRules"
                }
              }
            }
          },
          "4XX": {
            "$ref": "#/components/responses/Error"
          },
          "5XX": {
            "$ref": "#/components/responses/Error"
          }
        }
      },
      "put": {
        "tags": [
          "vpcs"
        ],
        "summary": "Replace firewall rules",
        "operationId": "vpc_firewall_rules_update",
        "parameters": [
          {
            "in": "path",
            "name": "organization_name",
            "required": true,
            "schema": {
              "$ref": "#/components/schemas/Name"
            }
          },
          {
            "in": "path",
            "name": "project_name",
            "required": true,
            "schema": {
              "$ref": "#/components/schemas/Name"
            }
          },
          {
            "in": "path",
            "name": "vpc_name",
            "required": true,
            "schema": {
              "$ref": "#/components/schemas/Name"
            }
          }
        ],
        "requestBody": {
          "content": {
            "application/json": {
              "schema": {
                "$ref": "#/components/schemas/VpcFirewallRuleUpdateParams"
              }
            }
          },
          "required": true
        },
        "responses": {
          "200": {
            "description": "successful operation",
            "content": {
              "application/json": {
                "schema": {
                  "$ref": "#/components/schemas/VpcFirewallRules"
                }
              }
            }
          },
          "4XX": {
            "$ref": "#/components/responses/Error"
          },
          "5XX": {
            "$ref": "#/components/responses/Error"
          }
        }
      }
    },
    "/organizations/{organization_name}/projects/{project_name}/vpcs/{vpc_name}/routers": {
      "get": {
        "tags": [
          "vpcs"
        ],
        "summary": "List routers",
        "operationId": "vpc_router_list",
        "parameters": [
          {
            "in": "query",
            "name": "limit",
            "description": "Maximum number of items returned by a single call",
            "schema": {
              "nullable": true,
              "type": "integer",
              "format": "uint32",
              "minimum": 1
            }
          },
          {
            "in": "query",
            "name": "page_token",
            "description": "Token returned by previous call to retrieve the subsequent page",
            "schema": {
              "nullable": true,
              "type": "string"
            }
          },
          {
            "in": "query",
            "name": "sort_by",
            "schema": {
              "$ref": "#/components/schemas/NameSortMode"
            }
          },
          {
            "in": "path",
            "name": "organization_name",
            "required": true,
            "schema": {
              "$ref": "#/components/schemas/Name"
            }
          },
          {
            "in": "path",
            "name": "project_name",
            "required": true,
            "schema": {
              "$ref": "#/components/schemas/Name"
            }
          },
          {
            "in": "path",
            "name": "vpc_name",
            "required": true,
            "schema": {
              "$ref": "#/components/schemas/Name"
            }
          }
        ],
        "responses": {
          "200": {
            "description": "successful operation",
            "content": {
              "application/json": {
                "schema": {
                  "$ref": "#/components/schemas/VpcRouterResultsPage"
                }
              }
            }
          },
          "4XX": {
            "$ref": "#/components/responses/Error"
          },
          "5XX": {
            "$ref": "#/components/responses/Error"
          }
        },
        "x-dropshot-pagination": true
      },
      "post": {
        "tags": [
          "vpcs"
        ],
        "summary": "Create a router",
        "operationId": "vpc_router_create",
        "parameters": [
          {
            "in": "path",
            "name": "organization_name",
            "required": true,
            "schema": {
              "$ref": "#/components/schemas/Name"
            }
          },
          {
            "in": "path",
            "name": "project_name",
            "required": true,
            "schema": {
              "$ref": "#/components/schemas/Name"
            }
          },
          {
            "in": "path",
            "name": "vpc_name",
            "required": true,
            "schema": {
              "$ref": "#/components/schemas/Name"
            }
          }
        ],
        "requestBody": {
          "content": {
            "application/json": {
              "schema": {
                "$ref": "#/components/schemas/VpcRouterCreate"
              }
            }
          },
          "required": true
        },
        "responses": {
          "201": {
            "description": "successful creation",
            "content": {
              "application/json": {
                "schema": {
                  "$ref": "#/components/schemas/VpcRouter"
                }
              }
            }
          },
          "4XX": {
            "$ref": "#/components/responses/Error"
          },
          "5XX": {
            "$ref": "#/components/responses/Error"
          }
        }
      }
    },
    "/organizations/{organization_name}/projects/{project_name}/vpcs/{vpc_name}/routers/{router_name}": {
      "get": {
        "tags": [
          "vpcs"
        ],
        "summary": "Get a router",
        "operationId": "vpc_router_view",
        "parameters": [
          {
            "in": "path",
            "name": "organization_name",
            "required": true,
            "schema": {
              "$ref": "#/components/schemas/Name"
            }
          },
          {
            "in": "path",
            "name": "project_name",
            "required": true,
            "schema": {
              "$ref": "#/components/schemas/Name"
            }
          },
          {
            "in": "path",
            "name": "router_name",
            "required": true,
            "schema": {
              "$ref": "#/components/schemas/Name"
            }
          },
          {
            "in": "path",
            "name": "vpc_name",
            "required": true,
            "schema": {
              "$ref": "#/components/schemas/Name"
            }
          }
        ],
        "responses": {
          "200": {
            "description": "successful operation",
            "content": {
              "application/json": {
                "schema": {
                  "$ref": "#/components/schemas/VpcRouter"
                }
              }
            }
          },
          "4XX": {
            "$ref": "#/components/responses/Error"
          },
          "5XX": {
            "$ref": "#/components/responses/Error"
          }
        }
      },
      "put": {
        "tags": [
          "vpcs"
        ],
        "summary": "Update a router",
        "operationId": "vpc_router_update",
        "parameters": [
          {
            "in": "path",
            "name": "organization_name",
            "required": true,
            "schema": {
              "$ref": "#/components/schemas/Name"
            }
          },
          {
            "in": "path",
            "name": "project_name",
            "required": true,
            "schema": {
              "$ref": "#/components/schemas/Name"
            }
          },
          {
            "in": "path",
            "name": "router_name",
            "required": true,
            "schema": {
              "$ref": "#/components/schemas/Name"
            }
          },
          {
            "in": "path",
            "name": "vpc_name",
            "required": true,
            "schema": {
              "$ref": "#/components/schemas/Name"
            }
          }
        ],
        "requestBody": {
          "content": {
            "application/json": {
              "schema": {
                "$ref": "#/components/schemas/VpcRouterUpdate"
              }
            }
          },
          "required": true
        },
        "responses": {
          "200": {
            "description": "successful operation",
            "content": {
              "application/json": {
                "schema": {
                  "$ref": "#/components/schemas/VpcRouter"
                }
              }
            }
          },
          "4XX": {
            "$ref": "#/components/responses/Error"
          },
          "5XX": {
            "$ref": "#/components/responses/Error"
          }
        }
      },
      "delete": {
        "tags": [
          "vpcs"
        ],
        "summary": "Delete a router",
        "operationId": "vpc_router_delete",
        "parameters": [
          {
            "in": "path",
            "name": "organization_name",
            "required": true,
            "schema": {
              "$ref": "#/components/schemas/Name"
            }
          },
          {
            "in": "path",
            "name": "project_name",
            "required": true,
            "schema": {
              "$ref": "#/components/schemas/Name"
            }
          },
          {
            "in": "path",
            "name": "router_name",
            "required": true,
            "schema": {
              "$ref": "#/components/schemas/Name"
            }
          },
          {
            "in": "path",
            "name": "vpc_name",
            "required": true,
            "schema": {
              "$ref": "#/components/schemas/Name"
            }
          }
        ],
        "responses": {
          "204": {
            "description": "successful deletion"
          },
          "4XX": {
            "$ref": "#/components/responses/Error"
          },
          "5XX": {
            "$ref": "#/components/responses/Error"
          }
        }
      }
    },
    "/organizations/{organization_name}/projects/{project_name}/vpcs/{vpc_name}/routers/{router_name}/routes": {
      "get": {
        "tags": [
          "vpcs"
        ],
        "summary": "List routes",
        "description": "List the routes associated with a router in a particular VPC.",
        "operationId": "vpc_router_route_list",
        "parameters": [
          {
            "in": "query",
            "name": "limit",
            "description": "Maximum number of items returned by a single call",
            "schema": {
              "nullable": true,
              "type": "integer",
              "format": "uint32",
              "minimum": 1
            }
          },
          {
            "in": "query",
            "name": "page_token",
            "description": "Token returned by previous call to retrieve the subsequent page",
            "schema": {
              "nullable": true,
              "type": "string"
            }
          },
          {
            "in": "query",
            "name": "sort_by",
            "schema": {
              "$ref": "#/components/schemas/NameSortMode"
            }
          },
          {
            "in": "path",
            "name": "organization_name",
            "required": true,
            "schema": {
              "$ref": "#/components/schemas/Name"
            }
          },
          {
            "in": "path",
            "name": "project_name",
            "required": true,
            "schema": {
              "$ref": "#/components/schemas/Name"
            }
          },
          {
            "in": "path",
            "name": "router_name",
            "required": true,
            "schema": {
              "$ref": "#/components/schemas/Name"
            }
          },
          {
            "in": "path",
            "name": "vpc_name",
            "required": true,
            "schema": {
              "$ref": "#/components/schemas/Name"
            }
          }
        ],
        "responses": {
          "200": {
            "description": "successful operation",
            "content": {
              "application/json": {
                "schema": {
                  "$ref": "#/components/schemas/RouterRouteResultsPage"
                }
              }
            }
          },
          "4XX": {
            "$ref": "#/components/responses/Error"
          },
          "5XX": {
            "$ref": "#/components/responses/Error"
          }
        },
        "x-dropshot-pagination": true
      },
      "post": {
        "tags": [
          "vpcs"
        ],
        "summary": "Create a router",
        "operationId": "vpc_router_route_create",
        "parameters": [
          {
            "in": "path",
            "name": "organization_name",
            "required": true,
            "schema": {
              "$ref": "#/components/schemas/Name"
            }
          },
          {
            "in": "path",
            "name": "project_name",
            "required": true,
            "schema": {
              "$ref": "#/components/schemas/Name"
            }
          },
          {
            "in": "path",
            "name": "router_name",
            "required": true,
            "schema": {
              "$ref": "#/components/schemas/Name"
            }
          },
          {
            "in": "path",
            "name": "vpc_name",
            "required": true,
            "schema": {
              "$ref": "#/components/schemas/Name"
            }
          }
        ],
        "requestBody": {
          "content": {
            "application/json": {
              "schema": {
                "$ref": "#/components/schemas/RouterRouteCreateParams"
              }
            }
          },
          "required": true
        },
        "responses": {
          "201": {
            "description": "successful creation",
            "content": {
              "application/json": {
                "schema": {
                  "$ref": "#/components/schemas/RouterRoute"
                }
              }
            }
          },
          "4XX": {
            "$ref": "#/components/responses/Error"
          },
          "5XX": {
            "$ref": "#/components/responses/Error"
          }
        }
      }
    },
    "/organizations/{organization_name}/projects/{project_name}/vpcs/{vpc_name}/routers/{router_name}/routes/{route_name}": {
      "get": {
        "tags": [
          "vpcs"
        ],
        "summary": "Fetch a route",
        "operationId": "vpc_router_route_view",
        "parameters": [
          {
            "in": "path",
            "name": "organization_name",
            "required": true,
            "schema": {
              "$ref": "#/components/schemas/Name"
            }
          },
          {
            "in": "path",
            "name": "project_name",
            "required": true,
            "schema": {
              "$ref": "#/components/schemas/Name"
            }
          },
          {
            "in": "path",
            "name": "route_name",
            "required": true,
            "schema": {
              "$ref": "#/components/schemas/Name"
            }
          },
          {
            "in": "path",
            "name": "router_name",
            "required": true,
            "schema": {
              "$ref": "#/components/schemas/Name"
            }
          },
          {
            "in": "path",
            "name": "vpc_name",
            "required": true,
            "schema": {
              "$ref": "#/components/schemas/Name"
            }
          }
        ],
        "responses": {
          "200": {
            "description": "successful operation",
            "content": {
              "application/json": {
                "schema": {
                  "$ref": "#/components/schemas/RouterRoute"
                }
              }
            }
          },
          "4XX": {
            "$ref": "#/components/responses/Error"
          },
          "5XX": {
            "$ref": "#/components/responses/Error"
          }
        }
      },
      "put": {
        "tags": [
          "vpcs"
        ],
        "summary": "Update a route",
        "operationId": "vpc_router_route_update",
        "parameters": [
          {
            "in": "path",
            "name": "organization_name",
            "required": true,
            "schema": {
              "$ref": "#/components/schemas/Name"
            }
          },
          {
            "in": "path",
            "name": "project_name",
            "required": true,
            "schema": {
              "$ref": "#/components/schemas/Name"
            }
          },
          {
            "in": "path",
            "name": "route_name",
            "required": true,
            "schema": {
              "$ref": "#/components/schemas/Name"
            }
          },
          {
            "in": "path",
            "name": "router_name",
            "required": true,
            "schema": {
              "$ref": "#/components/schemas/Name"
            }
          },
          {
            "in": "path",
            "name": "vpc_name",
            "required": true,
            "schema": {
              "$ref": "#/components/schemas/Name"
            }
          }
        ],
        "requestBody": {
          "content": {
            "application/json": {
              "schema": {
                "$ref": "#/components/schemas/RouterRouteUpdateParams"
              }
            }
          },
          "required": true
        },
        "responses": {
          "200": {
            "description": "successful operation",
            "content": {
              "application/json": {
                "schema": {
                  "$ref": "#/components/schemas/RouterRoute"
                }
              }
            }
          },
          "4XX": {
            "$ref": "#/components/responses/Error"
          },
          "5XX": {
            "$ref": "#/components/responses/Error"
          }
        }
      },
      "delete": {
        "tags": [
          "vpcs"
        ],
        "summary": "Delete a route",
        "operationId": "vpc_router_route_delete",
        "parameters": [
          {
            "in": "path",
            "name": "organization_name",
            "required": true,
            "schema": {
              "$ref": "#/components/schemas/Name"
            }
          },
          {
            "in": "path",
            "name": "project_name",
            "required": true,
            "schema": {
              "$ref": "#/components/schemas/Name"
            }
          },
          {
            "in": "path",
            "name": "route_name",
            "required": true,
            "schema": {
              "$ref": "#/components/schemas/Name"
            }
          },
          {
            "in": "path",
            "name": "router_name",
            "required": true,
            "schema": {
              "$ref": "#/components/schemas/Name"
            }
          },
          {
            "in": "path",
            "name": "vpc_name",
            "required": true,
            "schema": {
              "$ref": "#/components/schemas/Name"
            }
          }
        ],
        "responses": {
          "204": {
            "description": "successful deletion"
          },
          "4XX": {
            "$ref": "#/components/responses/Error"
          },
          "5XX": {
            "$ref": "#/components/responses/Error"
          }
        }
      }
    },
    "/organizations/{organization_name}/projects/{project_name}/vpcs/{vpc_name}/subnets": {
      "get": {
        "tags": [
          "vpcs"
        ],
        "summary": "List subnets",
        "operationId": "vpc_subnet_list",
        "parameters": [
          {
            "in": "query",
            "name": "limit",
            "description": "Maximum number of items returned by a single call",
            "schema": {
              "nullable": true,
              "type": "integer",
              "format": "uint32",
              "minimum": 1
            }
          },
          {
            "in": "query",
            "name": "page_token",
            "description": "Token returned by previous call to retrieve the subsequent page",
            "schema": {
              "nullable": true,
              "type": "string"
            }
          },
          {
            "in": "query",
            "name": "sort_by",
            "schema": {
              "$ref": "#/components/schemas/NameSortMode"
            }
          },
          {
            "in": "path",
            "name": "organization_name",
            "required": true,
            "schema": {
              "$ref": "#/components/schemas/Name"
            }
          },
          {
            "in": "path",
            "name": "project_name",
            "required": true,
            "schema": {
              "$ref": "#/components/schemas/Name"
            }
          },
          {
            "in": "path",
            "name": "vpc_name",
            "required": true,
            "schema": {
              "$ref": "#/components/schemas/Name"
            }
          }
        ],
        "responses": {
          "200": {
            "description": "successful operation",
            "content": {
              "application/json": {
                "schema": {
                  "$ref": "#/components/schemas/VpcSubnetResultsPage"
                }
              }
            }
          },
          "4XX": {
            "$ref": "#/components/responses/Error"
          },
          "5XX": {
            "$ref": "#/components/responses/Error"
          }
        },
        "x-dropshot-pagination": true
      },
      "post": {
        "tags": [
          "vpcs"
        ],
        "summary": "Create a subnet",
        "operationId": "vpc_subnet_create",
        "parameters": [
          {
            "in": "path",
            "name": "organization_name",
            "required": true,
            "schema": {
              "$ref": "#/components/schemas/Name"
            }
          },
          {
            "in": "path",
            "name": "project_name",
            "required": true,
            "schema": {
              "$ref": "#/components/schemas/Name"
            }
          },
          {
            "in": "path",
            "name": "vpc_name",
            "required": true,
            "schema": {
              "$ref": "#/components/schemas/Name"
            }
          }
        ],
        "requestBody": {
          "content": {
            "application/json": {
              "schema": {
                "$ref": "#/components/schemas/VpcSubnetCreate"
              }
            }
          },
          "required": true
        },
        "responses": {
          "201": {
            "description": "successful creation",
            "content": {
              "application/json": {
                "schema": {
                  "$ref": "#/components/schemas/VpcSubnet"
                }
              }
            }
          },
          "4XX": {
            "$ref": "#/components/responses/Error"
          },
          "5XX": {
            "$ref": "#/components/responses/Error"
          }
        }
      }
    },
    "/organizations/{organization_name}/projects/{project_name}/vpcs/{vpc_name}/subnets/{subnet_name}": {
      "get": {
        "tags": [
          "vpcs"
        ],
        "summary": "Fetch a subnet",
        "operationId": "vpc_subnet_view",
        "parameters": [
          {
            "in": "path",
            "name": "organization_name",
            "required": true,
            "schema": {
              "$ref": "#/components/schemas/Name"
            }
          },
          {
            "in": "path",
            "name": "project_name",
            "required": true,
            "schema": {
              "$ref": "#/components/schemas/Name"
            }
          },
          {
            "in": "path",
            "name": "subnet_name",
            "required": true,
            "schema": {
              "$ref": "#/components/schemas/Name"
            }
          },
          {
            "in": "path",
            "name": "vpc_name",
            "required": true,
            "schema": {
              "$ref": "#/components/schemas/Name"
            }
          }
        ],
        "responses": {
          "200": {
            "description": "successful operation",
            "content": {
              "application/json": {
                "schema": {
                  "$ref": "#/components/schemas/VpcSubnet"
                }
              }
            }
          },
          "4XX": {
            "$ref": "#/components/responses/Error"
          },
          "5XX": {
            "$ref": "#/components/responses/Error"
          }
        }
      },
      "put": {
        "tags": [
          "vpcs"
        ],
        "summary": "Update a subnet",
        "operationId": "vpc_subnet_update",
        "parameters": [
          {
            "in": "path",
            "name": "organization_name",
            "required": true,
            "schema": {
              "$ref": "#/components/schemas/Name"
            }
          },
          {
            "in": "path",
            "name": "project_name",
            "required": true,
            "schema": {
              "$ref": "#/components/schemas/Name"
            }
          },
          {
            "in": "path",
            "name": "subnet_name",
            "required": true,
            "schema": {
              "$ref": "#/components/schemas/Name"
            }
          },
          {
            "in": "path",
            "name": "vpc_name",
            "required": true,
            "schema": {
              "$ref": "#/components/schemas/Name"
            }
          }
        ],
        "requestBody": {
          "content": {
            "application/json": {
              "schema": {
                "$ref": "#/components/schemas/VpcSubnetUpdate"
              }
            }
          },
          "required": true
        },
        "responses": {
          "200": {
            "description": "successful operation",
            "content": {
              "application/json": {
                "schema": {
                  "$ref": "#/components/schemas/VpcSubnet"
                }
              }
            }
          },
          "4XX": {
            "$ref": "#/components/responses/Error"
          },
          "5XX": {
            "$ref": "#/components/responses/Error"
          }
        }
      },
      "delete": {
        "tags": [
          "vpcs"
        ],
        "summary": "Delete a subnet",
        "operationId": "vpc_subnet_delete",
        "parameters": [
          {
            "in": "path",
            "name": "organization_name",
            "required": true,
            "schema": {
              "$ref": "#/components/schemas/Name"
            }
          },
          {
            "in": "path",
            "name": "project_name",
            "required": true,
            "schema": {
              "$ref": "#/components/schemas/Name"
            }
          },
          {
            "in": "path",
            "name": "subnet_name",
            "required": true,
            "schema": {
              "$ref": "#/components/schemas/Name"
            }
          },
          {
            "in": "path",
            "name": "vpc_name",
            "required": true,
            "schema": {
              "$ref": "#/components/schemas/Name"
            }
          }
        ],
        "responses": {
          "204": {
            "description": "successful deletion"
          },
          "4XX": {
            "$ref": "#/components/responses/Error"
          },
          "5XX": {
            "$ref": "#/components/responses/Error"
          }
        }
      }
    },
    "/organizations/{organization_name}/projects/{project_name}/vpcs/{vpc_name}/subnets/{subnet_name}/network-interfaces": {
      "get": {
        "tags": [
          "vpcs"
        ],
        "summary": "List network interfaces",
        "operationId": "vpc_subnet_list_network_interfaces",
        "parameters": [
          {
            "in": "query",
            "name": "limit",
            "description": "Maximum number of items returned by a single call",
            "schema": {
              "nullable": true,
              "type": "integer",
              "format": "uint32",
              "minimum": 1
            }
          },
          {
            "in": "query",
            "name": "page_token",
            "description": "Token returned by previous call to retrieve the subsequent page",
            "schema": {
              "nullable": true,
              "type": "string"
            }
          },
          {
            "in": "query",
            "name": "sort_by",
            "schema": {
              "$ref": "#/components/schemas/NameSortMode"
            }
          },
          {
            "in": "path",
            "name": "organization_name",
            "required": true,
            "schema": {
              "$ref": "#/components/schemas/Name"
            }
          },
          {
            "in": "path",
            "name": "project_name",
            "required": true,
            "schema": {
              "$ref": "#/components/schemas/Name"
            }
          },
          {
            "in": "path",
            "name": "subnet_name",
            "required": true,
            "schema": {
              "$ref": "#/components/schemas/Name"
            }
          },
          {
            "in": "path",
            "name": "vpc_name",
            "required": true,
            "schema": {
              "$ref": "#/components/schemas/Name"
            }
          }
        ],
        "responses": {
          "200": {
            "description": "successful operation",
            "content": {
              "application/json": {
                "schema": {
                  "$ref": "#/components/schemas/NetworkInterfaceResultsPage"
                }
              }
            }
          },
          "4XX": {
            "$ref": "#/components/responses/Error"
          },
          "5XX": {
            "$ref": "#/components/responses/Error"
          }
        },
        "x-dropshot-pagination": true
      }
    },
    "/policy": {
      "get": {
        "tags": [
          "silos"
        ],
        "summary": "Fetch the current silo's IAM policy",
        "operationId": "policy_view",
        "responses": {
          "200": {
            "description": "successful operation",
            "content": {
              "application/json": {
                "schema": {
                  "$ref": "#/components/schemas/SiloRolePolicy"
                }
              }
            }
          },
          "4XX": {
            "$ref": "#/components/responses/Error"
          },
          "5XX": {
            "$ref": "#/components/responses/Error"
          }
        }
      },
      "put": {
        "tags": [
          "silos"
        ],
        "summary": "Update the current silo's IAM policy",
        "operationId": "policy_update",
        "requestBody": {
          "content": {
            "application/json": {
              "schema": {
                "$ref": "#/components/schemas/SiloRolePolicy"
              }
            }
          },
          "required": true
        },
        "responses": {
          "200": {
            "description": "successful operation",
            "content": {
              "application/json": {
                "schema": {
                  "$ref": "#/components/schemas/SiloRolePolicy"
                }
              }
            }
          },
          "4XX": {
            "$ref": "#/components/responses/Error"
          },
          "5XX": {
            "$ref": "#/components/responses/Error"
          }
        }
      }
    },
    "/roles": {
      "get": {
        "tags": [
          "roles"
        ],
        "summary": "List built-in roles",
        "operationId": "role_list",
        "parameters": [
          {
            "in": "query",
            "name": "limit",
            "description": "Maximum number of items returned by a single call",
            "schema": {
              "nullable": true,
              "type": "integer",
              "format": "uint32",
              "minimum": 1
            }
          },
          {
            "in": "query",
            "name": "page_token",
            "description": "Token returned by previous call to retrieve the subsequent page",
            "schema": {
              "nullable": true,
              "type": "string"
            }
          }
        ],
        "responses": {
          "200": {
            "description": "successful operation",
            "content": {
              "application/json": {
                "schema": {
                  "$ref": "#/components/schemas/RoleResultsPage"
                }
              }
            }
          },
          "4XX": {
            "$ref": "#/components/responses/Error"
          },
          "5XX": {
            "$ref": "#/components/responses/Error"
          }
        },
        "x-dropshot-pagination": true
      }
    },
    "/roles/{role_name}": {
      "get": {
        "tags": [
          "roles"
        ],
        "summary": "Fetch a built-in role",
        "operationId": "role_view",
        "parameters": [
          {
            "in": "path",
            "name": "role_name",
            "description": "The built-in role's unique name.",
            "required": true,
            "schema": {
              "type": "string"
            }
          }
        ],
        "responses": {
          "200": {
            "description": "successful operation",
            "content": {
              "application/json": {
                "schema": {
                  "$ref": "#/components/schemas/Role"
                }
              }
            }
          },
          "4XX": {
            "$ref": "#/components/responses/Error"
          },
          "5XX": {
            "$ref": "#/components/responses/Error"
          }
        }
      }
    },
    "/session/me": {
      "get": {
        "tags": [
          "hidden"
        ],
        "summary": "Fetch the user associated with the current session",
        "operationId": "session_me",
        "responses": {
          "200": {
            "description": "successful operation",
            "content": {
              "application/json": {
                "schema": {
                  "$ref": "#/components/schemas/User"
                }
              }
            }
          },
          "4XX": {
            "$ref": "#/components/responses/Error"
          },
          "5XX": {
            "$ref": "#/components/responses/Error"
          }
        }
      }
    },
    "/session/me/groups": {
      "get": {
        "tags": [
          "hidden"
        ],
        "summary": "Fetch the silo groups the current user belongs to",
        "operationId": "session_me_groups",
        "parameters": [
          {
            "in": "query",
            "name": "limit",
            "description": "Maximum number of items returned by a single call",
            "schema": {
              "nullable": true,
              "type": "integer",
              "format": "uint32",
              "minimum": 1
            }
          },
          {
            "in": "query",
            "name": "page_token",
            "description": "Token returned by previous call to retrieve the subsequent page",
            "schema": {
              "nullable": true,
              "type": "string"
            }
          },
          {
            "in": "query",
            "name": "sort_by",
            "schema": {
              "$ref": "#/components/schemas/IdSortMode"
            }
          }
        ],
        "responses": {
          "200": {
            "description": "successful operation",
            "content": {
              "application/json": {
                "schema": {
                  "$ref": "#/components/schemas/GroupResultsPage"
                }
              }
            }
          },
          "4XX": {
            "$ref": "#/components/responses/Error"
          },
          "5XX": {
            "$ref": "#/components/responses/Error"
          }
        },
        "x-dropshot-pagination": true
      }
    },
    "/session/me/sshkeys": {
      "get": {
        "tags": [
          "session"
        ],
        "summary": "List SSH public keys",
        "description": "Lists SSH public keys for the currently authenticated user.",
        "operationId": "session_sshkey_list",
        "parameters": [
          {
            "in": "query",
            "name": "limit",
            "description": "Maximum number of items returned by a single call",
            "schema": {
              "nullable": true,
              "type": "integer",
              "format": "uint32",
              "minimum": 1
            }
          },
          {
            "in": "query",
            "name": "page_token",
            "description": "Token returned by previous call to retrieve the subsequent page",
            "schema": {
              "nullable": true,
              "type": "string"
            }
          },
          {
            "in": "query",
            "name": "sort_by",
            "schema": {
              "$ref": "#/components/schemas/NameSortMode"
            }
          }
        ],
        "responses": {
          "200": {
            "description": "successful operation",
            "content": {
              "application/json": {
                "schema": {
                  "$ref": "#/components/schemas/SshKeyResultsPage"
                }
              }
            }
          },
          "4XX": {
            "$ref": "#/components/responses/Error"
          },
          "5XX": {
            "$ref": "#/components/responses/Error"
          }
        },
        "x-dropshot-pagination": true
      },
      "post": {
        "tags": [
          "session"
        ],
        "summary": "Create an SSH public key",
        "description": "Create an SSH public key for the currently authenticated user.",
        "operationId": "session_sshkey_create",
        "requestBody": {
          "content": {
            "application/json": {
              "schema": {
                "$ref": "#/components/schemas/SshKeyCreate"
              }
            }
          },
          "required": true
        },
        "responses": {
          "201": {
            "description": "successful creation",
            "content": {
              "application/json": {
                "schema": {
                  "$ref": "#/components/schemas/SshKey"
                }
              }
            }
          },
          "4XX": {
            "$ref": "#/components/responses/Error"
          },
          "5XX": {
            "$ref": "#/components/responses/Error"
          }
        }
      }
    },
    "/session/me/sshkeys/{ssh_key_name}": {
      "get": {
        "tags": [
          "session"
        ],
        "summary": "Fetch an SSH public key",
        "description": "Fetch an SSH public key associated with the currently authenticated user.",
        "operationId": "session_sshkey_view",
        "parameters": [
          {
            "in": "path",
            "name": "ssh_key_name",
            "required": true,
            "schema": {
              "$ref": "#/components/schemas/Name"
            }
          }
        ],
        "responses": {
          "200": {
            "description": "successful operation",
            "content": {
              "application/json": {
                "schema": {
                  "$ref": "#/components/schemas/SshKey"
                }
              }
            }
          },
          "4XX": {
            "$ref": "#/components/responses/Error"
          },
          "5XX": {
            "$ref": "#/components/responses/Error"
          }
        }
      },
      "delete": {
        "tags": [
          "session"
        ],
        "summary": "Delete an SSH public key",
        "description": "Delete an SSH public key associated with the currently authenticated user.",
        "operationId": "session_sshkey_delete",
        "parameters": [
          {
            "in": "path",
            "name": "ssh_key_name",
            "required": true,
            "schema": {
              "$ref": "#/components/schemas/Name"
            }
          }
        ],
        "responses": {
          "204": {
            "description": "successful deletion"
          },
          "4XX": {
            "$ref": "#/components/responses/Error"
          },
          "5XX": {
            "$ref": "#/components/responses/Error"
          }
        }
      }
    },
    "/system/by-id/images/{id}": {
      "get": {
        "tags": [
          "system"
        ],
        "summary": "Fetch a system-wide image by id",
        "operationId": "system_image_view_by_id",
        "parameters": [
          {
            "in": "path",
            "name": "id",
            "required": true,
            "schema": {
              "type": "string",
              "format": "uuid"
            }
          }
        ],
        "responses": {
          "200": {
            "description": "successful operation",
            "content": {
              "application/json": {
                "schema": {
                  "$ref": "#/components/schemas/GlobalImage"
                }
              }
            }
          },
          "4XX": {
            "$ref": "#/components/responses/Error"
          },
          "5XX": {
            "$ref": "#/components/responses/Error"
          }
        }
      }
    },
    "/system/by-id/ip-pools/{id}": {
      "get": {
        "tags": [
          "system"
        ],
        "summary": "Fetch an IP pool by id",
        "operationId": "ip_pool_view_by_id",
        "parameters": [
          {
            "in": "path",
            "name": "id",
            "required": true,
            "schema": {
              "type": "string",
              "format": "uuid"
            }
          }
        ],
        "responses": {
          "200": {
            "description": "successful operation",
            "content": {
              "application/json": {
                "schema": {
                  "$ref": "#/components/schemas/IpPool"
                }
              }
            }
          },
          "4XX": {
            "$ref": "#/components/responses/Error"
          },
          "5XX": {
            "$ref": "#/components/responses/Error"
          }
        }
      }
    },
    "/system/by-id/silos/{id}": {
      "get": {
        "tags": [
          "system"
        ],
        "summary": "Fetch a silo by id",
        "operationId": "silo_view_by_id",
        "parameters": [
          {
            "in": "path",
            "name": "id",
            "required": true,
            "schema": {
              "type": "string",
              "format": "uuid"
            }
          }
        ],
        "responses": {
          "200": {
            "description": "successful operation",
            "content": {
              "application/json": {
                "schema": {
                  "$ref": "#/components/schemas/Silo"
                }
              }
            }
          },
          "4XX": {
            "$ref": "#/components/responses/Error"
          },
          "5XX": {
            "$ref": "#/components/responses/Error"
          }
        }
      }
    },
    "/system/certificates": {
      "get": {
        "tags": [
          "system"
        ],
        "summary": "List system-wide certificates",
        "description": "Returns a list of all the system-wide certificates. System-wide certificates are returned sorted by creation date, with the most recent certificates appearing first.",
        "operationId": "certificate_list",
        "parameters": [
          {
            "in": "query",
            "name": "limit",
            "description": "Maximum number of items returned by a single call",
            "schema": {
              "nullable": true,
              "type": "integer",
              "format": "uint32",
              "minimum": 1
            }
          },
          {
            "in": "query",
            "name": "page_token",
            "description": "Token returned by previous call to retrieve the subsequent page",
            "schema": {
              "nullable": true,
              "type": "string"
            }
          },
          {
            "in": "query",
            "name": "sort_by",
            "schema": {
              "$ref": "#/components/schemas/NameSortMode"
            }
          }
        ],
        "responses": {
          "200": {
            "description": "successful operation",
            "content": {
              "application/json": {
                "schema": {
                  "$ref": "#/components/schemas/CertificateResultsPage"
                }
              }
            }
          },
          "4XX": {
            "$ref": "#/components/responses/Error"
          },
          "5XX": {
            "$ref": "#/components/responses/Error"
          }
        },
        "x-dropshot-pagination": true
      },
      "post": {
        "tags": [
          "system"
        ],
        "summary": "Create a new system-wide x.509 certificate.",
        "description": "This certificate is automatically used by the Oxide Control plane to serve external connections.",
        "operationId": "certificate_create",
        "requestBody": {
          "content": {
            "application/json": {
              "schema": {
                "$ref": "#/components/schemas/CertificateCreate"
              }
            }
          },
          "required": true
        },
        "responses": {
          "201": {
            "description": "successful creation",
            "content": {
              "application/json": {
                "schema": {
                  "$ref": "#/components/schemas/Certificate"
                }
              }
            }
          },
          "4XX": {
            "$ref": "#/components/responses/Error"
          },
          "5XX": {
            "$ref": "#/components/responses/Error"
          }
        }
      }
    },
    "/system/certificates/{certificate}": {
      "get": {
        "tags": [
          "system"
        ],
        "summary": "Fetch a certificate",
        "description": "Returns the details of a specific certificate",
        "operationId": "certificate_view",
        "parameters": [
          {
            "in": "path",
            "name": "certificate",
            "required": true,
            "schema": {
              "$ref": "#/components/schemas/NameOrId"
            }
          }
        ],
        "responses": {
          "200": {
            "description": "successful operation",
            "content": {
              "application/json": {
                "schema": {
                  "$ref": "#/components/schemas/Certificate"
                }
              }
            }
          },
          "4XX": {
            "$ref": "#/components/responses/Error"
          },
          "5XX": {
            "$ref": "#/components/responses/Error"
          }
        }
      },
      "delete": {
        "tags": [
          "system"
        ],
        "summary": "Delete a certificate",
        "description": "Permanently delete a certificate. This operation cannot be undone.",
        "operationId": "certificate_delete",
        "parameters": [
          {
            "in": "path",
            "name": "certificate",
            "required": true,
            "schema": {
              "$ref": "#/components/schemas/NameOrId"
            }
          }
        ],
        "responses": {
          "204": {
            "description": "successful deletion"
          },
          "4XX": {
            "$ref": "#/components/responses/Error"
          },
          "5XX": {
            "$ref": "#/components/responses/Error"
          }
        }
      }
    },
    "/system/hardware/racks": {
      "get": {
        "tags": [
          "system"
        ],
        "summary": "List racks",
        "operationId": "rack_list",
        "parameters": [
          {
            "in": "query",
            "name": "limit",
            "description": "Maximum number of items returned by a single call",
            "schema": {
              "nullable": true,
              "type": "integer",
              "format": "uint32",
              "minimum": 1
            }
          },
          {
            "in": "query",
            "name": "page_token",
            "description": "Token returned by previous call to retrieve the subsequent page",
            "schema": {
              "nullable": true,
              "type": "string"
            }
          },
          {
            "in": "query",
            "name": "sort_by",
            "schema": {
              "$ref": "#/components/schemas/IdSortMode"
            }
          }
        ],
        "responses": {
          "200": {
            "description": "successful operation",
            "content": {
              "application/json": {
                "schema": {
                  "$ref": "#/components/schemas/RackResultsPage"
                }
              }
            }
          },
          "4XX": {
            "$ref": "#/components/responses/Error"
          },
          "5XX": {
            "$ref": "#/components/responses/Error"
          }
        },
        "x-dropshot-pagination": true
      }
    },
    "/system/hardware/racks/{rack_id}": {
      "get": {
        "tags": [
          "system"
        ],
        "summary": "Fetch a rack",
        "operationId": "rack_view",
        "parameters": [
          {
            "in": "path",
            "name": "rack_id",
            "description": "The rack's unique ID.",
            "required": true,
            "schema": {
              "type": "string",
              "format": "uuid"
            }
          }
        ],
        "responses": {
          "200": {
            "description": "successful operation",
            "content": {
              "application/json": {
                "schema": {
                  "$ref": "#/components/schemas/Rack"
                }
              }
            }
          },
          "4XX": {
            "$ref": "#/components/responses/Error"
          },
          "5XX": {
            "$ref": "#/components/responses/Error"
          }
        }
      }
    },
    "/system/hardware/sleds": {
      "get": {
        "tags": [
          "system"
        ],
        "summary": "List sleds",
        "operationId": "sled_list",
        "parameters": [
          {
            "in": "query",
            "name": "limit",
            "description": "Maximum number of items returned by a single call",
            "schema": {
              "nullable": true,
              "type": "integer",
              "format": "uint32",
              "minimum": 1
            }
          },
          {
            "in": "query",
            "name": "page_token",
            "description": "Token returned by previous call to retrieve the subsequent page",
            "schema": {
              "nullable": true,
              "type": "string"
            }
          },
          {
            "in": "query",
            "name": "sort_by",
            "schema": {
              "$ref": "#/components/schemas/IdSortMode"
            }
          }
        ],
        "responses": {
          "200": {
            "description": "successful operation",
            "content": {
              "application/json": {
                "schema": {
                  "$ref": "#/components/schemas/SledResultsPage"
                }
              }
            }
          },
          "4XX": {
            "$ref": "#/components/responses/Error"
          },
          "5XX": {
            "$ref": "#/components/responses/Error"
          }
        },
        "x-dropshot-pagination": true
      }
    },
    "/system/hardware/sleds/{sled_id}": {
      "get": {
        "tags": [
          "system"
        ],
        "summary": "Fetch a sled",
        "operationId": "sled_view",
        "parameters": [
          {
            "in": "path",
            "name": "sled_id",
            "description": "The sled's unique ID.",
            "required": true,
            "schema": {
              "type": "string",
              "format": "uuid"
            }
          }
        ],
        "responses": {
          "200": {
            "description": "successful operation",
            "content": {
              "application/json": {
                "schema": {
                  "$ref": "#/components/schemas/Sled"
                }
              }
            }
          },
          "4XX": {
            "$ref": "#/components/responses/Error"
          },
          "5XX": {
            "$ref": "#/components/responses/Error"
          }
        }
      }
    },
    "/system/images": {
      "get": {
        "tags": [
          "system"
        ],
        "summary": "List system-wide images",
        "description": "Returns a list of all the system-wide images. System-wide images are returned sorted by creation date, with the most recent images appearing first.",
        "operationId": "system_image_list",
        "parameters": [
          {
            "in": "query",
            "name": "limit",
            "description": "Maximum number of items returned by a single call",
            "schema": {
              "nullable": true,
              "type": "integer",
              "format": "uint32",
              "minimum": 1
            }
          },
          {
            "in": "query",
            "name": "page_token",
            "description": "Token returned by previous call to retrieve the subsequent page",
            "schema": {
              "nullable": true,
              "type": "string"
            }
          },
          {
            "in": "query",
            "name": "sort_by",
            "schema": {
              "$ref": "#/components/schemas/NameSortMode"
            }
          }
        ],
        "responses": {
          "200": {
            "description": "successful operation",
            "content": {
              "application/json": {
                "schema": {
                  "$ref": "#/components/schemas/GlobalImageResultsPage"
                }
              }
            }
          },
          "4XX": {
            "$ref": "#/components/responses/Error"
          },
          "5XX": {
            "$ref": "#/components/responses/Error"
          }
        },
        "x-dropshot-pagination": true
      },
      "post": {
        "tags": [
          "system"
        ],
        "summary": "Create a system-wide image",
        "description": "Create a new system-wide image. This image can then be used by any user in any silo as a base for instances.",
        "operationId": "system_image_create",
        "requestBody": {
          "content": {
            "application/json": {
              "schema": {
                "$ref": "#/components/schemas/GlobalImageCreate"
              }
            }
          },
          "required": true
        },
        "responses": {
          "201": {
            "description": "successful creation",
            "content": {
              "application/json": {
                "schema": {
                  "$ref": "#/components/schemas/GlobalImage"
                }
              }
            }
          },
          "4XX": {
            "$ref": "#/components/responses/Error"
          },
          "5XX": {
            "$ref": "#/components/responses/Error"
          }
        }
      }
    },
    "/system/images/{image_name}": {
      "get": {
        "tags": [
          "system"
        ],
        "summary": "Fetch a system-wide image",
        "description": "Returns the details of a specific system-wide image.",
        "operationId": "system_image_view",
        "parameters": [
          {
            "in": "path",
            "name": "image_name",
            "required": true,
            "schema": {
              "$ref": "#/components/schemas/Name"
            }
          }
        ],
        "responses": {
          "200": {
            "description": "successful operation",
            "content": {
              "application/json": {
                "schema": {
                  "$ref": "#/components/schemas/GlobalImage"
                }
              }
            }
          },
          "4XX": {
            "$ref": "#/components/responses/Error"
          },
          "5XX": {
            "$ref": "#/components/responses/Error"
          }
        }
      },
      "delete": {
        "tags": [
          "system"
        ],
        "summary": "Delete a system-wide image",
        "description": "Permanently delete a system-wide image. This operation cannot be undone. Any instances using the system-wide image will continue to run, however new instances can not be created with this image.",
        "operationId": "system_image_delete",
        "parameters": [
          {
            "in": "path",
            "name": "image_name",
            "required": true,
            "schema": {
              "$ref": "#/components/schemas/Name"
            }
          }
        ],
        "responses": {
          "204": {
            "description": "successful deletion"
          },
          "4XX": {
            "$ref": "#/components/responses/Error"
          },
          "5XX": {
            "$ref": "#/components/responses/Error"
          }
        }
      }
    },
    "/system/ip-pools": {
      "get": {
        "tags": [
          "system"
        ],
        "summary": "List IP pools",
        "operationId": "ip_pool_list",
        "parameters": [
          {
            "in": "query",
            "name": "limit",
            "description": "Maximum number of items returned by a single call",
            "schema": {
              "nullable": true,
              "type": "integer",
              "format": "uint32",
              "minimum": 1
            }
          },
          {
            "in": "query",
            "name": "page_token",
            "description": "Token returned by previous call to retrieve the subsequent page",
            "schema": {
              "nullable": true,
              "type": "string"
            }
          },
          {
            "in": "query",
            "name": "sort_by",
            "schema": {
              "$ref": "#/components/schemas/NameOrIdSortMode"
            }
          }
        ],
        "responses": {
          "200": {
            "description": "successful operation",
            "content": {
              "application/json": {
                "schema": {
                  "$ref": "#/components/schemas/IpPoolResultsPage"
                }
              }
            }
          },
          "4XX": {
            "$ref": "#/components/responses/Error"
          },
          "5XX": {
            "$ref": "#/components/responses/Error"
          }
        },
        "x-dropshot-pagination": true
      },
      "post": {
        "tags": [
          "system"
        ],
        "summary": "Create an IP pool",
        "operationId": "ip_pool_create",
        "requestBody": {
          "content": {
            "application/json": {
              "schema": {
                "$ref": "#/components/schemas/IpPoolCreate"
              }
            }
          },
          "required": true
        },
        "responses": {
          "201": {
            "description": "successful creation",
            "content": {
              "application/json": {
                "schema": {
                  "$ref": "#/components/schemas/IpPool"
                }
              }
            }
          },
          "4XX": {
            "$ref": "#/components/responses/Error"
          },
          "5XX": {
            "$ref": "#/components/responses/Error"
          }
        }
      }
    },
    "/system/ip-pools/{pool_name}": {
      "get": {
        "tags": [
          "system"
        ],
        "summary": "Fetch an IP pool",
        "operationId": "ip_pool_view",
        "parameters": [
          {
            "in": "path",
            "name": "pool_name",
            "required": true,
            "schema": {
              "$ref": "#/components/schemas/Name"
            }
          }
        ],
        "responses": {
          "200": {
            "description": "successful operation",
            "content": {
              "application/json": {
                "schema": {
                  "$ref": "#/components/schemas/IpPool"
                }
              }
            }
          },
          "4XX": {
            "$ref": "#/components/responses/Error"
          },
          "5XX": {
            "$ref": "#/components/responses/Error"
          }
        }
      },
      "put": {
        "tags": [
          "system"
        ],
        "summary": "Update an IP Pool",
        "operationId": "ip_pool_update",
        "parameters": [
          {
            "in": "path",
            "name": "pool_name",
            "required": true,
            "schema": {
              "$ref": "#/components/schemas/Name"
            }
          }
        ],
        "requestBody": {
          "content": {
            "application/json": {
              "schema": {
                "$ref": "#/components/schemas/IpPoolUpdate"
              }
            }
          },
          "required": true
        },
        "responses": {
          "200": {
            "description": "successful operation",
            "content": {
              "application/json": {
                "schema": {
                  "$ref": "#/components/schemas/IpPool"
                }
              }
            }
          },
          "4XX": {
            "$ref": "#/components/responses/Error"
          },
          "5XX": {
            "$ref": "#/components/responses/Error"
          }
        }
      },
      "delete": {
        "tags": [
          "system"
        ],
        "summary": "Delete an IP Pool",
        "operationId": "ip_pool_delete",
        "parameters": [
          {
            "in": "path",
            "name": "pool_name",
            "required": true,
            "schema": {
              "$ref": "#/components/schemas/Name"
            }
          }
        ],
        "responses": {
          "204": {
            "description": "successful deletion"
          },
          "4XX": {
            "$ref": "#/components/responses/Error"
          },
          "5XX": {
            "$ref": "#/components/responses/Error"
          }
        }
      }
    },
    "/system/ip-pools/{pool_name}/ranges": {
      "get": {
        "tags": [
          "system"
        ],
        "summary": "List ranges for an IP pool",
        "description": "Ranges are ordered by their first address.",
        "operationId": "ip_pool_range_list",
        "parameters": [
          {
            "in": "path",
            "name": "pool_name",
            "required": true,
            "schema": {
              "$ref": "#/components/schemas/Name"
            }
          },
          {
            "in": "query",
            "name": "limit",
            "description": "Maximum number of items returned by a single call",
            "schema": {
              "nullable": true,
              "type": "integer",
              "format": "uint32",
              "minimum": 1
            }
          },
          {
            "in": "query",
            "name": "page_token",
            "description": "Token returned by previous call to retrieve the subsequent page",
            "schema": {
              "nullable": true,
              "type": "string"
            }
          }
        ],
        "responses": {
          "200": {
            "description": "successful operation",
            "content": {
              "application/json": {
                "schema": {
                  "$ref": "#/components/schemas/IpPoolRangeResultsPage"
                }
              }
            }
          },
          "4XX": {
            "$ref": "#/components/responses/Error"
          },
          "5XX": {
            "$ref": "#/components/responses/Error"
          }
        },
        "x-dropshot-pagination": true
      }
    },
    "/system/ip-pools/{pool_name}/ranges/add": {
      "post": {
        "tags": [
          "system"
        ],
        "summary": "Add a range to an IP pool",
        "operationId": "ip_pool_range_add",
        "parameters": [
          {
            "in": "path",
            "name": "pool_name",
            "required": true,
            "schema": {
              "$ref": "#/components/schemas/Name"
            }
          }
        ],
        "requestBody": {
          "content": {
            "application/json": {
              "schema": {
                "$ref": "#/components/schemas/IpRange"
              }
            }
          },
          "required": true
        },
        "responses": {
          "201": {
            "description": "successful creation",
            "content": {
              "application/json": {
                "schema": {
                  "$ref": "#/components/schemas/IpPoolRange"
                }
              }
            }
          },
          "4XX": {
            "$ref": "#/components/responses/Error"
          },
          "5XX": {
            "$ref": "#/components/responses/Error"
          }
        }
      }
    },
    "/system/ip-pools/{pool_name}/ranges/remove": {
      "post": {
        "tags": [
          "system"
        ],
        "summary": "Remove a range from an IP pool",
        "operationId": "ip_pool_range_remove",
        "parameters": [
          {
            "in": "path",
            "name": "pool_name",
            "required": true,
            "schema": {
              "$ref": "#/components/schemas/Name"
            }
          }
        ],
        "requestBody": {
          "content": {
            "application/json": {
              "schema": {
                "$ref": "#/components/schemas/IpRange"
              }
            }
          },
          "required": true
        },
        "responses": {
          "204": {
            "description": "resource updated"
          },
          "4XX": {
            "$ref": "#/components/responses/Error"
          },
          "5XX": {
            "$ref": "#/components/responses/Error"
          }
        }
      }
    },
    "/system/ip-pools-service": {
      "get": {
        "tags": [
          "system"
        ],
        "summary": "Fetch the IP pool used for Oxide services.",
        "operationId": "ip_pool_service_view",
        "responses": {
          "200": {
            "description": "successful operation",
            "content": {
              "application/json": {
                "schema": {
                  "$ref": "#/components/schemas/IpPool"
                }
              }
            }
          },
          "4XX": {
            "$ref": "#/components/responses/Error"
          },
          "5XX": {
            "$ref": "#/components/responses/Error"
          }
        }
      }
    },
    "/system/ip-pools-service/ranges": {
      "get": {
        "tags": [
          "system"
        ],
        "summary": "List ranges for the IP pool used for Oxide services.",
        "description": "Ranges are ordered by their first address.",
        "operationId": "ip_pool_service_range_list",
        "parameters": [
          {
            "in": "query",
            "name": "limit",
            "description": "Maximum number of items returned by a single call",
            "schema": {
              "nullable": true,
              "type": "integer",
              "format": "uint32",
              "minimum": 1
            }
          },
          {
            "in": "query",
            "name": "page_token",
            "description": "Token returned by previous call to retrieve the subsequent page",
            "schema": {
              "nullable": true,
              "type": "string"
            }
          }
        ],
        "responses": {
          "200": {
            "description": "successful operation",
            "content": {
              "application/json": {
                "schema": {
                  "$ref": "#/components/schemas/IpPoolRangeResultsPage"
                }
              }
            }
          },
          "4XX": {
            "$ref": "#/components/responses/Error"
          },
          "5XX": {
            "$ref": "#/components/responses/Error"
          }
        },
        "x-dropshot-pagination": true
      }
    },
    "/system/ip-pools-service/ranges/add": {
      "post": {
        "tags": [
          "system"
        ],
        "summary": "Add a range to an IP pool used for Oxide services.",
        "operationId": "ip_pool_service_range_add",
        "requestBody": {
          "content": {
            "application/json": {
              "schema": {
                "$ref": "#/components/schemas/IpRange"
              }
            }
          },
          "required": true
        },
        "responses": {
          "201": {
            "description": "successful creation",
            "content": {
              "application/json": {
                "schema": {
                  "$ref": "#/components/schemas/IpPoolRange"
                }
              }
            }
          },
          "4XX": {
            "$ref": "#/components/responses/Error"
          },
          "5XX": {
            "$ref": "#/components/responses/Error"
          }
        }
      }
    },
    "/system/ip-pools-service/ranges/remove": {
      "post": {
        "tags": [
          "system"
        ],
        "summary": "Remove a range from an IP pool used for Oxide services.",
        "operationId": "ip_pool_service_range_remove",
        "requestBody": {
          "content": {
            "application/json": {
              "schema": {
                "$ref": "#/components/schemas/IpRange"
              }
            }
          },
          "required": true
        },
        "responses": {
          "204": {
            "description": "resource updated"
          },
          "4XX": {
            "$ref": "#/components/responses/Error"
          },
          "5XX": {
            "$ref": "#/components/responses/Error"
          }
        }
      }
    },
    "/system/metrics/{metric_name}": {
      "get": {
        "tags": [
          "system"
        ],
        "summary": "Access metrics data",
        "operationId": "system_metric",
        "parameters": [
          {
            "in": "path",
            "name": "metric_name",
            "required": true,
            "schema": {
              "$ref": "#/components/schemas/SystemMetricName"
            }
          },
          {
            "in": "query",
            "name": "end_time",
            "description": "An exclusive end time of metrics.",
            "schema": {
              "type": "string",
              "format": "date-time"
            }
          },
          {
            "in": "query",
            "name": "id",
            "description": "The UUID of the container being queried",
            "required": true,
            "schema": {
              "type": "string",
              "format": "uuid"
            }
          },
          {
            "in": "query",
            "name": "limit",
            "description": "Maximum number of items returned by a single call",
            "schema": {
              "nullable": true,
              "type": "integer",
              "format": "uint32",
              "minimum": 1
            }
          },
          {
            "in": "query",
            "name": "page_token",
            "description": "Token returned by previous call to retrieve the subsequent page",
            "schema": {
              "nullable": true,
              "type": "string"
            }
          },
          {
            "in": "query",
            "name": "start_time",
            "description": "An inclusive start time of metrics.",
            "schema": {
              "type": "string",
              "format": "date-time"
            }
          }
        ],
        "responses": {
          "200": {
            "description": "successful operation",
            "content": {
              "application/json": {
                "schema": {
                  "$ref": "#/components/schemas/MeasurementResultsPage"
                }
              }
            }
          },
          "4XX": {
            "$ref": "#/components/responses/Error"
          },
          "5XX": {
            "$ref": "#/components/responses/Error"
          }
        },
        "x-dropshot-pagination": true
      }
    },
    "/system/policy": {
      "get": {
        "tags": [
          "policy"
        ],
        "summary": "Fetch the top-level IAM policy",
        "operationId": "system_policy_view",
        "responses": {
          "200": {
            "description": "successful operation",
            "content": {
              "application/json": {
                "schema": {
                  "$ref": "#/components/schemas/FleetRolePolicy"
                }
              }
            }
          },
          "4XX": {
            "$ref": "#/components/responses/Error"
          },
          "5XX": {
            "$ref": "#/components/responses/Error"
          }
        }
      },
      "put": {
        "tags": [
          "policy"
        ],
        "summary": "Update the top-level IAM policy",
        "operationId": "system_policy_update",
        "requestBody": {
          "content": {
            "application/json": {
              "schema": {
                "$ref": "#/components/schemas/FleetRolePolicy"
              }
            }
          },
          "required": true
        },
        "responses": {
          "200": {
            "description": "successful operation",
            "content": {
              "application/json": {
                "schema": {
                  "$ref": "#/components/schemas/FleetRolePolicy"
                }
              }
            }
          },
          "4XX": {
            "$ref": "#/components/responses/Error"
          },
          "5XX": {
            "$ref": "#/components/responses/Error"
          }
        }
      }
    },
    "/system/sagas": {
      "get": {
        "tags": [
          "system"
        ],
        "summary": "List sagas",
        "operationId": "saga_list",
        "parameters": [
          {
            "in": "query",
            "name": "limit",
            "description": "Maximum number of items returned by a single call",
            "schema": {
              "nullable": true,
              "type": "integer",
              "format": "uint32",
              "minimum": 1
            }
          },
          {
            "in": "query",
            "name": "page_token",
            "description": "Token returned by previous call to retrieve the subsequent page",
            "schema": {
              "nullable": true,
              "type": "string"
            }
          },
          {
            "in": "query",
            "name": "sort_by",
            "schema": {
              "$ref": "#/components/schemas/IdSortMode"
            }
          }
        ],
        "responses": {
          "200": {
            "description": "successful operation",
            "content": {
              "application/json": {
                "schema": {
                  "$ref": "#/components/schemas/SagaResultsPage"
                }
              }
            }
          },
          "4XX": {
            "$ref": "#/components/responses/Error"
          },
          "5XX": {
            "$ref": "#/components/responses/Error"
          }
        },
        "x-dropshot-pagination": true
      }
    },
    "/system/sagas/{saga_id}": {
      "get": {
        "tags": [
          "system"
        ],
        "summary": "Fetch a saga",
        "operationId": "saga_view",
        "parameters": [
          {
            "in": "path",
            "name": "saga_id",
            "required": true,
            "schema": {
              "type": "string",
              "format": "uuid"
            }
          }
        ],
        "responses": {
          "200": {
            "description": "successful operation",
            "content": {
              "application/json": {
                "schema": {
                  "$ref": "#/components/schemas/Saga"
                }
              }
            }
          },
          "4XX": {
            "$ref": "#/components/responses/Error"
          },
          "5XX": {
            "$ref": "#/components/responses/Error"
          }
        }
      }
    },
    "/system/silos": {
      "get": {
        "tags": [
          "system"
        ],
        "summary": "List silos",
        "description": "Lists silos that are discoverable based on the current permissions.",
        "operationId": "silo_list",
        "parameters": [
          {
            "in": "query",
            "name": "limit",
            "description": "Maximum number of items returned by a single call",
            "schema": {
              "nullable": true,
              "type": "integer",
              "format": "uint32",
              "minimum": 1
            }
          },
          {
            "in": "query",
            "name": "page_token",
            "description": "Token returned by previous call to retrieve the subsequent page",
            "schema": {
              "nullable": true,
              "type": "string"
            }
          },
          {
            "in": "query",
            "name": "sort_by",
            "schema": {
              "$ref": "#/components/schemas/NameOrIdSortMode"
            }
          }
        ],
        "responses": {
          "200": {
            "description": "successful operation",
            "content": {
              "application/json": {
                "schema": {
                  "$ref": "#/components/schemas/SiloResultsPage"
                }
              }
            }
          },
          "4XX": {
            "$ref": "#/components/responses/Error"
          },
          "5XX": {
            "$ref": "#/components/responses/Error"
          }
        },
        "x-dropshot-pagination": true
      },
      "post": {
        "tags": [
          "system"
        ],
        "summary": "Create a silo",
        "operationId": "silo_create",
        "requestBody": {
          "content": {
            "application/json": {
              "schema": {
                "$ref": "#/components/schemas/SiloCreate"
              }
            }
          },
          "required": true
        },
        "responses": {
          "201": {
            "description": "successful creation",
            "content": {
              "application/json": {
                "schema": {
                  "$ref": "#/components/schemas/Silo"
                }
              }
            }
          },
          "4XX": {
            "$ref": "#/components/responses/Error"
          },
          "5XX": {
            "$ref": "#/components/responses/Error"
          }
        }
      }
    },
    "/system/silos/{silo_name}": {
      "get": {
        "tags": [
          "system"
        ],
        "summary": "Fetch a silo",
        "description": "Fetch a silo by name.",
        "operationId": "silo_view",
        "parameters": [
          {
            "in": "path",
            "name": "silo_name",
            "description": "The silo's unique name.",
            "required": true,
            "schema": {
              "$ref": "#/components/schemas/Name"
            }
          }
        ],
        "responses": {
          "200": {
            "description": "successful operation",
            "content": {
              "application/json": {
                "schema": {
                  "$ref": "#/components/schemas/Silo"
                }
              }
            }
          },
          "4XX": {
            "$ref": "#/components/responses/Error"
          },
          "5XX": {
            "$ref": "#/components/responses/Error"
          }
        }
      },
      "delete": {
        "tags": [
          "system"
        ],
        "summary": "Delete a silo",
        "description": "Delete a silo by name.",
        "operationId": "silo_delete",
        "parameters": [
          {
            "in": "path",
            "name": "silo_name",
            "description": "The silo's unique name.",
            "required": true,
            "schema": {
              "$ref": "#/components/schemas/Name"
            }
          }
        ],
        "responses": {
          "204": {
            "description": "successful deletion"
          },
          "4XX": {
            "$ref": "#/components/responses/Error"
          },
          "5XX": {
            "$ref": "#/components/responses/Error"
          }
        }
      }
    },
    "/system/silos/{silo_name}/identity-providers": {
      "get": {
        "tags": [
          "system"
        ],
        "summary": "List a silo's IDPs",
        "operationId": "silo_identity_provider_list",
        "parameters": [
          {
            "in": "path",
            "name": "silo_name",
            "description": "The silo's unique name.",
            "required": true,
            "schema": {
              "$ref": "#/components/schemas/Name"
            }
          },
          {
            "in": "query",
            "name": "limit",
            "description": "Maximum number of items returned by a single call",
            "schema": {
              "nullable": true,
              "type": "integer",
              "format": "uint32",
              "minimum": 1
            }
          },
          {
            "in": "query",
            "name": "page_token",
            "description": "Token returned by previous call to retrieve the subsequent page",
            "schema": {
              "nullable": true,
              "type": "string"
            }
          },
          {
            "in": "query",
            "name": "sort_by",
            "schema": {
              "$ref": "#/components/schemas/NameSortMode"
            }
          }
        ],
        "responses": {
          "200": {
            "description": "successful operation",
            "content": {
              "application/json": {
                "schema": {
                  "$ref": "#/components/schemas/IdentityProviderResultsPage"
                }
              }
            }
          },
          "4XX": {
            "$ref": "#/components/responses/Error"
          },
          "5XX": {
            "$ref": "#/components/responses/Error"
          }
        },
        "x-dropshot-pagination": true
      }
    },
    "/system/silos/{silo_name}/identity-providers/local/users": {
      "post": {
        "tags": [
          "system"
        ],
        "summary": "Create a user",
        "description": "Users can only be created in Silos with `provision_type` == `Fixed`. Otherwise, Silo users are just-in-time (JIT) provisioned when a user first logs in using an external Identity Provider.",
        "operationId": "local_idp_user_create",
        "parameters": [
          {
            "in": "path",
            "name": "silo_name",
            "description": "The silo's unique name.",
            "required": true,
            "schema": {
              "$ref": "#/components/schemas/Name"
            }
          }
        ],
        "requestBody": {
          "content": {
            "application/json": {
              "schema": {
                "$ref": "#/components/schemas/UserCreate"
              }
            }
          },
          "required": true
        },
        "responses": {
          "201": {
            "description": "successful creation",
            "content": {
              "application/json": {
                "schema": {
                  "$ref": "#/components/schemas/User"
                }
              }
            }
          },
          "4XX": {
            "$ref": "#/components/responses/Error"
          },
          "5XX": {
            "$ref": "#/components/responses/Error"
          }
        }
      }
    },
    "/system/silos/{silo_name}/identity-providers/local/users/{user_id}": {
      "delete": {
        "tags": [
          "system"
        ],
        "summary": "Delete a user",
        "operationId": "local_idp_user_delete",
        "parameters": [
          {
            "in": "path",
            "name": "silo_name",
            "description": "The silo's unique name.",
            "required": true,
            "schema": {
              "$ref": "#/components/schemas/Name"
            }
          },
          {
            "in": "path",
            "name": "user_id",
            "description": "The user's internal id",
            "required": true,
            "schema": {
              "type": "string",
              "format": "uuid"
            }
          }
        ],
        "responses": {
          "204": {
            "description": "successful deletion"
          },
          "4XX": {
            "$ref": "#/components/responses/Error"
          },
          "5XX": {
            "$ref": "#/components/responses/Error"
          }
        }
      }
    },
    "/system/silos/{silo_name}/identity-providers/local/users/{user_id}/set-password": {
      "post": {
        "tags": [
          "system"
        ],
        "summary": "Set or invalidate a user's password",
        "description": "Passwords can only be updated for users in Silos with identity mode `LocalOnly`.",
        "operationId": "local_idp_user_set_password",
        "parameters": [
          {
            "in": "path",
            "name": "silo_name",
            "description": "The silo's unique name.",
            "required": true,
            "schema": {
              "$ref": "#/components/schemas/Name"
            }
          },
          {
            "in": "path",
            "name": "user_id",
            "description": "The user's internal id",
            "required": true,
            "schema": {
              "type": "string",
              "format": "uuid"
            }
          }
        ],
        "requestBody": {
          "content": {
            "application/json": {
              "schema": {
                "$ref": "#/components/schemas/UserPassword"
              }
            }
          },
          "required": true
        },
        "responses": {
          "204": {
            "description": "resource updated"
          },
          "4XX": {
            "$ref": "#/components/responses/Error"
          },
          "5XX": {
            "$ref": "#/components/responses/Error"
          }
        }
      }
    },
    "/system/silos/{silo_name}/identity-providers/saml": {
      "post": {
        "tags": [
          "system"
        ],
        "summary": "Create a SAML IDP",
        "operationId": "saml_identity_provider_create",
        "parameters": [
          {
            "in": "path",
            "name": "silo_name",
            "description": "The silo's unique name.",
            "required": true,
            "schema": {
              "$ref": "#/components/schemas/Name"
            }
          }
        ],
        "requestBody": {
          "content": {
            "application/json": {
              "schema": {
                "$ref": "#/components/schemas/SamlIdentityProviderCreate"
              }
            }
          },
          "required": true
        },
        "responses": {
          "201": {
            "description": "successful creation",
            "content": {
              "application/json": {
                "schema": {
                  "$ref": "#/components/schemas/SamlIdentityProvider"
                }
              }
            }
          },
          "4XX": {
            "$ref": "#/components/responses/Error"
          },
          "5XX": {
            "$ref": "#/components/responses/Error"
          }
        }
      }
    },
    "/system/silos/{silo_name}/identity-providers/saml/{provider_name}": {
      "get": {
        "tags": [
          "system"
        ],
        "summary": "Fetch a SAML IDP",
        "operationId": "saml_identity_provider_view",
        "parameters": [
          {
            "in": "path",
            "name": "provider_name",
            "description": "The SAML identity provider's name",
            "required": true,
            "schema": {
              "$ref": "#/components/schemas/Name"
            }
          },
          {
            "in": "path",
            "name": "silo_name",
            "description": "The silo's unique name.",
            "required": true,
            "schema": {
              "$ref": "#/components/schemas/Name"
            }
          }
        ],
        "responses": {
          "200": {
            "description": "successful operation",
            "content": {
              "application/json": {
                "schema": {
                  "$ref": "#/components/schemas/SamlIdentityProvider"
                }
              }
            }
          },
          "4XX": {
            "$ref": "#/components/responses/Error"
          },
          "5XX": {
            "$ref": "#/components/responses/Error"
          }
        }
      }
    },
    "/system/silos/{silo_name}/policy": {
      "get": {
        "tags": [
          "system"
        ],
        "summary": "Fetch a silo's IAM policy",
        "operationId": "silo_policy_view",
        "parameters": [
          {
            "in": "path",
            "name": "silo_name",
            "description": "The silo's unique name.",
            "required": true,
            "schema": {
              "$ref": "#/components/schemas/Name"
            }
          }
        ],
        "responses": {
          "200": {
            "description": "successful operation",
            "content": {
              "application/json": {
                "schema": {
                  "$ref": "#/components/schemas/SiloRolePolicy"
                }
              }
            }
          },
          "4XX": {
            "$ref": "#/components/responses/Error"
          },
          "5XX": {
            "$ref": "#/components/responses/Error"
          }
        }
      },
      "put": {
        "tags": [
          "system"
        ],
        "summary": "Update a silo's IAM policy",
        "operationId": "silo_policy_update",
        "parameters": [
          {
            "in": "path",
            "name": "silo_name",
            "description": "The silo's unique name.",
            "required": true,
            "schema": {
              "$ref": "#/components/schemas/Name"
            }
          }
        ],
        "requestBody": {
          "content": {
            "application/json": {
              "schema": {
                "$ref": "#/components/schemas/SiloRolePolicy"
              }
            }
          },
          "required": true
        },
        "responses": {
          "200": {
            "description": "successful operation",
            "content": {
              "application/json": {
                "schema": {
                  "$ref": "#/components/schemas/SiloRolePolicy"
                }
              }
            }
          },
          "4XX": {
            "$ref": "#/components/responses/Error"
          },
          "5XX": {
            "$ref": "#/components/responses/Error"
          }
        }
      }
    },
    "/system/silos/{silo_name}/users/all": {
      "get": {
        "tags": [
          "system"
        ],
        "summary": "List users in a silo",
        "operationId": "silo_users_list",
        "parameters": [
          {
            "in": "path",
            "name": "silo_name",
            "description": "The silo's unique name.",
            "required": true,
            "schema": {
              "$ref": "#/components/schemas/Name"
            }
          },
          {
            "in": "query",
            "name": "limit",
            "description": "Maximum number of items returned by a single call",
            "schema": {
              "nullable": true,
              "type": "integer",
              "format": "uint32",
              "minimum": 1
            }
          },
          {
            "in": "query",
            "name": "page_token",
            "description": "Token returned by previous call to retrieve the subsequent page",
            "schema": {
              "nullable": true,
              "type": "string"
            }
          },
          {
            "in": "query",
            "name": "sort_by",
            "schema": {
              "$ref": "#/components/schemas/IdSortMode"
            }
          }
        ],
        "responses": {
          "200": {
            "description": "successful operation",
            "content": {
              "application/json": {
                "schema": {
                  "$ref": "#/components/schemas/UserResultsPage"
                }
              }
            }
          },
          "4XX": {
            "$ref": "#/components/responses/Error"
          },
          "5XX": {
            "$ref": "#/components/responses/Error"
          }
        },
        "x-dropshot-pagination": true
      }
    },
    "/system/silos/{silo_name}/users/id/{user_id}": {
      "get": {
        "tags": [
          "system"
        ],
        "summary": "Fetch a user",
        "operationId": "silo_user_view",
        "parameters": [
          {
            "in": "path",
            "name": "silo_name",
            "description": "The silo's unique name.",
            "required": true,
            "schema": {
              "$ref": "#/components/schemas/Name"
            }
          },
          {
            "in": "path",
            "name": "user_id",
            "description": "The user's internal id",
            "required": true,
            "schema": {
              "type": "string",
              "format": "uuid"
            }
          }
        ],
        "responses": {
          "200": {
            "description": "successful operation",
            "content": {
              "application/json": {
                "schema": {
                  "$ref": "#/components/schemas/User"
                }
              }
            }
          },
          "4XX": {
            "$ref": "#/components/responses/Error"
          },
          "5XX": {
            "$ref": "#/components/responses/Error"
          }
        }
      }
    },
    "/system/user": {
      "get": {
        "tags": [
          "system"
        ],
        "summary": "List built-in users",
        "operationId": "system_user_list",
        "parameters": [
          {
            "in": "query",
            "name": "limit",
            "description": "Maximum number of items returned by a single call",
            "schema": {
              "nullable": true,
              "type": "integer",
              "format": "uint32",
              "minimum": 1
            }
          },
          {
            "in": "query",
            "name": "page_token",
            "description": "Token returned by previous call to retrieve the subsequent page",
            "schema": {
              "nullable": true,
              "type": "string"
            }
          },
          {
            "in": "query",
            "name": "sort_by",
            "schema": {
              "$ref": "#/components/schemas/NameSortMode"
            }
          }
        ],
        "responses": {
          "200": {
            "description": "successful operation",
            "content": {
              "application/json": {
                "schema": {
                  "$ref": "#/components/schemas/UserBuiltinResultsPage"
                }
              }
            }
          },
          "4XX": {
            "$ref": "#/components/responses/Error"
          },
          "5XX": {
            "$ref": "#/components/responses/Error"
          }
        },
        "x-dropshot-pagination": true
      }
    },
    "/system/user/{user_name}": {
      "get": {
        "tags": [
          "system"
        ],
        "summary": "Fetch a built-in user",
        "operationId": "system_user_view",
        "parameters": [
          {
            "in": "path",
            "name": "user_name",
            "description": "The built-in user's unique name.",
            "required": true,
            "schema": {
              "$ref": "#/components/schemas/Name"
            }
          }
        ],
        "responses": {
          "200": {
            "description": "successful operation",
            "content": {
              "application/json": {
                "schema": {
                  "$ref": "#/components/schemas/UserBuiltin"
                }
              }
            }
          },
          "4XX": {
            "$ref": "#/components/responses/Error"
          },
          "5XX": {
            "$ref": "#/components/responses/Error"
          }
        }
      }
    },
    "/timeseries/schema": {
      "get": {
        "tags": [
          "metrics"
        ],
        "summary": "List timeseries schema",
        "operationId": "timeseries_schema_get",
        "parameters": [
          {
            "in": "query",
            "name": "limit",
            "description": "Maximum number of items returned by a single call",
            "schema": {
              "nullable": true,
              "type": "integer",
              "format": "uint32",
              "minimum": 1
            }
          },
          {
            "in": "query",
            "name": "page_token",
            "description": "Token returned by previous call to retrieve the subsequent page",
            "schema": {
              "nullable": true,
              "type": "string"
            }
          }
        ],
        "responses": {
          "200": {
            "description": "successful operation",
            "content": {
              "application/json": {
                "schema": {
                  "$ref": "#/components/schemas/TimeseriesSchemaResultsPage"
                }
              }
            }
          },
          "4XX": {
            "$ref": "#/components/responses/Error"
          },
          "5XX": {
            "$ref": "#/components/responses/Error"
          }
        },
        "x-dropshot-pagination": true
      }
    },
    "/users": {
      "get": {
        "tags": [
          "silos"
        ],
        "summary": "List users",
        "operationId": "user_list",
        "parameters": [
          {
            "in": "query",
            "name": "limit",
            "description": "Maximum number of items returned by a single call",
            "schema": {
              "nullable": true,
              "type": "integer",
              "format": "uint32",
              "minimum": 1
            }
          },
          {
            "in": "query",
            "name": "page_token",
            "description": "Token returned by previous call to retrieve the subsequent page",
            "schema": {
              "nullable": true,
              "type": "string"
            }
          },
          {
            "in": "query",
            "name": "sort_by",
            "schema": {
              "$ref": "#/components/schemas/IdSortMode"
            }
          }
        ],
        "responses": {
          "200": {
            "description": "successful operation",
            "content": {
              "application/json": {
                "schema": {
                  "$ref": "#/components/schemas/UserResultsPage"
                }
              }
            }
          },
          "4XX": {
            "$ref": "#/components/responses/Error"
          },
          "5XX": {
            "$ref": "#/components/responses/Error"
          }
        },
        "x-dropshot-pagination": true
      }
    },
    "/v1/disks": {
      "get": {
        "tags": [
          "disks"
        ],
        "summary": "List disks",
        "operationId": "disk_list_v1",
        "parameters": [
          {
            "in": "query",
            "name": "limit",
            "description": "Maximum number of items returned by a single call",
            "schema": {
              "nullable": true,
              "type": "integer",
              "format": "uint32",
              "minimum": 1
            }
          },
          {
            "in": "query",
            "name": "organization",
            "schema": {
              "$ref": "#/components/schemas/NameOrId"
            }
          },
          {
            "in": "query",
            "name": "page_token",
            "description": "Token returned by previous call to retrieve the subsequent page",
            "schema": {
              "nullable": true,
              "type": "string"
            }
          },
          {
            "in": "query",
            "name": "project",
            "schema": {
              "$ref": "#/components/schemas/NameOrId"
            }
          },
          {
            "in": "query",
            "name": "sort_by",
            "schema": {
              "$ref": "#/components/schemas/NameOrIdSortMode"
            }
          }
        ],
        "responses": {
          "200": {
            "description": "successful operation",
            "content": {
              "application/json": {
                "schema": {
                  "$ref": "#/components/schemas/DiskResultsPage"
                }
              }
            }
          },
          "4XX": {
            "$ref": "#/components/responses/Error"
          },
          "5XX": {
            "$ref": "#/components/responses/Error"
          }
        },
        "x-dropshot-pagination": true
      },
      "post": {
        "tags": [
          "disks"
        ],
        "summary": "Create a disk",
        "operationId": "disk_create_v1",
        "parameters": [
          {
            "in": "query",
            "name": "organization",
            "schema": {
              "$ref": "#/components/schemas/NameOrId"
            }
          },
          {
            "in": "query",
            "name": "project",
            "required": true,
            "schema": {
              "$ref": "#/components/schemas/NameOrId"
            }
          }
        ],
        "requestBody": {
          "content": {
            "application/json": {
              "schema": {
                "$ref": "#/components/schemas/DiskCreate"
              }
            }
          },
          "required": true
        },
        "responses": {
          "201": {
            "description": "successful creation",
            "content": {
              "application/json": {
                "schema": {
                  "$ref": "#/components/schemas/Disk"
                }
              }
            }
          },
          "4XX": {
            "$ref": "#/components/responses/Error"
          },
          "5XX": {
            "$ref": "#/components/responses/Error"
          }
        }
      }
    },
    "/v1/disks/{disk}": {
      "get": {
        "tags": [
          "disks"
        ],
        "summary": "Fetch a disk",
        "operationId": "disk_view_v1",
        "parameters": [
          {
            "in": "path",
            "name": "disk",
            "required": true,
            "schema": {
              "$ref": "#/components/schemas/NameOrId"
            }
          },
          {
            "in": "query",
            "name": "organization",
            "schema": {
              "$ref": "#/components/schemas/NameOrId"
            }
          },
          {
            "in": "query",
            "name": "project",
            "schema": {
              "$ref": "#/components/schemas/NameOrId"
            }
          }
        ],
        "responses": {
          "200": {
            "description": "successful operation",
            "content": {
              "application/json": {
                "schema": {
                  "$ref": "#/components/schemas/Disk"
                }
              }
            }
          },
          "4XX": {
            "$ref": "#/components/responses/Error"
          },
          "5XX": {
            "$ref": "#/components/responses/Error"
          }
        }
      },
      "delete": {
        "tags": [
          "disks"
        ],
        "summary": "Delete a disk",
        "operationId": "disk_delete_v1",
        "parameters": [
          {
            "in": "path",
            "name": "disk",
            "required": true,
            "schema": {
              "$ref": "#/components/schemas/NameOrId"
            }
          },
          {
            "in": "query",
            "name": "organization",
            "schema": {
              "$ref": "#/components/schemas/NameOrId"
            }
          },
          {
            "in": "query",
            "name": "project",
            "schema": {
              "$ref": "#/components/schemas/NameOrId"
            }
          }
        ],
        "responses": {
          "204": {
            "description": "successful deletion"
          },
          "4XX": {
            "$ref": "#/components/responses/Error"
          },
          "5XX": {
            "$ref": "#/components/responses/Error"
          }
        }
      }
    },
    "/v1/instances": {
      "get": {
        "tags": [
          "instances"
        ],
        "summary": "List instances",
        "operationId": "instance_list_v1",
        "parameters": [
          {
            "in": "query",
            "name": "limit",
            "description": "Maximum number of items returned by a single call",
            "schema": {
              "nullable": true,
              "type": "integer",
              "format": "uint32",
              "minimum": 1
            }
          },
          {
            "in": "query",
            "name": "organization",
            "schema": {
              "$ref": "#/components/schemas/NameOrId"
            }
          },
          {
            "in": "query",
            "name": "page_token",
            "description": "Token returned by previous call to retrieve the subsequent page",
            "schema": {
              "nullable": true,
              "type": "string"
            }
          },
          {
            "in": "query",
            "name": "project",
            "schema": {
              "$ref": "#/components/schemas/NameOrId"
            }
          },
          {
            "in": "query",
            "name": "sort_by",
            "schema": {
              "$ref": "#/components/schemas/NameOrIdSortMode"
            }
          }
        ],
        "responses": {
          "200": {
            "description": "successful operation",
            "content": {
              "application/json": {
                "schema": {
                  "$ref": "#/components/schemas/InstanceResultsPage"
                }
              }
            }
          },
          "4XX": {
            "$ref": "#/components/responses/Error"
          },
          "5XX": {
            "$ref": "#/components/responses/Error"
          }
        },
        "x-dropshot-pagination": true
      },
      "post": {
        "tags": [
          "instances"
        ],
        "summary": "Create an instance",
        "operationId": "instance_create_v1",
        "parameters": [
          {
            "in": "query",
            "name": "organization",
            "schema": {
              "$ref": "#/components/schemas/NameOrId"
            }
          },
          {
            "in": "query",
            "name": "project",
            "required": true,
            "schema": {
              "$ref": "#/components/schemas/NameOrId"
            }
          }
        ],
        "requestBody": {
          "content": {
            "application/json": {
              "schema": {
                "$ref": "#/components/schemas/InstanceCreate"
              }
            }
          },
          "required": true
        },
        "responses": {
          "201": {
            "description": "successful creation",
            "content": {
              "application/json": {
                "schema": {
                  "$ref": "#/components/schemas/Instance"
                }
              }
            }
          },
          "4XX": {
            "$ref": "#/components/responses/Error"
          },
          "5XX": {
            "$ref": "#/components/responses/Error"
          }
        }
      }
    },
    "/v1/instances/{instance}": {
      "get": {
        "tags": [
          "instances"
        ],
        "summary": "Fetch an instance",
        "operationId": "instance_view_v1",
        "parameters": [
          {
            "in": "query",
            "name": "organization",
            "schema": {
              "$ref": "#/components/schemas/NameOrId"
            }
          },
          {
            "in": "query",
            "name": "project",
            "schema": {
              "$ref": "#/components/schemas/NameOrId"
            }
          },
          {
            "in": "path",
            "name": "instance",
            "required": true,
            "schema": {
              "$ref": "#/components/schemas/NameOrId"
            }
          }
        ],
        "responses": {
          "200": {
            "description": "successful operation",
            "content": {
              "application/json": {
                "schema": {
                  "$ref": "#/components/schemas/Instance"
                }
              }
            }
          },
          "4XX": {
            "$ref": "#/components/responses/Error"
          },
          "5XX": {
            "$ref": "#/components/responses/Error"
          }
        }
      },
      "delete": {
        "tags": [
          "instances"
        ],
        "summary": "Delete an instance",
        "operationId": "instance_delete_v1",
        "parameters": [
          {
            "in": "query",
            "name": "organization",
            "schema": {
              "$ref": "#/components/schemas/NameOrId"
            }
          },
          {
            "in": "query",
            "name": "project",
            "schema": {
              "$ref": "#/components/schemas/NameOrId"
            }
          },
          {
            "in": "path",
            "name": "instance",
            "required": true,
            "schema": {
              "$ref": "#/components/schemas/NameOrId"
            }
          }
        ],
        "responses": {
          "204": {
            "description": "successful deletion"
          },
          "4XX": {
            "$ref": "#/components/responses/Error"
          },
          "5XX": {
            "$ref": "#/components/responses/Error"
          }
        }
      }
    },
    "/v1/instances/{instance}/disks": {
      "get": {
        "tags": [
          "instances"
        ],
        "operationId": "instance_disk_list_v1",
        "parameters": [
          {
            "in": "query",
            "name": "limit",
            "description": "Maximum number of items returned by a single call",
            "schema": {
              "nullable": true,
              "type": "integer",
              "format": "uint32",
              "minimum": 1
            }
          },
          {
            "in": "query",
            "name": "organization",
            "schema": {
              "$ref": "#/components/schemas/NameOrId"
            }
          },
          {
            "in": "query",
            "name": "page_token",
            "description": "Token returned by previous call to retrieve the subsequent page",
            "schema": {
              "nullable": true,
              "type": "string"
            }
          },
          {
            "in": "query",
            "name": "project",
            "schema": {
              "$ref": "#/components/schemas/NameOrId"
            }
          },
          {
            "in": "query",
            "name": "sort_by",
            "schema": {
              "$ref": "#/components/schemas/NameOrIdSortMode"
            }
          },
          {
            "in": "path",
            "name": "instance",
            "required": true,
            "schema": {
              "$ref": "#/components/schemas/NameOrId"
            }
          }
        ],
        "responses": {
          "200": {
            "description": "successful operation",
            "content": {
              "application/json": {
                "schema": {
                  "$ref": "#/components/schemas/DiskResultsPage"
                }
              }
            }
          },
          "4XX": {
            "$ref": "#/components/responses/Error"
          },
          "5XX": {
            "$ref": "#/components/responses/Error"
          }
        },
        "x-dropshot-pagination": true
      }
    },
    "/v1/instances/{instance}/disks/attach": {
      "post": {
        "tags": [
          "instances"
        ],
        "operationId": "instance_disk_attach_v1",
        "parameters": [
          {
            "in": "path",
            "name": "instance",
            "required": true,
            "schema": {
              "$ref": "#/components/schemas/NameOrId"
            }
          },
          {
            "in": "query",
            "name": "organization",
            "schema": {
              "$ref": "#/components/schemas/NameOrId"
            }
          },
          {
            "in": "query",
            "name": "project",
            "schema": {
              "$ref": "#/components/schemas/NameOrId"
            }
          }
        ],
        "requestBody": {
          "content": {
            "application/json": {
              "schema": {
                "$ref": "#/components/schemas/DiskPath"
              }
            }
          },
          "required": true
        },
        "responses": {
          "202": {
            "description": "successfully enqueued operation",
            "content": {
              "application/json": {
                "schema": {
                  "$ref": "#/components/schemas/Disk"
                }
              }
            }
          },
          "4XX": {
            "$ref": "#/components/responses/Error"
          },
          "5XX": {
            "$ref": "#/components/responses/Error"
          }
        }
      }
    },
    "/v1/instances/{instance}/disks/detach": {
      "post": {
        "tags": [
          "instances"
        ],
        "operationId": "instance_disk_detach_v1",
        "parameters": [
          {
            "in": "path",
            "name": "instance",
            "required": true,
            "schema": {
              "$ref": "#/components/schemas/NameOrId"
            }
          },
          {
            "in": "query",
            "name": "organization",
            "schema": {
              "$ref": "#/components/schemas/NameOrId"
            }
          },
          {
            "in": "query",
            "name": "project",
            "schema": {
              "$ref": "#/components/schemas/NameOrId"
            }
          }
        ],
        "requestBody": {
          "content": {
            "application/json": {
              "schema": {
                "$ref": "#/components/schemas/DiskPath"
              }
            }
          },
          "required": true
        },
        "responses": {
          "202": {
            "description": "successfully enqueued operation",
            "content": {
              "application/json": {
                "schema": {
                  "$ref": "#/components/schemas/Disk"
                }
              }
            }
          },
          "4XX": {
            "$ref": "#/components/responses/Error"
          },
          "5XX": {
            "$ref": "#/components/responses/Error"
          }
        }
      }
    },
    "/v1/instances/{instance}/migrate": {
      "post": {
        "tags": [
          "instances"
        ],
        "summary": "Migrate an instance",
        "operationId": "instance_migrate_v1",
        "parameters": [
          {
            "in": "query",
            "name": "organization",
            "schema": {
              "$ref": "#/components/schemas/NameOrId"
            }
          },
          {
            "in": "query",
            "name": "project",
            "schema": {
              "$ref": "#/components/schemas/NameOrId"
            }
          },
          {
            "in": "path",
            "name": "instance",
            "required": true,
            "schema": {
              "$ref": "#/components/schemas/NameOrId"
            }
          }
        ],
        "requestBody": {
          "content": {
            "application/json": {
              "schema": {
                "$ref": "#/components/schemas/InstanceMigrate"
              }
            }
          },
          "required": true
        },
        "responses": {
          "200": {
            "description": "successful operation",
            "content": {
              "application/json": {
                "schema": {
                  "$ref": "#/components/schemas/Instance"
                }
              }
            }
          },
          "4XX": {
            "$ref": "#/components/responses/Error"
          },
          "5XX": {
            "$ref": "#/components/responses/Error"
          }
        }
      }
    },
    "/v1/instances/{instance}/reboot": {
      "post": {
        "tags": [
          "instances"
        ],
        "summary": "Reboot an instance",
        "operationId": "instance_reboot_v1",
        "parameters": [
          {
            "in": "query",
            "name": "organization",
            "schema": {
              "$ref": "#/components/schemas/NameOrId"
            }
          },
          {
            "in": "query",
            "name": "project",
            "schema": {
              "$ref": "#/components/schemas/NameOrId"
            }
          },
          {
            "in": "path",
            "name": "instance",
            "required": true,
            "schema": {
              "$ref": "#/components/schemas/NameOrId"
            }
          }
        ],
        "responses": {
          "202": {
            "description": "successfully enqueued operation",
            "content": {
              "application/json": {
                "schema": {
                  "$ref": "#/components/schemas/Instance"
                }
              }
            }
          },
          "4XX": {
            "$ref": "#/components/responses/Error"
          },
          "5XX": {
            "$ref": "#/components/responses/Error"
          }
        }
      }
    },
    "/v1/instances/{instance}/serial-console": {
      "get": {
        "tags": [
          "instances"
        ],
        "summary": "Fetch an instance's serial console",
        "operationId": "instance_serial_console_v1",
        "parameters": [
          {
            "in": "path",
            "name": "instance",
            "required": true,
            "schema": {
              "$ref": "#/components/schemas/NameOrId"
            }
          },
          {
            "in": "query",
            "name": "from_start",
            "description": "Character index in the serial buffer from which to read, counting the bytes output since instance start. If this is not provided, `most_recent` must be provided, and if this *is* provided, `most_recent` must *not* be provided.",
            "schema": {
              "nullable": true,
              "type": "integer",
              "format": "uint64",
              "minimum": 0
            }
          },
          {
            "in": "query",
            "name": "max_bytes",
            "description": "Maximum number of bytes of buffered serial console contents to return. If the requested range runs to the end of the available buffer, the data returned will be shorter than `max_bytes`.",
            "schema": {
              "nullable": true,
              "type": "integer",
              "format": "uint64",
              "minimum": 0
            }
          },
          {
            "in": "query",
            "name": "most_recent",
            "description": "Character index in the serial buffer from which to read, counting *backward* from the most recently buffered data retrieved from the instance. (See note on `from_start` about mutual exclusivity)",
            "schema": {
              "nullable": true,
              "type": "integer",
              "format": "uint64",
              "minimum": 0
            }
          },
          {
            "in": "query",
            "name": "organization",
            "schema": {
              "$ref": "#/components/schemas/NameOrId"
            }
          },
          {
            "in": "query",
            "name": "project",
            "schema": {
              "$ref": "#/components/schemas/NameOrId"
            }
          }
        ],
        "responses": {
          "200": {
            "description": "successful operation",
            "content": {
              "application/json": {
                "schema": {
                  "$ref": "#/components/schemas/InstanceSerialConsoleData"
                }
              }
            }
          },
          "4XX": {
            "$ref": "#/components/responses/Error"
          },
          "5XX": {
            "$ref": "#/components/responses/Error"
          }
        }
      }
    },
    "/v1/instances/{instance}/serial-console/stream": {
      "get": {
        "tags": [
          "instances"
        ],
        "summary": "Stream an instance's serial console",
        "operationId": "instance_serial_console_stream_v1",
        "parameters": [
          {
            "in": "path",
            "name": "instance",
            "required": true,
            "schema": {
              "$ref": "#/components/schemas/NameOrId"
            }
          },
          {
            "in": "query",
            "name": "organization",
            "schema": {
              "$ref": "#/components/schemas/NameOrId"
            }
          },
          {
            "in": "query",
            "name": "project",
            "schema": {
              "$ref": "#/components/schemas/NameOrId"
            }
          }
        ],
        "responses": {
          "default": {
            "description": "",
            "content": {
              "*/*": {
                "schema": {}
              }
            }
          }
        },
        "x-dropshot-websocket": {}
      }
    },
    "/v1/instances/{instance}/start": {
      "post": {
        "tags": [
          "instances"
        ],
        "summary": "Boot an instance",
        "operationId": "instance_start_v1",
        "parameters": [
          {
            "in": "query",
            "name": "organization",
            "schema": {
              "$ref": "#/components/schemas/NameOrId"
            }
          },
          {
            "in": "query",
            "name": "project",
            "schema": {
              "$ref": "#/components/schemas/NameOrId"
            }
          },
          {
            "in": "path",
            "name": "instance",
            "required": true,
            "schema": {
              "$ref": "#/components/schemas/NameOrId"
            }
          }
        ],
        "responses": {
          "202": {
            "description": "successfully enqueued operation",
            "content": {
              "application/json": {
                "schema": {
                  "$ref": "#/components/schemas/Instance"
                }
              }
            }
          },
          "4XX": {
            "$ref": "#/components/responses/Error"
          },
          "5XX": {
            "$ref": "#/components/responses/Error"
          }
        }
      }
    },
    "/v1/instances/{instance}/stop": {
      "post": {
        "tags": [
          "instances"
        ],
        "summary": "Stop an instance",
        "operationId": "instance_stop_v1",
        "parameters": [
          {
            "in": "query",
            "name": "organization",
            "schema": {
              "$ref": "#/components/schemas/NameOrId"
            }
          },
          {
            "in": "query",
            "name": "project",
            "schema": {
              "$ref": "#/components/schemas/NameOrId"
            }
          },
          {
            "in": "path",
            "name": "instance",
            "required": true,
            "schema": {
              "$ref": "#/components/schemas/NameOrId"
            }
          }
        ],
        "responses": {
          "202": {
            "description": "successfully enqueued operation",
            "content": {
              "application/json": {
                "schema": {
                  "$ref": "#/components/schemas/Instance"
                }
              }
            }
          },
          "4XX": {
            "$ref": "#/components/responses/Error"
          },
          "5XX": {
            "$ref": "#/components/responses/Error"
          }
        }
      }
    },
    "/v1/organizations": {
      "get": {
        "tags": [
          "organizations"
        ],
        "summary": "List organizations",
        "operationId": "organization_list_v1",
        "parameters": [
          {
            "in": "query",
            "name": "limit",
            "description": "Maximum number of items returned by a single call",
            "schema": {
              "nullable": true,
              "type": "integer",
              "format": "uint32",
              "minimum": 1
            }
          },
          {
            "in": "query",
            "name": "page_token",
            "description": "Token returned by previous call to retrieve the subsequent page",
            "schema": {
              "nullable": true,
              "type": "string"
            }
          },
          {
            "in": "query",
            "name": "sort_by",
            "schema": {
              "$ref": "#/components/schemas/NameOrIdSortMode"
            }
          }
        ],
        "responses": {
          "200": {
            "description": "successful operation",
            "content": {
              "application/json": {
                "schema": {
                  "$ref": "#/components/schemas/OrganizationResultsPage"
                }
              }
            }
          },
          "4XX": {
            "$ref": "#/components/responses/Error"
          },
          "5XX": {
            "$ref": "#/components/responses/Error"
          }
        },
        "x-dropshot-pagination": true
      },
      "post": {
        "tags": [
          "organizations"
        ],
        "summary": "Create an organization",
        "operationId": "organization_create_v1",
        "requestBody": {
          "content": {
            "application/json": {
              "schema": {
                "$ref": "#/components/schemas/OrganizationCreate"
              }
            }
          },
          "required": true
        },
        "responses": {
          "201": {
            "description": "successful creation",
            "content": {
              "application/json": {
                "schema": {
                  "$ref": "#/components/schemas/Organization"
                }
              }
            }
          },
          "4XX": {
            "$ref": "#/components/responses/Error"
          },
          "5XX": {
            "$ref": "#/components/responses/Error"
          }
        }
      }
    },
    "/v1/organizations/{organization}": {
      "get": {
        "tags": [
          "organizations"
        ],
        "summary": "Fetch an organization",
        "operationId": "organization_view_v1",
        "parameters": [
          {
            "in": "path",
            "name": "organization",
            "required": true,
            "schema": {
              "$ref": "#/components/schemas/NameOrId"
            }
          }
        ],
        "responses": {
          "200": {
            "description": "successful operation",
            "content": {
              "application/json": {
                "schema": {
                  "$ref": "#/components/schemas/Organization"
                }
              }
            }
          },
          "4XX": {
            "$ref": "#/components/responses/Error"
          },
          "5XX": {
            "$ref": "#/components/responses/Error"
          }
        }
      },
      "put": {
        "tags": [
          "organizations"
        ],
        "summary": "Update an organization",
        "operationId": "organization_update_v1",
        "parameters": [
          {
            "in": "path",
            "name": "organization",
            "required": true,
            "schema": {
              "$ref": "#/components/schemas/NameOrId"
            }
          }
        ],
        "requestBody": {
          "content": {
            "application/json": {
              "schema": {
                "$ref": "#/components/schemas/OrganizationUpdate"
              }
            }
          },
          "required": true
        },
        "responses": {
          "200": {
            "description": "successful operation",
            "content": {
              "application/json": {
                "schema": {
                  "$ref": "#/components/schemas/Organization"
                }
              }
            }
          },
          "4XX": {
            "$ref": "#/components/responses/Error"
          },
          "5XX": {
            "$ref": "#/components/responses/Error"
          }
        }
      },
      "delete": {
        "tags": [
          "organizations"
        ],
        "summary": "Delete an organization",
        "operationId": "organization_delete_v1",
        "parameters": [
          {
            "in": "path",
            "name": "organization",
            "required": true,
            "schema": {
              "$ref": "#/components/schemas/NameOrId"
            }
          }
        ],
        "responses": {
          "204": {
            "description": "successful deletion"
          },
          "4XX": {
            "$ref": "#/components/responses/Error"
          },
          "5XX": {
            "$ref": "#/components/responses/Error"
          }
        }
      }
    },
    "/v1/organizations/{organization}/policy": {
      "get": {
        "tags": [
          "organizations"
        ],
        "summary": "Fetch an organization's IAM policy",
        "operationId": "organization_policy_view_v1",
        "parameters": [
          {
            "in": "path",
            "name": "organization",
            "required": true,
            "schema": {
              "$ref": "#/components/schemas/NameOrId"
            }
          }
        ],
        "responses": {
          "200": {
            "description": "successful operation",
            "content": {
              "application/json": {
                "schema": {
                  "$ref": "#/components/schemas/OrganizationRolePolicy"
                }
              }
            }
          },
          "4XX": {
            "$ref": "#/components/responses/Error"
          },
          "5XX": {
            "$ref": "#/components/responses/Error"
          }
        }
      },
      "put": {
        "tags": [
          "organizations"
        ],
        "summary": "Update an organization's IAM policy",
        "operationId": "organization_policy_update_v1",
        "parameters": [
          {
            "in": "path",
            "name": "organization",
            "required": true,
            "schema": {
              "$ref": "#/components/schemas/NameOrId"
            }
          }
        ],
        "requestBody": {
          "content": {
            "application/json": {
              "schema": {
                "$ref": "#/components/schemas/OrganizationRolePolicy"
              }
            }
          },
          "required": true
        },
        "responses": {
          "200": {
            "description": "successful operation",
            "content": {
              "application/json": {
                "schema": {
                  "$ref": "#/components/schemas/OrganizationRolePolicy"
                }
              }
            }
          },
          "4XX": {
            "$ref": "#/components/responses/Error"
          },
          "5XX": {
            "$ref": "#/components/responses/Error"
          }
        }
      }
    },
    "/v1/projects": {
      "get": {
        "tags": [
          "projects"
        ],
        "summary": "List projects",
        "operationId": "project_list_v1",
        "parameters": [
          {
            "in": "query",
            "name": "limit",
            "description": "Maximum number of items returned by a single call",
            "schema": {
              "nullable": true,
              "type": "integer",
              "format": "uint32",
              "minimum": 1
            }
          },
          {
            "in": "query",
            "name": "organization",
            "schema": {
              "$ref": "#/components/schemas/NameOrId"
            }
          },
          {
            "in": "query",
            "name": "page_token",
            "description": "Token returned by previous call to retrieve the subsequent page",
            "schema": {
              "nullable": true,
              "type": "string"
            }
          },
          {
            "in": "query",
            "name": "sort_by",
            "schema": {
              "$ref": "#/components/schemas/NameOrIdSortMode"
            }
          }
        ],
        "responses": {
          "200": {
            "description": "successful operation",
            "content": {
              "application/json": {
                "schema": {
                  "$ref": "#/components/schemas/ProjectResultsPage"
                }
              }
            }
          },
          "4XX": {
            "$ref": "#/components/responses/Error"
          },
          "5XX": {
            "$ref": "#/components/responses/Error"
          }
        },
        "x-dropshot-pagination": true
      },
      "post": {
        "tags": [
          "projects"
        ],
        "summary": "Create a project",
        "operationId": "project_create_v1",
        "parameters": [
          {
            "in": "query",
            "name": "organization",
            "required": true,
            "schema": {
              "$ref": "#/components/schemas/NameOrId"
            }
          }
        ],
        "requestBody": {
          "content": {
            "application/json": {
              "schema": {
                "$ref": "#/components/schemas/ProjectCreate"
              }
            }
          },
          "required": true
        },
        "responses": {
          "201": {
            "description": "successful creation",
            "content": {
              "application/json": {
                "schema": {
                  "$ref": "#/components/schemas/Project"
                }
              }
            }
          },
          "4XX": {
            "$ref": "#/components/responses/Error"
          },
          "5XX": {
            "$ref": "#/components/responses/Error"
          }
        }
      }
    },
    "/v1/projects/{project}": {
      "get": {
        "tags": [
          "projects"
        ],
        "summary": "Fetch a project",
        "operationId": "project_view_v1",
        "parameters": [
          {
            "in": "path",
            "name": "project",
            "required": true,
            "schema": {
              "$ref": "#/components/schemas/NameOrId"
            }
          },
          {
            "in": "query",
            "name": "organization",
            "schema": {
              "$ref": "#/components/schemas/NameOrId"
            }
          }
        ],
        "responses": {
          "200": {
            "description": "successful operation",
            "content": {
              "application/json": {
                "schema": {
                  "$ref": "#/components/schemas/Project"
                }
              }
            }
          },
          "4XX": {
            "$ref": "#/components/responses/Error"
          },
          "5XX": {
            "$ref": "#/components/responses/Error"
          }
        }
      },
      "put": {
        "tags": [
          "projects"
        ],
        "summary": "Update a project",
        "operationId": "project_update_v1",
        "parameters": [
          {
            "in": "path",
            "name": "project",
            "required": true,
            "schema": {
              "$ref": "#/components/schemas/NameOrId"
            }
          },
          {
            "in": "query",
            "name": "organization",
            "schema": {
              "$ref": "#/components/schemas/NameOrId"
            }
          }
        ],
        "requestBody": {
          "content": {
            "application/json": {
              "schema": {
                "$ref": "#/components/schemas/ProjectUpdate"
              }
            }
          },
          "required": true
        },
        "responses": {
          "200": {
            "description": "successful operation",
            "content": {
              "application/json": {
                "schema": {
                  "$ref": "#/components/schemas/Project"
                }
              }
            }
          },
          "4XX": {
            "$ref": "#/components/responses/Error"
          },
          "5XX": {
            "$ref": "#/components/responses/Error"
          }
        }
      },
      "delete": {
        "tags": [
          "projects"
        ],
        "summary": "Delete a project",
        "operationId": "project_delete_v1",
        "parameters": [
          {
            "in": "path",
            "name": "project",
            "required": true,
            "schema": {
              "$ref": "#/components/schemas/NameOrId"
            }
          },
          {
            "in": "query",
            "name": "organization",
            "schema": {
              "$ref": "#/components/schemas/NameOrId"
            }
          }
        ],
        "responses": {
          "204": {
            "description": "successful deletion"
          },
          "4XX": {
            "$ref": "#/components/responses/Error"
          },
          "5XX": {
            "$ref": "#/components/responses/Error"
          }
        }
      }
    },
    "/v1/projects/{project}/policy": {
      "get": {
        "tags": [
          "projects"
        ],
        "summary": "Fetch a project's IAM policy",
        "operationId": "project_policy_view_v1",
        "parameters": [
          {
            "in": "path",
            "name": "project",
            "required": true,
            "schema": {
              "$ref": "#/components/schemas/NameOrId"
            }
          },
          {
            "in": "query",
            "name": "organization",
            "schema": {
              "$ref": "#/components/schemas/NameOrId"
            }
          }
        ],
        "responses": {
          "200": {
            "description": "successful operation",
            "content": {
              "application/json": {
                "schema": {
                  "$ref": "#/components/schemas/ProjectRolePolicy"
                }
              }
            }
          },
          "4XX": {
            "$ref": "#/components/responses/Error"
          },
          "5XX": {
            "$ref": "#/components/responses/Error"
          }
        }
      },
      "put": {
        "tags": [
          "projects"
        ],
        "summary": "Update a project's IAM policy",
        "operationId": "project_policy_update_v1",
        "parameters": [
          {
            "in": "path",
            "name": "project",
            "required": true,
            "schema": {
              "$ref": "#/components/schemas/NameOrId"
            }
          },
          {
            "in": "query",
            "name": "organization",
            "schema": {
              "$ref": "#/components/schemas/NameOrId"
            }
          }
        ],
        "requestBody": {
          "content": {
            "application/json": {
              "schema": {
                "$ref": "#/components/schemas/ProjectRolePolicy"
              }
            }
          },
          "required": true
        },
        "responses": {
          "200": {
            "description": "successful operation",
            "content": {
              "application/json": {
                "schema": {
                  "$ref": "#/components/schemas/ProjectRolePolicy"
                }
              }
            }
          },
          "4XX": {
            "$ref": "#/components/responses/Error"
          },
          "5XX": {
            "$ref": "#/components/responses/Error"
          }
        }
      }
    },
    "/v1/system/update/components": {
      "get": {
        "tags": [
          "system"
        ],
        "summary": "View version and update status of component tree",
        "operationId": "system_component_version_list",
        "parameters": [
          {
            "in": "query",
            "name": "limit",
            "description": "Maximum number of items returned by a single call",
            "schema": {
              "nullable": true,
              "type": "integer",
              "format": "uint32",
              "minimum": 1
            }
          },
          {
            "in": "query",
            "name": "page_token",
            "description": "Token returned by previous call to retrieve the subsequent page",
            "schema": {
              "nullable": true,
              "type": "string"
            }
          },
          {
            "in": "query",
            "name": "sort_by",
            "schema": {
              "$ref": "#/components/schemas/IdSortMode"
            }
          }
        ],
        "responses": {
          "200": {
            "description": "successful operation",
            "content": {
              "application/json": {
                "schema": {
                  "$ref": "#/components/schemas/UpdateableComponentResultsPage"
                }
              }
            }
          },
          "4XX": {
            "$ref": "#/components/responses/Error"
          },
          "5XX": {
            "$ref": "#/components/responses/Error"
          }
        },
        "x-dropshot-pagination": true
      }
    },
    "/v1/system/update/deployments": {
      "get": {
        "tags": [
          "system"
        ],
        "summary": "List all update deployments",
        "operationId": "system_update_deployments_list",
        "parameters": [
          {
            "in": "query",
            "name": "limit",
            "description": "Maximum number of items returned by a single call",
            "schema": {
              "nullable": true,
              "type": "integer",
              "format": "uint32",
              "minimum": 1
            }
          },
          {
            "in": "query",
            "name": "page_token",
            "description": "Token returned by previous call to retrieve the subsequent page",
            "schema": {
              "nullable": true,
              "type": "string"
            }
          },
          {
            "in": "query",
            "name": "sort_by",
            "schema": {
              "$ref": "#/components/schemas/IdSortMode"
            }
          }
        ],
        "responses": {
          "200": {
            "description": "successful operation",
            "content": {
              "application/json": {
                "schema": {
                  "$ref": "#/components/schemas/SystemUpdateDeploymentResultsPage"
                }
              }
            }
          },
          "4XX": {
            "$ref": "#/components/responses/Error"
          },
          "5XX": {
            "$ref": "#/components/responses/Error"
          }
        },
        "x-dropshot-pagination": true
      }
    },
    "/v1/system/update/deployments/{id}": {
      "get": {
        "tags": [
          "system"
        ],
        "summary": "Fetch a system update deployment",
        "operationId": "system_update_deployment_view",
        "parameters": [
          {
            "in": "path",
            "name": "id",
            "required": true,
            "schema": {
              "type": "string",
              "format": "uuid"
            }
          }
        ],
        "responses": {
          "200": {
            "description": "successful operation",
            "content": {
              "application/json": {
                "schema": {
                  "$ref": "#/components/schemas/SystemUpdateDeployment"
                }
              }
            }
          },
          "4XX": {
            "$ref": "#/components/responses/Error"
          },
          "5XX": {
            "$ref": "#/components/responses/Error"
          }
        }
      }
    },
    "/v1/system/update/refresh": {
      "post": {
        "tags": [
          "system"
        ],
        "summary": "Refresh update data",
        "operationId": "system_update_refresh",
        "responses": {
          "204": {
            "description": "resource updated"
          },
          "4XX": {
            "$ref": "#/components/responses/Error"
          },
          "5XX": {
            "$ref": "#/components/responses/Error"
          }
        }
      }
    },
    "/v1/system/update/start": {
      "post": {
        "tags": [
          "system"
        ],
        "summary": "Start system update",
        "operationId": "system_update_start",
        "requestBody": {
          "content": {
            "application/json": {
              "schema": {
                "$ref": "#/components/schemas/SystemUpdateStart"
              }
            }
          },
          "required": true
        },
        "responses": {
          "202": {
            "description": "successfully enqueued operation",
            "content": {
              "application/json": {
                "schema": {
                  "$ref": "#/components/schemas/SystemUpdateDeployment"
                }
              }
            }
          },
          "4XX": {
            "$ref": "#/components/responses/Error"
          },
          "5XX": {
            "$ref": "#/components/responses/Error"
          }
        }
      }
    },
    "/v1/system/update/stop": {
      "post": {
        "tags": [
          "system"
        ],
        "summary": "Stop system update",
        "description": "If there is no update in progress, do nothing.",
        "operationId": "system_update_stop",
        "responses": {
          "204": {
            "description": "resource updated"
          },
          "4XX": {
            "$ref": "#/components/responses/Error"
          },
          "5XX": {
            "$ref": "#/components/responses/Error"
          }
        }
      }
    },
    "/v1/system/update/updates": {
      "get": {
        "tags": [
          "system"
        ],
        "summary": "List all updates",
        "operationId": "system_update_list",
        "parameters": [
          {
            "in": "query",
            "name": "limit",
            "description": "Maximum number of items returned by a single call",
            "schema": {
              "nullable": true,
              "type": "integer",
              "format": "uint32",
              "minimum": 1
            }
          },
          {
            "in": "query",
            "name": "page_token",
            "description": "Token returned by previous call to retrieve the subsequent page",
            "schema": {
              "nullable": true,
              "type": "string"
            }
          },
          {
            "in": "query",
            "name": "sort_by",
            "schema": {
              "$ref": "#/components/schemas/IdSortMode"
            }
          }
        ],
        "responses": {
          "200": {
            "description": "successful operation",
            "content": {
              "application/json": {
                "schema": {
                  "$ref": "#/components/schemas/SystemUpdateResultsPage"
                }
              }
            }
          },
          "4XX": {
            "$ref": "#/components/responses/Error"
          },
          "5XX": {
            "$ref": "#/components/responses/Error"
          }
        },
        "x-dropshot-pagination": true
      }
    },
    "/v1/system/update/updates/{version}": {
      "get": {
        "tags": [
          "system"
        ],
        "summary": "View system update",
        "operationId": "system_update_view",
        "parameters": [
          {
            "in": "path",
            "name": "version",
            "required": true,
            "schema": {
              "$ref": "#/components/schemas/SemverVersion"
            }
          }
        ],
        "responses": {
          "200": {
            "description": "successful operation",
            "content": {
              "application/json": {
                "schema": {
                  "$ref": "#/components/schemas/SystemUpdate"
                }
              }
            }
          },
          "4XX": {
            "$ref": "#/components/responses/Error"
          },
          "5XX": {
            "$ref": "#/components/responses/Error"
          }
        }
      }
    },
    "/v1/system/update/updates/{version}/components": {
      "get": {
        "tags": [
          "system"
        ],
        "summary": "View system update component tree",
        "operationId": "system_update_components_list",
        "parameters": [
          {
            "in": "path",
            "name": "version",
            "required": true,
            "schema": {
              "$ref": "#/components/schemas/SemverVersion"
            }
          }
        ],
        "responses": {
          "200": {
            "description": "successful operation",
            "content": {
              "application/json": {
                "schema": {
                  "$ref": "#/components/schemas/ComponentUpdateResultsPage"
                }
              }
            }
          },
          "4XX": {
            "$ref": "#/components/responses/Error"
          },
          "5XX": {
            "$ref": "#/components/responses/Error"
          }
        }
      }
    },
    "/v1/system/update/version": {
      "get": {
        "tags": [
          "system"
        ],
        "summary": "View system version and update status",
        "operationId": "system_version",
        "responses": {
          "200": {
            "description": "successful operation",
            "content": {
              "application/json": {
                "schema": {
                  "$ref": "#/components/schemas/SystemVersion"
                }
              }
            }
          },
          "4XX": {
            "$ref": "#/components/responses/Error"
          },
          "5XX": {
            "$ref": "#/components/responses/Error"
          }
        }
      }
    }
  },
  "components": {
    "responses": {
      "Error": {
        "description": "Error",
        "content": {
          "application/json": {
            "schema": {
              "$ref": "#/components/schemas/Error"
            }
          }
        }
      }
    },
    "schemas": {
      "BinRangedouble": {
        "description": "A type storing a range over `T`.\n\nThis type supports ranges similar to the `RangeTo`, `Range` and `RangeFrom` types in the standard library. Those cover `(..end)`, `(start..end)`, and `(start..)` respectively.",
        "oneOf": [
          {
            "description": "A range unbounded below and exclusively above, `..end`.",
            "type": "object",
            "properties": {
              "end": {
                "type": "number",
                "format": "double"
              },
              "type": {
                "type": "string",
                "enum": [
                  "range_to"
                ]
              }
            },
            "required": [
              "end",
              "type"
            ]
          },
          {
            "description": "A range bounded inclusively below and exclusively above, `start..end`.",
            "type": "object",
            "properties": {
              "end": {
                "type": "number",
                "format": "double"
              },
              "start": {
                "type": "number",
                "format": "double"
              },
              "type": {
                "type": "string",
                "enum": [
                  "range"
                ]
              }
            },
            "required": [
              "end",
              "start",
              "type"
            ]
          },
          {
            "description": "A range bounded inclusively below and unbounded above, `start..`.",
            "type": "object",
            "properties": {
              "start": {
                "type": "number",
                "format": "double"
              },
              "type": {
                "type": "string",
                "enum": [
                  "range_from"
                ]
              }
            },
            "required": [
              "start",
              "type"
            ]
          }
        ]
      },
      "BinRangeint64": {
        "description": "A type storing a range over `T`.\n\nThis type supports ranges similar to the `RangeTo`, `Range` and `RangeFrom` types in the standard library. Those cover `(..end)`, `(start..end)`, and `(start..)` respectively.",
        "oneOf": [
          {
            "description": "A range unbounded below and exclusively above, `..end`.",
            "type": "object",
            "properties": {
              "end": {
                "type": "integer",
                "format": "int64"
              },
              "type": {
                "type": "string",
                "enum": [
                  "range_to"
                ]
              }
            },
            "required": [
              "end",
              "type"
            ]
          },
          {
            "description": "A range bounded inclusively below and exclusively above, `start..end`.",
            "type": "object",
            "properties": {
              "end": {
                "type": "integer",
                "format": "int64"
              },
              "start": {
                "type": "integer",
                "format": "int64"
              },
              "type": {
                "type": "string",
                "enum": [
                  "range"
                ]
              }
            },
            "required": [
              "end",
              "start",
              "type"
            ]
          },
          {
            "description": "A range bounded inclusively below and unbounded above, `start..`.",
            "type": "object",
            "properties": {
              "start": {
                "type": "integer",
                "format": "int64"
              },
              "type": {
                "type": "string",
                "enum": [
                  "range_from"
                ]
              }
            },
            "required": [
              "start",
              "type"
            ]
          }
        ]
      },
      "Bindouble": {
        "description": "Type storing bin edges and a count of samples within it.",
        "type": "object",
        "properties": {
          "count": {
            "description": "The total count of samples in this bin.",
            "type": "integer",
            "format": "uint64",
            "minimum": 0
          },
          "range": {
            "description": "The range of the support covered by this bin.",
            "allOf": [
              {
                "$ref": "#/components/schemas/BinRangedouble"
              }
            ]
          }
        },
        "required": [
          "count",
          "range"
        ]
      },
      "Binint64": {
        "description": "Type storing bin edges and a count of samples within it.",
        "type": "object",
        "properties": {
          "count": {
            "description": "The total count of samples in this bin.",
            "type": "integer",
            "format": "uint64",
            "minimum": 0
          },
          "range": {
            "description": "The range of the support covered by this bin.",
            "allOf": [
              {
                "$ref": "#/components/schemas/BinRangeint64"
              }
            ]
          }
        },
        "required": [
          "count",
          "range"
        ]
      },
      "BlockSize": {
        "title": "disk block size in bytes",
        "type": "integer",
        "enum": [
          512,
          2048,
          4096
        ]
      },
      "ByteCount": {
        "description": "A count of bytes, typically used either for memory or storage capacity\n\nThe maximum supported byte count is [`i64::MAX`].  This makes it somewhat inconvenient to define constructors: a u32 constructor can be infallible, but an i64 constructor can fail (if the value is negative) and a u64 constructor can fail (if the value is larger than i64::MAX).  We provide all of these for consumers' convenience.",
        "type": "integer",
        "format": "uint64",
        "minimum": 0
      },
      "ComponentUpdate": {
        "description": "Identity-related metadata that's included in \"asset\" public API objects (which generally have no name or description)",
        "type": "object",
        "properties": {
          "component_type": {
            "$ref": "#/components/schemas/UpdateableComponentType"
          },
          "id": {
            "description": "unique, immutable, system-controlled identifier for each resource",
            "type": "string",
            "format": "uuid"
          },
          "parent_id": {
            "nullable": true,
            "description": "ID of the parent component. Not present for top-level components.",
            "type": "string",
            "format": "uuid"
          },
          "time_created": {
            "description": "timestamp when this resource was created",
            "type": "string",
            "format": "date-time"
          },
          "time_modified": {
            "description": "timestamp when this resource was last modified",
            "type": "string",
            "format": "date-time"
          },
          "version": {
            "$ref": "#/components/schemas/SemverVersion"
          }
        },
        "required": [
          "component_type",
          "id",
          "time_created",
          "time_modified",
          "version"
        ]
      },
      "ComponentUpdateResultsPage": {
        "description": "A single page of results",
        "type": "object",
        "properties": {
          "items": {
            "description": "list of items on this page of results",
            "type": "array",
            "items": {
              "$ref": "#/components/schemas/ComponentUpdate"
            }
          },
          "next_page": {
            "nullable": true,
            "description": "token used to fetch the next page of results (if any)",
            "type": "string"
          }
        },
        "required": [
          "items"
        ]
      },
<<<<<<< HEAD
=======
      "ByteCount": {
        "description": "A count of bytes, typically used either for memory or storage capacity\n\nThe maximum supported byte count is [`i64::MAX`].  This makes it somewhat inconvenient to define constructors: a u32 constructor can be infallible, but an i64 constructor can fail (if the value is negative) and a u64 constructor can fail (if the value is larger than i64::MAX).  We provide all of these for consumers' convenience.",
        "type": "integer",
        "format": "uint64",
        "minimum": 0
      },
      "Certificate": {
        "description": "Client view of a [`Certificate`]",
        "type": "object",
        "properties": {
          "description": {
            "description": "human-readable free-form text about a resource",
            "type": "string"
          },
          "id": {
            "description": "unique, immutable, system-controlled identifier for each resource",
            "type": "string",
            "format": "uuid"
          },
          "name": {
            "description": "unique, mutable, user-controlled identifier for each resource",
            "allOf": [
              {
                "$ref": "#/components/schemas/Name"
              }
            ]
          },
          "service": {
            "$ref": "#/components/schemas/ServiceUsingCertificate"
          },
          "time_created": {
            "description": "timestamp when this resource was created",
            "type": "string",
            "format": "date-time"
          },
          "time_modified": {
            "description": "timestamp when this resource was last modified",
            "type": "string",
            "format": "date-time"
          }
        },
        "required": [
          "description",
          "id",
          "name",
          "service",
          "time_created",
          "time_modified"
        ]
      },
      "CertificateCreate": {
        "description": "Create-time parameters for a [`Certificate`](crate::external_api::views::Certificate)",
        "type": "object",
        "properties": {
          "cert": {
            "description": "PEM file containing public certificate chain",
            "type": "array",
            "items": {
              "type": "integer",
              "format": "uint8",
              "minimum": 0
            }
          },
          "description": {
            "type": "string"
          },
          "key": {
            "description": "PEM file containing private key",
            "type": "array",
            "items": {
              "type": "integer",
              "format": "uint8",
              "minimum": 0
            }
          },
          "name": {
            "$ref": "#/components/schemas/Name"
          },
          "service": {
            "description": "The service using this certificate",
            "allOf": [
              {
                "$ref": "#/components/schemas/ServiceUsingCertificate"
              }
            ]
          }
        },
        "required": [
          "cert",
          "description",
          "key",
          "name",
          "service"
        ]
      },
      "CertificateResultsPage": {
        "description": "A single page of results",
        "type": "object",
        "properties": {
          "items": {
            "description": "list of items on this page of results",
            "type": "array",
            "items": {
              "$ref": "#/components/schemas/Certificate"
            }
          },
          "next_page": {
            "nullable": true,
            "description": "token used to fetch the next page of results (if any)",
            "type": "string"
          }
        },
        "required": [
          "items"
        ]
      },
>>>>>>> 21385a37
      "Cumulativedouble": {
        "description": "A cumulative or counter data type.",
        "type": "object",
        "properties": {
          "start_time": {
            "type": "string",
            "format": "date-time"
          },
          "value": {
            "type": "number",
            "format": "double"
          }
        },
        "required": [
          "start_time",
          "value"
        ]
      },
      "Cumulativeint64": {
        "description": "A cumulative or counter data type.",
        "type": "object",
        "properties": {
          "start_time": {
            "type": "string",
            "format": "date-time"
          },
          "value": {
            "type": "integer",
            "format": "int64"
          }
        },
        "required": [
          "start_time",
          "value"
        ]
      },
      "Datum": {
        "description": "A `Datum` is a single sampled data point from a metric.",
        "oneOf": [
          {
            "type": "object",
            "properties": {
              "datum": {
                "type": "boolean"
              },
              "type": {
                "type": "string",
                "enum": [
                  "bool"
                ]
              }
            },
            "required": [
              "datum",
              "type"
            ]
          },
          {
            "type": "object",
            "properties": {
              "datum": {
                "type": "integer",
                "format": "int64"
              },
              "type": {
                "type": "string",
                "enum": [
                  "i64"
                ]
              }
            },
            "required": [
              "datum",
              "type"
            ]
          },
          {
            "type": "object",
            "properties": {
              "datum": {
                "type": "number",
                "format": "double"
              },
              "type": {
                "type": "string",
                "enum": [
                  "f64"
                ]
              }
            },
            "required": [
              "datum",
              "type"
            ]
          },
          {
            "type": "object",
            "properties": {
              "datum": {
                "type": "string"
              },
              "type": {
                "type": "string",
                "enum": [
                  "string"
                ]
              }
            },
            "required": [
              "datum",
              "type"
            ]
          },
          {
            "type": "object",
            "properties": {
              "datum": {
                "type": "array",
                "items": {
                  "type": "integer",
                  "format": "uint8",
                  "minimum": 0
                }
              },
              "type": {
                "type": "string",
                "enum": [
                  "bytes"
                ]
              }
            },
            "required": [
              "datum",
              "type"
            ]
          },
          {
            "type": "object",
            "properties": {
              "datum": {
                "$ref": "#/components/schemas/Cumulativeint64"
              },
              "type": {
                "type": "string",
                "enum": [
                  "cumulative_i64"
                ]
              }
            },
            "required": [
              "datum",
              "type"
            ]
          },
          {
            "type": "object",
            "properties": {
              "datum": {
                "$ref": "#/components/schemas/Cumulativedouble"
              },
              "type": {
                "type": "string",
                "enum": [
                  "cumulative_f64"
                ]
              }
            },
            "required": [
              "datum",
              "type"
            ]
          },
          {
            "type": "object",
            "properties": {
              "datum": {
                "$ref": "#/components/schemas/Histogramint64"
              },
              "type": {
                "type": "string",
                "enum": [
                  "histogram_i64"
                ]
              }
            },
            "required": [
              "datum",
              "type"
            ]
          },
          {
            "type": "object",
            "properties": {
              "datum": {
                "$ref": "#/components/schemas/Histogramdouble"
              },
              "type": {
                "type": "string",
                "enum": [
                  "histogram_f64"
                ]
              }
            },
            "required": [
              "datum",
              "type"
            ]
          }
        ]
      },
      "DatumType": {
        "description": "The type of an individual datum of a metric.",
        "type": "string",
        "enum": [
          "bool",
          "i64",
          "f64",
          "string",
          "bytes",
          "cumulative_i64",
          "cumulative_f64",
          "histogram_i64",
          "histogram_f64"
        ]
      },
      "DerEncodedKeyPair": {
        "type": "object",
        "properties": {
          "private_key": {
            "description": "request signing private key (base64 encoded der file)",
            "type": "string"
          },
          "public_cert": {
            "description": "request signing public certificate (base64 encoded der file)",
            "type": "string"
          }
        },
        "required": [
          "private_key",
          "public_cert"
        ]
      },
      "DeviceAccessTokenRequest": {
        "type": "object",
        "properties": {
          "client_id": {
            "type": "string",
            "format": "uuid"
          },
          "device_code": {
            "type": "string"
          },
          "grant_type": {
            "type": "string"
          }
        },
        "required": [
          "client_id",
          "device_code",
          "grant_type"
        ]
      },
      "DeviceAuthRequest": {
        "type": "object",
        "properties": {
          "client_id": {
            "type": "string",
            "format": "uuid"
          }
        },
        "required": [
          "client_id"
        ]
      },
      "DeviceAuthVerify": {
        "type": "object",
        "properties": {
          "user_code": {
            "type": "string"
          }
        },
        "required": [
          "user_code"
        ]
      },
      "Digest": {
        "oneOf": [
          {
            "type": "object",
            "properties": {
              "type": {
                "type": "string",
                "enum": [
                  "sha256"
                ]
              },
              "value": {
                "type": "string"
              }
            },
            "required": [
              "type",
              "value"
            ]
          }
        ]
      },
      "Disk": {
        "description": "Client view of a [`Disk`]",
        "type": "object",
        "properties": {
          "block_size": {
            "$ref": "#/components/schemas/ByteCount"
          },
          "description": {
            "description": "human-readable free-form text about a resource",
            "type": "string"
          },
          "device_path": {
            "type": "string"
          },
          "id": {
            "description": "unique, immutable, system-controlled identifier for each resource",
            "type": "string",
            "format": "uuid"
          },
          "image_id": {
            "nullable": true,
            "type": "string",
            "format": "uuid"
          },
          "name": {
            "description": "unique, mutable, user-controlled identifier for each resource",
            "allOf": [
              {
                "$ref": "#/components/schemas/Name"
              }
            ]
          },
          "project_id": {
            "type": "string",
            "format": "uuid"
          },
          "size": {
            "$ref": "#/components/schemas/ByteCount"
          },
          "snapshot_id": {
            "nullable": true,
            "type": "string",
            "format": "uuid"
          },
          "state": {
            "$ref": "#/components/schemas/DiskState"
          },
          "time_created": {
            "description": "timestamp when this resource was created",
            "type": "string",
            "format": "date-time"
          },
          "time_modified": {
            "description": "timestamp when this resource was last modified",
            "type": "string",
            "format": "date-time"
          }
        },
        "required": [
          "block_size",
          "description",
          "device_path",
          "id",
          "name",
          "project_id",
          "size",
          "state",
          "time_created",
          "time_modified"
        ]
      },
      "DiskCreate": {
        "description": "Create-time parameters for a [`Disk`](omicron_common::api::external::Disk)",
        "type": "object",
        "properties": {
          "description": {
            "type": "string"
          },
          "disk_source": {
            "description": "initial source for this disk",
            "allOf": [
              {
                "$ref": "#/components/schemas/DiskSource"
              }
            ]
          },
          "name": {
            "$ref": "#/components/schemas/Name"
          },
          "size": {
            "description": "total size of the Disk in bytes",
            "allOf": [
              {
                "$ref": "#/components/schemas/ByteCount"
              }
            ]
          }
        },
        "required": [
          "description",
          "disk_source",
          "name",
          "size"
        ]
      },
      "DiskIdentifier": {
        "description": "TODO-v1: Delete this Parameters for the [`Disk`](omicron_common::api::external::Disk) to be attached or detached to an instance",
        "type": "object",
        "properties": {
          "name": {
            "$ref": "#/components/schemas/Name"
          }
        },
        "required": [
          "name"
        ]
      },
      "DiskPath": {
        "type": "object",
        "properties": {
          "disk": {
            "$ref": "#/components/schemas/NameOrId"
          }
        },
        "required": [
          "disk"
        ]
      },
      "DiskResultsPage": {
        "description": "A single page of results",
        "type": "object",
        "properties": {
          "items": {
            "description": "list of items on this page of results",
            "type": "array",
            "items": {
              "$ref": "#/components/schemas/Disk"
            }
          },
          "next_page": {
            "nullable": true,
            "description": "token used to fetch the next page of results (if any)",
            "type": "string"
          }
        },
        "required": [
          "items"
        ]
      },
      "DiskSource": {
        "description": "Different sources for a disk",
        "oneOf": [
          {
            "description": "Create a blank disk",
            "type": "object",
            "properties": {
              "block_size": {
                "description": "size of blocks for this Disk. valid values are: 512, 2048, or 4096",
                "allOf": [
                  {
                    "$ref": "#/components/schemas/BlockSize"
                  }
                ]
              },
              "type": {
                "type": "string",
                "enum": [
                  "blank"
                ]
              }
            },
            "required": [
              "block_size",
              "type"
            ]
          },
          {
            "description": "Create a disk from a disk snapshot",
            "type": "object",
            "properties": {
              "snapshot_id": {
                "type": "string",
                "format": "uuid"
              },
              "type": {
                "type": "string",
                "enum": [
                  "snapshot"
                ]
              }
            },
            "required": [
              "snapshot_id",
              "type"
            ]
          },
          {
            "description": "Create a disk from a project image",
            "type": "object",
            "properties": {
              "image_id": {
                "type": "string",
                "format": "uuid"
              },
              "type": {
                "type": "string",
                "enum": [
                  "image"
                ]
              }
            },
            "required": [
              "image_id",
              "type"
            ]
          },
          {
            "description": "Create a disk from a global image",
            "type": "object",
            "properties": {
              "image_id": {
                "type": "string",
                "format": "uuid"
              },
              "type": {
                "type": "string",
                "enum": [
                  "global_image"
                ]
              }
            },
            "required": [
              "image_id",
              "type"
            ]
          }
        ]
      },
      "DiskState": {
        "description": "State of a Disk (primarily: attached or not)",
        "oneOf": [
          {
            "description": "Disk is being initialized",
            "type": "object",
            "properties": {
              "state": {
                "type": "string",
                "enum": [
                  "creating"
                ]
              }
            },
            "required": [
              "state"
            ]
          },
          {
            "description": "Disk is ready but detached from any Instance",
            "type": "object",
            "properties": {
              "state": {
                "type": "string",
                "enum": [
                  "detached"
                ]
              }
            },
            "required": [
              "state"
            ]
          },
          {
            "description": "Disk is being attached to the given Instance",
            "type": "object",
            "properties": {
              "instance": {
                "type": "string",
                "format": "uuid"
              },
              "state": {
                "type": "string",
                "enum": [
                  "attaching"
                ]
              }
            },
            "required": [
              "instance",
              "state"
            ]
          },
          {
            "description": "Disk is attached to the given Instance",
            "type": "object",
            "properties": {
              "instance": {
                "type": "string",
                "format": "uuid"
              },
              "state": {
                "type": "string",
                "enum": [
                  "attached"
                ]
              }
            },
            "required": [
              "instance",
              "state"
            ]
          },
          {
            "description": "Disk is being detached from the given Instance",
            "type": "object",
            "properties": {
              "instance": {
                "type": "string",
                "format": "uuid"
              },
              "state": {
                "type": "string",
                "enum": [
                  "detaching"
                ]
              }
            },
            "required": [
              "instance",
              "state"
            ]
          },
          {
            "description": "Disk has been destroyed",
            "type": "object",
            "properties": {
              "state": {
                "type": "string",
                "enum": [
                  "destroyed"
                ]
              }
            },
            "required": [
              "state"
            ]
          },
          {
            "description": "Disk is unavailable",
            "type": "object",
            "properties": {
              "state": {
                "type": "string",
                "enum": [
                  "faulted"
                ]
              }
            },
            "required": [
              "state"
            ]
          }
        ]
      },
      "Distribution": {
        "description": "OS image distribution",
        "type": "object",
        "properties": {
          "name": {
            "description": "The name of the distribution (e.g. \"alpine\" or \"ubuntu\")",
            "allOf": [
              {
                "$ref": "#/components/schemas/Name"
              }
            ]
          },
          "version": {
            "description": "The version of the distribution (e.g. \"3.10\" or \"18.04\")",
            "type": "string"
          }
        },
        "required": [
          "name",
          "version"
        ]
      },
      "Error": {
        "description": "Error information from a response.",
        "type": "object",
        "properties": {
          "error_code": {
            "type": "string"
          },
          "message": {
            "type": "string"
          },
          "request_id": {
            "type": "string"
          }
        },
        "required": [
          "message",
          "request_id"
        ]
      },
      "ExternalIp": {
        "type": "object",
        "properties": {
          "ip": {
            "type": "string",
            "format": "ip"
          },
          "kind": {
            "$ref": "#/components/schemas/IpKind"
          }
        },
        "required": [
          "ip",
          "kind"
        ]
      },
      "ExternalIpCreate": {
        "description": "Parameters for creating an external IP address for instances.",
        "oneOf": [
          {
            "description": "An IP address providing both inbound and outbound access. The address is automatically-assigned from the provided IP Pool, or all available pools if not specified.",
            "type": "object",
            "properties": {
              "pool_name": {
                "nullable": true,
                "allOf": [
                  {
                    "$ref": "#/components/schemas/Name"
                  }
                ]
              },
              "type": {
                "type": "string",
                "enum": [
                  "ephemeral"
                ]
              }
            },
            "required": [
              "type"
            ]
          }
        ]
      },
      "ExternalIpResultsPage": {
        "description": "A single page of results",
        "type": "object",
        "properties": {
          "items": {
            "description": "list of items on this page of results",
            "type": "array",
            "items": {
              "$ref": "#/components/schemas/ExternalIp"
            }
          },
          "next_page": {
            "nullable": true,
            "description": "token used to fetch the next page of results (if any)",
            "type": "string"
          }
        },
        "required": [
          "items"
        ]
      },
      "FieldSchema": {
        "description": "The name and type information for a field of a timeseries schema.",
        "type": "object",
        "properties": {
          "name": {
            "type": "string"
          },
          "source": {
            "$ref": "#/components/schemas/FieldSource"
          },
          "ty": {
            "$ref": "#/components/schemas/FieldType"
          }
        },
        "required": [
          "name",
          "source",
          "ty"
        ]
      },
      "FieldSource": {
        "description": "The source from which a field is derived, the target or metric.",
        "type": "string",
        "enum": [
          "target",
          "metric"
        ]
      },
      "FieldType": {
        "description": "The `FieldType` identifies the data type of a target or metric field.",
        "type": "string",
        "enum": [
          "string",
          "i64",
          "ip_addr",
          "uuid",
          "bool"
        ]
      },
      "FleetRole": {
        "type": "string",
        "enum": [
          "admin",
          "collaborator",
          "viewer"
        ]
      },
      "FleetRolePolicy": {
        "description": "Client view of a [`Policy`], which describes how this resource may be accessed\n\nNote that the Policy only describes access granted explicitly for this resource.  The policies of parent resources can also cause a user to have access to this resource.",
        "type": "object",
        "properties": {
          "role_assignments": {
            "description": "Roles directly assigned on this resource",
            "type": "array",
            "items": {
              "$ref": "#/components/schemas/FleetRoleRoleAssignment"
            }
          }
        },
        "required": [
          "role_assignments"
        ]
      },
      "FleetRoleRoleAssignment": {
        "description": "Describes the assignment of a particular role on a particular resource to a particular identity (user, group, etc.)\n\nThe resource is not part of this structure.  Rather, [`RoleAssignment`]s are put into a [`Policy`] and that Policy is applied to a particular resource.",
        "type": "object",
        "properties": {
          "identity_id": {
            "type": "string",
            "format": "uuid"
          },
          "identity_type": {
            "$ref": "#/components/schemas/IdentityType"
          },
          "role_name": {
            "$ref": "#/components/schemas/FleetRole"
          }
        },
        "required": [
          "identity_id",
          "identity_type",
          "role_name"
        ]
      },
      "GlobalImage": {
        "description": "Client view of global Images",
        "type": "object",
        "properties": {
          "block_size": {
            "description": "size of blocks in bytes",
            "allOf": [
              {
                "$ref": "#/components/schemas/ByteCount"
              }
            ]
          },
          "description": {
            "description": "human-readable free-form text about a resource",
            "type": "string"
          },
          "digest": {
            "nullable": true,
            "description": "Hash of the image contents, if applicable",
            "allOf": [
              {
                "$ref": "#/components/schemas/Digest"
              }
            ]
          },
          "distribution": {
            "description": "Image distribution",
            "type": "string"
          },
          "id": {
            "description": "unique, immutable, system-controlled identifier for each resource",
            "type": "string",
            "format": "uuid"
          },
          "name": {
            "description": "unique, mutable, user-controlled identifier for each resource",
            "allOf": [
              {
                "$ref": "#/components/schemas/Name"
              }
            ]
          },
          "size": {
            "description": "total size in bytes",
            "allOf": [
              {
                "$ref": "#/components/schemas/ByteCount"
              }
            ]
          },
          "time_created": {
            "description": "timestamp when this resource was created",
            "type": "string",
            "format": "date-time"
          },
          "time_modified": {
            "description": "timestamp when this resource was last modified",
            "type": "string",
            "format": "date-time"
          },
          "url": {
            "nullable": true,
            "description": "URL source of this image, if any",
            "type": "string"
          },
          "version": {
            "description": "Image version",
            "type": "string"
          }
        },
        "required": [
          "block_size",
          "description",
          "distribution",
          "id",
          "name",
          "size",
          "time_created",
          "time_modified",
          "version"
        ]
      },
      "GlobalImageCreate": {
        "description": "Create-time parameters for an [`GlobalImage`](crate::external_api::views::GlobalImage)",
        "type": "object",
        "properties": {
          "block_size": {
            "description": "block size in bytes",
            "allOf": [
              {
                "$ref": "#/components/schemas/BlockSize"
              }
            ]
          },
          "description": {
            "type": "string"
          },
          "distribution": {
            "description": "OS image distribution",
            "allOf": [
              {
                "$ref": "#/components/schemas/Distribution"
              }
            ]
          },
          "name": {
            "$ref": "#/components/schemas/Name"
          },
          "source": {
            "description": "The source of the image's contents.",
            "allOf": [
              {
                "$ref": "#/components/schemas/ImageSource"
              }
            ]
          }
        },
        "required": [
          "block_size",
          "description",
          "distribution",
          "name",
          "source"
        ]
      },
      "GlobalImageResultsPage": {
        "description": "A single page of results",
        "type": "object",
        "properties": {
          "items": {
            "description": "list of items on this page of results",
            "type": "array",
            "items": {
              "$ref": "#/components/schemas/GlobalImage"
            }
          },
          "next_page": {
            "nullable": true,
            "description": "token used to fetch the next page of results (if any)",
            "type": "string"
          }
        },
        "required": [
          "items"
        ]
      },
      "Group": {
        "description": "Client view of a [`Group`]",
        "type": "object",
        "properties": {
          "display_name": {
            "description": "Human-readable name that can identify the group",
            "type": "string"
          },
          "id": {
            "type": "string",
            "format": "uuid"
          },
          "silo_id": {
            "description": "Uuid of the silo to which this group belongs",
            "type": "string",
            "format": "uuid"
          }
        },
        "required": [
          "display_name",
          "id",
          "silo_id"
        ]
      },
      "GroupResultsPage": {
        "description": "A single page of results",
        "type": "object",
        "properties": {
          "items": {
            "description": "list of items on this page of results",
            "type": "array",
            "items": {
              "$ref": "#/components/schemas/Group"
            }
          },
          "next_page": {
            "nullable": true,
            "description": "token used to fetch the next page of results (if any)",
            "type": "string"
          }
        },
        "required": [
          "items"
        ]
      },
      "Histogramdouble": {
        "description": "A simple type for managing a histogram metric.\n\nA histogram maintains the count of any number of samples, over a set of bins. Bins are specified on construction via their _left_ edges, inclusive. There can't be any \"gaps\" in the bins, and an additional bin may be added to the left, right, or both so that the bins extend to the entire range of the support.\n\nNote that any gaps, unsorted bins, or non-finite values will result in an error.\n\nExample ------- ```rust use oximeter::histogram::{BinRange, Histogram};\n\nlet edges = [0i64, 10, 20]; let mut hist = Histogram::new(&edges).unwrap(); assert_eq!(hist.n_bins(), 4); // One additional bin for the range (20..) assert_eq!(hist.n_samples(), 0); hist.sample(4); hist.sample(100); assert_eq!(hist.n_samples(), 2);\n\nlet data = hist.iter().collect::<Vec<_>>(); assert_eq!(data[0].range, BinRange::range(i64::MIN, 0)); // An additional bin for `..0` assert_eq!(data[0].count, 0); // Nothing is in this bin\n\nassert_eq!(data[1].range, BinRange::range(0, 10)); // The range `0..10` assert_eq!(data[1].count, 1); // 4 is sampled into this bin ```\n\nNotes -----\n\nHistograms may be constructed either from their left bin edges, or from a sequence of ranges. In either case, the left-most bin may be converted upon construction. In particular, if the left-most value is not equal to the minimum of the support, a new bin will be added from the minimum to that provided value. If the left-most value _is_ the support's minimum, because the provided bin was unbounded below, such as `(..0)`, then that bin will be converted into one bounded below, `(MIN..0)` in this case.\n\nThe short of this is that, most of the time, it shouldn't matter. If one specifies the extremes of the support as their bins, be aware that the left-most may be converted from a `BinRange::RangeTo` into a `BinRange::Range`. In other words, the first bin of a histogram is _always_ a `Bin::Range` or a `Bin::RangeFrom` after construction. In fact, every bin is one of those variants, the `BinRange::RangeTo` is only provided as a convenience during construction.",
        "type": "object",
        "properties": {
          "bins": {
            "type": "array",
            "items": {
              "$ref": "#/components/schemas/Bindouble"
            }
          },
          "n_samples": {
            "type": "integer",
            "format": "uint64",
            "minimum": 0
          },
          "start_time": {
            "type": "string",
            "format": "date-time"
          }
        },
        "required": [
          "bins",
          "n_samples",
          "start_time"
        ]
      },
      "Histogramint64": {
        "description": "A simple type for managing a histogram metric.\n\nA histogram maintains the count of any number of samples, over a set of bins. Bins are specified on construction via their _left_ edges, inclusive. There can't be any \"gaps\" in the bins, and an additional bin may be added to the left, right, or both so that the bins extend to the entire range of the support.\n\nNote that any gaps, unsorted bins, or non-finite values will result in an error.\n\nExample ------- ```rust use oximeter::histogram::{BinRange, Histogram};\n\nlet edges = [0i64, 10, 20]; let mut hist = Histogram::new(&edges).unwrap(); assert_eq!(hist.n_bins(), 4); // One additional bin for the range (20..) assert_eq!(hist.n_samples(), 0); hist.sample(4); hist.sample(100); assert_eq!(hist.n_samples(), 2);\n\nlet data = hist.iter().collect::<Vec<_>>(); assert_eq!(data[0].range, BinRange::range(i64::MIN, 0)); // An additional bin for `..0` assert_eq!(data[0].count, 0); // Nothing is in this bin\n\nassert_eq!(data[1].range, BinRange::range(0, 10)); // The range `0..10` assert_eq!(data[1].count, 1); // 4 is sampled into this bin ```\n\nNotes -----\n\nHistograms may be constructed either from their left bin edges, or from a sequence of ranges. In either case, the left-most bin may be converted upon construction. In particular, if the left-most value is not equal to the minimum of the support, a new bin will be added from the minimum to that provided value. If the left-most value _is_ the support's minimum, because the provided bin was unbounded below, such as `(..0)`, then that bin will be converted into one bounded below, `(MIN..0)` in this case.\n\nThe short of this is that, most of the time, it shouldn't matter. If one specifies the extremes of the support as their bins, be aware that the left-most may be converted from a `BinRange::RangeTo` into a `BinRange::Range`. In other words, the first bin of a histogram is _always_ a `Bin::Range` or a `Bin::RangeFrom` after construction. In fact, every bin is one of those variants, the `BinRange::RangeTo` is only provided as a convenience during construction.",
        "type": "object",
        "properties": {
          "bins": {
            "type": "array",
            "items": {
              "$ref": "#/components/schemas/Binint64"
            }
          },
          "n_samples": {
            "type": "integer",
            "format": "uint64",
            "minimum": 0
          },
          "start_time": {
            "type": "string",
            "format": "date-time"
          }
        },
        "required": [
          "bins",
          "n_samples",
          "start_time"
        ]
      },
      "IdentityProvider": {
        "description": "Client view of an [`IdentityProvider`]",
        "type": "object",
        "properties": {
          "description": {
            "description": "human-readable free-form text about a resource",
            "type": "string"
          },
          "id": {
            "description": "unique, immutable, system-controlled identifier for each resource",
            "type": "string",
            "format": "uuid"
          },
          "name": {
            "description": "unique, mutable, user-controlled identifier for each resource",
            "allOf": [
              {
                "$ref": "#/components/schemas/Name"
              }
            ]
          },
          "provider_type": {
            "description": "Identity provider type",
            "allOf": [
              {
                "$ref": "#/components/schemas/IdentityProviderType"
              }
            ]
          },
          "time_created": {
            "description": "timestamp when this resource was created",
            "type": "string",
            "format": "date-time"
          },
          "time_modified": {
            "description": "timestamp when this resource was last modified",
            "type": "string",
            "format": "date-time"
          }
        },
        "required": [
          "description",
          "id",
          "name",
          "provider_type",
          "time_created",
          "time_modified"
        ]
      },
      "IdentityProviderResultsPage": {
        "description": "A single page of results",
        "type": "object",
        "properties": {
          "items": {
            "description": "list of items on this page of results",
            "type": "array",
            "items": {
              "$ref": "#/components/schemas/IdentityProvider"
            }
          },
          "next_page": {
            "nullable": true,
            "description": "token used to fetch the next page of results (if any)",
            "type": "string"
          }
        },
        "required": [
          "items"
        ]
      },
      "IdentityProviderType": {
        "oneOf": [
          {
            "description": "SAML identity provider",
            "type": "string",
            "enum": [
              "saml"
            ]
          }
        ]
      },
      "IdentityType": {
        "description": "Describes what kind of identity is described by an id",
        "type": "string",
        "enum": [
          "silo_user",
          "silo_group"
        ]
      },
      "IdpMetadataSource": {
        "oneOf": [
          {
            "type": "object",
            "properties": {
              "type": {
                "type": "string",
                "enum": [
                  "url"
                ]
              },
              "url": {
                "type": "string"
              }
            },
            "required": [
              "type",
              "url"
            ]
          },
          {
            "type": "object",
            "properties": {
              "data": {
                "type": "string"
              },
              "type": {
                "type": "string",
                "enum": [
                  "base64_encoded_xml"
                ]
              }
            },
            "required": [
              "data",
              "type"
            ]
          }
        ]
      },
      "Image": {
        "description": "Client view of project Images",
        "type": "object",
        "properties": {
          "block_size": {
            "description": "size of blocks in bytes",
            "allOf": [
              {
                "$ref": "#/components/schemas/ByteCount"
              }
            ]
          },
          "description": {
            "description": "human-readable free-form text about a resource",
            "type": "string"
          },
          "digest": {
            "nullable": true,
            "description": "Hash of the image contents, if applicable",
            "allOf": [
              {
                "$ref": "#/components/schemas/Digest"
              }
            ]
          },
          "id": {
            "description": "unique, immutable, system-controlled identifier for each resource",
            "type": "string",
            "format": "uuid"
          },
          "name": {
            "description": "unique, mutable, user-controlled identifier for each resource",
            "allOf": [
              {
                "$ref": "#/components/schemas/Name"
              }
            ]
          },
          "project_id": {
            "description": "The project the disk belongs to",
            "type": "string",
            "format": "uuid"
          },
          "size": {
            "description": "total size in bytes",
            "allOf": [
              {
                "$ref": "#/components/schemas/ByteCount"
              }
            ]
          },
          "time_created": {
            "description": "timestamp when this resource was created",
            "type": "string",
            "format": "date-time"
          },
          "time_modified": {
            "description": "timestamp when this resource was last modified",
            "type": "string",
            "format": "date-time"
          },
          "url": {
            "nullable": true,
            "description": "URL source of this image, if any",
            "type": "string"
          },
          "version": {
            "nullable": true,
            "description": "Version of this, if any",
            "type": "string"
          }
        },
        "required": [
          "block_size",
          "description",
          "id",
          "name",
          "project_id",
          "size",
          "time_created",
          "time_modified"
        ]
      },
      "ImageCreate": {
        "description": "Create-time parameters for an [`Image`](crate::external_api::views::Image)",
        "type": "object",
        "properties": {
          "block_size": {
            "description": "block size in bytes",
            "allOf": [
              {
                "$ref": "#/components/schemas/BlockSize"
              }
            ]
          },
          "description": {
            "type": "string"
          },
          "name": {
            "$ref": "#/components/schemas/Name"
          },
          "source": {
            "description": "The source of the image's contents.",
            "allOf": [
              {
                "$ref": "#/components/schemas/ImageSource"
              }
            ]
          }
        },
        "required": [
          "block_size",
          "description",
          "name",
          "source"
        ]
      },
      "ImageResultsPage": {
        "description": "A single page of results",
        "type": "object",
        "properties": {
          "items": {
            "description": "list of items on this page of results",
            "type": "array",
            "items": {
              "$ref": "#/components/schemas/Image"
            }
          },
          "next_page": {
            "nullable": true,
            "description": "token used to fetch the next page of results (if any)",
            "type": "string"
          }
        },
        "required": [
          "items"
        ]
      },
      "ImageSource": {
        "description": "The source of the underlying image.",
        "oneOf": [
          {
            "type": "object",
            "properties": {
              "type": {
                "type": "string",
                "enum": [
                  "url"
                ]
              },
              "url": {
                "type": "string"
              }
            },
            "required": [
              "type",
              "url"
            ]
          },
          {
            "type": "object",
            "properties": {
              "id": {
                "type": "string",
                "format": "uuid"
              },
              "type": {
                "type": "string",
                "enum": [
                  "snapshot"
                ]
              }
            },
            "required": [
              "id",
              "type"
            ]
          },
          {
            "description": "Boot the Alpine ISO that ships with the Propolis zone. Intended for development purposes only.",
            "type": "object",
            "properties": {
              "type": {
                "type": "string",
                "enum": [
                  "you_can_boot_anything_as_long_as_its_alpine"
                ]
              }
            },
            "required": [
              "type"
            ]
          }
        ]
      },
      "Instance": {
        "description": "Client view of an [`Instance`]",
        "type": "object",
        "properties": {
          "description": {
            "description": "human-readable free-form text about a resource",
            "type": "string"
          },
          "hostname": {
            "description": "RFC1035-compliant hostname for the Instance.",
            "type": "string"
          },
          "id": {
            "description": "unique, immutable, system-controlled identifier for each resource",
            "type": "string",
            "format": "uuid"
          },
          "memory": {
            "description": "memory allocated for this Instance",
            "allOf": [
              {
                "$ref": "#/components/schemas/ByteCount"
              }
            ]
          },
          "name": {
            "description": "unique, mutable, user-controlled identifier for each resource",
            "allOf": [
              {
                "$ref": "#/components/schemas/Name"
              }
            ]
          },
          "ncpus": {
            "description": "number of CPUs allocated for this Instance",
            "allOf": [
              {
                "$ref": "#/components/schemas/InstanceCpuCount"
              }
            ]
          },
          "project_id": {
            "description": "id for the project containing this Instance",
            "type": "string",
            "format": "uuid"
          },
          "run_state": {
            "$ref": "#/components/schemas/InstanceState"
          },
          "time_created": {
            "description": "timestamp when this resource was created",
            "type": "string",
            "format": "date-time"
          },
          "time_modified": {
            "description": "timestamp when this resource was last modified",
            "type": "string",
            "format": "date-time"
          },
          "time_run_state_updated": {
            "type": "string",
            "format": "date-time"
          }
        },
        "required": [
          "description",
          "hostname",
          "id",
          "memory",
          "name",
          "ncpus",
          "project_id",
          "run_state",
          "time_created",
          "time_modified",
          "time_run_state_updated"
        ]
      },
      "InstanceCpuCount": {
        "description": "The number of CPUs in an Instance",
        "type": "integer",
        "format": "uint16",
        "minimum": 0
      },
      "InstanceCreate": {
        "description": "Create-time parameters for an [`Instance`](omicron_common::api::external::Instance)",
        "type": "object",
        "properties": {
          "description": {
            "type": "string"
          },
          "disks": {
            "description": "The disks to be created or attached for this instance.",
            "default": [],
            "type": "array",
            "items": {
              "$ref": "#/components/schemas/InstanceDiskAttachment"
            }
          },
          "external_ips": {
            "description": "The external IP addresses provided to this instance.\n\nBy default, all instances have outbound connectivity, but no inbound connectivity. These external addresses can be used to provide a fixed, known IP address for making inbound connections to the instance.",
            "default": [],
            "type": "array",
            "items": {
              "$ref": "#/components/schemas/ExternalIpCreate"
            }
          },
          "hostname": {
            "type": "string"
          },
          "memory": {
            "$ref": "#/components/schemas/ByteCount"
          },
          "name": {
            "$ref": "#/components/schemas/Name"
          },
          "ncpus": {
            "$ref": "#/components/schemas/InstanceCpuCount"
          },
          "network_interfaces": {
            "description": "The network interfaces to be created for this instance.",
            "default": {
              "type": "default"
            },
            "allOf": [
              {
                "$ref": "#/components/schemas/InstanceNetworkInterfaceAttachment"
              }
            ]
          },
          "start": {
            "description": "Should this instance be started upon creation; true by default.",
            "default": true,
            "type": "boolean"
          },
          "user_data": {
            "description": "User data for instance initialization systems (such as cloud-init). Must be a Base64-encoded string, as specified in RFC 4648 § 4 (+ and / characters with padding). Maximum 32 KiB unencoded data.",
            "default": "",
            "type": "string",
            "format": "byte"
          }
        },
        "required": [
          "description",
          "hostname",
          "memory",
          "name",
          "ncpus"
        ]
      },
      "InstanceDiskAttachment": {
        "description": "Describe the instance's disks at creation time",
        "oneOf": [
          {
            "description": "During instance creation, create and attach disks",
            "type": "object",
            "properties": {
              "description": {
                "type": "string"
              },
              "disk_source": {
                "description": "initial source for this disk",
                "allOf": [
                  {
                    "$ref": "#/components/schemas/DiskSource"
                  }
                ]
              },
              "name": {
                "$ref": "#/components/schemas/Name"
              },
              "size": {
                "description": "total size of the Disk in bytes",
                "allOf": [
                  {
                    "$ref": "#/components/schemas/ByteCount"
                  }
                ]
              },
              "type": {
                "type": "string",
                "enum": [
                  "create"
                ]
              }
            },
            "required": [
              "description",
              "disk_source",
              "name",
              "size",
              "type"
            ]
          },
          {
            "description": "During instance creation, attach this disk",
            "type": "object",
            "properties": {
              "name": {
                "description": "A disk name to attach",
                "allOf": [
                  {
                    "$ref": "#/components/schemas/Name"
                  }
                ]
              },
              "type": {
                "type": "string",
                "enum": [
                  "attach"
                ]
              }
            },
            "required": [
              "name",
              "type"
            ]
          }
        ]
      },
      "InstanceMigrate": {
        "description": "Migration parameters for an [`Instance`](omicron_common::api::external::Instance)",
        "type": "object",
        "properties": {
          "dst_sled_id": {
            "type": "string",
            "format": "uuid"
          }
        },
        "required": [
          "dst_sled_id"
        ]
      },
      "InstanceNetworkInterfaceAttachment": {
        "description": "Describes an attachment of a `NetworkInterface` to an `Instance`, at the time the instance is created.",
        "oneOf": [
          {
            "description": "Create one or more `NetworkInterface`s for the `Instance`.\n\nIf more than one interface is provided, then the first will be designated the primary interface for the instance.",
            "type": "object",
            "properties": {
              "params": {
                "type": "array",
                "items": {
                  "$ref": "#/components/schemas/NetworkInterfaceCreate"
                }
              },
              "type": {
                "type": "string",
                "enum": [
                  "create"
                ]
              }
            },
            "required": [
              "params",
              "type"
            ]
          },
          {
            "description": "The default networking configuration for an instance is to create a single primary interface with an automatically-assigned IP address. The IP will be pulled from the Project's default VPC / VPC Subnet.",
            "type": "object",
            "properties": {
              "type": {
                "type": "string",
                "enum": [
                  "default"
                ]
              }
            },
            "required": [
              "type"
            ]
          },
          {
            "description": "No network interfaces at all will be created for the instance.",
            "type": "object",
            "properties": {
              "type": {
                "type": "string",
                "enum": [
                  "none"
                ]
              }
            },
            "required": [
              "type"
            ]
          }
        ]
      },
      "InstanceResultsPage": {
        "description": "A single page of results",
        "type": "object",
        "properties": {
          "items": {
            "description": "list of items on this page of results",
            "type": "array",
            "items": {
              "$ref": "#/components/schemas/Instance"
            }
          },
          "next_page": {
            "nullable": true,
            "description": "token used to fetch the next page of results (if any)",
            "type": "string"
          }
        },
        "required": [
          "items"
        ]
      },
      "InstanceSerialConsoleData": {
        "description": "Contents of an Instance's serial console buffer.",
        "type": "object",
        "properties": {
          "data": {
            "description": "The bytes starting from the requested offset up to either the end of the buffer or the request's `max_bytes`. Provided as a u8 array rather than a string, as it may not be UTF-8.",
            "type": "array",
            "items": {
              "type": "integer",
              "format": "uint8",
              "minimum": 0
            }
          },
          "last_byte_offset": {
            "description": "The absolute offset since boot (suitable for use as `byte_offset` in a subsequent request) of the last byte returned in `data`.",
            "type": "integer",
            "format": "uint64",
            "minimum": 0
          }
        },
        "required": [
          "data",
          "last_byte_offset"
        ]
      },
      "InstanceState": {
        "description": "Running state of an Instance (primarily: booted or stopped)\n\nThis typically reflects whether it's starting, running, stopping, or stopped, but also includes states related to the Instance's lifecycle",
        "oneOf": [
          {
            "description": "The instance is being created.",
            "type": "string",
            "enum": [
              "creating"
            ]
          },
          {
            "description": "The instance is currently starting up.",
            "type": "string",
            "enum": [
              "starting"
            ]
          },
          {
            "description": "The instance is currently running.",
            "type": "string",
            "enum": [
              "running"
            ]
          },
          {
            "description": "The instance has been requested to stop and a transition to \"Stopped\" is imminent.",
            "type": "string",
            "enum": [
              "stopping"
            ]
          },
          {
            "description": "The instance is currently stopped.",
            "type": "string",
            "enum": [
              "stopped"
            ]
          },
          {
            "description": "The instance is in the process of rebooting - it will remain in the \"rebooting\" state until the VM is starting once more.",
            "type": "string",
            "enum": [
              "rebooting"
            ]
          },
          {
            "description": "The instance is in the process of migrating - it will remain in the \"migrating\" state until the migration process is complete and the destination propolis is ready to continue execution.",
            "type": "string",
            "enum": [
              "migrating"
            ]
          },
          {
            "description": "The instance is attempting to recover from a failure.",
            "type": "string",
            "enum": [
              "repairing"
            ]
          },
          {
            "description": "The instance has encountered a failure.",
            "type": "string",
            "enum": [
              "failed"
            ]
          },
          {
            "description": "The instance has been deleted.",
            "type": "string",
            "enum": [
              "destroyed"
            ]
          }
        ]
      },
      "IpKind": {
        "description": "The kind of an external IP address for an instance",
        "type": "string",
        "enum": [
          "ephemeral",
          "floating"
        ]
      },
      "IpNet": {
        "oneOf": [
          {
            "title": "v4",
            "allOf": [
              {
                "$ref": "#/components/schemas/Ipv4Net"
              }
            ]
          },
          {
            "title": "v6",
            "allOf": [
              {
                "$ref": "#/components/schemas/Ipv6Net"
              }
            ]
          }
        ]
      },
      "IpPool": {
        "description": "Identity-related metadata that's included in nearly all public API objects",
        "type": "object",
        "properties": {
          "description": {
            "description": "human-readable free-form text about a resource",
            "type": "string"
          },
          "id": {
            "description": "unique, immutable, system-controlled identifier for each resource",
            "type": "string",
            "format": "uuid"
          },
          "name": {
            "description": "unique, mutable, user-controlled identifier for each resource",
            "allOf": [
              {
                "$ref": "#/components/schemas/Name"
              }
            ]
          },
          "time_created": {
            "description": "timestamp when this resource was created",
            "type": "string",
            "format": "date-time"
          },
          "time_modified": {
            "description": "timestamp when this resource was last modified",
            "type": "string",
            "format": "date-time"
          }
        },
        "required": [
          "description",
          "id",
          "name",
          "time_created",
          "time_modified"
        ]
      },
      "IpPoolCreate": {
        "description": "Create-time parameters for an IP Pool.\n\nSee [`IpPool`](crate::external_api::views::IpPool)",
        "type": "object",
        "properties": {
          "description": {
            "type": "string"
          },
          "name": {
            "$ref": "#/components/schemas/Name"
          }
        },
        "required": [
          "description",
          "name"
        ]
      },
      "IpPoolRange": {
        "type": "object",
        "properties": {
          "id": {
            "type": "string",
            "format": "uuid"
          },
          "range": {
            "$ref": "#/components/schemas/IpRange"
          },
          "time_created": {
            "type": "string",
            "format": "date-time"
          }
        },
        "required": [
          "id",
          "range",
          "time_created"
        ]
      },
      "IpPoolRangeResultsPage": {
        "description": "A single page of results",
        "type": "object",
        "properties": {
          "items": {
            "description": "list of items on this page of results",
            "type": "array",
            "items": {
              "$ref": "#/components/schemas/IpPoolRange"
            }
          },
          "next_page": {
            "nullable": true,
            "description": "token used to fetch the next page of results (if any)",
            "type": "string"
          }
        },
        "required": [
          "items"
        ]
      },
      "IpPoolResultsPage": {
        "description": "A single page of results",
        "type": "object",
        "properties": {
          "items": {
            "description": "list of items on this page of results",
            "type": "array",
            "items": {
              "$ref": "#/components/schemas/IpPool"
            }
          },
          "next_page": {
            "nullable": true,
            "description": "token used to fetch the next page of results (if any)",
            "type": "string"
          }
        },
        "required": [
          "items"
        ]
      },
      "IpPoolUpdate": {
        "description": "Parameters for updating an IP Pool",
        "type": "object",
        "properties": {
          "description": {
            "nullable": true,
            "type": "string"
          },
          "name": {
            "nullable": true,
            "allOf": [
              {
                "$ref": "#/components/schemas/Name"
              }
            ]
          }
        }
      },
      "IpRange": {
        "oneOf": [
          {
            "title": "v4",
            "allOf": [
              {
                "$ref": "#/components/schemas/Ipv4Range"
              }
            ]
          },
          {
            "title": "v6",
            "allOf": [
              {
                "$ref": "#/components/schemas/Ipv6Range"
              }
            ]
          }
        ]
      },
      "Ipv4Net": {
        "example": "192.168.1.0/24",
        "title": "An IPv4 subnet",
        "description": "An IPv4 subnet, including prefix and subnet mask",
        "type": "string",
        "pattern": "^(([0-9]|[1-9][0-9]|1[0-9][0-9]|2[0-4][0-9]|25[0-5])\\.){3}([0-9]|[1-9][0-9]|1[0-9][0-9]|2[0-4][0-9]|25[0-5])/([8-9]|1[0-9]|2[0-9]|3[0-2])$"
      },
      "Ipv4Range": {
        "description": "A non-decreasing IPv4 address range, inclusive of both ends.\n\nThe first address must be less than or equal to the last address.",
        "type": "object",
        "properties": {
          "first": {
            "type": "string",
            "format": "ipv4"
          },
          "last": {
            "type": "string",
            "format": "ipv4"
          }
        },
        "required": [
          "first",
          "last"
        ]
      },
      "Ipv6Net": {
        "example": "fd12:3456::/64",
        "title": "An IPv6 subnet",
        "description": "An IPv6 subnet, including prefix and subnet mask",
        "type": "string",
        "pattern": "^([fF][dD])[0-9a-fA-F]{2}:(([0-9a-fA-F]{1,4}:){6}[0-9a-fA-F]{1,4}|([0-9a-fA-F]{1,4}:){1,6}:)\\/([1-9]|[1-9][0-9]|1[0-1][0-9]|12[0-8])$"
      },
      "Ipv6Range": {
        "description": "A non-decreasing IPv6 address range, inclusive of both ends.\n\nThe first address must be less than or equal to the last address.",
        "type": "object",
        "properties": {
          "first": {
            "type": "string",
            "format": "ipv6"
          },
          "last": {
            "type": "string",
            "format": "ipv6"
          }
        },
        "required": [
          "first",
          "last"
        ]
      },
      "L4PortRange": {
        "example": "22",
        "title": "A range of IP ports",
        "description": "An inclusive-inclusive range of IP ports. The second port may be omitted to represent a single port",
        "type": "string",
        "pattern": "^[0-9]{1,5}(-[0-9]{1,5})?$",
        "minLength": 1,
        "maxLength": 11
      },
      "MacAddr": {
        "example": "ff:ff:ff:ff:ff:ff",
        "title": "A MAC address",
        "description": "A Media Access Control address, in EUI-48 format",
        "type": "string",
        "pattern": "^([0-9a-fA-F]{2}:){5}[0-9a-fA-F]{2}$",
        "minLength": 17,
        "maxLength": 17
      },
      "Measurement": {
        "description": "A `Measurement` is a timestamped datum from a single metric",
        "type": "object",
        "properties": {
          "datum": {
            "$ref": "#/components/schemas/Datum"
          },
          "timestamp": {
            "type": "string",
            "format": "date-time"
          }
        },
        "required": [
          "datum",
          "timestamp"
        ]
      },
      "MeasurementResultsPage": {
        "description": "A single page of results",
        "type": "object",
        "properties": {
          "items": {
            "description": "list of items on this page of results",
            "type": "array",
            "items": {
              "$ref": "#/components/schemas/Measurement"
            }
          },
          "next_page": {
            "nullable": true,
            "description": "token used to fetch the next page of results (if any)",
            "type": "string"
          }
        },
        "required": [
          "items"
        ]
      },
      "Name": {
        "title": "A name unique within the parent collection",
        "description": "Names must begin with a lower case ASCII letter, be composed exclusively of lowercase ASCII, uppercase ASCII, numbers, and '-', and may not end with a '-'. Names cannot be a UUID though they may contain a UUID.",
        "type": "string",
        "pattern": "^(?![0-9a-fA-F]{8}-[0-9a-fA-F]{4}-[0-9a-fA-F]{4}-[0-9a-fA-F]{4}-[0-9a-fA-F]{12}$)^[a-z][a-z0-9-]*[a-zA-Z0-9]$",
        "maxLength": 63
      },
      "NameOrId": {
        "oneOf": [
          {
            "title": "id",
            "allOf": [
              {
                "type": "string",
                "format": "uuid"
              }
            ]
          },
          {
            "title": "name",
            "allOf": [
              {
                "$ref": "#/components/schemas/Name"
              }
            ]
          }
        ]
      },
      "NetworkInterface": {
        "description": "A `NetworkInterface` represents a virtual network interface device.",
        "type": "object",
        "properties": {
          "description": {
            "description": "human-readable free-form text about a resource",
            "type": "string"
          },
          "id": {
            "description": "unique, immutable, system-controlled identifier for each resource",
            "type": "string",
            "format": "uuid"
          },
          "instance_id": {
            "description": "The Instance to which the interface belongs.",
            "type": "string",
            "format": "uuid"
          },
          "ip": {
            "description": "The IP address assigned to this interface.",
            "type": "string",
            "format": "ip"
          },
          "mac": {
            "description": "The MAC address assigned to this interface.",
            "allOf": [
              {
                "$ref": "#/components/schemas/MacAddr"
              }
            ]
          },
          "name": {
            "description": "unique, mutable, user-controlled identifier for each resource",
            "allOf": [
              {
                "$ref": "#/components/schemas/Name"
              }
            ]
          },
          "primary": {
            "description": "True if this interface is the primary for the instance to which it's attached.",
            "type": "boolean"
          },
          "subnet_id": {
            "description": "The subnet to which the interface belongs.",
            "type": "string",
            "format": "uuid"
          },
          "time_created": {
            "description": "timestamp when this resource was created",
            "type": "string",
            "format": "date-time"
          },
          "time_modified": {
            "description": "timestamp when this resource was last modified",
            "type": "string",
            "format": "date-time"
          },
          "vpc_id": {
            "description": "The VPC to which the interface belongs.",
            "type": "string",
            "format": "uuid"
          }
        },
        "required": [
          "description",
          "id",
          "instance_id",
          "ip",
          "mac",
          "name",
          "primary",
          "subnet_id",
          "time_created",
          "time_modified",
          "vpc_id"
        ]
      },
      "NetworkInterfaceCreate": {
        "description": "Create-time parameters for a [`NetworkInterface`](omicron_common::api::external::NetworkInterface)",
        "type": "object",
        "properties": {
          "description": {
            "type": "string"
          },
          "ip": {
            "nullable": true,
            "description": "The IP address for the interface. One will be auto-assigned if not provided.",
            "type": "string",
            "format": "ip"
          },
          "name": {
            "$ref": "#/components/schemas/Name"
          },
          "subnet_name": {
            "description": "The VPC Subnet in which to create the interface.",
            "allOf": [
              {
                "$ref": "#/components/schemas/Name"
              }
            ]
          },
          "vpc_name": {
            "description": "The VPC in which to create the interface.",
            "allOf": [
              {
                "$ref": "#/components/schemas/Name"
              }
            ]
          }
        },
        "required": [
          "description",
          "name",
          "subnet_name",
          "vpc_name"
        ]
      },
      "NetworkInterfaceResultsPage": {
        "description": "A single page of results",
        "type": "object",
        "properties": {
          "items": {
            "description": "list of items on this page of results",
            "type": "array",
            "items": {
              "$ref": "#/components/schemas/NetworkInterface"
            }
          },
          "next_page": {
            "nullable": true,
            "description": "token used to fetch the next page of results (if any)",
            "type": "string"
          }
        },
        "required": [
          "items"
        ]
      },
      "NetworkInterfaceUpdate": {
        "description": "Parameters for updating a [`NetworkInterface`](omicron_common::api::external::NetworkInterface).\n\nNote that modifying IP addresses for an interface is not yet supported, a new interface must be created instead.",
        "type": "object",
        "properties": {
          "description": {
            "nullable": true,
            "type": "string"
          },
          "name": {
            "nullable": true,
            "allOf": [
              {
                "$ref": "#/components/schemas/Name"
              }
            ]
          },
          "primary": {
            "description": "Make a secondary interface the instance's primary interface.\n\nIf applied to a secondary interface, that interface will become the primary on the next reboot of the instance. Note that this may have implications for routing between instances, as the new primary interface will be on a distinct subnet from the previous primary interface.\n\nNote that this can only be used to select a new primary interface for an instance. Requests to change the primary interface into a secondary will return an error.",
            "default": false,
            "type": "boolean"
          }
        }
      },
      "NodeName": {
        "description": "Unique name for a saga [`Node`]\n\nEach node requires a string name that's unique within its DAG.  The name is used to identify its output.  Nodes that depend on a given node (either directly or indirectly) can access the node's output using its name.",
        "type": "string"
      },
      "Organization": {
        "description": "Client view of an [`Organization`]",
        "type": "object",
        "properties": {
          "description": {
            "description": "human-readable free-form text about a resource",
            "type": "string"
          },
          "id": {
            "description": "unique, immutable, system-controlled identifier for each resource",
            "type": "string",
            "format": "uuid"
          },
          "name": {
            "description": "unique, mutable, user-controlled identifier for each resource",
            "allOf": [
              {
                "$ref": "#/components/schemas/Name"
              }
            ]
          },
          "time_created": {
            "description": "timestamp when this resource was created",
            "type": "string",
            "format": "date-time"
          },
          "time_modified": {
            "description": "timestamp when this resource was last modified",
            "type": "string",
            "format": "date-time"
          }
        },
        "required": [
          "description",
          "id",
          "name",
          "time_created",
          "time_modified"
        ]
      },
      "OrganizationCreate": {
        "description": "Create-time parameters for an [`Organization`](crate::external_api::views::Organization)",
        "type": "object",
        "properties": {
          "description": {
            "type": "string"
          },
          "name": {
            "$ref": "#/components/schemas/Name"
          }
        },
        "required": [
          "description",
          "name"
        ]
      },
      "OrganizationResultsPage": {
        "description": "A single page of results",
        "type": "object",
        "properties": {
          "items": {
            "description": "list of items on this page of results",
            "type": "array",
            "items": {
              "$ref": "#/components/schemas/Organization"
            }
          },
          "next_page": {
            "nullable": true,
            "description": "token used to fetch the next page of results (if any)",
            "type": "string"
          }
        },
        "required": [
          "items"
        ]
      },
      "OrganizationRole": {
        "type": "string",
        "enum": [
          "admin",
          "collaborator",
          "viewer"
        ]
      },
      "OrganizationRolePolicy": {
        "description": "Client view of a [`Policy`], which describes how this resource may be accessed\n\nNote that the Policy only describes access granted explicitly for this resource.  The policies of parent resources can also cause a user to have access to this resource.",
        "type": "object",
        "properties": {
          "role_assignments": {
            "description": "Roles directly assigned on this resource",
            "type": "array",
            "items": {
              "$ref": "#/components/schemas/OrganizationRoleRoleAssignment"
            }
          }
        },
        "required": [
          "role_assignments"
        ]
      },
      "OrganizationRoleRoleAssignment": {
        "description": "Describes the assignment of a particular role on a particular resource to a particular identity (user, group, etc.)\n\nThe resource is not part of this structure.  Rather, [`RoleAssignment`]s are put into a [`Policy`] and that Policy is applied to a particular resource.",
        "type": "object",
        "properties": {
          "identity_id": {
            "type": "string",
            "format": "uuid"
          },
          "identity_type": {
            "$ref": "#/components/schemas/IdentityType"
          },
          "role_name": {
            "$ref": "#/components/schemas/OrganizationRole"
          }
        },
        "required": [
          "identity_id",
          "identity_type",
          "role_name"
        ]
      },
      "OrganizationUpdate": {
        "description": "Updateable properties of an [`Organization`](crate::external_api::views::Organization)",
        "type": "object",
        "properties": {
          "description": {
            "nullable": true,
            "type": "string"
          },
          "name": {
            "nullable": true,
            "allOf": [
              {
                "$ref": "#/components/schemas/Name"
              }
            ]
          }
        }
      },
      "Password": {
        "title": "A password used to authenticate a user",
        "description": "Passwords may be subject to additional constraints.",
        "type": "string",
        "maxLength": 512
      },
      "Project": {
        "description": "Client view of a [`Project`]",
        "type": "object",
        "properties": {
          "description": {
            "description": "human-readable free-form text about a resource",
            "type": "string"
          },
          "id": {
            "description": "unique, immutable, system-controlled identifier for each resource",
            "type": "string",
            "format": "uuid"
          },
          "name": {
            "description": "unique, mutable, user-controlled identifier for each resource",
            "allOf": [
              {
                "$ref": "#/components/schemas/Name"
              }
            ]
          },
          "organization_id": {
            "type": "string",
            "format": "uuid"
          },
          "time_created": {
            "description": "timestamp when this resource was created",
            "type": "string",
            "format": "date-time"
          },
          "time_modified": {
            "description": "timestamp when this resource was last modified",
            "type": "string",
            "format": "date-time"
          }
        },
        "required": [
          "description",
          "id",
          "name",
          "organization_id",
          "time_created",
          "time_modified"
        ]
      },
      "ProjectCreate": {
        "description": "Create-time parameters for a [`Project`](crate::external_api::views::Project)",
        "type": "object",
        "properties": {
          "description": {
            "type": "string"
          },
          "name": {
            "$ref": "#/components/schemas/Name"
          }
        },
        "required": [
          "description",
          "name"
        ]
      },
      "ProjectResultsPage": {
        "description": "A single page of results",
        "type": "object",
        "properties": {
          "items": {
            "description": "list of items on this page of results",
            "type": "array",
            "items": {
              "$ref": "#/components/schemas/Project"
            }
          },
          "next_page": {
            "nullable": true,
            "description": "token used to fetch the next page of results (if any)",
            "type": "string"
          }
        },
        "required": [
          "items"
        ]
      },
      "ProjectRole": {
        "type": "string",
        "enum": [
          "admin",
          "collaborator",
          "viewer"
        ]
      },
      "ProjectRolePolicy": {
        "description": "Client view of a [`Policy`], which describes how this resource may be accessed\n\nNote that the Policy only describes access granted explicitly for this resource.  The policies of parent resources can also cause a user to have access to this resource.",
        "type": "object",
        "properties": {
          "role_assignments": {
            "description": "Roles directly assigned on this resource",
            "type": "array",
            "items": {
              "$ref": "#/components/schemas/ProjectRoleRoleAssignment"
            }
          }
        },
        "required": [
          "role_assignments"
        ]
      },
      "ProjectRoleRoleAssignment": {
        "description": "Describes the assignment of a particular role on a particular resource to a particular identity (user, group, etc.)\n\nThe resource is not part of this structure.  Rather, [`RoleAssignment`]s are put into a [`Policy`] and that Policy is applied to a particular resource.",
        "type": "object",
        "properties": {
          "identity_id": {
            "type": "string",
            "format": "uuid"
          },
          "identity_type": {
            "$ref": "#/components/schemas/IdentityType"
          },
          "role_name": {
            "$ref": "#/components/schemas/ProjectRole"
          }
        },
        "required": [
          "identity_id",
          "identity_type",
          "role_name"
        ]
      },
      "ProjectUpdate": {
        "description": "Updateable properties of a [`Project`](crate::external_api::views::Project)",
        "type": "object",
        "properties": {
          "description": {
            "nullable": true,
            "type": "string"
          },
          "name": {
            "nullable": true,
            "allOf": [
              {
                "$ref": "#/components/schemas/Name"
              }
            ]
          }
        }
      },
      "Rack": {
        "description": "Client view of an [`Rack`]",
        "type": "object",
        "properties": {
          "id": {
            "description": "unique, immutable, system-controlled identifier for each resource",
            "type": "string",
            "format": "uuid"
          },
          "time_created": {
            "description": "timestamp when this resource was created",
            "type": "string",
            "format": "date-time"
          },
          "time_modified": {
            "description": "timestamp when this resource was last modified",
            "type": "string",
            "format": "date-time"
          }
        },
        "required": [
          "id",
          "time_created",
          "time_modified"
        ]
      },
      "RackResultsPage": {
        "description": "A single page of results",
        "type": "object",
        "properties": {
          "items": {
            "description": "list of items on this page of results",
            "type": "array",
            "items": {
              "$ref": "#/components/schemas/Rack"
            }
          },
          "next_page": {
            "nullable": true,
            "description": "token used to fetch the next page of results (if any)",
            "type": "string"
          }
        },
        "required": [
          "items"
        ]
      },
      "Role": {
        "description": "Client view of a [`Role`]",
        "type": "object",
        "properties": {
          "description": {
            "type": "string"
          },
          "name": {
            "$ref": "#/components/schemas/RoleName"
          }
        },
        "required": [
          "description",
          "name"
        ]
      },
      "RoleName": {
        "title": "A name for a built-in role",
        "description": "Role names consist of two string components separated by dot (\".\").",
        "type": "string",
        "pattern": "[a-z-]+\\.[a-z-]+",
        "maxLength": 63
      },
      "RoleResultsPage": {
        "description": "A single page of results",
        "type": "object",
        "properties": {
          "items": {
            "description": "list of items on this page of results",
            "type": "array",
            "items": {
              "$ref": "#/components/schemas/Role"
            }
          },
          "next_page": {
            "nullable": true,
            "description": "token used to fetch the next page of results (if any)",
            "type": "string"
          }
        },
        "required": [
          "items"
        ]
      },
      "RouteDestination": {
        "description": "A `RouteDestination` is used to match traffic with a routing rule, on the destination of that traffic.\n\nWhen traffic is to be sent to a destination that is within a given `RouteDestination`, the corresponding [`RouterRoute`] applies, and traffic will be forward to the [`RouteTarget`] for that rule.",
        "oneOf": [
          {
            "description": "Route applies to traffic destined for a specific IP address",
            "type": "object",
            "properties": {
              "type": {
                "type": "string",
                "enum": [
                  "ip"
                ]
              },
              "value": {
                "type": "string",
                "format": "ip"
              }
            },
            "required": [
              "type",
              "value"
            ]
          },
          {
            "description": "Route applies to traffic destined for a specific IP subnet",
            "type": "object",
            "properties": {
              "type": {
                "type": "string",
                "enum": [
                  "ip_net"
                ]
              },
              "value": {
                "$ref": "#/components/schemas/IpNet"
              }
            },
            "required": [
              "type",
              "value"
            ]
          },
          {
            "description": "Route applies to traffic destined for the given VPC.",
            "type": "object",
            "properties": {
              "type": {
                "type": "string",
                "enum": [
                  "vpc"
                ]
              },
              "value": {
                "$ref": "#/components/schemas/Name"
              }
            },
            "required": [
              "type",
              "value"
            ]
          },
          {
            "description": "Route applies to traffic",
            "type": "object",
            "properties": {
              "type": {
                "type": "string",
                "enum": [
                  "subnet"
                ]
              },
              "value": {
                "$ref": "#/components/schemas/Name"
              }
            },
            "required": [
              "type",
              "value"
            ]
          }
        ]
      },
      "RouteTarget": {
        "description": "A `RouteTarget` describes the possible locations that traffic matching a route destination can be sent.",
        "oneOf": [
          {
            "description": "Forward traffic to a particular IP address.",
            "type": "object",
            "properties": {
              "type": {
                "type": "string",
                "enum": [
                  "ip"
                ]
              },
              "value": {
                "type": "string",
                "format": "ip"
              }
            },
            "required": [
              "type",
              "value"
            ]
          },
          {
            "description": "Forward traffic to a VPC",
            "type": "object",
            "properties": {
              "type": {
                "type": "string",
                "enum": [
                  "vpc"
                ]
              },
              "value": {
                "$ref": "#/components/schemas/Name"
              }
            },
            "required": [
              "type",
              "value"
            ]
          },
          {
            "description": "Forward traffic to a VPC Subnet",
            "type": "object",
            "properties": {
              "type": {
                "type": "string",
                "enum": [
                  "subnet"
                ]
              },
              "value": {
                "$ref": "#/components/schemas/Name"
              }
            },
            "required": [
              "type",
              "value"
            ]
          },
          {
            "description": "Forward traffic to a specific instance",
            "type": "object",
            "properties": {
              "type": {
                "type": "string",
                "enum": [
                  "instance"
                ]
              },
              "value": {
                "$ref": "#/components/schemas/Name"
              }
            },
            "required": [
              "type",
              "value"
            ]
          },
          {
            "description": "Forward traffic to an internet gateway",
            "type": "object",
            "properties": {
              "type": {
                "type": "string",
                "enum": [
                  "internet_gateway"
                ]
              },
              "value": {
                "$ref": "#/components/schemas/Name"
              }
            },
            "required": [
              "type",
              "value"
            ]
          }
        ]
      },
      "RouterRoute": {
        "description": "A route defines a rule that governs where traffic should be sent based on its destination.",
        "type": "object",
        "properties": {
          "description": {
            "description": "human-readable free-form text about a resource",
            "type": "string"
          },
          "destination": {
            "$ref": "#/components/schemas/RouteDestination"
          },
          "id": {
            "description": "unique, immutable, system-controlled identifier for each resource",
            "type": "string",
            "format": "uuid"
          },
          "kind": {
            "description": "Describes the kind of router. Set at creation. `read-only`",
            "allOf": [
              {
                "$ref": "#/components/schemas/RouterRouteKind"
              }
            ]
          },
          "name": {
            "description": "unique, mutable, user-controlled identifier for each resource",
            "allOf": [
              {
                "$ref": "#/components/schemas/Name"
              }
            ]
          },
          "target": {
            "$ref": "#/components/schemas/RouteTarget"
          },
          "time_created": {
            "description": "timestamp when this resource was created",
            "type": "string",
            "format": "date-time"
          },
          "time_modified": {
            "description": "timestamp when this resource was last modified",
            "type": "string",
            "format": "date-time"
          },
          "vpc_router_id": {
            "description": "The VPC Router to which the route belongs.",
            "type": "string",
            "format": "uuid"
          }
        },
        "required": [
          "description",
          "destination",
          "id",
          "kind",
          "name",
          "target",
          "time_created",
          "time_modified",
          "vpc_router_id"
        ]
      },
      "RouterRouteCreateParams": {
        "description": "Create-time parameters for a [`RouterRoute`]",
        "type": "object",
        "properties": {
          "description": {
            "type": "string"
          },
          "destination": {
            "$ref": "#/components/schemas/RouteDestination"
          },
          "name": {
            "$ref": "#/components/schemas/Name"
          },
          "target": {
            "$ref": "#/components/schemas/RouteTarget"
          }
        },
        "required": [
          "description",
          "destination",
          "name",
          "target"
        ]
      },
      "RouterRouteKind": {
        "description": "The classification of a [`RouterRoute`] as defined by the system. The kind determines certain attributes such as if the route is modifiable and describes how or where the route was created.\n\nSee [RFD-21](https://rfd.shared.oxide.computer/rfd/0021#concept-router) for more context",
        "oneOf": [
          {
            "description": "Determines the default destination of traffic, such as whether it goes to the internet or not.\n\n`Destination: An Internet Gateway` `Modifiable: true`",
            "type": "string",
            "enum": [
              "default"
            ]
          },
          {
            "description": "Automatically added for each VPC Subnet in the VPC\n\n`Destination: A VPC Subnet` `Modifiable: false`",
            "type": "string",
            "enum": [
              "vpc_subnet"
            ]
          },
          {
            "description": "Automatically added when VPC peering is established\n\n`Destination: A different VPC` `Modifiable: false`",
            "type": "string",
            "enum": [
              "vpc_peering"
            ]
          },
          {
            "description": "Created by a user See [`RouteTarget`]\n\n`Destination: User defined` `Modifiable: true`",
            "type": "string",
            "enum": [
              "custom"
            ]
          }
        ]
      },
      "RouterRouteResultsPage": {
        "description": "A single page of results",
        "type": "object",
        "properties": {
          "items": {
            "description": "list of items on this page of results",
            "type": "array",
            "items": {
              "$ref": "#/components/schemas/RouterRoute"
            }
          },
          "next_page": {
            "nullable": true,
            "description": "token used to fetch the next page of results (if any)",
            "type": "string"
          }
        },
        "required": [
          "items"
        ]
      },
      "RouterRouteUpdateParams": {
        "description": "Updateable properties of a [`RouterRoute`]",
        "type": "object",
        "properties": {
          "description": {
            "nullable": true,
            "type": "string"
          },
          "destination": {
            "$ref": "#/components/schemas/RouteDestination"
          },
          "name": {
            "nullable": true,
            "allOf": [
              {
                "$ref": "#/components/schemas/Name"
              }
            ]
          },
          "target": {
            "$ref": "#/components/schemas/RouteTarget"
          }
        },
        "required": [
          "destination",
          "target"
        ]
      },
      "Saga": {
        "type": "object",
        "properties": {
          "id": {
            "type": "string",
            "format": "uuid"
          },
          "state": {
            "$ref": "#/components/schemas/SagaState"
          }
        },
        "required": [
          "id",
          "state"
        ]
      },
      "SagaErrorInfo": {
        "oneOf": [
          {
            "type": "object",
            "properties": {
              "error": {
                "type": "string",
                "enum": [
                  "action_failed"
                ]
              },
              "source_error": {}
            },
            "required": [
              "error",
              "source_error"
            ]
          },
          {
            "type": "object",
            "properties": {
              "error": {
                "type": "string",
                "enum": [
                  "deserialize_failed"
                ]
              },
              "message": {
                "type": "string"
              }
            },
            "required": [
              "error",
              "message"
            ]
          },
          {
            "type": "object",
            "properties": {
              "error": {
                "type": "string",
                "enum": [
                  "injected_error"
                ]
              }
            },
            "required": [
              "error"
            ]
          },
          {
            "type": "object",
            "properties": {
              "error": {
                "type": "string",
                "enum": [
                  "serialize_failed"
                ]
              },
              "message": {
                "type": "string"
              }
            },
            "required": [
              "error",
              "message"
            ]
          },
          {
            "type": "object",
            "properties": {
              "error": {
                "type": "string",
                "enum": [
                  "subsaga_create_failed"
                ]
              },
              "message": {
                "type": "string"
              }
            },
            "required": [
              "error",
              "message"
            ]
          }
        ]
      },
      "SagaResultsPage": {
        "description": "A single page of results",
        "type": "object",
        "properties": {
          "items": {
            "description": "list of items on this page of results",
            "type": "array",
            "items": {
              "$ref": "#/components/schemas/Saga"
            }
          },
          "next_page": {
            "nullable": true,
            "description": "token used to fetch the next page of results (if any)",
            "type": "string"
          }
        },
        "required": [
          "items"
        ]
      },
      "SagaState": {
        "oneOf": [
          {
            "type": "object",
            "properties": {
              "state": {
                "type": "string",
                "enum": [
                  "running"
                ]
              }
            },
            "required": [
              "state"
            ]
          },
          {
            "type": "object",
            "properties": {
              "state": {
                "type": "string",
                "enum": [
                  "succeeded"
                ]
              }
            },
            "required": [
              "state"
            ]
          },
          {
            "type": "object",
            "properties": {
              "error_info": {
                "$ref": "#/components/schemas/SagaErrorInfo"
              },
              "error_node_name": {
                "$ref": "#/components/schemas/NodeName"
              },
              "state": {
                "type": "string",
                "enum": [
                  "failed"
                ]
              }
            },
            "required": [
              "error_info",
              "error_node_name",
              "state"
            ]
          }
        ]
      },
      "SamlIdentityProvider": {
        "description": "Identity-related metadata that's included in nearly all public API objects",
        "type": "object",
        "properties": {
          "acs_url": {
            "description": "service provider endpoint where the response will be sent",
            "type": "string"
          },
          "description": {
            "description": "human-readable free-form text about a resource",
            "type": "string"
          },
          "id": {
            "description": "unique, immutable, system-controlled identifier for each resource",
            "type": "string",
            "format": "uuid"
          },
          "idp_entity_id": {
            "description": "idp's entity id",
            "type": "string"
          },
          "name": {
            "description": "unique, mutable, user-controlled identifier for each resource",
            "allOf": [
              {
                "$ref": "#/components/schemas/Name"
              }
            ]
          },
          "public_cert": {
            "nullable": true,
            "description": "optional request signing public certificate (base64 encoded der file)",
            "type": "string"
          },
          "slo_url": {
            "description": "service provider endpoint where the idp should send log out requests",
            "type": "string"
          },
          "sp_client_id": {
            "description": "sp's client id",
            "type": "string"
          },
          "technical_contact_email": {
            "description": "customer's technical contact for saml configuration",
            "type": "string"
          },
          "time_created": {
            "description": "timestamp when this resource was created",
            "type": "string",
            "format": "date-time"
          },
          "time_modified": {
            "description": "timestamp when this resource was last modified",
            "type": "string",
            "format": "date-time"
          }
        },
        "required": [
          "acs_url",
          "description",
          "id",
          "idp_entity_id",
          "name",
          "slo_url",
          "sp_client_id",
          "technical_contact_email",
          "time_created",
          "time_modified"
        ]
      },
      "SamlIdentityProviderCreate": {
        "description": "Create-time identity-related parameters",
        "type": "object",
        "properties": {
          "acs_url": {
            "description": "service provider endpoint where the response will be sent",
            "type": "string"
          },
          "description": {
            "type": "string"
          },
          "group_attribute_name": {
            "nullable": true,
            "description": "If set, SAML attributes with this name will be considered to denote a user's group membership, where the attribute value(s) should be a comma-separated list of group names.",
            "type": "string"
          },
          "idp_entity_id": {
            "description": "idp's entity id",
            "type": "string"
          },
          "idp_metadata_source": {
            "description": "the source of an identity provider metadata descriptor",
            "allOf": [
              {
                "$ref": "#/components/schemas/IdpMetadataSource"
              }
            ]
          },
          "name": {
            "$ref": "#/components/schemas/Name"
          },
          "signing_keypair": {
            "nullable": true,
            "description": "optional request signing key pair",
            "allOf": [
              {
                "$ref": "#/components/schemas/DerEncodedKeyPair"
              }
            ]
          },
          "slo_url": {
            "description": "service provider endpoint where the idp should send log out requests",
            "type": "string"
          },
          "sp_client_id": {
            "description": "sp's client id",
            "type": "string"
          },
          "technical_contact_email": {
            "description": "customer's technical contact for saml configuration",
            "type": "string"
          }
        },
        "required": [
          "acs_url",
          "description",
          "idp_entity_id",
          "idp_metadata_source",
          "name",
          "slo_url",
          "sp_client_id",
          "technical_contact_email"
        ]
      },
<<<<<<< HEAD
      "SemverVersion": {
        "type": "string",
        "pattern": "^\\d+\\.\\d+\\.\\d+([\\-\\+].+)?$"
=======
      "ServiceUsingCertificate": {
        "description": "The service intended to use this certificate.",
        "oneOf": [
          {
            "description": "This certificate is intended for access to the external API.",
            "type": "string",
            "enum": [
              "external_api"
            ]
          }
        ]
>>>>>>> 21385a37
      },
      "Silo": {
        "description": "Client view of a ['Silo']",
        "type": "object",
        "properties": {
          "description": {
            "description": "human-readable free-form text about a resource",
            "type": "string"
          },
          "discoverable": {
            "description": "A silo where discoverable is false can be retrieved only by its id - it will not be part of the \"list all silos\" output.",
            "type": "boolean"
          },
          "id": {
            "description": "unique, immutable, system-controlled identifier for each resource",
            "type": "string",
            "format": "uuid"
          },
          "identity_mode": {
            "description": "How users and groups are managed in this Silo",
            "allOf": [
              {
                "$ref": "#/components/schemas/SiloIdentityMode"
              }
            ]
          },
          "name": {
            "description": "unique, mutable, user-controlled identifier for each resource",
            "allOf": [
              {
                "$ref": "#/components/schemas/Name"
              }
            ]
          },
          "time_created": {
            "description": "timestamp when this resource was created",
            "type": "string",
            "format": "date-time"
          },
          "time_modified": {
            "description": "timestamp when this resource was last modified",
            "type": "string",
            "format": "date-time"
          }
        },
        "required": [
          "description",
          "discoverable",
          "id",
          "identity_mode",
          "name",
          "time_created",
          "time_modified"
        ]
      },
      "SiloCreate": {
        "description": "Create-time parameters for a [`Silo`](crate::external_api::views::Silo)",
        "type": "object",
        "properties": {
          "admin_group_name": {
            "nullable": true,
            "description": "If set, this group will be created during Silo creation and granted the \"Silo Admin\" role. Identity providers can assert that users belong to this group and those users can log in and further initialize the Silo.\n\nNote that if configuring a SAML based identity provider, group_attribute_name must be set for users to be considered part of a group. See [`SamlIdentityProviderCreate`] for more information.",
            "type": "string"
          },
          "description": {
            "type": "string"
          },
          "discoverable": {
            "type": "boolean"
          },
          "identity_mode": {
            "$ref": "#/components/schemas/SiloIdentityMode"
          },
          "name": {
            "$ref": "#/components/schemas/Name"
          }
        },
        "required": [
          "description",
          "discoverable",
          "identity_mode",
          "name"
        ]
      },
      "SiloIdentityMode": {
        "description": "Describes how identities are managed and users are authenticated in this Silo",
        "oneOf": [
          {
            "description": "Users are authenticated with SAML using an external authentication provider.  The system updates information about users and groups only during successful authentication (i.e,. \"JIT provisioning\" of users and groups).",
            "type": "string",
            "enum": [
              "saml_jit"
            ]
          },
          {
            "description": "The system is the source of truth about users.  There is no linkage to an external authentication provider or identity provider.",
            "type": "string",
            "enum": [
              "local_only"
            ]
          }
        ]
      },
      "SiloResultsPage": {
        "description": "A single page of results",
        "type": "object",
        "properties": {
          "items": {
            "description": "list of items on this page of results",
            "type": "array",
            "items": {
              "$ref": "#/components/schemas/Silo"
            }
          },
          "next_page": {
            "nullable": true,
            "description": "token used to fetch the next page of results (if any)",
            "type": "string"
          }
        },
        "required": [
          "items"
        ]
      },
      "SiloRole": {
        "type": "string",
        "enum": [
          "admin",
          "collaborator",
          "viewer"
        ]
      },
      "SiloRolePolicy": {
        "description": "Client view of a [`Policy`], which describes how this resource may be accessed\n\nNote that the Policy only describes access granted explicitly for this resource.  The policies of parent resources can also cause a user to have access to this resource.",
        "type": "object",
        "properties": {
          "role_assignments": {
            "description": "Roles directly assigned on this resource",
            "type": "array",
            "items": {
              "$ref": "#/components/schemas/SiloRoleRoleAssignment"
            }
          }
        },
        "required": [
          "role_assignments"
        ]
      },
      "SiloRoleRoleAssignment": {
        "description": "Describes the assignment of a particular role on a particular resource to a particular identity (user, group, etc.)\n\nThe resource is not part of this structure.  Rather, [`RoleAssignment`]s are put into a [`Policy`] and that Policy is applied to a particular resource.",
        "type": "object",
        "properties": {
          "identity_id": {
            "type": "string",
            "format": "uuid"
          },
          "identity_type": {
            "$ref": "#/components/schemas/IdentityType"
          },
          "role_name": {
            "$ref": "#/components/schemas/SiloRole"
          }
        },
        "required": [
          "identity_id",
          "identity_type",
          "role_name"
        ]
      },
      "Sled": {
        "description": "Client view of an [`Sled`]",
        "type": "object",
        "properties": {
          "id": {
            "description": "unique, immutable, system-controlled identifier for each resource",
            "type": "string",
            "format": "uuid"
          },
          "service_address": {
            "type": "string"
          },
          "time_created": {
            "description": "timestamp when this resource was created",
            "type": "string",
            "format": "date-time"
          },
          "time_modified": {
            "description": "timestamp when this resource was last modified",
            "type": "string",
            "format": "date-time"
          }
        },
        "required": [
          "id",
          "service_address",
          "time_created",
          "time_modified"
        ]
      },
      "SledResultsPage": {
        "description": "A single page of results",
        "type": "object",
        "properties": {
          "items": {
            "description": "list of items on this page of results",
            "type": "array",
            "items": {
              "$ref": "#/components/schemas/Sled"
            }
          },
          "next_page": {
            "nullable": true,
            "description": "token used to fetch the next page of results (if any)",
            "type": "string"
          }
        },
        "required": [
          "items"
        ]
      },
      "Snapshot": {
        "description": "Client view of a Snapshot",
        "type": "object",
        "properties": {
          "description": {
            "description": "human-readable free-form text about a resource",
            "type": "string"
          },
          "disk_id": {
            "type": "string",
            "format": "uuid"
          },
          "id": {
            "description": "unique, immutable, system-controlled identifier for each resource",
            "type": "string",
            "format": "uuid"
          },
          "name": {
            "description": "unique, mutable, user-controlled identifier for each resource",
            "allOf": [
              {
                "$ref": "#/components/schemas/Name"
              }
            ]
          },
          "project_id": {
            "type": "string",
            "format": "uuid"
          },
          "size": {
            "$ref": "#/components/schemas/ByteCount"
          },
          "state": {
            "$ref": "#/components/schemas/SnapshotState"
          },
          "time_created": {
            "description": "timestamp when this resource was created",
            "type": "string",
            "format": "date-time"
          },
          "time_modified": {
            "description": "timestamp when this resource was last modified",
            "type": "string",
            "format": "date-time"
          }
        },
        "required": [
          "description",
          "disk_id",
          "id",
          "name",
          "project_id",
          "size",
          "state",
          "time_created",
          "time_modified"
        ]
      },
      "SnapshotCreate": {
        "description": "Create-time parameters for a [`Snapshot`](crate::external_api::views::Snapshot)",
        "type": "object",
        "properties": {
          "description": {
            "type": "string"
          },
          "disk": {
            "description": "The name of the disk to be snapshotted",
            "allOf": [
              {
                "$ref": "#/components/schemas/Name"
              }
            ]
          },
          "name": {
            "$ref": "#/components/schemas/Name"
          }
        },
        "required": [
          "description",
          "disk",
          "name"
        ]
      },
      "SnapshotResultsPage": {
        "description": "A single page of results",
        "type": "object",
        "properties": {
          "items": {
            "description": "list of items on this page of results",
            "type": "array",
            "items": {
              "$ref": "#/components/schemas/Snapshot"
            }
          },
          "next_page": {
            "nullable": true,
            "description": "token used to fetch the next page of results (if any)",
            "type": "string"
          }
        },
        "required": [
          "items"
        ]
      },
      "SnapshotState": {
        "type": "string",
        "enum": [
          "creating",
          "ready",
          "faulted",
          "destroyed"
        ]
      },
      "SpoofLoginBody": {
        "type": "object",
        "properties": {
          "username": {
            "type": "string"
          }
        },
        "required": [
          "username"
        ]
      },
      "SshKey": {
        "description": "Client view of a [`SshKey`]",
        "type": "object",
        "properties": {
          "description": {
            "description": "human-readable free-form text about a resource",
            "type": "string"
          },
          "id": {
            "description": "unique, immutable, system-controlled identifier for each resource",
            "type": "string",
            "format": "uuid"
          },
          "name": {
            "description": "unique, mutable, user-controlled identifier for each resource",
            "allOf": [
              {
                "$ref": "#/components/schemas/Name"
              }
            ]
          },
          "public_key": {
            "description": "SSH public key, e.g., `\"ssh-ed25519 AAAAC3NzaC...\"`",
            "type": "string"
          },
          "silo_user_id": {
            "description": "The user to whom this key belongs",
            "type": "string",
            "format": "uuid"
          },
          "time_created": {
            "description": "timestamp when this resource was created",
            "type": "string",
            "format": "date-time"
          },
          "time_modified": {
            "description": "timestamp when this resource was last modified",
            "type": "string",
            "format": "date-time"
          }
        },
        "required": [
          "description",
          "id",
          "name",
          "public_key",
          "silo_user_id",
          "time_created",
          "time_modified"
        ]
      },
      "SshKeyCreate": {
        "description": "Create-time parameters for an [`SshKey`](crate::external_api::views::SshKey)",
        "type": "object",
        "properties": {
          "description": {
            "type": "string"
          },
          "name": {
            "$ref": "#/components/schemas/Name"
          },
          "public_key": {
            "description": "SSH public key, e.g., `\"ssh-ed25519 AAAAC3NzaC...\"`",
            "type": "string"
          }
        },
        "required": [
          "description",
          "name",
          "public_key"
        ]
      },
      "SshKeyResultsPage": {
        "description": "A single page of results",
        "type": "object",
        "properties": {
          "items": {
            "description": "list of items on this page of results",
            "type": "array",
            "items": {
              "$ref": "#/components/schemas/SshKey"
            }
          },
          "next_page": {
            "nullable": true,
            "description": "token used to fetch the next page of results (if any)",
            "type": "string"
          }
        },
        "required": [
          "items"
        ]
      },
      "SystemUpdate": {
        "description": "Identity-related metadata that's included in \"asset\" public API objects (which generally have no name or description)",
        "type": "object",
        "properties": {
          "id": {
            "description": "unique, immutable, system-controlled identifier for each resource",
            "type": "string",
            "format": "uuid"
          },
          "time_created": {
            "description": "timestamp when this resource was created",
            "type": "string",
            "format": "date-time"
          },
          "time_modified": {
            "description": "timestamp when this resource was last modified",
            "type": "string",
            "format": "date-time"
          },
          "version": {
            "$ref": "#/components/schemas/SemverVersion"
          }
        },
        "required": [
          "id",
          "time_created",
          "time_modified",
          "version"
        ]
      },
      "SystemUpdateDeployment": {
        "description": "Identity-related metadata that's included in \"asset\" public API objects (which generally have no name or description)",
        "type": "object",
        "properties": {
          "id": {
            "description": "unique, immutable, system-controlled identifier for each resource",
            "type": "string",
            "format": "uuid"
          },
          "time_created": {
            "description": "timestamp when this resource was created",
            "type": "string",
            "format": "date-time"
          },
          "time_modified": {
            "description": "timestamp when this resource was last modified",
            "type": "string",
            "format": "date-time"
          },
          "version": {
            "$ref": "#/components/schemas/SemverVersion"
          }
        },
        "required": [
          "id",
          "time_created",
          "time_modified",
          "version"
        ]
      },
      "SystemUpdateDeploymentResultsPage": {
        "description": "A single page of results",
        "type": "object",
        "properties": {
          "items": {
            "description": "list of items on this page of results",
            "type": "array",
            "items": {
              "$ref": "#/components/schemas/SystemUpdateDeployment"
            }
          },
          "next_page": {
            "nullable": true,
            "description": "token used to fetch the next page of results (if any)",
            "type": "string"
          }
        },
        "required": [
          "items"
        ]
      },
      "SystemUpdateResultsPage": {
        "description": "A single page of results",
        "type": "object",
        "properties": {
          "items": {
            "description": "list of items on this page of results",
            "type": "array",
            "items": {
              "$ref": "#/components/schemas/SystemUpdate"
            }
          },
          "next_page": {
            "nullable": true,
            "description": "token used to fetch the next page of results (if any)",
            "type": "string"
          }
        },
        "required": [
          "items"
        ]
      },
      "SystemUpdateStart": {
        "type": "object",
        "properties": {
          "version": {
            "$ref": "#/components/schemas/SemverVersion"
          }
        },
        "required": [
          "version"
        ]
      },
      "SystemVersion": {
        "type": "object",
        "properties": {
          "status": {
            "$ref": "#/components/schemas/VersionStatus"
          },
          "version_range": {
            "$ref": "#/components/schemas/VersionRange"
          }
        },
        "required": [
          "status",
          "version_range"
        ]
      },
      "TimeseriesName": {
        "title": "The name of a timeseries",
        "description": "Names are constructed by concatenating the target and metric names with ':'. Target and metric names must be lowercase alphanumeric characters with '_' separating words.",
        "type": "string",
        "pattern": "(([a-z]+[a-z0-9]*)(_([a-z0-9]+))*):(([a-z]+[a-z0-9]*)(_([a-z0-9]+))*)"
      },
      "TimeseriesSchema": {
        "description": "The schema for a timeseries.\n\nThis includes the name of the timeseries, as well as the datum type of its metric and the schema for each field.",
        "type": "object",
        "properties": {
          "created": {
            "type": "string",
            "format": "date-time"
          },
          "datum_type": {
            "$ref": "#/components/schemas/DatumType"
          },
          "field_schema": {
            "type": "array",
            "items": {
              "$ref": "#/components/schemas/FieldSchema"
            }
          },
          "timeseries_name": {
            "$ref": "#/components/schemas/TimeseriesName"
          }
        },
        "required": [
          "created",
          "datum_type",
          "field_schema",
          "timeseries_name"
        ]
      },
      "TimeseriesSchemaResultsPage": {
        "description": "A single page of results",
        "type": "object",
        "properties": {
          "items": {
            "description": "list of items on this page of results",
            "type": "array",
            "items": {
              "$ref": "#/components/schemas/TimeseriesSchema"
            }
          },
          "next_page": {
            "nullable": true,
            "description": "token used to fetch the next page of results (if any)",
            "type": "string"
          }
        },
        "required": [
          "items"
        ]
      },
      "UpdateableComponent": {
        "description": "Identity-related metadata that's included in \"asset\" public API objects (which generally have no name or description)",
        "type": "object",
        "properties": {
          "component_type": {
            "$ref": "#/components/schemas/UpdateableComponentType"
          },
          "device_id": {
            "type": "string"
          },
          "id": {
            "description": "unique, immutable, system-controlled identifier for each resource",
            "type": "string",
            "format": "uuid"
          },
          "parent_id": {
            "nullable": true,
            "description": "ID of the parent component, e.g., the sled a disk belongs to. Value will be `None` for top-level components whose \"parent\" is the rack.",
            "type": "string",
            "format": "uuid"
          },
          "time_created": {
            "description": "timestamp when this resource was created",
            "type": "string",
            "format": "date-time"
          },
          "time_modified": {
            "description": "timestamp when this resource was last modified",
            "type": "string",
            "format": "date-time"
          },
          "version": {
            "$ref": "#/components/schemas/SemverVersion"
          }
        },
        "required": [
          "component_type",
          "device_id",
          "id",
          "time_created",
          "time_modified",
          "version"
        ]
      },
      "UpdateableComponentResultsPage": {
        "description": "A single page of results",
        "type": "object",
        "properties": {
          "items": {
            "description": "list of items on this page of results",
            "type": "array",
            "items": {
              "$ref": "#/components/schemas/UpdateableComponent"
            }
          },
          "next_page": {
            "nullable": true,
            "description": "token used to fetch the next page of results (if any)",
            "type": "string"
          }
        },
        "required": [
          "items"
        ]
      },
      "UpdateableComponentType": {
        "type": "string",
        "enum": [
          "bootloader_for_rot",
          "bootloader_for_sp",
          "bootloader_for_host_proc",
          "hubris_for_psc_rot",
          "hubris_for_psc_sp",
          "hubris_for_sidecar_rot",
          "hubris_for_sidecar_sp",
          "hubris_for_gimlet_rot",
          "hubris_for_gimlet_sp",
          "helios_host_phase1",
          "helios_host_phase2",
          "host_omicron"
        ]
      },
      "User": {
        "description": "Client view of a [`User`]",
        "type": "object",
        "properties": {
          "display_name": {
            "description": "Human-readable name that can identify the user",
            "type": "string"
          },
          "id": {
            "type": "string",
            "format": "uuid"
          },
          "silo_id": {
            "description": "Uuid of the silo to which this user belongs",
            "type": "string",
            "format": "uuid"
          }
        },
        "required": [
          "display_name",
          "id",
          "silo_id"
        ]
      },
      "UserBuiltin": {
        "description": "Client view of a [`UserBuiltin`]",
        "type": "object",
        "properties": {
          "description": {
            "description": "human-readable free-form text about a resource",
            "type": "string"
          },
          "id": {
            "description": "unique, immutable, system-controlled identifier for each resource",
            "type": "string",
            "format": "uuid"
          },
          "name": {
            "description": "unique, mutable, user-controlled identifier for each resource",
            "allOf": [
              {
                "$ref": "#/components/schemas/Name"
              }
            ]
          },
          "time_created": {
            "description": "timestamp when this resource was created",
            "type": "string",
            "format": "date-time"
          },
          "time_modified": {
            "description": "timestamp when this resource was last modified",
            "type": "string",
            "format": "date-time"
          }
        },
        "required": [
          "description",
          "id",
          "name",
          "time_created",
          "time_modified"
        ]
      },
      "UserBuiltinResultsPage": {
        "description": "A single page of results",
        "type": "object",
        "properties": {
          "items": {
            "description": "list of items on this page of results",
            "type": "array",
            "items": {
              "$ref": "#/components/schemas/UserBuiltin"
            }
          },
          "next_page": {
            "nullable": true,
            "description": "token used to fetch the next page of results (if any)",
            "type": "string"
          }
        },
        "required": [
          "items"
        ]
      },
      "UserCreate": {
        "description": "Create-time parameters for a [`User`](crate::external_api::views::User)",
        "type": "object",
        "properties": {
          "external_id": {
            "description": "username used to log in",
            "allOf": [
              {
                "$ref": "#/components/schemas/UserId"
              }
            ]
          },
          "password": {
            "description": "password used to log in",
            "allOf": [
              {
                "$ref": "#/components/schemas/UserPassword"
              }
            ]
          }
        },
        "required": [
          "external_id",
          "password"
        ]
      },
      "UserId": {
        "title": "A name unique within the parent collection",
        "description": "Names must begin with a lower case ASCII letter, be composed exclusively of lowercase ASCII, uppercase ASCII, numbers, and '-', and may not end with a '-'. Names cannot be a UUID though they may contain a UUID.",
        "type": "string",
        "pattern": "^(?![0-9a-fA-F]{8}-[0-9a-fA-F]{4}-[0-9a-fA-F]{4}-[0-9a-fA-F]{4}-[0-9a-fA-F]{12}$)^[a-z][a-z0-9-]*[a-zA-Z0-9]$",
        "maxLength": 63
      },
      "UserPassword": {
        "description": "Parameters for setting a user's password",
        "oneOf": [
          {
            "description": "Sets the user's password to the provided value",
            "type": "object",
            "properties": {
              "details": {
                "$ref": "#/components/schemas/Password"
              },
              "user_password_value": {
                "type": "string",
                "enum": [
                  "password"
                ]
              }
            },
            "required": [
              "details",
              "user_password_value"
            ]
          },
          {
            "description": "Invalidates any current password (disabling password authentication)",
            "type": "object",
            "properties": {
              "user_password_value": {
                "type": "string",
                "enum": [
                  "invalid_password"
                ]
              }
            },
            "required": [
              "user_password_value"
            ]
          }
        ]
      },
      "UserResultsPage": {
        "description": "A single page of results",
        "type": "object",
        "properties": {
          "items": {
            "description": "list of items on this page of results",
            "type": "array",
            "items": {
              "$ref": "#/components/schemas/User"
            }
          },
          "next_page": {
            "nullable": true,
            "description": "token used to fetch the next page of results (if any)",
            "type": "string"
          }
        },
        "required": [
          "items"
        ]
      },
      "UsernamePasswordCredentials": {
        "description": "Credentials for local user login",
        "type": "object",
        "properties": {
          "password": {
            "$ref": "#/components/schemas/Password"
          },
          "username": {
            "$ref": "#/components/schemas/UserId"
          }
        },
        "required": [
          "password",
          "username"
        ]
      },
      "VersionRange": {
        "type": "object",
        "properties": {
          "high": {
            "$ref": "#/components/schemas/SemverVersion"
          },
          "low": {
            "$ref": "#/components/schemas/SemverVersion"
          }
        },
        "required": [
          "high",
          "low"
        ]
      },
      "VersionStatus": {
        "oneOf": [
          {
            "type": "object",
            "properties": {
              "status": {
                "type": "string",
                "enum": [
                  "updating"
                ]
              },
              "target": {
                "$ref": "#/components/schemas/SemverVersion"
              }
            },
            "required": [
              "status",
              "target"
            ]
          },
          {
            "type": "object",
            "properties": {
              "reason": {
                "$ref": "#/components/schemas/VersionSteadyReason"
              },
              "status": {
                "type": "string",
                "enum": [
                  "steady"
                ]
              }
            },
            "required": [
              "reason",
              "status"
            ]
          }
        ]
      },
      "VersionSteadyReason": {
        "type": "string",
        "enum": [
          "completed",
          "stopped",
          "failed"
        ]
      },
      "Vpc": {
        "description": "Client view of a [`Vpc`]",
        "type": "object",
        "properties": {
          "description": {
            "description": "human-readable free-form text about a resource",
            "type": "string"
          },
          "dns_name": {
            "description": "The name used for the VPC in DNS.",
            "allOf": [
              {
                "$ref": "#/components/schemas/Name"
              }
            ]
          },
          "id": {
            "description": "unique, immutable, system-controlled identifier for each resource",
            "type": "string",
            "format": "uuid"
          },
          "ipv6_prefix": {
            "description": "The unique local IPv6 address range for subnets in this VPC",
            "allOf": [
              {
                "$ref": "#/components/schemas/Ipv6Net"
              }
            ]
          },
          "name": {
            "description": "unique, mutable, user-controlled identifier for each resource",
            "allOf": [
              {
                "$ref": "#/components/schemas/Name"
              }
            ]
          },
          "project_id": {
            "description": "id for the project containing this VPC",
            "type": "string",
            "format": "uuid"
          },
          "system_router_id": {
            "description": "id for the system router where subnet default routes are registered",
            "type": "string",
            "format": "uuid"
          },
          "time_created": {
            "description": "timestamp when this resource was created",
            "type": "string",
            "format": "date-time"
          },
          "time_modified": {
            "description": "timestamp when this resource was last modified",
            "type": "string",
            "format": "date-time"
          }
        },
        "required": [
          "description",
          "dns_name",
          "id",
          "ipv6_prefix",
          "name",
          "project_id",
          "system_router_id",
          "time_created",
          "time_modified"
        ]
      },
      "VpcCreate": {
        "description": "Create-time parameters for a [`Vpc`](crate::external_api::views::Vpc)",
        "type": "object",
        "properties": {
          "description": {
            "type": "string"
          },
          "dns_name": {
            "$ref": "#/components/schemas/Name"
          },
          "ipv6_prefix": {
            "nullable": true,
            "description": "The IPv6 prefix for this VPC.\n\nAll IPv6 subnets created from this VPC must be taken from this range, which sould be a Unique Local Address in the range `fd00::/48`. The default VPC Subnet will have the first `/64` range from this prefix.",
            "allOf": [
              {
                "$ref": "#/components/schemas/Ipv6Net"
              }
            ]
          },
          "name": {
            "$ref": "#/components/schemas/Name"
          }
        },
        "required": [
          "description",
          "dns_name",
          "name"
        ]
      },
      "VpcFirewallRule": {
        "description": "A single rule in a VPC firewall",
        "type": "object",
        "properties": {
          "action": {
            "description": "whether traffic matching the rule should be allowed or dropped",
            "allOf": [
              {
                "$ref": "#/components/schemas/VpcFirewallRuleAction"
              }
            ]
          },
          "description": {
            "description": "human-readable free-form text about a resource",
            "type": "string"
          },
          "direction": {
            "description": "whether this rule is for incoming or outgoing traffic",
            "allOf": [
              {
                "$ref": "#/components/schemas/VpcFirewallRuleDirection"
              }
            ]
          },
          "filters": {
            "description": "reductions on the scope of the rule",
            "allOf": [
              {
                "$ref": "#/components/schemas/VpcFirewallRuleFilter"
              }
            ]
          },
          "id": {
            "description": "unique, immutable, system-controlled identifier for each resource",
            "type": "string",
            "format": "uuid"
          },
          "name": {
            "description": "unique, mutable, user-controlled identifier for each resource",
            "allOf": [
              {
                "$ref": "#/components/schemas/Name"
              }
            ]
          },
          "priority": {
            "description": "the relative priority of this rule",
            "type": "integer",
            "format": "uint16",
            "minimum": 0
          },
          "status": {
            "description": "whether this rule is in effect",
            "allOf": [
              {
                "$ref": "#/components/schemas/VpcFirewallRuleStatus"
              }
            ]
          },
          "targets": {
            "description": "list of sets of instances that the rule applies to",
            "type": "array",
            "items": {
              "$ref": "#/components/schemas/VpcFirewallRuleTarget"
            }
          },
          "time_created": {
            "description": "timestamp when this resource was created",
            "type": "string",
            "format": "date-time"
          },
          "time_modified": {
            "description": "timestamp when this resource was last modified",
            "type": "string",
            "format": "date-time"
          },
          "vpc_id": {
            "description": "the VPC to which this rule belongs",
            "type": "string",
            "format": "uuid"
          }
        },
        "required": [
          "action",
          "description",
          "direction",
          "filters",
          "id",
          "name",
          "priority",
          "status",
          "targets",
          "time_created",
          "time_modified",
          "vpc_id"
        ]
      },
      "VpcFirewallRuleAction": {
        "type": "string",
        "enum": [
          "allow",
          "deny"
        ]
      },
      "VpcFirewallRuleDirection": {
        "type": "string",
        "enum": [
          "inbound",
          "outbound"
        ]
      },
      "VpcFirewallRuleFilter": {
        "description": "Filter for a firewall rule. A given packet must match every field that is present for the rule to apply to it. A packet matches a field if any entry in that field matches the packet.",
        "type": "object",
        "properties": {
          "hosts": {
            "nullable": true,
            "description": "If present, the sources (if incoming) or destinations (if outgoing) this rule applies to.",
            "type": "array",
            "items": {
              "$ref": "#/components/schemas/VpcFirewallRuleHostFilter"
            }
          },
          "ports": {
            "nullable": true,
            "description": "If present, the destination ports this rule applies to.",
            "type": "array",
            "items": {
              "$ref": "#/components/schemas/L4PortRange"
            }
          },
          "protocols": {
            "nullable": true,
            "description": "If present, the networking protocols this rule applies to.",
            "type": "array",
            "items": {
              "$ref": "#/components/schemas/VpcFirewallRuleProtocol"
            }
          }
        }
      },
      "VpcFirewallRuleHostFilter": {
        "description": "The `VpcFirewallRuleHostFilter` is used to filter traffic on the basis of its source or destination host.",
        "oneOf": [
          {
            "description": "The rule applies to traffic from/to all instances in the VPC",
            "type": "object",
            "properties": {
              "type": {
                "type": "string",
                "enum": [
                  "vpc"
                ]
              },
              "value": {
                "$ref": "#/components/schemas/Name"
              }
            },
            "required": [
              "type",
              "value"
            ]
          },
          {
            "description": "The rule applies to traffic from/to all instances in the VPC Subnet",
            "type": "object",
            "properties": {
              "type": {
                "type": "string",
                "enum": [
                  "subnet"
                ]
              },
              "value": {
                "$ref": "#/components/schemas/Name"
              }
            },
            "required": [
              "type",
              "value"
            ]
          },
          {
            "description": "The rule applies to traffic from/to this specific instance",
            "type": "object",
            "properties": {
              "type": {
                "type": "string",
                "enum": [
                  "instance"
                ]
              },
              "value": {
                "$ref": "#/components/schemas/Name"
              }
            },
            "required": [
              "type",
              "value"
            ]
          },
          {
            "description": "The rule applies to traffic from/to a specific IP address",
            "type": "object",
            "properties": {
              "type": {
                "type": "string",
                "enum": [
                  "ip"
                ]
              },
              "value": {
                "type": "string",
                "format": "ip"
              }
            },
            "required": [
              "type",
              "value"
            ]
          },
          {
            "description": "The rule applies to traffic from/to a specific IP subnet",
            "type": "object",
            "properties": {
              "type": {
                "type": "string",
                "enum": [
                  "ip_net"
                ]
              },
              "value": {
                "$ref": "#/components/schemas/IpNet"
              }
            },
            "required": [
              "type",
              "value"
            ]
          }
        ]
      },
      "VpcFirewallRuleProtocol": {
        "description": "The protocols that may be specified in a firewall rule's filter",
        "type": "string",
        "enum": [
          "TCP",
          "UDP",
          "ICMP"
        ]
      },
      "VpcFirewallRuleStatus": {
        "type": "string",
        "enum": [
          "disabled",
          "enabled"
        ]
      },
      "VpcFirewallRuleTarget": {
        "description": "A `VpcFirewallRuleTarget` is used to specify the set of [`Instance`]s to which a firewall rule applies.",
        "oneOf": [
          {
            "description": "The rule applies to all instances in the VPC",
            "type": "object",
            "properties": {
              "type": {
                "type": "string",
                "enum": [
                  "vpc"
                ]
              },
              "value": {
                "$ref": "#/components/schemas/Name"
              }
            },
            "required": [
              "type",
              "value"
            ]
          },
          {
            "description": "The rule applies to all instances in the VPC Subnet",
            "type": "object",
            "properties": {
              "type": {
                "type": "string",
                "enum": [
                  "subnet"
                ]
              },
              "value": {
                "$ref": "#/components/schemas/Name"
              }
            },
            "required": [
              "type",
              "value"
            ]
          },
          {
            "description": "The rule applies to this specific instance",
            "type": "object",
            "properties": {
              "type": {
                "type": "string",
                "enum": [
                  "instance"
                ]
              },
              "value": {
                "$ref": "#/components/schemas/Name"
              }
            },
            "required": [
              "type",
              "value"
            ]
          },
          {
            "description": "The rule applies to a specific IP address",
            "type": "object",
            "properties": {
              "type": {
                "type": "string",
                "enum": [
                  "ip"
                ]
              },
              "value": {
                "type": "string",
                "format": "ip"
              }
            },
            "required": [
              "type",
              "value"
            ]
          },
          {
            "description": "The rule applies to a specific IP subnet",
            "type": "object",
            "properties": {
              "type": {
                "type": "string",
                "enum": [
                  "ip_net"
                ]
              },
              "value": {
                "$ref": "#/components/schemas/IpNet"
              }
            },
            "required": [
              "type",
              "value"
            ]
          }
        ]
      },
      "VpcFirewallRuleUpdate": {
        "description": "A single rule in a VPC firewall",
        "type": "object",
        "properties": {
          "action": {
            "description": "whether traffic matching the rule should be allowed or dropped",
            "allOf": [
              {
                "$ref": "#/components/schemas/VpcFirewallRuleAction"
              }
            ]
          },
          "description": {
            "description": "human-readable free-form text about a resource",
            "type": "string"
          },
          "direction": {
            "description": "whether this rule is for incoming or outgoing traffic",
            "allOf": [
              {
                "$ref": "#/components/schemas/VpcFirewallRuleDirection"
              }
            ]
          },
          "filters": {
            "description": "reductions on the scope of the rule",
            "allOf": [
              {
                "$ref": "#/components/schemas/VpcFirewallRuleFilter"
              }
            ]
          },
          "name": {
            "description": "name of the rule, unique to this VPC",
            "allOf": [
              {
                "$ref": "#/components/schemas/Name"
              }
            ]
          },
          "priority": {
            "description": "the relative priority of this rule",
            "type": "integer",
            "format": "uint16",
            "minimum": 0
          },
          "status": {
            "description": "whether this rule is in effect",
            "allOf": [
              {
                "$ref": "#/components/schemas/VpcFirewallRuleStatus"
              }
            ]
          },
          "targets": {
            "description": "list of sets of instances that the rule applies to",
            "type": "array",
            "items": {
              "$ref": "#/components/schemas/VpcFirewallRuleTarget"
            }
          }
        },
        "required": [
          "action",
          "description",
          "direction",
          "filters",
          "name",
          "priority",
          "status",
          "targets"
        ]
      },
      "VpcFirewallRuleUpdateParams": {
        "description": "Updateable properties of a `Vpc`'s firewall Note that VpcFirewallRules are implicitly created along with a Vpc, so there is no explicit creation.",
        "type": "object",
        "properties": {
          "rules": {
            "type": "array",
            "items": {
              "$ref": "#/components/schemas/VpcFirewallRuleUpdate"
            }
          }
        },
        "required": [
          "rules"
        ]
      },
      "VpcFirewallRules": {
        "description": "Collection of a Vpc's firewall rules",
        "type": "object",
        "properties": {
          "rules": {
            "type": "array",
            "items": {
              "$ref": "#/components/schemas/VpcFirewallRule"
            }
          }
        },
        "required": [
          "rules"
        ]
      },
      "VpcResultsPage": {
        "description": "A single page of results",
        "type": "object",
        "properties": {
          "items": {
            "description": "list of items on this page of results",
            "type": "array",
            "items": {
              "$ref": "#/components/schemas/Vpc"
            }
          },
          "next_page": {
            "nullable": true,
            "description": "token used to fetch the next page of results (if any)",
            "type": "string"
          }
        },
        "required": [
          "items"
        ]
      },
      "VpcRouter": {
        "description": "A VPC router defines a series of rules that indicate where traffic should be sent depending on its destination.",
        "type": "object",
        "properties": {
          "description": {
            "description": "human-readable free-form text about a resource",
            "type": "string"
          },
          "id": {
            "description": "unique, immutable, system-controlled identifier for each resource",
            "type": "string",
            "format": "uuid"
          },
          "kind": {
            "$ref": "#/components/schemas/VpcRouterKind"
          },
          "name": {
            "description": "unique, mutable, user-controlled identifier for each resource",
            "allOf": [
              {
                "$ref": "#/components/schemas/Name"
              }
            ]
          },
          "time_created": {
            "description": "timestamp when this resource was created",
            "type": "string",
            "format": "date-time"
          },
          "time_modified": {
            "description": "timestamp when this resource was last modified",
            "type": "string",
            "format": "date-time"
          },
          "vpc_id": {
            "description": "The VPC to which the router belongs.",
            "type": "string",
            "format": "uuid"
          }
        },
        "required": [
          "description",
          "id",
          "kind",
          "name",
          "time_created",
          "time_modified",
          "vpc_id"
        ]
      },
      "VpcRouterCreate": {
        "description": "Create-time parameters for a [`VpcRouter`](crate::external_api::views::VpcRouter)",
        "type": "object",
        "properties": {
          "description": {
            "type": "string"
          },
          "name": {
            "$ref": "#/components/schemas/Name"
          }
        },
        "required": [
          "description",
          "name"
        ]
      },
      "VpcRouterKind": {
        "type": "string",
        "enum": [
          "system",
          "custom"
        ]
      },
      "VpcRouterResultsPage": {
        "description": "A single page of results",
        "type": "object",
        "properties": {
          "items": {
            "description": "list of items on this page of results",
            "type": "array",
            "items": {
              "$ref": "#/components/schemas/VpcRouter"
            }
          },
          "next_page": {
            "nullable": true,
            "description": "token used to fetch the next page of results (if any)",
            "type": "string"
          }
        },
        "required": [
          "items"
        ]
      },
      "VpcRouterUpdate": {
        "description": "Updateable properties of a [`VpcRouter`](crate::external_api::views::VpcRouter)",
        "type": "object",
        "properties": {
          "description": {
            "nullable": true,
            "type": "string"
          },
          "name": {
            "nullable": true,
            "allOf": [
              {
                "$ref": "#/components/schemas/Name"
              }
            ]
          }
        }
      },
      "VpcSubnet": {
        "description": "A VPC subnet represents a logical grouping for instances that allows network traffic between them, within a IPv4 subnetwork or optionall an IPv6 subnetwork.",
        "type": "object",
        "properties": {
          "description": {
            "description": "human-readable free-form text about a resource",
            "type": "string"
          },
          "id": {
            "description": "unique, immutable, system-controlled identifier for each resource",
            "type": "string",
            "format": "uuid"
          },
          "ipv4_block": {
            "description": "The IPv4 subnet CIDR block.",
            "allOf": [
              {
                "$ref": "#/components/schemas/Ipv4Net"
              }
            ]
          },
          "ipv6_block": {
            "description": "The IPv6 subnet CIDR block.",
            "allOf": [
              {
                "$ref": "#/components/schemas/Ipv6Net"
              }
            ]
          },
          "name": {
            "description": "unique, mutable, user-controlled identifier for each resource",
            "allOf": [
              {
                "$ref": "#/components/schemas/Name"
              }
            ]
          },
          "time_created": {
            "description": "timestamp when this resource was created",
            "type": "string",
            "format": "date-time"
          },
          "time_modified": {
            "description": "timestamp when this resource was last modified",
            "type": "string",
            "format": "date-time"
          },
          "vpc_id": {
            "description": "The VPC to which the subnet belongs.",
            "type": "string",
            "format": "uuid"
          }
        },
        "required": [
          "description",
          "id",
          "ipv4_block",
          "ipv6_block",
          "name",
          "time_created",
          "time_modified",
          "vpc_id"
        ]
      },
      "VpcSubnetCreate": {
        "description": "Create-time parameters for a [`VpcSubnet`](crate::external_api::views::VpcSubnet)",
        "type": "object",
        "properties": {
          "description": {
            "type": "string"
          },
          "ipv4_block": {
            "description": "The IPv4 address range for this subnet.\n\nIt must be allocated from an RFC 1918 private address range, and must not overlap with any other existing subnet in the VPC.",
            "allOf": [
              {
                "$ref": "#/components/schemas/Ipv4Net"
              }
            ]
          },
          "ipv6_block": {
            "nullable": true,
            "description": "The IPv6 address range for this subnet.\n\nIt must be allocated from the RFC 4193 Unique Local Address range, with the prefix equal to the parent VPC's prefix. A random `/64` block will be assigned if one is not provided. It must not overlap with any existing subnet in the VPC.",
            "allOf": [
              {
                "$ref": "#/components/schemas/Ipv6Net"
              }
            ]
          },
          "name": {
            "$ref": "#/components/schemas/Name"
          }
        },
        "required": [
          "description",
          "ipv4_block",
          "name"
        ]
      },
      "VpcSubnetResultsPage": {
        "description": "A single page of results",
        "type": "object",
        "properties": {
          "items": {
            "description": "list of items on this page of results",
            "type": "array",
            "items": {
              "$ref": "#/components/schemas/VpcSubnet"
            }
          },
          "next_page": {
            "nullable": true,
            "description": "token used to fetch the next page of results (if any)",
            "type": "string"
          }
        },
        "required": [
          "items"
        ]
      },
      "VpcSubnetUpdate": {
        "description": "Updateable properties of a [`VpcSubnet`](crate::external_api::views::VpcSubnet)",
        "type": "object",
        "properties": {
          "description": {
            "nullable": true,
            "type": "string"
          },
          "name": {
            "nullable": true,
            "allOf": [
              {
                "$ref": "#/components/schemas/Name"
              }
            ]
          }
        }
      },
      "VpcUpdate": {
        "description": "Updateable properties of a [`Vpc`](crate::external_api::views::Vpc)",
        "type": "object",
        "properties": {
          "description": {
            "nullable": true,
            "type": "string"
          },
          "dns_name": {
            "nullable": true,
            "allOf": [
              {
                "$ref": "#/components/schemas/Name"
              }
            ]
          },
          "name": {
            "nullable": true,
            "allOf": [
              {
                "$ref": "#/components/schemas/Name"
              }
            ]
          }
        }
      },
      "IdSortMode": {
        "description": "Supported set of sort modes for scanning by id only.\n\nCurrently, we only support scanning in ascending order.",
        "oneOf": [
          {
            "description": "sort in increasing order of \"id\"",
            "type": "string",
            "enum": [
              "id_ascending"
            ]
          }
        ]
      },
      "NameOrIdSortMode": {
        "description": "Supported set of sort modes for scanning by name or id",
        "oneOf": [
          {
            "description": "sort in increasing order of \"name\"",
            "type": "string",
            "enum": [
              "name_ascending"
            ]
          },
          {
            "description": "sort in decreasing order of \"name\"",
            "type": "string",
            "enum": [
              "name_descending"
            ]
          },
          {
            "description": "sort in increasing order of \"id\"",
            "type": "string",
            "enum": [
              "id_ascending"
            ]
          }
        ]
      },
      "NameSortMode": {
        "description": "Supported set of sort modes for scanning by name only\n\nCurrently, we only support scanning in ascending order.",
        "oneOf": [
          {
            "description": "sort in increasing order of \"name\"",
            "type": "string",
            "enum": [
              "name_ascending"
            ]
          }
        ]
      },
      "DiskMetricName": {
        "type": "string",
        "enum": [
          "activated",
          "flush",
          "read",
          "read_bytes",
          "write",
          "write_bytes"
        ]
      },
      "SystemMetricName": {
        "type": "string",
        "enum": [
          "virtual_disk_space_provisioned",
          "cpus_provisioned",
          "ram_provisioned"
        ]
      }
    }
  },
  "tags": [
    {
      "name": "disks",
      "description": "Virtual disks are used to store instance-local data which includes the operating system.",
      "externalDocs": {
        "url": "http://oxide.computer/docs/#xxx"
      }
    },
    {
      "name": "firewall",
      "description": "Firewall operation controls the flow of network data into a VPC",
      "externalDocs": {
        "url": "http://oxide.computer/docs/#xxx"
      }
    },
    {
      "name": "hardware",
      "description": "These operations pertain to hardware inventory and management. Racks are the unit of expansion of an Oxide deployment. Racks are in turn composed of sleds, switches, power supplies, and a cabled backplane.",
      "externalDocs": {
        "url": "http://oxide.computer/docs/#xxx"
      }
    },
    {
      "name": "hidden",
      "description": "TODO operations that will not ship to customers",
      "externalDocs": {
        "url": "http://oxide.computer/docs/#xxx"
      }
    },
    {
      "name": "images",
      "description": "Images are read-only Virtual Disks that may be used to boot Virtual Machines",
      "externalDocs": {
        "url": "http://oxide.computer/docs/#xxx"
      }
    },
    {
      "name": "images:global",
      "description": "Images are read-only Virtual Disks that may be used to boot Virtual Machines. These images are scoped globally.",
      "externalDocs": {
        "url": "http://oxide.computer/docs/#xxx"
      }
    },
    {
      "name": "instances",
      "description": "Virtual machine instances are the basic unit of computation. These operations are used for provisioning, controlling, and destroying instances.",
      "externalDocs": {
        "url": "http://oxide.computer/docs/#xxx"
      }
    },
    {
      "name": "ip-pools",
      "description": "IP Pools contain external IP addresses that can be assigned to virtual machine Instances.",
      "externalDocs": {
        "url": "http://oxide.computer/docs/#xxx"
      }
    },
    {
      "name": "login",
      "description": "Authentication endpoints",
      "externalDocs": {
        "url": "http://oxide.computer/docs/#xxx"
      }
    },
    {
      "name": "metrics",
      "description": "Metrics provide insight into the operation of the Oxide deployment. These include telemetry on hardware and software components that can be used to understand the current state as well as to diagnose issues.",
      "externalDocs": {
        "url": "http://oxide.computer/docs/#xxx"
      }
    },
    {
      "name": "organizations",
      "description": "Organizations represent a subset of users and projects in an Oxide deployment.",
      "externalDocs": {
        "url": "http://oxide.computer/docs/#xxx"
      }
    },
    {
      "name": "policy",
      "description": "System-wide IAM policy",
      "externalDocs": {
        "url": "http://oxide.computer/docs/#xxx"
      }
    },
    {
      "name": "projects",
      "description": "Projects are a grouping of associated resources such as instances and disks within an organization for purposes of billing and access control.",
      "externalDocs": {
        "url": "http://oxide.computer/docs/#xxx"
      }
    },
    {
      "name": "roles",
      "description": "Roles are a component of Identity and Access Management (IAM) that allow a user or agent account access to additional permissions.",
      "externalDocs": {
        "url": "http://oxide.computer/docs/#xxx"
      }
    },
    {
      "name": "routers",
      "description": "Routers direct the flow of network traffic into, out of, and within a VPC via routes.",
      "externalDocs": {
        "url": "http://oxide.computer/docs/#xxx"
      }
    },
    {
      "name": "routes",
      "description": "Routes define router policy.",
      "externalDocs": {
        "url": "http://oxide.computer/docs/#xxx"
      }
    },
    {
      "name": "sagas",
      "description": "Sagas are the abstraction used to represent multi-step operations within the Oxide deployment. These operations can be used to query saga status and report errors.",
      "externalDocs": {
        "url": "http://oxide.computer/docs/#xxx"
      }
    },
    {
      "name": "session",
      "description": "Information pertaining to the current session.",
      "externalDocs": {
        "url": "http://oxide.computer/docs/#xxx"
      }
    },
    {
      "name": "silos",
      "description": "Silos represent a logical partition of users and resources.",
      "externalDocs": {
        "url": "http://oxide.computer/docs/#xxx"
      }
    },
    {
      "name": "snapshots",
      "description": "Snapshots of Virtual Disks at a particular point in time.",
      "externalDocs": {
        "url": "http://oxide.computer/docs/#xxx"
      }
    },
    {
      "name": "subnets",
      "description": "This tag should be moved into a generic network tag",
      "externalDocs": {
        "url": "http://oxide.computer/docs/#xxx"
      }
    },
    {
      "name": "system",
      "description": "Internal system information",
      "externalDocs": {
        "url": "http://oxide.computer/docs/#xxx"
      }
    },
    {
      "name": "updates",
      "description": "This tag should be moved into a operations tag",
      "externalDocs": {
        "url": "http://oxide.computer/docs/#xxx"
      }
    },
    {
      "name": "vpcs",
      "description": "A Virtual Private Cloud (VPC) is an isolated network environment that should probaby be moved into a more generic networking tag",
      "externalDocs": {
        "url": "http://oxide.computer/docs/#xxx"
      }
    }
  ]
}<|MERGE_RESOLUTION|>--- conflicted
+++ resolved
@@ -9762,75 +9762,6 @@
         "format": "uint64",
         "minimum": 0
       },
-      "ComponentUpdate": {
-        "description": "Identity-related metadata that's included in \"asset\" public API objects (which generally have no name or description)",
-        "type": "object",
-        "properties": {
-          "component_type": {
-            "$ref": "#/components/schemas/UpdateableComponentType"
-          },
-          "id": {
-            "description": "unique, immutable, system-controlled identifier for each resource",
-            "type": "string",
-            "format": "uuid"
-          },
-          "parent_id": {
-            "nullable": true,
-            "description": "ID of the parent component. Not present for top-level components.",
-            "type": "string",
-            "format": "uuid"
-          },
-          "time_created": {
-            "description": "timestamp when this resource was created",
-            "type": "string",
-            "format": "date-time"
-          },
-          "time_modified": {
-            "description": "timestamp when this resource was last modified",
-            "type": "string",
-            "format": "date-time"
-          },
-          "version": {
-            "$ref": "#/components/schemas/SemverVersion"
-          }
-        },
-        "required": [
-          "component_type",
-          "id",
-          "time_created",
-          "time_modified",
-          "version"
-        ]
-      },
-      "ComponentUpdateResultsPage": {
-        "description": "A single page of results",
-        "type": "object",
-        "properties": {
-          "items": {
-            "description": "list of items on this page of results",
-            "type": "array",
-            "items": {
-              "$ref": "#/components/schemas/ComponentUpdate"
-            }
-          },
-          "next_page": {
-            "nullable": true,
-            "description": "token used to fetch the next page of results (if any)",
-            "type": "string"
-          }
-        },
-        "required": [
-          "items"
-        ]
-      },
-<<<<<<< HEAD
-=======
-      "ByteCount": {
-        "description": "A count of bytes, typically used either for memory or storage capacity\n\nThe maximum supported byte count is [`i64::MAX`].  This makes it somewhat inconvenient to define constructors: a u32 constructor can be infallible, but an i64 constructor can fail (if the value is negative) and a u64 constructor can fail (if the value is larger than i64::MAX).  We provide all of these for consumers' convenience.",
-        "type": "integer",
-        "format": "uint64",
-        "minimum": 0
-      },
       "Certificate": {
         "description": "Client view of a [`Certificate`]",
         "type": "object",
@@ -9941,7 +9872,67 @@
           "items"
         ]
       },
->>>>>>> 21385a37
+      "ComponentUpdate": {
+        "description": "Identity-related metadata that's included in \"asset\" public API objects (which generally have no name or description)",
+        "type": "object",
+        "properties": {
+          "component_type": {
+            "$ref": "#/components/schemas/UpdateableComponentType"
+          },
+          "id": {
+            "description": "unique, immutable, system-controlled identifier for each resource",
+            "type": "string",
+            "format": "uuid"
+          },
+          "parent_id": {
+            "nullable": true,
+            "description": "ID of the parent component. Not present for top-level components.",
+            "type": "string",
+            "format": "uuid"
+          },
+          "time_created": {
+            "description": "timestamp when this resource was created",
+            "type": "string",
+            "format": "date-time"
+          },
+          "time_modified": {
+            "description": "timestamp when this resource was last modified",
+            "type": "string",
+            "format": "date-time"
+          },
+          "version": {
+            "$ref": "#/components/schemas/SemverVersion"
+          }
+        },
+        "required": [
+          "component_type",
+          "id",
+          "time_created",
+          "time_modified",
+          "version"
+        ]
+      },
+      "ComponentUpdateResultsPage": {
+        "description": "A single page of results",
+        "type": "object",
+        "properties": {
+          "items": {
+            "description": "list of items on this page of results",
+            "type": "array",
+            "items": {
+              "$ref": "#/components/schemas/ComponentUpdate"
+            }
+          },
+          "next_page": {
+            "nullable": true,
+            "description": "token used to fetch the next page of results (if any)",
+            "type": "string"
+          }
+        },
+        "required": [
+          "items"
+        ]
+      },
       "Cumulativedouble": {
         "description": "A cumulative or counter data type.",
         "type": "object",
@@ -13312,11 +13303,10 @@
           "technical_contact_email"
         ]
       },
-<<<<<<< HEAD
       "SemverVersion": {
         "type": "string",
         "pattern": "^\\d+\\.\\d+\\.\\d+([\\-\\+].+)?$"
-=======
+      },
       "ServiceUsingCertificate": {
         "description": "The service intended to use this certificate.",
         "oneOf": [
@@ -13328,7 +13318,6 @@
             ]
           }
         ]
->>>>>>> 21385a37
       },
       "Silo": {
         "description": "Client view of a ['Silo']",
