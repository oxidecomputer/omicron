--- conflicted
+++ resolved
@@ -7877,7 +7877,6 @@
           }
         }
       }
-<<<<<<< HEAD
     },
     "/v1/organizations": {
       "get": {
@@ -9061,636 +9060,6 @@
         "responses": {
           "204": {
             "description": "successful deletion"
-          },
-          "4XX": {
-            "$ref": "#/components/responses/Error"
-          },
-          "5XX": {
-            "$ref": "#/components/responses/Error"
-          }
-        }
-      }
-    }
-  },
-  "components": {
-    "responses": {
-      "Error": {
-        "description": "Error",
-        "content": {
-          "application/json": {
-            "schema": {
-              "$ref": "#/components/schemas/Error"
-            }
-          }
-        }
-      }
-=======
->>>>>>> 76b75500
-    },
-    "/v1/organizations": {
-      "get": {
-        "tags": [
-          "organizations"
-        ],
-        "summary": "List organizations",
-        "operationId": "organization_list_v1",
-        "parameters": [
-          {
-            "in": "query",
-            "name": "limit",
-            "description": "Maximum number of items returned by a single call",
-            "schema": {
-              "nullable": true,
-              "type": "integer",
-              "format": "uint32",
-              "minimum": 1
-            }
-          },
-          {
-            "in": "query",
-            "name": "page_token",
-            "description": "Token returned by previous call to retrieve the subsequent page",
-            "schema": {
-              "nullable": true,
-              "type": "string"
-            }
-          },
-          {
-            "in": "query",
-            "name": "sort_by",
-            "schema": {
-              "$ref": "#/components/schemas/NameOrIdSortMode"
-            }
-          }
-        ],
-        "responses": {
-          "200": {
-            "description": "successful operation",
-            "content": {
-              "application/json": {
-                "schema": {
-                  "$ref": "#/components/schemas/OrganizationResultsPage"
-                }
-              }
-            }
-          },
-          "4XX": {
-            "$ref": "#/components/responses/Error"
-          },
-          "5XX": {
-            "$ref": "#/components/responses/Error"
-          }
-        },
-        "x-dropshot-pagination": true
-      },
-      "post": {
-        "tags": [
-          "organizations"
-        ],
-        "summary": "Create an organization",
-        "operationId": "organization_create_v1",
-        "requestBody": {
-          "content": {
-            "application/json": {
-              "schema": {
-                "$ref": "#/components/schemas/OrganizationCreate"
-              }
-            }
-          },
-          "required": true
-        },
-        "responses": {
-          "201": {
-            "description": "successful creation",
-            "content": {
-              "application/json": {
-                "schema": {
-                  "$ref": "#/components/schemas/Organization"
-                }
-              }
-            }
-          },
-          "4XX": {
-            "$ref": "#/components/responses/Error"
-          },
-          "5XX": {
-            "$ref": "#/components/responses/Error"
-          }
-        }
-      }
-    },
-    "/v1/organizations/{organization}": {
-      "get": {
-        "tags": [
-          "organizations"
-        ],
-        "operationId": "organization_view_v1",
-        "parameters": [
-          {
-            "in": "path",
-            "name": "organization",
-            "required": true,
-            "schema": {
-              "$ref": "#/components/schemas/NameOrId"
-            }
-          }
-        ],
-        "responses": {
-          "200": {
-            "description": "successful operation",
-            "content": {
-              "application/json": {
-                "schema": {
-                  "$ref": "#/components/schemas/Organization"
-                }
-              }
-            }
-          },
-          "4XX": {
-            "$ref": "#/components/responses/Error"
-          },
-          "5XX": {
-            "$ref": "#/components/responses/Error"
-          }
-        }
-      },
-      "put": {
-        "tags": [
-          "organizations"
-        ],
-        "operationId": "organization_update_v1",
-        "parameters": [
-          {
-            "in": "path",
-            "name": "organization",
-            "required": true,
-            "schema": {
-              "$ref": "#/components/schemas/NameOrId"
-            }
-          }
-        ],
-        "requestBody": {
-          "content": {
-            "application/json": {
-              "schema": {
-                "$ref": "#/components/schemas/OrganizationUpdate"
-              }
-            }
-          },
-          "required": true
-        },
-        "responses": {
-          "200": {
-            "description": "successful operation",
-            "content": {
-              "application/json": {
-                "schema": {
-                  "$ref": "#/components/schemas/Organization"
-                }
-              }
-            }
-          },
-          "4XX": {
-            "$ref": "#/components/responses/Error"
-          },
-          "5XX": {
-            "$ref": "#/components/responses/Error"
-          }
-        }
-      },
-      "delete": {
-        "tags": [
-          "organizations"
-        ],
-        "operationId": "organization_delete_v1",
-        "parameters": [
-          {
-            "in": "path",
-            "name": "organization",
-            "required": true,
-            "schema": {
-              "$ref": "#/components/schemas/NameOrId"
-            }
-          }
-        ],
-        "responses": {
-          "204": {
-            "description": "successful deletion"
-          },
-          "4XX": {
-            "$ref": "#/components/responses/Error"
-          },
-          "5XX": {
-            "$ref": "#/components/responses/Error"
-          }
-        }
-      }
-    },
-    "/v1/organizations/{organization}/policy": {
-      "get": {
-        "tags": [
-          "organizations"
-        ],
-        "operationId": "organization_policy_view_v1",
-        "parameters": [
-          {
-            "in": "path",
-            "name": "organization",
-            "required": true,
-            "schema": {
-              "$ref": "#/components/schemas/NameOrId"
-            }
-          }
-        ],
-        "responses": {
-          "200": {
-            "description": "successful operation",
-            "content": {
-              "application/json": {
-                "schema": {
-                  "$ref": "#/components/schemas/OrganizationRolePolicy"
-                }
-              }
-            }
-          },
-          "4XX": {
-            "$ref": "#/components/responses/Error"
-          },
-          "5XX": {
-            "$ref": "#/components/responses/Error"
-          }
-        }
-      },
-      "put": {
-        "tags": [
-          "organizations"
-        ],
-        "operationId": "organization_policy_update_v1",
-        "parameters": [
-          {
-            "in": "path",
-            "name": "organization",
-            "required": true,
-            "schema": {
-              "$ref": "#/components/schemas/NameOrId"
-            }
-          }
-        ],
-        "requestBody": {
-          "content": {
-            "application/json": {
-              "schema": {
-                "$ref": "#/components/schemas/OrganizationRolePolicy"
-              }
-            }
-          },
-          "required": true
-        },
-        "responses": {
-          "200": {
-            "description": "successful operation",
-            "content": {
-              "application/json": {
-                "schema": {
-                  "$ref": "#/components/schemas/OrganizationRolePolicy"
-                }
-              }
-            }
-          },
-          "4XX": {
-            "$ref": "#/components/responses/Error"
-          },
-          "5XX": {
-            "$ref": "#/components/responses/Error"
-          }
-        }
-      }
-    },
-    "/v1/projects": {
-      "get": {
-        "tags": [
-          "projects"
-        ],
-        "summary": "List projects",
-        "operationId": "project_list_v1",
-        "parameters": [
-          {
-            "in": "query",
-            "name": "limit",
-            "description": "Maximum number of items returned by a single call",
-            "schema": {
-              "nullable": true,
-              "type": "integer",
-              "format": "uint32",
-              "minimum": 1
-            }
-          },
-          {
-            "in": "query",
-            "name": "organization",
-            "required": true,
-            "schema": {
-              "$ref": "#/components/schemas/NameOrId"
-            }
-          },
-          {
-            "in": "query",
-            "name": "page_token",
-            "description": "Token returned by previous call to retrieve the subsequent page",
-            "schema": {
-              "nullable": true,
-              "type": "string"
-            }
-          },
-          {
-            "in": "query",
-            "name": "sort_by",
-            "schema": {
-              "$ref": "#/components/schemas/NameOrIdSortMode"
-            }
-          }
-        ],
-        "responses": {
-          "200": {
-            "description": "successful operation",
-            "content": {
-              "application/json": {
-                "schema": {
-                  "$ref": "#/components/schemas/ProjectResultsPage"
-                }
-              }
-            }
-          },
-          "4XX": {
-            "$ref": "#/components/responses/Error"
-          },
-          "5XX": {
-            "$ref": "#/components/responses/Error"
-          }
-        },
-        "x-dropshot-pagination": true
-      },
-      "post": {
-        "tags": [
-          "projects"
-        ],
-        "operationId": "project_create_v1",
-        "parameters": [
-          {
-            "in": "query",
-            "name": "organization",
-            "required": true,
-            "schema": {
-              "$ref": "#/components/schemas/NameOrId"
-            }
-          }
-        ],
-        "requestBody": {
-          "content": {
-            "application/json": {
-              "schema": {
-                "$ref": "#/components/schemas/ProjectCreate"
-              }
-            }
-          },
-          "required": true
-        },
-        "responses": {
-          "201": {
-            "description": "successful creation",
-            "content": {
-              "application/json": {
-                "schema": {
-                  "$ref": "#/components/schemas/Project"
-                }
-              }
-            }
-          },
-          "4XX": {
-            "$ref": "#/components/responses/Error"
-          },
-          "5XX": {
-            "$ref": "#/components/responses/Error"
-          }
-        }
-      }
-    },
-    "/v1/projects/{project}": {
-      "get": {
-        "tags": [
-          "projects"
-        ],
-        "operationId": "project_view_v1",
-        "parameters": [
-          {
-            "in": "path",
-            "name": "project",
-            "required": true,
-            "schema": {
-              "$ref": "#/components/schemas/NameOrId"
-            }
-          },
-          {
-            "in": "query",
-            "name": "organization",
-            "schema": {
-              "$ref": "#/components/schemas/NameOrId"
-            }
-          }
-        ],
-        "responses": {
-          "200": {
-            "description": "successful operation",
-            "content": {
-              "application/json": {
-                "schema": {
-                  "$ref": "#/components/schemas/Project"
-                }
-              }
-            }
-          },
-          "4XX": {
-            "$ref": "#/components/responses/Error"
-          },
-          "5XX": {
-            "$ref": "#/components/responses/Error"
-          }
-        }
-      },
-      "put": {
-        "tags": [
-          "projects"
-        ],
-        "summary": "Update a project",
-        "operationId": "project_update_v1",
-        "parameters": [
-          {
-            "in": "path",
-            "name": "project",
-            "required": true,
-            "schema": {
-              "$ref": "#/components/schemas/NameOrId"
-            }
-          },
-          {
-            "in": "query",
-            "name": "organization",
-            "schema": {
-              "$ref": "#/components/schemas/NameOrId"
-            }
-          }
-        ],
-        "requestBody": {
-          "content": {
-            "application/json": {
-              "schema": {
-                "$ref": "#/components/schemas/ProjectUpdate"
-              }
-            }
-          },
-          "required": true
-        },
-        "responses": {
-          "200": {
-            "description": "successful operation",
-            "content": {
-              "application/json": {
-                "schema": {
-                  "$ref": "#/components/schemas/Project"
-                }
-              }
-            }
-          },
-          "4XX": {
-            "$ref": "#/components/responses/Error"
-          },
-          "5XX": {
-            "$ref": "#/components/responses/Error"
-          }
-        }
-      },
-      "delete": {
-        "tags": [
-          "projects"
-        ],
-        "summary": "Delete a project",
-        "operationId": "project_delete_v1",
-        "parameters": [
-          {
-            "in": "path",
-            "name": "project",
-            "required": true,
-            "schema": {
-              "$ref": "#/components/schemas/NameOrId"
-            }
-          },
-          {
-            "in": "query",
-            "name": "organization",
-            "schema": {
-              "$ref": "#/components/schemas/NameOrId"
-            }
-          }
-        ],
-        "responses": {
-          "204": {
-            "description": "successful deletion"
-          },
-          "4XX": {
-            "$ref": "#/components/responses/Error"
-          },
-          "5XX": {
-            "$ref": "#/components/responses/Error"
-          }
-        }
-      }
-    },
-    "/v1/projects/{project}/policy": {
-      "get": {
-        "tags": [
-          "projects"
-        ],
-        "summary": "Fetch a project's IAM policy",
-        "operationId": "project_policy_view_v1",
-        "parameters": [
-          {
-            "in": "path",
-            "name": "project",
-            "required": true,
-            "schema": {
-              "$ref": "#/components/schemas/NameOrId"
-            }
-          },
-          {
-            "in": "query",
-            "name": "organization",
-            "schema": {
-              "$ref": "#/components/schemas/NameOrId"
-            }
-          }
-        ],
-        "responses": {
-          "200": {
-            "description": "successful operation",
-            "content": {
-              "application/json": {
-                "schema": {
-                  "$ref": "#/components/schemas/ProjectRolePolicy"
-                }
-              }
-            }
-          },
-          "4XX": {
-            "$ref": "#/components/responses/Error"
-          },
-          "5XX": {
-            "$ref": "#/components/responses/Error"
-          }
-        }
-      },
-      "put": {
-        "tags": [
-          "projects"
-        ],
-        "summary": "Update a project's IAM policy",
-        "operationId": "project_policy_update_v1",
-        "parameters": [
-          {
-            "in": "path",
-            "name": "project",
-            "required": true,
-            "schema": {
-              "$ref": "#/components/schemas/NameOrId"
-            }
-          },
-          {
-            "in": "query",
-            "name": "organization",
-            "schema": {
-              "$ref": "#/components/schemas/NameOrId"
-            }
-          }
-        ],
-        "requestBody": {
-          "content": {
-            "application/json": {
-              "schema": {
-                "$ref": "#/components/schemas/ProjectRolePolicy"
-              }
-            }
-          },
-          "required": true
-        },
-        "responses": {
-          "200": {
-            "description": "successful operation",
-            "content": {
-              "application/json": {
-                "schema": {
-                  "$ref": "#/components/schemas/ProjectRolePolicy"
-                }
-              }
-            }
           },
           "4XX": {
             "$ref": "#/components/responses/Error"
