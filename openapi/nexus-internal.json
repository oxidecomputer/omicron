{
  "openapi": "3.0.3",
  "info": {
    "title": "Nexus internal API",
    "description": "Nexus internal API",
    "contact": {
      "url": "https://oxide.computer",
      "email": "api@oxide.computer"
    },
    "version": "0.0.1"
  },
  "paths": {
    "/bgtasks": {
      "get": {
        "summary": "List background tasks",
        "description": "This is a list of discrete background activities that Nexus carries out. This is exposed for support and debugging.",
        "operationId": "bgtask_list",
        "responses": {
          "200": {
            "description": "successful operation",
            "content": {
              "application/json": {
                "schema": {
                  "title": "Map_of_BackgroundTask",
                  "type": "object",
                  "additionalProperties": {
                    "$ref": "#/components/schemas/BackgroundTask"
                  }
                }
              }
            }
          },
          "4XX": {
            "$ref": "#/components/responses/Error"
          },
          "5XX": {
            "$ref": "#/components/responses/Error"
          }
        }
      }
    },
    "/bgtasks/activate": {
      "post": {
        "summary": "Activates one or more background tasks, causing them to be run immediately",
        "description": "if idle, or scheduled to run again as soon as possible if already running.",
        "operationId": "bgtask_activate",
        "requestBody": {
          "content": {
            "application/json": {
              "schema": {
                "$ref": "#/components/schemas/BackgroundTasksActivateRequest"
              }
            }
          },
          "required": true
        },
        "responses": {
          "204": {
            "description": "resource updated"
          },
          "4XX": {
            "$ref": "#/components/responses/Error"
          },
          "5XX": {
            "$ref": "#/components/responses/Error"
          }
        }
      }
    },
    "/bgtasks/view/{bgtask_name}": {
      "get": {
        "summary": "Fetch status of one background task",
        "description": "This is exposed for support and debugging.",
        "operationId": "bgtask_view",
        "parameters": [
          {
            "in": "path",
            "name": "bgtask_name",
            "required": true,
            "schema": {
              "type": "string"
            }
          }
        ],
        "responses": {
          "200": {
            "description": "successful operation",
            "content": {
              "application/json": {
                "schema": {
                  "$ref": "#/components/schemas/BackgroundTask"
                }
              }
            }
          },
          "4XX": {
            "$ref": "#/components/responses/Error"
          },
          "5XX": {
            "$ref": "#/components/responses/Error"
          }
        }
      }
    },
    "/clickhouse/policy": {
      "get": {
        "summary": "Get the current clickhouse policy",
        "operationId": "clickhouse_policy_get",
        "responses": {
          "200": {
            "description": "successful operation",
            "content": {
              "application/json": {
                "schema": {
                  "$ref": "#/components/schemas/ClickhousePolicy"
                }
              }
            }
          },
          "4XX": {
            "$ref": "#/components/responses/Error"
          },
          "5XX": {
            "$ref": "#/components/responses/Error"
          }
        }
      },
      "post": {
        "summary": "Set the new clickhouse policy",
        "operationId": "clickhouse_policy_set",
        "requestBody": {
          "content": {
            "application/json": {
              "schema": {
                "$ref": "#/components/schemas/ClickhousePolicy"
              }
            }
          },
          "required": true
        },
        "responses": {
          "204": {
            "description": "resource updated"
          },
          "4XX": {
            "$ref": "#/components/responses/Error"
          },
          "5XX": {
            "$ref": "#/components/responses/Error"
          }
        }
      }
    },
    "/crucible/0/upstairs/{upstairs_id}/downstairs/{downstairs_id}/stop-request": {
      "post": {
        "summary": "An Upstairs will update this endpoint if a Downstairs client task is",
        "description": "requested to stop",
        "operationId": "cpapi_downstairs_client_stop_request",
        "parameters": [
          {
            "in": "path",
            "name": "downstairs_id",
            "required": true,
            "schema": {
              "$ref": "#/components/schemas/TypedUuidForDownstairsKind"
            }
          },
          {
            "in": "path",
            "name": "upstairs_id",
            "required": true,
            "schema": {
              "$ref": "#/components/schemas/TypedUuidForUpstairsKind"
            }
          }
        ],
        "requestBody": {
          "content": {
            "application/json": {
              "schema": {
                "$ref": "#/components/schemas/DownstairsClientStopRequest"
              }
            }
          },
          "required": true
        },
        "responses": {
          "204": {
            "description": "resource updated"
          },
          "4XX": {
            "$ref": "#/components/responses/Error"
          },
          "5XX": {
            "$ref": "#/components/responses/Error"
          }
        }
      }
    },
    "/crucible/0/upstairs/{upstairs_id}/downstairs/{downstairs_id}/stopped": {
      "post": {
        "summary": "An Upstairs will update this endpoint if a Downstairs client task stops for",
        "description": "any reason (not just after being requested to)",
        "operationId": "cpapi_downstairs_client_stopped",
        "parameters": [
          {
            "in": "path",
            "name": "downstairs_id",
            "required": true,
            "schema": {
              "$ref": "#/components/schemas/TypedUuidForDownstairsKind"
            }
          },
          {
            "in": "path",
            "name": "upstairs_id",
            "required": true,
            "schema": {
              "$ref": "#/components/schemas/TypedUuidForUpstairsKind"
            }
          }
        ],
        "requestBody": {
          "content": {
            "application/json": {
              "schema": {
                "$ref": "#/components/schemas/DownstairsClientStopped"
              }
            }
          },
          "required": true
        },
        "responses": {
          "204": {
            "description": "resource updated"
          },
          "4XX": {
            "$ref": "#/components/responses/Error"
          },
          "5XX": {
            "$ref": "#/components/responses/Error"
          }
        }
      }
    },
    "/crucible/0/upstairs/{upstairs_id}/repair/{repair_id}/progress": {
      "post": {
        "summary": "An Upstairs will update this endpoint with the progress of a repair",
        "operationId": "cpapi_upstairs_repair_progress",
        "parameters": [
          {
            "in": "path",
            "name": "repair_id",
            "required": true,
            "schema": {
              "$ref": "#/components/schemas/TypedUuidForUpstairsRepairKind"
            }
          },
          {
            "in": "path",
            "name": "upstairs_id",
            "required": true,
            "schema": {
              "$ref": "#/components/schemas/TypedUuidForUpstairsKind"
            }
          }
        ],
        "requestBody": {
          "content": {
            "application/json": {
              "schema": {
                "$ref": "#/components/schemas/RepairProgress"
              }
            }
          },
          "required": true
        },
        "responses": {
          "204": {
            "description": "resource updated"
          },
          "4XX": {
            "$ref": "#/components/responses/Error"
          },
          "5XX": {
            "$ref": "#/components/responses/Error"
          }
        }
      }
    },
    "/crucible/0/upstairs/{upstairs_id}/repair-finish": {
      "post": {
        "summary": "An Upstairs will notify this endpoint when a repair finishes.",
        "operationId": "cpapi_upstairs_repair_finish",
        "parameters": [
          {
            "in": "path",
            "name": "upstairs_id",
            "required": true,
            "schema": {
              "$ref": "#/components/schemas/TypedUuidForUpstairsKind"
            }
          }
        ],
        "requestBody": {
          "content": {
            "application/json": {
              "schema": {
                "$ref": "#/components/schemas/RepairFinishInfo"
              }
            }
          },
          "required": true
        },
        "responses": {
          "204": {
            "description": "resource updated"
          },
          "4XX": {
            "$ref": "#/components/responses/Error"
          },
          "5XX": {
            "$ref": "#/components/responses/Error"
          }
        }
      }
    },
    "/crucible/0/upstairs/{upstairs_id}/repair-start": {
      "post": {
        "summary": "An Upstairs will notify this endpoint when a repair starts",
        "operationId": "cpapi_upstairs_repair_start",
        "parameters": [
          {
            "in": "path",
            "name": "upstairs_id",
            "required": true,
            "schema": {
              "$ref": "#/components/schemas/TypedUuidForUpstairsKind"
            }
          }
        ],
        "requestBody": {
          "content": {
            "application/json": {
              "schema": {
                "$ref": "#/components/schemas/RepairStartInfo"
              }
            }
          },
          "required": true
        },
        "responses": {
          "204": {
            "description": "resource updated"
          },
          "4XX": {
            "$ref": "#/components/responses/Error"
          },
          "5XX": {
            "$ref": "#/components/responses/Error"
          }
        }
      }
    },
    "/demo-saga": {
      "post": {
        "summary": "Kick off an instance of the \"demo\" saga",
        "description": "This saga is used for demo and testing.  The saga just waits until you complete using the `saga_demo_complete` API.",
        "operationId": "saga_demo_create",
        "responses": {
          "200": {
            "description": "successful operation",
            "content": {
              "application/json": {
                "schema": {
                  "$ref": "#/components/schemas/DemoSaga"
                }
              }
            }
          },
          "4XX": {
            "$ref": "#/components/responses/Error"
          },
          "5XX": {
            "$ref": "#/components/responses/Error"
          }
        }
      }
    },
    "/demo-saga/{demo_saga_id}/complete": {
      "post": {
        "summary": "Complete a waiting demo saga",
        "description": "Note that the id used here is not the same as the id of the saga.  It's the one returned by the `saga_demo_create` API.",
        "operationId": "saga_demo_complete",
        "parameters": [
          {
            "in": "path",
            "name": "demo_saga_id",
            "required": true,
            "schema": {
              "$ref": "#/components/schemas/TypedUuidForDemoSagaKind"
            }
          }
        ],
        "responses": {
          "204": {
            "description": "resource updated"
          },
          "4XX": {
            "$ref": "#/components/responses/Error"
          },
          "5XX": {
            "$ref": "#/components/responses/Error"
          }
        }
      }
    },
    "/deployment/blueprints/all": {
      "get": {
        "summary": "Lists blueprints",
        "operationId": "blueprint_list",
        "parameters": [
          {
            "in": "query",
            "name": "limit",
            "description": "Maximum number of items returned by a single call",
            "schema": {
              "nullable": true,
              "type": "integer",
              "format": "uint32",
              "minimum": 1
            }
          },
          {
            "in": "query",
            "name": "page_token",
            "description": "Token returned by previous call to retrieve the subsequent page",
            "schema": {
              "nullable": true,
              "type": "string"
            }
          },
          {
            "in": "query",
            "name": "sort_by",
            "schema": {
              "$ref": "#/components/schemas/IdSortMode"
            }
          }
        ],
        "responses": {
          "200": {
            "description": "successful operation",
            "content": {
              "application/json": {
                "schema": {
                  "$ref": "#/components/schemas/BlueprintMetadataResultsPage"
                }
              }
            }
          },
          "4XX": {
            "$ref": "#/components/responses/Error"
          },
          "5XX": {
            "$ref": "#/components/responses/Error"
          }
        },
        "x-dropshot-pagination": {
          "required": []
        }
      }
    },
    "/deployment/blueprints/all/{blueprint_id}": {
      "get": {
        "summary": "Fetches one blueprint",
        "operationId": "blueprint_view",
        "parameters": [
          {
            "in": "path",
            "name": "blueprint_id",
            "description": "ID of the blueprint",
            "required": true,
            "schema": {
              "type": "string",
              "format": "uuid"
            }
          }
        ],
        "responses": {
          "200": {
            "description": "successful operation",
            "content": {
              "application/json": {
                "schema": {
                  "$ref": "#/components/schemas/Blueprint"
                }
              }
            }
          },
          "4XX": {
            "$ref": "#/components/responses/Error"
          },
          "5XX": {
            "$ref": "#/components/responses/Error"
          }
        }
      },
      "delete": {
        "summary": "Deletes one blueprint",
        "operationId": "blueprint_delete",
        "parameters": [
          {
            "in": "path",
            "name": "blueprint_id",
            "description": "ID of the blueprint",
            "required": true,
            "schema": {
              "type": "string",
              "format": "uuid"
            }
          }
        ],
        "responses": {
          "204": {
            "description": "successful deletion"
          },
          "4XX": {
            "$ref": "#/components/responses/Error"
          },
          "5XX": {
            "$ref": "#/components/responses/Error"
          }
        }
      }
    },
    "/deployment/blueprints/import": {
      "post": {
        "summary": "Imports a client-provided blueprint",
        "description": "This is intended for development and support, not end users or operators.",
        "operationId": "blueprint_import",
        "requestBody": {
          "content": {
            "application/json": {
              "schema": {
                "$ref": "#/components/schemas/Blueprint"
              }
            }
          },
          "required": true
        },
        "responses": {
          "204": {
            "description": "resource updated"
          },
          "4XX": {
            "$ref": "#/components/responses/Error"
          },
          "5XX": {
            "$ref": "#/components/responses/Error"
          }
        }
      }
    },
    "/deployment/blueprints/regenerate": {
      "post": {
        "summary": "Generates a new blueprint for the current system, re-evaluating anything",
        "description": "that's changed since the last one was generated",
        "operationId": "blueprint_regenerate",
        "responses": {
          "200": {
            "description": "successful operation",
            "content": {
              "application/json": {
                "schema": {
                  "$ref": "#/components/schemas/Blueprint"
                }
              }
            }
          },
          "4XX": {
            "$ref": "#/components/responses/Error"
          },
          "5XX": {
            "$ref": "#/components/responses/Error"
          }
        }
      }
    },
    "/deployment/blueprints/target": {
      "get": {
        "summary": "Fetches the current target blueprint, if any",
        "operationId": "blueprint_target_view",
        "responses": {
          "200": {
            "description": "successful operation",
            "content": {
              "application/json": {
                "schema": {
                  "$ref": "#/components/schemas/BlueprintTarget"
                }
              }
            }
          },
          "4XX": {
            "$ref": "#/components/responses/Error"
          },
          "5XX": {
            "$ref": "#/components/responses/Error"
          }
        }
      },
      "post": {
        "summary": "Make the specified blueprint the new target",
        "operationId": "blueprint_target_set",
        "requestBody": {
          "content": {
            "application/json": {
              "schema": {
                "$ref": "#/components/schemas/BlueprintTargetSet"
              }
            }
          },
          "required": true
        },
        "responses": {
          "200": {
            "description": "successful operation",
            "content": {
              "application/json": {
                "schema": {
                  "$ref": "#/components/schemas/BlueprintTarget"
                }
              }
            }
          },
          "4XX": {
            "$ref": "#/components/responses/Error"
          },
          "5XX": {
            "$ref": "#/components/responses/Error"
          }
        }
      }
    },
    "/deployment/blueprints/target/enabled": {
      "put": {
        "summary": "Set the `enabled` field of the current target blueprint",
        "operationId": "blueprint_target_set_enabled",
        "requestBody": {
          "content": {
            "application/json": {
              "schema": {
                "$ref": "#/components/schemas/BlueprintTargetSet"
              }
            }
          },
          "required": true
        },
        "responses": {
          "200": {
            "description": "successful operation",
            "content": {
              "application/json": {
                "schema": {
                  "$ref": "#/components/schemas/BlueprintTarget"
                }
              }
            }
          },
          "4XX": {
            "$ref": "#/components/responses/Error"
          },
          "5XX": {
            "$ref": "#/components/responses/Error"
          }
        }
      }
    },
    "/disk/{disk_id}/remove-read-only-parent": {
      "post": {
        "summary": "Request removal of a read_only_parent from a disk.",
        "description": "This is a thin wrapper around the volume_remove_read_only_parent saga. All we are doing here is, given a disk UUID, figure out what the volume_id is for that disk, then use that to call the disk_remove_read_only_parent saga on it.",
        "operationId": "cpapi_disk_remove_read_only_parent",
        "parameters": [
          {
            "in": "path",
            "name": "disk_id",
            "required": true,
            "schema": {
              "type": "string",
              "format": "uuid"
            }
          }
        ],
        "responses": {
          "204": {
            "description": "resource updated"
          },
          "4XX": {
            "$ref": "#/components/responses/Error"
          },
          "5XX": {
            "$ref": "#/components/responses/Error"
          }
        }
      }
    },
    "/disks/{disk_id}": {
      "put": {
        "summary": "Report updated state for a disk.",
        "operationId": "cpapi_disks_put",
        "parameters": [
          {
            "in": "path",
            "name": "disk_id",
            "required": true,
            "schema": {
              "type": "string",
              "format": "uuid"
            }
          }
        ],
        "requestBody": {
          "content": {
            "application/json": {
              "schema": {
                "$ref": "#/components/schemas/DiskRuntimeState"
              }
            }
          },
          "required": true
        },
        "responses": {
          "204": {
            "description": "resource updated"
          },
          "4XX": {
            "$ref": "#/components/responses/Error"
          },
          "5XX": {
            "$ref": "#/components/responses/Error"
          }
        }
      }
    },
    "/experimental/v1/system/support-bundles": {
      "get": {
        "summary": "List all support bundles",
        "operationId": "support_bundle_list",
        "parameters": [
          {
            "in": "query",
            "name": "limit",
            "description": "Maximum number of items returned by a single call",
            "schema": {
              "nullable": true,
              "type": "integer",
              "format": "uint32",
              "minimum": 1
            }
          },
          {
            "in": "query",
            "name": "page_token",
            "description": "Token returned by previous call to retrieve the subsequent page",
            "schema": {
              "nullable": true,
              "type": "string"
            }
          },
          {
            "in": "query",
            "name": "sort_by",
            "schema": {
              "$ref": "#/components/schemas/IdSortMode"
            }
          }
        ],
        "responses": {
          "200": {
            "description": "successful operation",
            "content": {
              "application/json": {
                "schema": {
                  "$ref": "#/components/schemas/SupportBundleInfoResultsPage"
                }
              }
            }
          },
          "4XX": {
            "$ref": "#/components/responses/Error"
          },
          "5XX": {
            "$ref": "#/components/responses/Error"
          }
        },
        "x-dropshot-pagination": {
          "required": []
        }
      },
      "post": {
        "summary": "Create a new support bundle",
        "operationId": "support_bundle_create",
        "responses": {
          "201": {
            "description": "successful creation",
            "content": {
              "application/json": {
                "schema": {
                  "$ref": "#/components/schemas/SupportBundleInfo"
                }
              }
            }
          },
          "4XX": {
            "$ref": "#/components/responses/Error"
          },
          "5XX": {
            "$ref": "#/components/responses/Error"
          }
        }
      }
    },
    "/experimental/v1/system/support-bundles/{bundle_id}": {
      "get": {
        "summary": "View a support bundle",
        "operationId": "support_bundle_view",
        "parameters": [
          {
            "in": "path",
            "name": "bundle_id",
            "description": "ID of the support bundle",
            "required": true,
            "schema": {
              "type": "string",
              "format": "uuid"
            }
          }
        ],
        "responses": {
          "200": {
            "description": "successful operation",
            "content": {
              "application/json": {
                "schema": {
                  "$ref": "#/components/schemas/SupportBundleInfo"
                }
              }
            }
          },
          "4XX": {
            "$ref": "#/components/responses/Error"
          },
          "5XX": {
            "$ref": "#/components/responses/Error"
          }
        }
      },
      "delete": {
        "summary": "Delete an existing support bundle",
        "description": "May also be used to cancel a support bundle which is currently being collected, or to remove metadata for a support bundle that has failed.",
        "operationId": "support_bundle_delete",
        "parameters": [
          {
            "in": "path",
            "name": "bundle_id",
            "description": "ID of the support bundle",
            "required": true,
            "schema": {
              "type": "string",
              "format": "uuid"
            }
          }
        ],
        "responses": {
          "204": {
            "description": "successful deletion"
          },
          "4XX": {
            "$ref": "#/components/responses/Error"
          },
          "5XX": {
            "$ref": "#/components/responses/Error"
          }
        }
      }
    },
    "/experimental/v1/system/support-bundles/{bundle_id}/download": {
      "get": {
        "summary": "Download the contents of a support bundle",
        "operationId": "support_bundle_download",
        "parameters": [
          {
            "in": "header",
            "name": "range",
            "description": "A request to access a portion of the resource, such as `bytes=0-499`\n\nSee: <https://developer.mozilla.org/en-US/docs/Web/HTTP/Reference/Headers/Range>",
            "schema": {
              "type": "string"
            }
          },
          {
            "in": "path",
            "name": "bundle_id",
            "description": "ID of the support bundle",
            "required": true,
            "schema": {
              "type": "string",
              "format": "uuid"
            }
          }
        ],
        "responses": {
          "default": {
            "description": "",
            "content": {
              "*/*": {
                "schema": {}
              }
            }
          }
        }
      },
      "head": {
        "summary": "Download the metadata of a support bundle",
        "operationId": "support_bundle_head",
        "parameters": [
          {
            "in": "header",
            "name": "range",
            "description": "A request to access a portion of the resource, such as `bytes=0-499`\n\nSee: <https://developer.mozilla.org/en-US/docs/Web/HTTP/Reference/Headers/Range>",
            "schema": {
              "type": "string"
            }
          },
          {
            "in": "path",
            "name": "bundle_id",
            "description": "ID of the support bundle",
            "required": true,
            "schema": {
              "type": "string",
              "format": "uuid"
            }
          }
        ],
        "responses": {
          "default": {
            "description": "",
            "content": {
              "*/*": {
                "schema": {}
              }
            }
          }
        }
      }
    },
    "/experimental/v1/system/support-bundles/{bundle_id}/download/{file}": {
      "get": {
        "summary": "Download a file within a support bundle",
        "operationId": "support_bundle_download_file",
        "parameters": [
          {
            "in": "header",
            "name": "range",
            "description": "A request to access a portion of the resource, such as `bytes=0-499`\n\nSee: <https://developer.mozilla.org/en-US/docs/Web/HTTP/Reference/Headers/Range>",
            "schema": {
              "type": "string"
            }
          },
          {
            "in": "path",
            "name": "bundle_id",
            "description": "ID of the support bundle",
            "required": true,
            "schema": {
              "type": "string",
              "format": "uuid"
            }
          },
          {
            "in": "path",
            "name": "file",
            "description": "The file within the bundle to download",
            "required": true,
            "schema": {
              "type": "string"
            }
          }
        ],
        "responses": {
          "default": {
            "description": "",
            "content": {
              "*/*": {
                "schema": {}
              }
            }
          }
        }
      },
      "head": {
        "summary": "Download the metadata of a file within the support bundle",
        "operationId": "support_bundle_head_file",
        "parameters": [
          {
            "in": "header",
            "name": "range",
            "description": "A request to access a portion of the resource, such as `bytes=0-499`\n\nSee: <https://developer.mozilla.org/en-US/docs/Web/HTTP/Reference/Headers/Range>",
            "schema": {
              "type": "string"
            }
          },
          {
            "in": "path",
            "name": "bundle_id",
            "description": "ID of the support bundle",
            "required": true,
            "schema": {
              "type": "string",
              "format": "uuid"
            }
          },
          {
            "in": "path",
            "name": "file",
            "description": "The file within the bundle to download",
            "required": true,
            "schema": {
              "type": "string"
            }
          }
        ],
        "responses": {
          "default": {
            "description": "",
            "content": {
              "*/*": {
                "schema": {}
              }
            }
          }
        }
      }
    },
    "/experimental/v1/system/support-bundles/{bundle_id}/index": {
      "get": {
        "summary": "Download the index of a support bundle",
        "operationId": "support_bundle_index",
        "parameters": [
          {
            "in": "header",
            "name": "range",
            "description": "A request to access a portion of the resource, such as `bytes=0-499`\n\nSee: <https://developer.mozilla.org/en-US/docs/Web/HTTP/Reference/Headers/Range>",
            "schema": {
              "type": "string"
            }
          },
          {
            "in": "path",
            "name": "bundle_id",
            "description": "ID of the support bundle",
            "required": true,
            "schema": {
              "type": "string",
              "format": "uuid"
            }
          }
        ],
        "responses": {
          "default": {
            "description": "",
            "content": {
              "*/*": {
                "schema": {}
              }
            }
          }
        }
      }
    },
    "/instances/{instance_id}/migrate": {
      "post": {
        "operationId": "instance_migrate",
        "parameters": [
          {
            "in": "path",
            "name": "instance_id",
            "required": true,
            "schema": {
              "type": "string",
              "format": "uuid"
            }
          }
        ],
        "requestBody": {
          "content": {
            "application/json": {
              "schema": {
                "$ref": "#/components/schemas/InstanceMigrateRequest"
              }
            }
          },
          "required": true
        },
        "responses": {
          "200": {
            "description": "successful operation",
            "content": {
              "application/json": {
                "schema": {
                  "$ref": "#/components/schemas/Instance"
                }
              }
            }
          },
          "4XX": {
            "$ref": "#/components/responses/Error"
          },
          "5XX": {
            "$ref": "#/components/responses/Error"
          }
        }
      }
    },
    "/metrics/collectors": {
      "post": {
        "summary": "Accept a notification of a new oximeter collection server.",
        "operationId": "cpapi_collectors_post",
        "requestBody": {
          "content": {
            "application/json": {
              "schema": {
                "$ref": "#/components/schemas/OximeterInfo"
              }
            }
          },
          "required": true
        },
        "responses": {
          "204": {
            "description": "resource updated"
          },
          "4XX": {
            "$ref": "#/components/responses/Error"
          },
          "5XX": {
            "$ref": "#/components/responses/Error"
          }
        }
      }
    },
    "/metrics/collectors/{collector_id}/producers": {
      "get": {
        "summary": "List all metric producers assigned to an oximeter collector.",
        "operationId": "cpapi_assigned_producers_list",
        "parameters": [
          {
            "in": "path",
            "name": "collector_id",
            "description": "The ID of the oximeter collector.",
            "required": true,
            "schema": {
              "type": "string",
              "format": "uuid"
            }
          },
          {
            "in": "query",
            "name": "limit",
            "description": "Maximum number of items returned by a single call",
            "schema": {
              "nullable": true,
              "type": "integer",
              "format": "uint32",
              "minimum": 1
            }
          },
          {
            "in": "query",
            "name": "page_token",
            "description": "Token returned by previous call to retrieve the subsequent page",
            "schema": {
              "nullable": true,
              "type": "string"
            }
          },
          {
            "in": "query",
            "name": "sort_by",
            "schema": {
              "$ref": "#/components/schemas/IdSortMode"
            }
          }
        ],
        "responses": {
          "200": {
            "description": "successful operation",
            "content": {
              "application/json": {
                "schema": {
                  "$ref": "#/components/schemas/ProducerEndpointResultsPage"
                }
              }
            }
          },
          "4XX": {
            "$ref": "#/components/responses/Error"
          },
          "5XX": {
            "$ref": "#/components/responses/Error"
          }
        },
        "x-dropshot-pagination": {
          "required": []
        }
      }
    },
    "/metrics/producers": {
      "post": {
        "summary": "Accept a registration from a new metric producer",
        "operationId": "cpapi_producers_post",
        "requestBody": {
          "content": {
            "application/json": {
              "schema": {
                "$ref": "#/components/schemas/ProducerEndpoint"
              }
            }
          },
          "required": true
        },
        "responses": {
          "201": {
            "description": "successful creation",
            "content": {
              "application/json": {
                "schema": {
                  "$ref": "#/components/schemas/ProducerRegistrationResponse"
                }
              }
            }
          },
          "4XX": {
            "$ref": "#/components/responses/Error"
          },
          "5XX": {
            "$ref": "#/components/responses/Error"
          }
        }
      }
    },
    "/mgs-updates": {
      "get": {
        "summary": "Fetch information about ongoing MGS updates",
        "operationId": "mgs_updates",
        "responses": {
          "200": {
            "description": "successful operation",
            "content": {
              "application/json": {
                "schema": {
                  "$ref": "#/components/schemas/MgsUpdateDriverStatus"
                }
              }
            }
          },
          "4XX": {
            "$ref": "#/components/responses/Error"
          },
          "5XX": {
            "$ref": "#/components/responses/Error"
          }
        }
      }
    },
    "/nat/ipv4/changeset/{from_gen}": {
      "get": {
        "summary": "Fetch NAT ChangeSet",
        "description": "Caller provides their generation as `from_gen`, along with a query parameter for the page size (`limit`). Endpoint will return changes that have occured since the caller's generation number up to the latest change or until the `limit` is reached. If there are no changes, an empty vec is returned.",
        "operationId": "ipv4_nat_changeset",
        "parameters": [
          {
            "in": "path",
            "name": "from_gen",
            "description": "which change number to start generating the change set from",
            "required": true,
            "schema": {
              "type": "integer",
              "format": "int64"
            }
          },
          {
            "in": "query",
            "name": "limit",
            "required": true,
            "schema": {
              "type": "integer",
              "format": "uint32",
              "minimum": 0
            }
          }
        ],
        "responses": {
          "200": {
            "description": "successful operation",
            "content": {
              "application/json": {
                "schema": {
                  "title": "Array_of_Ipv4NatEntryView",
                  "type": "array",
                  "items": {
                    "$ref": "#/components/schemas/Ipv4NatEntryView"
                  }
                }
              }
            }
          },
          "4XX": {
            "$ref": "#/components/responses/Error"
          },
          "5XX": {
            "$ref": "#/components/responses/Error"
          }
        }
      }
    },
    "/oximeter/read-policy": {
      "get": {
        "summary": "Get the current oximeter read policy",
        "operationId": "oximeter_read_policy_get",
        "responses": {
          "200": {
            "description": "successful operation",
            "content": {
              "application/json": {
                "schema": {
                  "$ref": "#/components/schemas/OximeterReadPolicy"
                }
              }
            }
          },
          "4XX": {
            "$ref": "#/components/responses/Error"
          },
          "5XX": {
            "$ref": "#/components/responses/Error"
          }
        }
      },
      "post": {
        "summary": "Set the new oximeter read policy",
        "operationId": "oximeter_read_policy_set",
        "requestBody": {
          "content": {
            "application/json": {
              "schema": {
                "$ref": "#/components/schemas/OximeterReadPolicy"
              }
            }
          },
          "required": true
        },
        "responses": {
          "204": {
            "description": "resource updated"
          },
          "4XX": {
            "$ref": "#/components/responses/Error"
          },
          "5XX": {
            "$ref": "#/components/responses/Error"
          }
        }
      }
    },
    "/physical-disk/expunge": {
      "post": {
        "summary": "Mark a physical disk as expunged",
        "description": "This is an irreversible process! It should only be called after sufficient warning to the operator.\n\nThis is idempotent.",
        "operationId": "physical_disk_expunge",
        "requestBody": {
          "content": {
            "application/json": {
              "schema": {
                "$ref": "#/components/schemas/PhysicalDiskPath"
              }
            }
          },
          "required": true
        },
        "responses": {
          "204": {
            "description": "resource updated"
          },
          "4XX": {
            "$ref": "#/components/responses/Error"
          },
          "5XX": {
            "$ref": "#/components/responses/Error"
          }
        }
      }
    },
    "/probes/{sled}": {
      "get": {
        "summary": "Get all the probes associated with a given sled.",
        "operationId": "probes_get",
        "parameters": [
          {
            "in": "path",
            "name": "sled",
            "required": true,
            "schema": {
              "type": "string",
              "format": "uuid"
            }
          },
          {
            "in": "query",
            "name": "limit",
            "description": "Maximum number of items returned by a single call",
            "schema": {
              "nullable": true,
              "type": "integer",
              "format": "uint32",
              "minimum": 1
            }
          },
          {
            "in": "query",
            "name": "page_token",
            "description": "Token returned by previous call to retrieve the subsequent page",
            "schema": {
              "nullable": true,
              "type": "string"
            }
          },
          {
            "in": "query",
            "name": "sort_by",
            "schema": {
              "$ref": "#/components/schemas/IdSortMode"
            }
          }
        ],
        "responses": {
          "200": {
            "description": "successful operation",
            "content": {
              "application/json": {
                "schema": {
                  "title": "Array_of_ProbeInfo",
                  "type": "array",
                  "items": {
                    "$ref": "#/components/schemas/ProbeInfo"
                  }
                }
              }
            }
          },
          "4XX": {
            "$ref": "#/components/responses/Error"
          },
          "5XX": {
            "$ref": "#/components/responses/Error"
          }
        },
        "x-dropshot-pagination": {
          "required": []
        }
      }
    },
    "/racks/{rack_id}/initialization-complete": {
      "put": {
        "summary": "Report that the Rack Setup Service initialization is complete",
        "description": "See RFD 278 for more details.",
        "operationId": "rack_initialization_complete",
        "parameters": [
          {
            "in": "path",
            "name": "rack_id",
            "required": true,
            "schema": {
              "type": "string",
              "format": "uuid"
            }
          }
        ],
        "requestBody": {
          "content": {
            "application/json": {
              "schema": {
                "$ref": "#/components/schemas/RackInitializationRequest"
              }
            }
          },
          "required": true
        },
        "responses": {
          "204": {
            "description": "resource updated"
          },
          "4XX": {
            "$ref": "#/components/responses/Error"
          },
          "5XX": {
            "$ref": "#/components/responses/Error"
          }
        }
      }
    },
    "/sagas": {
      "get": {
        "summary": "List sagas",
        "operationId": "saga_list",
        "parameters": [
          {
            "in": "query",
            "name": "limit",
            "description": "Maximum number of items returned by a single call",
            "schema": {
              "nullable": true,
              "type": "integer",
              "format": "uint32",
              "minimum": 1
            }
          },
          {
            "in": "query",
            "name": "page_token",
            "description": "Token returned by previous call to retrieve the subsequent page",
            "schema": {
              "nullable": true,
              "type": "string"
            }
          },
          {
            "in": "query",
            "name": "sort_by",
            "schema": {
              "$ref": "#/components/schemas/IdSortMode"
            }
          }
        ],
        "responses": {
          "200": {
            "description": "successful operation",
            "content": {
              "application/json": {
                "schema": {
                  "$ref": "#/components/schemas/SagaResultsPage"
                }
              }
            }
          },
          "4XX": {
            "$ref": "#/components/responses/Error"
          },
          "5XX": {
            "$ref": "#/components/responses/Error"
          }
        },
        "x-dropshot-pagination": {
          "required": []
        }
      }
    },
    "/sagas/{saga_id}": {
      "get": {
        "summary": "Fetch a saga",
        "operationId": "saga_view",
        "parameters": [
          {
            "in": "path",
            "name": "saga_id",
            "required": true,
            "schema": {
              "type": "string",
              "format": "uuid"
            }
          }
        ],
        "responses": {
          "200": {
            "description": "successful operation",
            "content": {
              "application/json": {
                "schema": {
                  "$ref": "#/components/schemas/Saga"
                }
              }
            }
          },
          "4XX": {
            "$ref": "#/components/responses/Error"
          },
          "5XX": {
            "$ref": "#/components/responses/Error"
          }
        }
      }
    },
    "/sled-agents/{sled_id}": {
      "get": {
        "summary": "Return information about the given sled agent",
        "operationId": "sled_agent_get",
        "parameters": [
          {
            "in": "path",
            "name": "sled_id",
            "required": true,
            "schema": {
              "$ref": "#/components/schemas/TypedUuidForSledKind"
            }
          }
        ],
        "responses": {
          "200": {
            "description": "successful operation",
            "content": {
              "application/json": {
                "schema": {
                  "$ref": "#/components/schemas/SledAgentInfo"
                }
              }
            }
          },
          "4XX": {
            "$ref": "#/components/responses/Error"
          },
          "5XX": {
            "$ref": "#/components/responses/Error"
          }
        }
      },
      "post": {
        "summary": "Report that the sled agent for the specified sled has come online.",
        "operationId": "sled_agent_put",
        "parameters": [
          {
            "in": "path",
            "name": "sled_id",
            "required": true,
            "schema": {
              "$ref": "#/components/schemas/TypedUuidForSledKind"
            }
          }
        ],
        "requestBody": {
          "content": {
            "application/json": {
              "schema": {
                "$ref": "#/components/schemas/SledAgentInfo"
              }
            }
          },
          "required": true
        },
        "responses": {
          "204": {
            "description": "resource updated"
          },
          "4XX": {
            "$ref": "#/components/responses/Error"
          },
          "5XX": {
            "$ref": "#/components/responses/Error"
          }
        }
      }
    },
    "/sled-agents/{sled_id}/firewall-rules-update": {
      "post": {
        "summary": "Request a new set of firewall rules for a sled.",
        "description": "This causes Nexus to read the latest set of rules for the sled, and call a Sled endpoint which applies the rules to all OPTE ports that happen to exist.",
        "operationId": "sled_firewall_rules_request",
        "parameters": [
          {
            "in": "path",
            "name": "sled_id",
            "required": true,
            "schema": {
              "$ref": "#/components/schemas/TypedUuidForSledKind"
            }
          }
        ],
        "responses": {
          "204": {
            "description": "resource updated"
          },
          "4XX": {
            "$ref": "#/components/responses/Error"
          },
          "5XX": {
            "$ref": "#/components/responses/Error"
          }
        }
      }
    },
    "/sleds/add": {
      "post": {
        "summary": "Add sled to initialized rack",
        "operationId": "sled_add",
        "requestBody": {
          "content": {
            "application/json": {
              "schema": {
                "$ref": "#/components/schemas/UninitializedSledId"
              }
            }
          },
          "required": true
        },
        "responses": {
          "201": {
            "description": "successful creation",
            "content": {
              "application/json": {
                "schema": {
                  "$ref": "#/components/schemas/SledId"
                }
              }
            }
          },
          "4XX": {
            "$ref": "#/components/responses/Error"
          },
          "5XX": {
            "$ref": "#/components/responses/Error"
          }
        }
      }
    },
    "/sleds/expunge": {
      "post": {
        "summary": "Mark a sled as expunged",
        "description": "This is an irreversible process! It should only be called after sufficient warning to the operator.\n\nThis is idempotent, and it returns the old policy of the sled.",
        "operationId": "sled_expunge",
        "requestBody": {
          "content": {
            "application/json": {
              "schema": {
                "$ref": "#/components/schemas/SledSelector"
              }
            }
          },
          "required": true
        },
        "responses": {
          "200": {
            "description": "successful operation",
            "content": {
              "application/json": {
                "schema": {
                  "$ref": "#/components/schemas/SledPolicy"
                }
              }
            }
          },
          "4XX": {
            "$ref": "#/components/responses/Error"
          },
          "5XX": {
            "$ref": "#/components/responses/Error"
          }
        }
      }
    },
    "/sleds/uninitialized": {
      "get": {
        "summary": "List uninitialized sleds",
        "operationId": "sled_list_uninitialized",
        "responses": {
          "200": {
            "description": "successful operation",
            "content": {
              "application/json": {
                "schema": {
                  "$ref": "#/components/schemas/UninitializedSledResultsPage"
                }
              }
            }
          },
          "4XX": {
            "$ref": "#/components/responses/Error"
          },
          "5XX": {
            "$ref": "#/components/responses/Error"
          }
        }
      }
    },
    "/switch/{switch_id}": {
      "put": {
        "operationId": "switch_put",
        "parameters": [
          {
            "in": "path",
            "name": "switch_id",
            "required": true,
            "schema": {
              "type": "string",
              "format": "uuid"
            }
          }
        ],
        "requestBody": {
          "content": {
            "application/json": {
              "schema": {
                "$ref": "#/components/schemas/SwitchPutRequest"
              }
            }
          },
          "required": true
        },
        "responses": {
          "200": {
            "description": "successful operation",
            "content": {
              "application/json": {
                "schema": {
                  "$ref": "#/components/schemas/SwitchPutResponse"
                }
              }
            }
          },
          "4XX": {
            "$ref": "#/components/responses/Error"
          },
          "5XX": {
            "$ref": "#/components/responses/Error"
          }
        }
      }
    },
    "/v1/ping": {
      "get": {
        "summary": "Ping API",
        "description": "Always responds with Ok if it responds at all.",
        "operationId": "ping",
        "responses": {
          "200": {
            "description": "successful operation",
            "content": {
              "application/json": {
                "schema": {
                  "$ref": "#/components/schemas/Ping"
                }
              }
            }
          },
          "4XX": {
            "$ref": "#/components/responses/Error"
          },
          "5XX": {
            "$ref": "#/components/responses/Error"
          }
        }
      }
    },
    "/vmms/{propolis_id}": {
      "put": {
        "summary": "Report updated state for a VMM.",
        "operationId": "cpapi_instances_put",
        "parameters": [
          {
            "in": "path",
            "name": "propolis_id",
            "required": true,
            "schema": {
              "$ref": "#/components/schemas/TypedUuidForPropolisKind"
            }
          }
        ],
        "requestBody": {
          "content": {
            "application/json": {
              "schema": {
                "$ref": "#/components/schemas/SledVmmState"
              }
            }
          },
          "required": true
        },
        "responses": {
          "204": {
            "description": "resource updated"
          },
          "4XX": {
            "$ref": "#/components/responses/Error"
          },
          "5XX": {
            "$ref": "#/components/responses/Error"
          }
        }
      }
    },
    "/volume/{volume_id}/remove-read-only-parent": {
      "post": {
        "summary": "Request removal of a read_only_parent from a volume.",
        "description": "A volume can be created with the source data for that volume being another volume that attached as a \"read_only_parent\". In the background there exists a scrubber that will copy the data from the read_only_parent into the volume. When that scrubber has completed copying the data, this endpoint can be called to update the database that the read_only_parent is no longer needed for a volume and future attachments of this volume should not include that read_only_parent.",
        "operationId": "cpapi_volume_remove_read_only_parent",
        "parameters": [
          {
            "in": "path",
            "name": "volume_id",
            "required": true,
            "schema": {
              "$ref": "#/components/schemas/TypedUuidForVolumeKind"
            }
          }
        ],
        "responses": {
          "204": {
            "description": "resource updated"
          },
          "4XX": {
            "$ref": "#/components/responses/Error"
          },
          "5XX": {
            "$ref": "#/components/responses/Error"
          }
        }
      }
    }
  },
  "components": {
    "schemas": {
      "ActivationReason": {
        "description": "Describes why a background task was activated\n\nThis is only used for debugging.  This is deliberately not made available to the background task itself.  See \"Design notes\" in the module-level documentation for details.",
        "type": "string",
        "enum": [
          "signaled",
          "timeout",
          "dependency"
        ]
      },
      "AllowedSourceIps": {
        "description": "Description of source IPs allowed to reach rack services.",
        "oneOf": [
          {
            "description": "Allow traffic from any external IP address.",
            "type": "object",
            "properties": {
              "allow": {
                "type": "string",
                "enum": [
                  "any"
                ]
              }
            },
            "required": [
              "allow"
            ]
          },
          {
            "description": "Restrict access to a specific set of source IP addresses or subnets.\n\nAll others are prevented from reaching rack services.",
            "type": "object",
            "properties": {
              "allow": {
                "type": "string",
                "enum": [
                  "list"
                ]
              },
              "ips": {
                "type": "array",
                "items": {
                  "$ref": "#/components/schemas/IpNet"
                }
              }
            },
            "required": [
              "allow",
              "ips"
            ]
          }
        ]
      },
      "ArtifactVersion": {
        "description": "An artifact version.\n\nThis is a freeform identifier with some basic validation. It may be the serialized form of a semver version, or a custom identifier that uses the same character set as a semver, plus `_`.\n\nThe exact pattern accepted is `^[a-zA-Z0-9._+-]{1,63}$`.\n\n# Ord implementation\n\n`ArtifactVersion`s are not intended to be sorted, just compared for equality. `ArtifactVersion` implements `Ord` only for storage within sorted collections.",
        "type": "string",
        "pattern": "^[a-zA-Z0-9._+-]{1,63}$"
      },
      "BackgroundTask": {
        "description": "Background tasks\n\nThese are currently only intended for observability by developers.  We will eventually want to flesh this out into something more observable for end users.",
        "type": "object",
        "properties": {
          "current": {
            "description": "Describes the current task status",
            "allOf": [
              {
                "$ref": "#/components/schemas/CurrentStatus"
              }
            ]
          },
          "description": {
            "description": "brief summary (for developers) of what this task does",
            "type": "string"
          },
          "last": {
            "description": "Describes the last completed activation",
            "allOf": [
              {
                "$ref": "#/components/schemas/LastResult"
              }
            ]
          },
          "name": {
            "description": "unique identifier for this background task",
            "type": "string"
          },
          "period": {
            "description": "how long after an activation completes before another will be triggered automatically\n\n(activations can also be triggered for other reasons)",
            "allOf": [
              {
                "$ref": "#/components/schemas/Duration"
              }
            ]
          }
        },
        "required": [
          "current",
          "description",
          "last",
          "name",
          "period"
        ]
      },
      "BackgroundTasksActivateRequest": {
        "description": "Query parameters for Background Task activation requests.",
        "type": "object",
        "properties": {
          "bgtask_names": {
            "type": "array",
            "items": {
              "type": "string"
            },
            "uniqueItems": true
          }
        },
        "required": [
          "bgtask_names"
        ]
      },
      "Baseboard": {
        "description": "Properties that uniquely identify an Oxide hardware component",
        "type": "object",
        "properties": {
          "part": {
            "type": "string"
          },
          "revision": {
            "type": "integer",
            "format": "uint32",
            "minimum": 0
          },
          "serial": {
            "type": "string"
          }
        },
        "required": [
          "part",
          "revision",
          "serial"
        ]
      },
      "BaseboardId": {
        "description": "A unique baseboard id found during a collection\n\nBaseboard ids are the keys used to link up information from disparate sources (like a service processor and a sled agent).\n\nThese are normalized in the database.  Each distinct baseboard id is assigned a uuid and shared across the many possible collections that reference it.\n\nUsually, the part number and serial number are combined with a revision number.  We do not include that here.  If we ever did find a baseboard with the same part number and serial number but a new revision number, we'd want to treat that as the same baseboard as one with a different revision number.",
        "type": "object",
        "properties": {
          "part_number": {
            "description": "Oxide Part Number",
            "type": "string"
          },
          "serial_number": {
            "description": "Serial number (unique for a given part number)",
            "type": "string"
          }
        },
        "required": [
          "part_number",
          "serial_number"
        ]
      },
      "BfdMode": {
        "description": "BFD connection mode.",
        "type": "string",
        "enum": [
          "single_hop",
          "multi_hop"
        ]
      },
      "BfdPeerConfig": {
        "type": "object",
        "properties": {
          "detection_threshold": {
            "type": "integer",
            "format": "uint8",
            "minimum": 0
          },
          "local": {
            "nullable": true,
            "type": "string",
            "format": "ip"
          },
          "mode": {
            "$ref": "#/components/schemas/BfdMode"
          },
          "remote": {
            "type": "string",
            "format": "ip"
          },
          "required_rx": {
            "type": "integer",
            "format": "uint64",
            "minimum": 0
          },
          "switch": {
            "$ref": "#/components/schemas/SwitchLocation"
          }
        },
        "required": [
          "detection_threshold",
          "mode",
          "remote",
          "required_rx",
          "switch"
        ]
      },
      "BgpConfig": {
        "type": "object",
        "properties": {
          "asn": {
            "description": "The autonomous system number for the BGP configuration.",
            "type": "integer",
            "format": "uint32",
            "minimum": 0
          },
          "checker": {
            "nullable": true,
            "description": "Checker to apply to incoming messages.",
            "default": null,
            "type": "string"
          },
          "originate": {
            "description": "The set of prefixes for the BGP router to originate.",
            "type": "array",
            "items": {
              "$ref": "#/components/schemas/Ipv4Net"
            }
          },
          "shaper": {
            "nullable": true,
            "description": "Shaper to apply to outgoing messages.",
            "default": null,
            "type": "string"
          }
        },
        "required": [
          "asn",
          "originate"
        ]
      },
      "BgpPeerConfig": {
        "type": "object",
        "properties": {
          "addr": {
            "description": "Address of the peer.",
            "type": "string",
            "format": "ipv4"
          },
          "allowed_export": {
            "description": "Define export policy for a peer.",
            "default": {
              "type": "no_filtering"
            },
            "allOf": [
              {
                "$ref": "#/components/schemas/ImportExportPolicy"
              }
            ]
          },
          "allowed_import": {
            "description": "Define import policy for a peer.",
            "default": {
              "type": "no_filtering"
            },
            "allOf": [
              {
                "$ref": "#/components/schemas/ImportExportPolicy"
              }
            ]
          },
          "asn": {
            "description": "The autonomous system number of the router the peer belongs to.",
            "type": "integer",
            "format": "uint32",
            "minimum": 0
          },
          "communities": {
            "description": "Include the provided communities in updates sent to the peer.",
            "default": [],
            "type": "array",
            "items": {
              "type": "integer",
              "format": "uint32",
              "minimum": 0
            }
          },
          "connect_retry": {
            "nullable": true,
            "description": "The interval in seconds between peer connection retry attempts.",
            "type": "integer",
            "format": "uint64",
            "minimum": 0
          },
          "delay_open": {
            "nullable": true,
            "description": "How long to delay sending open messages to a peer. In seconds.",
            "type": "integer",
            "format": "uint64",
            "minimum": 0
          },
          "enforce_first_as": {
            "description": "Enforce that the first AS in paths received from this peer is the peer's AS.",
            "default": false,
            "type": "boolean"
          },
          "hold_time": {
            "nullable": true,
            "description": "How long to keep a session alive without a keepalive in seconds. Defaults to 6.",
            "type": "integer",
            "format": "uint64",
            "minimum": 0
          },
          "idle_hold_time": {
            "nullable": true,
            "description": "How long to keep a peer in idle after a state machine reset in seconds.",
            "type": "integer",
            "format": "uint64",
            "minimum": 0
          },
          "keepalive": {
            "nullable": true,
            "description": "The interval to send keepalive messages at.",
            "type": "integer",
            "format": "uint64",
            "minimum": 0
          },
          "local_pref": {
            "nullable": true,
            "description": "Apply a local preference to routes received from this peer.",
            "default": null,
            "type": "integer",
            "format": "uint32",
            "minimum": 0
          },
          "md5_auth_key": {
            "nullable": true,
            "description": "Use the given key for TCP-MD5 authentication with the peer.",
            "default": null,
            "type": "string"
          },
          "min_ttl": {
            "nullable": true,
            "description": "Require messages from a peer have a minimum IP time to live field.",
            "default": null,
            "type": "integer",
            "format": "uint8",
            "minimum": 0
          },
          "multi_exit_discriminator": {
            "nullable": true,
            "description": "Apply the provided multi-exit discriminator (MED) updates sent to the peer.",
            "default": null,
            "type": "integer",
            "format": "uint32",
            "minimum": 0
          },
          "port": {
            "description": "Switch port the peer is reachable on.",
            "type": "string"
          },
          "remote_asn": {
            "nullable": true,
            "description": "Require that a peer has a specified ASN.",
            "default": null,
            "type": "integer",
            "format": "uint32",
            "minimum": 0
          },
          "vlan_id": {
            "nullable": true,
            "description": "Associate a VLAN ID with a BGP peer session.",
            "default": null,
            "type": "integer",
            "format": "uint16",
            "minimum": 0
          }
        },
        "required": [
          "addr",
          "asn",
          "port"
        ]
      },
      "Blueprint": {
        "description": "Describes a complete set of software and configuration for the system",
        "type": "object",
        "properties": {
          "clickhouse_cluster_config": {
            "nullable": true,
            "description": "Allocation of Clickhouse Servers and Keepers for replicated clickhouse setups. This is set to `None` if replicated clickhouse is not in use.",
            "allOf": [
              {
                "$ref": "#/components/schemas/ClickhouseClusterConfig"
              }
            ]
          },
          "cockroachdb_fingerprint": {
            "description": "CockroachDB state fingerprint when this blueprint was created",
            "type": "string"
          },
          "cockroachdb_setting_preserve_downgrade": {
            "description": "Whether to set `cluster.preserve_downgrade_option` and what to set it to",
            "allOf": [
              {
                "$ref": "#/components/schemas/CockroachDbPreserveDowngrade"
              }
            ]
          },
          "comment": {
            "description": "human-readable string describing why this blueprint was created (for debugging)",
            "type": "string"
          },
          "creator": {
            "description": "identity of the component that generated the blueprint (for debugging) This would generally be the Uuid of a Nexus instance.",
            "type": "string"
          },
          "external_dns_version": {
            "description": "external DNS version when this blueprint was created",
            "allOf": [
              {
                "$ref": "#/components/schemas/Generation"
              }
            ]
          },
          "id": {
            "description": "unique identifier for this blueprint",
            "allOf": [
              {
                "$ref": "#/components/schemas/TypedUuidForBlueprintKind"
              }
            ]
          },
          "internal_dns_version": {
            "description": "internal DNS version when this blueprint was created",
            "allOf": [
              {
                "$ref": "#/components/schemas/Generation"
              }
            ]
          },
          "oximeter_read_mode": {
            "description": "Whether oximeter should read from a single node or a cluster",
            "allOf": [
              {
                "$ref": "#/components/schemas/OximeterReadMode"
              }
            ]
          },
          "oximeter_read_version": {
            "description": "Oximeter read policy version when this blueprint was created",
            "allOf": [
              {
                "$ref": "#/components/schemas/Generation"
              }
            ]
          },
          "parent_blueprint_id": {
            "nullable": true,
            "description": "which blueprint this blueprint is based on",
            "allOf": [
              {
                "$ref": "#/components/schemas/TypedUuidForBlueprintKind"
              }
            ]
          },
          "pending_mgs_updates": {
            "description": "List of pending MGS-mediated updates",
            "allOf": [
              {
                "$ref": "#/components/schemas/PendingMgsUpdates"
              }
            ]
          },
          "sleds": {
            "description": "A map of sled id -> desired configuration of the sled.",
            "type": "object",
            "additionalProperties": {
              "$ref": "#/components/schemas/BlueprintSledConfig"
            }
          },
          "target_release_minimum_generation": {
<<<<<<< HEAD
            "description": "The minimum release generation to accept for target release configuration. Target release configuration with a generation less than this number will be ignored.\n\nFor example, let's say that the current target release generation is 5. Then, when reconfigurator detects a MUPdate:\n\n* the target release is ignored in favor of the install dataset * this field is set to 6\n\nOnce the target release generation is updated to 6 or higher, Reconfigurator knows that it is back in charge of driving the system to the target release.",
=======
            "description": "The minimum release generation to accept for target release configuration. Target release configuration with a generation less than this number will be ignored.\n\nFor example, let's say that the current target release generation is 5. Then, when reconfigurator detects a MUPdate:\n\n* the target release is ignored in favor of the install dataset * this field is set to 6\n\nOnce an operator sets a new target release, its generation will be 6 or higher. Reconfigurator will then know that it is back in charge of driving the system to the target release.",
>>>>>>> 8d0d56b4
            "allOf": [
              {
                "$ref": "#/components/schemas/Generation"
              }
            ]
          },
          "time_created": {
            "description": "when this blueprint was generated (for debugging)",
            "type": "string",
            "format": "date-time"
          }
        },
        "required": [
          "cockroachdb_fingerprint",
          "cockroachdb_setting_preserve_downgrade",
          "comment",
          "creator",
          "external_dns_version",
          "id",
          "internal_dns_version",
          "oximeter_read_mode",
          "oximeter_read_version",
          "pending_mgs_updates",
          "sleds",
          "target_release_minimum_generation",
          "time_created"
        ]
      },
      "BlueprintDatasetConfig": {
        "description": "Information about a dataset as recorded in a blueprint",
        "type": "object",
        "properties": {
          "address": {
            "nullable": true,
            "type": "string"
          },
          "compression": {
            "$ref": "#/components/schemas/CompressionAlgorithm"
          },
          "disposition": {
            "$ref": "#/components/schemas/BlueprintDatasetDisposition"
          },
          "id": {
            "$ref": "#/components/schemas/TypedUuidForDatasetKind"
          },
          "kind": {
            "$ref": "#/components/schemas/DatasetKind"
          },
          "pool": {
            "$ref": "#/components/schemas/ZpoolName"
          },
          "quota": {
            "nullable": true,
            "allOf": [
              {
                "$ref": "#/components/schemas/ByteCount"
              }
            ]
          },
          "reservation": {
            "nullable": true,
            "allOf": [
              {
                "$ref": "#/components/schemas/ByteCount"
              }
            ]
          }
        },
        "required": [
          "compression",
          "disposition",
          "id",
          "kind",
          "pool"
        ]
      },
      "BlueprintDatasetDisposition": {
        "description": "The desired state of an Omicron-managed dataset in a blueprint.\n\nPart of [`BlueprintDatasetConfig`].",
        "oneOf": [
          {
            "description": "The dataset is in-service.",
            "type": "string",
            "enum": [
              "in_service"
            ]
          },
          {
            "description": "The dataset is permanently gone.",
            "type": "string",
            "enum": [
              "expunged"
            ]
          }
        ]
      },
      "BlueprintMetadata": {
        "description": "Describe high-level metadata about a blueprint",
        "type": "object",
        "properties": {
          "cockroachdb_fingerprint": {
            "description": "CockroachDB state fingerprint when this blueprint was created",
            "type": "string"
          },
          "cockroachdb_setting_preserve_downgrade": {
            "nullable": true,
            "description": "Whether to set `cluster.preserve_downgrade_option` and what to set it to (`None` if this value was retrieved from the database and was invalid)",
            "allOf": [
              {
                "$ref": "#/components/schemas/CockroachDbPreserveDowngrade"
              }
            ]
          },
          "comment": {
            "description": "human-readable string describing why this blueprint was created (for debugging)",
            "type": "string"
          },
          "creator": {
            "description": "identity of the component that generated the blueprint (for debugging) This would generally be the Uuid of a Nexus instance.",
            "type": "string"
          },
          "external_dns_version": {
            "description": "external DNS version when this blueprint was created",
            "allOf": [
              {
                "$ref": "#/components/schemas/Generation"
              }
            ]
          },
          "id": {
            "description": "unique identifier for this blueprint",
            "allOf": [
              {
                "$ref": "#/components/schemas/TypedUuidForBlueprintKind"
              }
            ]
          },
          "internal_dns_version": {
            "description": "internal DNS version when this blueprint was created",
            "allOf": [
              {
                "$ref": "#/components/schemas/Generation"
              }
            ]
          },
          "parent_blueprint_id": {
            "nullable": true,
            "description": "which blueprint this blueprint is based on",
            "allOf": [
              {
                "$ref": "#/components/schemas/TypedUuidForBlueprintKind"
              }
            ]
          },
          "target_release_minimum_generation": {
            "description": "The minimum generation for the target release.\n\nSee [`Blueprint::target_release_minimum_generation`].",
            "allOf": [
              {
                "$ref": "#/components/schemas/Generation"
              }
            ]
          },
          "time_created": {
            "description": "when this blueprint was generated (for debugging)",
            "type": "string",
            "format": "date-time"
          }
        },
        "required": [
          "cockroachdb_fingerprint",
          "comment",
          "creator",
          "external_dns_version",
          "id",
          "internal_dns_version",
          "target_release_minimum_generation",
          "time_created"
        ]
      },
      "BlueprintMetadataResultsPage": {
        "description": "A single page of results",
        "type": "object",
        "properties": {
          "items": {
            "description": "list of items on this page of results",
            "type": "array",
            "items": {
              "$ref": "#/components/schemas/BlueprintMetadata"
            }
          },
          "next_page": {
            "nullable": true,
            "description": "token used to fetch the next page of results (if any)",
            "type": "string"
          }
        },
        "required": [
          "items"
        ]
      },
      "BlueprintPhysicalDiskConfig": {
        "description": "Information about an Omicron physical disk as recorded in a bluerprint.",
        "type": "object",
        "properties": {
          "disposition": {
            "$ref": "#/components/schemas/BlueprintPhysicalDiskDisposition"
          },
          "id": {
            "$ref": "#/components/schemas/TypedUuidForPhysicalDiskKind"
          },
          "identity": {
            "$ref": "#/components/schemas/DiskIdentity"
          },
          "pool_id": {
            "$ref": "#/components/schemas/TypedUuidForZpoolKind"
          }
        },
        "required": [
          "disposition",
          "id",
          "identity",
          "pool_id"
        ]
      },
      "BlueprintPhysicalDiskDisposition": {
        "description": "The desired state of an Omicron-managed physical disk in a blueprint.",
        "oneOf": [
          {
            "description": "The physical disk is in-service.",
            "type": "object",
            "properties": {
              "kind": {
                "type": "string",
                "enum": [
                  "in_service"
                ]
              }
            },
            "required": [
              "kind"
            ]
          },
          {
            "description": "The physical disk is permanently gone.",
            "type": "object",
            "properties": {
              "as_of_generation": {
                "description": "Generation of the parent config in which this disk became expunged.",
                "allOf": [
                  {
                    "$ref": "#/components/schemas/Generation"
                  }
                ]
              },
              "kind": {
                "type": "string",
                "enum": [
                  "expunged"
                ]
              },
              "ready_for_cleanup": {
                "description": "True if Reconfiguration knows that this disk has been expunged.\n\nIn the current implementation, this means either:\n\na) the sled where the disk was residing has been expunged.\n\nb) the planner has observed an inventory collection where the disk expungement was seen by the sled agent on the sled where the disk was previously in service. This is indicated by the inventory reporting a disk generation at least as high as `as_of_generation`.",
                "type": "boolean"
              }
            },
            "required": [
              "as_of_generation",
              "kind",
              "ready_for_cleanup"
            ]
          }
        ]
      },
      "BlueprintSledConfig": {
        "description": "Information about the configuration of a sled as recorded in a blueprint.\n\nPart of [`Blueprint`].",
        "type": "object",
        "properties": {
          "datasets": {
            "$ref": "#/components/schemas/IdMapBlueprintDatasetConfig"
          },
          "disks": {
            "$ref": "#/components/schemas/IdMapBlueprintPhysicalDiskConfig"
          },
          "remove_mupdate_override": {
            "nullable": true,
            "allOf": [
              {
                "$ref": "#/components/schemas/TypedUuidForMupdateOverrideKind"
              }
            ]
          },
          "sled_agent_generation": {
            "description": "Generation number used when this type is converted into an `OmicronSledConfig` for use by sled-agent.\n\nThis field is explicitly named `sled_agent_generation` to indicate that it is only required to cover information that changes what Reconfigurator sends to sled agent. For example, changing the sled `state` from `Active` to `Decommissioned` would not require a bump to `sled_agent_generation`, because a `Decommissioned` sled will never be sent an `OmicronSledConfig`.",
            "allOf": [
              {
                "$ref": "#/components/schemas/Generation"
              }
            ]
          },
          "state": {
            "$ref": "#/components/schemas/SledState"
          },
          "zones": {
            "$ref": "#/components/schemas/IdMapBlueprintZoneConfig"
          }
        },
        "required": [
          "datasets",
          "disks",
          "sled_agent_generation",
          "state",
          "zones"
        ]
      },
      "BlueprintTarget": {
        "description": "Describes what blueprint, if any, the system is currently working toward",
        "type": "object",
        "properties": {
          "enabled": {
            "description": "policy: should the system actively work towards this blueprint\n\nThis should generally be left enabled.",
            "type": "boolean"
          },
          "target_id": {
            "description": "id of the blueprint that the system is trying to make real",
            "allOf": [
              {
                "$ref": "#/components/schemas/TypedUuidForBlueprintKind"
              }
            ]
          },
          "time_made_target": {
            "description": "when this blueprint was made the target",
            "type": "string",
            "format": "date-time"
          }
        },
        "required": [
          "enabled",
          "target_id",
          "time_made_target"
        ]
      },
      "BlueprintTargetSet": {
        "description": "Specifies what blueprint, if any, the system should be working toward",
        "type": "object",
        "properties": {
          "enabled": {
            "type": "boolean"
          },
          "target_id": {
            "$ref": "#/components/schemas/TypedUuidForBlueprintKind"
          }
        },
        "required": [
          "enabled",
          "target_id"
        ]
      },
      "BlueprintZoneConfig": {
        "description": "Describes one Omicron-managed zone in a blueprint.\n\nPart of [`BlueprintSledConfig`].",
        "type": "object",
        "properties": {
          "disposition": {
            "description": "The disposition (desired state) of this zone recorded in the blueprint.",
            "allOf": [
              {
                "$ref": "#/components/schemas/BlueprintZoneDisposition"
              }
            ]
          },
          "filesystem_pool": {
            "description": "zpool used for the zone's (transient) root filesystem",
            "allOf": [
              {
                "$ref": "#/components/schemas/ZpoolName"
              }
            ]
          },
          "id": {
            "$ref": "#/components/schemas/TypedUuidForOmicronZoneKind"
          },
          "image_source": {
            "$ref": "#/components/schemas/BlueprintZoneImageSource"
          },
          "zone_type": {
            "$ref": "#/components/schemas/BlueprintZoneType"
          }
        },
        "required": [
          "disposition",
          "filesystem_pool",
          "id",
          "image_source",
          "zone_type"
        ]
      },
      "BlueprintZoneDisposition": {
        "description": "The desired state of an Omicron-managed zone in a blueprint.\n\nPart of [`BlueprintZoneConfig`].",
        "oneOf": [
          {
            "description": "The zone is in-service.",
            "type": "object",
            "properties": {
              "kind": {
                "type": "string",
                "enum": [
                  "in_service"
                ]
              }
            },
            "required": [
              "kind"
            ]
          },
          {
            "description": "The zone is permanently gone.",
            "type": "object",
            "properties": {
              "as_of_generation": {
                "description": "Generation of the parent config in which this zone became expunged.",
                "allOf": [
                  {
                    "$ref": "#/components/schemas/Generation"
                  }
                ]
              },
              "kind": {
                "type": "string",
                "enum": [
                  "expunged"
                ]
              },
              "ready_for_cleanup": {
                "description": "True if Reconfiguration knows that this zone has been shut down and will not be restarted.\n\nIn the current implementation, this means the planner has observed an inventory collection where the sled on which this zone was running (a) is no longer running the zone and (b) has a config generation at least as high as `as_of_generation`, indicating it will not try to start the zone on a cold boot based on an older config.",
                "type": "boolean"
              }
            },
            "required": [
              "as_of_generation",
              "kind",
              "ready_for_cleanup"
            ]
          }
        ]
      },
      "BlueprintZoneImageSource": {
        "description": "Where the zone's image source is located.\n\nThis is the blueprint version of [`OmicronZoneImageSource`].",
        "oneOf": [
          {
            "description": "This zone's image source is whatever happens to be on the sled's \"install\" dataset.\n\nThis is whatever was put in place at the factory or by the latest MUPdate. The image used here can vary by sled and even over time (if the sled gets MUPdated again).\n\nHistorically, this was the only source for zone images. In an system with automated control-plane-driven update we expect to only use this variant in emergencies where the system had to be recovered via MUPdate.",
            "type": "object",
            "properties": {
              "type": {
                "type": "string",
                "enum": [
                  "install_dataset"
                ]
              }
            },
            "required": [
              "type"
            ]
          },
          {
            "description": "This zone's image source is the artifact matching this hash from the TUF artifact store (aka \"TUF repo depot\").\n\nThis originates from TUF repos uploaded to Nexus which are then replicated out to all sleds.",
            "type": "object",
            "properties": {
              "hash": {
                "type": "string",
                "format": "hex string (32 bytes)"
              },
              "type": {
                "type": "string",
                "enum": [
                  "artifact"
                ]
              },
              "version": {
                "$ref": "#/components/schemas/BlueprintZoneImageVersion"
              }
            },
            "required": [
              "hash",
              "type",
              "version"
            ]
          }
        ]
      },
      "BlueprintZoneImageVersion": {
        "description": "The version of a blueprint zone image in use.\n\nThis is used for debugging output.",
        "oneOf": [
          {
            "description": "A specific version of the image is available.",
            "type": "object",
            "properties": {
              "image_version": {
                "type": "string",
                "enum": [
                  "available"
                ]
              },
              "version": {
                "$ref": "#/components/schemas/ArtifactVersion"
              }
            },
            "required": [
              "image_version",
              "version"
            ]
          },
          {
            "description": "The version could not be determined. This is non-fatal.",
            "type": "object",
            "properties": {
              "image_version": {
                "type": "string",
                "enum": [
                  "unknown"
                ]
              }
            },
            "required": [
              "image_version"
            ]
          }
        ]
      },
      "BlueprintZoneType": {
        "oneOf": [
          {
            "type": "object",
            "properties": {
              "address": {
                "type": "string"
              },
              "dns_servers": {
                "type": "array",
                "items": {
                  "type": "string",
                  "format": "ip"
                }
              },
              "domain": {
                "nullable": true,
                "type": "string"
              },
              "external_ip": {
                "$ref": "#/components/schemas/OmicronZoneExternalSnatIp"
              },
              "nic": {
                "description": "The service vNIC providing outbound connectivity using OPTE.",
                "allOf": [
                  {
                    "$ref": "#/components/schemas/NetworkInterface"
                  }
                ]
              },
              "ntp_servers": {
                "type": "array",
                "items": {
                  "type": "string"
                }
              },
              "type": {
                "type": "string",
                "enum": [
                  "boundary_ntp"
                ]
              }
            },
            "required": [
              "address",
              "dns_servers",
              "external_ip",
              "nic",
              "ntp_servers",
              "type"
            ]
          },
          {
            "description": "Used in single-node clickhouse setups",
            "type": "object",
            "properties": {
              "address": {
                "type": "string"
              },
              "dataset": {
                "$ref": "#/components/schemas/OmicronZoneDataset"
              },
              "type": {
                "type": "string",
                "enum": [
                  "clickhouse"
                ]
              }
            },
            "required": [
              "address",
              "dataset",
              "type"
            ]
          },
          {
            "type": "object",
            "properties": {
              "address": {
                "type": "string"
              },
              "dataset": {
                "$ref": "#/components/schemas/OmicronZoneDataset"
              },
              "type": {
                "type": "string",
                "enum": [
                  "clickhouse_keeper"
                ]
              }
            },
            "required": [
              "address",
              "dataset",
              "type"
            ]
          },
          {
            "description": "Used in replicated clickhouse setups",
            "type": "object",
            "properties": {
              "address": {
                "type": "string"
              },
              "dataset": {
                "$ref": "#/components/schemas/OmicronZoneDataset"
              },
              "type": {
                "type": "string",
                "enum": [
                  "clickhouse_server"
                ]
              }
            },
            "required": [
              "address",
              "dataset",
              "type"
            ]
          },
          {
            "type": "object",
            "properties": {
              "address": {
                "type": "string"
              },
              "dataset": {
                "$ref": "#/components/schemas/OmicronZoneDataset"
              },
              "type": {
                "type": "string",
                "enum": [
                  "cockroach_db"
                ]
              }
            },
            "required": [
              "address",
              "dataset",
              "type"
            ]
          },
          {
            "type": "object",
            "properties": {
              "address": {
                "type": "string"
              },
              "dataset": {
                "$ref": "#/components/schemas/OmicronZoneDataset"
              },
              "type": {
                "type": "string",
                "enum": [
                  "crucible"
                ]
              }
            },
            "required": [
              "address",
              "dataset",
              "type"
            ]
          },
          {
            "type": "object",
            "properties": {
              "address": {
                "type": "string"
              },
              "type": {
                "type": "string",
                "enum": [
                  "crucible_pantry"
                ]
              }
            },
            "required": [
              "address",
              "type"
            ]
          },
          {
            "type": "object",
            "properties": {
              "dataset": {
                "$ref": "#/components/schemas/OmicronZoneDataset"
              },
              "dns_address": {
                "description": "The address at which the external DNS server is reachable.",
                "allOf": [
                  {
                    "$ref": "#/components/schemas/OmicronZoneExternalFloatingAddr"
                  }
                ]
              },
              "http_address": {
                "description": "The address at which the external DNS server API is reachable.",
                "type": "string"
              },
              "nic": {
                "description": "The service vNIC providing external connectivity using OPTE.",
                "allOf": [
                  {
                    "$ref": "#/components/schemas/NetworkInterface"
                  }
                ]
              },
              "type": {
                "type": "string",
                "enum": [
                  "external_dns"
                ]
              }
            },
            "required": [
              "dataset",
              "dns_address",
              "http_address",
              "nic",
              "type"
            ]
          },
          {
            "type": "object",
            "properties": {
              "dataset": {
                "$ref": "#/components/schemas/OmicronZoneDataset"
              },
              "dns_address": {
                "type": "string"
              },
              "gz_address": {
                "description": "The addresses in the global zone which should be created\n\nFor the DNS service, which exists outside the sleds's typical subnet - adding an address in the GZ is necessary to allow inter-zone traffic routing.",
                "type": "string",
                "format": "ipv6"
              },
              "gz_address_index": {
                "description": "The address is also identified with an auxiliary bit of information to ensure that the created global zone address can have a unique name.",
                "type": "integer",
                "format": "uint32",
                "minimum": 0
              },
              "http_address": {
                "type": "string"
              },
              "type": {
                "type": "string",
                "enum": [
                  "internal_dns"
                ]
              }
            },
            "required": [
              "dataset",
              "dns_address",
              "gz_address",
              "gz_address_index",
              "http_address",
              "type"
            ]
          },
          {
            "type": "object",
            "properties": {
              "address": {
                "type": "string"
              },
              "type": {
                "type": "string",
                "enum": [
                  "internal_ntp"
                ]
              }
            },
            "required": [
              "address",
              "type"
            ]
          },
          {
            "type": "object",
            "properties": {
              "external_dns_servers": {
                "description": "External DNS servers Nexus can use to resolve external hosts.",
                "type": "array",
                "items": {
                  "type": "string",
                  "format": "ip"
                }
              },
              "external_ip": {
                "description": "The address at which the external nexus server is reachable.",
                "allOf": [
                  {
                    "$ref": "#/components/schemas/OmicronZoneExternalFloatingIp"
                  }
                ]
              },
              "external_tls": {
                "description": "Whether Nexus's external endpoint should use TLS",
                "type": "boolean"
              },
              "internal_address": {
                "description": "The address at which the internal nexus server is reachable.",
                "type": "string"
              },
              "nic": {
                "description": "The service vNIC providing external connectivity using OPTE.",
                "allOf": [
                  {
                    "$ref": "#/components/schemas/NetworkInterface"
                  }
                ]
              },
              "type": {
                "type": "string",
                "enum": [
                  "nexus"
                ]
              }
            },
            "required": [
              "external_dns_servers",
              "external_ip",
              "external_tls",
              "internal_address",
              "nic",
              "type"
            ]
          },
          {
            "type": "object",
            "properties": {
              "address": {
                "type": "string"
              },
              "type": {
                "type": "string",
                "enum": [
                  "oximeter"
                ]
              }
            },
            "required": [
              "address",
              "type"
            ]
          }
        ]
      },
      "ByteCount": {
        "description": "Byte count to express memory or storage capacity.",
        "type": "integer",
        "format": "uint64",
        "minimum": 0
      },
      "Certificate": {
        "type": "object",
        "properties": {
          "cert": {
            "type": "string"
          },
          "key": {
            "type": "string"
          }
        },
        "required": [
          "cert",
          "key"
        ]
      },
      "ClickhouseClusterConfig": {
        "description": "Global configuration for all clickhouse servers (replicas) and keepers",
        "type": "object",
        "properties": {
          "cluster_name": {
            "description": "An arbitrary name for the Clickhouse cluster shared by all nodes",
            "type": "string"
          },
          "cluster_secret": {
            "description": "An arbitrary string shared by all nodes used at runtime to determine whether nodes are part of the same cluster.",
            "type": "string"
          },
          "generation": {
            "description": "The last update to the clickhouse cluster configuration\n\nThis is used by `clickhouse-admin` in the clickhouse server and keeper zones to discard old configurations.",
            "allOf": [
              {
                "$ref": "#/components/schemas/Generation"
              }
            ]
          },
          "highest_seen_keeper_leader_committed_log_index": {
            "description": "This is used as a marker to tell if the raft configuration in a new inventory collection is newer than the last collection. This serves as a surrogate for the log index of the last committed configuration, which clickhouse keeper doesn't expose.\n\nThis is necesssary because during inventory collection we poll multiple keeper nodes, and each returns their local knowledge of the configuration. But we may reach different nodes in different attempts, and some nodes in a following attempt may reflect stale configuration. Due to timing, we can always query old information. That is just normal polling. However, we never want to use old configuration if we have already seen and acted on newer configuration.",
            "type": "integer",
            "format": "uint64",
            "minimum": 0
          },
          "keepers": {
            "description": "The desired state of the clickhouse keeper cluster\n\nWe decouple deployment of zones that should contain clickhouse keeper processes from actually starting or stopping those processes, adding or removing them to/from the keeper cluster, and reconfiguring other keeper and clickhouse server nodes to reflect the new configuration.\n\nAs part of this decoupling, we keep track of the intended zone deployment in the blueprint, but that is not enough to track the desired state of the keeper cluster. We are only allowed to add or remove one keeper node at a time, and therefore we must track the desired state of the keeper cluster which may change multiple times until the keepers in the cluster match the deployed zones. An example may help:\n\n1. We start with 3 keeper nodes in 3 deployed keeper zones and need to add two to reach our desired policy of 5 keepers 2. The planner adds 2 new keeper zones to the blueprint 3. The planner will also add **one** new keeper to the `keepers` field below that matches one of the deployed zones. 4. The executor will start the new keeper process that was added to the `keepers` field, attempt to add it to the keeper cluster by pushing configuration updates to the other keepers, and then updating the clickhouse server configurations to know about the new keeper. 5. If the keeper is successfully added, as reflected in inventory, then steps 3 and 4 above will be repeated for the next keeper process. 6. If the keeper is not successfully added by the executor it will continue to retry indefinitely. 7. If the zone is expunged while the planner has it as part of its desired state in `keepers`, and the executor is trying to add it, the keeper will be removed from `keepers` in the next blueprint. If it has been added to the actual cluster by an executor in the meantime it will be removed on the next iteration of an executor.",
            "type": "object",
            "additionalProperties": {
              "$ref": "#/components/schemas/KeeperId"
            }
          },
          "max_used_keeper_id": {
            "description": "Clickhouse Keeper IDs must be unique and are handed out monotonically. Keep track of the last used one.",
            "allOf": [
              {
                "$ref": "#/components/schemas/KeeperId"
              }
            ]
          },
          "max_used_server_id": {
            "description": "Clickhouse Server IDs must be unique and are handed out monotonically. Keep track of the last used one.",
            "allOf": [
              {
                "$ref": "#/components/schemas/ServerId"
              }
            ]
          },
          "servers": {
            "description": "The desired state of clickhouse server processes on the rack\n\nClickhouse servers do not have the same limitations as keepers and can be deployed all at once.",
            "type": "object",
            "additionalProperties": {
              "$ref": "#/components/schemas/ServerId"
            }
          }
        },
        "required": [
          "cluster_name",
          "cluster_secret",
          "generation",
          "highest_seen_keeper_leader_committed_log_index",
          "keepers",
          "max_used_keeper_id",
          "max_used_server_id",
          "servers"
        ]
      },
      "ClickhouseMode": {
        "description": "How to deploy clickhouse nodes",
        "oneOf": [
          {
            "type": "object",
            "properties": {
              "type": {
                "type": "string",
                "enum": [
                  "single_node_only"
                ]
              }
            },
            "required": [
              "type"
            ]
          },
          {
            "type": "object",
            "properties": {
              "type": {
                "type": "string",
                "enum": [
                  "cluster_only"
                ]
              },
              "value": {
                "type": "object",
                "properties": {
                  "target_keepers": {
                    "type": "integer",
                    "format": "uint8",
                    "minimum": 0
                  },
                  "target_servers": {
                    "type": "integer",
                    "format": "uint8",
                    "minimum": 0
                  }
                },
                "required": [
                  "target_keepers",
                  "target_servers"
                ]
              }
            },
            "required": [
              "type",
              "value"
            ]
          },
          {
            "type": "object",
            "properties": {
              "type": {
                "type": "string",
                "enum": [
                  "both"
                ]
              },
              "value": {
                "type": "object",
                "properties": {
                  "target_keepers": {
                    "type": "integer",
                    "format": "uint8",
                    "minimum": 0
                  },
                  "target_servers": {
                    "type": "integer",
                    "format": "uint8",
                    "minimum": 0
                  }
                },
                "required": [
                  "target_keepers",
                  "target_servers"
                ]
              }
            },
            "required": [
              "type",
              "value"
            ]
          }
        ]
      },
      "ClickhousePolicy": {
        "type": "object",
        "properties": {
          "mode": {
            "$ref": "#/components/schemas/ClickhouseMode"
          },
          "time_created": {
            "type": "string",
            "format": "date-time"
          },
          "version": {
            "type": "integer",
            "format": "uint32",
            "minimum": 0
          }
        },
        "required": [
          "mode",
          "time_created",
          "version"
        ]
      },
      "CockroachDbClusterVersion": {
        "description": "CockroachDB cluster versions we are aware of.\n\nCockroachDB can be upgraded from one major version to the next, e.g. v22.1 -> v22.2. Each major version introduces changes in how it stores data on disk to support new features, and each major version has support for reading the previous version's data so that it can perform an upgrade. The version of the data format is called the \"cluster version\", which is distinct from but related to the software version that's being run.\n\nWhile software version v22.2 is using cluster version v22.1, it's possible to downgrade back to v22.1. Once the cluster version is upgraded, there's no going back.\n\nTo give us some time to evaluate new versions of the software while retaining a downgrade path, we currently deploy new versions of CockroachDB across two releases of the Oxide software, in a \"tick-tock\" model:\n\n- In \"tick\" releases, we upgrade the version of the CockroachDB software to a new major version, and update `CockroachDbClusterVersion::NEWLY_INITIALIZED`. On upgraded racks, the new version is running with the previous cluster version; on newly-initialized racks, the new version is running with the new cluser version. - In \"tock\" releases, we change `CockroachDbClusterVersion::POLICY` to the major version we upgraded to in the last \"tick\" release. This results in a new blueprint that upgrades the cluster version, destroying the downgrade path but allowing us to eventually upgrade to the next release.\n\nThese presently describe major versions of CockroachDB. The order of these must be maintained in the correct order (the first variant must be the earliest version).",
        "type": "string",
        "enum": [
          "V22_1"
        ]
      },
      "CockroachDbPreserveDowngrade": {
        "description": "Whether to set `cluster.preserve_downgrade_option` and what to set it to.",
        "oneOf": [
          {
            "description": "Do not modify the setting.",
            "type": "object",
            "properties": {
              "action": {
                "type": "string",
                "enum": [
                  "do_not_modify"
                ]
              }
            },
            "required": [
              "action"
            ]
          },
          {
            "description": "Ensure the setting is set to an empty string.",
            "type": "object",
            "properties": {
              "action": {
                "type": "string",
                "enum": [
                  "allow_upgrade"
                ]
              }
            },
            "required": [
              "action"
            ]
          },
          {
            "description": "Ensure the setting is set to a given cluster version.",
            "type": "object",
            "properties": {
              "action": {
                "type": "string",
                "enum": [
                  "set"
                ]
              },
              "data": {
                "$ref": "#/components/schemas/CockroachDbClusterVersion"
              }
            },
            "required": [
              "action",
              "data"
            ]
          }
        ]
      },
      "CompletedAttempt": {
        "description": "externally-exposed status for a completed attempt",
        "type": "object",
        "properties": {
          "elapsed": {
            "$ref": "#/components/schemas/Duration"
          },
          "nattempts_done": {
            "type": "integer",
            "format": "uint32",
            "minimum": 0
          },
          "request": {
            "$ref": "#/components/schemas/PendingMgsUpdate"
          },
          "result": {
            "oneOf": [
              {
                "type": "object",
                "properties": {
                  "ok": {
                    "$ref": "#/components/schemas/UpdateCompletedHow"
                  }
                },
                "required": [
                  "ok"
                ],
                "additionalProperties": false
              },
              {
                "type": "object",
                "properties": {
                  "err": {
                    "type": "string"
                  }
                },
                "required": [
                  "err"
                ],
                "additionalProperties": false
              }
            ]
          },
          "time_done": {
            "type": "string",
            "format": "date-time"
          },
          "time_started": {
            "type": "string",
            "format": "date-time"
          }
        },
        "required": [
          "elapsed",
          "nattempts_done",
          "request",
          "result",
          "time_done",
          "time_started"
        ]
      },
      "CompressionAlgorithm": {
        "oneOf": [
          {
            "type": "object",
            "properties": {
              "type": {
                "type": "string",
                "enum": [
                  "on"
                ]
              }
            },
            "required": [
              "type"
            ]
          },
          {
            "type": "object",
            "properties": {
              "type": {
                "type": "string",
                "enum": [
                  "off"
                ]
              }
            },
            "required": [
              "type"
            ]
          },
          {
            "type": "object",
            "properties": {
              "type": {
                "type": "string",
                "enum": [
                  "gzip"
                ]
              }
            },
            "required": [
              "type"
            ]
          },
          {
            "type": "object",
            "properties": {
              "level": {
                "$ref": "#/components/schemas/GzipLevel"
              },
              "type": {
                "type": "string",
                "enum": [
                  "gzip_n"
                ]
              }
            },
            "required": [
              "level",
              "type"
            ]
          },
          {
            "type": "object",
            "properties": {
              "type": {
                "type": "string",
                "enum": [
                  "lz4"
                ]
              }
            },
            "required": [
              "type"
            ]
          },
          {
            "type": "object",
            "properties": {
              "type": {
                "type": "string",
                "enum": [
                  "lzjb"
                ]
              }
            },
            "required": [
              "type"
            ]
          },
          {
            "type": "object",
            "properties": {
              "type": {
                "type": "string",
                "enum": [
                  "zle"
                ]
              }
            },
            "required": [
              "type"
            ]
          }
        ]
      },
      "CrucibleDatasetCreateRequest": {
        "type": "object",
        "properties": {
          "address": {
            "type": "string"
          },
          "dataset_id": {
            "$ref": "#/components/schemas/TypedUuidForDatasetKind"
          },
          "zpool_id": {
            "$ref": "#/components/schemas/TypedUuidForZpoolKind"
          }
        },
        "required": [
          "address",
          "dataset_id",
          "zpool_id"
        ]
      },
      "CurrentStatus": {
        "description": "Describes the current status of a background task",
        "oneOf": [
          {
            "description": "The background task is not running\n\nTypically, the task would be waiting for its next activation, which would happen after a timeout or some other event that triggers activation",
            "type": "object",
            "properties": {
              "current_status": {
                "type": "string",
                "enum": [
                  "idle"
                ]
              }
            },
            "required": [
              "current_status"
            ]
          },
          {
            "description": "The background task is currently running\n\nMore precisely, the task has been activated and has not yet finished this activation",
            "type": "object",
            "properties": {
              "current_status": {
                "type": "string",
                "enum": [
                  "running"
                ]
              },
              "details": {
                "$ref": "#/components/schemas/CurrentStatusRunning"
              }
            },
            "required": [
              "current_status",
              "details"
            ]
          }
        ]
      },
      "CurrentStatusRunning": {
        "type": "object",
        "properties": {
          "iteration": {
            "description": "which iteration this was (counter)",
            "type": "integer",
            "format": "uint64",
            "minimum": 0
          },
          "reason": {
            "description": "what kind of event triggered this activation",
            "allOf": [
              {
                "$ref": "#/components/schemas/ActivationReason"
              }
            ]
          },
          "start_time": {
            "description": "wall-clock time when the current activation started",
            "type": "string",
            "format": "date-time"
          }
        },
        "required": [
          "iteration",
          "reason",
          "start_time"
        ]
      },
      "DatasetKind": {
        "description": "The kind of dataset. See the `DatasetKind` enum in omicron-common for possible values.",
        "type": "string"
      },
      "DemoSaga": {
        "description": "Identifies an instance of the demo saga",
        "type": "object",
        "properties": {
          "demo_saga_id": {
            "$ref": "#/components/schemas/TypedUuidForDemoSagaKind"
          },
          "saga_id": {
            "type": "string",
            "format": "uuid"
          }
        },
        "required": [
          "demo_saga_id",
          "saga_id"
        ]
      },
      "DiskIdentity": {
        "description": "Uniquely identifies a disk.",
        "type": "object",
        "properties": {
          "model": {
            "type": "string"
          },
          "serial": {
            "type": "string"
          },
          "vendor": {
            "type": "string"
          }
        },
        "required": [
          "model",
          "serial",
          "vendor"
        ]
      },
      "DiskRuntimeState": {
        "description": "Runtime state of the Disk, which includes its attach state and some minimal metadata",
        "type": "object",
        "properties": {
          "disk_state": {
            "description": "runtime state of the Disk",
            "allOf": [
              {
                "$ref": "#/components/schemas/DiskState"
              }
            ]
          },
          "gen": {
            "description": "generation number for this state",
            "allOf": [
              {
                "$ref": "#/components/schemas/Generation"
              }
            ]
          },
          "time_updated": {
            "description": "timestamp for this information",
            "type": "string",
            "format": "date-time"
          }
        },
        "required": [
          "disk_state",
          "gen",
          "time_updated"
        ]
      },
      "DiskState": {
        "description": "State of a Disk",
        "oneOf": [
          {
            "description": "Disk is being initialized",
            "type": "object",
            "properties": {
              "state": {
                "type": "string",
                "enum": [
                  "creating"
                ]
              }
            },
            "required": [
              "state"
            ]
          },
          {
            "description": "Disk is ready but detached from any Instance",
            "type": "object",
            "properties": {
              "state": {
                "type": "string",
                "enum": [
                  "detached"
                ]
              }
            },
            "required": [
              "state"
            ]
          },
          {
            "description": "Disk is ready to receive blocks from an external source",
            "type": "object",
            "properties": {
              "state": {
                "type": "string",
                "enum": [
                  "import_ready"
                ]
              }
            },
            "required": [
              "state"
            ]
          },
          {
            "description": "Disk is importing blocks from a URL",
            "type": "object",
            "properties": {
              "state": {
                "type": "string",
                "enum": [
                  "importing_from_url"
                ]
              }
            },
            "required": [
              "state"
            ]
          },
          {
            "description": "Disk is importing blocks from bulk writes",
            "type": "object",
            "properties": {
              "state": {
                "type": "string",
                "enum": [
                  "importing_from_bulk_writes"
                ]
              }
            },
            "required": [
              "state"
            ]
          },
          {
            "description": "Disk is being finalized to state Detached",
            "type": "object",
            "properties": {
              "state": {
                "type": "string",
                "enum": [
                  "finalizing"
                ]
              }
            },
            "required": [
              "state"
            ]
          },
          {
            "description": "Disk is undergoing maintenance",
            "type": "object",
            "properties": {
              "state": {
                "type": "string",
                "enum": [
                  "maintenance"
                ]
              }
            },
            "required": [
              "state"
            ]
          },
          {
            "description": "Disk is being attached to the given Instance",
            "type": "object",
            "properties": {
              "instance": {
                "type": "string",
                "format": "uuid"
              },
              "state": {
                "type": "string",
                "enum": [
                  "attaching"
                ]
              }
            },
            "required": [
              "instance",
              "state"
            ]
          },
          {
            "description": "Disk is attached to the given Instance",
            "type": "object",
            "properties": {
              "instance": {
                "type": "string",
                "format": "uuid"
              },
              "state": {
                "type": "string",
                "enum": [
                  "attached"
                ]
              }
            },
            "required": [
              "instance",
              "state"
            ]
          },
          {
            "description": "Disk is being detached from the given Instance",
            "type": "object",
            "properties": {
              "instance": {
                "type": "string",
                "format": "uuid"
              },
              "state": {
                "type": "string",
                "enum": [
                  "detaching"
                ]
              }
            },
            "required": [
              "instance",
              "state"
            ]
          },
          {
            "description": "Disk has been destroyed",
            "type": "object",
            "properties": {
              "state": {
                "type": "string",
                "enum": [
                  "destroyed"
                ]
              }
            },
            "required": [
              "state"
            ]
          },
          {
            "description": "Disk is unavailable",
            "type": "object",
            "properties": {
              "state": {
                "type": "string",
                "enum": [
                  "faulted"
                ]
              }
            },
            "required": [
              "state"
            ]
          }
        ]
      },
      "DnsConfigParams": {
        "type": "object",
        "properties": {
          "generation": {
            "$ref": "#/components/schemas/Generation"
          },
          "serial": {
            "description": "See [`DnsConfig`]'s `serial` field for how this is different from `generation`",
            "type": "integer",
            "format": "uint32",
            "minimum": 0
          },
          "time_created": {
            "type": "string",
            "format": "date-time"
          },
          "zones": {
            "type": "array",
            "items": {
              "$ref": "#/components/schemas/DnsConfigZone"
            }
          }
        },
        "required": [
          "generation",
          "serial",
          "time_created",
          "zones"
        ]
      },
      "DnsConfigZone": {
        "description": "Configuration for a specific DNS zone, as opposed to illumos zones in which the services described by these records run.\n\nThe name `@` is special: it describes records that should be provided for queries about `zone_name`. This is used in favor of the empty string as `@` is the name used for this purpose in zone files for most DNS configurations. It also avoids potentially-confusing debug output from naively printing out records and their names - if you've seen an `@` record and tools are unclear about what that means, hopefully you've arrived here!",
        "type": "object",
        "properties": {
          "records": {
            "type": "object",
            "additionalProperties": {
              "type": "array",
              "items": {
                "$ref": "#/components/schemas/DnsRecord"
              }
            }
          },
          "zone_name": {
            "type": "string"
          }
        },
        "required": [
          "records",
          "zone_name"
        ]
      },
      "DnsRecord": {
        "oneOf": [
          {
            "type": "object",
            "properties": {
              "data": {
                "type": "string",
                "format": "ipv4"
              },
              "type": {
                "type": "string",
                "enum": [
                  "A"
                ]
              }
            },
            "required": [
              "data",
              "type"
            ]
          },
          {
            "type": "object",
            "properties": {
              "data": {
                "type": "string",
                "format": "ipv6"
              },
              "type": {
                "type": "string",
                "enum": [
                  "AAAA"
                ]
              }
            },
            "required": [
              "data",
              "type"
            ]
          },
          {
            "type": "object",
            "properties": {
              "data": {
                "$ref": "#/components/schemas/Srv"
              },
              "type": {
                "type": "string",
                "enum": [
                  "SRV"
                ]
              }
            },
            "required": [
              "data",
              "type"
            ]
          },
          {
            "type": "object",
            "properties": {
              "data": {
                "type": "string"
              },
              "type": {
                "type": "string",
                "enum": [
                  "NS"
                ]
              }
            },
            "required": [
              "data",
              "type"
            ]
          }
        ]
      },
      "DownstairsClientStopRequest": {
        "type": "object",
        "properties": {
          "reason": {
            "$ref": "#/components/schemas/DownstairsClientStopRequestReason"
          },
          "time": {
            "type": "string",
            "format": "date-time"
          }
        },
        "required": [
          "reason",
          "time"
        ]
      },
      "DownstairsClientStopRequestReason": {
        "type": "string",
        "enum": [
          "replacing",
          "disabled",
          "failed_reconcile",
          "i_o_error",
          "bad_negotiation_order",
          "incompatible",
          "failed_live_repair",
          "too_many_outstanding_jobs",
          "deactivated"
        ]
      },
      "DownstairsClientStopped": {
        "type": "object",
        "properties": {
          "reason": {
            "$ref": "#/components/schemas/DownstairsClientStoppedReason"
          },
          "time": {
            "type": "string",
            "format": "date-time"
          }
        },
        "required": [
          "reason",
          "time"
        ]
      },
      "DownstairsClientStoppedReason": {
        "type": "string",
        "enum": [
          "connection_timeout",
          "connection_failed",
          "timeout",
          "write_failed",
          "read_failed",
          "requested_stop",
          "finished",
          "queue_closed",
          "receive_task_cancelled"
        ]
      },
      "DownstairsUnderRepair": {
        "type": "object",
        "properties": {
          "region_uuid": {
            "$ref": "#/components/schemas/TypedUuidForDownstairsRegionKind"
          },
          "target_addr": {
            "type": "string"
          }
        },
        "required": [
          "region_uuid",
          "target_addr"
        ]
      },
      "Duration": {
        "type": "object",
        "properties": {
          "nanos": {
            "type": "integer",
            "format": "uint32",
            "minimum": 0
          },
          "secs": {
            "type": "integer",
            "format": "uint64",
            "minimum": 0
          }
        },
        "required": [
          "nanos",
          "secs"
        ]
      },
      "Error": {
        "description": "Error information from a response.",
        "type": "object",
        "properties": {
          "error_code": {
            "type": "string"
          },
          "message": {
            "type": "string"
          },
          "request_id": {
            "type": "string"
          }
        },
        "required": [
          "message",
          "request_id"
        ]
      },
      "ExpectedActiveRotSlot": {
        "description": "Describes the expected active RoT slot, and the version we expect to find for it",
        "type": "object",
        "properties": {
          "slot": {
            "$ref": "#/components/schemas/RotSlot"
          },
          "version": {
            "$ref": "#/components/schemas/ArtifactVersion"
          }
        },
        "required": [
          "slot",
          "version"
        ]
      },
      "ExpectedVersion": {
        "description": "Describes the version that we expect to find in some firmware slot",
        "oneOf": [
          {
            "description": "We expect to find _no_ valid caboose in this slot",
            "type": "object",
            "properties": {
              "kind": {
                "type": "string",
                "enum": [
                  "no_valid_version"
                ]
              }
            },
            "required": [
              "kind"
            ]
          },
          {
            "description": "We expect to find the specified version in this slot",
            "type": "object",
            "properties": {
              "kind": {
                "type": "string",
                "enum": [
                  "version"
                ]
              },
              "version": {
                "$ref": "#/components/schemas/ArtifactVersion"
              }
            },
            "required": [
              "kind",
              "version"
            ]
          }
        ]
      },
      "ExternalPortDiscovery": {
        "oneOf": [
          {
            "type": "object",
            "properties": {
              "auto": {
                "type": "object",
                "additionalProperties": {
                  "type": "string",
                  "format": "ipv6"
                }
              }
            },
            "required": [
              "auto"
            ],
            "additionalProperties": false
          },
          {
            "type": "object",
            "properties": {
              "static": {
                "type": "object",
                "additionalProperties": {
                  "type": "array",
                  "items": {
                    "$ref": "#/components/schemas/Name"
                  }
                }
              }
            },
            "required": [
              "static"
            ],
            "additionalProperties": false
          }
        ]
      },
      "Generation": {
        "description": "Generation numbers stored in the database, used for optimistic concurrency control",
        "type": "integer",
        "format": "uint64",
        "minimum": 0
      },
      "GzipLevel": {
        "type": "integer",
        "format": "uint8",
        "minimum": 0
      },
      "IdMapBlueprintDatasetConfig": {
        "type": "object",
        "additionalProperties": {
          "$ref": "#/components/schemas/BlueprintDatasetConfig"
        }
      },
      "IdMapBlueprintPhysicalDiskConfig": {
        "type": "object",
        "additionalProperties": {
          "$ref": "#/components/schemas/BlueprintPhysicalDiskConfig"
        }
      },
      "IdMapBlueprintZoneConfig": {
        "type": "object",
        "additionalProperties": {
          "$ref": "#/components/schemas/BlueprintZoneConfig"
        }
      },
      "IdMapPendingMgsUpdate": {
        "type": "object",
        "additionalProperties": {
          "$ref": "#/components/schemas/PendingMgsUpdate"
        }
      },
      "ImportExportPolicy": {
        "description": "Define policy relating to the import and export of prefixes from a BGP peer.",
        "oneOf": [
          {
            "description": "Do not perform any filtering.",
            "type": "object",
            "properties": {
              "type": {
                "type": "string",
                "enum": [
                  "no_filtering"
                ]
              }
            },
            "required": [
              "type"
            ]
          },
          {
            "type": "object",
            "properties": {
              "type": {
                "type": "string",
                "enum": [
                  "allow"
                ]
              },
              "value": {
                "type": "array",
                "items": {
                  "$ref": "#/components/schemas/IpNet"
                }
              }
            },
            "required": [
              "type",
              "value"
            ]
          }
        ]
      },
      "InProgressUpdateStatus": {
        "description": "externally-exposed status for each in-progress update",
        "type": "object",
        "properties": {
          "nattempts_done": {
            "type": "integer",
            "format": "uint32",
            "minimum": 0
          },
          "status": {
            "$ref": "#/components/schemas/UpdateAttemptStatus"
          },
          "time_started": {
            "type": "string",
            "format": "date-time"
          }
        },
        "required": [
          "nattempts_done",
          "status",
          "time_started"
        ]
      },
      "Instance": {
        "description": "View of an Instance",
        "type": "object",
        "properties": {
          "auto_restart_cooldown_expiration": {
            "nullable": true,
            "description": "The time at which the auto-restart cooldown period for this instance completes, permitting it to be automatically restarted again. If the instance enters the `Failed` state, it will not be restarted until after this time.\n\nIf this is not present, then either the instance has never been automatically restarted, or the cooldown period has already expired, allowing the instance to be restarted immediately if it fails.",
            "type": "string",
            "format": "date-time"
          },
          "auto_restart_enabled": {
            "description": "`true` if this instance's auto-restart policy will permit the control plane to automatically restart it if it enters the `Failed` state.",
            "type": "boolean"
          },
          "auto_restart_policy": {
            "nullable": true,
            "description": "The auto-restart policy configured for this instance, or `null` if no explicit policy has been configured.\n\nThis policy determines whether the instance should be automatically restarted by the control plane on failure. If this is `null`, the control plane will use the default policy when determining whether or not to automatically restart this instance, which may or may not allow it to be restarted. The value of the `auto_restart_enabled` field indicates whether the instance will be auto-restarted, based on its current policy or the default if it has no configured policy.",
            "allOf": [
              {
                "$ref": "#/components/schemas/InstanceAutoRestartPolicy"
              }
            ]
          },
          "boot_disk_id": {
            "nullable": true,
            "description": "the ID of the disk used to boot this Instance, if a specific one is assigned.",
            "type": "string",
            "format": "uuid"
          },
          "description": {
            "description": "human-readable free-form text about a resource",
            "type": "string"
          },
          "hostname": {
            "description": "RFC1035-compliant hostname for the Instance.",
            "type": "string"
          },
          "id": {
            "description": "unique, immutable, system-controlled identifier for each resource",
            "type": "string",
            "format": "uuid"
          },
          "memory": {
            "description": "memory allocated for this Instance",
            "allOf": [
              {
                "$ref": "#/components/schemas/ByteCount"
              }
            ]
          },
          "name": {
            "description": "unique, mutable, user-controlled identifier for each resource",
            "allOf": [
              {
                "$ref": "#/components/schemas/Name"
              }
            ]
          },
          "ncpus": {
            "description": "number of CPUs allocated for this Instance",
            "allOf": [
              {
                "$ref": "#/components/schemas/InstanceCpuCount"
              }
            ]
          },
          "project_id": {
            "description": "id for the project containing this Instance",
            "type": "string",
            "format": "uuid"
          },
          "run_state": {
            "$ref": "#/components/schemas/InstanceState"
          },
          "time_created": {
            "description": "timestamp when this resource was created",
            "type": "string",
            "format": "date-time"
          },
          "time_last_auto_restarted": {
            "nullable": true,
            "description": "The timestamp of the most recent time this instance was automatically restarted by the control plane.\n\nIf this is not present, then this instance has not been automatically restarted.",
            "type": "string",
            "format": "date-time"
          },
          "time_modified": {
            "description": "timestamp when this resource was last modified",
            "type": "string",
            "format": "date-time"
          },
          "time_run_state_updated": {
            "type": "string",
            "format": "date-time"
          }
        },
        "required": [
          "auto_restart_enabled",
          "description",
          "hostname",
          "id",
          "memory",
          "name",
          "ncpus",
          "project_id",
          "run_state",
          "time_created",
          "time_modified",
          "time_run_state_updated"
        ]
      },
      "InstanceAutoRestartPolicy": {
        "description": "A policy determining when an instance should be automatically restarted by the control plane.",
        "oneOf": [
          {
            "description": "The instance should not be automatically restarted by the control plane if it fails.",
            "type": "string",
            "enum": [
              "never"
            ]
          },
          {
            "description": "If this instance is running and unexpectedly fails (e.g. due to a host software crash or unexpected host reboot), the control plane will make a best-effort attempt to restart it. The control plane may choose not to restart the instance to preserve the overall availability of the system.",
            "type": "string",
            "enum": [
              "best_effort"
            ]
          }
        ]
      },
      "InstanceCpuCount": {
        "description": "The number of CPUs in an Instance",
        "type": "integer",
        "format": "uint16",
        "minimum": 0
      },
      "InstanceMigrateRequest": {
        "description": "Parameters used when migrating an instance.",
        "type": "object",
        "properties": {
          "dst_sled_id": {
            "description": "The ID of the sled to which to migrate the target instance.",
            "type": "string",
            "format": "uuid"
          }
        },
        "required": [
          "dst_sled_id"
        ]
      },
      "InstanceState": {
        "description": "Running state of an Instance (primarily: booted or stopped)\n\nThis typically reflects whether it's starting, running, stopping, or stopped, but also includes states related to the Instance's lifecycle",
        "oneOf": [
          {
            "description": "The instance is being created.",
            "type": "string",
            "enum": [
              "creating"
            ]
          },
          {
            "description": "The instance is currently starting up.",
            "type": "string",
            "enum": [
              "starting"
            ]
          },
          {
            "description": "The instance is currently running.",
            "type": "string",
            "enum": [
              "running"
            ]
          },
          {
            "description": "The instance has been requested to stop and a transition to \"Stopped\" is imminent.",
            "type": "string",
            "enum": [
              "stopping"
            ]
          },
          {
            "description": "The instance is currently stopped.",
            "type": "string",
            "enum": [
              "stopped"
            ]
          },
          {
            "description": "The instance is in the process of rebooting - it will remain in the \"rebooting\" state until the VM is starting once more.",
            "type": "string",
            "enum": [
              "rebooting"
            ]
          },
          {
            "description": "The instance is in the process of migrating - it will remain in the \"migrating\" state until the migration process is complete and the destination propolis is ready to continue execution.",
            "type": "string",
            "enum": [
              "migrating"
            ]
          },
          {
            "description": "The instance is attempting to recover from a failure.",
            "type": "string",
            "enum": [
              "repairing"
            ]
          },
          {
            "description": "The instance has encountered a failure.",
            "type": "string",
            "enum": [
              "failed"
            ]
          },
          {
            "description": "The instance has been deleted.",
            "type": "string",
            "enum": [
              "destroyed"
            ]
          }
        ]
      },
      "IpNet": {
        "x-rust-type": {
          "crate": "oxnet",
          "path": "oxnet::IpNet",
          "version": "0.1.0"
        },
        "oneOf": [
          {
            "title": "v4",
            "allOf": [
              {
                "$ref": "#/components/schemas/Ipv4Net"
              }
            ]
          },
          {
            "title": "v6",
            "allOf": [
              {
                "$ref": "#/components/schemas/Ipv6Net"
              }
            ]
          }
        ]
      },
      "IpRange": {
        "oneOf": [
          {
            "title": "v4",
            "allOf": [
              {
                "$ref": "#/components/schemas/Ipv4Range"
              }
            ]
          },
          {
            "title": "v6",
            "allOf": [
              {
                "$ref": "#/components/schemas/Ipv6Range"
              }
            ]
          }
        ]
      },
      "Ipv4NatEntryView": {
        "description": "NAT Record",
        "type": "object",
        "properties": {
          "deleted": {
            "type": "boolean"
          },
          "external_address": {
            "type": "string",
            "format": "ipv4"
          },
          "first_port": {
            "type": "integer",
            "format": "uint16",
            "minimum": 0
          },
          "gen": {
            "type": "integer",
            "format": "int64"
          },
          "last_port": {
            "type": "integer",
            "format": "uint16",
            "minimum": 0
          },
          "mac": {
            "$ref": "#/components/schemas/MacAddr"
          },
          "sled_address": {
            "type": "string",
            "format": "ipv6"
          },
          "vni": {
            "$ref": "#/components/schemas/Vni"
          }
        },
        "required": [
          "deleted",
          "external_address",
          "first_port",
          "gen",
          "last_port",
          "mac",
          "sled_address",
          "vni"
        ]
      },
      "Ipv4Net": {
        "example": "192.168.1.0/24",
        "title": "An IPv4 subnet",
        "description": "An IPv4 subnet, including prefix and prefix length",
        "x-rust-type": {
          "crate": "oxnet",
          "path": "oxnet::Ipv4Net",
          "version": "0.1.0"
        },
        "type": "string",
        "pattern": "^(([0-9]|[1-9][0-9]|1[0-9][0-9]|2[0-4][0-9]|25[0-5])\\.){3}([0-9]|[1-9][0-9]|1[0-9][0-9]|2[0-4][0-9]|25[0-5])/([0-9]|1[0-9]|2[0-9]|3[0-2])$"
      },
      "Ipv4Range": {
        "description": "A non-decreasing IPv4 address range, inclusive of both ends.\n\nThe first address must be less than or equal to the last address.",
        "type": "object",
        "properties": {
          "first": {
            "type": "string",
            "format": "ipv4"
          },
          "last": {
            "type": "string",
            "format": "ipv4"
          }
        },
        "required": [
          "first",
          "last"
        ]
      },
      "Ipv6Net": {
        "example": "fd12:3456::/64",
        "title": "An IPv6 subnet",
        "description": "An IPv6 subnet, including prefix and subnet mask",
        "x-rust-type": {
          "crate": "oxnet",
          "path": "oxnet::Ipv6Net",
          "version": "0.1.0"
        },
        "type": "string",
        "pattern": "^(([0-9a-fA-F]{1,4}:){7,7}[0-9a-fA-F]{1,4}|([0-9a-fA-F]{1,4}:){1,7}:|([0-9a-fA-F]{1,4}:){1,6}:[0-9a-fA-F]{1,4}|([0-9a-fA-F]{1,4}:){1,5}(:[0-9a-fA-F]{1,4}){1,2}|([0-9a-fA-F]{1,4}:){1,4}(:[0-9a-fA-F]{1,4}){1,3}|([0-9a-fA-F]{1,4}:){1,3}(:[0-9a-fA-F]{1,4}){1,4}|([0-9a-fA-F]{1,4}:){1,2}(:[0-9a-fA-F]{1,4}){1,5}|[0-9a-fA-F]{1,4}:((:[0-9a-fA-F]{1,4}){1,6})|:((:[0-9a-fA-F]{1,4}){1,7}|:)|fe80:(:[0-9a-fA-F]{0,4}){0,4}%[0-9a-zA-Z]{1,}|::(ffff(:0{1,4}){0,1}:){0,1}((25[0-5]|(2[0-4]|1{0,1}[0-9]){0,1}[0-9])\\.){3,3}(25[0-5]|(2[0-4]|1{0,1}[0-9]){0,1}[0-9])|([0-9a-fA-F]{1,4}:){1,4}:((25[0-5]|(2[0-4]|1{0,1}[0-9]){0,1}[0-9])\\.){3,3}(25[0-5]|(2[0-4]|1{0,1}[0-9]){0,1}[0-9]))\\/([0-9]|[1-9][0-9]|1[0-1][0-9]|12[0-8])$"
      },
      "Ipv6Range": {
        "description": "A non-decreasing IPv6 address range, inclusive of both ends.\n\nThe first address must be less than or equal to the last address.",
        "type": "object",
        "properties": {
          "first": {
            "type": "string",
            "format": "ipv6"
          },
          "last": {
            "type": "string",
            "format": "ipv6"
          }
        },
        "required": [
          "first",
          "last"
        ]
      },
      "KeeperId": {
        "description": "A unique ID for a ClickHouse Keeper",
        "type": "integer",
        "format": "uint64",
        "minimum": 0
      },
      "LastResult": {
        "oneOf": [
          {
            "description": "The task has never completed an activation",
            "type": "object",
            "properties": {
              "last_result": {
                "type": "string",
                "enum": [
                  "never_completed"
                ]
              }
            },
            "required": [
              "last_result"
            ]
          },
          {
            "description": "The task has completed at least one activation",
            "type": "object",
            "properties": {
              "details": {
                "$ref": "#/components/schemas/LastResultCompleted"
              },
              "last_result": {
                "type": "string",
                "enum": [
                  "completed"
                ]
              }
            },
            "required": [
              "details",
              "last_result"
            ]
          }
        ]
      },
      "LastResultCompleted": {
        "type": "object",
        "properties": {
          "details": {
            "description": "arbitrary datum emitted by the background task"
          },
          "elapsed": {
            "description": "total time elapsed during the activation",
            "allOf": [
              {
                "$ref": "#/components/schemas/Duration"
              }
            ]
          },
          "iteration": {
            "description": "which iteration this was (counter)",
            "type": "integer",
            "format": "uint64",
            "minimum": 0
          },
          "reason": {
            "description": "what kind of event triggered this activation",
            "allOf": [
              {
                "$ref": "#/components/schemas/ActivationReason"
              }
            ]
          },
          "start_time": {
            "description": "wall-clock time when the activation started",
            "type": "string",
            "format": "date-time"
          }
        },
        "required": [
          "details",
          "elapsed",
          "iteration",
          "reason",
          "start_time"
        ]
      },
      "LldpAdminStatus": {
        "description": "To what extent should this port participate in LLDP",
        "type": "string",
        "enum": [
          "enabled",
          "disabled",
          "rx_only",
          "tx_only"
        ]
      },
      "LldpPortConfig": {
        "description": "Per-port LLDP configuration settings.  Only the \"status\" setting is mandatory.  All other fields have natural defaults or may be inherited from the switch.",
        "type": "object",
        "properties": {
          "chassis_id": {
            "nullable": true,
            "description": "Chassis ID to advertise.  If this is set, it will be advertised as a LocallyAssigned ID type.  If this is not set, it will be inherited from the switch-level settings.",
            "type": "string"
          },
          "management_addrs": {
            "nullable": true,
            "description": "Management IP addresses to advertise.  If this is not set, it will be inherited from the switch-level settings.",
            "type": "array",
            "items": {
              "type": "string",
              "format": "ip"
            }
          },
          "port_description": {
            "nullable": true,
            "description": "Port description to advertise.  If this is not set, no description will be advertised.",
            "type": "string"
          },
          "port_id": {
            "nullable": true,
            "description": "Port ID to advertise.  If this is set, it will be advertised as a LocallyAssigned ID type.  If this is not set, it will be set to the port name. e.g., qsfp0/0.",
            "type": "string"
          },
          "status": {
            "description": "To what extent should this port participate in LLDP",
            "allOf": [
              {
                "$ref": "#/components/schemas/LldpAdminStatus"
              }
            ]
          },
          "system_description": {
            "nullable": true,
            "description": "System description to advertise.  If this is not set, it will be inherited from the switch-level settings.",
            "type": "string"
          },
          "system_name": {
            "nullable": true,
            "description": "System name to advertise.  If this is not set, it will be inherited from the switch-level settings.",
            "type": "string"
          }
        },
        "required": [
          "status"
        ]
      },
      "MacAddr": {
        "example": "ff:ff:ff:ff:ff:ff",
        "title": "A MAC address",
        "description": "A Media Access Control address, in EUI-48 format",
        "type": "string",
        "pattern": "^([0-9a-fA-F]{0,2}:){5}[0-9a-fA-F]{0,2}$",
        "minLength": 5,
        "maxLength": 17
      },
      "MgsUpdateDriverStatus": {
        "description": "Status of ongoing update attempts, recently completed attempts, and update requests that are waiting for retry.",
        "type": "object",
        "properties": {
          "in_progress": {
            "type": "object",
            "additionalProperties": {
              "$ref": "#/components/schemas/InProgressUpdateStatus"
            }
          },
          "recent": {
            "type": "array",
            "items": {
              "$ref": "#/components/schemas/CompletedAttempt"
            }
          },
          "waiting": {
            "type": "object",
            "additionalProperties": {
              "$ref": "#/components/schemas/WaitingStatus"
            }
          }
        },
        "required": [
          "in_progress",
          "recent",
          "waiting"
        ]
      },
      "MigrationRuntimeState": {
        "description": "An update from a sled regarding the state of a migration, indicating the role of the VMM whose migration state was updated.",
        "type": "object",
        "properties": {
          "gen": {
            "$ref": "#/components/schemas/Generation"
          },
          "migration_id": {
            "type": "string",
            "format": "uuid"
          },
          "state": {
            "$ref": "#/components/schemas/MigrationState"
          },
          "time_updated": {
            "description": "Timestamp for the migration state update.",
            "type": "string",
            "format": "date-time"
          }
        },
        "required": [
          "gen",
          "migration_id",
          "state",
          "time_updated"
        ]
      },
      "MigrationState": {
        "description": "The state of an instance's live migration.",
        "oneOf": [
          {
            "description": "The migration has not started for this VMM.",
            "type": "string",
            "enum": [
              "pending"
            ]
          },
          {
            "description": "The migration is in progress.",
            "type": "string",
            "enum": [
              "in_progress"
            ]
          },
          {
            "description": "The migration has failed.",
            "type": "string",
            "enum": [
              "failed"
            ]
          },
          {
            "description": "The migration has completed.",
            "type": "string",
            "enum": [
              "completed"
            ]
          }
        ]
      },
      "Name": {
        "title": "A name unique within the parent collection",
        "description": "Names must begin with a lower case ASCII letter, be composed exclusively of lowercase ASCII, uppercase ASCII, numbers, and '-', and may not end with a '-'. Names cannot be a UUID, but they may contain a UUID. They can be at most 63 characters long.",
        "type": "string",
        "pattern": "^(?![0-9a-fA-F]{8}-[0-9a-fA-F]{4}-[0-9a-fA-F]{4}-[0-9a-fA-F]{4}-[0-9a-fA-F]{12}$)^[a-z]([a-zA-Z0-9-]*[a-zA-Z0-9]+)?$",
        "minLength": 1,
        "maxLength": 63
      },
      "NetworkInterface": {
        "description": "Information required to construct a virtual network interface",
        "type": "object",
        "properties": {
          "id": {
            "type": "string",
            "format": "uuid"
          },
          "ip": {
            "type": "string",
            "format": "ip"
          },
          "kind": {
            "$ref": "#/components/schemas/NetworkInterfaceKind"
          },
          "mac": {
            "$ref": "#/components/schemas/MacAddr"
          },
          "name": {
            "$ref": "#/components/schemas/Name"
          },
          "primary": {
            "type": "boolean"
          },
          "slot": {
            "type": "integer",
            "format": "uint8",
            "minimum": 0
          },
          "subnet": {
            "$ref": "#/components/schemas/IpNet"
          },
          "transit_ips": {
            "default": [],
            "type": "array",
            "items": {
              "$ref": "#/components/schemas/IpNet"
            }
          },
          "vni": {
            "$ref": "#/components/schemas/Vni"
          }
        },
        "required": [
          "id",
          "ip",
          "kind",
          "mac",
          "name",
          "primary",
          "slot",
          "subnet",
          "vni"
        ]
      },
      "NetworkInterfaceKind": {
        "description": "The type of network interface",
        "oneOf": [
          {
            "description": "A vNIC attached to a guest instance",
            "type": "object",
            "properties": {
              "id": {
                "type": "string",
                "format": "uuid"
              },
              "type": {
                "type": "string",
                "enum": [
                  "instance"
                ]
              }
            },
            "required": [
              "id",
              "type"
            ]
          },
          {
            "description": "A vNIC associated with an internal service",
            "type": "object",
            "properties": {
              "id": {
                "type": "string",
                "format": "uuid"
              },
              "type": {
                "type": "string",
                "enum": [
                  "service"
                ]
              }
            },
            "required": [
              "id",
              "type"
            ]
          },
          {
            "description": "A vNIC associated with a probe",
            "type": "object",
            "properties": {
              "id": {
                "type": "string",
                "format": "uuid"
              },
              "type": {
                "type": "string",
                "enum": [
                  "probe"
                ]
              }
            },
            "required": [
              "id",
              "type"
            ]
          }
        ]
      },
      "NewPasswordHash": {
        "title": "A password hash in PHC string format",
        "description": "Password hashes must be in PHC (Password Hashing Competition) string format.  Passwords must be hashed with Argon2id.  Password hashes may be rejected if the parameters appear not to be secure enough.",
        "type": "string"
      },
      "NodeName": {
        "description": "Unique name for a saga [`Node`]\n\nEach node requires a string name that's unique within its DAG.  The name is used to identify its output.  Nodes that depend on a given node (either directly or indirectly) can access the node's output using its name.",
        "type": "string"
      },
      "OmicronZoneDataset": {
        "description": "Describes a persistent ZFS dataset associated with an Omicron zone",
        "type": "object",
        "properties": {
          "pool_name": {
            "$ref": "#/components/schemas/ZpoolName"
          }
        },
        "required": [
          "pool_name"
        ]
      },
      "OmicronZoneExternalFloatingAddr": {
        "description": "Floating external address with port allocated to an Omicron-managed zone.",
        "type": "object",
        "properties": {
          "addr": {
            "type": "string"
          },
          "id": {
            "$ref": "#/components/schemas/TypedUuidForExternalIpKind"
          }
        },
        "required": [
          "addr",
          "id"
        ]
      },
      "OmicronZoneExternalFloatingIp": {
        "description": "Floating external IP allocated to an Omicron-managed zone.\n\nThis is a slimmer `nexus_db_model::ExternalIp` that only stores the fields necessary for blueprint planning, and requires that the zone have a single IP.",
        "type": "object",
        "properties": {
          "id": {
            "$ref": "#/components/schemas/TypedUuidForExternalIpKind"
          },
          "ip": {
            "type": "string",
            "format": "ip"
          }
        },
        "required": [
          "id",
          "ip"
        ]
      },
      "OmicronZoneExternalSnatIp": {
        "description": "SNAT (outbound) external IP allocated to an Omicron-managed zone.\n\nThis is a slimmer `nexus_db_model::ExternalIp` that only stores the fields necessary for blueprint planning, and requires that the zone have a single IP.",
        "type": "object",
        "properties": {
          "id": {
            "$ref": "#/components/schemas/TypedUuidForExternalIpKind"
          },
          "snat_cfg": {
            "$ref": "#/components/schemas/SourceNatConfig"
          }
        },
        "required": [
          "id",
          "snat_cfg"
        ]
      },
      "OximeterInfo": {
        "description": "Message used to notify Nexus that this oximeter instance is up and running.",
        "type": "object",
        "properties": {
          "address": {
            "description": "The address on which this oximeter instance listens for requests",
            "type": "string"
          },
          "collector_id": {
            "description": "The ID for this oximeter instance.",
            "type": "string",
            "format": "uuid"
          }
        },
        "required": [
          "address",
          "collector_id"
        ]
      },
      "OximeterReadMode": {
        "description": "Where oximeter should read from",
        "oneOf": [
          {
            "type": "object",
            "properties": {
              "type": {
                "type": "string",
                "enum": [
                  "single_node"
                ]
              }
            },
            "required": [
              "type"
            ]
          },
          {
            "type": "object",
            "properties": {
              "type": {
                "type": "string",
                "enum": [
                  "cluster"
                ]
              }
            },
            "required": [
              "type"
            ]
          }
        ]
      },
      "OximeterReadPolicy": {
        "type": "object",
        "properties": {
          "mode": {
            "$ref": "#/components/schemas/OximeterReadMode"
          },
          "time_created": {
            "type": "string",
            "format": "date-time"
          },
          "version": {
            "type": "integer",
            "format": "uint32",
            "minimum": 0
          }
        },
        "required": [
          "mode",
          "time_created",
          "version"
        ]
      },
      "PendingMgsUpdate": {
        "type": "object",
        "properties": {
          "artifact_hash": {
            "description": "which artifact to apply to this device",
            "type": "string",
            "format": "hex string (32 bytes)"
          },
          "artifact_version": {
            "$ref": "#/components/schemas/ArtifactVersion"
          },
          "baseboard_id": {
            "description": "id of the baseboard that we're going to update",
            "allOf": [
              {
                "$ref": "#/components/schemas/BaseboardId"
              }
            ]
          },
          "details": {
            "description": "component-specific details of the pending update",
            "allOf": [
              {
                "$ref": "#/components/schemas/PendingMgsUpdateDetails"
              }
            ]
          },
          "slot_id": {
            "description": "last known MGS slot (cubby number) of the baseboard",
            "type": "integer",
            "format": "uint32",
            "minimum": 0
          },
          "sp_type": {
            "description": "what type of baseboard this is",
            "allOf": [
              {
                "$ref": "#/components/schemas/SpType"
              }
            ]
          }
        },
        "required": [
          "artifact_hash",
          "artifact_version",
          "baseboard_id",
          "details",
          "slot_id",
          "sp_type"
        ]
      },
      "PendingMgsUpdateDetails": {
        "description": "Describes the component-specific details of a PendingMgsUpdate",
        "oneOf": [
          {
            "description": "the SP itself is being updated",
            "type": "object",
            "properties": {
              "component": {
                "type": "string",
                "enum": [
                  "sp"
                ]
              },
              "expected_active_version": {
                "description": "expected contents of the active slot",
                "allOf": [
                  {
                    "$ref": "#/components/schemas/ArtifactVersion"
                  }
                ]
              },
              "expected_inactive_version": {
                "description": "expected contents of the inactive slot",
                "allOf": [
                  {
                    "$ref": "#/components/schemas/ExpectedVersion"
                  }
                ]
              }
            },
            "required": [
              "component",
              "expected_active_version",
              "expected_inactive_version"
            ]
          },
          {
            "description": "the RoT is being updated",
            "type": "object",
            "properties": {
              "component": {
                "type": "string",
                "enum": [
                  "rot"
                ]
              },
              "expected_active_slot": {
                "$ref": "#/components/schemas/ExpectedActiveRotSlot"
              },
              "expected_inactive_version": {
                "$ref": "#/components/schemas/ExpectedVersion"
              },
              "expected_pending_persistent_boot_preference": {
                "nullable": true,
                "description": "the persistent boot preference written into the CFPA scratch page that will become the persistent boot preference in the authoritative CFPA page upon reboot, unless CFPA update of the authoritative page fails for some reason.",
                "allOf": [
                  {
                    "$ref": "#/components/schemas/RotSlot"
                  }
                ]
              },
              "expected_persistent_boot_preference": {
                "description": "the persistent boot preference written into the current authoritative CFPA page (ping or pong)",
                "allOf": [
                  {
                    "$ref": "#/components/schemas/RotSlot"
                  }
                ]
              },
              "expected_transient_boot_preference": {
                "nullable": true,
                "description": "override persistent preference selection for a single boot",
                "allOf": [
                  {
                    "$ref": "#/components/schemas/RotSlot"
                  }
                ]
              }
            },
            "required": [
              "component",
              "expected_active_slot",
              "expected_inactive_version",
              "expected_persistent_boot_preference"
            ]
          },
          {
            "type": "object",
            "properties": {
              "component": {
                "type": "string",
                "enum": [
                  "rot_bootloader"
                ]
              },
              "expected_stage0_next_version": {
                "description": "expected contents of the stage 0 next",
                "allOf": [
                  {
                    "$ref": "#/components/schemas/ExpectedVersion"
                  }
                ]
              },
              "expected_stage0_version": {
                "description": "expected contents of the stage 0",
                "allOf": [
                  {
                    "$ref": "#/components/schemas/ArtifactVersion"
                  }
                ]
              }
            },
            "required": [
              "component",
              "expected_stage0_next_version",
              "expected_stage0_version"
            ]
          }
        ]
      },
      "PendingMgsUpdates": {
        "type": "object",
        "properties": {
          "by_baseboard": {
            "$ref": "#/components/schemas/IdMapPendingMgsUpdate"
          }
        },
        "required": [
          "by_baseboard"
        ]
      },
      "PhysicalDiskKind": {
        "description": "Describes the form factor of physical disks.",
        "type": "string",
        "enum": [
          "m2",
          "u2"
        ]
      },
      "PhysicalDiskPath": {
        "type": "object",
        "properties": {
          "disk_id": {
            "description": "ID of the physical disk",
            "type": "string",
            "format": "uuid"
          }
        },
        "required": [
          "disk_id"
        ]
      },
      "PhysicalDiskPutRequest": {
        "type": "object",
        "properties": {
          "id": {
            "$ref": "#/components/schemas/TypedUuidForPhysicalDiskKind"
          },
          "model": {
            "type": "string"
          },
          "serial": {
            "type": "string"
          },
          "sled_id": {
            "type": "string",
            "format": "uuid"
          },
          "variant": {
            "$ref": "#/components/schemas/PhysicalDiskKind"
          },
          "vendor": {
            "type": "string"
          }
        },
        "required": [
          "id",
          "model",
          "serial",
          "sled_id",
          "variant",
          "vendor"
        ]
      },
      "Ping": {
        "type": "object",
        "properties": {
          "status": {
            "description": "Whether the external API is reachable. Will always be Ok if the endpoint returns anything at all.",
            "allOf": [
              {
                "$ref": "#/components/schemas/PingStatus"
              }
            ]
          }
        },
        "required": [
          "status"
        ]
      },
      "PingStatus": {
        "type": "string",
        "enum": [
          "ok"
        ]
      },
      "PortConfigV2": {
        "type": "object",
        "properties": {
          "addresses": {
            "description": "This port's addresses and optional vlan IDs",
            "type": "array",
            "items": {
              "$ref": "#/components/schemas/UplinkAddressConfig"
            }
          },
          "autoneg": {
            "description": "Whether or not to set autonegotiation",
            "default": false,
            "type": "boolean"
          },
          "bgp_peers": {
            "description": "BGP peers on this port",
            "type": "array",
            "items": {
              "$ref": "#/components/schemas/BgpPeerConfig"
            }
          },
          "lldp": {
            "nullable": true,
            "description": "LLDP configuration for this port",
            "allOf": [
              {
                "$ref": "#/components/schemas/LldpPortConfig"
              }
            ]
          },
          "port": {
            "description": "Nmae of the port this config applies to.",
            "type": "string"
          },
          "routes": {
            "description": "The set of routes associated with this port.",
            "type": "array",
            "items": {
              "$ref": "#/components/schemas/RouteConfig"
            }
          },
          "switch": {
            "description": "Switch the port belongs to.",
            "allOf": [
              {
                "$ref": "#/components/schemas/SwitchLocation"
              }
            ]
          },
          "tx_eq": {
            "nullable": true,
            "description": "TX-EQ configuration for this port",
            "allOf": [
              {
                "$ref": "#/components/schemas/TxEqConfig"
              }
            ]
          },
          "uplink_port_fec": {
            "nullable": true,
            "description": "Port forward error correction type.",
            "allOf": [
              {
                "$ref": "#/components/schemas/PortFec"
              }
            ]
          },
          "uplink_port_speed": {
            "description": "Port speed.",
            "allOf": [
              {
                "$ref": "#/components/schemas/PortSpeed"
              }
            ]
          }
        },
        "required": [
          "addresses",
          "bgp_peers",
          "port",
          "routes",
          "switch",
          "uplink_port_speed"
        ]
      },
      "PortFec": {
        "description": "Switchport FEC options",
        "type": "string",
        "enum": [
          "firecode",
          "none",
          "rs"
        ]
      },
      "PortSpeed": {
        "description": "Switchport Speed options",
        "type": "string",
        "enum": [
          "speed0_g",
          "speed1_g",
          "speed10_g",
          "speed25_g",
          "speed40_g",
          "speed50_g",
          "speed100_g",
          "speed200_g",
          "speed400_g"
        ]
      },
      "ProbeExternalIp": {
        "type": "object",
        "properties": {
          "first_port": {
            "type": "integer",
            "format": "uint16",
            "minimum": 0
          },
          "ip": {
            "type": "string",
            "format": "ip"
          },
          "kind": {
            "$ref": "#/components/schemas/ProbeExternalIpKind"
          },
          "last_port": {
            "type": "integer",
            "format": "uint16",
            "minimum": 0
          }
        },
        "required": [
          "first_port",
          "ip",
          "kind",
          "last_port"
        ]
      },
      "ProbeExternalIpKind": {
        "type": "string",
        "enum": [
          "snat",
          "floating",
          "ephemeral"
        ]
      },
      "ProbeInfo": {
        "type": "object",
        "properties": {
          "external_ips": {
            "type": "array",
            "items": {
              "$ref": "#/components/schemas/ProbeExternalIp"
            }
          },
          "id": {
            "type": "string",
            "format": "uuid"
          },
          "interface": {
            "$ref": "#/components/schemas/NetworkInterface"
          },
          "name": {
            "$ref": "#/components/schemas/Name"
          },
          "sled": {
            "type": "string",
            "format": "uuid"
          }
        },
        "required": [
          "external_ips",
          "id",
          "interface",
          "name",
          "sled"
        ]
      },
      "ProducerEndpoint": {
        "description": "Information announced by a metric server, used so that clients can contact it and collect available metric data from it.",
        "type": "object",
        "properties": {
          "address": {
            "description": "The IP address and port at which `oximeter` can collect metrics from the producer.",
            "type": "string"
          },
          "id": {
            "description": "A unique ID for this producer.",
            "type": "string",
            "format": "uuid"
          },
          "interval": {
            "description": "The interval on which `oximeter` should collect metrics.",
            "allOf": [
              {
                "$ref": "#/components/schemas/Duration"
              }
            ]
          },
          "kind": {
            "description": "The kind of producer.",
            "allOf": [
              {
                "$ref": "#/components/schemas/ProducerKind"
              }
            ]
          }
        },
        "required": [
          "address",
          "id",
          "interval",
          "kind"
        ]
      },
      "ProducerEndpointResultsPage": {
        "description": "A single page of results",
        "type": "object",
        "properties": {
          "items": {
            "description": "list of items on this page of results",
            "type": "array",
            "items": {
              "$ref": "#/components/schemas/ProducerEndpoint"
            }
          },
          "next_page": {
            "nullable": true,
            "description": "token used to fetch the next page of results (if any)",
            "type": "string"
          }
        },
        "required": [
          "items"
        ]
      },
      "ProducerKind": {
        "description": "The kind of metric producer this is.",
        "oneOf": [
          {
            "description": "The producer is a sled-agent.",
            "type": "string",
            "enum": [
              "sled_agent"
            ]
          },
          {
            "description": "The producer is an Omicron-managed service.",
            "type": "string",
            "enum": [
              "service"
            ]
          },
          {
            "description": "The producer is a Propolis VMM managing a guest instance.",
            "type": "string",
            "enum": [
              "instance"
            ]
          },
          {
            "description": "The producer is a management gateway service.",
            "type": "string",
            "enum": [
              "management_gateway"
            ]
          }
        ]
      },
      "ProducerRegistrationResponse": {
        "description": "Response to a successful producer registration.",
        "type": "object",
        "properties": {
          "lease_duration": {
            "description": "Period within which producers must renew their lease.\n\nProducers are required to periodically re-register with Nexus, to ensure that they are still collected from by `oximeter`.",
            "allOf": [
              {
                "$ref": "#/components/schemas/Duration"
              }
            ]
          }
        },
        "required": [
          "lease_duration"
        ]
      },
      "RackInitializationRequest": {
        "type": "object",
        "properties": {
          "allowed_source_ips": {
            "description": "IPs or subnets allowed to make requests to user-facing services",
            "allOf": [
              {
                "$ref": "#/components/schemas/AllowedSourceIps"
              }
            ]
          },
          "blueprint": {
            "description": "Blueprint describing services initialized by RSS.",
            "allOf": [
              {
                "$ref": "#/components/schemas/Blueprint"
              }
            ]
          },
          "certs": {
            "description": "x.509 Certificates used to encrypt communication with the external API.",
            "type": "array",
            "items": {
              "$ref": "#/components/schemas/Certificate"
            }
          },
          "crucible_datasets": {
            "description": "Crucible datasets on the rack which have been provisioned by RSS.",
            "type": "array",
            "items": {
              "$ref": "#/components/schemas/CrucibleDatasetCreateRequest"
            }
          },
          "external_dns_zone_name": {
            "description": "delegated DNS name for external DNS",
            "type": "string"
          },
          "external_port_count": {
            "description": "The external qsfp ports per sidecar",
            "allOf": [
              {
                "$ref": "#/components/schemas/ExternalPortDiscovery"
              }
            ]
          },
          "internal_dns_zone_config": {
            "description": "initial internal DNS config",
            "allOf": [
              {
                "$ref": "#/components/schemas/DnsConfigParams"
              }
            ]
          },
          "internal_services_ip_pool_ranges": {
            "description": "Ranges of the service IP pool which may be used for internal services, such as Nexus.",
            "type": "array",
            "items": {
              "$ref": "#/components/schemas/IpRange"
            }
          },
          "physical_disks": {
            "description": "\"Managed\" physical disks owned by the control plane",
            "type": "array",
            "items": {
              "$ref": "#/components/schemas/PhysicalDiskPutRequest"
            }
          },
          "rack_network_config": {
            "description": "Initial rack network configuration",
            "allOf": [
              {
                "$ref": "#/components/schemas/RackNetworkConfigV2"
              }
            ]
          },
          "recovery_silo": {
            "description": "configuration for the initial (recovery) Silo",
            "allOf": [
              {
                "$ref": "#/components/schemas/RecoverySiloConfig"
              }
            ]
          },
          "zpools": {
            "description": "Zpools created within the physical disks created by the control plane.",
            "type": "array",
            "items": {
              "$ref": "#/components/schemas/ZpoolPutRequest"
            }
          }
        },
        "required": [
          "allowed_source_ips",
          "blueprint",
          "certs",
          "crucible_datasets",
          "external_dns_zone_name",
          "external_port_count",
          "internal_dns_zone_config",
          "internal_services_ip_pool_ranges",
          "physical_disks",
          "rack_network_config",
          "recovery_silo",
          "zpools"
        ]
      },
      "RackNetworkConfigV2": {
        "description": "Initial network configuration",
        "type": "object",
        "properties": {
          "bfd": {
            "description": "BFD configuration for connecting the rack to external networks",
            "default": [],
            "type": "array",
            "items": {
              "$ref": "#/components/schemas/BfdPeerConfig"
            }
          },
          "bgp": {
            "description": "BGP configurations for connecting the rack to external networks",
            "type": "array",
            "items": {
              "$ref": "#/components/schemas/BgpConfig"
            }
          },
          "infra_ip_first": {
            "description": "First ip address to be used for configuring network infrastructure",
            "type": "string",
            "format": "ipv4"
          },
          "infra_ip_last": {
            "description": "Last ip address to be used for configuring network infrastructure",
            "type": "string",
            "format": "ipv4"
          },
          "ports": {
            "description": "Uplinks for connecting the rack to external networks",
            "type": "array",
            "items": {
              "$ref": "#/components/schemas/PortConfigV2"
            }
          },
          "rack_subnet": {
            "$ref": "#/components/schemas/Ipv6Net"
          }
        },
        "required": [
          "bgp",
          "infra_ip_first",
          "infra_ip_last",
          "ports",
          "rack_subnet"
        ]
      },
      "RecoverySiloConfig": {
        "type": "object",
        "properties": {
          "silo_name": {
            "$ref": "#/components/schemas/Name"
          },
          "user_name": {
            "$ref": "#/components/schemas/UserId"
          },
          "user_password_hash": {
            "$ref": "#/components/schemas/NewPasswordHash"
          }
        },
        "required": [
          "silo_name",
          "user_name",
          "user_password_hash"
        ]
      },
      "RepairFinishInfo": {
        "type": "object",
        "properties": {
          "aborted": {
            "type": "boolean"
          },
          "repair_id": {
            "$ref": "#/components/schemas/TypedUuidForUpstairsRepairKind"
          },
          "repair_type": {
            "$ref": "#/components/schemas/UpstairsRepairType"
          },
          "repairs": {
            "type": "array",
            "items": {
              "$ref": "#/components/schemas/DownstairsUnderRepair"
            }
          },
          "session_id": {
            "$ref": "#/components/schemas/TypedUuidForUpstairsSessionKind"
          },
          "time": {
            "type": "string",
            "format": "date-time"
          }
        },
        "required": [
          "aborted",
          "repair_id",
          "repair_type",
          "repairs",
          "session_id",
          "time"
        ]
      },
      "RepairProgress": {
        "type": "object",
        "properties": {
          "current_item": {
            "type": "integer",
            "format": "int64"
          },
          "time": {
            "type": "string",
            "format": "date-time"
          },
          "total_items": {
            "type": "integer",
            "format": "int64"
          }
        },
        "required": [
          "current_item",
          "time",
          "total_items"
        ]
      },
      "RepairStartInfo": {
        "type": "object",
        "properties": {
          "repair_id": {
            "$ref": "#/components/schemas/TypedUuidForUpstairsRepairKind"
          },
          "repair_type": {
            "$ref": "#/components/schemas/UpstairsRepairType"
          },
          "repairs": {
            "type": "array",
            "items": {
              "$ref": "#/components/schemas/DownstairsUnderRepair"
            }
          },
          "session_id": {
            "$ref": "#/components/schemas/TypedUuidForUpstairsSessionKind"
          },
          "time": {
            "type": "string",
            "format": "date-time"
          }
        },
        "required": [
          "repair_id",
          "repair_type",
          "repairs",
          "session_id",
          "time"
        ]
      },
      "RotSlot": {
        "oneOf": [
          {
            "type": "object",
            "properties": {
              "slot": {
                "type": "string",
                "enum": [
                  "a"
                ]
              }
            },
            "required": [
              "slot"
            ]
          },
          {
            "type": "object",
            "properties": {
              "slot": {
                "type": "string",
                "enum": [
                  "b"
                ]
              }
            },
            "required": [
              "slot"
            ]
          }
        ]
      },
      "RouteConfig": {
        "type": "object",
        "properties": {
          "destination": {
            "description": "The destination of the route.",
            "allOf": [
              {
                "$ref": "#/components/schemas/IpNet"
              }
            ]
          },
          "nexthop": {
            "description": "The nexthop/gateway address.",
            "type": "string",
            "format": "ip"
          },
          "rib_priority": {
            "nullable": true,
            "description": "The RIB priority (i.e. Admin Distance) associated with this route.",
            "default": null,
            "type": "integer",
            "format": "uint8",
            "minimum": 0
          },
          "vlan_id": {
            "nullable": true,
            "description": "The VLAN id associated with this route.",
            "default": null,
            "type": "integer",
            "format": "uint16",
            "minimum": 0
          }
        },
        "required": [
          "destination",
          "nexthop"
        ]
      },
      "Saga": {
        "description": "Sagas\n\nThese are currently only intended for observability by developers.  We will eventually want to flesh this out into something more observable for end users.",
        "type": "object",
        "properties": {
          "id": {
            "type": "string",
            "format": "uuid"
          },
          "state": {
            "$ref": "#/components/schemas/SagaState"
          }
        },
        "required": [
          "id",
          "state"
        ]
      },
      "SagaErrorInfo": {
        "oneOf": [
          {
            "type": "object",
            "properties": {
              "error": {
                "type": "string",
                "enum": [
                  "action_failed"
                ]
              },
              "source_error": {}
            },
            "required": [
              "error",
              "source_error"
            ]
          },
          {
            "type": "object",
            "properties": {
              "error": {
                "type": "string",
                "enum": [
                  "deserialize_failed"
                ]
              },
              "message": {
                "type": "string"
              }
            },
            "required": [
              "error",
              "message"
            ]
          },
          {
            "type": "object",
            "properties": {
              "error": {
                "type": "string",
                "enum": [
                  "injected_error"
                ]
              }
            },
            "required": [
              "error"
            ]
          },
          {
            "type": "object",
            "properties": {
              "error": {
                "type": "string",
                "enum": [
                  "serialize_failed"
                ]
              },
              "message": {
                "type": "string"
              }
            },
            "required": [
              "error",
              "message"
            ]
          },
          {
            "type": "object",
            "properties": {
              "error": {
                "type": "string",
                "enum": [
                  "subsaga_create_failed"
                ]
              },
              "message": {
                "type": "string"
              }
            },
            "required": [
              "error",
              "message"
            ]
          }
        ]
      },
      "SagaResultsPage": {
        "description": "A single page of results",
        "type": "object",
        "properties": {
          "items": {
            "description": "list of items on this page of results",
            "type": "array",
            "items": {
              "$ref": "#/components/schemas/Saga"
            }
          },
          "next_page": {
            "nullable": true,
            "description": "token used to fetch the next page of results (if any)",
            "type": "string"
          }
        },
        "required": [
          "items"
        ]
      },
      "SagaState": {
        "oneOf": [
          {
            "description": "Saga is currently executing",
            "type": "object",
            "properties": {
              "state": {
                "type": "string",
                "enum": [
                  "running"
                ]
              }
            },
            "required": [
              "state"
            ]
          },
          {
            "description": "Saga completed successfully",
            "type": "object",
            "properties": {
              "state": {
                "type": "string",
                "enum": [
                  "succeeded"
                ]
              }
            },
            "required": [
              "state"
            ]
          },
          {
            "description": "One or more saga actions failed and the saga was successfully unwound (i.e., undo actions were executed for any actions that were completed). The saga is no longer running.",
            "type": "object",
            "properties": {
              "error_info": {
                "$ref": "#/components/schemas/SagaErrorInfo"
              },
              "error_node_name": {
                "$ref": "#/components/schemas/NodeName"
              },
              "state": {
                "type": "string",
                "enum": [
                  "failed"
                ]
              }
            },
            "required": [
              "error_info",
              "error_node_name",
              "state"
            ]
          },
          {
            "description": "One or more saga actions failed, *and* one or more undo actions failed during unwinding.  State managed by the saga may now be inconsistent. Support may be required to repair the state.  The saga is no longer running.",
            "type": "object",
            "properties": {
              "error_info": {
                "$ref": "#/components/schemas/SagaErrorInfo"
              },
              "error_node_name": {
                "$ref": "#/components/schemas/NodeName"
              },
              "state": {
                "type": "string",
                "enum": [
                  "stuck"
                ]
              },
              "undo_error_node_name": {
                "$ref": "#/components/schemas/NodeName"
              },
              "undo_source_error": {}
            },
            "required": [
              "error_info",
              "error_node_name",
              "state",
              "undo_error_node_name",
              "undo_source_error"
            ]
          }
        ]
      },
      "ServerId": {
        "description": "A unique ID for a Clickhouse Server",
        "type": "integer",
        "format": "uint64",
        "minimum": 0
      },
      "SledAgentInfo": {
        "description": "Sent by a sled agent to Nexus to inform about resources",
        "type": "object",
        "properties": {
          "baseboard": {
            "description": "Describes the sled's identity",
            "allOf": [
              {
                "$ref": "#/components/schemas/Baseboard"
              }
            ]
          },
          "decommissioned": {
            "description": "Whether the sled-agent has been decommissioned by nexus\n\nThis flag is only set to true by nexus. Setting it on an upsert from sled-agent has no effect.",
            "type": "boolean"
          },
          "generation": {
            "description": "The generation number of this request from sled-agent",
            "allOf": [
              {
                "$ref": "#/components/schemas/Generation"
              }
            ]
          },
          "repo_depot_port": {
            "description": "The port of the Repo Depot API endpoint, on the same IP as `sa_address`",
            "type": "integer",
            "format": "uint16",
            "minimum": 0
          },
          "reservoir_size": {
            "description": "Amount of RAM dedicated to the VMM reservoir\n\nMust be smaller than \"usable_physical_ram\"",
            "allOf": [
              {
                "$ref": "#/components/schemas/ByteCount"
              }
            ]
          },
          "role": {
            "description": "Describes the responsibilities of the sled",
            "allOf": [
              {
                "$ref": "#/components/schemas/SledRole"
              }
            ]
          },
          "sa_address": {
            "description": "The address of the sled agent's API endpoint",
            "type": "string"
          },
          "usable_hardware_threads": {
            "description": "The number of hardware threads which can execute on this sled",
            "type": "integer",
            "format": "uint32",
            "minimum": 0
          },
          "usable_physical_ram": {
            "description": "Amount of RAM which may be used by the Sled's OS",
            "allOf": [
              {
                "$ref": "#/components/schemas/ByteCount"
              }
            ]
          }
        },
        "required": [
          "baseboard",
          "decommissioned",
          "generation",
          "repo_depot_port",
          "reservoir_size",
          "role",
          "sa_address",
          "usable_hardware_threads",
          "usable_physical_ram"
        ]
      },
      "SledId": {
        "type": "object",
        "properties": {
          "id": {
            "$ref": "#/components/schemas/TypedUuidForSledKind"
          }
        },
        "required": [
          "id"
        ]
      },
      "SledPolicy": {
        "description": "The operator-defined policy of a sled.",
        "oneOf": [
          {
            "description": "The operator has indicated that the sled is in-service.",
            "type": "object",
            "properties": {
              "kind": {
                "type": "string",
                "enum": [
                  "in_service"
                ]
              },
              "provision_policy": {
                "description": "Determines whether new resources can be provisioned onto the sled.",
                "allOf": [
                  {
                    "$ref": "#/components/schemas/SledProvisionPolicy"
                  }
                ]
              }
            },
            "required": [
              "kind",
              "provision_policy"
            ]
          },
          {
            "description": "The operator has indicated that the sled has been permanently removed from service.\n\nThis is a terminal state: once a particular sled ID is expunged, it will never return to service. (The actual hardware may be reused, but it will be treated as a brand-new sled.)\n\nAn expunged sled is always non-provisionable.",
            "type": "object",
            "properties": {
              "kind": {
                "type": "string",
                "enum": [
                  "expunged"
                ]
              }
            },
            "required": [
              "kind"
            ]
          }
        ]
      },
      "SledProvisionPolicy": {
        "description": "The operator-defined provision policy of a sled.\n\nThis controls whether new resources are going to be provisioned on this sled.",
        "oneOf": [
          {
            "description": "New resources will be provisioned on this sled.",
            "type": "string",
            "enum": [
              "provisionable"
            ]
          },
          {
            "description": "New resources will not be provisioned on this sled. However, if the sled is currently in service, existing resources will continue to be on this sled unless manually migrated off.",
            "type": "string",
            "enum": [
              "non_provisionable"
            ]
          }
        ]
      },
      "SledRole": {
        "description": "Describes the role of the sled within the rack.\n\nNote that this may change if the sled is physically moved within the rack.",
        "oneOf": [
          {
            "description": "The sled is a general compute sled.",
            "type": "string",
            "enum": [
              "gimlet"
            ]
          },
          {
            "description": "The sled is attached to the network switch, and has additional responsibilities.",
            "type": "string",
            "enum": [
              "scrimlet"
            ]
          }
        ]
      },
      "SledSelector": {
        "type": "object",
        "properties": {
          "sled": {
            "description": "ID of the sled",
            "type": "string",
            "format": "uuid"
          }
        },
        "required": [
          "sled"
        ]
      },
      "SledState": {
        "description": "The current state of the sled, as determined by Nexus.",
        "oneOf": [
          {
            "description": "The sled is currently active, and has resources allocated on it.",
            "type": "string",
            "enum": [
              "active"
            ]
          },
          {
            "description": "The sled has been permanently removed from service.\n\nThis is a terminal state: once a particular sled ID is decommissioned, it will never return to service. (The actual hardware may be reused, but it will be treated as a brand-new sled.)",
            "type": "string",
            "enum": [
              "decommissioned"
            ]
          }
        ]
      },
      "SledVmmState": {
        "description": "A wrapper type containing a sled's total knowledge of the state of a VMM.",
        "type": "object",
        "properties": {
          "migration_in": {
            "nullable": true,
            "description": "The current state of any inbound migration to this VMM.",
            "allOf": [
              {
                "$ref": "#/components/schemas/MigrationRuntimeState"
              }
            ]
          },
          "migration_out": {
            "nullable": true,
            "description": "The state of any outbound migration from this VMM.",
            "allOf": [
              {
                "$ref": "#/components/schemas/MigrationRuntimeState"
              }
            ]
          },
          "vmm_state": {
            "description": "The most recent state of the sled's VMM process.",
            "allOf": [
              {
                "$ref": "#/components/schemas/VmmRuntimeState"
              }
            ]
          }
        },
        "required": [
          "vmm_state"
        ]
      },
      "SourceNatConfig": {
        "description": "An IP address and port range used for source NAT, i.e., making outbound network connections from guests or services.",
        "type": "object",
        "properties": {
          "first_port": {
            "description": "The first port used for source NAT, inclusive.",
            "type": "integer",
            "format": "uint16",
            "minimum": 0
          },
          "ip": {
            "description": "The external address provided to the instance or service.",
            "type": "string",
            "format": "ip"
          },
          "last_port": {
            "description": "The last port used for source NAT, also inclusive.",
            "type": "integer",
            "format": "uint16",
            "minimum": 0
          }
        },
        "required": [
          "first_port",
          "ip",
          "last_port"
        ]
      },
      "SpType": {
        "description": "`SpType`\n\n<details><summary>JSON schema</summary>\n\n```json { \"type\": \"string\", \"enum\": [ \"sled\", \"power\", \"switch\" ] } ``` </details>",
        "type": "string",
        "enum": [
          "sled",
          "power",
          "switch"
        ]
      },
      "Srv": {
        "type": "object",
        "properties": {
          "port": {
            "type": "integer",
            "format": "uint16",
            "minimum": 0
          },
          "prio": {
            "type": "integer",
            "format": "uint16",
            "minimum": 0
          },
          "target": {
            "type": "string"
          },
          "weight": {
            "type": "integer",
            "format": "uint16",
            "minimum": 0
          }
        },
        "required": [
          "port",
          "prio",
          "target",
          "weight"
        ]
      },
      "SupportBundleInfo": {
        "type": "object",
        "properties": {
          "id": {
            "$ref": "#/components/schemas/TypedUuidForSupportBundleKind"
          },
          "reason_for_creation": {
            "type": "string"
          },
          "reason_for_failure": {
            "nullable": true,
            "type": "string"
          },
          "state": {
            "$ref": "#/components/schemas/SupportBundleState"
          },
          "time_created": {
            "type": "string",
            "format": "date-time"
          }
        },
        "required": [
          "id",
          "reason_for_creation",
          "state",
          "time_created"
        ]
      },
      "SupportBundleInfoResultsPage": {
        "description": "A single page of results",
        "type": "object",
        "properties": {
          "items": {
            "description": "list of items on this page of results",
            "type": "array",
            "items": {
              "$ref": "#/components/schemas/SupportBundleInfo"
            }
          },
          "next_page": {
            "nullable": true,
            "description": "token used to fetch the next page of results (if any)",
            "type": "string"
          }
        },
        "required": [
          "items"
        ]
      },
      "SupportBundleState": {
        "oneOf": [
          {
            "description": "Support Bundle still actively being collected.\n\nThis is the initial state for a Support Bundle, and it will automatically transition to either \"Failing\" or \"Active\".\n\nIf a user no longer wants to access a Support Bundle, they can request cancellation, which will transition to the \"Destroying\" state.",
            "type": "string",
            "enum": [
              "collecting"
            ]
          },
          {
            "description": "Support Bundle is being destroyed.\n\nOnce backing storage has been freed, this bundle is destroyed.",
            "type": "string",
            "enum": [
              "destroying"
            ]
          },
          {
            "description": "Support Bundle was not created successfully, or was created and has lost backing storage.\n\nThe record of the bundle still exists for readability, but the only valid operation on these bundles is to destroy them.",
            "type": "string",
            "enum": [
              "failed"
            ]
          },
          {
            "description": "Support Bundle has been processed, and is ready for usage.",
            "type": "string",
            "enum": [
              "active"
            ]
          }
        ]
      },
      "SwitchLocation": {
        "description": "Identifies switch physical location",
        "oneOf": [
          {
            "description": "Switch in upper slot",
            "type": "string",
            "enum": [
              "switch0"
            ]
          },
          {
            "description": "Switch in lower slot",
            "type": "string",
            "enum": [
              "switch1"
            ]
          }
        ]
      },
      "SwitchPutRequest": {
        "type": "object",
        "properties": {
          "baseboard": {
            "$ref": "#/components/schemas/Baseboard"
          },
          "rack_id": {
            "type": "string",
            "format": "uuid"
          }
        },
        "required": [
          "baseboard",
          "rack_id"
        ]
      },
      "SwitchPutResponse": {
        "type": "object"
      },
      "TxEqConfig": {
        "description": "Per-port tx-eq overrides.  This can be used to fine-tune the transceiver equalization settings to improve signal integrity.",
        "type": "object",
        "properties": {
          "main": {
            "nullable": true,
            "description": "Main tap",
            "type": "integer",
            "format": "int32"
          },
          "post1": {
            "nullable": true,
            "description": "Post-cursor tap1",
            "type": "integer",
            "format": "int32"
          },
          "post2": {
            "nullable": true,
            "description": "Post-cursor tap2",
            "type": "integer",
            "format": "int32"
          },
          "pre1": {
            "nullable": true,
            "description": "Pre-cursor tap1",
            "type": "integer",
            "format": "int32"
          },
          "pre2": {
            "nullable": true,
            "description": "Pre-cursor tap2",
            "type": "integer",
            "format": "int32"
          }
        }
      },
      "TypedUuidForBlueprintKind": {
        "type": "string",
        "format": "uuid"
      },
      "TypedUuidForDatasetKind": {
        "type": "string",
        "format": "uuid"
      },
      "TypedUuidForDemoSagaKind": {
        "type": "string",
        "format": "uuid"
      },
      "TypedUuidForDownstairsRegionKind": {
        "type": "string",
        "format": "uuid"
      },
      "TypedUuidForExternalIpKind": {
        "type": "string",
        "format": "uuid"
      },
      "TypedUuidForMupdateOverrideKind": {
        "type": "string",
        "format": "uuid"
      },
      "TypedUuidForOmicronZoneKind": {
        "type": "string",
        "format": "uuid"
      },
      "TypedUuidForPhysicalDiskKind": {
        "type": "string",
        "format": "uuid"
      },
      "TypedUuidForSledKind": {
        "type": "string",
        "format": "uuid"
      },
      "TypedUuidForSupportBundleKind": {
        "type": "string",
        "format": "uuid"
      },
      "TypedUuidForUpstairsRepairKind": {
        "type": "string",
        "format": "uuid"
      },
      "TypedUuidForUpstairsSessionKind": {
        "type": "string",
        "format": "uuid"
      },
      "TypedUuidForZpoolKind": {
        "type": "string",
        "format": "uuid"
      },
      "UninitializedSled": {
        "description": "A sled that has not been added to an initialized rack yet",
        "type": "object",
        "properties": {
          "baseboard": {
            "$ref": "#/components/schemas/Baseboard"
          },
          "cubby": {
            "type": "integer",
            "format": "uint16",
            "minimum": 0
          },
          "rack_id": {
            "type": "string",
            "format": "uuid"
          }
        },
        "required": [
          "baseboard",
          "cubby",
          "rack_id"
        ]
      },
      "UninitializedSledId": {
        "description": "The unique hardware ID for a sled",
        "type": "object",
        "properties": {
          "part": {
            "type": "string"
          },
          "serial": {
            "type": "string"
          }
        },
        "required": [
          "part",
          "serial"
        ]
      },
      "UninitializedSledResultsPage": {
        "description": "A single page of results",
        "type": "object",
        "properties": {
          "items": {
            "description": "list of items on this page of results",
            "type": "array",
            "items": {
              "$ref": "#/components/schemas/UninitializedSled"
            }
          },
          "next_page": {
            "nullable": true,
            "description": "token used to fetch the next page of results (if any)",
            "type": "string"
          }
        },
        "required": [
          "items"
        ]
      },
      "UpdateAttemptStatus": {
        "description": "status of a single update attempt",
        "type": "string",
        "enum": [
          "not_started",
          "fetching_artifact",
          "precheck",
          "updating",
          "update_waiting",
          "post_update",
          "post_update_wait",
          "done"
        ]
      },
      "UpdateCompletedHow": {
        "type": "string",
        "enum": [
          "found_no_changes_needed",
          "completed_update",
          "waited_for_concurrent_update",
          "took_over_concurrent_update"
        ]
      },
      "UplinkAddressConfig": {
        "type": "object",
        "properties": {
          "address": {
            "$ref": "#/components/schemas/IpNet"
          },
          "vlan_id": {
            "nullable": true,
            "description": "The VLAN id (if any) associated with this address.",
            "default": null,
            "type": "integer",
            "format": "uint16",
            "minimum": 0
          }
        },
        "required": [
          "address"
        ]
      },
      "UpstairsRepairType": {
        "type": "string",
        "enum": [
          "live",
          "reconciliation"
        ]
      },
      "UserId": {
        "title": "A username for a local-only user",
        "description": "Usernames must begin with a lower case ASCII letter, be composed exclusively of lowercase ASCII, uppercase ASCII, numbers, and '-', and may not end with a '-'. Usernames cannot be a UUID, but they may contain a UUID. They can be at most 63 characters long.",
        "type": "string",
        "pattern": "^(?![0-9a-fA-F]{8}-[0-9a-fA-F]{4}-[0-9a-fA-F]{4}-[0-9a-fA-F]{4}-[0-9a-fA-F]{12}$)^[a-z]([a-zA-Z0-9-]*[a-zA-Z0-9]+)?$",
        "minLength": 1,
        "maxLength": 63
      },
      "VmmRuntimeState": {
        "description": "The dynamic runtime properties of an individual VMM process.",
        "type": "object",
        "properties": {
          "gen": {
            "description": "The generation number for this VMM's state.",
            "allOf": [
              {
                "$ref": "#/components/schemas/Generation"
              }
            ]
          },
          "state": {
            "description": "The last state reported by this VMM.",
            "allOf": [
              {
                "$ref": "#/components/schemas/VmmState"
              }
            ]
          },
          "time_updated": {
            "description": "Timestamp for the VMM's state.",
            "type": "string",
            "format": "date-time"
          }
        },
        "required": [
          "gen",
          "state",
          "time_updated"
        ]
      },
      "VmmState": {
        "description": "One of the states that a VMM can be in.",
        "oneOf": [
          {
            "description": "The VMM is initializing and has not started running guest CPUs yet.",
            "type": "string",
            "enum": [
              "starting"
            ]
          },
          {
            "description": "The VMM has finished initializing and may be running guest CPUs.",
            "type": "string",
            "enum": [
              "running"
            ]
          },
          {
            "description": "The VMM is shutting down.",
            "type": "string",
            "enum": [
              "stopping"
            ]
          },
          {
            "description": "The VMM's guest has stopped, and the guest will not run again, but the VMM process may not have released all of its resources yet.",
            "type": "string",
            "enum": [
              "stopped"
            ]
          },
          {
            "description": "The VMM is being restarted or its guest OS is rebooting.",
            "type": "string",
            "enum": [
              "rebooting"
            ]
          },
          {
            "description": "The VMM is part of a live migration.",
            "type": "string",
            "enum": [
              "migrating"
            ]
          },
          {
            "description": "The VMM process reported an internal failure.",
            "type": "string",
            "enum": [
              "failed"
            ]
          },
          {
            "description": "The VMM process has been destroyed and its resources have been released.",
            "type": "string",
            "enum": [
              "destroyed"
            ]
          }
        ]
      },
      "Vni": {
        "description": "A Geneve Virtual Network Identifier",
        "type": "integer",
        "format": "uint32",
        "minimum": 0
      },
      "WaitingStatus": {
        "description": "externally-exposed status for waiting updates",
        "type": "object",
        "properties": {
          "nattempts_done": {
            "type": "integer",
            "format": "uint32",
            "minimum": 0
          },
          "next_attempt_time": {
            "type": "string",
            "format": "date-time"
          }
        },
        "required": [
          "nattempts_done",
          "next_attempt_time"
        ]
      },
      "ZpoolName": {
        "title": "The name of a Zpool",
        "description": "Zpool names are of the format ox{i,p}_<UUID>. They are either Internal or External, and should be unique",
        "type": "string",
        "pattern": "^ox[ip]_[0-9a-f]{8}-[0-9a-f]{4}-4[0-9a-f]{3}-[89ab][0-9a-f]{3}-[0-9a-f]{12}$"
      },
      "ZpoolPutRequest": {
        "description": "Identifies information about a Zpool that should be part of the control plane.",
        "type": "object",
        "properties": {
          "id": {
            "type": "string",
            "format": "uuid"
          },
          "physical_disk_id": {
            "$ref": "#/components/schemas/TypedUuidForPhysicalDiskKind"
          },
          "sled_id": {
            "type": "string",
            "format": "uuid"
          }
        },
        "required": [
          "id",
          "physical_disk_id",
          "sled_id"
        ]
      },
      "TypedUuidForDownstairsKind": {
        "type": "string",
        "format": "uuid"
      },
      "TypedUuidForUpstairsKind": {
        "type": "string",
        "format": "uuid"
      },
      "IdSortMode": {
        "description": "Supported set of sort modes for scanning by id only.\n\nCurrently, we only support scanning in ascending order.",
        "oneOf": [
          {
            "description": "sort in increasing order of \"id\"",
            "type": "string",
            "enum": [
              "id_ascending"
            ]
          }
        ]
      },
      "TypedUuidForPropolisKind": {
        "type": "string",
        "format": "uuid"
      },
      "TypedUuidForVolumeKind": {
        "type": "string",
        "format": "uuid"
      }
    },
    "responses": {
      "Error": {
        "description": "Error",
        "content": {
          "application/json": {
            "schema": {
              "$ref": "#/components/schemas/Error"
            }
          }
        }
      }
    }
  }
}<|MERGE_RESOLUTION|>--- conflicted
+++ resolved
@@ -2406,11 +2406,7 @@
             }
           },
           "target_release_minimum_generation": {
-<<<<<<< HEAD
-            "description": "The minimum release generation to accept for target release configuration. Target release configuration with a generation less than this number will be ignored.\n\nFor example, let's say that the current target release generation is 5. Then, when reconfigurator detects a MUPdate:\n\n* the target release is ignored in favor of the install dataset * this field is set to 6\n\nOnce the target release generation is updated to 6 or higher, Reconfigurator knows that it is back in charge of driving the system to the target release.",
-=======
             "description": "The minimum release generation to accept for target release configuration. Target release configuration with a generation less than this number will be ignored.\n\nFor example, let's say that the current target release generation is 5. Then, when reconfigurator detects a MUPdate:\n\n* the target release is ignored in favor of the install dataset * this field is set to 6\n\nOnce an operator sets a new target release, its generation will be 6 or higher. Reconfigurator will then know that it is back in charge of driving the system to the target release.",
->>>>>>> 8d0d56b4
             "allOf": [
               {
                 "$ref": "#/components/schemas/Generation"
