{
  "openapi": "3.0.3",
  "info": {
    "title": "Nexus internal API",
    "description": "Nexus internal API",
    "contact": {
      "url": "https://oxide.computer",
      "email": "api@oxide.computer"
    },
    "version": "0.0.1"
  },
  "paths": {
    "/bgtasks": {
      "get": {
        "summary": "List background tasks",
        "description": "This is a list of discrete background activities that Nexus carries out. This is exposed for support and debugging.",
        "operationId": "bgtask_list",
        "responses": {
          "200": {
            "description": "successful operation",
            "content": {
              "application/json": {
                "schema": {
                  "title": "Map_of_BackgroundTask",
                  "type": "object",
                  "additionalProperties": {
                    "$ref": "#/components/schemas/BackgroundTask"
                  }
                }
              }
            }
          },
          "4XX": {
            "$ref": "#/components/responses/Error"
          },
          "5XX": {
            "$ref": "#/components/responses/Error"
          }
        }
      }
    },
    "/bgtasks/activate": {
      "post": {
        "summary": "Activates one or more background tasks, causing them to be run immediately",
        "description": "if idle, or scheduled to run again as soon as possible if already running.",
        "operationId": "bgtask_activate",
        "requestBody": {
          "content": {
            "application/json": {
              "schema": {
                "$ref": "#/components/schemas/BackgroundTasksActivateRequest"
              }
            }
          },
          "required": true
        },
        "responses": {
          "204": {
            "description": "resource updated"
          },
          "4XX": {
            "$ref": "#/components/responses/Error"
          },
          "5XX": {
            "$ref": "#/components/responses/Error"
          }
        }
      }
    },
    "/bgtasks/view/{bgtask_name}": {
      "get": {
        "summary": "Fetch status of one background task",
        "description": "This is exposed for support and debugging.",
        "operationId": "bgtask_view",
        "parameters": [
          {
            "in": "path",
            "name": "bgtask_name",
            "required": true,
            "schema": {
              "type": "string"
            }
          }
        ],
        "responses": {
          "200": {
            "description": "successful operation",
            "content": {
              "application/json": {
                "schema": {
                  "$ref": "#/components/schemas/BackgroundTask"
                }
              }
            }
          },
          "4XX": {
            "$ref": "#/components/responses/Error"
          },
          "5XX": {
            "$ref": "#/components/responses/Error"
          }
        }
      }
    },
    "/clickhouse/policy": {
      "get": {
        "summary": "Get the current clickhouse policy",
        "operationId": "clickhouse_policy_get",
        "responses": {
          "200": {
            "description": "successful operation",
            "content": {
              "application/json": {
                "schema": {
                  "$ref": "#/components/schemas/ClickhousePolicy"
                }
              }
            }
          },
          "4XX": {
            "$ref": "#/components/responses/Error"
          },
          "5XX": {
            "$ref": "#/components/responses/Error"
          }
        }
      },
      "post": {
        "summary": "Set the new clickhouse policy",
        "operationId": "clickhouse_policy_set",
        "requestBody": {
          "content": {
            "application/json": {
              "schema": {
                "$ref": "#/components/schemas/ClickhousePolicy"
              }
            }
          },
          "required": true
        },
        "responses": {
          "204": {
            "description": "resource updated"
          },
          "4XX": {
            "$ref": "#/components/responses/Error"
          },
          "5XX": {
            "$ref": "#/components/responses/Error"
          }
        }
      }
    },
    "/crucible/0/upstairs/{upstairs_id}/downstairs/{downstairs_id}/stop-request": {
      "post": {
        "summary": "An Upstairs will update this endpoint if a Downstairs client task is",
        "description": "requested to stop",
        "operationId": "cpapi_downstairs_client_stop_request",
        "parameters": [
          {
            "in": "path",
            "name": "downstairs_id",
            "required": true,
            "schema": {
              "$ref": "#/components/schemas/TypedUuidForDownstairsKind"
            }
          },
          {
            "in": "path",
            "name": "upstairs_id",
            "required": true,
            "schema": {
              "$ref": "#/components/schemas/TypedUuidForUpstairsKind"
            }
          }
        ],
        "requestBody": {
          "content": {
            "application/json": {
              "schema": {
                "$ref": "#/components/schemas/DownstairsClientStopRequest"
              }
            }
          },
          "required": true
        },
        "responses": {
          "204": {
            "description": "resource updated"
          },
          "4XX": {
            "$ref": "#/components/responses/Error"
          },
          "5XX": {
            "$ref": "#/components/responses/Error"
          }
        }
      }
    },
    "/crucible/0/upstairs/{upstairs_id}/downstairs/{downstairs_id}/stopped": {
      "post": {
        "summary": "An Upstairs will update this endpoint if a Downstairs client task stops for",
        "description": "any reason (not just after being requested to)",
        "operationId": "cpapi_downstairs_client_stopped",
        "parameters": [
          {
            "in": "path",
            "name": "downstairs_id",
            "required": true,
            "schema": {
              "$ref": "#/components/schemas/TypedUuidForDownstairsKind"
            }
          },
          {
            "in": "path",
            "name": "upstairs_id",
            "required": true,
            "schema": {
              "$ref": "#/components/schemas/TypedUuidForUpstairsKind"
            }
          }
        ],
        "requestBody": {
          "content": {
            "application/json": {
              "schema": {
                "$ref": "#/components/schemas/DownstairsClientStopped"
              }
            }
          },
          "required": true
        },
        "responses": {
          "204": {
            "description": "resource updated"
          },
          "4XX": {
            "$ref": "#/components/responses/Error"
          },
          "5XX": {
            "$ref": "#/components/responses/Error"
          }
        }
      }
    },
    "/crucible/0/upstairs/{upstairs_id}/repair/{repair_id}/progress": {
      "post": {
        "summary": "An Upstairs will update this endpoint with the progress of a repair",
        "operationId": "cpapi_upstairs_repair_progress",
        "parameters": [
          {
            "in": "path",
            "name": "repair_id",
            "required": true,
            "schema": {
              "$ref": "#/components/schemas/TypedUuidForUpstairsRepairKind"
            }
          },
          {
            "in": "path",
            "name": "upstairs_id",
            "required": true,
            "schema": {
              "$ref": "#/components/schemas/TypedUuidForUpstairsKind"
            }
          }
        ],
        "requestBody": {
          "content": {
            "application/json": {
              "schema": {
                "$ref": "#/components/schemas/RepairProgress"
              }
            }
          },
          "required": true
        },
        "responses": {
          "204": {
            "description": "resource updated"
          },
          "4XX": {
            "$ref": "#/components/responses/Error"
          },
          "5XX": {
            "$ref": "#/components/responses/Error"
          }
        }
      }
    },
    "/crucible/0/upstairs/{upstairs_id}/repair-finish": {
      "post": {
        "summary": "An Upstairs will notify this endpoint when a repair finishes.",
        "operationId": "cpapi_upstairs_repair_finish",
        "parameters": [
          {
            "in": "path",
            "name": "upstairs_id",
            "required": true,
            "schema": {
              "$ref": "#/components/schemas/TypedUuidForUpstairsKind"
            }
          }
        ],
        "requestBody": {
          "content": {
            "application/json": {
              "schema": {
                "$ref": "#/components/schemas/RepairFinishInfo"
              }
            }
          },
          "required": true
        },
        "responses": {
          "204": {
            "description": "resource updated"
          },
          "4XX": {
            "$ref": "#/components/responses/Error"
          },
          "5XX": {
            "$ref": "#/components/responses/Error"
          }
        }
      }
    },
    "/crucible/0/upstairs/{upstairs_id}/repair-start": {
      "post": {
        "summary": "An Upstairs will notify this endpoint when a repair starts",
        "operationId": "cpapi_upstairs_repair_start",
        "parameters": [
          {
            "in": "path",
            "name": "upstairs_id",
            "required": true,
            "schema": {
              "$ref": "#/components/schemas/TypedUuidForUpstairsKind"
            }
          }
        ],
        "requestBody": {
          "content": {
            "application/json": {
              "schema": {
                "$ref": "#/components/schemas/RepairStartInfo"
              }
            }
          },
          "required": true
        },
        "responses": {
          "204": {
            "description": "resource updated"
          },
          "4XX": {
            "$ref": "#/components/responses/Error"
          },
          "5XX": {
            "$ref": "#/components/responses/Error"
          }
        }
      }
    },
    "/demo-saga": {
      "post": {
        "summary": "Kick off an instance of the \"demo\" saga",
        "description": "This saga is used for demo and testing.  The saga just waits until you complete using the `saga_demo_complete` API.",
        "operationId": "saga_demo_create",
        "responses": {
          "200": {
            "description": "successful operation",
            "content": {
              "application/json": {
                "schema": {
                  "$ref": "#/components/schemas/DemoSaga"
                }
              }
            }
          },
          "4XX": {
            "$ref": "#/components/responses/Error"
          },
          "5XX": {
            "$ref": "#/components/responses/Error"
          }
        }
      }
    },
    "/demo-saga/{demo_saga_id}/complete": {
      "post": {
        "summary": "Complete a waiting demo saga",
        "description": "Note that the id used here is not the same as the id of the saga.  It's the one returned by the `saga_demo_create` API.",
        "operationId": "saga_demo_complete",
        "parameters": [
          {
            "in": "path",
            "name": "demo_saga_id",
            "required": true,
            "schema": {
              "$ref": "#/components/schemas/TypedUuidForDemoSagaKind"
            }
          }
        ],
        "responses": {
          "204": {
            "description": "resource updated"
          },
          "4XX": {
            "$ref": "#/components/responses/Error"
          },
          "5XX": {
            "$ref": "#/components/responses/Error"
          }
        }
      }
    },
    "/deployment/blueprints/all": {
      "get": {
        "summary": "Lists blueprints",
        "operationId": "blueprint_list",
        "parameters": [
          {
            "in": "query",
            "name": "limit",
            "description": "Maximum number of items returned by a single call",
            "schema": {
              "nullable": true,
              "type": "integer",
              "format": "uint32",
              "minimum": 1
            }
          },
          {
            "in": "query",
            "name": "page_token",
            "description": "Token returned by previous call to retrieve the subsequent page",
            "schema": {
              "nullable": true,
              "type": "string"
            }
          },
          {
            "in": "query",
            "name": "sort_by",
            "schema": {
              "$ref": "#/components/schemas/IdSortMode"
            }
          }
        ],
        "responses": {
          "200": {
            "description": "successful operation",
            "content": {
              "application/json": {
                "schema": {
                  "$ref": "#/components/schemas/BlueprintMetadataResultsPage"
                }
              }
            }
          },
          "4XX": {
            "$ref": "#/components/responses/Error"
          },
          "5XX": {
            "$ref": "#/components/responses/Error"
          }
        },
        "x-dropshot-pagination": {
          "required": []
        }
      }
    },
    "/deployment/blueprints/all/{blueprint_id}": {
      "get": {
        "summary": "Fetches one blueprint",
        "operationId": "blueprint_view",
        "parameters": [
          {
            "in": "path",
            "name": "blueprint_id",
            "description": "ID of the blueprint",
            "required": true,
            "schema": {
              "type": "string",
              "format": "uuid"
            }
          }
        ],
        "responses": {
          "200": {
            "description": "successful operation",
            "content": {
              "application/json": {
                "schema": {
                  "$ref": "#/components/schemas/Blueprint"
                }
              }
            }
          },
          "4XX": {
            "$ref": "#/components/responses/Error"
          },
          "5XX": {
            "$ref": "#/components/responses/Error"
          }
        }
      },
      "delete": {
        "summary": "Deletes one blueprint",
        "operationId": "blueprint_delete",
        "parameters": [
          {
            "in": "path",
            "name": "blueprint_id",
            "description": "ID of the blueprint",
            "required": true,
            "schema": {
              "type": "string",
              "format": "uuid"
            }
          }
        ],
        "responses": {
          "204": {
            "description": "successful deletion"
          },
          "4XX": {
            "$ref": "#/components/responses/Error"
          },
          "5XX": {
            "$ref": "#/components/responses/Error"
          }
        }
      }
    },
    "/deployment/blueprints/import": {
      "post": {
        "summary": "Imports a client-provided blueprint",
        "description": "This is intended for development and support, not end users or operators.",
        "operationId": "blueprint_import",
        "requestBody": {
          "content": {
            "application/json": {
              "schema": {
                "$ref": "#/components/schemas/Blueprint"
              }
            }
          },
          "required": true
        },
        "responses": {
          "204": {
            "description": "resource updated"
          },
          "4XX": {
            "$ref": "#/components/responses/Error"
          },
          "5XX": {
            "$ref": "#/components/responses/Error"
          }
        }
      }
    },
    "/deployment/blueprints/regenerate": {
      "post": {
        "summary": "Generates a new blueprint for the current system, re-evaluating anything",
        "description": "that's changed since the last one was generated",
        "operationId": "blueprint_regenerate",
        "responses": {
          "200": {
            "description": "successful operation",
            "content": {
              "application/json": {
                "schema": {
                  "$ref": "#/components/schemas/Blueprint"
                }
              }
            }
          },
          "4XX": {
            "$ref": "#/components/responses/Error"
          },
          "5XX": {
            "$ref": "#/components/responses/Error"
          }
        }
      }
    },
    "/deployment/blueprints/target": {
      "get": {
        "summary": "Fetches the current target blueprint, if any",
        "operationId": "blueprint_target_view",
        "responses": {
          "200": {
            "description": "successful operation",
            "content": {
              "application/json": {
                "schema": {
                  "$ref": "#/components/schemas/BlueprintTarget"
                }
              }
            }
          },
          "4XX": {
            "$ref": "#/components/responses/Error"
          },
          "5XX": {
            "$ref": "#/components/responses/Error"
          }
        }
      },
      "post": {
        "summary": "Make the specified blueprint the new target",
        "operationId": "blueprint_target_set",
        "requestBody": {
          "content": {
            "application/json": {
              "schema": {
                "$ref": "#/components/schemas/BlueprintTargetSet"
              }
            }
          },
          "required": true
        },
        "responses": {
          "200": {
            "description": "successful operation",
            "content": {
              "application/json": {
                "schema": {
                  "$ref": "#/components/schemas/BlueprintTarget"
                }
              }
            }
          },
          "4XX": {
            "$ref": "#/components/responses/Error"
          },
          "5XX": {
            "$ref": "#/components/responses/Error"
          }
        }
      }
    },
    "/deployment/blueprints/target/enabled": {
      "put": {
        "summary": "Set the `enabled` field of the current target blueprint",
        "operationId": "blueprint_target_set_enabled",
        "requestBody": {
          "content": {
            "application/json": {
              "schema": {
                "$ref": "#/components/schemas/BlueprintTargetSet"
              }
            }
          },
          "required": true
        },
        "responses": {
          "200": {
            "description": "successful operation",
            "content": {
              "application/json": {
                "schema": {
                  "$ref": "#/components/schemas/BlueprintTarget"
                }
              }
            }
          },
          "4XX": {
            "$ref": "#/components/responses/Error"
          },
          "5XX": {
            "$ref": "#/components/responses/Error"
          }
        }
      }
    },
    "/deployment/chicken-switches": {
      "get": {
        "summary": "Get the current set of chicken switches",
        "operationId": "reconfigurator_chicken_switches_show_current",
        "responses": {
          "200": {
            "description": "successful operation",
            "content": {
              "application/json": {
                "schema": {
                  "$ref": "#/components/schemas/ReconfiguratorChickenSwitchesView"
                }
              }
            }
          },
          "4XX": {
            "$ref": "#/components/responses/Error"
          },
          "5XX": {
            "$ref": "#/components/responses/Error"
          }
        }
      },
      "post": {
        "summary": "Update the chicken switches at the latest versions",
        "operationId": "reconfigurator_chicken_switches_set",
        "requestBody": {
          "content": {
            "application/json": {
              "schema": {
                "$ref": "#/components/schemas/ReconfiguratorChickenSwitchesParam"
              }
            }
          },
          "required": true
        },
        "responses": {
          "204": {
            "description": "resource updated"
          },
          "4XX": {
            "$ref": "#/components/responses/Error"
          },
          "5XX": {
            "$ref": "#/components/responses/Error"
          }
        }
      }
    },
    "/deployment/chicken-switches/{version}": {
      "get": {
        "summary": "Get the chicken switches at `version` if it exists",
        "operationId": "reconfigurator_chicken_switches_show",
        "parameters": [
          {
            "in": "path",
            "name": "version",
            "required": true,
            "schema": {
              "type": "integer",
              "format": "uint32",
              "minimum": 0
            }
          }
        ],
        "responses": {
          "200": {
            "description": "successful operation",
            "content": {
              "application/json": {
                "schema": {
                  "$ref": "#/components/schemas/ReconfiguratorChickenSwitchesView"
                }
              }
            }
          },
          "4XX": {
            "$ref": "#/components/responses/Error"
          },
          "5XX": {
            "$ref": "#/components/responses/Error"
          }
        }
      }
    },
    "/deployment/update-status": {
      "get": {
        "summary": "Show deployed versions of artifacts",
        "operationId": "update_status",
        "responses": {
          "200": {
            "description": "successful operation",
            "content": {
              "application/json": {
                "schema": {
                  "$ref": "#/components/schemas/UpdateStatus"
                }
              }
            }
          },
          "4XX": {
            "$ref": "#/components/responses/Error"
          },
          "5XX": {
            "$ref": "#/components/responses/Error"
          }
        }
      }
    },
    "/disk/{disk_id}/remove-read-only-parent": {
      "post": {
        "summary": "Request removal of a read_only_parent from a disk.",
        "description": "This is a thin wrapper around the volume_remove_read_only_parent saga. All we are doing here is, given a disk UUID, figure out what the volume_id is for that disk, then use that to call the disk_remove_read_only_parent saga on it.",
        "operationId": "cpapi_disk_remove_read_only_parent",
        "parameters": [
          {
            "in": "path",
            "name": "disk_id",
            "required": true,
            "schema": {
              "type": "string",
              "format": "uuid"
            }
          }
        ],
        "responses": {
          "204": {
            "description": "resource updated"
          },
          "4XX": {
            "$ref": "#/components/responses/Error"
          },
          "5XX": {
            "$ref": "#/components/responses/Error"
          }
        }
      }
    },
    "/disks/{disk_id}": {
      "put": {
        "summary": "Report updated state for a disk.",
        "operationId": "cpapi_disks_put",
        "parameters": [
          {
            "in": "path",
            "name": "disk_id",
            "required": true,
            "schema": {
              "type": "string",
              "format": "uuid"
            }
          }
        ],
        "requestBody": {
          "content": {
            "application/json": {
              "schema": {
                "$ref": "#/components/schemas/DiskRuntimeState"
              }
            }
          },
          "required": true
        },
        "responses": {
          "204": {
            "description": "resource updated"
          },
          "4XX": {
            "$ref": "#/components/responses/Error"
          },
          "5XX": {
            "$ref": "#/components/responses/Error"
          }
        }
      }
    },
    "/experimental/v1/system/support-bundles": {
      "get": {
        "summary": "List all support bundles",
        "operationId": "support_bundle_list",
        "parameters": [
          {
            "in": "query",
            "name": "limit",
            "description": "Maximum number of items returned by a single call",
            "schema": {
              "nullable": true,
              "type": "integer",
              "format": "uint32",
              "minimum": 1
            }
          },
          {
            "in": "query",
            "name": "page_token",
            "description": "Token returned by previous call to retrieve the subsequent page",
            "schema": {
              "nullable": true,
              "type": "string"
            }
          },
          {
            "in": "query",
            "name": "sort_by",
            "schema": {
              "$ref": "#/components/schemas/TimeAndIdSortMode"
            }
          }
        ],
        "responses": {
          "200": {
            "description": "successful operation",
            "content": {
              "application/json": {
                "schema": {
                  "$ref": "#/components/schemas/SupportBundleInfoResultsPage"
                }
              }
            }
          },
          "4XX": {
            "$ref": "#/components/responses/Error"
          },
          "5XX": {
            "$ref": "#/components/responses/Error"
          }
        },
        "x-dropshot-pagination": {
          "required": []
        }
      },
      "post": {
        "summary": "Create a new support bundle",
        "operationId": "support_bundle_create",
        "requestBody": {
          "content": {
            "application/json": {
              "schema": {
                "$ref": "#/components/schemas/SupportBundleCreate"
              }
            }
          },
          "required": true
        },
        "responses": {
          "201": {
            "description": "successful creation",
            "content": {
              "application/json": {
                "schema": {
                  "$ref": "#/components/schemas/SupportBundleInfo"
                }
              }
            }
          },
          "4XX": {
            "$ref": "#/components/responses/Error"
          },
          "5XX": {
            "$ref": "#/components/responses/Error"
          }
        }
      }
    },
    "/experimental/v1/system/support-bundles/{bundle_id}": {
      "get": {
        "summary": "View a support bundle",
        "operationId": "support_bundle_view",
        "parameters": [
          {
            "in": "path",
            "name": "bundle_id",
            "description": "ID of the support bundle",
            "required": true,
            "schema": {
              "type": "string",
              "format": "uuid"
            }
          }
        ],
        "responses": {
          "200": {
            "description": "successful operation",
            "content": {
              "application/json": {
                "schema": {
                  "$ref": "#/components/schemas/SupportBundleInfo"
                }
              }
            }
          },
          "4XX": {
            "$ref": "#/components/responses/Error"
          },
          "5XX": {
            "$ref": "#/components/responses/Error"
          }
        }
      },
      "put": {
        "summary": "Update a support bundle",
        "operationId": "support_bundle_update",
        "parameters": [
          {
            "in": "path",
            "name": "bundle_id",
            "description": "ID of the support bundle",
            "required": true,
            "schema": {
              "type": "string",
              "format": "uuid"
            }
          }
        ],
        "requestBody": {
          "content": {
            "application/json": {
              "schema": {
                "$ref": "#/components/schemas/SupportBundleUpdate"
              }
            }
          },
          "required": true
        },
        "responses": {
          "200": {
            "description": "successful operation",
            "content": {
              "application/json": {
                "schema": {
                  "$ref": "#/components/schemas/SupportBundleInfo"
                }
              }
            }
          },
          "4XX": {
            "$ref": "#/components/responses/Error"
          },
          "5XX": {
            "$ref": "#/components/responses/Error"
          }
        }
      },
      "delete": {
        "summary": "Delete an existing support bundle",
        "description": "May also be used to cancel a support bundle which is currently being collected, or to remove metadata for a support bundle that has failed.",
        "operationId": "support_bundle_delete",
        "parameters": [
          {
            "in": "path",
            "name": "bundle_id",
            "description": "ID of the support bundle",
            "required": true,
            "schema": {
              "type": "string",
              "format": "uuid"
            }
          }
        ],
        "responses": {
          "204": {
            "description": "successful deletion"
          },
          "4XX": {
            "$ref": "#/components/responses/Error"
          },
          "5XX": {
            "$ref": "#/components/responses/Error"
          }
        }
      }
    },
    "/experimental/v1/system/support-bundles/{bundle_id}/download": {
      "get": {
        "summary": "Download the contents of a support bundle",
        "operationId": "support_bundle_download",
        "parameters": [
          {
            "in": "header",
            "name": "range",
            "description": "A request to access a portion of the resource, such as `bytes=0-499`\n\nSee: <https://developer.mozilla.org/en-US/docs/Web/HTTP/Reference/Headers/Range>",
            "schema": {
              "type": "string"
            }
          },
          {
            "in": "path",
            "name": "bundle_id",
            "description": "ID of the support bundle",
            "required": true,
            "schema": {
              "type": "string",
              "format": "uuid"
            }
          }
        ],
        "responses": {
          "default": {
            "description": "",
            "content": {
              "*/*": {
                "schema": {}
              }
            }
          }
        }
      },
      "head": {
        "summary": "Download the metadata of a support bundle",
        "operationId": "support_bundle_head",
        "parameters": [
          {
            "in": "header",
            "name": "range",
            "description": "A request to access a portion of the resource, such as `bytes=0-499`\n\nSee: <https://developer.mozilla.org/en-US/docs/Web/HTTP/Reference/Headers/Range>",
            "schema": {
              "type": "string"
            }
          },
          {
            "in": "path",
            "name": "bundle_id",
            "description": "ID of the support bundle",
            "required": true,
            "schema": {
              "type": "string",
              "format": "uuid"
            }
          }
        ],
        "responses": {
          "default": {
            "description": "",
            "content": {
              "*/*": {
                "schema": {}
              }
            }
          }
        }
      }
    },
    "/experimental/v1/system/support-bundles/{bundle_id}/download/{file}": {
      "get": {
        "summary": "Download a file within a support bundle",
        "operationId": "support_bundle_download_file",
        "parameters": [
          {
            "in": "header",
            "name": "range",
            "description": "A request to access a portion of the resource, such as `bytes=0-499`\n\nSee: <https://developer.mozilla.org/en-US/docs/Web/HTTP/Reference/Headers/Range>",
            "schema": {
              "type": "string"
            }
          },
          {
            "in": "path",
            "name": "bundle_id",
            "description": "ID of the support bundle",
            "required": true,
            "schema": {
              "type": "string",
              "format": "uuid"
            }
          },
          {
            "in": "path",
            "name": "file",
            "description": "The file within the bundle to download",
            "required": true,
            "schema": {
              "type": "string"
            }
          }
        ],
        "responses": {
          "default": {
            "description": "",
            "content": {
              "*/*": {
                "schema": {}
              }
            }
          }
        }
      },
      "head": {
        "summary": "Download the metadata of a file within the support bundle",
        "operationId": "support_bundle_head_file",
        "parameters": [
          {
            "in": "header",
            "name": "range",
            "description": "A request to access a portion of the resource, such as `bytes=0-499`\n\nSee: <https://developer.mozilla.org/en-US/docs/Web/HTTP/Reference/Headers/Range>",
            "schema": {
              "type": "string"
            }
          },
          {
            "in": "path",
            "name": "bundle_id",
            "description": "ID of the support bundle",
            "required": true,
            "schema": {
              "type": "string",
              "format": "uuid"
            }
          },
          {
            "in": "path",
            "name": "file",
            "description": "The file within the bundle to download",
            "required": true,
            "schema": {
              "type": "string"
            }
          }
        ],
        "responses": {
          "default": {
            "description": "",
            "content": {
              "*/*": {
                "schema": {}
              }
            }
          }
        }
      }
    },
    "/experimental/v1/system/support-bundles/{bundle_id}/index": {
      "get": {
        "summary": "Download the index of a support bundle",
        "operationId": "support_bundle_index",
        "parameters": [
          {
            "in": "header",
            "name": "range",
            "description": "A request to access a portion of the resource, such as `bytes=0-499`\n\nSee: <https://developer.mozilla.org/en-US/docs/Web/HTTP/Reference/Headers/Range>",
            "schema": {
              "type": "string"
            }
          },
          {
            "in": "path",
            "name": "bundle_id",
            "description": "ID of the support bundle",
            "required": true,
            "schema": {
              "type": "string",
              "format": "uuid"
            }
          }
        ],
        "responses": {
          "default": {
            "description": "",
            "content": {
              "*/*": {
                "schema": {}
              }
            }
          }
        }
      }
    },
    "/instances/{instance_id}/migrate": {
      "post": {
        "operationId": "instance_migrate",
        "parameters": [
          {
            "in": "path",
            "name": "instance_id",
            "required": true,
            "schema": {
              "type": "string",
              "format": "uuid"
            }
          }
        ],
        "requestBody": {
          "content": {
            "application/json": {
              "schema": {
                "$ref": "#/components/schemas/InstanceMigrateRequest"
              }
            }
          },
          "required": true
        },
        "responses": {
          "200": {
            "description": "successful operation",
            "content": {
              "application/json": {
                "schema": {
                  "$ref": "#/components/schemas/Instance"
                }
              }
            }
          },
          "4XX": {
            "$ref": "#/components/responses/Error"
          },
          "5XX": {
            "$ref": "#/components/responses/Error"
          }
        }
      }
    },
    "/metrics/collectors": {
      "post": {
        "summary": "Accept a notification of a new oximeter collection server.",
        "operationId": "cpapi_collectors_post",
        "requestBody": {
          "content": {
            "application/json": {
              "schema": {
                "$ref": "#/components/schemas/OximeterInfo"
              }
            }
          },
          "required": true
        },
        "responses": {
          "204": {
            "description": "resource updated"
          },
          "4XX": {
            "$ref": "#/components/responses/Error"
          },
          "5XX": {
            "$ref": "#/components/responses/Error"
          }
        }
      }
    },
    "/metrics/collectors/{collector_id}/producers": {
      "get": {
        "summary": "List all metric producers assigned to an oximeter collector.",
        "operationId": "cpapi_assigned_producers_list",
        "parameters": [
          {
            "in": "path",
            "name": "collector_id",
            "description": "The ID of the oximeter collector.",
            "required": true,
            "schema": {
              "type": "string",
              "format": "uuid"
            }
          },
          {
            "in": "query",
            "name": "limit",
            "description": "Maximum number of items returned by a single call",
            "schema": {
              "nullable": true,
              "type": "integer",
              "format": "uint32",
              "minimum": 1
            }
          },
          {
            "in": "query",
            "name": "page_token",
            "description": "Token returned by previous call to retrieve the subsequent page",
            "schema": {
              "nullable": true,
              "type": "string"
            }
          },
          {
            "in": "query",
            "name": "sort_by",
            "schema": {
              "$ref": "#/components/schemas/IdSortMode"
            }
          }
        ],
        "responses": {
          "200": {
            "description": "successful operation",
            "content": {
              "application/json": {
                "schema": {
                  "$ref": "#/components/schemas/ProducerEndpointResultsPage"
                }
              }
            }
          },
          "4XX": {
            "$ref": "#/components/responses/Error"
          },
          "5XX": {
            "$ref": "#/components/responses/Error"
          }
        },
        "x-dropshot-pagination": {
          "required": []
        }
      }
    },
    "/metrics/producers": {
      "post": {
        "summary": "Accept a registration from a new metric producer",
        "operationId": "cpapi_producers_post",
        "requestBody": {
          "content": {
            "application/json": {
              "schema": {
                "$ref": "#/components/schemas/ProducerEndpoint"
              }
            }
          },
          "required": true
        },
        "responses": {
          "201": {
            "description": "successful creation",
            "content": {
              "application/json": {
                "schema": {
                  "$ref": "#/components/schemas/ProducerRegistrationResponse"
                }
              }
            }
          },
          "4XX": {
            "$ref": "#/components/responses/Error"
          },
          "5XX": {
            "$ref": "#/components/responses/Error"
          }
        }
      }
    },
    "/mgs-updates": {
      "get": {
        "summary": "Fetch information about ongoing MGS updates",
        "operationId": "mgs_updates",
        "responses": {
          "200": {
            "description": "successful operation",
            "content": {
              "application/json": {
                "schema": {
                  "$ref": "#/components/schemas/MgsUpdateDriverStatus"
                }
              }
            }
          },
          "4XX": {
            "$ref": "#/components/responses/Error"
          },
          "5XX": {
            "$ref": "#/components/responses/Error"
          }
        }
      }
    },
    "/nat/ipv4/changeset/{from_gen}": {
      "get": {
        "summary": "Fetch NAT ChangeSet",
        "description": "Caller provides their generation as `from_gen`, along with a query parameter for the page size (`limit`). Endpoint will return changes that have occured since the caller's generation number up to the latest change or until the `limit` is reached. If there are no changes, an empty vec is returned.",
        "operationId": "ipv4_nat_changeset",
        "parameters": [
          {
            "in": "path",
            "name": "from_gen",
            "description": "which change number to start generating the change set from",
            "required": true,
            "schema": {
              "type": "integer",
              "format": "int64"
            }
          },
          {
            "in": "query",
            "name": "limit",
            "required": true,
            "schema": {
              "type": "integer",
              "format": "uint32",
              "minimum": 0
            }
          }
        ],
        "responses": {
          "200": {
            "description": "successful operation",
            "content": {
              "application/json": {
                "schema": {
                  "title": "Array_of_NatEntryView",
                  "type": "array",
                  "items": {
                    "$ref": "#/components/schemas/NatEntryView"
                  }
                }
              }
            }
          },
          "4XX": {
            "$ref": "#/components/responses/Error"
          },
          "5XX": {
            "$ref": "#/components/responses/Error"
          }
        }
      }
    },
    "/oximeter/read-policy": {
      "get": {
        "summary": "Get the current oximeter read policy",
        "operationId": "oximeter_read_policy_get",
        "responses": {
          "200": {
            "description": "successful operation",
            "content": {
              "application/json": {
                "schema": {
                  "$ref": "#/components/schemas/OximeterReadPolicy"
                }
              }
            }
          },
          "4XX": {
            "$ref": "#/components/responses/Error"
          },
          "5XX": {
            "$ref": "#/components/responses/Error"
          }
        }
      },
      "post": {
        "summary": "Set the new oximeter read policy",
        "operationId": "oximeter_read_policy_set",
        "requestBody": {
          "content": {
            "application/json": {
              "schema": {
                "$ref": "#/components/schemas/OximeterReadPolicy"
              }
            }
          },
          "required": true
        },
        "responses": {
          "204": {
            "description": "resource updated"
          },
          "4XX": {
            "$ref": "#/components/responses/Error"
          },
          "5XX": {
            "$ref": "#/components/responses/Error"
          }
        }
      }
    },
    "/physical-disk/expunge": {
      "post": {
        "summary": "Mark a physical disk as expunged",
        "description": "This is an irreversible process! It should only be called after sufficient warning to the operator.\n\nThis is idempotent.",
        "operationId": "physical_disk_expunge",
        "requestBody": {
          "content": {
            "application/json": {
              "schema": {
                "$ref": "#/components/schemas/PhysicalDiskPath"
              }
            }
          },
          "required": true
        },
        "responses": {
          "204": {
            "description": "resource updated"
          },
          "4XX": {
            "$ref": "#/components/responses/Error"
          },
          "5XX": {
            "$ref": "#/components/responses/Error"
          }
        }
      }
    },
    "/probes/{sled}": {
      "get": {
        "summary": "Get all the probes associated with a given sled.",
        "operationId": "probes_get",
        "parameters": [
          {
            "in": "path",
            "name": "sled",
            "required": true,
            "schema": {
              "type": "string",
              "format": "uuid"
            }
          },
          {
            "in": "query",
            "name": "limit",
            "description": "Maximum number of items returned by a single call",
            "schema": {
              "nullable": true,
              "type": "integer",
              "format": "uint32",
              "minimum": 1
            }
          },
          {
            "in": "query",
            "name": "page_token",
            "description": "Token returned by previous call to retrieve the subsequent page",
            "schema": {
              "nullable": true,
              "type": "string"
            }
          },
          {
            "in": "query",
            "name": "sort_by",
            "schema": {
              "$ref": "#/components/schemas/IdSortMode"
            }
          }
        ],
        "responses": {
          "200": {
            "description": "successful operation",
            "content": {
              "application/json": {
                "schema": {
                  "title": "Array_of_ProbeInfo",
                  "type": "array",
                  "items": {
                    "$ref": "#/components/schemas/ProbeInfo"
                  }
                }
              }
            }
          },
          "4XX": {
            "$ref": "#/components/responses/Error"
          },
          "5XX": {
            "$ref": "#/components/responses/Error"
          }
        },
        "x-dropshot-pagination": {
          "required": []
        }
      }
    },
    "/quiesce": {
      "get": {
        "summary": "Check whether Nexus is running normally, quiescing, or fully quiesced.",
        "operationId": "quiesce_get",
        "responses": {
          "200": {
            "description": "successful operation",
            "content": {
              "application/json": {
                "schema": {
                  "$ref": "#/components/schemas/QuiesceStatus"
                }
              }
            }
          },
          "4XX": {
            "$ref": "#/components/responses/Error"
          },
          "5XX": {
            "$ref": "#/components/responses/Error"
          }
        }
      },
      "post": {
        "summary": "Begin quiescing this Nexus instance",
        "description": "This causes no new sagas to be started and eventually causes no database connections to become available.  This is a one-way trip.  There's no unquiescing Nexus.",
        "operationId": "quiesce_start",
        "responses": {
          "204": {
            "description": "resource updated"
          },
          "4XX": {
            "$ref": "#/components/responses/Error"
          },
          "5XX": {
            "$ref": "#/components/responses/Error"
          }
        }
      }
    },
    "/racks/{rack_id}/initialization-complete": {
      "put": {
        "summary": "Report that the Rack Setup Service initialization is complete",
        "description": "See RFD 278 for more details.",
        "operationId": "rack_initialization_complete",
        "parameters": [
          {
            "in": "path",
            "name": "rack_id",
            "required": true,
            "schema": {
              "type": "string",
              "format": "uuid"
            }
          }
        ],
        "requestBody": {
          "content": {
            "application/json": {
              "schema": {
                "$ref": "#/components/schemas/RackInitializationRequest"
              }
            }
          },
          "required": true
        },
        "responses": {
          "204": {
            "description": "resource updated"
          },
          "4XX": {
            "$ref": "#/components/responses/Error"
          },
          "5XX": {
            "$ref": "#/components/responses/Error"
          }
        }
      }
    },
    "/sagas": {
      "get": {
        "summary": "List sagas",
        "operationId": "saga_list",
        "parameters": [
          {
            "in": "query",
            "name": "limit",
            "description": "Maximum number of items returned by a single call",
            "schema": {
              "nullable": true,
              "type": "integer",
              "format": "uint32",
              "minimum": 1
            }
          },
          {
            "in": "query",
            "name": "page_token",
            "description": "Token returned by previous call to retrieve the subsequent page",
            "schema": {
              "nullable": true,
              "type": "string"
            }
          },
          {
            "in": "query",
            "name": "sort_by",
            "schema": {
              "$ref": "#/components/schemas/IdSortMode"
            }
          }
        ],
        "responses": {
          "200": {
            "description": "successful operation",
            "content": {
              "application/json": {
                "schema": {
                  "$ref": "#/components/schemas/SagaResultsPage"
                }
              }
            }
          },
          "4XX": {
            "$ref": "#/components/responses/Error"
          },
          "5XX": {
            "$ref": "#/components/responses/Error"
          }
        },
        "x-dropshot-pagination": {
          "required": []
        }
      }
    },
    "/sagas/{saga_id}": {
      "get": {
        "summary": "Fetch a saga",
        "operationId": "saga_view",
        "parameters": [
          {
            "in": "path",
            "name": "saga_id",
            "required": true,
            "schema": {
              "type": "string",
              "format": "uuid"
            }
          }
        ],
        "responses": {
          "200": {
            "description": "successful operation",
            "content": {
              "application/json": {
                "schema": {
                  "$ref": "#/components/schemas/Saga"
                }
              }
            }
          },
          "4XX": {
            "$ref": "#/components/responses/Error"
          },
          "5XX": {
            "$ref": "#/components/responses/Error"
          }
        }
      }
    },
    "/sled-agents/{sled_id}": {
      "get": {
        "summary": "Return information about the given sled agent",
        "operationId": "sled_agent_get",
        "parameters": [
          {
            "in": "path",
            "name": "sled_id",
            "required": true,
            "schema": {
              "$ref": "#/components/schemas/TypedUuidForSledKind"
            }
          }
        ],
        "responses": {
          "200": {
            "description": "successful operation",
            "content": {
              "application/json": {
                "schema": {
                  "$ref": "#/components/schemas/SledAgentInfo"
                }
              }
            }
          },
          "4XX": {
            "$ref": "#/components/responses/Error"
          },
          "5XX": {
            "$ref": "#/components/responses/Error"
          }
        }
      },
      "post": {
        "summary": "Report that the sled agent for the specified sled has come online.",
        "operationId": "sled_agent_put",
        "parameters": [
          {
            "in": "path",
            "name": "sled_id",
            "required": true,
            "schema": {
              "$ref": "#/components/schemas/TypedUuidForSledKind"
            }
          }
        ],
        "requestBody": {
          "content": {
            "application/json": {
              "schema": {
                "$ref": "#/components/schemas/SledAgentInfo"
              }
            }
          },
          "required": true
        },
        "responses": {
          "204": {
            "description": "resource updated"
          },
          "4XX": {
            "$ref": "#/components/responses/Error"
          },
          "5XX": {
            "$ref": "#/components/responses/Error"
          }
        }
      }
    },
    "/sled-agents/{sled_id}/firewall-rules-update": {
      "post": {
        "summary": "Request a new set of firewall rules for a sled.",
        "description": "This causes Nexus to read the latest set of rules for the sled, and call a Sled endpoint which applies the rules to all OPTE ports that happen to exist.",
        "operationId": "sled_firewall_rules_request",
        "parameters": [
          {
            "in": "path",
            "name": "sled_id",
            "required": true,
            "schema": {
              "$ref": "#/components/schemas/TypedUuidForSledKind"
            }
          }
        ],
        "responses": {
          "204": {
            "description": "resource updated"
          },
          "4XX": {
            "$ref": "#/components/responses/Error"
          },
          "5XX": {
            "$ref": "#/components/responses/Error"
          }
        }
      }
    },
    "/sleds/add": {
      "post": {
        "summary": "Add sled to initialized rack",
        "operationId": "sled_add",
        "requestBody": {
          "content": {
            "application/json": {
              "schema": {
                "$ref": "#/components/schemas/UninitializedSledId"
              }
            }
          },
          "required": true
        },
        "responses": {
          "201": {
            "description": "successful creation",
            "content": {
              "application/json": {
                "schema": {
                  "$ref": "#/components/schemas/SledId"
                }
              }
            }
          },
          "4XX": {
            "$ref": "#/components/responses/Error"
          },
          "5XX": {
            "$ref": "#/components/responses/Error"
          }
        }
      }
    },
    "/sleds/expunge": {
      "post": {
        "summary": "Mark a sled as expunged",
        "description": "This is an irreversible process! It should only be called after sufficient warning to the operator.\n\nThis is idempotent, and it returns the old policy of the sled.",
        "operationId": "sled_expunge",
        "requestBody": {
          "content": {
            "application/json": {
              "schema": {
                "$ref": "#/components/schemas/SledSelector"
              }
            }
          },
          "required": true
        },
        "responses": {
          "200": {
            "description": "successful operation",
            "content": {
              "application/json": {
                "schema": {
                  "$ref": "#/components/schemas/SledPolicy"
                }
              }
            }
          },
          "4XX": {
            "$ref": "#/components/responses/Error"
          },
          "5XX": {
            "$ref": "#/components/responses/Error"
          }
        }
      }
    },
    "/sleds/uninitialized": {
      "get": {
        "summary": "List uninitialized sleds",
        "operationId": "sled_list_uninitialized",
        "responses": {
          "200": {
            "description": "successful operation",
            "content": {
              "application/json": {
                "schema": {
                  "$ref": "#/components/schemas/UninitializedSledResultsPage"
                }
              }
            }
          },
          "4XX": {
            "$ref": "#/components/responses/Error"
          },
          "5XX": {
            "$ref": "#/components/responses/Error"
          }
        }
      }
    },
    "/switch/{switch_id}": {
      "put": {
        "operationId": "switch_put",
        "parameters": [
          {
            "in": "path",
            "name": "switch_id",
            "required": true,
            "schema": {
              "type": "string",
              "format": "uuid"
            }
          }
        ],
        "requestBody": {
          "content": {
            "application/json": {
              "schema": {
                "$ref": "#/components/schemas/SwitchPutRequest"
              }
            }
          },
          "required": true
        },
        "responses": {
          "200": {
            "description": "successful operation",
            "content": {
              "application/json": {
                "schema": {
                  "$ref": "#/components/schemas/SwitchPutResponse"
                }
              }
            }
          },
          "4XX": {
            "$ref": "#/components/responses/Error"
          },
          "5XX": {
            "$ref": "#/components/responses/Error"
          }
        }
      }
    },
    "/v1/ping": {
      "get": {
        "summary": "Ping API",
        "description": "Always responds with Ok if it responds at all.",
        "operationId": "ping",
        "responses": {
          "200": {
            "description": "successful operation",
            "content": {
              "application/json": {
                "schema": {
                  "$ref": "#/components/schemas/Ping"
                }
              }
            }
          },
          "4XX": {
            "$ref": "#/components/responses/Error"
          },
          "5XX": {
            "$ref": "#/components/responses/Error"
          }
        }
      }
    },
    "/vmms/{propolis_id}": {
      "put": {
        "summary": "Report updated state for a VMM.",
        "operationId": "cpapi_instances_put",
        "parameters": [
          {
            "in": "path",
            "name": "propolis_id",
            "required": true,
            "schema": {
              "$ref": "#/components/schemas/TypedUuidForPropolisKind"
            }
          }
        ],
        "requestBody": {
          "content": {
            "application/json": {
              "schema": {
                "$ref": "#/components/schemas/SledVmmState"
              }
            }
          },
          "required": true
        },
        "responses": {
          "204": {
            "description": "resource updated"
          },
          "4XX": {
            "$ref": "#/components/responses/Error"
          },
          "5XX": {
            "$ref": "#/components/responses/Error"
          }
        }
      }
    },
    "/volume/{volume_id}/remove-read-only-parent": {
      "post": {
        "summary": "Request removal of a read_only_parent from a volume.",
        "description": "A volume can be created with the source data for that volume being another volume that attached as a \"read_only_parent\". In the background there exists a scrubber that will copy the data from the read_only_parent into the volume. When that scrubber has completed copying the data, this endpoint can be called to update the database that the read_only_parent is no longer needed for a volume and future attachments of this volume should not include that read_only_parent.",
        "operationId": "cpapi_volume_remove_read_only_parent",
        "parameters": [
          {
            "in": "path",
            "name": "volume_id",
            "required": true,
            "schema": {
              "$ref": "#/components/schemas/TypedUuidForVolumeKind"
            }
          }
        ],
        "responses": {
          "204": {
            "description": "resource updated"
          },
          "4XX": {
            "$ref": "#/components/responses/Error"
          },
          "5XX": {
            "$ref": "#/components/responses/Error"
          }
        }
      }
    }
  },
  "components": {
    "schemas": {
      "ActivationReason": {
        "description": "Describes why a background task was activated\n\nThis is only used for debugging.  This is deliberately not made available to the background task itself.  See \"Design notes\" in the module-level documentation for details.",
        "type": "string",
        "enum": [
          "signaled",
          "timeout",
          "dependency"
        ]
      },
      "AllowedSourceIps": {
        "description": "Description of source IPs allowed to reach rack services.",
        "oneOf": [
          {
            "description": "Allow traffic from any external IP address.",
            "type": "object",
            "properties": {
              "allow": {
                "type": "string",
                "enum": [
                  "any"
                ]
              }
            },
            "required": [
              "allow"
            ]
          },
          {
            "description": "Restrict access to a specific set of source IP addresses or subnets.\n\nAll others are prevented from reaching rack services.",
            "type": "object",
            "properties": {
              "allow": {
                "type": "string",
                "enum": [
                  "list"
                ]
              },
              "ips": {
                "type": "array",
                "items": {
                  "$ref": "#/components/schemas/IpNet"
                }
              }
            },
            "required": [
              "allow",
              "ips"
            ]
          }
        ]
      },
      "ArtifactVersion": {
        "description": "An artifact version.\n\nThis is a freeform identifier with some basic validation. It may be the serialized form of a semver version, or a custom identifier that uses the same character set as a semver, plus `_`.\n\nThe exact pattern accepted is `^[a-zA-Z0-9._+-]{1,63}$`.\n\n# Ord implementation\n\n`ArtifactVersion`s are not intended to be sorted, just compared for equality. `ArtifactVersion` implements `Ord` only for storage within sorted collections.",
        "type": "string",
        "pattern": "^[a-zA-Z0-9._+-]{1,63}$"
      },
      "BackgroundTask": {
        "description": "Background tasks\n\nThese are currently only intended for observability by developers.  We will eventually want to flesh this out into something more observable for end users.",
        "type": "object",
        "properties": {
          "current": {
            "description": "Describes the current task status",
            "allOf": [
              {
                "$ref": "#/components/schemas/CurrentStatus"
              }
            ]
          },
          "description": {
            "description": "brief summary (for developers) of what this task does",
            "type": "string"
          },
          "last": {
            "description": "Describes the last completed activation",
            "allOf": [
              {
                "$ref": "#/components/schemas/LastResult"
              }
            ]
          },
          "name": {
            "description": "unique identifier for this background task",
            "type": "string"
          },
          "period": {
            "description": "how long after an activation completes before another will be triggered automatically\n\n(activations can also be triggered for other reasons)",
            "allOf": [
              {
                "$ref": "#/components/schemas/Duration"
              }
            ]
          }
        },
        "required": [
          "current",
          "description",
          "last",
          "name",
          "period"
        ]
      },
      "BackgroundTasksActivateRequest": {
        "description": "Query parameters for Background Task activation requests.",
        "type": "object",
        "properties": {
          "bgtask_names": {
            "type": "array",
            "items": {
              "type": "string"
            },
            "uniqueItems": true
          }
        },
        "required": [
          "bgtask_names"
        ]
      },
      "Baseboard": {
        "description": "Properties that uniquely identify an Oxide hardware component",
        "type": "object",
        "properties": {
          "part": {
            "type": "string"
          },
          "revision": {
            "type": "integer",
            "format": "uint32",
            "minimum": 0
          },
          "serial": {
            "type": "string"
          }
        },
        "required": [
          "part",
          "revision",
          "serial"
        ]
      },
      "BaseboardId": {
        "description": "A unique baseboard id found during a collection\n\nBaseboard ids are the keys used to link up information from disparate sources (like a service processor and a sled agent).\n\nThese are normalized in the database.  Each distinct baseboard id is assigned a uuid and shared across the many possible collections that reference it.\n\nUsually, the part number and serial number are combined with a revision number.  We do not include that here.  If we ever did find a baseboard with the same part number and serial number but a new revision number, we'd want to treat that as the same baseboard as one with a different revision number.",
        "type": "object",
        "properties": {
          "part_number": {
            "description": "Oxide Part Number",
            "type": "string"
          },
          "serial_number": {
            "description": "Serial number (unique for a given part number)",
            "type": "string"
          }
        },
        "required": [
          "part_number",
          "serial_number"
        ]
      },
      "BfdMode": {
        "description": "BFD connection mode.",
        "type": "string",
        "enum": [
          "single_hop",
          "multi_hop"
        ]
      },
      "BfdPeerConfig": {
        "type": "object",
        "properties": {
          "detection_threshold": {
            "type": "integer",
            "format": "uint8",
            "minimum": 0
          },
          "local": {
            "nullable": true,
            "type": "string",
            "format": "ip"
          },
          "mode": {
            "$ref": "#/components/schemas/BfdMode"
          },
          "remote": {
            "type": "string",
            "format": "ip"
          },
          "required_rx": {
            "type": "integer",
            "format": "uint64",
            "minimum": 0
          },
          "switch": {
            "$ref": "#/components/schemas/SwitchLocation"
          }
        },
        "required": [
          "detection_threshold",
          "mode",
          "remote",
          "required_rx",
          "switch"
        ]
      },
      "BgpConfig": {
        "type": "object",
        "properties": {
          "asn": {
            "description": "The autonomous system number for the BGP configuration.",
            "type": "integer",
            "format": "uint32",
            "minimum": 0
          },
          "checker": {
            "nullable": true,
            "description": "Checker to apply to incoming messages.",
            "default": null,
            "type": "string"
          },
          "originate": {
            "description": "The set of prefixes for the BGP router to originate.",
            "type": "array",
            "items": {
              "$ref": "#/components/schemas/Ipv4Net"
            }
          },
          "shaper": {
            "nullable": true,
            "description": "Shaper to apply to outgoing messages.",
            "default": null,
            "type": "string"
          }
        },
        "required": [
          "asn",
          "originate"
        ]
      },
      "BgpPeerConfig": {
        "type": "object",
        "properties": {
          "addr": {
            "description": "Address of the peer.",
            "type": "string",
            "format": "ipv4"
          },
          "allowed_export": {
            "description": "Define export policy for a peer.",
            "default": {
              "type": "no_filtering"
            },
            "allOf": [
              {
                "$ref": "#/components/schemas/ImportExportPolicy"
              }
            ]
          },
          "allowed_import": {
            "description": "Define import policy for a peer.",
            "default": {
              "type": "no_filtering"
            },
            "allOf": [
              {
                "$ref": "#/components/schemas/ImportExportPolicy"
              }
            ]
          },
          "asn": {
            "description": "The autonomous system number of the router the peer belongs to.",
            "type": "integer",
            "format": "uint32",
            "minimum": 0
          },
          "communities": {
            "description": "Include the provided communities in updates sent to the peer.",
            "default": [],
            "type": "array",
            "items": {
              "type": "integer",
              "format": "uint32",
              "minimum": 0
            }
          },
          "connect_retry": {
            "nullable": true,
            "description": "The interval in seconds between peer connection retry attempts.",
            "type": "integer",
            "format": "uint64",
            "minimum": 0
          },
          "delay_open": {
            "nullable": true,
            "description": "How long to delay sending open messages to a peer. In seconds.",
            "type": "integer",
            "format": "uint64",
            "minimum": 0
          },
          "enforce_first_as": {
            "description": "Enforce that the first AS in paths received from this peer is the peer's AS.",
            "default": false,
            "type": "boolean"
          },
          "hold_time": {
            "nullable": true,
            "description": "How long to keep a session alive without a keepalive in seconds. Defaults to 6.",
            "type": "integer",
            "format": "uint64",
            "minimum": 0
          },
          "idle_hold_time": {
            "nullable": true,
            "description": "How long to keep a peer in idle after a state machine reset in seconds.",
            "type": "integer",
            "format": "uint64",
            "minimum": 0
          },
          "keepalive": {
            "nullable": true,
            "description": "The interval to send keepalive messages at.",
            "type": "integer",
            "format": "uint64",
            "minimum": 0
          },
          "local_pref": {
            "nullable": true,
            "description": "Apply a local preference to routes received from this peer.",
            "default": null,
            "type": "integer",
            "format": "uint32",
            "minimum": 0
          },
          "md5_auth_key": {
            "nullable": true,
            "description": "Use the given key for TCP-MD5 authentication with the peer.",
            "default": null,
            "type": "string"
          },
          "min_ttl": {
            "nullable": true,
            "description": "Require messages from a peer have a minimum IP time to live field.",
            "default": null,
            "type": "integer",
            "format": "uint8",
            "minimum": 0
          },
          "multi_exit_discriminator": {
            "nullable": true,
            "description": "Apply the provided multi-exit discriminator (MED) updates sent to the peer.",
            "default": null,
            "type": "integer",
            "format": "uint32",
            "minimum": 0
          },
          "port": {
            "description": "Switch port the peer is reachable on.",
            "type": "string"
          },
          "remote_asn": {
            "nullable": true,
            "description": "Require that a peer has a specified ASN.",
            "default": null,
            "type": "integer",
            "format": "uint32",
            "minimum": 0
          },
          "vlan_id": {
            "nullable": true,
            "description": "Associate a VLAN ID with a BGP peer session.",
            "default": null,
            "type": "integer",
            "format": "uint16",
            "minimum": 0
          }
        },
        "required": [
          "addr",
          "asn",
          "port"
        ]
      },
      "Blueprint": {
        "description": "Describes a complete set of software and configuration for the system",
        "type": "object",
        "properties": {
          "clickhouse_cluster_config": {
            "nullable": true,
            "description": "Allocation of Clickhouse Servers and Keepers for replicated clickhouse setups. This is set to `None` if replicated clickhouse is not in use.",
            "allOf": [
              {
                "$ref": "#/components/schemas/ClickhouseClusterConfig"
              }
            ]
          },
          "cockroachdb_fingerprint": {
            "description": "CockroachDB state fingerprint when this blueprint was created",
            "type": "string"
          },
          "cockroachdb_setting_preserve_downgrade": {
            "description": "Whether to set `cluster.preserve_downgrade_option` and what to set it to",
            "allOf": [
              {
                "$ref": "#/components/schemas/CockroachDbPreserveDowngrade"
              }
            ]
          },
          "comment": {
            "description": "human-readable string describing why this blueprint was created (for debugging)",
            "type": "string"
          },
          "creator": {
            "description": "identity of the component that generated the blueprint (for debugging) This would generally be the Uuid of a Nexus instance.",
            "type": "string"
          },
          "external_dns_version": {
            "description": "external DNS version when this blueprint was created",
            "allOf": [
              {
                "$ref": "#/components/schemas/Generation"
              }
            ]
          },
          "id": {
            "description": "unique identifier for this blueprint",
            "allOf": [
              {
                "$ref": "#/components/schemas/TypedUuidForBlueprintKind"
              }
            ]
          },
          "internal_dns_version": {
            "description": "internal DNS version when this blueprint was created",
            "allOf": [
              {
                "$ref": "#/components/schemas/Generation"
              }
            ]
          },
          "nexus_generation": {
            "description": "The generation of the active group of Nexuses\n\nIf a Nexus instance notices it has a nexus_generation less than this value, it will start to quiesce (see: RFD 588).",
            "allOf": [
              {
                "$ref": "#/components/schemas/Generation"
              }
            ]
          },
          "oximeter_read_mode": {
            "description": "Whether oximeter should read from a single node or a cluster",
            "allOf": [
              {
                "$ref": "#/components/schemas/OximeterReadMode"
              }
            ]
          },
          "oximeter_read_version": {
            "description": "Oximeter read policy version when this blueprint was created",
            "allOf": [
              {
                "$ref": "#/components/schemas/Generation"
              }
            ]
          },
          "parent_blueprint_id": {
            "nullable": true,
            "description": "which blueprint this blueprint is based on",
            "allOf": [
              {
                "$ref": "#/components/schemas/TypedUuidForBlueprintKind"
              }
            ]
          },
          "pending_mgs_updates": {
            "description": "List of pending MGS-mediated updates",
            "allOf": [
              {
                "$ref": "#/components/schemas/PendingMgsUpdates"
              }
            ]
          },
          "report": {
            "description": "Report on the planning session that resulted in this blueprint",
            "allOf": [
              {
                "$ref": "#/components/schemas/PlanningReport"
              }
            ]
          },
          "sleds": {
            "description": "A map of sled id -> desired configuration of the sled.",
            "type": "object",
            "additionalProperties": {
              "$ref": "#/components/schemas/BlueprintSledConfig"
            }
          },
          "target_release_minimum_generation": {
            "description": "The minimum release generation to accept for target release configuration. Target release configuration with a generation less than this number will be ignored.\n\nFor example, let's say that the current target release generation is 5. Then, when reconfigurator detects a MUPdate:\n\n* the target release is ignored in favor of the install dataset * this field is set to 6\n\nOnce an operator sets a new target release, its generation will be 6 or higher. Reconfigurator will then know that it is back in charge of driving the system to the target release.",
            "allOf": [
              {
                "$ref": "#/components/schemas/Generation"
              }
            ]
          },
          "time_created": {
            "description": "when this blueprint was generated (for debugging)",
            "type": "string",
            "format": "date-time"
          }
        },
        "required": [
          "cockroachdb_fingerprint",
          "cockroachdb_setting_preserve_downgrade",
          "comment",
          "creator",
          "external_dns_version",
          "id",
          "internal_dns_version",
          "nexus_generation",
          "oximeter_read_mode",
          "oximeter_read_version",
          "pending_mgs_updates",
          "report",
          "sleds",
          "target_release_minimum_generation",
          "time_created"
        ]
      },
      "BlueprintArtifactVersion": {
        "description": "The version of an artifact in a blueprint.\n\nThis is used for debugging output.",
        "oneOf": [
          {
            "description": "A specific version of the image is available.",
            "type": "object",
            "properties": {
              "artifact_version": {
                "type": "string",
                "enum": [
                  "available"
                ]
              },
              "version": {
                "$ref": "#/components/schemas/ArtifactVersion"
              }
            },
            "required": [
              "artifact_version",
              "version"
            ]
          },
          {
            "description": "The version could not be determined. This is non-fatal.",
            "type": "object",
            "properties": {
              "artifact_version": {
                "type": "string",
                "enum": [
                  "unknown"
                ]
              }
            },
            "required": [
              "artifact_version"
            ]
          }
        ]
      },
      "BlueprintDatasetConfig": {
        "description": "Information about a dataset as recorded in a blueprint",
        "type": "object",
        "properties": {
          "address": {
            "nullable": true,
            "type": "string"
          },
          "compression": {
            "$ref": "#/components/schemas/CompressionAlgorithm"
          },
          "disposition": {
            "$ref": "#/components/schemas/BlueprintDatasetDisposition"
          },
          "id": {
            "$ref": "#/components/schemas/TypedUuidForDatasetKind"
          },
          "kind": {
            "$ref": "#/components/schemas/DatasetKind"
          },
          "pool": {
            "$ref": "#/components/schemas/ZpoolName"
          },
          "quota": {
            "nullable": true,
            "allOf": [
              {
                "$ref": "#/components/schemas/ByteCount"
              }
            ]
          },
          "reservation": {
            "nullable": true,
            "allOf": [
              {
                "$ref": "#/components/schemas/ByteCount"
              }
            ]
          }
        },
        "required": [
          "compression",
          "disposition",
          "id",
          "kind",
          "pool"
        ]
      },
      "BlueprintDatasetDisposition": {
        "description": "The desired state of an Omicron-managed dataset in a blueprint.\n\nPart of [`BlueprintDatasetConfig`].",
        "oneOf": [
          {
            "description": "The dataset is in-service.",
            "type": "string",
            "enum": [
              "in_service"
            ]
          },
          {
            "description": "The dataset is permanently gone.",
            "type": "string",
            "enum": [
              "expunged"
            ]
          }
        ]
      },
      "BlueprintHostPhase2DesiredContents": {
        "description": "Describes the desired contents of a host phase 2 slot (i.e., the boot partition on one of the internal M.2 drives).\n\nThis is the blueprint version of [`HostPhase2DesiredContents`].",
        "oneOf": [
          {
            "description": "Do not change the current contents.\n\nWe use this value when we've detected a sled has been mupdated (and we don't want to overwrite phase 2 images until we understand how to recover from that mupdate) and as the default value when reading a blueprint that was ledgered before this concept existed.",
            "type": "object",
            "properties": {
              "type": {
                "type": "string",
                "enum": [
                  "current_contents"
                ]
              }
            },
            "required": [
              "type"
            ]
          },
          {
            "description": "Set the phase 2 slot to the given artifact.\n\nThe artifact will come from an unpacked and distributed TUF repo.",
            "type": "object",
            "properties": {
              "hash": {
                "type": "string",
                "format": "hex string (32 bytes)"
              },
              "type": {
                "type": "string",
                "enum": [
                  "artifact"
                ]
              },
              "version": {
                "$ref": "#/components/schemas/BlueprintArtifactVersion"
              }
            },
            "required": [
              "hash",
              "type",
              "version"
            ]
          }
        ]
      },
      "BlueprintHostPhase2DesiredSlots": {
        "description": "Describes the desired contents for both host phase 2 slots.\n\nThis is the blueprint version of [`HostPhase2DesiredSlots`].",
        "type": "object",
        "properties": {
          "slot_a": {
            "$ref": "#/components/schemas/BlueprintHostPhase2DesiredContents"
          },
          "slot_b": {
            "$ref": "#/components/schemas/BlueprintHostPhase2DesiredContents"
          }
        },
        "required": [
          "slot_a",
          "slot_b"
        ]
      },
      "BlueprintMetadata": {
        "description": "Describe high-level metadata about a blueprint",
        "type": "object",
        "properties": {
          "cockroachdb_fingerprint": {
            "description": "CockroachDB state fingerprint when this blueprint was created",
            "type": "string"
          },
          "cockroachdb_setting_preserve_downgrade": {
            "nullable": true,
            "description": "Whether to set `cluster.preserve_downgrade_option` and what to set it to (`None` if this value was retrieved from the database and was invalid)",
            "allOf": [
              {
                "$ref": "#/components/schemas/CockroachDbPreserveDowngrade"
              }
            ]
          },
          "comment": {
            "description": "human-readable string describing why this blueprint was created (for debugging)",
            "type": "string"
          },
          "creator": {
            "description": "identity of the component that generated the blueprint (for debugging) This would generally be the Uuid of a Nexus instance.",
            "type": "string"
          },
          "external_dns_version": {
            "description": "external DNS version when this blueprint was created",
            "allOf": [
              {
                "$ref": "#/components/schemas/Generation"
              }
            ]
          },
          "id": {
            "description": "unique identifier for this blueprint",
            "allOf": [
              {
                "$ref": "#/components/schemas/TypedUuidForBlueprintKind"
              }
            ]
          },
          "internal_dns_version": {
            "description": "internal DNS version when this blueprint was created",
            "allOf": [
              {
                "$ref": "#/components/schemas/Generation"
              }
            ]
          },
          "nexus_generation": {
            "description": "The Nexus generation number\n\nSee [`Blueprint::nexus_generation`].",
            "allOf": [
              {
                "$ref": "#/components/schemas/Generation"
              }
            ]
          },
          "parent_blueprint_id": {
            "nullable": true,
            "description": "which blueprint this blueprint is based on",
            "allOf": [
              {
                "$ref": "#/components/schemas/TypedUuidForBlueprintKind"
              }
            ]
          },
          "target_release_minimum_generation": {
            "description": "The minimum generation for the target release.\n\nSee [`Blueprint::target_release_minimum_generation`].",
            "allOf": [
              {
                "$ref": "#/components/schemas/Generation"
              }
            ]
          },
          "time_created": {
            "description": "when this blueprint was generated (for debugging)",
            "type": "string",
            "format": "date-time"
          }
        },
        "required": [
          "cockroachdb_fingerprint",
          "comment",
          "creator",
          "external_dns_version",
          "id",
          "internal_dns_version",
          "nexus_generation",
          "target_release_minimum_generation",
          "time_created"
        ]
      },
      "BlueprintMetadataResultsPage": {
        "description": "A single page of results",
        "type": "object",
        "properties": {
          "items": {
            "description": "list of items on this page of results",
            "type": "array",
            "items": {
              "$ref": "#/components/schemas/BlueprintMetadata"
            }
          },
          "next_page": {
            "nullable": true,
            "description": "token used to fetch the next page of results (if any)",
            "type": "string"
          }
        },
        "required": [
          "items"
        ]
      },
      "BlueprintPhysicalDiskConfig": {
        "description": "Information about an Omicron physical disk as recorded in a bluerprint.",
        "type": "object",
        "properties": {
          "disposition": {
            "$ref": "#/components/schemas/BlueprintPhysicalDiskDisposition"
          },
          "id": {
            "$ref": "#/components/schemas/TypedUuidForPhysicalDiskKind"
          },
          "identity": {
            "$ref": "#/components/schemas/DiskIdentity"
          },
          "pool_id": {
            "$ref": "#/components/schemas/TypedUuidForZpoolKind"
          }
        },
        "required": [
          "disposition",
          "id",
          "identity",
          "pool_id"
        ]
      },
      "BlueprintPhysicalDiskDisposition": {
        "description": "The desired state of an Omicron-managed physical disk in a blueprint.",
        "oneOf": [
          {
            "description": "The physical disk is in-service.",
            "type": "object",
            "properties": {
              "kind": {
                "type": "string",
                "enum": [
                  "in_service"
                ]
              }
            },
            "required": [
              "kind"
            ]
          },
          {
            "description": "The physical disk is permanently gone.",
            "type": "object",
            "properties": {
              "as_of_generation": {
                "description": "Generation of the parent config in which this disk became expunged.",
                "allOf": [
                  {
                    "$ref": "#/components/schemas/Generation"
                  }
                ]
              },
              "kind": {
                "type": "string",
                "enum": [
                  "expunged"
                ]
              },
              "ready_for_cleanup": {
                "description": "True if Reconfiguration knows that this disk has been expunged.\n\nIn the current implementation, this means either:\n\na) the sled where the disk was residing has been expunged.\n\nb) the planner has observed an inventory collection where the disk expungement was seen by the sled agent on the sled where the disk was previously in service. This is indicated by the inventory reporting a disk generation at least as high as `as_of_generation`.",
                "type": "boolean"
              }
            },
            "required": [
              "as_of_generation",
              "kind",
              "ready_for_cleanup"
            ]
          }
        ]
      },
      "BlueprintSledConfig": {
        "description": "Information about the configuration of a sled as recorded in a blueprint.\n\nPart of [`Blueprint`].",
        "type": "object",
        "properties": {
          "datasets": {
            "$ref": "#/components/schemas/IdMapBlueprintDatasetConfig"
          },
          "disks": {
            "$ref": "#/components/schemas/IdMapBlueprintPhysicalDiskConfig"
          },
          "host_phase_2": {
            "$ref": "#/components/schemas/BlueprintHostPhase2DesiredSlots"
          },
          "remove_mupdate_override": {
            "nullable": true,
            "allOf": [
              {
                "$ref": "#/components/schemas/TypedUuidForMupdateOverrideKind"
              }
            ]
          },
          "sled_agent_generation": {
            "description": "Generation number used when this type is converted into an `OmicronSledConfig` for use by sled-agent.\n\nThis field is explicitly named `sled_agent_generation` to indicate that it is only required to cover information that changes what Reconfigurator sends to sled agent. For example, changing the sled `state` from `Active` to `Decommissioned` would not require a bump to `sled_agent_generation`, because a `Decommissioned` sled will never be sent an `OmicronSledConfig`.",
            "allOf": [
              {
                "$ref": "#/components/schemas/Generation"
              }
            ]
          },
          "state": {
            "$ref": "#/components/schemas/SledState"
          },
          "zones": {
            "$ref": "#/components/schemas/IdMapBlueprintZoneConfig"
          }
        },
        "required": [
          "datasets",
          "disks",
          "host_phase_2",
          "sled_agent_generation",
          "state",
          "zones"
        ]
      },
      "BlueprintTarget": {
        "description": "Describes what blueprint, if any, the system is currently working toward",
        "type": "object",
        "properties": {
          "enabled": {
            "description": "policy: should the system actively work towards this blueprint\n\nThis should generally be left enabled.",
            "type": "boolean"
          },
          "target_id": {
            "description": "id of the blueprint that the system is trying to make real",
            "allOf": [
              {
                "$ref": "#/components/schemas/TypedUuidForBlueprintKind"
              }
            ]
          },
          "time_made_target": {
            "description": "when this blueprint was made the target",
            "type": "string",
            "format": "date-time"
          }
        },
        "required": [
          "enabled",
          "target_id",
          "time_made_target"
        ]
      },
      "BlueprintTargetSet": {
        "description": "Specifies what blueprint, if any, the system should be working toward",
        "type": "object",
        "properties": {
          "enabled": {
            "type": "boolean"
          },
          "target_id": {
            "$ref": "#/components/schemas/TypedUuidForBlueprintKind"
          }
        },
        "required": [
          "enabled",
          "target_id"
        ]
      },
      "BlueprintZoneConfig": {
        "description": "Describes one Omicron-managed zone in a blueprint.\n\nPart of [`BlueprintSledConfig`].",
        "type": "object",
        "properties": {
          "disposition": {
            "description": "The disposition (desired state) of this zone recorded in the blueprint.",
            "allOf": [
              {
                "$ref": "#/components/schemas/BlueprintZoneDisposition"
              }
            ]
          },
          "filesystem_pool": {
            "description": "zpool used for the zone's (transient) root filesystem",
            "allOf": [
              {
                "$ref": "#/components/schemas/ZpoolName"
              }
            ]
          },
          "id": {
            "$ref": "#/components/schemas/TypedUuidForOmicronZoneKind"
          },
          "image_source": {
            "$ref": "#/components/schemas/BlueprintZoneImageSource"
          },
          "zone_type": {
            "$ref": "#/components/schemas/BlueprintZoneType"
          }
        },
        "required": [
          "disposition",
          "filesystem_pool",
          "id",
          "image_source",
          "zone_type"
        ]
      },
      "BlueprintZoneDisposition": {
        "description": "The desired state of an Omicron-managed zone in a blueprint.\n\nPart of [`BlueprintZoneConfig`].",
        "oneOf": [
          {
            "description": "The zone is in-service.",
            "type": "object",
            "properties": {
              "kind": {
                "type": "string",
                "enum": [
                  "in_service"
                ]
              }
            },
            "required": [
              "kind"
            ]
          },
          {
            "description": "The zone is permanently gone.",
            "type": "object",
            "properties": {
              "as_of_generation": {
                "description": "Generation of the parent config in which this zone became expunged.",
                "allOf": [
                  {
                    "$ref": "#/components/schemas/Generation"
                  }
                ]
              },
              "kind": {
                "type": "string",
                "enum": [
                  "expunged"
                ]
              },
              "ready_for_cleanup": {
                "description": "True if Reconfiguration knows that this zone has been shut down and will not be restarted.\n\nIn the current implementation, this means the planner has observed an inventory collection where the sled on which this zone was running (a) is no longer running the zone and (b) has a config generation at least as high as `as_of_generation`, indicating it will not try to start the zone on a cold boot based on an older config.",
                "type": "boolean"
              }
            },
            "required": [
              "as_of_generation",
              "kind",
              "ready_for_cleanup"
            ]
          }
        ]
      },
      "BlueprintZoneImageSource": {
        "description": "Where the zone's image source is located.\n\nThis is the blueprint version of [`OmicronZoneImageSource`].",
        "oneOf": [
          {
            "description": "This zone's image source is whatever happens to be on the sled's \"install\" dataset.\n\nThis is whatever was put in place at the factory or by the latest MUPdate. The image used here can vary by sled and even over time (if the sled gets MUPdated again).\n\nHistorically, this was the only source for zone images. In an system with automated control-plane-driven update we expect to only use this variant in emergencies where the system had to be recovered via MUPdate.",
            "type": "object",
            "properties": {
              "type": {
                "type": "string",
                "enum": [
                  "install_dataset"
                ]
              }
            },
            "required": [
              "type"
            ]
          },
          {
            "description": "This zone's image source is the artifact matching this hash from the TUF artifact store (aka \"TUF repo depot\").\n\nThis originates from TUF repos uploaded to Nexus which are then replicated out to all sleds.",
            "type": "object",
            "properties": {
              "hash": {
                "type": "string",
                "format": "hex string (32 bytes)"
              },
              "type": {
                "type": "string",
                "enum": [
                  "artifact"
                ]
              },
              "version": {
                "$ref": "#/components/schemas/BlueprintArtifactVersion"
              }
            },
            "required": [
              "hash",
              "type",
              "version"
            ]
          }
        ]
      },
      "BlueprintZoneType": {
        "oneOf": [
          {
            "type": "object",
            "properties": {
              "address": {
                "type": "string"
              },
              "dns_servers": {
                "type": "array",
                "items": {
                  "type": "string",
                  "format": "ip"
                }
              },
              "domain": {
                "nullable": true,
                "type": "string"
              },
              "external_ip": {
                "$ref": "#/components/schemas/OmicronZoneExternalSnatIp"
              },
              "nic": {
                "description": "The service vNIC providing outbound connectivity using OPTE.",
                "allOf": [
                  {
                    "$ref": "#/components/schemas/NetworkInterface"
                  }
                ]
              },
              "ntp_servers": {
                "type": "array",
                "items": {
                  "type": "string"
                }
              },
              "type": {
                "type": "string",
                "enum": [
                  "boundary_ntp"
                ]
              }
            },
            "required": [
              "address",
              "dns_servers",
              "external_ip",
              "nic",
              "ntp_servers",
              "type"
            ]
          },
          {
            "description": "Used in single-node clickhouse setups",
            "type": "object",
            "properties": {
              "address": {
                "type": "string"
              },
              "dataset": {
                "$ref": "#/components/schemas/OmicronZoneDataset"
              },
              "type": {
                "type": "string",
                "enum": [
                  "clickhouse"
                ]
              }
            },
            "required": [
              "address",
              "dataset",
              "type"
            ]
          },
          {
            "type": "object",
            "properties": {
              "address": {
                "type": "string"
              },
              "dataset": {
                "$ref": "#/components/schemas/OmicronZoneDataset"
              },
              "type": {
                "type": "string",
                "enum": [
                  "clickhouse_keeper"
                ]
              }
            },
            "required": [
              "address",
              "dataset",
              "type"
            ]
          },
          {
            "description": "Used in replicated clickhouse setups",
            "type": "object",
            "properties": {
              "address": {
                "type": "string"
              },
              "dataset": {
                "$ref": "#/components/schemas/OmicronZoneDataset"
              },
              "type": {
                "type": "string",
                "enum": [
                  "clickhouse_server"
                ]
              }
            },
            "required": [
              "address",
              "dataset",
              "type"
            ]
          },
          {
            "type": "object",
            "properties": {
              "address": {
                "type": "string"
              },
              "dataset": {
                "$ref": "#/components/schemas/OmicronZoneDataset"
              },
              "type": {
                "type": "string",
                "enum": [
                  "cockroach_db"
                ]
              }
            },
            "required": [
              "address",
              "dataset",
              "type"
            ]
          },
          {
            "type": "object",
            "properties": {
              "address": {
                "type": "string"
              },
              "dataset": {
                "$ref": "#/components/schemas/OmicronZoneDataset"
              },
              "type": {
                "type": "string",
                "enum": [
                  "crucible"
                ]
              }
            },
            "required": [
              "address",
              "dataset",
              "type"
            ]
          },
          {
            "type": "object",
            "properties": {
              "address": {
                "type": "string"
              },
              "type": {
                "type": "string",
                "enum": [
                  "crucible_pantry"
                ]
              }
            },
            "required": [
              "address",
              "type"
            ]
          },
          {
            "type": "object",
            "properties": {
              "dataset": {
                "$ref": "#/components/schemas/OmicronZoneDataset"
              },
              "dns_address": {
                "description": "The address at which the external DNS server is reachable.",
                "allOf": [
                  {
                    "$ref": "#/components/schemas/OmicronZoneExternalFloatingAddr"
                  }
                ]
              },
              "http_address": {
                "description": "The address at which the external DNS server API is reachable.",
                "type": "string"
              },
              "nic": {
                "description": "The service vNIC providing external connectivity using OPTE.",
                "allOf": [
                  {
                    "$ref": "#/components/schemas/NetworkInterface"
                  }
                ]
              },
              "type": {
                "type": "string",
                "enum": [
                  "external_dns"
                ]
              }
            },
            "required": [
              "dataset",
              "dns_address",
              "http_address",
              "nic",
              "type"
            ]
          },
          {
            "type": "object",
            "properties": {
              "dataset": {
                "$ref": "#/components/schemas/OmicronZoneDataset"
              },
              "dns_address": {
                "type": "string"
              },
              "gz_address": {
                "description": "The addresses in the global zone which should be created\n\nFor the DNS service, which exists outside the sleds's typical subnet - adding an address in the GZ is necessary to allow inter-zone traffic routing.",
                "type": "string",
                "format": "ipv6"
              },
              "gz_address_index": {
                "description": "The address is also identified with an auxiliary bit of information to ensure that the created global zone address can have a unique name.",
                "type": "integer",
                "format": "uint32",
                "minimum": 0
              },
              "http_address": {
                "type": "string"
              },
              "type": {
                "type": "string",
                "enum": [
                  "internal_dns"
                ]
              }
            },
            "required": [
              "dataset",
              "dns_address",
              "gz_address",
              "gz_address_index",
              "http_address",
              "type"
            ]
          },
          {
            "type": "object",
            "properties": {
              "address": {
                "type": "string"
              },
              "type": {
                "type": "string",
                "enum": [
                  "internal_ntp"
                ]
              }
            },
            "required": [
              "address",
              "type"
            ]
          },
          {
            "type": "object",
            "properties": {
              "external_dns_servers": {
                "description": "External DNS servers Nexus can use to resolve external hosts.",
                "type": "array",
                "items": {
                  "type": "string",
                  "format": "ip"
                }
              },
              "external_ip": {
                "description": "The address at which the external nexus server is reachable.",
                "allOf": [
                  {
                    "$ref": "#/components/schemas/OmicronZoneExternalFloatingIp"
                  }
                ]
              },
              "external_tls": {
                "description": "Whether Nexus's external endpoint should use TLS",
                "type": "boolean"
              },
              "internal_address": {
                "description": "The address at which the internal nexus server is reachable.",
                "type": "string"
              },
              "nexus_generation": {
                "description": "Generation number for this Nexus zone. This is used to coordinate handoff between old and new Nexus instances during updates. See RFD 588.",
                "allOf": [
                  {
                    "$ref": "#/components/schemas/Generation"
                  }
                ]
              },
              "nic": {
                "description": "The service vNIC providing external connectivity using OPTE.",
                "allOf": [
                  {
                    "$ref": "#/components/schemas/NetworkInterface"
                  }
                ]
              },
              "type": {
                "type": "string",
                "enum": [
                  "nexus"
                ]
              }
            },
            "required": [
              "external_dns_servers",
              "external_ip",
              "external_tls",
              "internal_address",
              "nexus_generation",
              "nic",
              "type"
            ]
          },
          {
            "type": "object",
            "properties": {
              "address": {
                "type": "string"
              },
              "type": {
                "type": "string",
                "enum": [
                  "oximeter"
                ]
              }
            },
            "required": [
              "address",
              "type"
            ]
          }
        ]
      },
      "ByteCount": {
        "description": "Byte count to express memory or storage capacity.",
        "type": "integer",
        "format": "uint64",
        "minimum": 0
      },
      "Certificate": {
        "type": "object",
        "properties": {
          "cert": {
            "type": "string"
          },
          "key": {
            "type": "string"
          }
        },
        "required": [
          "cert",
          "key"
        ]
      },
      "ClickhouseClusterConfig": {
        "description": "Global configuration for all clickhouse servers (replicas) and keepers",
        "type": "object",
        "properties": {
          "cluster_name": {
            "description": "An arbitrary name for the Clickhouse cluster shared by all nodes",
            "type": "string"
          },
          "cluster_secret": {
            "description": "An arbitrary string shared by all nodes used at runtime to determine whether nodes are part of the same cluster.",
            "type": "string"
          },
          "generation": {
            "description": "The last update to the clickhouse cluster configuration\n\nThis is used by `clickhouse-admin` in the clickhouse server and keeper zones to discard old configurations.",
            "allOf": [
              {
                "$ref": "#/components/schemas/Generation"
              }
            ]
          },
          "highest_seen_keeper_leader_committed_log_index": {
            "description": "This is used as a marker to tell if the raft configuration in a new inventory collection is newer than the last collection. This serves as a surrogate for the log index of the last committed configuration, which clickhouse keeper doesn't expose.\n\nThis is necesssary because during inventory collection we poll multiple keeper nodes, and each returns their local knowledge of the configuration. But we may reach different nodes in different attempts, and some nodes in a following attempt may reflect stale configuration. Due to timing, we can always query old information. That is just normal polling. However, we never want to use old configuration if we have already seen and acted on newer configuration.",
            "type": "integer",
            "format": "uint64",
            "minimum": 0
          },
          "keepers": {
            "description": "The desired state of the clickhouse keeper cluster\n\nWe decouple deployment of zones that should contain clickhouse keeper processes from actually starting or stopping those processes, adding or removing them to/from the keeper cluster, and reconfiguring other keeper and clickhouse server nodes to reflect the new configuration.\n\nAs part of this decoupling, we keep track of the intended zone deployment in the blueprint, but that is not enough to track the desired state of the keeper cluster. We are only allowed to add or remove one keeper node at a time, and therefore we must track the desired state of the keeper cluster which may change multiple times until the keepers in the cluster match the deployed zones. An example may help:\n\n1. We start with 3 keeper nodes in 3 deployed keeper zones and need to add two to reach our desired policy of 5 keepers 2. The planner adds 2 new keeper zones to the blueprint 3. The planner will also add **one** new keeper to the `keepers` field below that matches one of the deployed zones. 4. The executor will start the new keeper process that was added to the `keepers` field, attempt to add it to the keeper cluster by pushing configuration updates to the other keepers, and then updating the clickhouse server configurations to know about the new keeper. 5. If the keeper is successfully added, as reflected in inventory, then steps 3 and 4 above will be repeated for the next keeper process. 6. If the keeper is not successfully added by the executor it will continue to retry indefinitely. 7. If the zone is expunged while the planner has it as part of its desired state in `keepers`, and the executor is trying to add it, the keeper will be removed from `keepers` in the next blueprint. If it has been added to the actual cluster by an executor in the meantime it will be removed on the next iteration of an executor.",
            "type": "object",
            "additionalProperties": {
              "$ref": "#/components/schemas/KeeperId"
            }
          },
          "max_used_keeper_id": {
            "description": "Clickhouse Keeper IDs must be unique and are handed out monotonically. Keep track of the last used one.",
            "allOf": [
              {
                "$ref": "#/components/schemas/KeeperId"
              }
            ]
          },
          "max_used_server_id": {
            "description": "Clickhouse Server IDs must be unique and are handed out monotonically. Keep track of the last used one.",
            "allOf": [
              {
                "$ref": "#/components/schemas/ServerId"
              }
            ]
          },
          "servers": {
            "description": "The desired state of clickhouse server processes on the rack\n\nClickhouse servers do not have the same limitations as keepers and can be deployed all at once.",
            "type": "object",
            "additionalProperties": {
              "$ref": "#/components/schemas/ServerId"
            }
          }
        },
        "required": [
          "cluster_name",
          "cluster_secret",
          "generation",
          "highest_seen_keeper_leader_committed_log_index",
          "keepers",
          "max_used_keeper_id",
          "max_used_server_id",
          "servers"
        ]
      },
      "ClickhouseMode": {
        "description": "How to deploy clickhouse nodes",
        "oneOf": [
          {
            "type": "object",
            "properties": {
              "type": {
                "type": "string",
                "enum": [
                  "single_node_only"
                ]
              }
            },
            "required": [
              "type"
            ]
          },
          {
            "type": "object",
            "properties": {
              "type": {
                "type": "string",
                "enum": [
                  "cluster_only"
                ]
              },
              "value": {
                "type": "object",
                "properties": {
                  "target_keepers": {
                    "type": "integer",
                    "format": "uint8",
                    "minimum": 0
                  },
                  "target_servers": {
                    "type": "integer",
                    "format": "uint8",
                    "minimum": 0
                  }
                },
                "required": [
                  "target_keepers",
                  "target_servers"
                ]
              }
            },
            "required": [
              "type",
              "value"
            ]
          },
          {
            "type": "object",
            "properties": {
              "type": {
                "type": "string",
                "enum": [
                  "both"
                ]
              },
              "value": {
                "type": "object",
                "properties": {
                  "target_keepers": {
                    "type": "integer",
                    "format": "uint8",
                    "minimum": 0
                  },
                  "target_servers": {
                    "type": "integer",
                    "format": "uint8",
                    "minimum": 0
                  }
                },
                "required": [
                  "target_keepers",
                  "target_servers"
                ]
              }
            },
            "required": [
              "type",
              "value"
            ]
          }
        ]
      },
      "ClickhousePolicy": {
        "type": "object",
        "properties": {
          "mode": {
            "$ref": "#/components/schemas/ClickhouseMode"
          },
          "time_created": {
            "type": "string",
            "format": "date-time"
          },
          "version": {
            "type": "integer",
            "format": "uint32",
            "minimum": 0
          }
        },
        "required": [
          "mode",
          "time_created",
          "version"
        ]
      },
      "CockroachDbClusterVersion": {
        "description": "CockroachDB cluster versions we are aware of.\n\nCockroachDB can be upgraded from one major version to the next, e.g. v22.1 -> v22.2. Each major version introduces changes in how it stores data on disk to support new features, and each major version has support for reading the previous version's data so that it can perform an upgrade. The version of the data format is called the \"cluster version\", which is distinct from but related to the software version that's being run.\n\nWhile software version v22.2 is using cluster version v22.1, it's possible to downgrade back to v22.1. Once the cluster version is upgraded, there's no going back.\n\nTo give us some time to evaluate new versions of the software while retaining a downgrade path, we currently deploy new versions of CockroachDB across two releases of the Oxide software, in a \"tick-tock\" model:\n\n- In \"tick\" releases, we upgrade the version of the CockroachDB software to a new major version, and update `CockroachDbClusterVersion::NEWLY_INITIALIZED`. On upgraded racks, the new version is running with the previous cluster version; on newly-initialized racks, the new version is running with the new cluser version. - In \"tock\" releases, we change `CockroachDbClusterVersion::POLICY` to the major version we upgraded to in the last \"tick\" release. This results in a new blueprint that upgrades the cluster version, destroying the downgrade path but allowing us to eventually upgrade to the next release.\n\nThese presently describe major versions of CockroachDB. The order of these must be maintained in the correct order (the first variant must be the earliest version).",
        "type": "string",
        "enum": [
          "V22_1"
        ]
      },
      "CockroachDbPreserveDowngrade": {
        "description": "Whether to set `cluster.preserve_downgrade_option` and what to set it to.",
        "oneOf": [
          {
            "description": "Do not modify the setting.",
            "type": "object",
            "properties": {
              "action": {
                "type": "string",
                "enum": [
                  "do_not_modify"
                ]
              }
            },
            "required": [
              "action"
            ]
          },
          {
            "description": "Ensure the setting is set to an empty string.",
            "type": "object",
            "properties": {
              "action": {
                "type": "string",
                "enum": [
                  "allow_upgrade"
                ]
              }
            },
            "required": [
              "action"
            ]
          },
          {
            "description": "Ensure the setting is set to a given cluster version.",
            "type": "object",
            "properties": {
              "action": {
                "type": "string",
                "enum": [
                  "set"
                ]
              },
              "data": {
                "$ref": "#/components/schemas/CockroachDbClusterVersion"
              }
            },
            "required": [
              "action",
              "data"
            ]
          }
        ]
      },
      "CockroachdbUnsafeToShutdown": {
        "oneOf": [
          {
            "type": "object",
            "properties": {
              "type": {
                "type": "string",
                "enum": [
                  "missing_live_nodes_stat"
                ]
              }
            },
            "required": [
              "type"
            ]
          },
          {
            "type": "object",
            "properties": {
              "type": {
                "type": "string",
                "enum": [
                  "missing_underreplicated_stat"
                ]
              }
            },
            "required": [
              "type"
            ]
          },
          {
            "type": "object",
            "properties": {
              "live_nodes": {
                "type": "integer",
                "format": "uint64",
                "minimum": 0
              },
              "type": {
                "type": "string",
                "enum": [
                  "not_enough_live_nodes"
                ]
              }
            },
            "required": [
              "live_nodes",
              "type"
            ]
          },
          {
            "type": "object",
            "properties": {
              "type": {
                "type": "string",
                "enum": [
                  "not_enough_nodes"
                ]
              }
            },
            "required": [
              "type"
            ]
          },
          {
            "type": "object",
            "properties": {
              "n": {
                "type": "integer",
                "format": "uint64",
                "minimum": 0
              },
              "type": {
                "type": "string",
                "enum": [
                  "underreplicated_ranges"
                ]
              }
            },
            "required": [
              "n",
              "type"
            ]
          }
        ]
      },
      "CompletedAttempt": {
        "description": "externally-exposed status for a completed attempt",
        "type": "object",
        "properties": {
          "elapsed": {
            "$ref": "#/components/schemas/Duration"
          },
          "nattempts_done": {
            "type": "integer",
            "format": "uint32",
            "minimum": 0
          },
          "request": {
            "$ref": "#/components/schemas/PendingMgsUpdate"
          },
          "result": {
            "x-rust-type": {
              "crate": "std",
              "parameters": [
                {
                  "$ref": "#/components/schemas/UpdateCompletedHow"
                },
                {
                  "type": "string"
                }
              ],
              "path": "::std::result::Result",
              "version": "*"
            },
            "oneOf": [
              {
                "type": "object",
                "properties": {
                  "ok": {
                    "$ref": "#/components/schemas/UpdateCompletedHow"
                  }
                },
                "required": [
                  "ok"
                ]
              },
              {
                "type": "object",
                "properties": {
                  "err": {
                    "type": "string"
                  }
                },
                "required": [
                  "err"
                ]
              }
            ]
          },
          "time_done": {
            "type": "string",
            "format": "date-time"
          },
          "time_started": {
            "type": "string",
            "format": "date-time"
          }
        },
        "required": [
          "elapsed",
          "nattempts_done",
          "request",
          "result",
          "time_done",
          "time_started"
        ]
      },
      "CompressionAlgorithm": {
        "oneOf": [
          {
            "type": "object",
            "properties": {
              "type": {
                "type": "string",
                "enum": [
                  "on"
                ]
              }
            },
            "required": [
              "type"
            ]
          },
          {
            "type": "object",
            "properties": {
              "type": {
                "type": "string",
                "enum": [
                  "off"
                ]
              }
            },
            "required": [
              "type"
            ]
          },
          {
            "type": "object",
            "properties": {
              "type": {
                "type": "string",
                "enum": [
                  "gzip"
                ]
              }
            },
            "required": [
              "type"
            ]
          },
          {
            "type": "object",
            "properties": {
              "level": {
                "$ref": "#/components/schemas/GzipLevel"
              },
              "type": {
                "type": "string",
                "enum": [
                  "gzip_n"
                ]
              }
            },
            "required": [
              "level",
              "type"
            ]
          },
          {
            "type": "object",
            "properties": {
              "type": {
                "type": "string",
                "enum": [
                  "lz4"
                ]
              }
            },
            "required": [
              "type"
            ]
          },
          {
            "type": "object",
            "properties": {
              "type": {
                "type": "string",
                "enum": [
                  "lzjb"
                ]
              }
            },
            "required": [
              "type"
            ]
          },
          {
            "type": "object",
            "properties": {
              "type": {
                "type": "string",
                "enum": [
                  "zle"
                ]
              }
            },
            "required": [
              "type"
            ]
          }
        ]
      },
      "CrucibleDatasetCreateRequest": {
        "type": "object",
        "properties": {
          "address": {
            "type": "string"
          },
          "dataset_id": {
            "$ref": "#/components/schemas/TypedUuidForDatasetKind"
          },
          "zpool_id": {
            "$ref": "#/components/schemas/TypedUuidForZpoolKind"
          }
        },
        "required": [
          "address",
          "dataset_id",
          "zpool_id"
        ]
      },
      "CurrentStatus": {
        "description": "Describes the current status of a background task",
        "oneOf": [
          {
            "description": "The background task is not running\n\nTypically, the task would be waiting for its next activation, which would happen after a timeout or some other event that triggers activation",
            "type": "object",
            "properties": {
              "current_status": {
                "type": "string",
                "enum": [
                  "idle"
                ]
              }
            },
            "required": [
              "current_status"
            ]
          },
          {
            "description": "The background task is currently running\n\nMore precisely, the task has been activated and has not yet finished this activation",
            "type": "object",
            "properties": {
              "current_status": {
                "type": "string",
                "enum": [
                  "running"
                ]
              },
              "details": {
                "$ref": "#/components/schemas/CurrentStatusRunning"
              }
            },
            "required": [
              "current_status",
              "details"
            ]
          }
        ]
      },
      "CurrentStatusRunning": {
        "type": "object",
        "properties": {
          "iteration": {
            "description": "which iteration this was (counter)",
            "type": "integer",
            "format": "uint64",
            "minimum": 0
          },
          "reason": {
            "description": "what kind of event triggered this activation",
            "allOf": [
              {
                "$ref": "#/components/schemas/ActivationReason"
              }
            ]
          },
          "start_time": {
            "description": "wall-clock time when the current activation started",
            "type": "string",
            "format": "date-time"
          }
        },
        "required": [
          "iteration",
          "reason",
          "start_time"
        ]
      },
      "DatasetKind": {
        "description": "The kind of dataset. See the `DatasetKind` enum in omicron-common for possible values.",
        "type": "string"
      },
      "DemoSaga": {
        "description": "Identifies an instance of the demo saga",
        "type": "object",
        "properties": {
          "demo_saga_id": {
            "$ref": "#/components/schemas/TypedUuidForDemoSagaKind"
          },
          "saga_id": {
            "type": "string",
            "format": "uuid"
          }
        },
        "required": [
          "demo_saga_id",
          "saga_id"
        ]
      },
      "DiscretionaryZonePlacement": {
        "type": "object",
        "properties": {
          "kind": {
            "type": "string"
          },
          "source": {
            "type": "string"
          }
        },
        "required": [
          "kind",
          "source"
        ]
      },
      "DiskIdentity": {
        "description": "Uniquely identifies a disk.",
        "type": "object",
        "properties": {
          "model": {
            "type": "string"
          },
          "serial": {
            "type": "string"
          },
          "vendor": {
            "type": "string"
          }
        },
        "required": [
          "model",
          "serial",
          "vendor"
        ]
      },
      "DiskRuntimeState": {
        "description": "Runtime state of the Disk, which includes its attach state and some minimal metadata",
        "type": "object",
        "properties": {
          "disk_state": {
            "description": "runtime state of the Disk",
            "allOf": [
              {
                "$ref": "#/components/schemas/DiskState"
              }
            ]
          },
          "gen": {
            "description": "generation number for this state",
            "allOf": [
              {
                "$ref": "#/components/schemas/Generation"
              }
            ]
          },
          "time_updated": {
            "description": "timestamp for this information",
            "type": "string",
            "format": "date-time"
          }
        },
        "required": [
          "disk_state",
          "gen",
          "time_updated"
        ]
      },
      "DiskState": {
        "description": "State of a Disk",
        "oneOf": [
          {
            "description": "Disk is being initialized",
            "type": "object",
            "properties": {
              "state": {
                "type": "string",
                "enum": [
                  "creating"
                ]
              }
            },
            "required": [
              "state"
            ]
          },
          {
            "description": "Disk is ready but detached from any Instance",
            "type": "object",
            "properties": {
              "state": {
                "type": "string",
                "enum": [
                  "detached"
                ]
              }
            },
            "required": [
              "state"
            ]
          },
          {
            "description": "Disk is ready to receive blocks from an external source",
            "type": "object",
            "properties": {
              "state": {
                "type": "string",
                "enum": [
                  "import_ready"
                ]
              }
            },
            "required": [
              "state"
            ]
          },
          {
            "description": "Disk is importing blocks from a URL",
            "type": "object",
            "properties": {
              "state": {
                "type": "string",
                "enum": [
                  "importing_from_url"
                ]
              }
            },
            "required": [
              "state"
            ]
          },
          {
            "description": "Disk is importing blocks from bulk writes",
            "type": "object",
            "properties": {
              "state": {
                "type": "string",
                "enum": [
                  "importing_from_bulk_writes"
                ]
              }
            },
            "required": [
              "state"
            ]
          },
          {
            "description": "Disk is being finalized to state Detached",
            "type": "object",
            "properties": {
              "state": {
                "type": "string",
                "enum": [
                  "finalizing"
                ]
              }
            },
            "required": [
              "state"
            ]
          },
          {
            "description": "Disk is undergoing maintenance",
            "type": "object",
            "properties": {
              "state": {
                "type": "string",
                "enum": [
                  "maintenance"
                ]
              }
            },
            "required": [
              "state"
            ]
          },
          {
            "description": "Disk is being attached to the given Instance",
            "type": "object",
            "properties": {
              "instance": {
                "type": "string",
                "format": "uuid"
              },
              "state": {
                "type": "string",
                "enum": [
                  "attaching"
                ]
              }
            },
            "required": [
              "instance",
              "state"
            ]
          },
          {
            "description": "Disk is attached to the given Instance",
            "type": "object",
            "properties": {
              "instance": {
                "type": "string",
                "format": "uuid"
              },
              "state": {
                "type": "string",
                "enum": [
                  "attached"
                ]
              }
            },
            "required": [
              "instance",
              "state"
            ]
          },
          {
            "description": "Disk is being detached from the given Instance",
            "type": "object",
            "properties": {
              "instance": {
                "type": "string",
                "format": "uuid"
              },
              "state": {
                "type": "string",
                "enum": [
                  "detaching"
                ]
              }
            },
            "required": [
              "instance",
              "state"
            ]
          },
          {
            "description": "Disk has been destroyed",
            "type": "object",
            "properties": {
              "state": {
                "type": "string",
                "enum": [
                  "destroyed"
                ]
              }
            },
            "required": [
              "state"
            ]
          },
          {
            "description": "Disk is unavailable",
            "type": "object",
            "properties": {
              "state": {
                "type": "string",
                "enum": [
                  "faulted"
                ]
              }
            },
            "required": [
              "state"
            ]
          }
        ]
      },
      "DnsConfigParams": {
        "type": "object",
        "properties": {
          "generation": {
            "$ref": "#/components/schemas/Generation"
          },
          "serial": {
            "description": "See [`DnsConfig`]'s `serial` field for how this is different from `generation`",
            "type": "integer",
            "format": "uint32",
            "minimum": 0
          },
          "time_created": {
            "type": "string",
            "format": "date-time"
          },
          "zones": {
            "type": "array",
            "items": {
              "$ref": "#/components/schemas/DnsConfigZone"
            }
          }
        },
        "required": [
          "generation",
          "serial",
          "time_created",
          "zones"
        ]
      },
      "DnsConfigZone": {
        "description": "Configuration for a specific DNS zone, as opposed to illumos zones in which the services described by these records run.\n\nThe name `@` is special: it describes records that should be provided for queries about `zone_name`. This is used in favor of the empty string as `@` is the name used for this purpose in zone files for most DNS configurations. It also avoids potentially-confusing debug output from naively printing out records and their names - if you've seen an `@` record and tools are unclear about what that means, hopefully you've arrived here!",
        "type": "object",
        "properties": {
          "records": {
            "type": "object",
            "additionalProperties": {
              "type": "array",
              "items": {
                "$ref": "#/components/schemas/DnsRecord"
              }
            }
          },
          "zone_name": {
            "type": "string"
          }
        },
        "required": [
          "records",
          "zone_name"
        ]
      },
      "DnsRecord": {
        "oneOf": [
          {
            "type": "object",
            "properties": {
              "data": {
                "type": "string",
                "format": "ipv4"
              },
              "type": {
                "type": "string",
                "enum": [
                  "A"
                ]
              }
            },
            "required": [
              "data",
              "type"
            ]
          },
          {
            "type": "object",
            "properties": {
              "data": {
                "type": "string",
                "format": "ipv6"
              },
              "type": {
                "type": "string",
                "enum": [
                  "AAAA"
                ]
              }
            },
            "required": [
              "data",
              "type"
            ]
          },
          {
            "type": "object",
            "properties": {
              "data": {
                "$ref": "#/components/schemas/Srv"
              },
              "type": {
                "type": "string",
                "enum": [
                  "SRV"
                ]
              }
            },
            "required": [
              "data",
              "type"
            ]
          },
          {
            "type": "object",
            "properties": {
              "data": {
                "type": "string"
              },
              "type": {
                "type": "string",
                "enum": [
                  "NS"
                ]
              }
            },
            "required": [
              "data",
              "type"
            ]
          }
        ]
      },
      "DownstairsClientStopRequest": {
        "type": "object",
        "properties": {
          "reason": {
            "$ref": "#/components/schemas/DownstairsClientStopRequestReason"
          },
          "time": {
            "type": "string",
            "format": "date-time"
          }
        },
        "required": [
          "reason",
          "time"
        ]
      },
      "DownstairsClientStopRequestReason": {
        "type": "string",
        "enum": [
          "replacing",
          "disabled",
          "failed_reconcile",
          "i_o_error",
          "bad_negotiation_order",
          "incompatible",
          "failed_live_repair",
          "too_many_outstanding_jobs",
          "deactivated"
        ]
      },
      "DownstairsClientStopped": {
        "type": "object",
        "properties": {
          "reason": {
            "$ref": "#/components/schemas/DownstairsClientStoppedReason"
          },
          "time": {
            "type": "string",
            "format": "date-time"
          }
        },
        "required": [
          "reason",
          "time"
        ]
      },
      "DownstairsClientStoppedReason": {
        "type": "string",
        "enum": [
          "connection_timeout",
          "connection_failed",
          "timeout",
          "write_failed",
          "read_failed",
          "requested_stop",
          "finished",
          "queue_closed",
          "receive_task_cancelled"
        ]
      },
      "DownstairsUnderRepair": {
        "type": "object",
        "properties": {
          "region_uuid": {
            "$ref": "#/components/schemas/TypedUuidForDownstairsRegionKind"
          },
          "target_addr": {
            "type": "string"
          }
        },
        "required": [
          "region_uuid",
          "target_addr"
        ]
      },
      "Duration": {
        "type": "object",
        "properties": {
          "nanos": {
            "type": "integer",
            "format": "uint32",
            "minimum": 0
          },
          "secs": {
            "type": "integer",
            "format": "uint64",
            "minimum": 0
          }
        },
        "required": [
          "nanos",
          "secs"
        ]
      },
      "Error": {
        "description": "Error information from a response.",
        "type": "object",
        "properties": {
          "error_code": {
            "type": "string"
          },
          "message": {
            "type": "string"
          },
          "request_id": {
            "type": "string"
          }
        },
        "required": [
          "message",
          "request_id"
        ]
      },
      "ExpectedActiveRotSlot": {
        "description": "Describes the expected active RoT slot, and the version we expect to find for it",
        "type": "object",
        "properties": {
          "slot": {
            "$ref": "#/components/schemas/RotSlot"
          },
          "version": {
            "$ref": "#/components/schemas/ArtifactVersion"
          }
        },
        "required": [
          "slot",
          "version"
        ]
      },
      "ExpectedVersion": {
        "description": "Describes the version that we expect to find in some firmware slot",
        "oneOf": [
          {
            "description": "We expect to find _no_ valid caboose in this slot",
            "type": "object",
            "properties": {
              "kind": {
                "type": "string",
                "enum": [
                  "no_valid_version"
                ]
              }
            },
            "required": [
              "kind"
            ]
          },
          {
            "description": "We expect to find the specified version in this slot",
            "type": "object",
            "properties": {
              "kind": {
                "type": "string",
                "enum": [
                  "version"
                ]
              },
              "version": {
                "$ref": "#/components/schemas/ArtifactVersion"
              }
            },
            "required": [
              "kind",
              "version"
            ]
          }
        ]
      },
      "ExternalPortDiscovery": {
        "oneOf": [
          {
            "type": "object",
            "properties": {
              "auto": {
                "type": "object",
                "additionalProperties": {
                  "type": "string",
                  "format": "ipv6"
                }
              }
            },
            "required": [
              "auto"
            ],
            "additionalProperties": false
          },
          {
            "type": "object",
            "properties": {
              "static": {
                "type": "object",
                "additionalProperties": {
                  "type": "array",
                  "items": {
                    "$ref": "#/components/schemas/Name"
                  }
                }
              }
            },
            "required": [
              "static"
            ],
            "additionalProperties": false
          }
        ]
      },
      "Generation": {
        "description": "Generation numbers stored in the database, used for optimistic concurrency control",
        "type": "integer",
        "format": "uint64",
        "minimum": 0
      },
      "GzipLevel": {
        "type": "integer",
        "format": "uint8",
        "minimum": 0
      },
      "HeldDbClaimInfo": {
        "description": "Describes an outstanding database claim (for debugging why quiesce is stuck)",
        "type": "object",
        "properties": {
          "debug": {
            "type": "string"
          },
          "held_since": {
            "type": "string",
            "format": "date-time"
          },
          "id": {
            "type": "integer",
            "format": "uint64",
            "minimum": 0
          }
        },
        "required": [
          "debug",
          "held_since",
          "id"
        ]
      },
      "IdMapBlueprintDatasetConfig": {
        "type": "object",
        "additionalProperties": {
          "$ref": "#/components/schemas/BlueprintDatasetConfig"
        }
      },
      "IdMapBlueprintPhysicalDiskConfig": {
        "type": "object",
        "additionalProperties": {
          "$ref": "#/components/schemas/BlueprintPhysicalDiskConfig"
        }
      },
      "IdMapBlueprintZoneConfig": {
        "type": "object",
        "additionalProperties": {
          "$ref": "#/components/schemas/BlueprintZoneConfig"
        }
      },
      "ImportExportPolicy": {
        "description": "Define policy relating to the import and export of prefixes from a BGP peer.",
        "oneOf": [
          {
            "description": "Do not perform any filtering.",
            "type": "object",
            "properties": {
              "type": {
                "type": "string",
                "enum": [
                  "no_filtering"
                ]
              }
            },
            "required": [
              "type"
            ]
          },
          {
            "type": "object",
            "properties": {
              "type": {
                "type": "string",
                "enum": [
                  "allow"
                ]
              },
              "value": {
                "type": "array",
                "items": {
                  "$ref": "#/components/schemas/IpNet"
                }
              }
            },
            "required": [
              "type",
              "value"
            ]
          }
        ]
      },
      "InProgressUpdateStatus": {
        "description": "externally-exposed status for each in-progress update",
        "type": "object",
        "properties": {
          "baseboard_id": {
            "$ref": "#/components/schemas/BaseboardId"
          },
          "nattempts_done": {
            "type": "integer",
            "format": "uint32",
            "minimum": 0
          },
          "status": {
            "$ref": "#/components/schemas/UpdateAttemptStatus"
          },
          "time_started": {
            "type": "string",
            "format": "date-time"
          }
        },
        "required": [
          "baseboard_id",
          "nattempts_done",
          "status",
          "time_started"
        ]
      },
      "Instance": {
        "description": "View of an Instance",
        "type": "object",
        "properties": {
          "auto_restart_cooldown_expiration": {
            "nullable": true,
            "description": "The time at which the auto-restart cooldown period for this instance completes, permitting it to be automatically restarted again. If the instance enters the `Failed` state, it will not be restarted until after this time.\n\nIf this is not present, then either the instance has never been automatically restarted, or the cooldown period has already expired, allowing the instance to be restarted immediately if it fails.",
            "type": "string",
            "format": "date-time"
          },
          "auto_restart_enabled": {
            "description": "`true` if this instance's auto-restart policy will permit the control plane to automatically restart it if it enters the `Failed` state.",
            "type": "boolean"
          },
          "auto_restart_policy": {
            "nullable": true,
            "description": "The auto-restart policy configured for this instance, or `null` if no explicit policy has been configured.\n\nThis policy determines whether the instance should be automatically restarted by the control plane on failure. If this is `null`, the control plane will use the default policy when determining whether or not to automatically restart this instance, which may or may not allow it to be restarted. The value of the `auto_restart_enabled` field indicates whether the instance will be auto-restarted, based on its current policy or the default if it has no configured policy.",
            "allOf": [
              {
                "$ref": "#/components/schemas/InstanceAutoRestartPolicy"
              }
            ]
          },
          "boot_disk_id": {
            "nullable": true,
            "description": "the ID of the disk used to boot this Instance, if a specific one is assigned.",
            "type": "string",
            "format": "uuid"
          },
          "description": {
            "description": "human-readable free-form text about a resource",
            "type": "string"
          },
          "hostname": {
            "description": "RFC1035-compliant hostname for the Instance.",
            "type": "string"
          },
          "id": {
            "description": "unique, immutable, system-controlled identifier for each resource",
            "type": "string",
            "format": "uuid"
          },
          "memory": {
            "description": "memory allocated for this Instance",
            "allOf": [
              {
                "$ref": "#/components/schemas/ByteCount"
              }
            ]
          },
          "name": {
            "description": "unique, mutable, user-controlled identifier for each resource",
            "allOf": [
              {
                "$ref": "#/components/schemas/Name"
              }
            ]
          },
          "ncpus": {
            "description": "number of CPUs allocated for this Instance",
            "allOf": [
              {
                "$ref": "#/components/schemas/InstanceCpuCount"
              }
            ]
          },
          "project_id": {
            "description": "id for the project containing this Instance",
            "type": "string",
            "format": "uuid"
          },
          "run_state": {
            "$ref": "#/components/schemas/InstanceState"
          },
          "time_created": {
            "description": "timestamp when this resource was created",
            "type": "string",
            "format": "date-time"
          },
          "time_last_auto_restarted": {
            "nullable": true,
            "description": "The timestamp of the most recent time this instance was automatically restarted by the control plane.\n\nIf this is not present, then this instance has not been automatically restarted.",
            "type": "string",
            "format": "date-time"
          },
          "time_modified": {
            "description": "timestamp when this resource was last modified",
            "type": "string",
            "format": "date-time"
          },
          "time_run_state_updated": {
            "type": "string",
            "format": "date-time"
          }
        },
        "required": [
          "auto_restart_enabled",
          "description",
          "hostname",
          "id",
          "memory",
          "name",
          "ncpus",
          "project_id",
          "run_state",
          "time_created",
          "time_modified",
          "time_run_state_updated"
        ]
      },
      "InstanceAutoRestartPolicy": {
        "description": "A policy determining when an instance should be automatically restarted by the control plane.",
        "oneOf": [
          {
            "description": "The instance should not be automatically restarted by the control plane if it fails.",
            "type": "string",
            "enum": [
              "never"
            ]
          },
          {
            "description": "If this instance is running and unexpectedly fails (e.g. due to a host software crash or unexpected host reboot), the control plane will make a best-effort attempt to restart it. The control plane may choose not to restart the instance to preserve the overall availability of the system.",
            "type": "string",
            "enum": [
              "best_effort"
            ]
          }
        ]
      },
      "InstanceCpuCount": {
        "description": "The number of CPUs in an Instance",
        "type": "integer",
        "format": "uint16",
        "minimum": 0
      },
      "InstanceMigrateRequest": {
        "description": "Parameters used when migrating an instance.",
        "type": "object",
        "properties": {
          "dst_sled_id": {
            "description": "The ID of the sled to which to migrate the target instance.",
            "type": "string",
            "format": "uuid"
          }
        },
        "required": [
          "dst_sled_id"
        ]
      },
      "InstanceState": {
        "description": "Running state of an Instance (primarily: booted or stopped)\n\nThis typically reflects whether it's starting, running, stopping, or stopped, but also includes states related to the Instance's lifecycle",
        "oneOf": [
          {
            "description": "The instance is being created.",
            "type": "string",
            "enum": [
              "creating"
            ]
          },
          {
            "description": "The instance is currently starting up.",
            "type": "string",
            "enum": [
              "starting"
            ]
          },
          {
            "description": "The instance is currently running.",
            "type": "string",
            "enum": [
              "running"
            ]
          },
          {
            "description": "The instance has been requested to stop and a transition to \"Stopped\" is imminent.",
            "type": "string",
            "enum": [
              "stopping"
            ]
          },
          {
            "description": "The instance is currently stopped.",
            "type": "string",
            "enum": [
              "stopped"
            ]
          },
          {
            "description": "The instance is in the process of rebooting - it will remain in the \"rebooting\" state until the VM is starting once more.",
            "type": "string",
            "enum": [
              "rebooting"
            ]
          },
          {
            "description": "The instance is in the process of migrating - it will remain in the \"migrating\" state until the migration process is complete and the destination propolis is ready to continue execution.",
            "type": "string",
            "enum": [
              "migrating"
            ]
          },
          {
            "description": "The instance is attempting to recover from a failure.",
            "type": "string",
            "enum": [
              "repairing"
            ]
          },
          {
            "description": "The instance has encountered a failure.",
            "type": "string",
            "enum": [
              "failed"
            ]
          },
          {
            "description": "The instance has been deleted.",
            "type": "string",
            "enum": [
              "destroyed"
            ]
          }
        ]
      },
      "IpNet": {
        "x-rust-type": {
          "crate": "oxnet",
          "path": "oxnet::IpNet",
          "version": "0.1.0"
        },
        "oneOf": [
          {
            "title": "v4",
            "allOf": [
              {
                "$ref": "#/components/schemas/Ipv4Net"
              }
            ]
          },
          {
            "title": "v6",
            "allOf": [
              {
                "$ref": "#/components/schemas/Ipv6Net"
              }
            ]
          }
        ]
      },
      "IpRange": {
        "oneOf": [
          {
            "title": "v4",
            "allOf": [
              {
                "$ref": "#/components/schemas/Ipv4Range"
              }
            ]
          },
          {
            "title": "v6",
            "allOf": [
              {
                "$ref": "#/components/schemas/Ipv6Range"
              }
            ]
          }
        ]
      },
      "Ipv4Net": {
        "example": "192.168.1.0/24",
        "title": "An IPv4 subnet",
        "description": "An IPv4 subnet, including prefix and prefix length",
        "x-rust-type": {
          "crate": "oxnet",
          "path": "oxnet::Ipv4Net",
          "version": "0.1.0"
        },
        "type": "string",
        "pattern": "^(([0-9]|[1-9][0-9]|1[0-9][0-9]|2[0-4][0-9]|25[0-5])\\.){3}([0-9]|[1-9][0-9]|1[0-9][0-9]|2[0-4][0-9]|25[0-5])/([0-9]|1[0-9]|2[0-9]|3[0-2])$"
      },
      "Ipv4Range": {
        "description": "A non-decreasing IPv4 address range, inclusive of both ends.\n\nThe first address must be less than or equal to the last address.",
        "type": "object",
        "properties": {
          "first": {
            "type": "string",
            "format": "ipv4"
          },
          "last": {
            "type": "string",
            "format": "ipv4"
          }
        },
        "required": [
          "first",
          "last"
        ]
      },
      "Ipv6Net": {
        "example": "fd12:3456::/64",
        "title": "An IPv6 subnet",
        "description": "An IPv6 subnet, including prefix and subnet mask",
        "x-rust-type": {
          "crate": "oxnet",
          "path": "oxnet::Ipv6Net",
          "version": "0.1.0"
        },
        "type": "string",
        "pattern": "^(([0-9a-fA-F]{1,4}:){7,7}[0-9a-fA-F]{1,4}|([0-9a-fA-F]{1,4}:){1,7}:|([0-9a-fA-F]{1,4}:){1,6}:[0-9a-fA-F]{1,4}|([0-9a-fA-F]{1,4}:){1,5}(:[0-9a-fA-F]{1,4}){1,2}|([0-9a-fA-F]{1,4}:){1,4}(:[0-9a-fA-F]{1,4}){1,3}|([0-9a-fA-F]{1,4}:){1,3}(:[0-9a-fA-F]{1,4}){1,4}|([0-9a-fA-F]{1,4}:){1,2}(:[0-9a-fA-F]{1,4}){1,5}|[0-9a-fA-F]{1,4}:((:[0-9a-fA-F]{1,4}){1,6})|:((:[0-9a-fA-F]{1,4}){1,7}|:)|fe80:(:[0-9a-fA-F]{0,4}){0,4}%[0-9a-zA-Z]{1,}|::(ffff(:0{1,4}){0,1}:){0,1}((25[0-5]|(2[0-4]|1{0,1}[0-9]){0,1}[0-9])\\.){3,3}(25[0-5]|(2[0-4]|1{0,1}[0-9]){0,1}[0-9])|([0-9a-fA-F]{1,4}:){1,4}:((25[0-5]|(2[0-4]|1{0,1}[0-9]){0,1}[0-9])\\.){3,3}(25[0-5]|(2[0-4]|1{0,1}[0-9]){0,1}[0-9]))\\/([0-9]|[1-9][0-9]|1[0-1][0-9]|12[0-8])$"
      },
      "Ipv6Range": {
        "description": "A non-decreasing IPv6 address range, inclusive of both ends.\n\nThe first address must be less than or equal to the last address.",
        "type": "object",
        "properties": {
          "first": {
            "type": "string",
            "format": "ipv6"
          },
          "last": {
            "type": "string",
            "format": "ipv6"
          }
        },
        "required": [
          "first",
          "last"
        ]
      },
      "KeeperId": {
        "description": "A unique ID for a ClickHouse Keeper",
        "type": "integer",
        "format": "uint64",
        "minimum": 0
      },
      "LastResult": {
        "oneOf": [
          {
            "description": "The task has never completed an activation",
            "type": "object",
            "properties": {
              "last_result": {
                "type": "string",
                "enum": [
                  "never_completed"
                ]
              }
            },
            "required": [
              "last_result"
            ]
          },
          {
            "description": "The task has completed at least one activation",
            "type": "object",
            "properties": {
              "details": {
                "$ref": "#/components/schemas/LastResultCompleted"
              },
              "last_result": {
                "type": "string",
                "enum": [
                  "completed"
                ]
              }
            },
            "required": [
              "details",
              "last_result"
            ]
          }
        ]
      },
      "LastResultCompleted": {
        "type": "object",
        "properties": {
          "details": {
            "description": "arbitrary datum emitted by the background task"
          },
          "elapsed": {
            "description": "total time elapsed during the activation",
            "allOf": [
              {
                "$ref": "#/components/schemas/Duration"
              }
            ]
          },
          "iteration": {
            "description": "which iteration this was (counter)",
            "type": "integer",
            "format": "uint64",
            "minimum": 0
          },
          "reason": {
            "description": "what kind of event triggered this activation",
            "allOf": [
              {
                "$ref": "#/components/schemas/ActivationReason"
              }
            ]
          },
          "start_time": {
            "description": "wall-clock time when the activation started",
            "type": "string",
            "format": "date-time"
          }
        },
        "required": [
          "details",
          "elapsed",
          "iteration",
          "reason",
          "start_time"
        ]
      },
      "LldpAdminStatus": {
        "description": "To what extent should this port participate in LLDP",
        "type": "string",
        "enum": [
          "enabled",
          "disabled",
          "rx_only",
          "tx_only"
        ]
      },
      "LldpPortConfig": {
        "description": "Per-port LLDP configuration settings.  Only the \"status\" setting is mandatory.  All other fields have natural defaults or may be inherited from the switch.",
        "type": "object",
        "properties": {
          "chassis_id": {
            "nullable": true,
            "description": "Chassis ID to advertise.  If this is set, it will be advertised as a LocallyAssigned ID type.  If this is not set, it will be inherited from the switch-level settings.",
            "type": "string"
          },
          "management_addrs": {
            "nullable": true,
            "description": "Management IP addresses to advertise.  If this is not set, it will be inherited from the switch-level settings.",
            "type": "array",
            "items": {
              "type": "string",
              "format": "ip"
            }
          },
          "port_description": {
            "nullable": true,
            "description": "Port description to advertise.  If this is not set, no description will be advertised.",
            "type": "string"
          },
          "port_id": {
            "nullable": true,
            "description": "Port ID to advertise.  If this is set, it will be advertised as a LocallyAssigned ID type.  If this is not set, it will be set to the port name. e.g., qsfp0/0.",
            "type": "string"
          },
          "status": {
            "description": "To what extent should this port participate in LLDP",
            "allOf": [
              {
                "$ref": "#/components/schemas/LldpAdminStatus"
              }
            ]
          },
          "system_description": {
            "nullable": true,
            "description": "System description to advertise.  If this is not set, it will be inherited from the switch-level settings.",
            "type": "string"
          },
          "system_name": {
            "nullable": true,
            "description": "System name to advertise.  If this is not set, it will be inherited from the switch-level settings.",
            "type": "string"
          }
        },
        "required": [
          "status"
        ]
      },
      "M2Slot": {
        "description": "Describes an M.2 slot, often in the context of writing a system image to it.",
        "type": "string",
        "enum": [
          "A",
          "B"
        ]
      },
      "MacAddr": {
        "example": "ff:ff:ff:ff:ff:ff",
        "title": "A MAC address",
        "description": "A Media Access Control address, in EUI-48 format",
        "type": "string",
        "pattern": "^([0-9a-fA-F]{0,2}:){5}[0-9a-fA-F]{0,2}$",
        "minLength": 5,
        "maxLength": 17
      },
      "MgsUpdateDriverStatus": {
        "description": "Status of ongoing update attempts, recently completed attempts, and update requests that are waiting for retry.",
        "type": "object",
        "properties": {
          "in_progress": {
            "title": "IdOrdMap",
            "x-rust-type": {
              "crate": "iddqd",
              "parameters": [
                {
                  "$ref": "#/components/schemas/InProgressUpdateStatus"
                }
              ],
              "path": "iddqd::IdOrdMap",
              "version": "*"
            },
            "type": "array",
            "items": {
              "$ref": "#/components/schemas/InProgressUpdateStatus"
            },
            "uniqueItems": true
          },
          "recent": {
            "type": "array",
            "items": {
              "$ref": "#/components/schemas/CompletedAttempt"
            }
          },
          "waiting": {
            "title": "IdOrdMap",
            "x-rust-type": {
              "crate": "iddqd",
              "parameters": [
                {
                  "$ref": "#/components/schemas/WaitingStatus"
                }
              ],
              "path": "iddqd::IdOrdMap",
              "version": "*"
            },
            "type": "array",
            "items": {
              "$ref": "#/components/schemas/WaitingStatus"
            },
            "uniqueItems": true
          }
        },
        "required": [
          "in_progress",
          "recent",
          "waiting"
        ]
      },
      "MigrationRuntimeState": {
        "description": "An update from a sled regarding the state of a migration, indicating the role of the VMM whose migration state was updated.",
        "type": "object",
        "properties": {
          "gen": {
            "$ref": "#/components/schemas/Generation"
          },
          "migration_id": {
            "type": "string",
            "format": "uuid"
          },
          "state": {
            "$ref": "#/components/schemas/MigrationState"
          },
          "time_updated": {
            "description": "Timestamp for the migration state update.",
            "type": "string",
            "format": "date-time"
          }
        },
        "required": [
          "gen",
          "migration_id",
          "state",
          "time_updated"
        ]
      },
      "MigrationState": {
        "description": "The state of an instance's live migration.",
        "oneOf": [
          {
            "description": "The migration has not started for this VMM.",
            "type": "string",
            "enum": [
              "pending"
            ]
          },
          {
            "description": "The migration is in progress.",
            "type": "string",
            "enum": [
              "in_progress"
            ]
          },
          {
            "description": "The migration has failed.",
            "type": "string",
            "enum": [
              "failed"
            ]
          },
          {
            "description": "The migration has completed.",
            "type": "string",
            "enum": [
              "completed"
            ]
          }
        ]
      },
      "Name": {
        "title": "A name unique within the parent collection",
        "description": "Names must begin with a lower case ASCII letter, be composed exclusively of lowercase ASCII, uppercase ASCII, numbers, and '-', and may not end with a '-'. Names cannot be a UUID, but they may contain a UUID. They can be at most 63 characters long.",
        "type": "string",
        "pattern": "^(?![0-9a-fA-F]{8}-[0-9a-fA-F]{4}-[0-9a-fA-F]{4}-[0-9a-fA-F]{4}-[0-9a-fA-F]{12}$)^[a-z]([a-zA-Z0-9-]*[a-zA-Z0-9]+)?$",
        "minLength": 1,
        "maxLength": 63
      },
      "NatEntryView": {
        "description": "NAT Record\n\nA NAT record maps an external IP address, used by an instance or externally-facing service like Nexus, to the hosting sled.",
        "type": "object",
        "properties": {
          "deleted": {
            "type": "boolean"
          },
          "external_address": {
            "type": "string",
            "format": "ip"
          },
          "first_port": {
            "type": "integer",
            "format": "uint16",
            "minimum": 0
          },
          "gen": {
            "type": "integer",
            "format": "int64"
          },
          "last_port": {
            "type": "integer",
            "format": "uint16",
            "minimum": 0
          },
          "mac": {
            "$ref": "#/components/schemas/MacAddr"
          },
          "sled_address": {
            "type": "string",
            "format": "ipv6"
          },
          "vni": {
            "$ref": "#/components/schemas/Vni"
          }
        },
        "required": [
          "deleted",
          "external_address",
          "first_port",
          "gen",
          "last_port",
          "mac",
          "sled_address",
          "vni"
        ]
      },
      "NetworkInterface": {
        "description": "Information required to construct a virtual network interface",
        "type": "object",
        "properties": {
          "id": {
            "type": "string",
            "format": "uuid"
          },
          "ip": {
            "type": "string",
            "format": "ip"
          },
          "kind": {
            "$ref": "#/components/schemas/NetworkInterfaceKind"
          },
          "mac": {
            "$ref": "#/components/schemas/MacAddr"
          },
          "name": {
            "$ref": "#/components/schemas/Name"
          },
          "primary": {
            "type": "boolean"
          },
          "slot": {
            "type": "integer",
            "format": "uint8",
            "minimum": 0
          },
          "subnet": {
            "$ref": "#/components/schemas/IpNet"
          },
          "transit_ips": {
            "default": [],
            "type": "array",
            "items": {
              "$ref": "#/components/schemas/IpNet"
            }
          },
          "vni": {
            "$ref": "#/components/schemas/Vni"
          }
        },
        "required": [
          "id",
          "ip",
          "kind",
          "mac",
          "name",
          "primary",
          "slot",
          "subnet",
          "vni"
        ]
      },
      "NetworkInterfaceKind": {
        "description": "The type of network interface",
        "oneOf": [
          {
            "description": "A vNIC attached to a guest instance",
            "type": "object",
            "properties": {
              "id": {
                "type": "string",
                "format": "uuid"
              },
              "type": {
                "type": "string",
                "enum": [
                  "instance"
                ]
              }
            },
            "required": [
              "id",
              "type"
            ]
          },
          {
            "description": "A vNIC associated with an internal service",
            "type": "object",
            "properties": {
              "id": {
                "type": "string",
                "format": "uuid"
              },
              "type": {
                "type": "string",
                "enum": [
                  "service"
                ]
              }
            },
            "required": [
              "id",
              "type"
            ]
          },
          {
            "description": "A vNIC associated with a probe",
            "type": "object",
            "properties": {
              "id": {
                "type": "string",
                "format": "uuid"
              },
              "type": {
                "type": "string",
                "enum": [
                  "probe"
                ]
              }
            },
            "required": [
              "id",
              "type"
            ]
          }
        ]
      },
      "NewPasswordHash": {
        "title": "A password hash in PHC string format",
        "description": "Password hashes must be in PHC (Password Hashing Competition) string format.  Passwords must be hashed with Argon2id.  Password hashes may be rejected if the parameters appear not to be secure enough.",
        "type": "string"
      },
      "NexusGenerationBumpWaitingOn": {
        "oneOf": [
          {
            "description": "Waiting for non-Nexus zones to finish updating",
            "type": "object",
            "properties": {
              "type": {
                "type": "string",
                "enum": [
                  "non_nexus_zone_update"
                ]
              }
            },
            "required": [
              "type"
            ]
          },
          {
            "description": "Waiting for enough new Nexus zones to appear",
            "type": "object",
            "properties": {
              "type": {
                "type": "string",
                "enum": [
                  "new_nexus_bringup"
                ]
              }
            },
            "required": [
              "type"
            ]
          },
          {
            "description": "Waiting for zones to propagate to inventory",
            "type": "object",
            "properties": {
              "type": {
                "type": "string",
                "enum": [
                  "zone_propagation"
                ]
              }
            },
            "required": [
              "type"
            ]
          }
        ]
      },
      "NodeName": {
        "description": "Unique name for a saga [`Node`]\n\nEach node requires a string name that's unique within its DAG.  The name is used to identify its output.  Nodes that depend on a given node (either directly or indirectly) can access the node's output using its name.",
        "type": "string"
      },
      "OmicronZoneDataset": {
        "description": "Describes a persistent ZFS dataset associated with an Omicron zone",
        "type": "object",
        "properties": {
          "pool_name": {
            "$ref": "#/components/schemas/ZpoolName"
          }
        },
        "required": [
          "pool_name"
        ]
      },
      "OmicronZoneExternalFloatingAddr": {
        "description": "Floating external address with port allocated to an Omicron-managed zone.",
        "type": "object",
        "properties": {
          "addr": {
            "type": "string"
          },
          "id": {
            "$ref": "#/components/schemas/TypedUuidForExternalIpKind"
          }
        },
        "required": [
          "addr",
          "id"
        ]
      },
      "OmicronZoneExternalFloatingIp": {
        "description": "Floating external IP allocated to an Omicron-managed zone.\n\nThis is a slimmer `nexus_db_model::ExternalIp` that only stores the fields necessary for blueprint planning, and requires that the zone have a single IP.",
        "type": "object",
        "properties": {
          "id": {
            "$ref": "#/components/schemas/TypedUuidForExternalIpKind"
          },
          "ip": {
            "type": "string",
            "format": "ip"
          }
        },
        "required": [
          "id",
          "ip"
        ]
      },
      "OmicronZoneExternalSnatIp": {
        "description": "SNAT (outbound) external IP allocated to an Omicron-managed zone.\n\nThis is a slimmer `nexus_db_model::ExternalIp` that only stores the fields necessary for blueprint planning, and requires that the zone have a single IP.",
        "type": "object",
        "properties": {
          "id": {
            "$ref": "#/components/schemas/TypedUuidForExternalIpKind"
          },
          "snat_cfg": {
            "$ref": "#/components/schemas/SourceNatConfig"
          }
        },
        "required": [
          "id",
          "snat_cfg"
        ]
      },
      "OmicronZoneType": {
        "description": "Describes what kind of zone this is (i.e., what component is running in it) as well as any type-specific configuration",
        "oneOf": [
          {
            "type": "object",
            "properties": {
              "address": {
                "type": "string"
              },
              "dns_servers": {
                "type": "array",
                "items": {
                  "type": "string",
                  "format": "ip"
                }
              },
              "domain": {
                "nullable": true,
                "type": "string"
              },
              "nic": {
                "description": "The service vNIC providing outbound connectivity using OPTE.",
                "allOf": [
                  {
                    "$ref": "#/components/schemas/NetworkInterface"
                  }
                ]
              },
              "ntp_servers": {
                "type": "array",
                "items": {
                  "type": "string"
                }
              },
              "snat_cfg": {
                "description": "The SNAT configuration for outbound connections.",
                "allOf": [
                  {
                    "$ref": "#/components/schemas/SourceNatConfig"
                  }
                ]
              },
              "type": {
                "type": "string",
                "enum": [
                  "boundary_ntp"
                ]
              }
            },
            "required": [
              "address",
              "dns_servers",
              "nic",
              "ntp_servers",
              "snat_cfg",
              "type"
            ]
          },
          {
            "description": "Type of clickhouse zone used for a single node clickhouse deployment",
            "type": "object",
            "properties": {
              "address": {
                "type": "string"
              },
              "dataset": {
                "$ref": "#/components/schemas/OmicronZoneDataset"
              },
              "type": {
                "type": "string",
                "enum": [
                  "clickhouse"
                ]
              }
            },
            "required": [
              "address",
              "dataset",
              "type"
            ]
          },
          {
            "description": "A zone used to run a Clickhouse Keeper node\n\nKeepers are only used in replicated clickhouse setups",
            "type": "object",
            "properties": {
              "address": {
                "type": "string"
              },
              "dataset": {
                "$ref": "#/components/schemas/OmicronZoneDataset"
              },
              "type": {
                "type": "string",
                "enum": [
                  "clickhouse_keeper"
                ]
              }
            },
            "required": [
              "address",
              "dataset",
              "type"
            ]
          },
          {
            "description": "A zone used to run a Clickhouse Server in a replicated deployment",
            "type": "object",
            "properties": {
              "address": {
                "type": "string"
              },
              "dataset": {
                "$ref": "#/components/schemas/OmicronZoneDataset"
              },
              "type": {
                "type": "string",
                "enum": [
                  "clickhouse_server"
                ]
              }
            },
            "required": [
              "address",
              "dataset",
              "type"
            ]
          },
          {
            "type": "object",
            "properties": {
              "address": {
                "type": "string"
              },
              "dataset": {
                "$ref": "#/components/schemas/OmicronZoneDataset"
              },
              "type": {
                "type": "string",
                "enum": [
                  "cockroach_db"
                ]
              }
            },
            "required": [
              "address",
              "dataset",
              "type"
            ]
          },
          {
            "type": "object",
            "properties": {
              "address": {
                "type": "string"
              },
              "dataset": {
                "$ref": "#/components/schemas/OmicronZoneDataset"
              },
              "type": {
                "type": "string",
                "enum": [
                  "crucible"
                ]
              }
            },
            "required": [
              "address",
              "dataset",
              "type"
            ]
          },
          {
            "type": "object",
            "properties": {
              "address": {
                "type": "string"
              },
              "type": {
                "type": "string",
                "enum": [
                  "crucible_pantry"
                ]
              }
            },
            "required": [
              "address",
              "type"
            ]
          },
          {
            "type": "object",
            "properties": {
              "dataset": {
                "$ref": "#/components/schemas/OmicronZoneDataset"
              },
              "dns_address": {
                "description": "The address at which the external DNS server is reachable.",
                "type": "string"
              },
              "http_address": {
                "description": "The address at which the external DNS server API is reachable.",
                "type": "string"
              },
              "nic": {
                "description": "The service vNIC providing external connectivity using OPTE.",
                "allOf": [
                  {
                    "$ref": "#/components/schemas/NetworkInterface"
                  }
                ]
              },
              "type": {
                "type": "string",
                "enum": [
                  "external_dns"
                ]
              }
            },
            "required": [
              "dataset",
              "dns_address",
              "http_address",
              "nic",
              "type"
            ]
          },
          {
            "type": "object",
            "properties": {
              "dataset": {
                "$ref": "#/components/schemas/OmicronZoneDataset"
              },
              "dns_address": {
                "type": "string"
              },
              "gz_address": {
                "description": "The addresses in the global zone which should be created\n\nFor the DNS service, which exists outside the sleds's typical subnet - adding an address in the GZ is necessary to allow inter-zone traffic routing.",
                "type": "string",
                "format": "ipv6"
              },
              "gz_address_index": {
                "description": "The address is also identified with an auxiliary bit of information to ensure that the created global zone address can have a unique name.",
                "type": "integer",
                "format": "uint32",
                "minimum": 0
              },
              "http_address": {
                "type": "string"
              },
              "type": {
                "type": "string",
                "enum": [
                  "internal_dns"
                ]
              }
            },
            "required": [
              "dataset",
              "dns_address",
              "gz_address",
              "gz_address_index",
              "http_address",
              "type"
            ]
          },
          {
            "type": "object",
            "properties": {
              "address": {
                "type": "string"
              },
              "type": {
                "type": "string",
                "enum": [
                  "internal_ntp"
                ]
              }
            },
            "required": [
              "address",
              "type"
            ]
          },
          {
            "type": "object",
            "properties": {
              "external_dns_servers": {
                "description": "External DNS servers Nexus can use to resolve external hosts.",
                "type": "array",
                "items": {
                  "type": "string",
                  "format": "ip"
                }
              },
              "external_ip": {
                "description": "The address at which the external nexus server is reachable.",
                "type": "string",
                "format": "ip"
              },
              "external_tls": {
                "description": "Whether Nexus's external endpoint should use TLS",
                "type": "boolean"
              },
              "internal_address": {
                "description": "The address at which the internal nexus server is reachable.",
                "type": "string"
              },
              "nic": {
                "description": "The service vNIC providing external connectivity using OPTE.",
                "allOf": [
                  {
                    "$ref": "#/components/schemas/NetworkInterface"
                  }
                ]
              },
              "type": {
                "type": "string",
                "enum": [
                  "nexus"
                ]
              }
            },
            "required": [
              "external_dns_servers",
              "external_ip",
              "external_tls",
              "internal_address",
              "nic",
              "type"
            ]
          },
          {
            "type": "object",
            "properties": {
              "address": {
                "type": "string"
              },
              "type": {
                "type": "string",
                "enum": [
                  "oximeter"
                ]
              }
            },
            "required": [
              "address",
              "type"
            ]
          }
        ]
      },
      "OximeterInfo": {
        "description": "Message used to notify Nexus that this oximeter instance is up and running.",
        "type": "object",
        "properties": {
          "address": {
            "description": "The address on which this oximeter instance listens for requests",
            "type": "string"
          },
          "collector_id": {
            "description": "The ID for this oximeter instance.",
            "type": "string",
            "format": "uuid"
          }
        },
        "required": [
          "address",
          "collector_id"
        ]
      },
      "OximeterReadMode": {
        "description": "Where oximeter should read from",
        "oneOf": [
          {
            "type": "object",
            "properties": {
              "type": {
                "type": "string",
                "enum": [
                  "single_node"
                ]
              }
            },
            "required": [
              "type"
            ]
          },
          {
            "type": "object",
            "properties": {
              "type": {
                "type": "string",
                "enum": [
                  "cluster"
                ]
              }
            },
            "required": [
              "type"
            ]
          }
        ]
      },
      "OximeterReadPolicy": {
        "type": "object",
        "properties": {
          "mode": {
            "$ref": "#/components/schemas/OximeterReadMode"
          },
          "time_created": {
            "type": "string",
            "format": "date-time"
          },
          "version": {
            "type": "integer",
            "format": "uint32",
            "minimum": 0
          }
        },
        "required": [
          "mode",
          "time_created",
          "version"
        ]
      },
      "PendingMgsUpdate": {
        "type": "object",
        "properties": {
          "artifact_hash": {
            "description": "which artifact to apply to this device",
            "type": "string",
            "format": "hex string (32 bytes)"
          },
          "artifact_version": {
            "$ref": "#/components/schemas/ArtifactVersion"
          },
          "baseboard_id": {
            "description": "id of the baseboard that we're going to update",
            "allOf": [
              {
                "$ref": "#/components/schemas/BaseboardId"
              }
            ]
          },
          "details": {
            "description": "component-specific details of the pending update",
            "allOf": [
              {
                "$ref": "#/components/schemas/PendingMgsUpdateDetails"
              }
            ]
          },
          "slot_id": {
            "description": "last known MGS slot (cubby number) of the baseboard",
            "type": "integer",
            "format": "uint16",
            "minimum": 0
          },
          "sp_type": {
            "description": "what type of baseboard this is",
            "allOf": [
              {
                "$ref": "#/components/schemas/SpType"
              }
            ]
          }
        },
        "required": [
          "artifact_hash",
          "artifact_version",
          "baseboard_id",
          "details",
          "slot_id",
          "sp_type"
        ]
      },
      "PendingMgsUpdateDetails": {
        "description": "Describes the component-specific details of a PendingMgsUpdate",
        "oneOf": [
          {
            "description": "the SP itself is being updated",
            "type": "object",
            "properties": {
              "component": {
                "type": "string",
                "enum": [
                  "sp"
                ]
              },
              "expected_active_version": {
                "description": "expected contents of the active slot",
                "allOf": [
                  {
                    "$ref": "#/components/schemas/ArtifactVersion"
                  }
                ]
              },
              "expected_inactive_version": {
                "description": "expected contents of the inactive slot",
                "allOf": [
                  {
                    "$ref": "#/components/schemas/ExpectedVersion"
                  }
                ]
              }
            },
            "required": [
              "component",
              "expected_active_version",
              "expected_inactive_version"
            ]
          },
          {
            "description": "the RoT is being updated",
            "type": "object",
            "properties": {
              "component": {
                "type": "string",
                "enum": [
                  "rot"
                ]
              },
              "expected_active_slot": {
                "$ref": "#/components/schemas/ExpectedActiveRotSlot"
              },
              "expected_inactive_version": {
                "$ref": "#/components/schemas/ExpectedVersion"
              },
              "expected_pending_persistent_boot_preference": {
                "nullable": true,
                "description": "the persistent boot preference written into the CFPA scratch page that will become the persistent boot preference in the authoritative CFPA page upon reboot, unless CFPA update of the authoritative page fails for some reason.",
                "allOf": [
                  {
                    "$ref": "#/components/schemas/RotSlot"
                  }
                ]
              },
              "expected_persistent_boot_preference": {
                "description": "the persistent boot preference written into the current authoritative CFPA page (ping or pong)",
                "allOf": [
                  {
                    "$ref": "#/components/schemas/RotSlot"
                  }
                ]
              },
              "expected_transient_boot_preference": {
                "nullable": true,
                "description": "override persistent preference selection for a single boot",
                "allOf": [
                  {
                    "$ref": "#/components/schemas/RotSlot"
                  }
                ]
              }
            },
            "required": [
              "component",
              "expected_active_slot",
              "expected_inactive_version",
              "expected_persistent_boot_preference"
            ]
          },
          {
            "description": "the RoT bootloader is being updated",
            "type": "object",
            "properties": {
              "component": {
                "type": "string",
                "enum": [
                  "rot_bootloader"
                ]
              },
              "expected_stage0_next_version": {
                "description": "expected contents of the stage 0 next",
                "allOf": [
                  {
                    "$ref": "#/components/schemas/ExpectedVersion"
                  }
                ]
              },
              "expected_stage0_version": {
                "description": "expected contents of the stage 0",
                "allOf": [
                  {
                    "$ref": "#/components/schemas/ArtifactVersion"
                  }
                ]
              }
            },
            "required": [
              "component",
              "expected_stage0_next_version",
              "expected_stage0_version"
            ]
          },
          {
            "description": "the host OS is being updated\n\nWe write the phase 1 via MGS, and have a precheck condition that sled-agent has already written the matching phase 2.",
            "type": "object",
            "properties": {
              "component": {
                "type": "string",
                "enum": [
                  "host_phase1"
                ]
              },
              "expected_active_phase_1_hash": {
                "description": "The hash of the phase 1 slot specified by `expected_active_phase_1_hash`.\n\nWe should always be able to fetch this. Even if the phase 1 contents themselves have been corrupted (very scary for the active slot!), the SP can still hash those contents.",
                "type": "string",
                "format": "hex string (32 bytes)"
              },
              "expected_active_phase_1_slot": {
                "description": "Which slot is currently active according to the SP.\n\nThis controls which slot will be used the next time the sled boots; it will _usually_ match `boot_disk`, but differs in the window of time between telling the SP to change which slot to use and the host OS rebooting to actually use that slot.",
                "allOf": [
                  {
                    "$ref": "#/components/schemas/M2Slot"
                  }
                ]
              },
              "expected_active_phase_2_hash": {
                "description": "The hash of the currently-active phase 2 artifact.\n\nIt's possible sled-agent won't be able to report this value, but that would indicate that we don't know the version currently running. The planner wouldn't stage an update without knowing the current version, so if something has gone wrong in the meantime we won't proceede either.",
                "type": "string",
                "format": "hex string (32 bytes)"
              },
              "expected_boot_disk": {
                "description": "Which slot the host OS most recently booted from.",
                "allOf": [
                  {
                    "$ref": "#/components/schemas/M2Slot"
                  }
                ]
              },
              "expected_inactive_phase_1_hash": {
                "description": "The hash of the phase 1 slot specified by toggling `expected_active_phase_1_slot` to the other slot.\n\nWe should always be able to fetch this. Even if the phase 1 contents of the inactive slot are entirely bogus, the SP can still hash those contents.",
                "type": "string",
                "format": "hex string (32 bytes)"
              },
              "expected_inactive_phase_2_hash": {
                "description": "The hash of the currently-inactive phase 2 artifact.\n\nIt's entirely possible that a sled needing a host OS update has no valid artifact in its inactive slot. However, a precondition for us performing a phase 1 update is that `sled-agent` on the target sled has already written the paired phase 2 artifact to the inactive slot; therefore, we don't need to be able to represent an invalid inactive slot.",
                "type": "string",
                "format": "hex string (32 bytes)"
              },
              "sled_agent_address": {
                "description": "Address for contacting sled-agent to check phase 2 contents.",
                "type": "string"
              }
            },
            "required": [
              "component",
              "expected_active_phase_1_hash",
              "expected_active_phase_1_slot",
              "expected_active_phase_2_hash",
              "expected_boot_disk",
              "expected_inactive_phase_1_hash",
              "expected_inactive_phase_2_hash",
              "sled_agent_address"
            ]
          }
        ]
      },
      "PendingMgsUpdates": {
        "type": "object",
        "properties": {
          "by_baseboard": {
            "title": "IdOrdMap",
            "x-rust-type": {
              "crate": "iddqd",
              "parameters": [
                {
                  "$ref": "#/components/schemas/PendingMgsUpdate"
                }
              ],
              "path": "iddqd::IdOrdMap",
              "version": "*"
            },
            "type": "array",
            "items": {
              "$ref": "#/components/schemas/PendingMgsUpdate"
            },
            "uniqueItems": true
          }
        },
        "required": [
          "by_baseboard"
        ]
      },
      "PendingSagaInfo": {
        "description": "Describes a pending saga (for debugging why quiesce is stuck)",
        "type": "object",
        "properties": {
          "recovered": {
            "description": "If true, we know the saga needs to be recovered.  It may or may not be running already.\n\nIf false, this saga was created in this Nexus process's lifetime.  It's still running.",
            "type": "boolean"
          },
          "saga_id": {
            "type": "string",
            "format": "uuid"
          },
          "saga_name": {
            "type": "string"
          },
          "time_pending": {
            "type": "string",
            "format": "date-time"
          }
        },
        "required": [
          "recovered",
          "saga_id",
          "saga_name",
          "time_pending"
        ]
      },
      "PhysicalDiskKind": {
        "description": "Describes the form factor of physical disks.",
        "type": "string",
        "enum": [
          "m2",
          "u2"
        ]
      },
      "PhysicalDiskPath": {
        "type": "object",
        "properties": {
          "disk_id": {
            "description": "ID of the physical disk",
            "type": "string",
            "format": "uuid"
          }
        },
        "required": [
          "disk_id"
        ]
      },
      "PhysicalDiskPutRequest": {
        "type": "object",
        "properties": {
          "id": {
            "$ref": "#/components/schemas/TypedUuidForPhysicalDiskKind"
          },
          "model": {
            "type": "string"
          },
          "serial": {
            "type": "string"
          },
          "sled_id": {
            "type": "string",
            "format": "uuid"
          },
          "variant": {
            "$ref": "#/components/schemas/PhysicalDiskKind"
          },
          "vendor": {
            "type": "string"
          }
        },
        "required": [
          "id",
          "model",
          "serial",
          "sled_id",
          "variant",
          "vendor"
        ]
      },
      "Ping": {
        "type": "object",
        "properties": {
          "status": {
            "description": "Whether the external API is reachable. Will always be Ok if the endpoint returns anything at all.",
            "allOf": [
              {
                "$ref": "#/components/schemas/PingStatus"
              }
            ]
          }
        },
        "required": [
          "status"
        ]
      },
      "PingStatus": {
        "type": "string",
        "enum": [
          "ok"
        ]
      },
      "PlannerChickenSwitches": {
        "type": "object",
        "properties": {
          "add_zones_with_mupdate_override": {
            "description": "Whether to add zones even if a mupdate override is present.\n\nOnce Nexus-driven update is active on a customer system, we must not add new zones while the system is recovering from a MUPdate. But that would require customers to upload a TUF repo before adding a new sled, even though Nexus-driven update is not active (as of r16).\n\nThis switch, which is currently on by default, allows us to add zones even if we've detected a recent MUPdate on the system. We will want to turn it off as part of enabling Nexus-driven update.",
            "type": "boolean"
          }
        },
        "required": [
          "add_zones_with_mupdate_override"
        ]
      },
      "PlanningAddOutOfEligibleSleds": {
        "description": "How many discretionary zones we actually placed out of how many we wanted to place.",
        "type": "object",
        "properties": {
          "placed": {
            "type": "integer",
            "format": "uint",
            "minimum": 0
          },
          "wanted_to_place": {
            "type": "integer",
            "format": "uint",
            "minimum": 0
          }
        },
        "required": [
          "placed",
          "wanted_to_place"
        ]
      },
      "PlanningAddStepReport": {
        "type": "object",
        "properties": {
          "add_zones_with_mupdate_override": {
            "description": "The value of the homonymous chicken switch.",
            "type": "boolean"
          },
          "discretionary_zones_placed": {
            "description": "Sled ID → kinds of discretionary zones placed there",
            "type": "object",
            "additionalProperties": {
              "type": "array",
              "items": {
                "$ref": "#/components/schemas/DiscretionaryZonePlacement"
              }
            }
          },
          "has_mupdate_override": {
            "description": "Are there any outstanding MUPdate overrides?",
            "type": "boolean"
          },
          "out_of_eligible_sleds": {
            "description": "Discretionary zone kind → (placed, wanted to place)",
            "type": "object",
            "additionalProperties": {
              "$ref": "#/components/schemas/PlanningAddOutOfEligibleSleds"
            }
          },
          "sleds_getting_ntp_and_discretionary_zones": {
            "type": "array",
            "items": {
              "$ref": "#/components/schemas/TypedUuidForSledKind"
            },
            "uniqueItems": true
          },
          "sleds_missing_crucible_zone": {
            "type": "object",
            "additionalProperties": {
              "type": "array",
              "items": {
                "$ref": "#/components/schemas/TypedUuidForZpoolKind"
              }
            }
          },
          "sleds_missing_ntp_zone": {
            "type": "array",
            "items": {
              "$ref": "#/components/schemas/TypedUuidForSledKind"
            },
            "uniqueItems": true
          },
          "sleds_waiting_for_ntp_zone": {
            "type": "array",
            "items": {
              "$ref": "#/components/schemas/TypedUuidForSledKind"
            },
            "uniqueItems": true
          },
          "sleds_without_ntp_zones_in_inventory": {
            "type": "array",
            "items": {
              "$ref": "#/components/schemas/TypedUuidForSledKind"
            },
            "uniqueItems": true
          },
          "sleds_without_zpools_for_ntp_zones": {
            "type": "array",
            "items": {
              "$ref": "#/components/schemas/TypedUuidForSledKind"
            },
            "uniqueItems": true
          },
          "sufficient_zones_exist": {
            "description": "Discretionary zone kind → (wanted to place, num existing)",
            "type": "object",
            "additionalProperties": {
              "$ref": "#/components/schemas/PlanningAddSufficientZonesExist"
            }
          },
          "waiting_on": {
            "nullable": true,
            "description": "What are we waiting on to start zone additions?",
            "allOf": [
              {
                "$ref": "#/components/schemas/ZoneAddWaitingOn"
              }
            ]
          }
        },
        "required": [
          "add_zones_with_mupdate_override",
          "discretionary_zones_placed",
          "has_mupdate_override",
          "out_of_eligible_sleds",
          "sleds_getting_ntp_and_discretionary_zones",
          "sleds_missing_crucible_zone",
          "sleds_missing_ntp_zone",
          "sleds_waiting_for_ntp_zone",
          "sleds_without_ntp_zones_in_inventory",
          "sleds_without_zpools_for_ntp_zones",
          "sufficient_zones_exist"
        ]
      },
      "PlanningAddSufficientZonesExist": {
        "description": "We have at least the minimum required number of zones of a given kind.",
        "type": "object",
        "properties": {
          "num_existing": {
            "type": "integer",
            "format": "uint",
            "minimum": 0
          },
          "target_count": {
            "type": "integer",
            "format": "uint",
            "minimum": 0
          }
        },
        "required": [
          "num_existing",
          "target_count"
        ]
      },
      "PlanningCockroachdbSettingsStepReport": {
        "type": "object",
        "properties": {
          "preserve_downgrade": {
            "$ref": "#/components/schemas/CockroachDbPreserveDowngrade"
          }
        },
        "required": [
          "preserve_downgrade"
        ]
      },
      "PlanningDecommissionStepReport": {
        "type": "object",
        "properties": {
          "zombie_sleds": {
            "description": "Decommissioned sleds that unexpectedly appeared as commissioned.",
            "type": "array",
            "items": {
              "$ref": "#/components/schemas/TypedUuidForSledKind"
            }
          }
        },
        "required": [
          "zombie_sleds"
        ]
      },
      "PlanningExpungeStepReport": {
        "type": "object",
        "properties": {
          "orphan_disks": {
            "description": "Expunged disks not present in the parent blueprint.",
            "type": "object",
            "additionalProperties": {
              "$ref": "#/components/schemas/TypedUuidForPhysicalDiskKind"
            }
          }
        },
        "required": [
          "orphan_disks"
        ]
      },
      "PlanningMgsUpdatesStepReport": {
        "type": "object",
        "properties": {
          "pending_mgs_updates": {
            "$ref": "#/components/schemas/PendingMgsUpdates"
          }
        },
        "required": [
          "pending_mgs_updates"
        ]
      },
<<<<<<< HEAD
      "PlanningNexusGenerationBumpReport": {
        "type": "object",
        "properties": {
          "next_generation": {
            "nullable": true,
            "allOf": [
              {
                "$ref": "#/components/schemas/Generation"
              }
            ]
          },
          "waiting_on": {
            "nullable": true,
            "description": "What are we waiting on to increase the generation number?",
            "allOf": [
              {
                "$ref": "#/components/schemas/NexusGenerationBumpWaitingOn"
              }
            ]
          }
        }
      },
      "PlanningNoopImageSourceConvertedZones": {
        "description": "How many of the total install-dataset zones were noop-converted to use the artifact store on a particular sled.",
=======
      "PlanningNoopImageSourceConverted": {
        "description": "How many of the total install-dataset zones and/or host phase 2 slots were noop-converted to use the artifact store on a particular sled.",
>>>>>>> 900085ed
        "type": "object",
        "properties": {
          "host_phase_2_slot_a_eligible": {
            "type": "boolean"
          },
          "host_phase_2_slot_b_eligible": {
            "type": "boolean"
          },
          "num_dataset": {
            "type": "integer",
            "format": "uint",
            "minimum": 0
          },
          "num_eligible": {
            "type": "integer",
            "format": "uint",
            "minimum": 0
          }
        },
        "required": [
          "host_phase_2_slot_a_eligible",
          "host_phase_2_slot_b_eligible",
          "num_dataset",
          "num_eligible"
        ]
      },
      "PlanningNoopImageSourceSkipSledHostPhase2Reason": {
        "oneOf": [
          {
            "type": "object",
            "properties": {
              "type": {
                "type": "string",
                "enum": [
                  "both_slots_already_artifact"
                ]
              }
            },
            "required": [
              "type"
            ]
          },
          {
            "type": "object",
            "properties": {
              "type": {
                "type": "string",
                "enum": [
                  "sled_not_in_inventory"
                ]
              }
            },
            "required": [
              "type"
            ]
          }
        ]
      },
      "PlanningNoopImageSourceSkipSledZonesReason": {
        "oneOf": [
          {
            "type": "object",
            "properties": {
              "num_total": {
                "type": "integer",
                "format": "uint",
                "minimum": 0
              },
              "type": {
                "type": "string",
                "enum": [
                  "all_zones_already_artifact"
                ]
              }
            },
            "required": [
              "num_total",
              "type"
            ]
          },
          {
            "type": "object",
            "properties": {
              "type": {
                "type": "string",
                "enum": [
                  "sled_not_in_inventory"
                ]
              }
            },
            "required": [
              "type"
            ]
          },
          {
            "type": "object",
            "properties": {
              "error": {
                "type": "string"
              },
              "type": {
                "type": "string",
                "enum": [
                  "error_retrieving_zone_manifest"
                ]
              }
            },
            "required": [
              "error",
              "type"
            ]
          },
          {
            "type": "object",
            "properties": {
              "id": {
                "$ref": "#/components/schemas/TypedUuidForMupdateOverrideKind"
              },
              "type": {
                "type": "string",
                "enum": [
                  "remove_mupdate_override"
                ]
              }
            },
            "required": [
              "id",
              "type"
            ]
          }
        ]
      },
      "PlanningNoopImageSourceSkipZoneReason": {
        "oneOf": [
          {
            "type": "object",
            "properties": {
              "file_name": {
                "type": "string"
              },
              "type": {
                "type": "string",
                "enum": [
                  "zone_not_in_manifest"
                ]
              },
              "zone_kind": {
                "type": "string"
              }
            },
            "required": [
              "file_name",
              "type",
              "zone_kind"
            ]
          },
          {
            "type": "object",
            "properties": {
              "error": {
                "type": "string"
              },
              "file_name": {
                "type": "string"
              },
              "type": {
                "type": "string",
                "enum": [
                  "invalid_artifact"
                ]
              },
              "zone_kind": {
                "type": "string"
              }
            },
            "required": [
              "error",
              "file_name",
              "type",
              "zone_kind"
            ]
          },
          {
            "type": "object",
            "properties": {
              "artifact_hash": {
                "type": "string",
                "format": "hex string (32 bytes)"
              },
              "file_name": {
                "type": "string"
              },
              "type": {
                "type": "string",
                "enum": [
                  "artifact_not_in_repo"
                ]
              },
              "zone_kind": {
                "type": "string"
              }
            },
            "required": [
              "artifact_hash",
              "file_name",
              "type",
              "zone_kind"
            ]
          }
        ]
      },
      "PlanningNoopImageSourceStepReport": {
        "type": "object",
        "properties": {
          "converted": {
            "type": "object",
            "additionalProperties": {
              "$ref": "#/components/schemas/PlanningNoopImageSourceConverted"
            }
          },
          "no_target_release": {
            "type": "boolean"
          },
          "skipped_sled_host_phase_2": {
            "type": "object",
            "additionalProperties": {
              "$ref": "#/components/schemas/PlanningNoopImageSourceSkipSledHostPhase2Reason"
            }
          },
          "skipped_sled_zones": {
            "type": "object",
            "additionalProperties": {
              "$ref": "#/components/schemas/PlanningNoopImageSourceSkipSledZonesReason"
            }
          },
          "skipped_zones": {
            "type": "object",
            "additionalProperties": {
              "$ref": "#/components/schemas/PlanningNoopImageSourceSkipZoneReason"
            }
          }
        },
        "required": [
          "converted",
          "no_target_release",
          "skipped_sled_host_phase_2",
          "skipped_sled_zones",
          "skipped_zones"
        ]
      },
      "PlanningOutOfDateZone": {
        "description": "We have at least the minimum required number of zones of a given kind.",
        "type": "object",
        "properties": {
          "desired_image_source": {
            "$ref": "#/components/schemas/BlueprintZoneImageSource"
          },
          "zone_config": {
            "$ref": "#/components/schemas/BlueprintZoneConfig"
          }
        },
        "required": [
          "desired_image_source",
          "zone_config"
        ]
      },
      "PlanningReport": {
        "description": "A full blueprint planning report. Other than the blueprint ID, each field corresponds to a step in the update planner, i.e., a subroutine of `omicron_nexus::reconfigurator::planning::Planner::do_plan`.\n\nThe intent of a planning report is to capture information useful to an operator or developer about the planning process itself, especially if it has become \"stuck\" (unable to proceed with an update). It is *not* a summary of the plan (blueprint), but rather a description of non-fatal conditions the planner is waiting on, unexpected or invalid configurations encountered during planning, etc. The planner may make internal decisions based on the step reports; the intent is that an operator may make administrative decisions based on the full report.\n\nOnly successful planning runs are currently covered by this report. Failures to plan (i.e., to generate a valid blueprint) are represented by `nexus-reconfigurator-planning::blueprint_builder::Error`.",
        "type": "object",
        "properties": {
          "add": {
            "$ref": "#/components/schemas/PlanningAddStepReport"
          },
          "blueprint_id": {
            "description": "The blueprint produced by the planning run this report describes.",
            "allOf": [
              {
                "$ref": "#/components/schemas/TypedUuidForBlueprintKind"
              }
            ]
          },
          "chicken_switches": {
            "description": "The set of \"chicken switches\" in effect for this planning run.",
            "allOf": [
              {
                "$ref": "#/components/schemas/PlannerChickenSwitches"
              }
            ]
          },
          "cockroachdb_settings": {
            "$ref": "#/components/schemas/PlanningCockroachdbSettingsStepReport"
          },
          "decommission": {
            "$ref": "#/components/schemas/PlanningDecommissionStepReport"
          },
          "expunge": {
            "$ref": "#/components/schemas/PlanningExpungeStepReport"
          },
          "mgs_updates": {
            "$ref": "#/components/schemas/PlanningMgsUpdatesStepReport"
          },
          "nexus_generation_bump": {
            "$ref": "#/components/schemas/PlanningNexusGenerationBumpReport"
          },
          "noop_image_source": {
            "$ref": "#/components/schemas/PlanningNoopImageSourceStepReport"
          },
          "zone_updates": {
            "$ref": "#/components/schemas/PlanningZoneUpdatesStepReport"
          }
        },
        "required": [
          "add",
          "blueprint_id",
          "chicken_switches",
          "cockroachdb_settings",
          "decommission",
          "expunge",
          "mgs_updates",
          "nexus_generation_bump",
          "noop_image_source",
          "zone_updates"
        ]
      },
      "PlanningZoneUpdatesStepReport": {
        "type": "object",
        "properties": {
          "expunged_zones": {
            "type": "object",
            "additionalProperties": {
              "type": "array",
              "items": {
                "$ref": "#/components/schemas/BlueprintZoneConfig"
              }
            }
          },
          "out_of_date_zones": {
            "type": "object",
            "additionalProperties": {
              "type": "array",
              "items": {
                "$ref": "#/components/schemas/PlanningOutOfDateZone"
              }
            }
          },
          "unsafe_zones": {
            "type": "object",
            "additionalProperties": {
              "$ref": "#/components/schemas/ZoneUnsafeToShutdown"
            }
          },
          "updated_zones": {
            "type": "object",
            "additionalProperties": {
              "type": "array",
              "items": {
                "$ref": "#/components/schemas/BlueprintZoneConfig"
              }
            }
          },
          "waiting_on": {
            "nullable": true,
            "description": "What are we waiting on to start zone updates?",
            "allOf": [
              {
                "$ref": "#/components/schemas/ZoneUpdatesWaitingOn"
              }
            ]
          }
        },
        "required": [
          "expunged_zones",
          "out_of_date_zones",
          "unsafe_zones",
          "updated_zones"
        ]
      },
      "PortConfigV2": {
        "type": "object",
        "properties": {
          "addresses": {
            "description": "This port's addresses and optional vlan IDs",
            "type": "array",
            "items": {
              "$ref": "#/components/schemas/UplinkAddressConfig"
            }
          },
          "autoneg": {
            "description": "Whether or not to set autonegotiation",
            "default": false,
            "type": "boolean"
          },
          "bgp_peers": {
            "description": "BGP peers on this port",
            "type": "array",
            "items": {
              "$ref": "#/components/schemas/BgpPeerConfig"
            }
          },
          "lldp": {
            "nullable": true,
            "description": "LLDP configuration for this port",
            "allOf": [
              {
                "$ref": "#/components/schemas/LldpPortConfig"
              }
            ]
          },
          "port": {
            "description": "Nmae of the port this config applies to.",
            "type": "string"
          },
          "routes": {
            "description": "The set of routes associated with this port.",
            "type": "array",
            "items": {
              "$ref": "#/components/schemas/RouteConfig"
            }
          },
          "switch": {
            "description": "Switch the port belongs to.",
            "allOf": [
              {
                "$ref": "#/components/schemas/SwitchLocation"
              }
            ]
          },
          "tx_eq": {
            "nullable": true,
            "description": "TX-EQ configuration for this port",
            "allOf": [
              {
                "$ref": "#/components/schemas/TxEqConfig"
              }
            ]
          },
          "uplink_port_fec": {
            "nullable": true,
            "description": "Port forward error correction type.",
            "allOf": [
              {
                "$ref": "#/components/schemas/PortFec"
              }
            ]
          },
          "uplink_port_speed": {
            "description": "Port speed.",
            "allOf": [
              {
                "$ref": "#/components/schemas/PortSpeed"
              }
            ]
          }
        },
        "required": [
          "addresses",
          "bgp_peers",
          "port",
          "routes",
          "switch",
          "uplink_port_speed"
        ]
      },
      "PortFec": {
        "description": "Switchport FEC options",
        "type": "string",
        "enum": [
          "firecode",
          "none",
          "rs"
        ]
      },
      "PortSpeed": {
        "description": "Switchport Speed options",
        "type": "string",
        "enum": [
          "speed0_g",
          "speed1_g",
          "speed10_g",
          "speed25_g",
          "speed40_g",
          "speed50_g",
          "speed100_g",
          "speed200_g",
          "speed400_g"
        ]
      },
      "ProbeExternalIp": {
        "type": "object",
        "properties": {
          "first_port": {
            "type": "integer",
            "format": "uint16",
            "minimum": 0
          },
          "ip": {
            "type": "string",
            "format": "ip"
          },
          "kind": {
            "$ref": "#/components/schemas/ProbeExternalIpKind"
          },
          "last_port": {
            "type": "integer",
            "format": "uint16",
            "minimum": 0
          }
        },
        "required": [
          "first_port",
          "ip",
          "kind",
          "last_port"
        ]
      },
      "ProbeExternalIpKind": {
        "type": "string",
        "enum": [
          "snat",
          "floating",
          "ephemeral"
        ]
      },
      "ProbeInfo": {
        "type": "object",
        "properties": {
          "external_ips": {
            "type": "array",
            "items": {
              "$ref": "#/components/schemas/ProbeExternalIp"
            }
          },
          "id": {
            "type": "string",
            "format": "uuid"
          },
          "interface": {
            "$ref": "#/components/schemas/NetworkInterface"
          },
          "name": {
            "$ref": "#/components/schemas/Name"
          },
          "sled": {
            "type": "string",
            "format": "uuid"
          }
        },
        "required": [
          "external_ips",
          "id",
          "interface",
          "name",
          "sled"
        ]
      },
      "ProducerEndpoint": {
        "description": "Information announced by a metric server, used so that clients can contact it and collect available metric data from it.",
        "type": "object",
        "properties": {
          "address": {
            "description": "The IP address and port at which `oximeter` can collect metrics from the producer.",
            "type": "string"
          },
          "id": {
            "description": "A unique ID for this producer.",
            "type": "string",
            "format": "uuid"
          },
          "interval": {
            "description": "The interval on which `oximeter` should collect metrics.",
            "allOf": [
              {
                "$ref": "#/components/schemas/Duration"
              }
            ]
          },
          "kind": {
            "description": "The kind of producer.",
            "allOf": [
              {
                "$ref": "#/components/schemas/ProducerKind"
              }
            ]
          }
        },
        "required": [
          "address",
          "id",
          "interval",
          "kind"
        ]
      },
      "ProducerEndpointResultsPage": {
        "description": "A single page of results",
        "type": "object",
        "properties": {
          "items": {
            "description": "list of items on this page of results",
            "type": "array",
            "items": {
              "$ref": "#/components/schemas/ProducerEndpoint"
            }
          },
          "next_page": {
            "nullable": true,
            "description": "token used to fetch the next page of results (if any)",
            "type": "string"
          }
        },
        "required": [
          "items"
        ]
      },
      "ProducerKind": {
        "description": "The kind of metric producer this is.",
        "oneOf": [
          {
            "description": "The producer is a sled-agent.",
            "type": "string",
            "enum": [
              "sled_agent"
            ]
          },
          {
            "description": "The producer is an Omicron-managed service.",
            "type": "string",
            "enum": [
              "service"
            ]
          },
          {
            "description": "The producer is a Propolis VMM managing a guest instance.",
            "type": "string",
            "enum": [
              "instance"
            ]
          },
          {
            "description": "The producer is a management gateway service.",
            "type": "string",
            "enum": [
              "management_gateway"
            ]
          }
        ]
      },
      "ProducerRegistrationResponse": {
        "description": "Response to a successful producer registration.",
        "type": "object",
        "properties": {
          "lease_duration": {
            "description": "Period within which producers must renew their lease.\n\nProducers are required to periodically re-register with Nexus, to ensure that they are still collected from by `oximeter`.",
            "allOf": [
              {
                "$ref": "#/components/schemas/Duration"
              }
            ]
          }
        },
        "required": [
          "lease_duration"
        ]
      },
      "QuiesceState": {
        "description": "See [`QuiesceStatus`] for more on Nexus quiescing.\n\nAt any given time, Nexus is always in one of these states:\n\n```text Running             (normal operation) | | quiesce starts v WaitingForSagas     (no new sagas are allowed, but some are still running) | | no more sagas running v WaitingForDb        (no sagas running; no new db connections may be acquired by Nexus at-large, but some are still held) | | no more database connections held v Quiesced            (no sagas running, no database connections in use) ```\n\nQuiescing is (currently) a one-way trip: once a Nexus process starts quiescing, it will never go back to normal operation.  It will never go back to an earlier stage, either.",
        "oneOf": [
          {
            "description": "Normal operation",
            "type": "object",
            "properties": {
              "state": {
                "type": "string",
                "enum": [
                  "running"
                ]
              }
            },
            "required": [
              "state"
            ]
          },
          {
            "description": "New sagas disallowed, but some are still running.",
            "type": "object",
            "properties": {
              "quiesce_details": {
                "type": "object",
                "properties": {
                  "time_requested": {
                    "type": "string",
                    "format": "date-time"
                  }
                },
                "required": [
                  "time_requested"
                ]
              },
              "state": {
                "type": "string",
                "enum": [
                  "waiting_for_sagas"
                ]
              }
            },
            "required": [
              "quiesce_details",
              "state"
            ]
          },
          {
            "description": "No sagas running, no new database connections may be claimed, but some database connections are still held.",
            "type": "object",
            "properties": {
              "quiesce_details": {
                "type": "object",
                "properties": {
                  "duration_waiting_for_sagas": {
                    "$ref": "#/components/schemas/Duration"
                  },
                  "time_requested": {
                    "type": "string",
                    "format": "date-time"
                  }
                },
                "required": [
                  "duration_waiting_for_sagas",
                  "time_requested"
                ]
              },
              "state": {
                "type": "string",
                "enum": [
                  "waiting_for_db"
                ]
              }
            },
            "required": [
              "quiesce_details",
              "state"
            ]
          },
          {
            "description": "Nexus has no sagas running and is not using the database",
            "type": "object",
            "properties": {
              "quiesce_details": {
                "type": "object",
                "properties": {
                  "duration_total": {
                    "$ref": "#/components/schemas/Duration"
                  },
                  "duration_waiting_for_db": {
                    "$ref": "#/components/schemas/Duration"
                  },
                  "duration_waiting_for_sagas": {
                    "$ref": "#/components/schemas/Duration"
                  },
                  "time_quiesced": {
                    "type": "string",
                    "format": "date-time"
                  },
                  "time_requested": {
                    "type": "string",
                    "format": "date-time"
                  }
                },
                "required": [
                  "duration_total",
                  "duration_waiting_for_db",
                  "duration_waiting_for_sagas",
                  "time_quiesced",
                  "time_requested"
                ]
              },
              "state": {
                "type": "string",
                "enum": [
                  "quiesced"
                ]
              }
            },
            "required": [
              "quiesce_details",
              "state"
            ]
          }
        ]
      },
      "QuiesceStatus": {
        "description": "Describes whether Nexus is quiescing or quiesced and what, if anything, is blocking the quiesce process\n\n**Quiescing** is the process of draining Nexus of running sagas and stopping all use of the database in preparation for upgrade.  See [`QuiesceState`] for more on the stages involved.",
        "type": "object",
        "properties": {
          "db_claims": {
            "title": "IdOrdMap",
            "description": "what database claims are currently held (by any part of Nexus)\n\nEntries here prevent transitioning from `WaitingForDb` to `Quiesced`.",
            "x-rust-type": {
              "crate": "iddqd",
              "parameters": [
                {
                  "$ref": "#/components/schemas/HeldDbClaimInfo"
                }
              ],
              "path": "iddqd::IdOrdMap",
              "version": "*"
            },
            "type": "array",
            "items": {
              "$ref": "#/components/schemas/HeldDbClaimInfo"
            },
            "uniqueItems": true
          },
          "sagas_pending": {
            "title": "IdOrdMap",
            "description": "what sagas are currently running or known needing to be recovered\n\nThis should only be non-empty when state is `Running` or `WaitingForSagas`.  Entries here prevent transitioning from `WaitingForSagas` to `WaitingForDb`.",
            "x-rust-type": {
              "crate": "iddqd",
              "parameters": [
                {
                  "$ref": "#/components/schemas/PendingSagaInfo"
                }
              ],
              "path": "iddqd::IdOrdMap",
              "version": "*"
            },
            "type": "array",
            "items": {
              "$ref": "#/components/schemas/PendingSagaInfo"
            },
            "uniqueItems": true
          },
          "state": {
            "description": "what stage of quiescing is Nexus at",
            "allOf": [
              {
                "$ref": "#/components/schemas/QuiesceState"
              }
            ]
          }
        },
        "required": [
          "db_claims",
          "sagas_pending",
          "state"
        ]
      },
      "RackInitializationRequest": {
        "type": "object",
        "properties": {
          "allowed_source_ips": {
            "description": "IPs or subnets allowed to make requests to user-facing services",
            "allOf": [
              {
                "$ref": "#/components/schemas/AllowedSourceIps"
              }
            ]
          },
          "blueprint": {
            "description": "Blueprint describing services initialized by RSS.",
            "allOf": [
              {
                "$ref": "#/components/schemas/Blueprint"
              }
            ]
          },
          "certs": {
            "description": "x.509 Certificates used to encrypt communication with the external API.",
            "type": "array",
            "items": {
              "$ref": "#/components/schemas/Certificate"
            }
          },
          "crucible_datasets": {
            "description": "Crucible datasets on the rack which have been provisioned by RSS.",
            "type": "array",
            "items": {
              "$ref": "#/components/schemas/CrucibleDatasetCreateRequest"
            }
          },
          "external_dns_zone_name": {
            "description": "delegated DNS name for external DNS",
            "type": "string"
          },
          "external_port_count": {
            "description": "The external qsfp ports per sidecar",
            "allOf": [
              {
                "$ref": "#/components/schemas/ExternalPortDiscovery"
              }
            ]
          },
          "internal_dns_zone_config": {
            "description": "initial internal DNS config",
            "allOf": [
              {
                "$ref": "#/components/schemas/DnsConfigParams"
              }
            ]
          },
          "internal_services_ip_pool_ranges": {
            "description": "Ranges of the service IP pool which may be used for internal services, such as Nexus.",
            "type": "array",
            "items": {
              "$ref": "#/components/schemas/IpRange"
            }
          },
          "physical_disks": {
            "description": "\"Managed\" physical disks owned by the control plane",
            "type": "array",
            "items": {
              "$ref": "#/components/schemas/PhysicalDiskPutRequest"
            }
          },
          "rack_network_config": {
            "description": "Initial rack network configuration",
            "allOf": [
              {
                "$ref": "#/components/schemas/RackNetworkConfigV2"
              }
            ]
          },
          "recovery_silo": {
            "description": "configuration for the initial (recovery) Silo",
            "allOf": [
              {
                "$ref": "#/components/schemas/RecoverySiloConfig"
              }
            ]
          },
          "zpools": {
            "description": "Zpools created within the physical disks created by the control plane.",
            "type": "array",
            "items": {
              "$ref": "#/components/schemas/ZpoolPutRequest"
            }
          }
        },
        "required": [
          "allowed_source_ips",
          "blueprint",
          "certs",
          "crucible_datasets",
          "external_dns_zone_name",
          "external_port_count",
          "internal_dns_zone_config",
          "internal_services_ip_pool_ranges",
          "physical_disks",
          "rack_network_config",
          "recovery_silo",
          "zpools"
        ]
      },
      "RackNetworkConfigV2": {
        "description": "Initial network configuration",
        "type": "object",
        "properties": {
          "bfd": {
            "description": "BFD configuration for connecting the rack to external networks",
            "default": [],
            "type": "array",
            "items": {
              "$ref": "#/components/schemas/BfdPeerConfig"
            }
          },
          "bgp": {
            "description": "BGP configurations for connecting the rack to external networks",
            "type": "array",
            "items": {
              "$ref": "#/components/schemas/BgpConfig"
            }
          },
          "infra_ip_first": {
            "description": "First ip address to be used for configuring network infrastructure",
            "type": "string",
            "format": "ipv4"
          },
          "infra_ip_last": {
            "description": "Last ip address to be used for configuring network infrastructure",
            "type": "string",
            "format": "ipv4"
          },
          "ports": {
            "description": "Uplinks for connecting the rack to external networks",
            "type": "array",
            "items": {
              "$ref": "#/components/schemas/PortConfigV2"
            }
          },
          "rack_subnet": {
            "$ref": "#/components/schemas/Ipv6Net"
          }
        },
        "required": [
          "bgp",
          "infra_ip_first",
          "infra_ip_last",
          "ports",
          "rack_subnet"
        ]
      },
      "ReconfiguratorChickenSwitches": {
        "type": "object",
        "properties": {
          "planner_enabled": {
            "type": "boolean"
          },
          "planner_switches": {
            "$ref": "#/components/schemas/PlannerChickenSwitches"
          }
        },
        "required": [
          "planner_enabled",
          "planner_switches"
        ]
      },
      "ReconfiguratorChickenSwitchesParam": {
        "type": "object",
        "properties": {
          "switches": {
            "$ref": "#/components/schemas/ReconfiguratorChickenSwitches"
          },
          "version": {
            "type": "integer",
            "format": "uint32",
            "minimum": 0
          }
        },
        "required": [
          "switches",
          "version"
        ]
      },
      "ReconfiguratorChickenSwitchesView": {
        "type": "object",
        "properties": {
          "switches": {
            "$ref": "#/components/schemas/ReconfiguratorChickenSwitches"
          },
          "time_modified": {
            "type": "string",
            "format": "date-time"
          },
          "version": {
            "type": "integer",
            "format": "uint32",
            "minimum": 0
          }
        },
        "required": [
          "switches",
          "time_modified",
          "version"
        ]
      },
      "RecoverySiloConfig": {
        "type": "object",
        "properties": {
          "silo_name": {
            "$ref": "#/components/schemas/Name"
          },
          "user_name": {
            "$ref": "#/components/schemas/UserId"
          },
          "user_password_hash": {
            "$ref": "#/components/schemas/NewPasswordHash"
          }
        },
        "required": [
          "silo_name",
          "user_name",
          "user_password_hash"
        ]
      },
      "RepairFinishInfo": {
        "type": "object",
        "properties": {
          "aborted": {
            "type": "boolean"
          },
          "repair_id": {
            "$ref": "#/components/schemas/TypedUuidForUpstairsRepairKind"
          },
          "repair_type": {
            "$ref": "#/components/schemas/UpstairsRepairType"
          },
          "repairs": {
            "type": "array",
            "items": {
              "$ref": "#/components/schemas/DownstairsUnderRepair"
            }
          },
          "session_id": {
            "$ref": "#/components/schemas/TypedUuidForUpstairsSessionKind"
          },
          "time": {
            "type": "string",
            "format": "date-time"
          }
        },
        "required": [
          "aborted",
          "repair_id",
          "repair_type",
          "repairs",
          "session_id",
          "time"
        ]
      },
      "RepairProgress": {
        "type": "object",
        "properties": {
          "current_item": {
            "type": "integer",
            "format": "int64"
          },
          "time": {
            "type": "string",
            "format": "date-time"
          },
          "total_items": {
            "type": "integer",
            "format": "int64"
          }
        },
        "required": [
          "current_item",
          "time",
          "total_items"
        ]
      },
      "RepairStartInfo": {
        "type": "object",
        "properties": {
          "repair_id": {
            "$ref": "#/components/schemas/TypedUuidForUpstairsRepairKind"
          },
          "repair_type": {
            "$ref": "#/components/schemas/UpstairsRepairType"
          },
          "repairs": {
            "type": "array",
            "items": {
              "$ref": "#/components/schemas/DownstairsUnderRepair"
            }
          },
          "session_id": {
            "$ref": "#/components/schemas/TypedUuidForUpstairsSessionKind"
          },
          "time": {
            "type": "string",
            "format": "date-time"
          }
        },
        "required": [
          "repair_id",
          "repair_type",
          "repairs",
          "session_id",
          "time"
        ]
      },
      "RotSlot": {
        "oneOf": [
          {
            "type": "object",
            "properties": {
              "slot": {
                "type": "string",
                "enum": [
                  "a"
                ]
              }
            },
            "required": [
              "slot"
            ]
          },
          {
            "type": "object",
            "properties": {
              "slot": {
                "type": "string",
                "enum": [
                  "b"
                ]
              }
            },
            "required": [
              "slot"
            ]
          }
        ]
      },
      "RouteConfig": {
        "type": "object",
        "properties": {
          "destination": {
            "description": "The destination of the route.",
            "allOf": [
              {
                "$ref": "#/components/schemas/IpNet"
              }
            ]
          },
          "nexthop": {
            "description": "The nexthop/gateway address.",
            "type": "string",
            "format": "ip"
          },
          "rib_priority": {
            "nullable": true,
            "description": "The RIB priority (i.e. Admin Distance) associated with this route.",
            "default": null,
            "type": "integer",
            "format": "uint8",
            "minimum": 0
          },
          "vlan_id": {
            "nullable": true,
            "description": "The VLAN id associated with this route.",
            "default": null,
            "type": "integer",
            "format": "uint16",
            "minimum": 0
          }
        },
        "required": [
          "destination",
          "nexthop"
        ]
      },
      "Saga": {
        "description": "Sagas\n\nThese are currently only intended for observability by developers.  We will eventually want to flesh this out into something more observable for end users.",
        "type": "object",
        "properties": {
          "id": {
            "type": "string",
            "format": "uuid"
          },
          "state": {
            "$ref": "#/components/schemas/SagaState"
          }
        },
        "required": [
          "id",
          "state"
        ]
      },
      "SagaErrorInfo": {
        "oneOf": [
          {
            "type": "object",
            "properties": {
              "error": {
                "type": "string",
                "enum": [
                  "action_failed"
                ]
              },
              "source_error": {}
            },
            "required": [
              "error",
              "source_error"
            ]
          },
          {
            "type": "object",
            "properties": {
              "error": {
                "type": "string",
                "enum": [
                  "deserialize_failed"
                ]
              },
              "message": {
                "type": "string"
              }
            },
            "required": [
              "error",
              "message"
            ]
          },
          {
            "type": "object",
            "properties": {
              "error": {
                "type": "string",
                "enum": [
                  "injected_error"
                ]
              }
            },
            "required": [
              "error"
            ]
          },
          {
            "type": "object",
            "properties": {
              "error": {
                "type": "string",
                "enum": [
                  "serialize_failed"
                ]
              },
              "message": {
                "type": "string"
              }
            },
            "required": [
              "error",
              "message"
            ]
          },
          {
            "type": "object",
            "properties": {
              "error": {
                "type": "string",
                "enum": [
                  "subsaga_create_failed"
                ]
              },
              "message": {
                "type": "string"
              }
            },
            "required": [
              "error",
              "message"
            ]
          }
        ]
      },
      "SagaResultsPage": {
        "description": "A single page of results",
        "type": "object",
        "properties": {
          "items": {
            "description": "list of items on this page of results",
            "type": "array",
            "items": {
              "$ref": "#/components/schemas/Saga"
            }
          },
          "next_page": {
            "nullable": true,
            "description": "token used to fetch the next page of results (if any)",
            "type": "string"
          }
        },
        "required": [
          "items"
        ]
      },
      "SagaState": {
        "oneOf": [
          {
            "description": "Saga is currently executing",
            "type": "object",
            "properties": {
              "state": {
                "type": "string",
                "enum": [
                  "running"
                ]
              }
            },
            "required": [
              "state"
            ]
          },
          {
            "description": "Saga completed successfully",
            "type": "object",
            "properties": {
              "state": {
                "type": "string",
                "enum": [
                  "succeeded"
                ]
              }
            },
            "required": [
              "state"
            ]
          },
          {
            "description": "One or more saga actions failed and the saga was successfully unwound (i.e., undo actions were executed for any actions that were completed). The saga is no longer running.",
            "type": "object",
            "properties": {
              "error_info": {
                "$ref": "#/components/schemas/SagaErrorInfo"
              },
              "error_node_name": {
                "$ref": "#/components/schemas/NodeName"
              },
              "state": {
                "type": "string",
                "enum": [
                  "failed"
                ]
              }
            },
            "required": [
              "error_info",
              "error_node_name",
              "state"
            ]
          },
          {
            "description": "One or more saga actions failed, *and* one or more undo actions failed during unwinding.  State managed by the saga may now be inconsistent. Support may be required to repair the state.  The saga is no longer running.",
            "type": "object",
            "properties": {
              "error_info": {
                "$ref": "#/components/schemas/SagaErrorInfo"
              },
              "error_node_name": {
                "$ref": "#/components/schemas/NodeName"
              },
              "state": {
                "type": "string",
                "enum": [
                  "stuck"
                ]
              },
              "undo_error_node_name": {
                "$ref": "#/components/schemas/NodeName"
              },
              "undo_source_error": {}
            },
            "required": [
              "error_info",
              "error_node_name",
              "state",
              "undo_error_node_name",
              "undo_source_error"
            ]
          }
        ]
      },
      "ServerId": {
        "description": "A unique ID for a Clickhouse Server",
        "type": "integer",
        "format": "uint64",
        "minimum": 0
      },
      "SledAgentInfo": {
        "description": "Sent by a sled agent to Nexus to inform about resources",
        "type": "object",
        "properties": {
          "baseboard": {
            "description": "Describes the sled's identity",
            "allOf": [
              {
                "$ref": "#/components/schemas/Baseboard"
              }
            ]
          },
          "cpu_family": {
            "description": "The family of the sled's CPU.",
            "allOf": [
              {
                "$ref": "#/components/schemas/SledCpuFamily"
              }
            ]
          },
          "decommissioned": {
            "description": "Whether the sled-agent has been decommissioned by nexus\n\nThis flag is only set to true by nexus. Setting it on an upsert from sled-agent has no effect.",
            "type": "boolean"
          },
          "generation": {
            "description": "The generation number of this request from sled-agent",
            "allOf": [
              {
                "$ref": "#/components/schemas/Generation"
              }
            ]
          },
          "repo_depot_port": {
            "description": "The port of the Repo Depot API endpoint, on the same IP as `sa_address`",
            "type": "integer",
            "format": "uint16",
            "minimum": 0
          },
          "reservoir_size": {
            "description": "Amount of RAM dedicated to the VMM reservoir\n\nMust be smaller than \"usable_physical_ram\"",
            "allOf": [
              {
                "$ref": "#/components/schemas/ByteCount"
              }
            ]
          },
          "role": {
            "description": "Describes the responsibilities of the sled",
            "allOf": [
              {
                "$ref": "#/components/schemas/SledRole"
              }
            ]
          },
          "sa_address": {
            "description": "The address of the sled agent's API endpoint",
            "type": "string"
          },
          "usable_hardware_threads": {
            "description": "The number of hardware threads which can execute on this sled",
            "type": "integer",
            "format": "uint32",
            "minimum": 0
          },
          "usable_physical_ram": {
            "description": "Amount of RAM which may be used by the Sled's OS",
            "allOf": [
              {
                "$ref": "#/components/schemas/ByteCount"
              }
            ]
          }
        },
        "required": [
          "baseboard",
          "cpu_family",
          "decommissioned",
          "generation",
          "repo_depot_port",
          "reservoir_size",
          "role",
          "sa_address",
          "usable_hardware_threads",
          "usable_physical_ram"
        ]
      },
      "SledCpuFamily": {
        "description": "Identifies the kind of CPU present on a sled, determined by reading CPUID.\n\nThis is intended to broadly support the control plane answering the question \"can I run this instance on that sled?\" given an instance with either no or some CPU platform requirement. It is not enough information for more precise placement questions - for example, is a CPU a high-frequency part or many-core part? We don't include Genoa here, but in that CPU family there are high frequency parts, many-core parts, and large-cache parts. To support those questions (or satisfactorily answer #8730) we would need to collect additional information and send it along.",
        "oneOf": [
          {
            "description": "The CPU vendor or its family number don't correspond to any of the known family variants.",
            "type": "string",
            "enum": [
              "unknown"
            ]
          },
          {
            "description": "AMD Milan processors (or very close). Could be an actual Milan in a Gimlet, a close-to-Milan client Zen 3 part, or Zen 4 (for which Milan is the greatest common denominator).",
            "type": "string",
            "enum": [
              "amd_milan"
            ]
          },
          {
            "description": "AMD Turin processors (or very close). Could be an actual Turin in a Cosmo, or a close-to-Turin client Zen 5 part.",
            "type": "string",
            "enum": [
              "amd_turin"
            ]
          },
          {
            "description": "AMD Turin Dense processors. There are no \"Turin Dense-like\" CPUs unlike other cases, so this means a bona fide Zen 5c Turin Dense part.",
            "type": "string",
            "enum": [
              "amd_turin_dense"
            ]
          }
        ]
      },
      "SledId": {
        "type": "object",
        "properties": {
          "id": {
            "$ref": "#/components/schemas/TypedUuidForSledKind"
          }
        },
        "required": [
          "id"
        ]
      },
      "SledPolicy": {
        "description": "The operator-defined policy of a sled.",
        "oneOf": [
          {
            "description": "The operator has indicated that the sled is in-service.",
            "type": "object",
            "properties": {
              "kind": {
                "type": "string",
                "enum": [
                  "in_service"
                ]
              },
              "provision_policy": {
                "description": "Determines whether new resources can be provisioned onto the sled.",
                "allOf": [
                  {
                    "$ref": "#/components/schemas/SledProvisionPolicy"
                  }
                ]
              }
            },
            "required": [
              "kind",
              "provision_policy"
            ]
          },
          {
            "description": "The operator has indicated that the sled has been permanently removed from service.\n\nThis is a terminal state: once a particular sled ID is expunged, it will never return to service. (The actual hardware may be reused, but it will be treated as a brand-new sled.)\n\nAn expunged sled is always non-provisionable.",
            "type": "object",
            "properties": {
              "kind": {
                "type": "string",
                "enum": [
                  "expunged"
                ]
              }
            },
            "required": [
              "kind"
            ]
          }
        ]
      },
      "SledProvisionPolicy": {
        "description": "The operator-defined provision policy of a sled.\n\nThis controls whether new resources are going to be provisioned on this sled.",
        "oneOf": [
          {
            "description": "New resources will be provisioned on this sled.",
            "type": "string",
            "enum": [
              "provisionable"
            ]
          },
          {
            "description": "New resources will not be provisioned on this sled. However, if the sled is currently in service, existing resources will continue to be on this sled unless manually migrated off.",
            "type": "string",
            "enum": [
              "non_provisionable"
            ]
          }
        ]
      },
      "SledRole": {
        "description": "Describes the role of the sled within the rack.\n\nNote that this may change if the sled is physically moved within the rack.",
        "oneOf": [
          {
            "description": "The sled is a general compute sled.",
            "type": "string",
            "enum": [
              "gimlet"
            ]
          },
          {
            "description": "The sled is attached to the network switch, and has additional responsibilities.",
            "type": "string",
            "enum": [
              "scrimlet"
            ]
          }
        ]
      },
      "SledSelector": {
        "type": "object",
        "properties": {
          "sled": {
            "description": "ID of the sled",
            "type": "string",
            "format": "uuid"
          }
        },
        "required": [
          "sled"
        ]
      },
      "SledState": {
        "description": "The current state of the sled.",
        "oneOf": [
          {
            "description": "The sled is currently active, and has resources allocated on it.",
            "type": "string",
            "enum": [
              "active"
            ]
          },
          {
            "description": "The sled has been permanently removed from service.\n\nThis is a terminal state: once a particular sled ID is decommissioned, it will never return to service. (The actual hardware may be reused, but it will be treated as a brand-new sled.)",
            "type": "string",
            "enum": [
              "decommissioned"
            ]
          }
        ]
      },
      "SledVmmState": {
        "description": "A wrapper type containing a sled's total knowledge of the state of a VMM.",
        "type": "object",
        "properties": {
          "migration_in": {
            "nullable": true,
            "description": "The current state of any inbound migration to this VMM.",
            "allOf": [
              {
                "$ref": "#/components/schemas/MigrationRuntimeState"
              }
            ]
          },
          "migration_out": {
            "nullable": true,
            "description": "The state of any outbound migration from this VMM.",
            "allOf": [
              {
                "$ref": "#/components/schemas/MigrationRuntimeState"
              }
            ]
          },
          "vmm_state": {
            "description": "The most recent state of the sled's VMM process.",
            "allOf": [
              {
                "$ref": "#/components/schemas/VmmRuntimeState"
              }
            ]
          }
        },
        "required": [
          "vmm_state"
        ]
      },
      "SourceNatConfig": {
        "description": "An IP address and port range used for source NAT, i.e., making outbound network connections from guests or services.",
        "type": "object",
        "properties": {
          "first_port": {
            "description": "The first port used for source NAT, inclusive.",
            "type": "integer",
            "format": "uint16",
            "minimum": 0
          },
          "ip": {
            "description": "The external address provided to the instance or service.",
            "type": "string",
            "format": "ip"
          },
          "last_port": {
            "description": "The last port used for source NAT, also inclusive.",
            "type": "integer",
            "format": "uint16",
            "minimum": 0
          }
        },
        "required": [
          "first_port",
          "ip",
          "last_port"
        ]
      },
      "SpStatus": {
        "type": "object",
        "properties": {
          "sled_id": {
            "nullable": true,
            "allOf": [
              {
                "$ref": "#/components/schemas/TypedUuidForSledKind"
              }
            ]
          },
          "slot0_version": {
            "$ref": "#/components/schemas/TufRepoVersion"
          },
          "slot1_version": {
            "$ref": "#/components/schemas/TufRepoVersion"
          }
        },
        "required": [
          "slot0_version",
          "slot1_version"
        ]
      },
      "SpType": {
        "description": "`SpType`\n\n<details><summary>JSON schema</summary>\n\n```json { \"type\": \"string\", \"enum\": [ \"sled\", \"power\", \"switch\" ] } ``` </details>",
        "type": "string",
        "enum": [
          "sled",
          "power",
          "switch"
        ]
      },
      "Srv": {
        "type": "object",
        "properties": {
          "port": {
            "type": "integer",
            "format": "uint16",
            "minimum": 0
          },
          "prio": {
            "type": "integer",
            "format": "uint16",
            "minimum": 0
          },
          "target": {
            "type": "string"
          },
          "weight": {
            "type": "integer",
            "format": "uint16",
            "minimum": 0
          }
        },
        "required": [
          "port",
          "prio",
          "target",
          "weight"
        ]
      },
      "SupportBundleCreate": {
        "type": "object",
        "properties": {
          "user_comment": {
            "nullable": true,
            "description": "User comment for the support bundle",
            "type": "string"
          }
        }
      },
      "SupportBundleInfo": {
        "type": "object",
        "properties": {
          "id": {
            "$ref": "#/components/schemas/TypedUuidForSupportBundleKind"
          },
          "reason_for_creation": {
            "type": "string"
          },
          "reason_for_failure": {
            "nullable": true,
            "type": "string"
          },
          "state": {
            "$ref": "#/components/schemas/SupportBundleState"
          },
          "time_created": {
            "type": "string",
            "format": "date-time"
          },
          "user_comment": {
            "nullable": true,
            "type": "string"
          }
        },
        "required": [
          "id",
          "reason_for_creation",
          "state",
          "time_created"
        ]
      },
      "SupportBundleInfoResultsPage": {
        "description": "A single page of results",
        "type": "object",
        "properties": {
          "items": {
            "description": "list of items on this page of results",
            "type": "array",
            "items": {
              "$ref": "#/components/schemas/SupportBundleInfo"
            }
          },
          "next_page": {
            "nullable": true,
            "description": "token used to fetch the next page of results (if any)",
            "type": "string"
          }
        },
        "required": [
          "items"
        ]
      },
      "SupportBundleState": {
        "oneOf": [
          {
            "description": "Support Bundle still actively being collected.\n\nThis is the initial state for a Support Bundle, and it will automatically transition to either \"Failing\" or \"Active\".\n\nIf a user no longer wants to access a Support Bundle, they can request cancellation, which will transition to the \"Destroying\" state.",
            "type": "string",
            "enum": [
              "collecting"
            ]
          },
          {
            "description": "Support Bundle is being destroyed.\n\nOnce backing storage has been freed, this bundle is destroyed.",
            "type": "string",
            "enum": [
              "destroying"
            ]
          },
          {
            "description": "Support Bundle was not created successfully, or was created and has lost backing storage.\n\nThe record of the bundle still exists for readability, but the only valid operation on these bundles is to destroy them.",
            "type": "string",
            "enum": [
              "failed"
            ]
          },
          {
            "description": "Support Bundle has been processed, and is ready for usage.",
            "type": "string",
            "enum": [
              "active"
            ]
          }
        ]
      },
      "SupportBundleUpdate": {
        "type": "object",
        "properties": {
          "user_comment": {
            "nullable": true,
            "description": "User comment for the support bundle",
            "type": "string"
          }
        }
      },
      "SwitchLocation": {
        "description": "Identifies switch physical location",
        "oneOf": [
          {
            "description": "Switch in upper slot",
            "type": "string",
            "enum": [
              "switch0"
            ]
          },
          {
            "description": "Switch in lower slot",
            "type": "string",
            "enum": [
              "switch1"
            ]
          }
        ]
      },
      "SwitchPutRequest": {
        "type": "object",
        "properties": {
          "baseboard": {
            "$ref": "#/components/schemas/Baseboard"
          },
          "rack_id": {
            "type": "string",
            "format": "uuid"
          }
        },
        "required": [
          "baseboard",
          "rack_id"
        ]
      },
      "SwitchPutResponse": {
        "type": "object"
      },
      "TufRepoVersion": {
        "oneOf": [
          {
            "type": "object",
            "properties": {
              "zone_status_version": {
                "type": "string",
                "enum": [
                  "unknown"
                ]
              }
            },
            "required": [
              "zone_status_version"
            ]
          },
          {
            "type": "object",
            "properties": {
              "zone_status_version": {
                "type": "string",
                "enum": [
                  "install_dataset"
                ]
              }
            },
            "required": [
              "zone_status_version"
            ]
          },
          {
            "type": "object",
            "properties": {
              "details": {
                "type": "string",
                "pattern": "^(0|[1-9]\\d*)\\.(0|[1-9]\\d*)\\.(0|[1-9]\\d*)(?:-((?:0|[1-9]\\d*|\\d*[a-zA-Z-][0-9a-zA-Z-]*)(?:\\.(?:0|[1-9]\\d*|\\d*[a-zA-Z-][0-9a-zA-Z-]*))*))?(?:\\+([0-9a-zA-Z-]+(?:\\.[0-9a-zA-Z-]+)*))?$"
              },
              "zone_status_version": {
                "type": "string",
                "enum": [
                  "version"
                ]
              }
            },
            "required": [
              "details",
              "zone_status_version"
            ]
          },
          {
            "type": "object",
            "properties": {
              "details": {
                "type": "string"
              },
              "zone_status_version": {
                "type": "string",
                "enum": [
                  "error"
                ]
              }
            },
            "required": [
              "details",
              "zone_status_version"
            ]
          }
        ]
      },
      "TxEqConfig": {
        "description": "Per-port tx-eq overrides.  This can be used to fine-tune the transceiver equalization settings to improve signal integrity.",
        "type": "object",
        "properties": {
          "main": {
            "nullable": true,
            "description": "Main tap",
            "type": "integer",
            "format": "int32"
          },
          "post1": {
            "nullable": true,
            "description": "Post-cursor tap1",
            "type": "integer",
            "format": "int32"
          },
          "post2": {
            "nullable": true,
            "description": "Post-cursor tap2",
            "type": "integer",
            "format": "int32"
          },
          "pre1": {
            "nullable": true,
            "description": "Pre-cursor tap1",
            "type": "integer",
            "format": "int32"
          },
          "pre2": {
            "nullable": true,
            "description": "Pre-cursor tap2",
            "type": "integer",
            "format": "int32"
          }
        }
      },
      "TypedUuidForBlueprintKind": {
        "type": "string",
        "format": "uuid"
      },
      "TypedUuidForDatasetKind": {
        "type": "string",
        "format": "uuid"
      },
      "TypedUuidForDemoSagaKind": {
        "type": "string",
        "format": "uuid"
      },
      "TypedUuidForDownstairsRegionKind": {
        "type": "string",
        "format": "uuid"
      },
      "TypedUuidForExternalIpKind": {
        "type": "string",
        "format": "uuid"
      },
      "TypedUuidForMupdateOverrideKind": {
        "type": "string",
        "format": "uuid"
      },
      "TypedUuidForOmicronZoneKind": {
        "type": "string",
        "format": "uuid"
      },
      "TypedUuidForPhysicalDiskKind": {
        "type": "string",
        "format": "uuid"
      },
      "TypedUuidForSledKind": {
        "type": "string",
        "format": "uuid"
      },
      "TypedUuidForSupportBundleKind": {
        "type": "string",
        "format": "uuid"
      },
      "TypedUuidForUpstairsRepairKind": {
        "type": "string",
        "format": "uuid"
      },
      "TypedUuidForUpstairsSessionKind": {
        "type": "string",
        "format": "uuid"
      },
      "TypedUuidForZpoolKind": {
        "type": "string",
        "format": "uuid"
      },
      "UninitializedSled": {
        "description": "A sled that has not been added to an initialized rack yet",
        "type": "object",
        "properties": {
          "baseboard": {
            "$ref": "#/components/schemas/Baseboard"
          },
          "cubby": {
            "type": "integer",
            "format": "uint16",
            "minimum": 0
          },
          "rack_id": {
            "type": "string",
            "format": "uuid"
          }
        },
        "required": [
          "baseboard",
          "cubby",
          "rack_id"
        ]
      },
      "UninitializedSledId": {
        "description": "The unique hardware ID for a sled",
        "type": "object",
        "properties": {
          "part": {
            "type": "string"
          },
          "serial": {
            "type": "string"
          }
        },
        "required": [
          "part",
          "serial"
        ]
      },
      "UninitializedSledResultsPage": {
        "description": "A single page of results",
        "type": "object",
        "properties": {
          "items": {
            "description": "list of items on this page of results",
            "type": "array",
            "items": {
              "$ref": "#/components/schemas/UninitializedSled"
            }
          },
          "next_page": {
            "nullable": true,
            "description": "token used to fetch the next page of results (if any)",
            "type": "string"
          }
        },
        "required": [
          "items"
        ]
      },
      "UpdateAttemptStatus": {
        "description": "status of a single update attempt",
        "type": "string",
        "enum": [
          "not_started",
          "fetching_artifact",
          "precheck",
          "updating",
          "update_waiting",
          "post_update",
          "post_update_wait",
          "done"
        ]
      },
      "UpdateCompletedHow": {
        "type": "string",
        "enum": [
          "found_no_changes_needed",
          "completed_update",
          "waited_for_concurrent_update",
          "took_over_concurrent_update"
        ]
      },
      "UpdateStatus": {
        "type": "object",
        "properties": {
          "sps": {
            "type": "object",
            "additionalProperties": {
              "$ref": "#/components/schemas/SpStatus"
            }
          },
          "zones": {
            "type": "object",
            "additionalProperties": {
              "type": "array",
              "items": {
                "$ref": "#/components/schemas/ZoneStatus"
              }
            }
          }
        },
        "required": [
          "sps",
          "zones"
        ]
      },
      "UplinkAddressConfig": {
        "type": "object",
        "properties": {
          "address": {
            "$ref": "#/components/schemas/IpNet"
          },
          "vlan_id": {
            "nullable": true,
            "description": "The VLAN id (if any) associated with this address.",
            "default": null,
            "type": "integer",
            "format": "uint16",
            "minimum": 0
          }
        },
        "required": [
          "address"
        ]
      },
      "UpstairsRepairType": {
        "type": "string",
        "enum": [
          "live",
          "reconciliation"
        ]
      },
      "UserId": {
        "title": "A username for a local-only user",
        "description": "Usernames must begin with a lower case ASCII letter, be composed exclusively of lowercase ASCII, uppercase ASCII, numbers, and '-', and may not end with a '-'. Usernames cannot be a UUID, but they may contain a UUID. They can be at most 63 characters long.",
        "type": "string",
        "pattern": "^(?![0-9a-fA-F]{8}-[0-9a-fA-F]{4}-[0-9a-fA-F]{4}-[0-9a-fA-F]{4}-[0-9a-fA-F]{12}$)^[a-z]([a-zA-Z0-9-]*[a-zA-Z0-9]+)?$",
        "minLength": 1,
        "maxLength": 63
      },
      "VmmRuntimeState": {
        "description": "The dynamic runtime properties of an individual VMM process.",
        "type": "object",
        "properties": {
          "gen": {
            "description": "The generation number for this VMM's state.",
            "allOf": [
              {
                "$ref": "#/components/schemas/Generation"
              }
            ]
          },
          "state": {
            "description": "The last state reported by this VMM.",
            "allOf": [
              {
                "$ref": "#/components/schemas/VmmState"
              }
            ]
          },
          "time_updated": {
            "description": "Timestamp for the VMM's state.",
            "type": "string",
            "format": "date-time"
          }
        },
        "required": [
          "gen",
          "state",
          "time_updated"
        ]
      },
      "VmmState": {
        "description": "One of the states that a VMM can be in.",
        "oneOf": [
          {
            "description": "The VMM is initializing and has not started running guest CPUs yet.",
            "type": "string",
            "enum": [
              "starting"
            ]
          },
          {
            "description": "The VMM has finished initializing and may be running guest CPUs.",
            "type": "string",
            "enum": [
              "running"
            ]
          },
          {
            "description": "The VMM is shutting down.",
            "type": "string",
            "enum": [
              "stopping"
            ]
          },
          {
            "description": "The VMM's guest has stopped, and the guest will not run again, but the VMM process may not have released all of its resources yet.",
            "type": "string",
            "enum": [
              "stopped"
            ]
          },
          {
            "description": "The VMM is being restarted or its guest OS is rebooting.",
            "type": "string",
            "enum": [
              "rebooting"
            ]
          },
          {
            "description": "The VMM is part of a live migration.",
            "type": "string",
            "enum": [
              "migrating"
            ]
          },
          {
            "description": "The VMM process reported an internal failure.",
            "type": "string",
            "enum": [
              "failed"
            ]
          },
          {
            "description": "The VMM process has been destroyed and its resources have been released.",
            "type": "string",
            "enum": [
              "destroyed"
            ]
          }
        ]
      },
      "Vni": {
        "description": "A Geneve Virtual Network Identifier",
        "type": "integer",
        "format": "uint32",
        "minimum": 0
      },
      "WaitingStatus": {
        "description": "externally-exposed status for waiting updates",
        "type": "object",
        "properties": {
          "baseboard_id": {
            "$ref": "#/components/schemas/BaseboardId"
          },
          "nattempts_done": {
            "type": "integer",
            "format": "uint32",
            "minimum": 0
          },
          "next_attempt_time": {
            "type": "string",
            "format": "date-time"
          }
        },
        "required": [
          "baseboard_id",
          "nattempts_done",
          "next_attempt_time"
        ]
      },
      "ZoneAddWaitingOn": {
        "oneOf": [
          {
            "description": "Waiting on one or more MUPdate overrides to clear.",
            "type": "object",
            "properties": {
              "type": {
                "type": "string",
                "enum": [
                  "mupdate_overrides"
                ]
              }
            },
            "required": [
              "type"
            ]
          }
        ]
      },
      "ZoneStatus": {
        "type": "object",
        "properties": {
          "version": {
            "$ref": "#/components/schemas/TufRepoVersion"
          },
          "zone_id": {
            "$ref": "#/components/schemas/TypedUuidForOmicronZoneKind"
          },
          "zone_type": {
            "$ref": "#/components/schemas/OmicronZoneType"
          }
        },
        "required": [
          "version",
          "zone_id",
          "zone_type"
        ]
      },
      "ZoneUnsafeToShutdown": {
        "oneOf": [
          {
            "type": "object",
            "properties": {
              "reason": {
                "$ref": "#/components/schemas/CockroachdbUnsafeToShutdown"
              },
              "type": {
                "type": "string",
                "enum": [
                  "cockroachdb"
                ]
              }
            },
            "required": [
              "reason",
              "type"
            ]
          },
          {
            "type": "object",
            "properties": {
              "synchronized_count": {
                "type": "integer",
                "format": "uint",
                "minimum": 0
              },
              "total_boundary_ntp_zones": {
                "type": "integer",
                "format": "uint",
                "minimum": 0
              },
              "type": {
                "type": "string",
                "enum": [
                  "boundary_ntp"
                ]
              }
            },
            "required": [
              "synchronized_count",
              "total_boundary_ntp_zones",
              "type"
            ]
          },
          {
            "type": "object",
            "properties": {
              "synchronized_count": {
                "type": "integer",
                "format": "uint",
                "minimum": 0
              },
              "total_internal_dns_zones": {
                "type": "integer",
                "format": "uint",
                "minimum": 0
              },
              "type": {
                "type": "string",
                "enum": [
                  "internal_dns"
                ]
              }
            },
            "required": [
              "synchronized_count",
              "total_internal_dns_zones",
              "type"
            ]
          },
          {
            "type": "object",
            "properties": {
              "current_nexus_generation": {
                "nullable": true,
                "allOf": [
                  {
                    "$ref": "#/components/schemas/Generation"
                  }
                ]
              },
              "type": {
                "type": "string",
                "enum": [
                  "nexus"
                ]
              },
              "zone_generation": {
                "$ref": "#/components/schemas/Generation"
              }
            },
            "required": [
              "type",
              "zone_generation"
            ]
          }
        ]
      },
      "ZoneUpdatesWaitingOn": {
        "oneOf": [
          {
            "description": "Waiting on discretionary zone placement.",
            "type": "object",
            "properties": {
              "type": {
                "type": "string",
                "enum": [
                  "discretionary_zones"
                ]
              }
            },
            "required": [
              "type"
            ]
          },
          {
            "description": "Waiting on updates to RoT / SP / Host OS / etc.",
            "type": "object",
            "properties": {
              "type": {
                "type": "string",
                "enum": [
                  "pending_mgs_updates"
                ]
              }
            },
            "required": [
              "type"
            ]
          },
          {
            "description": "Waiting on one or more MUPdate overrides to clear.",
            "type": "object",
            "properties": {
              "type": {
                "type": "string",
                "enum": [
                  "mupdate_overrides"
                ]
              }
            },
            "required": [
              "type"
            ]
          }
        ]
      },
      "ZpoolName": {
        "title": "The name of a Zpool",
        "description": "Zpool names are of the format ox{i,p}_<UUID>. They are either Internal or External, and should be unique",
        "type": "string",
        "pattern": "^ox[ip]_[0-9a-f]{8}-[0-9a-f]{4}-4[0-9a-f]{3}-[89ab][0-9a-f]{3}-[0-9a-f]{12}$"
      },
      "ZpoolPutRequest": {
        "description": "Identifies information about a Zpool that should be part of the control plane.",
        "type": "object",
        "properties": {
          "id": {
            "type": "string",
            "format": "uuid"
          },
          "physical_disk_id": {
            "$ref": "#/components/schemas/TypedUuidForPhysicalDiskKind"
          },
          "sled_id": {
            "type": "string",
            "format": "uuid"
          }
        },
        "required": [
          "id",
          "physical_disk_id",
          "sled_id"
        ]
      },
      "TypedUuidForDownstairsKind": {
        "type": "string",
        "format": "uuid"
      },
      "TypedUuidForUpstairsKind": {
        "type": "string",
        "format": "uuid"
      },
      "IdSortMode": {
        "description": "Supported set of sort modes for scanning by id only.\n\nCurrently, we only support scanning in ascending order.",
        "oneOf": [
          {
            "description": "sort in increasing order of \"id\"",
            "type": "string",
            "enum": [
              "id_ascending"
            ]
          }
        ]
      },
      "TimeAndIdSortMode": {
        "description": "Supported set of sort modes for scanning by timestamp and ID",
        "oneOf": [
          {
            "description": "sort in increasing order of timestamp and ID, i.e., earliest first",
            "type": "string",
            "enum": [
              "time_and_id_ascending"
            ]
          },
          {
            "description": "sort in increasing order of timestamp and ID, i.e., most recent first",
            "type": "string",
            "enum": [
              "time_and_id_descending"
            ]
          }
        ]
      },
      "TypedUuidForPropolisKind": {
        "type": "string",
        "format": "uuid"
      },
      "TypedUuidForVolumeKind": {
        "type": "string",
        "format": "uuid"
      }
    },
    "responses": {
      "Error": {
        "description": "Error",
        "content": {
          "application/json": {
            "schema": {
              "$ref": "#/components/schemas/Error"
            }
          }
        }
      }
    }
  }
}<|MERGE_RESOLUTION|>--- conflicted
+++ resolved
@@ -6836,7 +6836,6 @@
           "pending_mgs_updates"
         ]
       },
-<<<<<<< HEAD
       "PlanningNexusGenerationBumpReport": {
         "type": "object",
         "properties": {
@@ -6859,12 +6858,8 @@
           }
         }
       },
-      "PlanningNoopImageSourceConvertedZones": {
-        "description": "How many of the total install-dataset zones were noop-converted to use the artifact store on a particular sled.",
-=======
       "PlanningNoopImageSourceConverted": {
         "description": "How many of the total install-dataset zones and/or host phase 2 slots were noop-converted to use the artifact store on a particular sled.",
->>>>>>> 900085ed
         "type": "object",
         "properties": {
           "host_phase_2_slot_a_eligible": {
