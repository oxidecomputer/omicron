{
  "openapi": "3.0.3",
  "info": {
    "title": "Nexus internal API",
    "description": "Nexus internal API",
    "contact": {
      "url": "https://oxide.computer",
      "email": "api@oxide.computer"
    },
    "version": "0.0.1"
  },
  "paths": {
    "/artifacts/{kind}/{name}/{version}": {
      "get": {
        "summary": "Endpoint used by Sled Agents to download cached artifacts.",
        "operationId": "cpapi_artifact_download",
        "parameters": [
          {
            "in": "path",
            "name": "kind",
            "required": true,
            "schema": {
              "$ref": "#/components/schemas/UpdateArtifactKind"
            }
          },
          {
            "in": "path",
            "name": "name",
            "required": true,
            "schema": {
              "type": "string"
            }
          },
          {
            "in": "path",
            "name": "version",
            "required": true,
            "schema": {
              "type": "integer",
              "format": "int64"
            }
          }
        ],
        "responses": {
          "200": {
            "description": "",
            "content": {
              "*/*": {
                "schema": {}
              }
            }
          },
          "4XX": {
            "$ref": "#/components/responses/Error"
          },
          "5XX": {
            "$ref": "#/components/responses/Error"
          }
        }
      }
    },
    "/disks/{disk_id}": {
      "put": {
        "summary": "Report updated state for a disk.",
        "operationId": "cpapi_disks_put",
        "parameters": [
          {
            "in": "path",
            "name": "disk_id",
            "required": true,
            "schema": {
              "type": "string",
              "format": "uuid"
            }
          }
        ],
        "requestBody": {
          "content": {
            "application/json": {
              "schema": {
                "$ref": "#/components/schemas/DiskRuntimeState"
              }
            }
          },
          "required": true
        },
        "responses": {
          "204": {
            "description": "resource updated"
          },
          "4XX": {
            "$ref": "#/components/responses/Error"
          },
          "5XX": {
            "$ref": "#/components/responses/Error"
          }
        }
      }
    },
    "/instances/{instance_id}": {
      "put": {
        "summary": "Report updated state for an instance.",
        "operationId": "cpapi_instances_put",
        "parameters": [
          {
            "in": "path",
            "name": "instance_id",
            "required": true,
            "schema": {
              "type": "string",
              "format": "uuid"
            }
          }
        ],
        "requestBody": {
          "content": {
            "application/json": {
              "schema": {
                "$ref": "#/components/schemas/InstanceRuntimeState"
              }
            }
          },
          "required": true
        },
        "responses": {
          "204": {
            "description": "resource updated"
          },
          "4XX": {
            "$ref": "#/components/responses/Error"
          },
          "5XX": {
            "$ref": "#/components/responses/Error"
          }
        }
      }
    },
    "/metrics/collect/{producer_id}": {
      "get": {
        "summary": "Endpoint for oximeter to collect nexus server metrics.",
        "operationId": "cpapi_metrics_collect",
        "parameters": [
          {
            "in": "path",
            "name": "producer_id",
            "required": true,
            "schema": {
              "type": "string",
              "format": "uuid"
            }
          }
        ],
        "responses": {
          "200": {
            "description": "successful operation",
            "content": {
              "application/json": {
                "schema": {
                  "title": "Array_of_ProducerResultsItem",
                  "type": "array",
                  "items": {
                    "$ref": "#/components/schemas/ProducerResultsItem"
                  }
                }
              }
            }
          },
          "4XX": {
            "$ref": "#/components/responses/Error"
          },
          "5XX": {
            "$ref": "#/components/responses/Error"
          }
        }
      }
    },
    "/metrics/collectors": {
      "post": {
        "summary": "Accept a notification of a new oximeter collection server.",
        "operationId": "cpapi_collectors_post",
        "requestBody": {
          "content": {
            "application/json": {
              "schema": {
                "$ref": "#/components/schemas/OximeterInfo"
              }
            }
          },
          "required": true
        },
        "responses": {
          "204": {
            "description": "resource updated"
          },
          "4XX": {
            "$ref": "#/components/responses/Error"
          },
          "5XX": {
            "$ref": "#/components/responses/Error"
          }
        }
      }
    },
    "/metrics/producers": {
      "post": {
        "summary": "Accept a registration from a new metric producer",
        "operationId": "cpapi_producers_post",
        "requestBody": {
          "content": {
            "application/json": {
              "schema": {
                "$ref": "#/components/schemas/ProducerEndpoint"
              }
            }
          },
          "required": true
        },
        "responses": {
          "204": {
            "description": "resource updated"
          },
          "4XX": {
            "$ref": "#/components/responses/Error"
          },
          "5XX": {
            "$ref": "#/components/responses/Error"
          }
        }
      }
    },
    "/racks/{rack_id}/initialization-complete": {
      "put": {
        "summary": "Report that the Rack Setup Service initialization is complete",
        "description": "See RFD 278 for more details.",
        "operationId": "rack_initialization_complete",
        "parameters": [
          {
            "in": "path",
            "name": "rack_id",
            "required": true,
            "schema": {
              "type": "string",
              "format": "uuid"
            }
          }
        ],
        "requestBody": {
          "content": {
            "application/json": {
              "schema": {
                "$ref": "#/components/schemas/RackInitializationRequest"
              }
            }
          },
          "required": true
        },
        "responses": {
          "204": {
            "description": "resource updated"
          },
          "4XX": {
            "$ref": "#/components/responses/Error"
          },
          "5XX": {
            "$ref": "#/components/responses/Error"
          }
        }
      }
    },
    "/sled-agents/{sled_id}": {
      "post": {
        "summary": "Report that the sled agent for the specified sled has come online.",
        "operationId": "sled_agent_put",
        "parameters": [
          {
            "in": "path",
            "name": "sled_id",
            "required": true,
            "schema": {
              "type": "string",
              "format": "uuid"
            }
          }
        ],
        "requestBody": {
          "content": {
            "application/json": {
              "schema": {
                "$ref": "#/components/schemas/SledAgentStartupInfo"
              }
            }
          },
          "required": true
        },
        "responses": {
          "204": {
            "description": "resource updated"
          },
          "4XX": {
            "$ref": "#/components/responses/Error"
          },
          "5XX": {
            "$ref": "#/components/responses/Error"
          }
        }
      }
    },
    "/sled-agents/{sled_id}/zpools/{zpool_id}": {
      "put": {
        "summary": "Report that a pool for a specified sled has come online.",
        "operationId": "zpool_put",
        "parameters": [
          {
            "in": "path",
            "name": "sled_id",
            "required": true,
            "schema": {
              "type": "string",
              "format": "uuid"
            }
          },
          {
            "in": "path",
            "name": "zpool_id",
            "required": true,
            "schema": {
              "type": "string",
              "format": "uuid"
            }
          }
        ],
        "requestBody": {
          "content": {
            "application/json": {
              "schema": {
                "$ref": "#/components/schemas/ZpoolPutRequest"
              }
            }
          },
          "required": true
        },
        "responses": {
          "200": {
            "description": "successful operation",
            "content": {
              "application/json": {
                "schema": {
                  "$ref": "#/components/schemas/ZpoolPutResponse"
                }
              }
            }
          },
          "4XX": {
            "$ref": "#/components/responses/Error"
          },
          "5XX": {
            "$ref": "#/components/responses/Error"
          }
        }
      }
    },
    "/volume/{volume_id}/remove-read-only-parent": {
      "post": {
        "summary": "Request removal of a read_only_parent from a volume",
        "description": "A volume can be created with the source data for that volume being another volume that attached as a \"read_only_parent\". In the background there exists a scrubber that will copy the data from the read_only_parent into the volume. When that scrubber has completed copying the data, this endpoint can be called to update the database that the read_only_parent is no longer needed for a volume and future attachments of this volume should not include that read_only_parent.",
        "operationId": "cpapi_volume_remove_read_only_parent",
        "parameters": [
          {
            "in": "path",
            "name": "volume_id",
            "required": true,
            "schema": {
              "type": "string",
              "format": "uuid"
            }
          }
        ],
        "responses": {
          "204": {
            "description": "resource updated"
          },
          "4XX": {
            "$ref": "#/components/responses/Error"
          },
          "5XX": {
            "$ref": "#/components/responses/Error"
          }
        }
      }
    }
  },
  "components": {
    "responses": {
      "Error": {
        "description": "Error",
        "content": {
          "application/json": {
            "schema": {
              "$ref": "#/components/schemas/Error"
            }
          }
        }
      }
    },
    "schemas": {
      "BinRangedouble": {
        "description": "A type storing a range over `T`.\n\nThis type supports ranges similar to the `RangeTo`, `Range` and `RangeFrom` types in the standard library. Those cover `(..end)`, `(start..end)`, and `(start..)` respectively.",
        "oneOf": [
          {
            "description": "A range unbounded below and exclusively above, `..end`.",
            "type": "object",
            "properties": {
              "end": {
                "type": "number",
                "format": "double"
              },
              "type": {
                "type": "string",
                "enum": [
                  "range_to"
                ]
              }
            },
            "required": [
              "end",
              "type"
            ]
          },
          {
            "description": "A range bounded inclusively below and exclusively above, `start..end`.",
            "type": "object",
            "properties": {
              "end": {
                "type": "number",
                "format": "double"
              },
              "start": {
                "type": "number",
                "format": "double"
              },
              "type": {
                "type": "string",
                "enum": [
                  "range"
                ]
              }
            },
            "required": [
              "end",
              "start",
              "type"
            ]
          },
          {
            "description": "A range bounded inclusively below and unbounded above, `start..`.",
            "type": "object",
            "properties": {
              "start": {
                "type": "number",
                "format": "double"
              },
              "type": {
                "type": "string",
                "enum": [
                  "range_from"
                ]
              }
            },
            "required": [
              "start",
              "type"
            ]
          }
        ]
      },
      "BinRangeint64": {
        "description": "A type storing a range over `T`.\n\nThis type supports ranges similar to the `RangeTo`, `Range` and `RangeFrom` types in the standard library. Those cover `(..end)`, `(start..end)`, and `(start..)` respectively.",
        "oneOf": [
          {
            "description": "A range unbounded below and exclusively above, `..end`.",
            "type": "object",
            "properties": {
              "end": {
                "type": "integer",
                "format": "int64"
              },
              "type": {
                "type": "string",
                "enum": [
                  "range_to"
                ]
              }
            },
            "required": [
              "end",
              "type"
            ]
          },
          {
            "description": "A range bounded inclusively below and exclusively above, `start..end`.",
            "type": "object",
            "properties": {
              "end": {
                "type": "integer",
                "format": "int64"
              },
              "start": {
                "type": "integer",
                "format": "int64"
              },
              "type": {
                "type": "string",
                "enum": [
                  "range"
                ]
              }
            },
            "required": [
              "end",
              "start",
              "type"
            ]
          },
          {
            "description": "A range bounded inclusively below and unbounded above, `start..`.",
            "type": "object",
            "properties": {
              "start": {
                "type": "integer",
                "format": "int64"
              },
              "type": {
                "type": "string",
                "enum": [
                  "range_from"
                ]
              }
            },
            "required": [
              "start",
              "type"
            ]
          }
        ]
      },
      "Bindouble": {
        "description": "Type storing bin edges and a count of samples within it.",
        "type": "object",
        "properties": {
          "count": {
            "description": "The total count of samples in this bin.",
            "type": "integer",
            "format": "uint64",
            "minimum": 0
          },
          "range": {
            "description": "The range of the support covered by this bin.",
            "allOf": [
              {
                "$ref": "#/components/schemas/BinRangedouble"
              }
            ]
          }
        },
        "required": [
          "count",
          "range"
        ]
      },
      "Binint64": {
        "description": "Type storing bin edges and a count of samples within it.",
        "type": "object",
        "properties": {
          "count": {
            "description": "The total count of samples in this bin.",
            "type": "integer",
            "format": "uint64",
            "minimum": 0
          },
          "range": {
            "description": "The range of the support covered by this bin.",
            "allOf": [
              {
                "$ref": "#/components/schemas/BinRangeint64"
              }
            ]
          }
        },
        "required": [
          "count",
          "range"
        ]
      },
      "ByteCount": {
        "description": "A count of bytes, typically used either for memory or storage capacity\n\nThe maximum supported byte count is [`i64::MAX`].  This makes it somewhat inconvenient to define constructors: a u32 constructor can be infallible, but an i64 constructor can fail (if the value is negative) and a u64 constructor can fail (if the value is larger than i64::MAX).  We provide all of these for consumers' convenience.",
        "type": "integer",
        "format": "uint64",
        "minimum": 0
      },
      "Cumulativedouble": {
        "description": "A cumulative or counter data type.",
        "type": "object",
        "properties": {
          "start_time": {
            "type": "string",
            "format": "date-time"
          },
          "value": {
            "type": "number",
            "format": "double"
          }
        },
        "required": [
          "start_time",
          "value"
        ]
      },
      "Cumulativeint64": {
        "description": "A cumulative or counter data type.",
        "type": "object",
        "properties": {
          "start_time": {
            "type": "string",
            "format": "date-time"
          },
          "value": {
            "type": "integer",
            "format": "int64"
          }
        },
        "required": [
          "start_time",
          "value"
        ]
      },
      "DatasetCreateRequest": {
        "type": "object",
        "properties": {
          "dataset_id": {
            "type": "string",
            "format": "uuid"
          },
          "request": {
            "$ref": "#/components/schemas/DatasetPutRequest"
          },
          "zpool_id": {
            "type": "string",
            "format": "uuid"
          }
        },
        "required": [
          "dataset_id",
          "request",
          "zpool_id"
        ]
      },
      "DatasetKind": {
        "description": "Describes the purpose of the dataset.",
        "type": "string",
        "enum": [
          "crucible",
          "cockroach",
          "clickhouse"
        ]
      },
      "DatasetPutRequest": {
        "description": "Describes a dataset within a pool.",
        "type": "object",
        "properties": {
          "address": {
            "description": "Address on which a service is responding to requests for the dataset.",
            "type": "string"
          },
          "kind": {
            "description": "Type of dataset being inserted.",
            "allOf": [
              {
                "$ref": "#/components/schemas/DatasetKind"
              }
            ]
          }
        },
        "required": [
          "address",
          "kind"
        ]
      },
      "Datum": {
        "description": "A `Datum` is a single sampled data point from a metric.",
        "oneOf": [
          {
            "type": "object",
            "properties": {
              "datum": {
                "type": "boolean"
              },
              "type": {
                "type": "string",
                "enum": [
                  "bool"
                ]
              }
            },
            "required": [
              "datum",
              "type"
            ]
          },
          {
            "type": "object",
            "properties": {
              "datum": {
                "type": "integer",
                "format": "int64"
              },
              "type": {
                "type": "string",
                "enum": [
                  "i64"
                ]
              }
            },
            "required": [
              "datum",
              "type"
            ]
          },
          {
            "type": "object",
            "properties": {
              "datum": {
                "type": "number",
                "format": "double"
              },
              "type": {
                "type": "string",
                "enum": [
                  "f64"
                ]
              }
            },
            "required": [
              "datum",
              "type"
            ]
          },
          {
            "type": "object",
            "properties": {
              "datum": {
                "type": "string"
              },
              "type": {
                "type": "string",
                "enum": [
                  "string"
                ]
              }
            },
            "required": [
              "datum",
              "type"
            ]
          },
          {
            "type": "object",
            "properties": {
              "datum": {
                "type": "array",
                "items": {
                  "type": "integer",
                  "format": "uint8",
                  "minimum": 0
                }
              },
              "type": {
                "type": "string",
                "enum": [
                  "bytes"
                ]
              }
            },
            "required": [
              "datum",
              "type"
            ]
          },
          {
            "type": "object",
            "properties": {
              "datum": {
                "$ref": "#/components/schemas/Cumulativeint64"
              },
              "type": {
                "type": "string",
                "enum": [
                  "cumulative_i64"
                ]
              }
            },
            "required": [
              "datum",
              "type"
            ]
          },
          {
            "type": "object",
            "properties": {
              "datum": {
                "$ref": "#/components/schemas/Cumulativedouble"
              },
              "type": {
                "type": "string",
                "enum": [
                  "cumulative_f64"
                ]
              }
            },
            "required": [
              "datum",
              "type"
            ]
          },
          {
            "type": "object",
            "properties": {
              "datum": {
                "$ref": "#/components/schemas/Histogramint64"
              },
              "type": {
                "type": "string",
                "enum": [
                  "histogram_i64"
                ]
              }
            },
            "required": [
              "datum",
              "type"
            ]
          },
          {
            "type": "object",
            "properties": {
              "datum": {
                "$ref": "#/components/schemas/Histogramdouble"
              },
              "type": {
                "type": "string",
                "enum": [
                  "histogram_f64"
                ]
              }
            },
            "required": [
              "datum",
              "type"
            ]
          }
        ]
      },
      "DiskRuntimeState": {
        "description": "Runtime state of the Disk, which includes its attach state and some minimal metadata",
        "type": "object",
        "properties": {
          "disk_state": {
            "description": "runtime state of the Disk",
            "allOf": [
              {
                "$ref": "#/components/schemas/DiskState"
              }
            ]
          },
          "gen": {
            "description": "generation number for this state",
            "allOf": [
              {
                "$ref": "#/components/schemas/Generation"
              }
            ]
          },
          "time_updated": {
            "description": "timestamp for this information",
            "type": "string",
            "format": "date-time"
          }
        },
        "required": [
          "disk_state",
          "gen",
          "time_updated"
        ]
      },
      "DiskState": {
        "description": "State of a Disk (primarily: attached or not)",
        "oneOf": [
          {
            "description": "Disk is being initialized",
            "type": "object",
            "properties": {
              "state": {
                "type": "string",
                "enum": [
                  "creating"
                ]
              }
            },
            "required": [
              "state"
            ]
          },
          {
            "description": "Disk is ready but detached from any Instance",
            "type": "object",
            "properties": {
              "state": {
                "type": "string",
                "enum": [
                  "detached"
                ]
              }
            },
            "required": [
              "state"
            ]
          },
          {
            "description": "Disk is being attached to the given Instance",
            "type": "object",
            "properties": {
              "instance": {
                "type": "string",
                "format": "uuid"
              },
              "state": {
                "type": "string",
                "enum": [
                  "attaching"
                ]
              }
            },
            "required": [
              "instance",
              "state"
            ]
          },
          {
            "description": "Disk is attached to the given Instance",
            "type": "object",
            "properties": {
              "instance": {
                "type": "string",
                "format": "uuid"
              },
              "state": {
                "type": "string",
                "enum": [
                  "attached"
                ]
              }
            },
            "required": [
              "instance",
              "state"
            ]
          },
          {
            "description": "Disk is being detached from the given Instance",
            "type": "object",
            "properties": {
              "instance": {
                "type": "string",
                "format": "uuid"
              },
              "state": {
                "type": "string",
                "enum": [
                  "detaching"
                ]
              }
            },
            "required": [
              "instance",
              "state"
            ]
          },
          {
            "description": "Disk has been destroyed",
            "type": "object",
            "properties": {
              "state": {
                "type": "string",
                "enum": [
                  "destroyed"
                ]
              }
            },
            "required": [
              "state"
            ]
          },
          {
            "description": "Disk is unavailable",
            "type": "object",
            "properties": {
              "state": {
                "type": "string",
                "enum": [
                  "faulted"
                ]
              }
            },
            "required": [
              "state"
            ]
          }
        ]
      },
      "Duration": {
        "type": "object",
        "properties": {
          "nanos": {
            "type": "integer",
            "format": "uint32",
            "minimum": 0
          },
          "secs": {
            "type": "integer",
            "format": "uint64",
            "minimum": 0
          }
        },
        "required": [
          "nanos",
          "secs"
        ]
      },
      "Error": {
        "description": "Error information from a response.",
        "type": "object",
        "properties": {
          "error_code": {
            "type": "string"
          },
          "message": {
            "type": "string"
          },
          "request_id": {
            "type": "string"
          }
        },
        "required": [
          "message",
          "request_id"
        ]
      },
      "Field": {
        "description": "A `Field` is a named aspect of a target or metric.",
        "type": "object",
        "properties": {
          "name": {
            "type": "string"
          },
          "value": {
            "$ref": "#/components/schemas/FieldValue"
          }
        },
        "required": [
          "name",
          "value"
        ]
      },
      "FieldSet": {
        "type": "object",
        "properties": {
          "fields": {
            "type": "array",
            "items": {
              "$ref": "#/components/schemas/Field"
            }
          },
          "name": {
            "type": "string"
          }
        },
        "required": [
          "fields",
          "name"
        ]
      },
      "FieldValue": {
        "description": "The `FieldValue` contains the value of a target or metric field.",
        "oneOf": [
          {
            "type": "object",
            "properties": {
              "type": {
                "type": "string",
                "enum": [
                  "string"
                ]
              },
              "value": {
                "type": "string"
              }
            },
            "required": [
              "type",
              "value"
            ]
          },
          {
            "type": "object",
            "properties": {
              "type": {
                "type": "string",
                "enum": [
                  "i64"
                ]
              },
              "value": {
                "type": "integer",
                "format": "int64"
              }
            },
            "required": [
              "type",
              "value"
            ]
          },
          {
            "type": "object",
            "properties": {
              "type": {
                "type": "string",
                "enum": [
                  "ip_addr"
                ]
              },
              "value": {
                "type": "string",
                "format": "ip"
              }
            },
            "required": [
              "type",
              "value"
            ]
          },
          {
            "type": "object",
            "properties": {
              "type": {
                "type": "string",
                "enum": [
                  "uuid"
                ]
              },
              "value": {
                "type": "string",
                "format": "uuid"
              }
            },
            "required": [
              "type",
              "value"
            ]
          },
          {
            "type": "object",
            "properties": {
              "type": {
                "type": "string",
                "enum": [
                  "bool"
                ]
              },
              "value": {
                "type": "boolean"
              }
            },
            "required": [
              "type",
              "value"
            ]
          }
        ]
      },
      "Generation": {
        "description": "Generation numbers stored in the database, used for optimistic concurrency control",
        "type": "integer",
        "format": "uint64",
        "minimum": 0
      },
      "HistogramError": {
        "description": "Errors related to constructing histograms or adding samples into them.",
        "oneOf": [
          {
            "description": "An attempt to construct a histogram with an empty set of bins.",
            "type": "object",
            "properties": {
              "type": {
                "type": "string",
                "enum": [
                  "empty_bins"
                ]
              }
            },
            "required": [
              "type"
            ]
          },
          {
            "description": "An attempt to construct a histogram with non-monotonic bins.",
            "type": "object",
            "properties": {
              "type": {
                "type": "string",
                "enum": [
                  "nonmonotonic_bins"
                ]
              }
            },
            "required": [
              "type"
            ]
          },
          {
            "description": "A non-finite was encountered, either as a bin edge or a sample.",
            "type": "object",
            "properties": {
              "content": {
                "type": "string"
              },
              "type": {
                "type": "string",
                "enum": [
                  "non_finite_value"
                ]
              }
            },
            "required": [
              "content",
              "type"
            ]
          },
          {
            "description": "Error returned when two neighboring bins are not adjoining (there's space between them)",
            "type": "object",
            "properties": {
              "content": {
                "type": "object",
                "properties": {
                  "left": {
                    "type": "string"
                  },
                  "right": {
                    "type": "string"
                  }
                },
                "required": [
                  "left",
                  "right"
                ]
              },
              "type": {
                "type": "string",
                "enum": [
                  "non_adjoining_bins"
                ]
              }
            },
            "required": [
              "content",
              "type"
            ]
          },
          {
            "description": "Bin and count arrays are of different sizes.",
            "type": "object",
            "properties": {
              "content": {
                "type": "object",
                "properties": {
                  "n_bins": {
                    "type": "integer",
                    "format": "uint",
                    "minimum": 0
                  },
                  "n_counts": {
                    "type": "integer",
                    "format": "uint",
                    "minimum": 0
                  }
                },
                "required": [
                  "n_bins",
                  "n_counts"
                ]
              },
              "type": {
                "type": "string",
                "enum": [
                  "array_size_mismatch"
                ]
              }
            },
            "required": [
              "content",
              "type"
            ]
          }
        ]
      },
      "Histogramdouble": {
        "description": "A simple type for managing a histogram metric.\n\nA histogram maintains the count of any number of samples, over a set of bins. Bins are specified on construction via their _left_ edges, inclusive. There can't be any \"gaps\" in the bins, and an additional bin may be added to the left, right, or both so that the bins extend to the entire range of the support.\n\nNote that any gaps, unsorted bins, or non-finite values will result in an error.\n\nExample ------- ```rust use oximeter::histogram::{BinRange, Histogram};\n\nlet edges = [0i64, 10, 20]; let mut hist = Histogram::new(&edges).unwrap(); assert_eq!(hist.n_bins(), 4); // One additional bin for the range (20..) assert_eq!(hist.n_samples(), 0); hist.sample(4); hist.sample(100); assert_eq!(hist.n_samples(), 2);\n\nlet data = hist.iter().collect::<Vec<_>>(); assert_eq!(data[0].range, BinRange::range(i64::MIN, 0)); // An additional bin for `..0` assert_eq!(data[0].count, 0); // Nothing is in this bin\n\nassert_eq!(data[1].range, BinRange::range(0, 10)); // The range `0..10` assert_eq!(data[1].count, 1); // 4 is sampled into this bin ```\n\nNotes -----\n\nHistograms may be constructed either from their left bin edges, or from a sequence of ranges. In either case, the left-most bin may be converted upon construction. In particular, if the left-most value is not equal to the minimum of the support, a new bin will be added from the minimum to that provided value. If the left-most value _is_ the support's minimum, because the provided bin was unbounded below, such as `(..0)`, then that bin will be converted into one bounded below, `(MIN..0)` in this case.\n\nThe short of this is that, most of the time, it shouldn't matter. If one specifies the extremes of the support as their bins, be aware that the left-most may be converted from a `BinRange::RangeTo` into a `BinRange::Range`. In other words, the first bin of a histogram is _always_ a `Bin::Range` or a `Bin::RangeFrom` after construction. In fact, every bin is one of those variants, the `BinRange::RangeTo` is only provided as a convenience during construction.",
        "type": "object",
        "properties": {
          "bins": {
            "type": "array",
            "items": {
              "$ref": "#/components/schemas/Bindouble"
            }
          },
          "n_samples": {
            "type": "integer",
            "format": "uint64",
            "minimum": 0
          },
          "start_time": {
            "type": "string",
            "format": "date-time"
          }
        },
        "required": [
          "bins",
          "n_samples",
          "start_time"
        ]
      },
      "Histogramint64": {
        "description": "A simple type for managing a histogram metric.\n\nA histogram maintains the count of any number of samples, over a set of bins. Bins are specified on construction via their _left_ edges, inclusive. There can't be any \"gaps\" in the bins, and an additional bin may be added to the left, right, or both so that the bins extend to the entire range of the support.\n\nNote that any gaps, unsorted bins, or non-finite values will result in an error.\n\nExample ------- ```rust use oximeter::histogram::{BinRange, Histogram};\n\nlet edges = [0i64, 10, 20]; let mut hist = Histogram::new(&edges).unwrap(); assert_eq!(hist.n_bins(), 4); // One additional bin for the range (20..) assert_eq!(hist.n_samples(), 0); hist.sample(4); hist.sample(100); assert_eq!(hist.n_samples(), 2);\n\nlet data = hist.iter().collect::<Vec<_>>(); assert_eq!(data[0].range, BinRange::range(i64::MIN, 0)); // An additional bin for `..0` assert_eq!(data[0].count, 0); // Nothing is in this bin\n\nassert_eq!(data[1].range, BinRange::range(0, 10)); // The range `0..10` assert_eq!(data[1].count, 1); // 4 is sampled into this bin ```\n\nNotes -----\n\nHistograms may be constructed either from their left bin edges, or from a sequence of ranges. In either case, the left-most bin may be converted upon construction. In particular, if the left-most value is not equal to the minimum of the support, a new bin will be added from the minimum to that provided value. If the left-most value _is_ the support's minimum, because the provided bin was unbounded below, such as `(..0)`, then that bin will be converted into one bounded below, `(MIN..0)` in this case.\n\nThe short of this is that, most of the time, it shouldn't matter. If one specifies the extremes of the support as their bins, be aware that the left-most may be converted from a `BinRange::RangeTo` into a `BinRange::Range`. In other words, the first bin of a histogram is _always_ a `Bin::Range` or a `Bin::RangeFrom` after construction. In fact, every bin is one of those variants, the `BinRange::RangeTo` is only provided as a convenience during construction.",
        "type": "object",
        "properties": {
          "bins": {
            "type": "array",
            "items": {
              "$ref": "#/components/schemas/Binint64"
            }
          },
          "n_samples": {
            "type": "integer",
            "format": "uint64",
            "minimum": 0
          },
          "start_time": {
            "type": "string",
            "format": "date-time"
          }
        },
        "required": [
          "bins",
          "n_samples",
          "start_time"
        ]
      },
      "InstanceCpuCount": {
        "description": "The number of CPUs in an Instance",
        "type": "integer",
        "format": "uint16",
        "minimum": 0
      },
      "InstanceRuntimeState": {
        "description": "Runtime state of the Instance, including the actual running state and minimal metadata\n\nThis state is owned by the sled agent running that Instance.",
        "type": "object",
        "properties": {
          "dst_propolis_id": {
            "nullable": true,
            "description": "the target propolis-server during a migration of this Instance",
            "type": "string",
            "format": "uuid"
          },
          "gen": {
            "description": "generation number for this state",
            "allOf": [
              {
                "$ref": "#/components/schemas/Generation"
              }
            ]
          },
          "hostname": {
            "description": "RFC1035-compliant hostname for the Instance.",
            "type": "string"
          },
          "memory": {
            "description": "memory allocated for this Instance",
            "allOf": [
              {
                "$ref": "#/components/schemas/ByteCount"
              }
            ]
          },
          "migration_id": {
            "nullable": true,
            "description": "migration id (if one in process)",
            "type": "string",
            "format": "uuid"
          },
          "ncpus": {
            "description": "number of CPUs allocated for this Instance",
            "allOf": [
              {
                "$ref": "#/components/schemas/InstanceCpuCount"
              }
            ]
          },
          "propolis_addr": {
            "nullable": true,
            "description": "address of propolis-server running this Instance",
            "type": "string"
          },
          "propolis_id": {
            "description": "which propolis-server is running this Instance",
            "type": "string",
            "format": "uuid"
          },
          "run_state": {
            "description": "runtime state of the Instance",
            "allOf": [
              {
                "$ref": "#/components/schemas/InstanceState"
              }
            ]
          },
          "sled_id": {
            "description": "which sled is running this Instance",
            "type": "string",
            "format": "uuid"
          },
          "time_updated": {
            "description": "timestamp for this information",
            "type": "string",
            "format": "date-time"
          }
        },
        "required": [
          "gen",
          "hostname",
          "memory",
          "ncpus",
          "propolis_id",
          "run_state",
          "sled_id",
          "time_updated"
        ]
      },
      "InstanceState": {
        "description": "Running state of an Instance (primarily: booted or stopped)\n\nThis typically reflects whether it's starting, running, stopping, or stopped, but also includes states related to the Instance's lifecycle",
        "oneOf": [
          {
            "description": "The instance is being created.",
            "type": "string",
            "enum": [
              "creating"
            ]
          },
          {
            "description": "The instance is currently starting up.",
            "type": "string",
            "enum": [
              "starting"
            ]
          },
          {
            "description": "The instance is currently running.",
            "type": "string",
            "enum": [
              "running"
            ]
          },
          {
            "description": "The instance has been requested to stop and a transition to \"Stopped\" is imminent.",
            "type": "string",
            "enum": [
              "stopping"
            ]
          },
          {
            "description": "The instance is currently stopped.",
            "type": "string",
            "enum": [
              "stopped"
            ]
          },
          {
            "description": "The instance is in the process of rebooting - it will remain in the \"rebooting\" state until the VM is starting once more.",
            "type": "string",
            "enum": [
              "rebooting"
            ]
          },
          {
            "description": "The instance is in the process of migrating - it will remain in the \"migrating\" state until the migration process is complete and the destination propolis is ready to continue execution.",
            "type": "string",
            "enum": [
              "migrating"
            ]
          },
          {
            "description": "The instance is attempting to recover from a failure.",
            "type": "string",
            "enum": [
              "repairing"
            ]
          },
          {
            "description": "The instance has encountered a failure.",
            "type": "string",
            "enum": [
              "failed"
            ]
          },
          {
            "description": "The instance has been deleted.",
            "type": "string",
            "enum": [
              "destroyed"
            ]
          }
        ]
      },
      "Measurement": {
        "description": "A `Measurement` is a timestamped datum from a single metric",
        "type": "object",
        "properties": {
          "datum": {
            "$ref": "#/components/schemas/Datum"
          },
          "timestamp": {
            "type": "string",
            "format": "date-time"
          }
        },
        "required": [
          "datum",
          "timestamp"
        ]
      },
      "MetricsError": {
        "description": "Errors related to the generation or collection of metrics.",
        "oneOf": [
          {
            "description": "An error related to generating metric data points",
            "type": "object",
            "properties": {
              "content": {
                "type": "string"
              },
              "type": {
                "type": "string",
                "enum": [
                  "datum_error"
                ]
              }
            },
            "required": [
              "content",
              "type"
            ]
          },
          {
            "description": "An error running an `Oximeter` server",
            "type": "object",
            "properties": {
              "content": {
                "type": "string"
              },
              "type": {
                "type": "string",
                "enum": [
                  "oximeter_server"
                ]
              }
            },
            "required": [
              "content",
              "type"
            ]
          },
          {
            "description": "An error related to creating or sampling a [`histogram::Histogram`] metric.",
            "type": "object",
            "properties": {
              "content": {
                "$ref": "#/components/schemas/HistogramError"
              },
              "type": {
                "type": "string",
                "enum": [
                  "histogram_error"
                ]
              }
            },
            "required": [
              "content",
              "type"
            ]
          },
          {
            "description": "An error parsing a field or measurement from a string.",
            "type": "object",
            "properties": {
              "content": {
                "type": "object",
                "properties": {
                  "src": {
                    "type": "string"
                  },
                  "typ": {
                    "type": "string"
                  }
                },
                "required": [
                  "src",
                  "typ"
                ]
              },
              "type": {
                "type": "string",
                "enum": [
                  "parse_error"
                ]
              }
            },
            "required": [
              "content",
              "type"
            ]
          }
        ]
      },
      "OximeterInfo": {
        "description": "Message used to notify Nexus that this oximeter instance is up and running.",
        "type": "object",
        "properties": {
          "address": {
            "description": "The address on which this oximeter instance listens for requests",
            "type": "string"
          },
          "collector_id": {
            "description": "The ID for this oximeter instance.",
            "type": "string",
            "format": "uuid"
          }
        },
        "required": [
          "address",
          "collector_id"
        ]
      },
      "ProducerEndpoint": {
        "description": "Information announced by a metric server, used so that clients can contact it and collect available metric data from it.",
        "type": "object",
        "properties": {
          "address": {
            "type": "string"
          },
          "base_route": {
            "type": "string"
          },
          "id": {
            "type": "string",
            "format": "uuid"
          },
          "interval": {
            "$ref": "#/components/schemas/Duration"
          }
        },
        "required": [
          "address",
          "base_route",
          "id",
          "interval"
        ]
      },
      "ProducerResultsItem": {
        "oneOf": [
          {
            "type": "object",
            "properties": {
              "info": {
                "type": "array",
                "items": {
                  "$ref": "#/components/schemas/Sample"
                }
              },
              "status": {
                "type": "string",
                "enum": [
                  "ok"
                ]
              }
            },
            "required": [
              "info",
              "status"
            ]
          },
          {
            "type": "object",
            "properties": {
              "info": {
                "$ref": "#/components/schemas/MetricsError"
              },
              "status": {
                "type": "string",
                "enum": [
                  "err"
                ]
              }
            },
            "required": [
              "info",
              "status"
            ]
          }
        ]
      },
      "RackInitializationRequest": {
        "type": "object",
        "properties": {
          "datasets": {
            "type": "array",
            "items": {
              "$ref": "#/components/schemas/DatasetCreateRequest"
            }
          },
          "services": {
            "type": "array",
            "items": {
              "$ref": "#/components/schemas/ServicePutRequest"
            }
          }
        },
        "required": [
          "datasets",
          "services"
        ]
      },
      "Sample": {
        "description": "A concrete type representing a single, timestamped measurement from a timeseries.",
        "type": "object",
        "properties": {
          "measurement": {
            "description": "The measured value of the metric at this sample",
            "allOf": [
              {
                "$ref": "#/components/schemas/Measurement"
              }
            ]
          },
          "metric": {
            "$ref": "#/components/schemas/FieldSet"
          },
          "target": {
            "$ref": "#/components/schemas/FieldSet"
          },
          "timeseries_name": {
            "description": "The name of the timeseries this sample belongs to",
            "type": "string"
          }
        },
        "required": [
          "measurement",
          "metric",
          "target",
          "timeseries_name"
        ]
      },
      "ServiceKind": {
        "description": "Describes the purpose of the service.",
<<<<<<< HEAD
        "type": "string",
        "enum": [
          "internal_d_n_s",
          "nexus",
          "oximeter",
          "dendrite",
          "tfport",
          "crucible_pantry"
=======
        "oneOf": [
          {
            "type": "object",
            "properties": {
              "type": {
                "type": "string",
                "enum": [
                  "internal_d_n_s"
                ]
              }
            },
            "required": [
              "type"
            ]
          },
          {
            "type": "object",
            "properties": {
              "content": {
                "type": "object",
                "properties": {
                  "external_address": {
                    "type": "string",
                    "format": "ip"
                  }
                },
                "required": [
                  "external_address"
                ]
              },
              "type": {
                "type": "string",
                "enum": [
                  "nexus"
                ]
              }
            },
            "required": [
              "content",
              "type"
            ]
          },
          {
            "type": "object",
            "properties": {
              "type": {
                "type": "string",
                "enum": [
                  "oximeter"
                ]
              }
            },
            "required": [
              "type"
            ]
          },
          {
            "type": "object",
            "properties": {
              "type": {
                "type": "string",
                "enum": [
                  "dendrite"
                ]
              }
            },
            "required": [
              "type"
            ]
          },
          {
            "type": "object",
            "properties": {
              "type": {
                "type": "string",
                "enum": [
                  "tfport"
                ]
              }
            },
            "required": [
              "type"
            ]
          }
>>>>>>> 79765a4e
        ]
      },
      "ServicePutRequest": {
        "description": "Describes a service on a sled",
        "type": "object",
        "properties": {
          "address": {
            "description": "Address on which a service is responding to requests.",
            "type": "string",
            "format": "ipv6"
          },
          "kind": {
            "description": "Type of service being inserted.",
            "allOf": [
              {
                "$ref": "#/components/schemas/ServiceKind"
              }
            ]
          },
          "service_id": {
            "type": "string",
            "format": "uuid"
          },
          "sled_id": {
            "type": "string",
            "format": "uuid"
          }
        },
        "required": [
          "address",
          "kind",
          "service_id",
          "sled_id"
        ]
      },
      "SledAgentStartupInfo": {
        "description": "Sent by a sled agent on startup to Nexus to request further instruction",
        "type": "object",
        "properties": {
          "role": {
            "description": "Describes the responsibilities of the sled",
            "allOf": [
              {
                "$ref": "#/components/schemas/SledRole"
              }
            ]
          },
          "sa_address": {
            "description": "The address of the sled agent's API endpoint",
            "type": "string"
          }
        },
        "required": [
          "role",
          "sa_address"
        ]
      },
      "SledRole": {
        "description": "Describes the role of the sled within the rack.\n\nNote that this may change if the sled is physically moved within the rack.",
        "oneOf": [
          {
            "description": "The sled is a general compute sled.",
            "type": "string",
            "enum": [
              "gimlet"
            ]
          },
          {
            "description": "The sled is attached to the network switch, and has additional responsibilities.",
            "type": "string",
            "enum": [
              "scrimlet"
            ]
          }
        ]
      },
      "ZpoolPutRequest": {
        "description": "Sent by a sled agent on startup to Nexus to request further instruction",
        "type": "object",
        "properties": {
          "size": {
            "description": "Total size of the pool.",
            "allOf": [
              {
                "$ref": "#/components/schemas/ByteCount"
              }
            ]
          }
        },
        "required": [
          "size"
        ]
      },
      "ZpoolPutResponse": {
        "type": "object"
      },
      "UpdateArtifactKind": {
        "description": "Kinds of update artifacts, as used by Nexus to determine what updates are available and by sled-agent to determine how to apply an update when asked.",
        "type": "string",
        "enum": [
          "zone"
        ]
      }
    }
  }
}<|MERGE_RESOLUTION|>--- conflicted
+++ resolved
@@ -1779,16 +1779,6 @@
       },
       "ServiceKind": {
         "description": "Describes the purpose of the service.",
-<<<<<<< HEAD
-        "type": "string",
-        "enum": [
-          "internal_d_n_s",
-          "nexus",
-          "oximeter",
-          "dendrite",
-          "tfport",
-          "crucible_pantry"
-=======
         "oneOf": [
           {
             "type": "object",
@@ -1872,8 +1862,21 @@
             "required": [
               "type"
             ]
-          }
->>>>>>> 79765a4e
+          },
+          {
+            "type": "object",
+            "properties": {
+              "type": {
+                "type": "string",
+                "enum": [
+                  "crucible_pantry"
+                ]
+              }
+            },
+            "required": [
+              "type"
+            ]
+          }
         ]
       },
       "ServicePutRequest": {
