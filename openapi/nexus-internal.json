--- conflicted
+++ resolved
@@ -1786,11 +1786,7 @@
             "format": "uuid"
           },
           "sled_state": {
-<<<<<<< HEAD
             "description": "A map of sled id -> desired state of the sled.\n\nA sled is considered part of the control plane cluster iff it has an entry in this map.",
-=======
-            "description": "A map of sled id -> desired state of the sled.",
->>>>>>> d2ed4524
             "type": "object",
             "additionalProperties": {
               "$ref": "#/components/schemas/SledState"
