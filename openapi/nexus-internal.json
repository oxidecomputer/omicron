{
  "openapi": "3.0.3",
  "info": {
    "title": "Nexus internal API",
    "description": "Nexus internal API",
    "contact": {
      "url": "https://oxide.computer",
      "email": "api@oxide.computer"
    },
    "version": "0.0.1"
  },
  "paths": {
    "/bgtasks": {
      "get": {
        "summary": "List background tasks",
        "description": "This is a list of discrete background activities that Nexus carries out. This is exposed for support and debugging.",
        "operationId": "bgtask_list",
        "responses": {
          "200": {
            "description": "successful operation",
            "content": {
              "application/json": {
                "schema": {
                  "title": "Map_of_BackgroundTask",
                  "type": "object",
                  "additionalProperties": {
                    "$ref": "#/components/schemas/BackgroundTask"
                  }
                }
              }
            }
          },
          "4XX": {
            "$ref": "#/components/responses/Error"
          },
          "5XX": {
            "$ref": "#/components/responses/Error"
          }
        }
      }
    },
    "/bgtasks/activate": {
      "post": {
        "summary": "Activates one or more background tasks, causing them to be run immediately",
        "description": "if idle, or scheduled to run again as soon as possible if already running.",
        "operationId": "bgtask_activate",
        "requestBody": {
          "content": {
            "application/json": {
              "schema": {
                "$ref": "#/components/schemas/BackgroundTasksActivateRequest"
              }
            }
          },
          "required": true
        },
        "responses": {
          "204": {
            "description": "resource updated"
          },
          "4XX": {
            "$ref": "#/components/responses/Error"
          },
          "5XX": {
            "$ref": "#/components/responses/Error"
          }
        }
      }
    },
    "/bgtasks/view/{bgtask_name}": {
      "get": {
        "summary": "Fetch status of one background task",
        "description": "This is exposed for support and debugging.",
        "operationId": "bgtask_view",
        "parameters": [
          {
            "in": "path",
            "name": "bgtask_name",
            "required": true,
            "schema": {
              "type": "string"
            }
          }
        ],
        "responses": {
          "200": {
            "description": "successful operation",
            "content": {
              "application/json": {
                "schema": {
                  "$ref": "#/components/schemas/BackgroundTask"
                }
              }
            }
          },
          "4XX": {
            "$ref": "#/components/responses/Error"
          },
          "5XX": {
            "$ref": "#/components/responses/Error"
          }
        }
      }
    },
    "/clickhouse/policy": {
      "get": {
        "summary": "Get the current clickhouse policy",
        "operationId": "clickhouse_policy_get",
        "responses": {
          "200": {
            "description": "successful operation",
            "content": {
              "application/json": {
                "schema": {
                  "$ref": "#/components/schemas/ClickhousePolicy"
                }
              }
            }
          },
          "4XX": {
            "$ref": "#/components/responses/Error"
          },
          "5XX": {
            "$ref": "#/components/responses/Error"
          }
        }
      },
      "post": {
        "summary": "Set the new clickhouse policy",
        "operationId": "clickhouse_policy_set",
        "requestBody": {
          "content": {
            "application/json": {
              "schema": {
                "$ref": "#/components/schemas/ClickhousePolicy"
              }
            }
          },
          "required": true
        },
        "responses": {
          "204": {
            "description": "resource updated"
          },
          "4XX": {
            "$ref": "#/components/responses/Error"
          },
          "5XX": {
            "$ref": "#/components/responses/Error"
          }
        }
      }
    },
    "/crucible/0/upstairs/{upstairs_id}/downstairs/{downstairs_id}/stop-request": {
      "post": {
        "summary": "An Upstairs will update this endpoint if a Downstairs client task is",
        "description": "requested to stop",
        "operationId": "cpapi_downstairs_client_stop_request",
        "parameters": [
          {
            "in": "path",
            "name": "downstairs_id",
            "required": true,
            "schema": {
              "$ref": "#/components/schemas/TypedUuidForDownstairsKind"
            }
          },
          {
            "in": "path",
            "name": "upstairs_id",
            "required": true,
            "schema": {
              "$ref": "#/components/schemas/TypedUuidForUpstairsKind"
            }
          }
        ],
        "requestBody": {
          "content": {
            "application/json": {
              "schema": {
                "$ref": "#/components/schemas/DownstairsClientStopRequest"
              }
            }
          },
          "required": true
        },
        "responses": {
          "204": {
            "description": "resource updated"
          },
          "4XX": {
            "$ref": "#/components/responses/Error"
          },
          "5XX": {
            "$ref": "#/components/responses/Error"
          }
        }
      }
    },
    "/crucible/0/upstairs/{upstairs_id}/downstairs/{downstairs_id}/stopped": {
      "post": {
        "summary": "An Upstairs will update this endpoint if a Downstairs client task stops for",
        "description": "any reason (not just after being requested to)",
        "operationId": "cpapi_downstairs_client_stopped",
        "parameters": [
          {
            "in": "path",
            "name": "downstairs_id",
            "required": true,
            "schema": {
              "$ref": "#/components/schemas/TypedUuidForDownstairsKind"
            }
          },
          {
            "in": "path",
            "name": "upstairs_id",
            "required": true,
            "schema": {
              "$ref": "#/components/schemas/TypedUuidForUpstairsKind"
            }
          }
        ],
        "requestBody": {
          "content": {
            "application/json": {
              "schema": {
                "$ref": "#/components/schemas/DownstairsClientStopped"
              }
            }
          },
          "required": true
        },
        "responses": {
          "204": {
            "description": "resource updated"
          },
          "4XX": {
            "$ref": "#/components/responses/Error"
          },
          "5XX": {
            "$ref": "#/components/responses/Error"
          }
        }
      }
    },
    "/crucible/0/upstairs/{upstairs_id}/repair/{repair_id}/progress": {
      "post": {
        "summary": "An Upstairs will update this endpoint with the progress of a repair",
        "operationId": "cpapi_upstairs_repair_progress",
        "parameters": [
          {
            "in": "path",
            "name": "repair_id",
            "required": true,
            "schema": {
              "$ref": "#/components/schemas/TypedUuidForUpstairsRepairKind"
            }
          },
          {
            "in": "path",
            "name": "upstairs_id",
            "required": true,
            "schema": {
              "$ref": "#/components/schemas/TypedUuidForUpstairsKind"
            }
          }
        ],
        "requestBody": {
          "content": {
            "application/json": {
              "schema": {
                "$ref": "#/components/schemas/RepairProgress"
              }
            }
          },
          "required": true
        },
        "responses": {
          "204": {
            "description": "resource updated"
          },
          "4XX": {
            "$ref": "#/components/responses/Error"
          },
          "5XX": {
            "$ref": "#/components/responses/Error"
          }
        }
      }
    },
    "/crucible/0/upstairs/{upstairs_id}/repair-finish": {
      "post": {
        "summary": "An Upstairs will notify this endpoint when a repair finishes.",
        "operationId": "cpapi_upstairs_repair_finish",
        "parameters": [
          {
            "in": "path",
            "name": "upstairs_id",
            "required": true,
            "schema": {
              "$ref": "#/components/schemas/TypedUuidForUpstairsKind"
            }
          }
        ],
        "requestBody": {
          "content": {
            "application/json": {
              "schema": {
                "$ref": "#/components/schemas/RepairFinishInfo"
              }
            }
          },
          "required": true
        },
        "responses": {
          "204": {
            "description": "resource updated"
          },
          "4XX": {
            "$ref": "#/components/responses/Error"
          },
          "5XX": {
            "$ref": "#/components/responses/Error"
          }
        }
      }
    },
    "/crucible/0/upstairs/{upstairs_id}/repair-start": {
      "post": {
        "summary": "An Upstairs will notify this endpoint when a repair starts",
        "operationId": "cpapi_upstairs_repair_start",
        "parameters": [
          {
            "in": "path",
            "name": "upstairs_id",
            "required": true,
            "schema": {
              "$ref": "#/components/schemas/TypedUuidForUpstairsKind"
            }
          }
        ],
        "requestBody": {
          "content": {
            "application/json": {
              "schema": {
                "$ref": "#/components/schemas/RepairStartInfo"
              }
            }
          },
          "required": true
        },
        "responses": {
          "204": {
            "description": "resource updated"
          },
          "4XX": {
            "$ref": "#/components/responses/Error"
          },
          "5XX": {
            "$ref": "#/components/responses/Error"
          }
        }
      }
    },
    "/demo-saga": {
      "post": {
        "summary": "Kick off an instance of the \"demo\" saga",
        "description": "This saga is used for demo and testing.  The saga just waits until you complete using the `saga_demo_complete` API.",
        "operationId": "saga_demo_create",
        "responses": {
          "200": {
            "description": "successful operation",
            "content": {
              "application/json": {
                "schema": {
                  "$ref": "#/components/schemas/DemoSaga"
                }
              }
            }
          },
          "4XX": {
            "$ref": "#/components/responses/Error"
          },
          "5XX": {
            "$ref": "#/components/responses/Error"
          }
        }
      }
    },
    "/demo-saga/{demo_saga_id}/complete": {
      "post": {
        "summary": "Complete a waiting demo saga",
        "description": "Note that the id used here is not the same as the id of the saga.  It's the one returned by the `saga_demo_create` API.",
        "operationId": "saga_demo_complete",
        "parameters": [
          {
            "in": "path",
            "name": "demo_saga_id",
            "required": true,
            "schema": {
              "$ref": "#/components/schemas/TypedUuidForDemoSagaKind"
            }
          }
        ],
        "responses": {
          "204": {
            "description": "resource updated"
          },
          "4XX": {
            "$ref": "#/components/responses/Error"
          },
          "5XX": {
            "$ref": "#/components/responses/Error"
          }
        }
      }
    },
    "/deployment/blueprints/all": {
      "get": {
        "summary": "Lists blueprints",
        "operationId": "blueprint_list",
        "parameters": [
          {
            "in": "query",
            "name": "limit",
            "description": "Maximum number of items returned by a single call",
            "schema": {
              "nullable": true,
              "type": "integer",
              "format": "uint32",
              "minimum": 1
            }
          },
          {
            "in": "query",
            "name": "page_token",
            "description": "Token returned by previous call to retrieve the subsequent page",
            "schema": {
              "nullable": true,
              "type": "string"
            }
          },
          {
            "in": "query",
            "name": "sort_by",
            "schema": {
              "$ref": "#/components/schemas/IdSortMode"
            }
          }
        ],
        "responses": {
          "200": {
            "description": "successful operation",
            "content": {
              "application/json": {
                "schema": {
                  "$ref": "#/components/schemas/BlueprintMetadataResultsPage"
                }
              }
            }
          },
          "4XX": {
            "$ref": "#/components/responses/Error"
          },
          "5XX": {
            "$ref": "#/components/responses/Error"
          }
        },
        "x-dropshot-pagination": {
          "required": []
        }
      }
    },
    "/deployment/blueprints/all/{blueprint_id}": {
      "get": {
        "summary": "Fetches one blueprint",
        "operationId": "blueprint_view",
        "parameters": [
          {
            "in": "path",
            "name": "blueprint_id",
            "description": "ID of the blueprint",
            "required": true,
            "schema": {
              "type": "string",
              "format": "uuid"
            }
          }
        ],
        "responses": {
          "200": {
            "description": "successful operation",
            "content": {
              "application/json": {
                "schema": {
                  "$ref": "#/components/schemas/Blueprint"
                }
              }
            }
          },
          "4XX": {
            "$ref": "#/components/responses/Error"
          },
          "5XX": {
            "$ref": "#/components/responses/Error"
          }
        }
      },
      "delete": {
        "summary": "Deletes one blueprint",
        "operationId": "blueprint_delete",
        "parameters": [
          {
            "in": "path",
            "name": "blueprint_id",
            "description": "ID of the blueprint",
            "required": true,
            "schema": {
              "type": "string",
              "format": "uuid"
            }
          }
        ],
        "responses": {
          "204": {
            "description": "successful deletion"
          },
          "4XX": {
            "$ref": "#/components/responses/Error"
          },
          "5XX": {
            "$ref": "#/components/responses/Error"
          }
        }
      }
    },
    "/deployment/blueprints/import": {
      "post": {
        "summary": "Imports a client-provided blueprint",
        "description": "This is intended for development and support, not end users or operators.",
        "operationId": "blueprint_import",
        "requestBody": {
          "content": {
            "application/json": {
              "schema": {
                "$ref": "#/components/schemas/Blueprint"
              }
            }
          },
          "required": true
        },
        "responses": {
          "204": {
            "description": "resource updated"
          },
          "4XX": {
            "$ref": "#/components/responses/Error"
          },
          "5XX": {
            "$ref": "#/components/responses/Error"
          }
        }
      }
    },
    "/deployment/blueprints/regenerate": {
      "post": {
        "summary": "Generates a new blueprint for the current system, re-evaluating anything",
        "description": "that's changed since the last one was generated",
        "operationId": "blueprint_regenerate",
        "responses": {
          "200": {
            "description": "successful operation",
            "content": {
              "application/json": {
                "schema": {
                  "$ref": "#/components/schemas/Blueprint"
                }
              }
            }
          },
          "4XX": {
            "$ref": "#/components/responses/Error"
          },
          "5XX": {
            "$ref": "#/components/responses/Error"
          }
        }
      }
    },
    "/deployment/blueprints/target": {
      "get": {
        "summary": "Fetches the current target blueprint, if any",
        "operationId": "blueprint_target_view",
        "responses": {
          "200": {
            "description": "successful operation",
            "content": {
              "application/json": {
                "schema": {
                  "$ref": "#/components/schemas/BlueprintTarget"
                }
              }
            }
          },
          "4XX": {
            "$ref": "#/components/responses/Error"
          },
          "5XX": {
            "$ref": "#/components/responses/Error"
          }
        }
      },
      "post": {
        "summary": "Make the specified blueprint the new target",
        "operationId": "blueprint_target_set",
        "requestBody": {
          "content": {
            "application/json": {
              "schema": {
                "$ref": "#/components/schemas/BlueprintTargetSet"
              }
            }
          },
          "required": true
        },
        "responses": {
          "200": {
            "description": "successful operation",
            "content": {
              "application/json": {
                "schema": {
                  "$ref": "#/components/schemas/BlueprintTarget"
                }
              }
            }
          },
          "4XX": {
            "$ref": "#/components/responses/Error"
          },
          "5XX": {
            "$ref": "#/components/responses/Error"
          }
        }
      }
    },
    "/deployment/blueprints/target/enabled": {
      "put": {
        "summary": "Set the `enabled` field of the current target blueprint",
        "operationId": "blueprint_target_set_enabled",
        "requestBody": {
          "content": {
            "application/json": {
              "schema": {
                "$ref": "#/components/schemas/BlueprintTargetSet"
              }
            }
          },
          "required": true
        },
        "responses": {
          "200": {
            "description": "successful operation",
            "content": {
              "application/json": {
                "schema": {
                  "$ref": "#/components/schemas/BlueprintTarget"
                }
              }
            }
          },
          "4XX": {
            "$ref": "#/components/responses/Error"
          },
          "5XX": {
            "$ref": "#/components/responses/Error"
          }
        }
      }
    },
    "/disk/{disk_id}/remove-read-only-parent": {
      "post": {
        "summary": "Request removal of a read_only_parent from a disk.",
        "description": "This is a thin wrapper around the volume_remove_read_only_parent saga. All we are doing here is, given a disk UUID, figure out what the volume_id is for that disk, then use that to call the disk_remove_read_only_parent saga on it.",
        "operationId": "cpapi_disk_remove_read_only_parent",
        "parameters": [
          {
            "in": "path",
            "name": "disk_id",
            "required": true,
            "schema": {
              "type": "string",
              "format": "uuid"
            }
          }
        ],
        "responses": {
          "204": {
            "description": "resource updated"
          },
          "4XX": {
            "$ref": "#/components/responses/Error"
          },
          "5XX": {
            "$ref": "#/components/responses/Error"
          }
        }
      }
    },
    "/disks/{disk_id}": {
      "put": {
        "summary": "Report updated state for a disk.",
        "operationId": "cpapi_disks_put",
        "parameters": [
          {
            "in": "path",
            "name": "disk_id",
            "required": true,
            "schema": {
              "type": "string",
              "format": "uuid"
            }
          }
        ],
        "requestBody": {
          "content": {
            "application/json": {
              "schema": {
                "$ref": "#/components/schemas/DiskRuntimeState"
              }
            }
          },
          "required": true
        },
        "responses": {
          "204": {
            "description": "resource updated"
          },
          "4XX": {
            "$ref": "#/components/responses/Error"
          },
          "5XX": {
            "$ref": "#/components/responses/Error"
          }
        }
      }
    },
    "/instances/{instance_id}/migrate": {
      "post": {
        "operationId": "instance_migrate",
        "parameters": [
          {
            "in": "path",
            "name": "instance_id",
            "required": true,
            "schema": {
              "type": "string",
              "format": "uuid"
            }
          }
        ],
        "requestBody": {
          "content": {
            "application/json": {
              "schema": {
                "$ref": "#/components/schemas/InstanceMigrateRequest"
              }
            }
          },
          "required": true
        },
        "responses": {
          "200": {
            "description": "successful operation",
            "content": {
              "application/json": {
                "schema": {
                  "$ref": "#/components/schemas/Instance"
                }
              }
            }
          },
          "4XX": {
            "$ref": "#/components/responses/Error"
          },
          "5XX": {
            "$ref": "#/components/responses/Error"
          }
        }
      }
    },
    "/metrics/collectors": {
      "post": {
        "summary": "Accept a notification of a new oximeter collection server.",
        "operationId": "cpapi_collectors_post",
        "requestBody": {
          "content": {
            "application/json": {
              "schema": {
                "$ref": "#/components/schemas/OximeterInfo"
              }
            }
          },
          "required": true
        },
        "responses": {
          "204": {
            "description": "resource updated"
          },
          "4XX": {
            "$ref": "#/components/responses/Error"
          },
          "5XX": {
            "$ref": "#/components/responses/Error"
          }
        }
      }
    },
    "/metrics/collectors/{collector_id}/producers": {
      "get": {
        "summary": "List all metric producers assigned to an oximeter collector.",
        "operationId": "cpapi_assigned_producers_list",
        "parameters": [
          {
            "in": "path",
            "name": "collector_id",
            "description": "The ID of the oximeter collector.",
            "required": true,
            "schema": {
              "type": "string",
              "format": "uuid"
            }
          },
          {
            "in": "query",
            "name": "limit",
            "description": "Maximum number of items returned by a single call",
            "schema": {
              "nullable": true,
              "type": "integer",
              "format": "uint32",
              "minimum": 1
            }
          },
          {
            "in": "query",
            "name": "page_token",
            "description": "Token returned by previous call to retrieve the subsequent page",
            "schema": {
              "nullable": true,
              "type": "string"
            }
          },
          {
            "in": "query",
            "name": "sort_by",
            "schema": {
              "$ref": "#/components/schemas/IdSortMode"
            }
          }
        ],
        "responses": {
          "200": {
            "description": "successful operation",
            "content": {
              "application/json": {
                "schema": {
                  "$ref": "#/components/schemas/ProducerEndpointResultsPage"
                }
              }
            }
          },
          "4XX": {
            "$ref": "#/components/responses/Error"
          },
          "5XX": {
            "$ref": "#/components/responses/Error"
          }
        },
        "x-dropshot-pagination": {
          "required": []
        }
      }
    },
    "/metrics/producers": {
      "post": {
        "summary": "Accept a registration from a new metric producer",
        "operationId": "cpapi_producers_post",
        "requestBody": {
          "content": {
            "application/json": {
              "schema": {
                "$ref": "#/components/schemas/ProducerEndpoint"
              }
            }
          },
          "required": true
        },
        "responses": {
          "201": {
            "description": "successful creation",
            "content": {
              "application/json": {
                "schema": {
                  "$ref": "#/components/schemas/ProducerRegistrationResponse"
                }
              }
            }
          },
          "4XX": {
            "$ref": "#/components/responses/Error"
          },
          "5XX": {
            "$ref": "#/components/responses/Error"
          }
        }
      }
    },
    "/nat/ipv4/changeset/{from_gen}": {
      "get": {
        "summary": "Fetch NAT ChangeSet",
        "description": "Caller provides their generation as `from_gen`, along with a query parameter for the page size (`limit`). Endpoint will return changes that have occured since the caller's generation number up to the latest change or until the `limit` is reached. If there are no changes, an empty vec is returned.",
        "operationId": "ipv4_nat_changeset",
        "parameters": [
          {
            "in": "path",
            "name": "from_gen",
            "description": "which change number to start generating the change set from",
            "required": true,
            "schema": {
              "type": "integer",
              "format": "int64"
            }
          },
          {
            "in": "query",
            "name": "limit",
            "required": true,
            "schema": {
              "type": "integer",
              "format": "uint32",
              "minimum": 0
            }
          }
        ],
        "responses": {
          "200": {
            "description": "successful operation",
            "content": {
              "application/json": {
                "schema": {
                  "title": "Array_of_Ipv4NatEntryView",
                  "type": "array",
                  "items": {
                    "$ref": "#/components/schemas/Ipv4NatEntryView"
                  }
                }
              }
            }
          },
          "4XX": {
            "$ref": "#/components/responses/Error"
          },
          "5XX": {
            "$ref": "#/components/responses/Error"
          }
        }
      }
    },
    "/oximeter-read/policy": {
      "get": {
        "summary": "Get the current oximeter read policy",
        "operationId": "oximeter_read_policy_get",
        "responses": {
          "200": {
            "description": "successful operation",
            "content": {
              "application/json": {
                "schema": {
                  "$ref": "#/components/schemas/OximeterReadPolicy"
                }
              }
            }
          },
          "4XX": {
            "$ref": "#/components/responses/Error"
          },
          "5XX": {
            "$ref": "#/components/responses/Error"
          }
        }
      },
      "post": {
        "summary": "Set the new oximeter read policy",
        "operationId": "oximeter_read_policy_set",
        "requestBody": {
          "content": {
            "application/json": {
              "schema": {
                "$ref": "#/components/schemas/OximeterReadPolicy"
              }
            }
          },
          "required": true
        },
        "responses": {
          "204": {
            "description": "resource updated"
          },
          "4XX": {
            "$ref": "#/components/responses/Error"
          },
          "5XX": {
            "$ref": "#/components/responses/Error"
          }
        }
      }
    },
    "/physical-disk/expunge": {
      "post": {
        "summary": "Mark a physical disk as expunged",
        "description": "This is an irreversible process! It should only be called after sufficient warning to the operator.\n\nThis is idempotent.",
        "operationId": "physical_disk_expunge",
        "requestBody": {
          "content": {
            "application/json": {
              "schema": {
                "$ref": "#/components/schemas/PhysicalDiskPath"
              }
            }
          },
          "required": true
        },
        "responses": {
          "204": {
            "description": "resource updated"
          },
          "4XX": {
            "$ref": "#/components/responses/Error"
          },
          "5XX": {
            "$ref": "#/components/responses/Error"
          }
        }
      }
    },
    "/probes/{sled}": {
      "get": {
        "summary": "Get all the probes associated with a given sled.",
        "operationId": "probes_get",
        "parameters": [
          {
            "in": "path",
            "name": "sled",
            "required": true,
            "schema": {
              "type": "string",
              "format": "uuid"
            }
          },
          {
            "in": "query",
            "name": "limit",
            "description": "Maximum number of items returned by a single call",
            "schema": {
              "nullable": true,
              "type": "integer",
              "format": "uint32",
              "minimum": 1
            }
          },
          {
            "in": "query",
            "name": "page_token",
            "description": "Token returned by previous call to retrieve the subsequent page",
            "schema": {
              "nullable": true,
              "type": "string"
            }
          },
          {
            "in": "query",
            "name": "sort_by",
            "schema": {
              "$ref": "#/components/schemas/IdSortMode"
            }
          }
        ],
        "responses": {
          "200": {
            "description": "successful operation",
            "content": {
              "application/json": {
                "schema": {
                  "title": "Array_of_ProbeInfo",
                  "type": "array",
                  "items": {
                    "$ref": "#/components/schemas/ProbeInfo"
                  }
                }
              }
            }
          },
          "4XX": {
            "$ref": "#/components/responses/Error"
          },
          "5XX": {
            "$ref": "#/components/responses/Error"
          }
        },
        "x-dropshot-pagination": {
          "required": []
        }
      }
    },
    "/racks/{rack_id}/initialization-complete": {
      "put": {
        "summary": "Report that the Rack Setup Service initialization is complete",
        "description": "See RFD 278 for more details.",
        "operationId": "rack_initialization_complete",
        "parameters": [
          {
            "in": "path",
            "name": "rack_id",
            "required": true,
            "schema": {
              "type": "string",
              "format": "uuid"
            }
          }
        ],
        "requestBody": {
          "content": {
            "application/json": {
              "schema": {
                "$ref": "#/components/schemas/RackInitializationRequest"
              }
            }
          },
          "required": true
        },
        "responses": {
          "204": {
            "description": "resource updated"
          },
          "4XX": {
            "$ref": "#/components/responses/Error"
          },
          "5XX": {
            "$ref": "#/components/responses/Error"
          }
        }
      }
    },
    "/sagas": {
      "get": {
        "summary": "List sagas",
        "operationId": "saga_list",
        "parameters": [
          {
            "in": "query",
            "name": "limit",
            "description": "Maximum number of items returned by a single call",
            "schema": {
              "nullable": true,
              "type": "integer",
              "format": "uint32",
              "minimum": 1
            }
          },
          {
            "in": "query",
            "name": "page_token",
            "description": "Token returned by previous call to retrieve the subsequent page",
            "schema": {
              "nullable": true,
              "type": "string"
            }
          },
          {
            "in": "query",
            "name": "sort_by",
            "schema": {
              "$ref": "#/components/schemas/IdSortMode"
            }
          }
        ],
        "responses": {
          "200": {
            "description": "successful operation",
            "content": {
              "application/json": {
                "schema": {
                  "$ref": "#/components/schemas/SagaResultsPage"
                }
              }
            }
          },
          "4XX": {
            "$ref": "#/components/responses/Error"
          },
          "5XX": {
            "$ref": "#/components/responses/Error"
          }
        },
        "x-dropshot-pagination": {
          "required": []
        }
      }
    },
    "/sagas/{saga_id}": {
      "get": {
        "summary": "Fetch a saga",
        "operationId": "saga_view",
        "parameters": [
          {
            "in": "path",
            "name": "saga_id",
            "required": true,
            "schema": {
              "type": "string",
              "format": "uuid"
            }
          }
        ],
        "responses": {
          "200": {
            "description": "successful operation",
            "content": {
              "application/json": {
                "schema": {
                  "$ref": "#/components/schemas/Saga"
                }
              }
            }
          },
          "4XX": {
            "$ref": "#/components/responses/Error"
          },
          "5XX": {
            "$ref": "#/components/responses/Error"
          }
        }
      }
    },
    "/sled-agents/{sled_id}": {
      "get": {
        "summary": "Return information about the given sled agent",
        "operationId": "sled_agent_get",
        "parameters": [
          {
            "in": "path",
            "name": "sled_id",
            "required": true,
            "schema": {
              "$ref": "#/components/schemas/TypedUuidForSledKind"
            }
          }
        ],
        "responses": {
          "200": {
            "description": "successful operation",
            "content": {
              "application/json": {
                "schema": {
                  "$ref": "#/components/schemas/SledAgentInfo"
                }
              }
            }
          },
          "4XX": {
            "$ref": "#/components/responses/Error"
          },
          "5XX": {
            "$ref": "#/components/responses/Error"
          }
        }
      },
      "post": {
        "summary": "Report that the sled agent for the specified sled has come online.",
        "operationId": "sled_agent_put",
        "parameters": [
          {
            "in": "path",
            "name": "sled_id",
            "required": true,
            "schema": {
              "$ref": "#/components/schemas/TypedUuidForSledKind"
            }
          }
        ],
        "requestBody": {
          "content": {
            "application/json": {
              "schema": {
                "$ref": "#/components/schemas/SledAgentInfo"
              }
            }
          },
          "required": true
        },
        "responses": {
          "204": {
            "description": "resource updated"
          },
          "4XX": {
            "$ref": "#/components/responses/Error"
          },
          "5XX": {
            "$ref": "#/components/responses/Error"
          }
        }
      }
    },
    "/sled-agents/{sled_id}/firewall-rules-update": {
      "post": {
        "summary": "Request a new set of firewall rules for a sled.",
        "description": "This causes Nexus to read the latest set of rules for the sled, and call a Sled endpoint which applies the rules to all OPTE ports that happen to exist.",
        "operationId": "sled_firewall_rules_request",
        "parameters": [
          {
            "in": "path",
            "name": "sled_id",
            "required": true,
            "schema": {
              "$ref": "#/components/schemas/TypedUuidForSledKind"
            }
          }
        ],
        "responses": {
          "204": {
            "description": "resource updated"
          },
          "4XX": {
            "$ref": "#/components/responses/Error"
          },
          "5XX": {
            "$ref": "#/components/responses/Error"
          }
        }
      }
    },
    "/sleds/add": {
      "post": {
        "summary": "Add sled to initialized rack",
        "operationId": "sled_add",
        "requestBody": {
          "content": {
            "application/json": {
              "schema": {
                "$ref": "#/components/schemas/UninitializedSledId"
              }
            }
          },
          "required": true
        },
        "responses": {
          "201": {
            "description": "successful creation",
            "content": {
              "application/json": {
                "schema": {
                  "$ref": "#/components/schemas/SledId"
                }
              }
            }
          },
          "4XX": {
            "$ref": "#/components/responses/Error"
          },
          "5XX": {
            "$ref": "#/components/responses/Error"
          }
        }
      }
    },
    "/sleds/expunge": {
      "post": {
        "summary": "Mark a sled as expunged",
        "description": "This is an irreversible process! It should only be called after sufficient warning to the operator.\n\nThis is idempotent, and it returns the old policy of the sled.",
        "operationId": "sled_expunge",
        "requestBody": {
          "content": {
            "application/json": {
              "schema": {
                "$ref": "#/components/schemas/SledSelector"
              }
            }
          },
          "required": true
        },
        "responses": {
          "200": {
            "description": "successful operation",
            "content": {
              "application/json": {
                "schema": {
                  "$ref": "#/components/schemas/SledPolicy"
                }
              }
            }
          },
          "4XX": {
            "$ref": "#/components/responses/Error"
          },
          "5XX": {
            "$ref": "#/components/responses/Error"
          }
        }
      }
    },
    "/sleds/uninitialized": {
      "get": {
        "summary": "List uninitialized sleds",
        "operationId": "sled_list_uninitialized",
        "responses": {
          "200": {
            "description": "successful operation",
            "content": {
              "application/json": {
                "schema": {
                  "$ref": "#/components/schemas/UninitializedSledResultsPage"
                }
              }
            }
          },
          "4XX": {
            "$ref": "#/components/responses/Error"
          },
          "5XX": {
            "$ref": "#/components/responses/Error"
          }
        }
      }
    },
    "/switch/{switch_id}": {
      "put": {
        "operationId": "switch_put",
        "parameters": [
          {
            "in": "path",
            "name": "switch_id",
            "required": true,
            "schema": {
              "type": "string",
              "format": "uuid"
            }
          }
        ],
        "requestBody": {
          "content": {
            "application/json": {
              "schema": {
                "$ref": "#/components/schemas/SwitchPutRequest"
              }
            }
          },
          "required": true
        },
        "responses": {
          "200": {
            "description": "successful operation",
            "content": {
              "application/json": {
                "schema": {
                  "$ref": "#/components/schemas/SwitchPutResponse"
                }
              }
            }
          },
          "4XX": {
            "$ref": "#/components/responses/Error"
          },
          "5XX": {
            "$ref": "#/components/responses/Error"
          }
        }
      }
    },
    "/v1/ping": {
      "get": {
        "summary": "Ping API",
        "description": "Always responds with Ok if it responds at all.",
        "operationId": "ping",
        "responses": {
          "200": {
            "description": "successful operation",
            "content": {
              "application/json": {
                "schema": {
                  "$ref": "#/components/schemas/Ping"
                }
              }
            }
          },
          "4XX": {
            "$ref": "#/components/responses/Error"
          },
          "5XX": {
            "$ref": "#/components/responses/Error"
          }
        }
      }
    },
    "/vmms/{propolis_id}": {
      "put": {
        "summary": "Report updated state for a VMM.",
        "operationId": "cpapi_instances_put",
        "parameters": [
          {
            "in": "path",
            "name": "propolis_id",
            "required": true,
            "schema": {
              "$ref": "#/components/schemas/TypedUuidForPropolisKind"
            }
          }
        ],
        "requestBody": {
          "content": {
            "application/json": {
              "schema": {
                "$ref": "#/components/schemas/SledVmmState"
              }
            }
          },
          "required": true
        },
        "responses": {
          "204": {
            "description": "resource updated"
          },
          "4XX": {
            "$ref": "#/components/responses/Error"
          },
          "5XX": {
            "$ref": "#/components/responses/Error"
          }
        }
      }
    },
    "/volume/{volume_id}/remove-read-only-parent": {
      "post": {
        "summary": "Request removal of a read_only_parent from a volume.",
        "description": "A volume can be created with the source data for that volume being another volume that attached as a \"read_only_parent\". In the background there exists a scrubber that will copy the data from the read_only_parent into the volume. When that scrubber has completed copying the data, this endpoint can be called to update the database that the read_only_parent is no longer needed for a volume and future attachments of this volume should not include that read_only_parent.",
        "operationId": "cpapi_volume_remove_read_only_parent",
        "parameters": [
          {
            "in": "path",
            "name": "volume_id",
            "required": true,
            "schema": {
              "$ref": "#/components/schemas/TypedUuidForVolumeKind"
            }
          }
        ],
        "responses": {
          "204": {
            "description": "resource updated"
          },
          "4XX": {
            "$ref": "#/components/responses/Error"
          },
          "5XX": {
            "$ref": "#/components/responses/Error"
          }
        }
      }
    }
  },
  "components": {
    "schemas": {
      "ActivationReason": {
        "description": "Describes why a background task was activated\n\nThis is only used for debugging.  This is deliberately not made available to the background task itself.  See \"Design notes\" in the module-level documentation for details.",
        "type": "string",
        "enum": [
          "signaled",
          "timeout",
          "dependency"
        ]
      },
      "AllowedSourceIps": {
        "description": "Description of source IPs allowed to reach rack services.",
        "oneOf": [
          {
            "description": "Allow traffic from any external IP address.",
            "type": "object",
            "properties": {
              "allow": {
                "type": "string",
                "enum": [
                  "any"
                ]
              }
            },
            "required": [
              "allow"
            ]
          },
          {
            "description": "Restrict access to a specific set of source IP addresses or subnets.\n\nAll others are prevented from reaching rack services.",
            "type": "object",
            "properties": {
              "allow": {
                "type": "string",
                "enum": [
                  "list"
                ]
              },
              "ips": {
                "type": "array",
                "items": {
                  "$ref": "#/components/schemas/IpNet"
                }
              }
            },
            "required": [
              "allow",
              "ips"
            ]
          }
        ]
      },
      "ArtifactHashId": {
        "description": "A hash-based identifier for an artifact or deployment unit: the kind and hash.",
        "type": "object",
        "properties": {
          "hash": {
            "description": "The hash of the artifact.",
            "type": "string",
            "format": "hex string (32 bytes)"
          },
          "kind": {
            "description": "The kind of artifact this is.",
            "type": "string"
          }
        },
        "required": [
          "hash",
          "kind"
        ]
      },
      "ArtifactVersion": {
        "description": "An artifact version.\n\nThis is a freeform identifier with some basic validation. It may be the serialized form of a semver version, or a custom identifier that uses the same character set as a semver, plus `_`.\n\nThe exact pattern accepted is `^[a-zA-Z0-9._+-]{1,63}$`.\n\n# Ord implementation\n\n`ArtifactVersion`s are not intended to be sorted, just compared for equality. `ArtifactVersion` implements `Ord` only for storage within sorted collections.",
        "type": "string",
        "pattern": "^[a-zA-Z0-9._+-]{1,63}$"
      },
      "BackgroundTask": {
        "description": "Background tasks\n\nThese are currently only intended for observability by developers.  We will eventually want to flesh this out into something more observable for end users.",
        "type": "object",
        "properties": {
          "current": {
            "description": "Describes the current task status",
            "allOf": [
              {
                "$ref": "#/components/schemas/CurrentStatus"
              }
            ]
          },
          "description": {
            "description": "brief summary (for developers) of what this task does",
            "type": "string"
          },
          "last": {
            "description": "Describes the last completed activation",
            "allOf": [
              {
                "$ref": "#/components/schemas/LastResult"
              }
            ]
          },
          "name": {
            "description": "unique identifier for this background task",
            "type": "string"
          },
          "period": {
            "description": "how long after an activation completes before another will be triggered automatically\n\n(activations can also be triggered for other reasons)",
            "allOf": [
              {
                "$ref": "#/components/schemas/Duration"
              }
            ]
          }
        },
        "required": [
          "current",
          "description",
          "last",
          "name",
          "period"
        ]
      },
      "BackgroundTasksActivateRequest": {
        "description": "Query parameters for Background Task activation requests.",
        "type": "object",
        "properties": {
          "bgtask_names": {
            "type": "array",
            "items": {
              "type": "string"
            },
            "uniqueItems": true
          }
        },
        "required": [
          "bgtask_names"
        ]
      },
      "Baseboard": {
        "description": "Properties that uniquely identify an Oxide hardware component",
        "type": "object",
        "properties": {
          "part": {
            "type": "string"
          },
          "revision": {
            "type": "integer",
            "format": "uint32",
            "minimum": 0
          },
          "serial": {
            "type": "string"
          }
        },
        "required": [
          "part",
          "revision",
          "serial"
        ]
      },
      "BaseboardId": {
        "description": "A unique baseboard id found during a collection\n\nBaseboard ids are the keys used to link up information from disparate sources (like a service processor and a sled agent).\n\nThese are normalized in the database.  Each distinct baseboard id is assigned a uuid and shared across the many possible collections that reference it.\n\nUsually, the part number and serial number are combined with a revision number.  We do not include that here.  If we ever did find a baseboard with the same part number and serial number but a new revision number, we'd want to treat that as the same baseboard as one with a different revision number.",
        "type": "object",
        "properties": {
          "part_number": {
            "description": "Oxide Part Number",
            "type": "string"
          },
          "serial_number": {
            "description": "Serial number (unique for a given part number)",
            "type": "string"
          }
        },
        "required": [
          "part_number",
          "serial_number"
        ]
      },
      "BfdMode": {
        "description": "BFD connection mode.",
        "type": "string",
        "enum": [
          "single_hop",
          "multi_hop"
        ]
      },
      "BfdPeerConfig": {
        "type": "object",
        "properties": {
          "detection_threshold": {
            "type": "integer",
            "format": "uint8",
            "minimum": 0
          },
          "local": {
            "nullable": true,
            "type": "string",
            "format": "ip"
          },
          "mode": {
            "$ref": "#/components/schemas/BfdMode"
          },
          "remote": {
            "type": "string",
            "format": "ip"
          },
          "required_rx": {
            "type": "integer",
            "format": "uint64",
            "minimum": 0
          },
          "switch": {
            "$ref": "#/components/schemas/SwitchLocation"
          }
        },
        "required": [
          "detection_threshold",
          "mode",
          "remote",
          "required_rx",
          "switch"
        ]
      },
      "BgpConfig": {
        "type": "object",
        "properties": {
          "asn": {
            "description": "The autonomous system number for the BGP configuration.",
            "type": "integer",
            "format": "uint32",
            "minimum": 0
          },
          "checker": {
            "nullable": true,
            "description": "Checker to apply to incoming messages.",
            "default": null,
            "type": "string"
          },
          "originate": {
            "description": "The set of prefixes for the BGP router to originate.",
            "type": "array",
            "items": {
              "$ref": "#/components/schemas/Ipv4Net"
            }
          },
          "shaper": {
            "nullable": true,
            "description": "Shaper to apply to outgoing messages.",
            "default": null,
            "type": "string"
          }
        },
        "required": [
          "asn",
          "originate"
        ]
      },
      "BgpPeerConfig": {
        "type": "object",
        "properties": {
          "addr": {
            "description": "Address of the peer.",
            "type": "string",
            "format": "ipv4"
          },
          "allowed_export": {
            "description": "Define export policy for a peer.",
            "default": {
              "type": "no_filtering"
            },
            "allOf": [
              {
                "$ref": "#/components/schemas/ImportExportPolicy"
              }
            ]
          },
          "allowed_import": {
            "description": "Define import policy for a peer.",
            "default": {
              "type": "no_filtering"
            },
            "allOf": [
              {
                "$ref": "#/components/schemas/ImportExportPolicy"
              }
            ]
          },
          "asn": {
            "description": "The autonomous system number of the router the peer belongs to.",
            "type": "integer",
            "format": "uint32",
            "minimum": 0
          },
          "communities": {
            "description": "Include the provided communities in updates sent to the peer.",
            "default": [],
            "type": "array",
            "items": {
              "type": "integer",
              "format": "uint32",
              "minimum": 0
            }
          },
          "connect_retry": {
            "nullable": true,
            "description": "The interval in seconds between peer connection retry attempts.",
            "type": "integer",
            "format": "uint64",
            "minimum": 0
          },
          "delay_open": {
            "nullable": true,
            "description": "How long to delay sending open messages to a peer. In seconds.",
            "type": "integer",
            "format": "uint64",
            "minimum": 0
          },
          "enforce_first_as": {
            "description": "Enforce that the first AS in paths received from this peer is the peer's AS.",
            "default": false,
            "type": "boolean"
          },
          "hold_time": {
            "nullable": true,
            "description": "How long to keep a session alive without a keepalive in seconds. Defaults to 6.",
            "type": "integer",
            "format": "uint64",
            "minimum": 0
          },
          "idle_hold_time": {
            "nullable": true,
            "description": "How long to keep a peer in idle after a state machine reset in seconds.",
            "type": "integer",
            "format": "uint64",
            "minimum": 0
          },
          "keepalive": {
            "nullable": true,
            "description": "The interval to send keepalive messages at.",
            "type": "integer",
            "format": "uint64",
            "minimum": 0
          },
          "local_pref": {
            "nullable": true,
            "description": "Apply a local preference to routes received from this peer.",
            "default": null,
            "type": "integer",
            "format": "uint32",
            "minimum": 0
          },
          "md5_auth_key": {
            "nullable": true,
            "description": "Use the given key for TCP-MD5 authentication with the peer.",
            "default": null,
            "type": "string"
          },
          "min_ttl": {
            "nullable": true,
            "description": "Require messages from a peer have a minimum IP time to live field.",
            "default": null,
            "type": "integer",
            "format": "uint8",
            "minimum": 0
          },
          "multi_exit_discriminator": {
            "nullable": true,
            "description": "Apply the provided multi-exit discriminator (MED) updates sent to the peer.",
            "default": null,
            "type": "integer",
            "format": "uint32",
            "minimum": 0
          },
          "port": {
            "description": "Switch port the peer is reachable on.",
            "type": "string"
          },
          "remote_asn": {
            "nullable": true,
            "description": "Require that a peer has a specified ASN.",
            "default": null,
            "type": "integer",
            "format": "uint32",
            "minimum": 0
          },
          "vlan_id": {
            "nullable": true,
            "description": "Associate a VLAN ID with a BGP peer session.",
            "default": null,
            "type": "integer",
            "format": "uint16",
            "minimum": 0
          }
        },
        "required": [
          "addr",
          "asn",
          "port"
        ]
      },
      "Blueprint": {
        "description": "Describes a complete set of software and configuration for the system",
        "type": "object",
        "properties": {
          "clickhouse_cluster_config": {
            "nullable": true,
            "description": "Allocation of Clickhouse Servers and Keepers for replicated clickhouse setups. This is set to `None` if replicated clickhouse is not in use.",
            "allOf": [
              {
                "$ref": "#/components/schemas/ClickhouseClusterConfig"
              }
            ]
          },
          "cockroachdb_fingerprint": {
            "description": "CockroachDB state fingerprint when this blueprint was created",
            "type": "string"
          },
          "cockroachdb_setting_preserve_downgrade": {
            "description": "Whether to set `cluster.preserve_downgrade_option` and what to set it to",
            "allOf": [
              {
                "$ref": "#/components/schemas/CockroachDbPreserveDowngrade"
              }
            ]
          },
          "comment": {
            "description": "human-readable string describing why this blueprint was created (for debugging)",
            "type": "string"
          },
          "creator": {
            "description": "identity of the component that generated the blueprint (for debugging) This would generally be the Uuid of a Nexus instance.",
            "type": "string"
          },
          "external_dns_version": {
            "description": "external DNS version when thi blueprint was created",
            "allOf": [
              {
                "$ref": "#/components/schemas/Generation"
              }
            ]
          },
          "id": {
            "description": "unique identifier for this blueprint",
            "allOf": [
              {
                "$ref": "#/components/schemas/TypedUuidForBlueprintKind"
              }
            ]
          },
          "internal_dns_version": {
            "description": "internal DNS version when this blueprint was created",
            "allOf": [
              {
                "$ref": "#/components/schemas/Generation"
              }
            ]
          },
          "oximeter_read_mode": {
            "description": "Whether oximeter should read from a single node or a cluster",
            "allOf": [
              {
                "$ref": "#/components/schemas/OximeterReadMode"
              }
            ]
          },
          "oximeter_read_version": {
            "description": "Oximeter read policy version when this blueprint was created",
            "allOf": [
              {
                "$ref": "#/components/schemas/Generation"
              }
            ]
          },
          "parent_blueprint_id": {
            "nullable": true,
            "description": "which blueprint this blueprint is based on",
            "allOf": [
              {
                "$ref": "#/components/schemas/TypedUuidForBlueprintKind"
              }
            ]
          },
          "pending_mgs_updates": {
            "description": "List of pending MGS-mediated updates",
            "allOf": [
              {
                "$ref": "#/components/schemas/PendingMgsUpdates"
              }
            ]
          },
          "sleds": {
            "description": "A map of sled id -> desired configuration of the sled.",
            "type": "object",
            "additionalProperties": {
              "$ref": "#/components/schemas/BlueprintSledConfig"
            }
          },
          "time_created": {
            "description": "when this blueprint was generated (for debugging)",
            "type": "string",
            "format": "date-time"
          }
        },
        "required": [
          "cockroachdb_fingerprint",
          "cockroachdb_setting_preserve_downgrade",
          "comment",
          "creator",
          "external_dns_version",
          "id",
          "internal_dns_version",
<<<<<<< HEAD
          "oximeter_read_mode",
          "oximeter_read_version",
=======
          "pending_mgs_updates",
>>>>>>> d6a396c6
          "sleds",
          "time_created"
        ]
      },
      "BlueprintDatasetConfig": {
        "description": "Information about a dataset as recorded in a blueprint",
        "type": "object",
        "properties": {
          "address": {
            "nullable": true,
            "type": "string"
          },
          "compression": {
            "$ref": "#/components/schemas/CompressionAlgorithm"
          },
          "disposition": {
            "$ref": "#/components/schemas/BlueprintDatasetDisposition"
          },
          "id": {
            "$ref": "#/components/schemas/TypedUuidForDatasetKind"
          },
          "kind": {
            "$ref": "#/components/schemas/DatasetKind"
          },
          "pool": {
            "$ref": "#/components/schemas/ZpoolName"
          },
          "quota": {
            "nullable": true,
            "allOf": [
              {
                "$ref": "#/components/schemas/ByteCount"
              }
            ]
          },
          "reservation": {
            "nullable": true,
            "allOf": [
              {
                "$ref": "#/components/schemas/ByteCount"
              }
            ]
          }
        },
        "required": [
          "compression",
          "disposition",
          "id",
          "kind",
          "pool"
        ]
      },
      "BlueprintDatasetDisposition": {
        "description": "The desired state of an Omicron-managed dataset in a blueprint.\n\nPart of [`BlueprintDatasetConfig`].",
        "oneOf": [
          {
            "description": "The dataset is in-service.",
            "type": "string",
            "enum": [
              "in_service"
            ]
          },
          {
            "description": "The dataset is permanently gone.",
            "type": "string",
            "enum": [
              "expunged"
            ]
          }
        ]
      },
      "BlueprintMetadata": {
        "description": "Describe high-level metadata about a blueprint",
        "type": "object",
        "properties": {
          "cockroachdb_fingerprint": {
            "description": "CockroachDB state fingerprint when this blueprint was created",
            "type": "string"
          },
          "cockroachdb_setting_preserve_downgrade": {
            "nullable": true,
            "description": "Whether to set `cluster.preserve_downgrade_option` and what to set it to (`None` if this value was retrieved from the database and was invalid)",
            "allOf": [
              {
                "$ref": "#/components/schemas/CockroachDbPreserveDowngrade"
              }
            ]
          },
          "comment": {
            "description": "human-readable string describing why this blueprint was created (for debugging)",
            "type": "string"
          },
          "creator": {
            "description": "identity of the component that generated the blueprint (for debugging) This would generally be the Uuid of a Nexus instance.",
            "type": "string"
          },
          "external_dns_version": {
            "description": "external DNS version when this blueprint was created",
            "allOf": [
              {
                "$ref": "#/components/schemas/Generation"
              }
            ]
          },
          "id": {
            "description": "unique identifier for this blueprint",
            "allOf": [
              {
                "$ref": "#/components/schemas/TypedUuidForBlueprintKind"
              }
            ]
          },
          "internal_dns_version": {
            "description": "internal DNS version when this blueprint was created",
            "allOf": [
              {
                "$ref": "#/components/schemas/Generation"
              }
            ]
          },
          "parent_blueprint_id": {
            "nullable": true,
            "description": "which blueprint this blueprint is based on",
            "allOf": [
              {
                "$ref": "#/components/schemas/TypedUuidForBlueprintKind"
              }
            ]
          },
          "time_created": {
            "description": "when this blueprint was generated (for debugging)",
            "type": "string",
            "format": "date-time"
          }
        },
        "required": [
          "cockroachdb_fingerprint",
          "comment",
          "creator",
          "external_dns_version",
          "id",
          "internal_dns_version",
          "time_created"
        ]
      },
      "BlueprintMetadataResultsPage": {
        "description": "A single page of results",
        "type": "object",
        "properties": {
          "items": {
            "description": "list of items on this page of results",
            "type": "array",
            "items": {
              "$ref": "#/components/schemas/BlueprintMetadata"
            }
          },
          "next_page": {
            "nullable": true,
            "description": "token used to fetch the next page of results (if any)",
            "type": "string"
          }
        },
        "required": [
          "items"
        ]
      },
      "BlueprintPhysicalDiskConfig": {
        "description": "Information about an Omicron physical disk as recorded in a bluerprint.",
        "type": "object",
        "properties": {
          "disposition": {
            "$ref": "#/components/schemas/BlueprintPhysicalDiskDisposition"
          },
          "id": {
            "$ref": "#/components/schemas/TypedUuidForPhysicalDiskKind"
          },
          "identity": {
            "$ref": "#/components/schemas/DiskIdentity"
          },
          "pool_id": {
            "$ref": "#/components/schemas/TypedUuidForZpoolKind"
          }
        },
        "required": [
          "disposition",
          "id",
          "identity",
          "pool_id"
        ]
      },
      "BlueprintPhysicalDiskDisposition": {
        "description": "The desired state of an Omicron-managed physical disk in a blueprint.",
        "oneOf": [
          {
            "description": "The physical disk is in-service.",
            "type": "object",
            "properties": {
              "kind": {
                "type": "string",
                "enum": [
                  "in_service"
                ]
              }
            },
            "required": [
              "kind"
            ]
          },
          {
            "description": "The physical disk is permanently gone.",
            "type": "object",
            "properties": {
              "as_of_generation": {
                "description": "Generation of the parent config in which this disk became expunged.",
                "allOf": [
                  {
                    "$ref": "#/components/schemas/Generation"
                  }
                ]
              },
              "kind": {
                "type": "string",
                "enum": [
                  "expunged"
                ]
              },
              "ready_for_cleanup": {
                "description": "True if Reconfiguration knows that this disk has been expunged.\n\nIn the current implementation, this means either:\n\na) the sled where the disk was residing has been expunged.\n\nb) the planner has observed an inventory collection where the disk expungement was seen by the sled agent on the sled where the disk was previously in service. This is indicated by the inventory reporting a disk generation at least as high as `as_of_generation`.",
                "type": "boolean"
              }
            },
            "required": [
              "as_of_generation",
              "kind",
              "ready_for_cleanup"
            ]
          }
        ]
      },
      "BlueprintSledConfig": {
        "description": "Information about the configuration of a sled as recorded in a blueprint.\n\nPart of [`Blueprint`].",
        "type": "object",
        "properties": {
          "datasets": {
            "$ref": "#/components/schemas/IdMapBlueprintDatasetConfig"
          },
          "disks": {
            "$ref": "#/components/schemas/IdMapBlueprintPhysicalDiskConfig"
          },
          "sled_agent_generation": {
            "description": "Generation number used when this type is converted into an `OmicronSledConfig` for use by sled-agent.\n\nThis field is explicitly named `sled_agent_generation` to indicate that it is only required to cover information that changes what Reconfigurator sends to sled agent. For example, changing the sled `state` from `Active` to `Decommissioned` would not require a bump to `sled_agent_generation`, because a `Decommissioned` sled will never be sent an `OmicronSledConfig`.",
            "allOf": [
              {
                "$ref": "#/components/schemas/Generation"
              }
            ]
          },
          "state": {
            "$ref": "#/components/schemas/SledState"
          },
          "zones": {
            "$ref": "#/components/schemas/IdMapBlueprintZoneConfig"
          }
        },
        "required": [
          "datasets",
          "disks",
          "sled_agent_generation",
          "state",
          "zones"
        ]
      },
      "BlueprintTarget": {
        "description": "Describes what blueprint, if any, the system is currently working toward",
        "type": "object",
        "properties": {
          "enabled": {
            "description": "policy: should the system actively work towards this blueprint\n\nThis should generally be left enabled.",
            "type": "boolean"
          },
          "target_id": {
            "description": "id of the blueprint that the system is trying to make real",
            "allOf": [
              {
                "$ref": "#/components/schemas/TypedUuidForBlueprintKind"
              }
            ]
          },
          "time_made_target": {
            "description": "when this blueprint was made the target",
            "type": "string",
            "format": "date-time"
          }
        },
        "required": [
          "enabled",
          "target_id",
          "time_made_target"
        ]
      },
      "BlueprintTargetSet": {
        "description": "Specifies what blueprint, if any, the system should be working toward",
        "type": "object",
        "properties": {
          "enabled": {
            "type": "boolean"
          },
          "target_id": {
            "$ref": "#/components/schemas/TypedUuidForBlueprintKind"
          }
        },
        "required": [
          "enabled",
          "target_id"
        ]
      },
      "BlueprintZoneConfig": {
        "description": "Describes one Omicron-managed zone in a blueprint.\n\nPart of [`BlueprintSledConfig`].",
        "type": "object",
        "properties": {
          "disposition": {
            "description": "The disposition (desired state) of this zone recorded in the blueprint.",
            "allOf": [
              {
                "$ref": "#/components/schemas/BlueprintZoneDisposition"
              }
            ]
          },
          "filesystem_pool": {
            "description": "zpool used for the zone's (transient) root filesystem",
            "allOf": [
              {
                "$ref": "#/components/schemas/ZpoolName"
              }
            ]
          },
          "id": {
            "$ref": "#/components/schemas/TypedUuidForOmicronZoneKind"
          },
          "image_source": {
            "$ref": "#/components/schemas/BlueprintZoneImageSource"
          },
          "zone_type": {
            "$ref": "#/components/schemas/BlueprintZoneType"
          }
        },
        "required": [
          "disposition",
          "filesystem_pool",
          "id",
          "image_source",
          "zone_type"
        ]
      },
      "BlueprintZoneDisposition": {
        "description": "The desired state of an Omicron-managed zone in a blueprint.\n\nPart of [`BlueprintZoneConfig`].",
        "oneOf": [
          {
            "description": "The zone is in-service.",
            "type": "object",
            "properties": {
              "kind": {
                "type": "string",
                "enum": [
                  "in_service"
                ]
              }
            },
            "required": [
              "kind"
            ]
          },
          {
            "description": "The zone is permanently gone.",
            "type": "object",
            "properties": {
              "as_of_generation": {
                "description": "Generation of the parent config in which this zone became expunged.",
                "allOf": [
                  {
                    "$ref": "#/components/schemas/Generation"
                  }
                ]
              },
              "kind": {
                "type": "string",
                "enum": [
                  "expunged"
                ]
              },
              "ready_for_cleanup": {
                "description": "True if Reconfiguration knows that this zone has been shut down and will not be restarted.\n\nIn the current implementation, this means the planner has observed an inventory collection where the sled on which this zone was running (a) is no longer running the zone and (b) has a config generation at least as high as `as_of_generation`, indicating it will not try to start the zone on a cold boot based on an older config.",
                "type": "boolean"
              }
            },
            "required": [
              "as_of_generation",
              "kind",
              "ready_for_cleanup"
            ]
          }
        ]
      },
      "BlueprintZoneImageSource": {
        "description": "Where a blueprint's image source is located.\n\nThis is the blueprint version of [`OmicronZoneImageSource`].",
        "oneOf": [
          {
            "description": "This zone's image source is whatever happens to be on the sled's \"install\" dataset.\n\nThis is whatever was put in place at the factory or by the latest MUPdate. The image used here can vary by sled and even over time (if the sled gets MUPdated again).\n\nHistorically, this was the only source for zone images. In an system with automated control-plane-driven update we expect to only use this variant in emergencies where the system had to be recovered via MUPdate.",
            "type": "object",
            "properties": {
              "type": {
                "type": "string",
                "enum": [
                  "install_dataset"
                ]
              }
            },
            "required": [
              "type"
            ]
          },
          {
            "description": "This zone's image source is the artifact matching this hash from the TUF artifact store (aka \"TUF repo depot\").\n\nThis originates from TUF repos uploaded to Nexus which are then replicated out to all sleds.",
            "type": "object",
            "properties": {
              "hash": {
                "type": "string",
                "format": "hex string (32 bytes)"
              },
              "type": {
                "type": "string",
                "enum": [
                  "artifact"
                ]
              },
              "version": {
                "$ref": "#/components/schemas/BlueprintZoneImageVersion"
              }
            },
            "required": [
              "hash",
              "type",
              "version"
            ]
          }
        ]
      },
      "BlueprintZoneImageVersion": {
        "description": "The version of a blueprint zone image in use.\n\nThis is used for debugging output.",
        "oneOf": [
          {
            "description": "A specific version of the image is available.",
            "type": "object",
            "properties": {
              "image_version": {
                "type": "string",
                "enum": [
                  "available"
                ]
              },
              "version": {
                "$ref": "#/components/schemas/ArtifactVersion"
              }
            },
            "required": [
              "image_version",
              "version"
            ]
          },
          {
            "description": "The version could not be determined. This is non-fatal.",
            "type": "object",
            "properties": {
              "image_version": {
                "type": "string",
                "enum": [
                  "unknown"
                ]
              }
            },
            "required": [
              "image_version"
            ]
          }
        ]
      },
      "BlueprintZoneType": {
        "oneOf": [
          {
            "type": "object",
            "properties": {
              "address": {
                "type": "string"
              },
              "dns_servers": {
                "type": "array",
                "items": {
                  "type": "string",
                  "format": "ip"
                }
              },
              "domain": {
                "nullable": true,
                "type": "string"
              },
              "external_ip": {
                "$ref": "#/components/schemas/OmicronZoneExternalSnatIp"
              },
              "nic": {
                "description": "The service vNIC providing outbound connectivity using OPTE.",
                "allOf": [
                  {
                    "$ref": "#/components/schemas/NetworkInterface"
                  }
                ]
              },
              "ntp_servers": {
                "type": "array",
                "items": {
                  "type": "string"
                }
              },
              "type": {
                "type": "string",
                "enum": [
                  "boundary_ntp"
                ]
              }
            },
            "required": [
              "address",
              "dns_servers",
              "external_ip",
              "nic",
              "ntp_servers",
              "type"
            ]
          },
          {
            "description": "Used in single-node clickhouse setups",
            "type": "object",
            "properties": {
              "address": {
                "type": "string"
              },
              "dataset": {
                "$ref": "#/components/schemas/OmicronZoneDataset"
              },
              "type": {
                "type": "string",
                "enum": [
                  "clickhouse"
                ]
              }
            },
            "required": [
              "address",
              "dataset",
              "type"
            ]
          },
          {
            "type": "object",
            "properties": {
              "address": {
                "type": "string"
              },
              "dataset": {
                "$ref": "#/components/schemas/OmicronZoneDataset"
              },
              "type": {
                "type": "string",
                "enum": [
                  "clickhouse_keeper"
                ]
              }
            },
            "required": [
              "address",
              "dataset",
              "type"
            ]
          },
          {
            "description": "Used in replicated clickhouse setups",
            "type": "object",
            "properties": {
              "address": {
                "type": "string"
              },
              "dataset": {
                "$ref": "#/components/schemas/OmicronZoneDataset"
              },
              "type": {
                "type": "string",
                "enum": [
                  "clickhouse_server"
                ]
              }
            },
            "required": [
              "address",
              "dataset",
              "type"
            ]
          },
          {
            "type": "object",
            "properties": {
              "address": {
                "type": "string"
              },
              "dataset": {
                "$ref": "#/components/schemas/OmicronZoneDataset"
              },
              "type": {
                "type": "string",
                "enum": [
                  "cockroach_db"
                ]
              }
            },
            "required": [
              "address",
              "dataset",
              "type"
            ]
          },
          {
            "type": "object",
            "properties": {
              "address": {
                "type": "string"
              },
              "dataset": {
                "$ref": "#/components/schemas/OmicronZoneDataset"
              },
              "type": {
                "type": "string",
                "enum": [
                  "crucible"
                ]
              }
            },
            "required": [
              "address",
              "dataset",
              "type"
            ]
          },
          {
            "type": "object",
            "properties": {
              "address": {
                "type": "string"
              },
              "type": {
                "type": "string",
                "enum": [
                  "crucible_pantry"
                ]
              }
            },
            "required": [
              "address",
              "type"
            ]
          },
          {
            "type": "object",
            "properties": {
              "dataset": {
                "$ref": "#/components/schemas/OmicronZoneDataset"
              },
              "dns_address": {
                "description": "The address at which the external DNS server is reachable.",
                "allOf": [
                  {
                    "$ref": "#/components/schemas/OmicronZoneExternalFloatingAddr"
                  }
                ]
              },
              "http_address": {
                "description": "The address at which the external DNS server API is reachable.",
                "type": "string"
              },
              "nic": {
                "description": "The service vNIC providing external connectivity using OPTE.",
                "allOf": [
                  {
                    "$ref": "#/components/schemas/NetworkInterface"
                  }
                ]
              },
              "type": {
                "type": "string",
                "enum": [
                  "external_dns"
                ]
              }
            },
            "required": [
              "dataset",
              "dns_address",
              "http_address",
              "nic",
              "type"
            ]
          },
          {
            "type": "object",
            "properties": {
              "dataset": {
                "$ref": "#/components/schemas/OmicronZoneDataset"
              },
              "dns_address": {
                "type": "string"
              },
              "gz_address": {
                "description": "The addresses in the global zone which should be created\n\nFor the DNS service, which exists outside the sleds's typical subnet - adding an address in the GZ is necessary to allow inter-zone traffic routing.",
                "type": "string",
                "format": "ipv6"
              },
              "gz_address_index": {
                "description": "The address is also identified with an auxiliary bit of information to ensure that the created global zone address can have a unique name.",
                "type": "integer",
                "format": "uint32",
                "minimum": 0
              },
              "http_address": {
                "type": "string"
              },
              "type": {
                "type": "string",
                "enum": [
                  "internal_dns"
                ]
              }
            },
            "required": [
              "dataset",
              "dns_address",
              "gz_address",
              "gz_address_index",
              "http_address",
              "type"
            ]
          },
          {
            "type": "object",
            "properties": {
              "address": {
                "type": "string"
              },
              "type": {
                "type": "string",
                "enum": [
                  "internal_ntp"
                ]
              }
            },
            "required": [
              "address",
              "type"
            ]
          },
          {
            "type": "object",
            "properties": {
              "external_dns_servers": {
                "description": "External DNS servers Nexus can use to resolve external hosts.",
                "type": "array",
                "items": {
                  "type": "string",
                  "format": "ip"
                }
              },
              "external_ip": {
                "description": "The address at which the external nexus server is reachable.",
                "allOf": [
                  {
                    "$ref": "#/components/schemas/OmicronZoneExternalFloatingIp"
                  }
                ]
              },
              "external_tls": {
                "description": "Whether Nexus's external endpoint should use TLS",
                "type": "boolean"
              },
              "internal_address": {
                "description": "The address at which the internal nexus server is reachable.",
                "type": "string"
              },
              "nic": {
                "description": "The service vNIC providing external connectivity using OPTE.",
                "allOf": [
                  {
                    "$ref": "#/components/schemas/NetworkInterface"
                  }
                ]
              },
              "type": {
                "type": "string",
                "enum": [
                  "nexus"
                ]
              }
            },
            "required": [
              "external_dns_servers",
              "external_ip",
              "external_tls",
              "internal_address",
              "nic",
              "type"
            ]
          },
          {
            "type": "object",
            "properties": {
              "address": {
                "type": "string"
              },
              "type": {
                "type": "string",
                "enum": [
                  "oximeter"
                ]
              }
            },
            "required": [
              "address",
              "type"
            ]
          }
        ]
      },
      "ByteCount": {
        "description": "Byte count to express memory or storage capacity.",
        "type": "integer",
        "format": "uint64",
        "minimum": 0
      },
      "Certificate": {
        "type": "object",
        "properties": {
          "cert": {
            "type": "string"
          },
          "key": {
            "type": "string"
          }
        },
        "required": [
          "cert",
          "key"
        ]
      },
      "ClickhouseClusterConfig": {
        "description": "Global configuration for all clickhouse servers (replicas) and keepers",
        "type": "object",
        "properties": {
          "cluster_name": {
            "description": "An arbitrary name for the Clickhouse cluster shared by all nodes",
            "type": "string"
          },
          "cluster_secret": {
            "description": "An arbitrary string shared by all nodes used at runtime to determine whether nodes are part of the same cluster.",
            "type": "string"
          },
          "generation": {
            "description": "The last update to the clickhouse cluster configuration\n\nThis is used by `clickhouse-admin` in the clickhouse server and keeper zones to discard old configurations.",
            "allOf": [
              {
                "$ref": "#/components/schemas/Generation"
              }
            ]
          },
          "highest_seen_keeper_leader_committed_log_index": {
            "description": "This is used as a marker to tell if the raft configuration in a new inventory collection is newer than the last collection. This serves as a surrogate for the log index of the last committed configuration, which clickhouse keeper doesn't expose.\n\nThis is necesssary because during inventory collection we poll multiple keeper nodes, and each returns their local knowledge of the configuration. But we may reach different nodes in different attempts, and some nodes in a following attempt may reflect stale configuration. Due to timing, we can always query old information. That is just normal polling. However, we never want to use old configuration if we have already seen and acted on newer configuration.",
            "type": "integer",
            "format": "uint64",
            "minimum": 0
          },
          "keepers": {
            "description": "The desired state of the clickhouse keeper cluster\n\nWe decouple deployment of zones that should contain clickhouse keeper processes from actually starting or stopping those processes, adding or removing them to/from the keeper cluster, and reconfiguring other keeper and clickhouse server nodes to reflect the new configuration.\n\nAs part of this decoupling, we keep track of the intended zone deployment in the blueprint, but that is not enough to track the desired state of the keeper cluster. We are only allowed to add or remove one keeper node at a time, and therefore we must track the desired state of the keeper cluster which may change multiple times until the keepers in the cluster match the deployed zones. An example may help:\n\n1. We start with 3 keeper nodes in 3 deployed keeper zones and need to add two to reach our desired policy of 5 keepers 2. The planner adds 2 new keeper zones to the blueprint 3. The planner will also add **one** new keeper to the `keepers` field below that matches one of the deployed zones. 4. The executor will start the new keeper process that was added to the `keepers` field, attempt to add it to the keeper cluster by pushing configuration updates to the other keepers, and then updating the clickhouse server configurations to know about the new keeper. 5. If the keeper is successfully added, as reflected in inventory, then steps 3 and 4 above will be repeated for the next keeper process. 6. If the keeper is not successfully added by the executor it will continue to retry indefinitely. 7. If the zone is expunged while the planner has it as part of its desired state in `keepers`, and the executor is trying to add it, the keeper will be removed from `keepers` in the next blueprint. If it has been added to the actual cluster by an executor in the meantime it will be removed on the next iteration of an executor.",
            "type": "object",
            "additionalProperties": {
              "$ref": "#/components/schemas/KeeperId"
            }
          },
          "max_used_keeper_id": {
            "description": "Clickhouse Keeper IDs must be unique and are handed out monotonically. Keep track of the last used one.",
            "allOf": [
              {
                "$ref": "#/components/schemas/KeeperId"
              }
            ]
          },
          "max_used_server_id": {
            "description": "Clickhouse Server IDs must be unique and are handed out monotonically. Keep track of the last used one.",
            "allOf": [
              {
                "$ref": "#/components/schemas/ServerId"
              }
            ]
          },
          "servers": {
            "description": "The desired state of clickhouse server processes on the rack\n\nClickhouse servers do not have the same limitations as keepers and can be deployed all at once.",
            "type": "object",
            "additionalProperties": {
              "$ref": "#/components/schemas/ServerId"
            }
          }
        },
        "required": [
          "cluster_name",
          "cluster_secret",
          "generation",
          "highest_seen_keeper_leader_committed_log_index",
          "keepers",
          "max_used_keeper_id",
          "max_used_server_id",
          "servers"
        ]
      },
      "ClickhouseMode": {
        "description": "How to deploy clickhouse nodes",
        "oneOf": [
          {
            "type": "object",
            "properties": {
              "type": {
                "type": "string",
                "enum": [
                  "single_node_only"
                ]
              }
            },
            "required": [
              "type"
            ]
          },
          {
            "type": "object",
            "properties": {
              "type": {
                "type": "string",
                "enum": [
                  "cluster_only"
                ]
              },
              "value": {
                "type": "object",
                "properties": {
                  "target_keepers": {
                    "type": "integer",
                    "format": "uint8",
                    "minimum": 0
                  },
                  "target_servers": {
                    "type": "integer",
                    "format": "uint8",
                    "minimum": 0
                  }
                },
                "required": [
                  "target_keepers",
                  "target_servers"
                ]
              }
            },
            "required": [
              "type",
              "value"
            ]
          },
          {
            "type": "object",
            "properties": {
              "type": {
                "type": "string",
                "enum": [
                  "both"
                ]
              },
              "value": {
                "type": "object",
                "properties": {
                  "target_keepers": {
                    "type": "integer",
                    "format": "uint8",
                    "minimum": 0
                  },
                  "target_servers": {
                    "type": "integer",
                    "format": "uint8",
                    "minimum": 0
                  }
                },
                "required": [
                  "target_keepers",
                  "target_servers"
                ]
              }
            },
            "required": [
              "type",
              "value"
            ]
          }
        ]
      },
      "ClickhousePolicy": {
        "type": "object",
        "properties": {
          "mode": {
            "$ref": "#/components/schemas/ClickhouseMode"
          },
          "time_created": {
            "type": "string",
            "format": "date-time"
          },
          "version": {
            "type": "integer",
            "format": "uint32",
            "minimum": 0
          }
        },
        "required": [
          "mode",
          "time_created",
          "version"
        ]
      },
      "CockroachDbClusterVersion": {
        "description": "CockroachDB cluster versions we are aware of.\n\nCockroachDB can be upgraded from one major version to the next, e.g. v22.1 -> v22.2. Each major version introduces changes in how it stores data on disk to support new features, and each major version has support for reading the previous version's data so that it can perform an upgrade. The version of the data format is called the \"cluster version\", which is distinct from but related to the software version that's being run.\n\nWhile software version v22.2 is using cluster version v22.1, it's possible to downgrade back to v22.1. Once the cluster version is upgraded, there's no going back.\n\nTo give us some time to evaluate new versions of the software while retaining a downgrade path, we currently deploy new versions of CockroachDB across two releases of the Oxide software, in a \"tick-tock\" model:\n\n- In \"tick\" releases, we upgrade the version of the CockroachDB software to a new major version, and update `CockroachDbClusterVersion::NEWLY_INITIALIZED`. On upgraded racks, the new version is running with the previous cluster version; on newly-initialized racks, the new version is running with the new cluser version. - In \"tock\" releases, we change `CockroachDbClusterVersion::POLICY` to the major version we upgraded to in the last \"tick\" release. This results in a new blueprint that upgrades the cluster version, destroying the downgrade path but allowing us to eventually upgrade to the next release.\n\nThese presently describe major versions of CockroachDB. The order of these must be maintained in the correct order (the first variant must be the earliest version).",
        "type": "string",
        "enum": [
          "V22_1"
        ]
      },
      "CockroachDbPreserveDowngrade": {
        "description": "Whether to set `cluster.preserve_downgrade_option` and what to set it to.",
        "oneOf": [
          {
            "description": "Do not modify the setting.",
            "type": "object",
            "properties": {
              "action": {
                "type": "string",
                "enum": [
                  "do_not_modify"
                ]
              }
            },
            "required": [
              "action"
            ]
          },
          {
            "description": "Ensure the setting is set to an empty string.",
            "type": "object",
            "properties": {
              "action": {
                "type": "string",
                "enum": [
                  "allow_upgrade"
                ]
              }
            },
            "required": [
              "action"
            ]
          },
          {
            "description": "Ensure the setting is set to a given cluster version.",
            "type": "object",
            "properties": {
              "action": {
                "type": "string",
                "enum": [
                  "set"
                ]
              },
              "data": {
                "$ref": "#/components/schemas/CockroachDbClusterVersion"
              }
            },
            "required": [
              "action",
              "data"
            ]
          }
        ]
      },
      "CompressionAlgorithm": {
        "oneOf": [
          {
            "type": "object",
            "properties": {
              "type": {
                "type": "string",
                "enum": [
                  "on"
                ]
              }
            },
            "required": [
              "type"
            ]
          },
          {
            "type": "object",
            "properties": {
              "type": {
                "type": "string",
                "enum": [
                  "off"
                ]
              }
            },
            "required": [
              "type"
            ]
          },
          {
            "type": "object",
            "properties": {
              "type": {
                "type": "string",
                "enum": [
                  "gzip"
                ]
              }
            },
            "required": [
              "type"
            ]
          },
          {
            "type": "object",
            "properties": {
              "level": {
                "$ref": "#/components/schemas/GzipLevel"
              },
              "type": {
                "type": "string",
                "enum": [
                  "gzip_n"
                ]
              }
            },
            "required": [
              "level",
              "type"
            ]
          },
          {
            "type": "object",
            "properties": {
              "type": {
                "type": "string",
                "enum": [
                  "lz4"
                ]
              }
            },
            "required": [
              "type"
            ]
          },
          {
            "type": "object",
            "properties": {
              "type": {
                "type": "string",
                "enum": [
                  "lzjb"
                ]
              }
            },
            "required": [
              "type"
            ]
          },
          {
            "type": "object",
            "properties": {
              "type": {
                "type": "string",
                "enum": [
                  "zle"
                ]
              }
            },
            "required": [
              "type"
            ]
          }
        ]
      },
      "CrucibleDatasetCreateRequest": {
        "type": "object",
        "properties": {
          "address": {
            "type": "string"
          },
          "dataset_id": {
            "$ref": "#/components/schemas/TypedUuidForDatasetKind"
          },
          "zpool_id": {
            "$ref": "#/components/schemas/TypedUuidForZpoolKind"
          }
        },
        "required": [
          "address",
          "dataset_id",
          "zpool_id"
        ]
      },
      "CurrentStatus": {
        "description": "Describes the current status of a background task",
        "oneOf": [
          {
            "description": "The background task is not running\n\nTypically, the task would be waiting for its next activation, which would happen after a timeout or some other event that triggers activation",
            "type": "object",
            "properties": {
              "current_status": {
                "type": "string",
                "enum": [
                  "idle"
                ]
              }
            },
            "required": [
              "current_status"
            ]
          },
          {
            "description": "The background task is currently running\n\nMore precisely, the task has been activated and has not yet finished this activation",
            "type": "object",
            "properties": {
              "current_status": {
                "type": "string",
                "enum": [
                  "running"
                ]
              },
              "details": {
                "$ref": "#/components/schemas/CurrentStatusRunning"
              }
            },
            "required": [
              "current_status",
              "details"
            ]
          }
        ]
      },
      "CurrentStatusRunning": {
        "type": "object",
        "properties": {
          "iteration": {
            "description": "which iteration this was (counter)",
            "type": "integer",
            "format": "uint64",
            "minimum": 0
          },
          "reason": {
            "description": "what kind of event triggered this activation",
            "allOf": [
              {
                "$ref": "#/components/schemas/ActivationReason"
              }
            ]
          },
          "start_time": {
            "description": "wall-clock time when the current activation started",
            "type": "string",
            "format": "date-time"
          }
        },
        "required": [
          "iteration",
          "reason",
          "start_time"
        ]
      },
      "DatasetKind": {
        "description": "The kind of dataset. See the `DatasetKind` enum in omicron-common for possible values.",
        "type": "string"
      },
      "DemoSaga": {
        "description": "Identifies an instance of the demo saga",
        "type": "object",
        "properties": {
          "demo_saga_id": {
            "$ref": "#/components/schemas/TypedUuidForDemoSagaKind"
          },
          "saga_id": {
            "type": "string",
            "format": "uuid"
          }
        },
        "required": [
          "demo_saga_id",
          "saga_id"
        ]
      },
      "DiskIdentity": {
        "description": "Uniquely identifies a disk.",
        "type": "object",
        "properties": {
          "model": {
            "type": "string"
          },
          "serial": {
            "type": "string"
          },
          "vendor": {
            "type": "string"
          }
        },
        "required": [
          "model",
          "serial",
          "vendor"
        ]
      },
      "DiskRuntimeState": {
        "description": "Runtime state of the Disk, which includes its attach state and some minimal metadata",
        "type": "object",
        "properties": {
          "disk_state": {
            "description": "runtime state of the Disk",
            "allOf": [
              {
                "$ref": "#/components/schemas/DiskState"
              }
            ]
          },
          "gen": {
            "description": "generation number for this state",
            "allOf": [
              {
                "$ref": "#/components/schemas/Generation"
              }
            ]
          },
          "time_updated": {
            "description": "timestamp for this information",
            "type": "string",
            "format": "date-time"
          }
        },
        "required": [
          "disk_state",
          "gen",
          "time_updated"
        ]
      },
      "DiskState": {
        "description": "State of a Disk",
        "oneOf": [
          {
            "description": "Disk is being initialized",
            "type": "object",
            "properties": {
              "state": {
                "type": "string",
                "enum": [
                  "creating"
                ]
              }
            },
            "required": [
              "state"
            ]
          },
          {
            "description": "Disk is ready but detached from any Instance",
            "type": "object",
            "properties": {
              "state": {
                "type": "string",
                "enum": [
                  "detached"
                ]
              }
            },
            "required": [
              "state"
            ]
          },
          {
            "description": "Disk is ready to receive blocks from an external source",
            "type": "object",
            "properties": {
              "state": {
                "type": "string",
                "enum": [
                  "import_ready"
                ]
              }
            },
            "required": [
              "state"
            ]
          },
          {
            "description": "Disk is importing blocks from a URL",
            "type": "object",
            "properties": {
              "state": {
                "type": "string",
                "enum": [
                  "importing_from_url"
                ]
              }
            },
            "required": [
              "state"
            ]
          },
          {
            "description": "Disk is importing blocks from bulk writes",
            "type": "object",
            "properties": {
              "state": {
                "type": "string",
                "enum": [
                  "importing_from_bulk_writes"
                ]
              }
            },
            "required": [
              "state"
            ]
          },
          {
            "description": "Disk is being finalized to state Detached",
            "type": "object",
            "properties": {
              "state": {
                "type": "string",
                "enum": [
                  "finalizing"
                ]
              }
            },
            "required": [
              "state"
            ]
          },
          {
            "description": "Disk is undergoing maintenance",
            "type": "object",
            "properties": {
              "state": {
                "type": "string",
                "enum": [
                  "maintenance"
                ]
              }
            },
            "required": [
              "state"
            ]
          },
          {
            "description": "Disk is being attached to the given Instance",
            "type": "object",
            "properties": {
              "instance": {
                "type": "string",
                "format": "uuid"
              },
              "state": {
                "type": "string",
                "enum": [
                  "attaching"
                ]
              }
            },
            "required": [
              "instance",
              "state"
            ]
          },
          {
            "description": "Disk is attached to the given Instance",
            "type": "object",
            "properties": {
              "instance": {
                "type": "string",
                "format": "uuid"
              },
              "state": {
                "type": "string",
                "enum": [
                  "attached"
                ]
              }
            },
            "required": [
              "instance",
              "state"
            ]
          },
          {
            "description": "Disk is being detached from the given Instance",
            "type": "object",
            "properties": {
              "instance": {
                "type": "string",
                "format": "uuid"
              },
              "state": {
                "type": "string",
                "enum": [
                  "detaching"
                ]
              }
            },
            "required": [
              "instance",
              "state"
            ]
          },
          {
            "description": "Disk has been destroyed",
            "type": "object",
            "properties": {
              "state": {
                "type": "string",
                "enum": [
                  "destroyed"
                ]
              }
            },
            "required": [
              "state"
            ]
          },
          {
            "description": "Disk is unavailable",
            "type": "object",
            "properties": {
              "state": {
                "type": "string",
                "enum": [
                  "faulted"
                ]
              }
            },
            "required": [
              "state"
            ]
          }
        ]
      },
      "DnsConfigParams": {
        "type": "object",
        "properties": {
          "generation": {
            "$ref": "#/components/schemas/Generation"
          },
          "time_created": {
            "type": "string",
            "format": "date-time"
          },
          "zones": {
            "type": "array",
            "items": {
              "$ref": "#/components/schemas/DnsConfigZone"
            }
          }
        },
        "required": [
          "generation",
          "time_created",
          "zones"
        ]
      },
      "DnsConfigZone": {
        "type": "object",
        "properties": {
          "records": {
            "type": "object",
            "additionalProperties": {
              "type": "array",
              "items": {
                "$ref": "#/components/schemas/DnsRecord"
              }
            }
          },
          "zone_name": {
            "type": "string"
          }
        },
        "required": [
          "records",
          "zone_name"
        ]
      },
      "DnsRecord": {
        "oneOf": [
          {
            "type": "object",
            "properties": {
              "data": {
                "type": "string",
                "format": "ipv4"
              },
              "type": {
                "type": "string",
                "enum": [
                  "A"
                ]
              }
            },
            "required": [
              "data",
              "type"
            ]
          },
          {
            "type": "object",
            "properties": {
              "data": {
                "type": "string",
                "format": "ipv6"
              },
              "type": {
                "type": "string",
                "enum": [
                  "AAAA"
                ]
              }
            },
            "required": [
              "data",
              "type"
            ]
          },
          {
            "type": "object",
            "properties": {
              "data": {
                "$ref": "#/components/schemas/Srv"
              },
              "type": {
                "type": "string",
                "enum": [
                  "SRV"
                ]
              }
            },
            "required": [
              "data",
              "type"
            ]
          }
        ]
      },
      "DownstairsClientStopRequest": {
        "type": "object",
        "properties": {
          "reason": {
            "$ref": "#/components/schemas/DownstairsClientStopRequestReason"
          },
          "time": {
            "type": "string",
            "format": "date-time"
          }
        },
        "required": [
          "reason",
          "time"
        ]
      },
      "DownstairsClientStopRequestReason": {
        "type": "string",
        "enum": [
          "replacing",
          "disabled",
          "failed_reconcile",
          "i_o_error",
          "bad_negotiation_order",
          "incompatible",
          "failed_live_repair",
          "too_many_outstanding_jobs",
          "deactivated"
        ]
      },
      "DownstairsClientStopped": {
        "type": "object",
        "properties": {
          "reason": {
            "$ref": "#/components/schemas/DownstairsClientStoppedReason"
          },
          "time": {
            "type": "string",
            "format": "date-time"
          }
        },
        "required": [
          "reason",
          "time"
        ]
      },
      "DownstairsClientStoppedReason": {
        "type": "string",
        "enum": [
          "connection_timeout",
          "connection_failed",
          "timeout",
          "write_failed",
          "read_failed",
          "requested_stop",
          "finished",
          "queue_closed",
          "receive_task_cancelled"
        ]
      },
      "DownstairsUnderRepair": {
        "type": "object",
        "properties": {
          "region_uuid": {
            "$ref": "#/components/schemas/TypedUuidForDownstairsRegionKind"
          },
          "target_addr": {
            "type": "string"
          }
        },
        "required": [
          "region_uuid",
          "target_addr"
        ]
      },
      "Duration": {
        "type": "object",
        "properties": {
          "nanos": {
            "type": "integer",
            "format": "uint32",
            "minimum": 0
          },
          "secs": {
            "type": "integer",
            "format": "uint64",
            "minimum": 0
          }
        },
        "required": [
          "nanos",
          "secs"
        ]
      },
      "Error": {
        "description": "Error information from a response.",
        "type": "object",
        "properties": {
          "error_code": {
            "type": "string"
          },
          "message": {
            "type": "string"
          },
          "request_id": {
            "type": "string"
          }
        },
        "required": [
          "message",
          "request_id"
        ]
      },
      "ExpectedVersion": {
        "description": "Describes the version that we expect to find in some firmware slot",
        "oneOf": [
          {
            "description": "We expect to find _no_ valid caboose in this slot",
            "type": "object",
            "properties": {
              "kind": {
                "type": "string",
                "enum": [
                  "no_valid_version"
                ]
              }
            },
            "required": [
              "kind"
            ]
          },
          {
            "description": "We expect to find the specified version in this slot",
            "type": "object",
            "properties": {
              "kind": {
                "type": "string",
                "enum": [
                  "version"
                ]
              },
              "version": {
                "$ref": "#/components/schemas/ArtifactVersion"
              }
            },
            "required": [
              "kind",
              "version"
            ]
          }
        ]
      },
      "ExternalPortDiscovery": {
        "oneOf": [
          {
            "type": "object",
            "properties": {
              "auto": {
                "type": "object",
                "additionalProperties": {
                  "type": "string",
                  "format": "ipv6"
                }
              }
            },
            "required": [
              "auto"
            ],
            "additionalProperties": false
          },
          {
            "type": "object",
            "properties": {
              "static": {
                "type": "object",
                "additionalProperties": {
                  "type": "array",
                  "items": {
                    "$ref": "#/components/schemas/Name"
                  }
                }
              }
            },
            "required": [
              "static"
            ],
            "additionalProperties": false
          }
        ]
      },
      "Generation": {
        "description": "Generation numbers stored in the database, used for optimistic concurrency control",
        "type": "integer",
        "format": "uint64",
        "minimum": 0
      },
      "GzipLevel": {
        "type": "integer",
        "format": "uint8",
        "minimum": 0
      },
      "IdMapBlueprintDatasetConfig": {
        "type": "object",
        "additionalProperties": {
          "$ref": "#/components/schemas/BlueprintDatasetConfig"
        }
      },
      "IdMapBlueprintPhysicalDiskConfig": {
        "type": "object",
        "additionalProperties": {
          "$ref": "#/components/schemas/BlueprintPhysicalDiskConfig"
        }
      },
      "IdMapBlueprintZoneConfig": {
        "type": "object",
        "additionalProperties": {
          "$ref": "#/components/schemas/BlueprintZoneConfig"
        }
      },
      "IdMapPendingMgsUpdate": {
        "type": "object",
        "additionalProperties": {
          "$ref": "#/components/schemas/PendingMgsUpdate"
        }
      },
      "ImportExportPolicy": {
        "description": "Define policy relating to the import and export of prefixes from a BGP peer.",
        "oneOf": [
          {
            "description": "Do not perform any filtering.",
            "type": "object",
            "properties": {
              "type": {
                "type": "string",
                "enum": [
                  "no_filtering"
                ]
              }
            },
            "required": [
              "type"
            ]
          },
          {
            "type": "object",
            "properties": {
              "type": {
                "type": "string",
                "enum": [
                  "allow"
                ]
              },
              "value": {
                "type": "array",
                "items": {
                  "$ref": "#/components/schemas/IpNet"
                }
              }
            },
            "required": [
              "type",
              "value"
            ]
          }
        ]
      },
      "Instance": {
        "description": "View of an Instance",
        "type": "object",
        "properties": {
          "auto_restart_cooldown_expiration": {
            "nullable": true,
            "description": "The time at which the auto-restart cooldown period for this instance completes, permitting it to be automatically restarted again. If the instance enters the `Failed` state, it will not be restarted until after this time.\n\nIf this is not present, then either the instance has never been automatically restarted, or the cooldown period has already expired, allowing the instance to be restarted immediately if it fails.",
            "type": "string",
            "format": "date-time"
          },
          "auto_restart_enabled": {
            "description": "`true` if this instance's auto-restart policy will permit the control plane to automatically restart it if it enters the `Failed` state.",
            "type": "boolean"
          },
          "auto_restart_policy": {
            "nullable": true,
            "description": "The auto-restart policy configured for this instance, or `null` if no explicit policy has been configured.\n\nThis policy determines whether the instance should be automatically restarted by the control plane on failure. If this is `null`, the control plane will use the default policy when determining whether or not to automatically restart this instance, which may or may not allow it to be restarted. The value of the `auto_restart_enabled` field indicates whether the instance will be auto-restarted, based on its current policy or the default if it has no configured policy.",
            "allOf": [
              {
                "$ref": "#/components/schemas/InstanceAutoRestartPolicy"
              }
            ]
          },
          "boot_disk_id": {
            "nullable": true,
            "description": "the ID of the disk used to boot this Instance, if a specific one is assigned.",
            "type": "string",
            "format": "uuid"
          },
          "description": {
            "description": "human-readable free-form text about a resource",
            "type": "string"
          },
          "hostname": {
            "description": "RFC1035-compliant hostname for the Instance.",
            "type": "string"
          },
          "id": {
            "description": "unique, immutable, system-controlled identifier for each resource",
            "type": "string",
            "format": "uuid"
          },
          "memory": {
            "description": "memory allocated for this Instance",
            "allOf": [
              {
                "$ref": "#/components/schemas/ByteCount"
              }
            ]
          },
          "name": {
            "description": "unique, mutable, user-controlled identifier for each resource",
            "allOf": [
              {
                "$ref": "#/components/schemas/Name"
              }
            ]
          },
          "ncpus": {
            "description": "number of CPUs allocated for this Instance",
            "allOf": [
              {
                "$ref": "#/components/schemas/InstanceCpuCount"
              }
            ]
          },
          "project_id": {
            "description": "id for the project containing this Instance",
            "type": "string",
            "format": "uuid"
          },
          "run_state": {
            "$ref": "#/components/schemas/InstanceState"
          },
          "time_created": {
            "description": "timestamp when this resource was created",
            "type": "string",
            "format": "date-time"
          },
          "time_last_auto_restarted": {
            "nullable": true,
            "description": "The timestamp of the most recent time this instance was automatically restarted by the control plane.\n\nIf this is not present, then this instance has not been automatically restarted.",
            "type": "string",
            "format": "date-time"
          },
          "time_modified": {
            "description": "timestamp when this resource was last modified",
            "type": "string",
            "format": "date-time"
          },
          "time_run_state_updated": {
            "type": "string",
            "format": "date-time"
          }
        },
        "required": [
          "auto_restart_enabled",
          "description",
          "hostname",
          "id",
          "memory",
          "name",
          "ncpus",
          "project_id",
          "run_state",
          "time_created",
          "time_modified",
          "time_run_state_updated"
        ]
      },
      "InstanceAutoRestartPolicy": {
        "description": "A policy determining when an instance should be automatically restarted by the control plane.",
        "oneOf": [
          {
            "description": "The instance should not be automatically restarted by the control plane if it fails.",
            "type": "string",
            "enum": [
              "never"
            ]
          },
          {
            "description": "If this instance is running and unexpectedly fails (e.g. due to a host software crash or unexpected host reboot), the control plane will make a best-effort attempt to restart it. The control plane may choose not to restart the instance to preserve the overall availability of the system.",
            "type": "string",
            "enum": [
              "best_effort"
            ]
          }
        ]
      },
      "InstanceCpuCount": {
        "description": "The number of CPUs in an Instance",
        "type": "integer",
        "format": "uint16",
        "minimum": 0
      },
      "InstanceMigrateRequest": {
        "description": "Parameters used when migrating an instance.",
        "type": "object",
        "properties": {
          "dst_sled_id": {
            "description": "The ID of the sled to which to migrate the target instance.",
            "type": "string",
            "format": "uuid"
          }
        },
        "required": [
          "dst_sled_id"
        ]
      },
      "InstanceState": {
        "description": "Running state of an Instance (primarily: booted or stopped)\n\nThis typically reflects whether it's starting, running, stopping, or stopped, but also includes states related to the Instance's lifecycle",
        "oneOf": [
          {
            "description": "The instance is being created.",
            "type": "string",
            "enum": [
              "creating"
            ]
          },
          {
            "description": "The instance is currently starting up.",
            "type": "string",
            "enum": [
              "starting"
            ]
          },
          {
            "description": "The instance is currently running.",
            "type": "string",
            "enum": [
              "running"
            ]
          },
          {
            "description": "The instance has been requested to stop and a transition to \"Stopped\" is imminent.",
            "type": "string",
            "enum": [
              "stopping"
            ]
          },
          {
            "description": "The instance is currently stopped.",
            "type": "string",
            "enum": [
              "stopped"
            ]
          },
          {
            "description": "The instance is in the process of rebooting - it will remain in the \"rebooting\" state until the VM is starting once more.",
            "type": "string",
            "enum": [
              "rebooting"
            ]
          },
          {
            "description": "The instance is in the process of migrating - it will remain in the \"migrating\" state until the migration process is complete and the destination propolis is ready to continue execution.",
            "type": "string",
            "enum": [
              "migrating"
            ]
          },
          {
            "description": "The instance is attempting to recover from a failure.",
            "type": "string",
            "enum": [
              "repairing"
            ]
          },
          {
            "description": "The instance has encountered a failure.",
            "type": "string",
            "enum": [
              "failed"
            ]
          },
          {
            "description": "The instance has been deleted.",
            "type": "string",
            "enum": [
              "destroyed"
            ]
          }
        ]
      },
      "IpNet": {
        "x-rust-type": {
          "crate": "oxnet",
          "path": "oxnet::IpNet",
          "version": "0.1.0"
        },
        "oneOf": [
          {
            "title": "v4",
            "allOf": [
              {
                "$ref": "#/components/schemas/Ipv4Net"
              }
            ]
          },
          {
            "title": "v6",
            "allOf": [
              {
                "$ref": "#/components/schemas/Ipv6Net"
              }
            ]
          }
        ]
      },
      "IpRange": {
        "oneOf": [
          {
            "title": "v4",
            "allOf": [
              {
                "$ref": "#/components/schemas/Ipv4Range"
              }
            ]
          },
          {
            "title": "v6",
            "allOf": [
              {
                "$ref": "#/components/schemas/Ipv6Range"
              }
            ]
          }
        ]
      },
      "Ipv4NatEntryView": {
        "description": "NAT Record",
        "type": "object",
        "properties": {
          "deleted": {
            "type": "boolean"
          },
          "external_address": {
            "type": "string",
            "format": "ipv4"
          },
          "first_port": {
            "type": "integer",
            "format": "uint16",
            "minimum": 0
          },
          "gen": {
            "type": "integer",
            "format": "int64"
          },
          "last_port": {
            "type": "integer",
            "format": "uint16",
            "minimum": 0
          },
          "mac": {
            "$ref": "#/components/schemas/MacAddr"
          },
          "sled_address": {
            "type": "string",
            "format": "ipv6"
          },
          "vni": {
            "$ref": "#/components/schemas/Vni"
          }
        },
        "required": [
          "deleted",
          "external_address",
          "first_port",
          "gen",
          "last_port",
          "mac",
          "sled_address",
          "vni"
        ]
      },
      "Ipv4Net": {
        "example": "192.168.1.0/24",
        "title": "An IPv4 subnet",
        "description": "An IPv4 subnet, including prefix and prefix length",
        "x-rust-type": {
          "crate": "oxnet",
          "path": "oxnet::Ipv4Net",
          "version": "0.1.0"
        },
        "type": "string",
        "pattern": "^(([0-9]|[1-9][0-9]|1[0-9][0-9]|2[0-4][0-9]|25[0-5])\\.){3}([0-9]|[1-9][0-9]|1[0-9][0-9]|2[0-4][0-9]|25[0-5])/([0-9]|1[0-9]|2[0-9]|3[0-2])$"
      },
      "Ipv4Range": {
        "description": "A non-decreasing IPv4 address range, inclusive of both ends.\n\nThe first address must be less than or equal to the last address.",
        "type": "object",
        "properties": {
          "first": {
            "type": "string",
            "format": "ipv4"
          },
          "last": {
            "type": "string",
            "format": "ipv4"
          }
        },
        "required": [
          "first",
          "last"
        ]
      },
      "Ipv6Net": {
        "example": "fd12:3456::/64",
        "title": "An IPv6 subnet",
        "description": "An IPv6 subnet, including prefix and subnet mask",
        "x-rust-type": {
          "crate": "oxnet",
          "path": "oxnet::Ipv6Net",
          "version": "0.1.0"
        },
        "type": "string",
        "pattern": "^(([0-9a-fA-F]{1,4}:){7,7}[0-9a-fA-F]{1,4}|([0-9a-fA-F]{1,4}:){1,7}:|([0-9a-fA-F]{1,4}:){1,6}:[0-9a-fA-F]{1,4}|([0-9a-fA-F]{1,4}:){1,5}(:[0-9a-fA-F]{1,4}){1,2}|([0-9a-fA-F]{1,4}:){1,4}(:[0-9a-fA-F]{1,4}){1,3}|([0-9a-fA-F]{1,4}:){1,3}(:[0-9a-fA-F]{1,4}){1,4}|([0-9a-fA-F]{1,4}:){1,2}(:[0-9a-fA-F]{1,4}){1,5}|[0-9a-fA-F]{1,4}:((:[0-9a-fA-F]{1,4}){1,6})|:((:[0-9a-fA-F]{1,4}){1,7}|:)|fe80:(:[0-9a-fA-F]{0,4}){0,4}%[0-9a-zA-Z]{1,}|::(ffff(:0{1,4}){0,1}:){0,1}((25[0-5]|(2[0-4]|1{0,1}[0-9]){0,1}[0-9])\\.){3,3}(25[0-5]|(2[0-4]|1{0,1}[0-9]){0,1}[0-9])|([0-9a-fA-F]{1,4}:){1,4}:((25[0-5]|(2[0-4]|1{0,1}[0-9]){0,1}[0-9])\\.){3,3}(25[0-5]|(2[0-4]|1{0,1}[0-9]){0,1}[0-9]))\\/([0-9]|[1-9][0-9]|1[0-1][0-9]|12[0-8])$"
      },
      "Ipv6Range": {
        "description": "A non-decreasing IPv6 address range, inclusive of both ends.\n\nThe first address must be less than or equal to the last address.",
        "type": "object",
        "properties": {
          "first": {
            "type": "string",
            "format": "ipv6"
          },
          "last": {
            "type": "string",
            "format": "ipv6"
          }
        },
        "required": [
          "first",
          "last"
        ]
      },
      "KeeperId": {
        "description": "A unique ID for a ClickHouse Keeper",
        "type": "integer",
        "format": "uint64",
        "minimum": 0
      },
      "LastResult": {
        "oneOf": [
          {
            "description": "The task has never completed an activation",
            "type": "object",
            "properties": {
              "last_result": {
                "type": "string",
                "enum": [
                  "never_completed"
                ]
              }
            },
            "required": [
              "last_result"
            ]
          },
          {
            "description": "The task has completed at least one activation",
            "type": "object",
            "properties": {
              "details": {
                "$ref": "#/components/schemas/LastResultCompleted"
              },
              "last_result": {
                "type": "string",
                "enum": [
                  "completed"
                ]
              }
            },
            "required": [
              "details",
              "last_result"
            ]
          }
        ]
      },
      "LastResultCompleted": {
        "type": "object",
        "properties": {
          "details": {
            "description": "arbitrary datum emitted by the background task"
          },
          "elapsed": {
            "description": "total time elapsed during the activation",
            "allOf": [
              {
                "$ref": "#/components/schemas/Duration"
              }
            ]
          },
          "iteration": {
            "description": "which iteration this was (counter)",
            "type": "integer",
            "format": "uint64",
            "minimum": 0
          },
          "reason": {
            "description": "what kind of event triggered this activation",
            "allOf": [
              {
                "$ref": "#/components/schemas/ActivationReason"
              }
            ]
          },
          "start_time": {
            "description": "wall-clock time when the activation started",
            "type": "string",
            "format": "date-time"
          }
        },
        "required": [
          "details",
          "elapsed",
          "iteration",
          "reason",
          "start_time"
        ]
      },
      "LldpAdminStatus": {
        "description": "To what extent should this port participate in LLDP",
        "type": "string",
        "enum": [
          "enabled",
          "disabled",
          "rx_only",
          "tx_only"
        ]
      },
      "LldpPortConfig": {
        "description": "Per-port LLDP configuration settings.  Only the \"status\" setting is mandatory.  All other fields have natural defaults or may be inherited from the switch.",
        "type": "object",
        "properties": {
          "chassis_id": {
            "nullable": true,
            "description": "Chassis ID to advertise.  If this is set, it will be advertised as a LocallyAssigned ID type.  If this is not set, it will be inherited from the switch-level settings.",
            "type": "string"
          },
          "management_addrs": {
            "nullable": true,
            "description": "Management IP addresses to advertise.  If this is not set, it will be inherited from the switch-level settings.",
            "type": "array",
            "items": {
              "type": "string",
              "format": "ip"
            }
          },
          "port_description": {
            "nullable": true,
            "description": "Port description to advertise.  If this is not set, no description will be advertised.",
            "type": "string"
          },
          "port_id": {
            "nullable": true,
            "description": "Port ID to advertise.  If this is set, it will be advertised as a LocallyAssigned ID type.  If this is not set, it will be set to the port name. e.g., qsfp0/0.",
            "type": "string"
          },
          "status": {
            "description": "To what extent should this port participate in LLDP",
            "allOf": [
              {
                "$ref": "#/components/schemas/LldpAdminStatus"
              }
            ]
          },
          "system_description": {
            "nullable": true,
            "description": "System description to advertise.  If this is not set, it will be inherited from the switch-level settings.",
            "type": "string"
          },
          "system_name": {
            "nullable": true,
            "description": "System name to advertise.  If this is not set, it will be inherited from the switch-level settings.",
            "type": "string"
          }
        },
        "required": [
          "status"
        ]
      },
      "MacAddr": {
        "example": "ff:ff:ff:ff:ff:ff",
        "title": "A MAC address",
        "description": "A Media Access Control address, in EUI-48 format",
        "type": "string",
        "pattern": "^([0-9a-fA-F]{0,2}:){5}[0-9a-fA-F]{0,2}$",
        "minLength": 5,
        "maxLength": 17
      },
      "MigrationRuntimeState": {
        "description": "An update from a sled regarding the state of a migration, indicating the role of the VMM whose migration state was updated.",
        "type": "object",
        "properties": {
          "gen": {
            "$ref": "#/components/schemas/Generation"
          },
          "migration_id": {
            "type": "string",
            "format": "uuid"
          },
          "state": {
            "$ref": "#/components/schemas/MigrationState"
          },
          "time_updated": {
            "description": "Timestamp for the migration state update.",
            "type": "string",
            "format": "date-time"
          }
        },
        "required": [
          "gen",
          "migration_id",
          "state",
          "time_updated"
        ]
      },
      "MigrationState": {
        "description": "The state of an instance's live migration.",
        "oneOf": [
          {
            "description": "The migration has not started for this VMM.",
            "type": "string",
            "enum": [
              "pending"
            ]
          },
          {
            "description": "The migration is in progress.",
            "type": "string",
            "enum": [
              "in_progress"
            ]
          },
          {
            "description": "The migration has failed.",
            "type": "string",
            "enum": [
              "failed"
            ]
          },
          {
            "description": "The migration has completed.",
            "type": "string",
            "enum": [
              "completed"
            ]
          }
        ]
      },
      "Name": {
        "title": "A name unique within the parent collection",
        "description": "Names must begin with a lower case ASCII letter, be composed exclusively of lowercase ASCII, uppercase ASCII, numbers, and '-', and may not end with a '-'. Names cannot be a UUID, but they may contain a UUID. They can be at most 63 characters long.",
        "type": "string",
        "pattern": "^(?![0-9a-fA-F]{8}-[0-9a-fA-F]{4}-[0-9a-fA-F]{4}-[0-9a-fA-F]{4}-[0-9a-fA-F]{12}$)^[a-z]([a-zA-Z0-9-]*[a-zA-Z0-9]+)?$",
        "minLength": 1,
        "maxLength": 63
      },
      "NetworkInterface": {
        "description": "Information required to construct a virtual network interface",
        "type": "object",
        "properties": {
          "id": {
            "type": "string",
            "format": "uuid"
          },
          "ip": {
            "type": "string",
            "format": "ip"
          },
          "kind": {
            "$ref": "#/components/schemas/NetworkInterfaceKind"
          },
          "mac": {
            "$ref": "#/components/schemas/MacAddr"
          },
          "name": {
            "$ref": "#/components/schemas/Name"
          },
          "primary": {
            "type": "boolean"
          },
          "slot": {
            "type": "integer",
            "format": "uint8",
            "minimum": 0
          },
          "subnet": {
            "$ref": "#/components/schemas/IpNet"
          },
          "transit_ips": {
            "default": [],
            "type": "array",
            "items": {
              "$ref": "#/components/schemas/IpNet"
            }
          },
          "vni": {
            "$ref": "#/components/schemas/Vni"
          }
        },
        "required": [
          "id",
          "ip",
          "kind",
          "mac",
          "name",
          "primary",
          "slot",
          "subnet",
          "vni"
        ]
      },
      "NetworkInterfaceKind": {
        "description": "The type of network interface",
        "oneOf": [
          {
            "description": "A vNIC attached to a guest instance",
            "type": "object",
            "properties": {
              "id": {
                "type": "string",
                "format": "uuid"
              },
              "type": {
                "type": "string",
                "enum": [
                  "instance"
                ]
              }
            },
            "required": [
              "id",
              "type"
            ]
          },
          {
            "description": "A vNIC associated with an internal service",
            "type": "object",
            "properties": {
              "id": {
                "type": "string",
                "format": "uuid"
              },
              "type": {
                "type": "string",
                "enum": [
                  "service"
                ]
              }
            },
            "required": [
              "id",
              "type"
            ]
          },
          {
            "description": "A vNIC associated with a probe",
            "type": "object",
            "properties": {
              "id": {
                "type": "string",
                "format": "uuid"
              },
              "type": {
                "type": "string",
                "enum": [
                  "probe"
                ]
              }
            },
            "required": [
              "id",
              "type"
            ]
          }
        ]
      },
      "NewPasswordHash": {
        "title": "A password hash in PHC string format",
        "description": "Password hashes must be in PHC (Password Hashing Competition) string format.  Passwords must be hashed with Argon2id.  Password hashes may be rejected if the parameters appear not to be secure enough.",
        "type": "string"
      },
      "NodeName": {
        "description": "Unique name for a saga [`Node`]\n\nEach node requires a string name that's unique within its DAG.  The name is used to identify its output.  Nodes that depend on a given node (either directly or indirectly) can access the node's output using its name.",
        "type": "string"
      },
      "OmicronZoneDataset": {
        "description": "Describes a persistent ZFS dataset associated with an Omicron zone",
        "type": "object",
        "properties": {
          "pool_name": {
            "$ref": "#/components/schemas/ZpoolName"
          }
        },
        "required": [
          "pool_name"
        ]
      },
      "OmicronZoneExternalFloatingAddr": {
        "description": "Floating external address with port allocated to an Omicron-managed zone.",
        "type": "object",
        "properties": {
          "addr": {
            "type": "string"
          },
          "id": {
            "$ref": "#/components/schemas/TypedUuidForExternalIpKind"
          }
        },
        "required": [
          "addr",
          "id"
        ]
      },
      "OmicronZoneExternalFloatingIp": {
        "description": "Floating external IP allocated to an Omicron-managed zone.\n\nThis is a slimmer `nexus_db_model::ExternalIp` that only stores the fields necessary for blueprint planning, and requires that the zone have a single IP.",
        "type": "object",
        "properties": {
          "id": {
            "$ref": "#/components/schemas/TypedUuidForExternalIpKind"
          },
          "ip": {
            "type": "string",
            "format": "ip"
          }
        },
        "required": [
          "id",
          "ip"
        ]
      },
      "OmicronZoneExternalSnatIp": {
        "description": "SNAT (outbound) external IP allocated to an Omicron-managed zone.\n\nThis is a slimmer `nexus_db_model::ExternalIp` that only stores the fields necessary for blueprint planning, and requires that the zone have a single IP.",
        "type": "object",
        "properties": {
          "id": {
            "$ref": "#/components/schemas/TypedUuidForExternalIpKind"
          },
          "snat_cfg": {
            "$ref": "#/components/schemas/SourceNatConfig"
          }
        },
        "required": [
          "id",
          "snat_cfg"
        ]
      },
      "OximeterInfo": {
        "description": "Message used to notify Nexus that this oximeter instance is up and running.",
        "type": "object",
        "properties": {
          "address": {
            "description": "The address on which this oximeter instance listens for requests",
            "type": "string"
          },
          "collector_id": {
            "description": "The ID for this oximeter instance.",
            "type": "string",
            "format": "uuid"
          }
        },
        "required": [
          "address",
          "collector_id"
        ]
      },
<<<<<<< HEAD
      "OximeterReadMode": {
        "description": "Where oximeter should read from",
        "oneOf": [
          {
            "type": "object",
            "properties": {
              "type": {
                "type": "string",
                "enum": [
                  "single_node"
                ]
              }
            },
            "required": [
              "type"
            ]
          },
          {
            "type": "object",
            "properties": {
              "type": {
                "type": "string",
                "enum": [
                  "cluster"
=======
      "PendingMgsUpdate": {
        "type": "object",
        "properties": {
          "artifact_hash_id": {
            "description": "which artifact to apply to this device (implies which component is being updated)",
            "allOf": [
              {
                "$ref": "#/components/schemas/ArtifactHashId"
              }
            ]
          },
          "artifact_version": {
            "$ref": "#/components/schemas/ArtifactVersion"
          },
          "baseboard_id": {
            "description": "id of the baseboard that we're going to update",
            "allOf": [
              {
                "$ref": "#/components/schemas/BaseboardId"
              }
            ]
          },
          "details": {
            "description": "component-specific details of the pending update",
            "allOf": [
              {
                "$ref": "#/components/schemas/PendingMgsUpdateDetails"
              }
            ]
          },
          "slot_id": {
            "description": "last known MGS slot (cubby number) of the baseboard",
            "type": "integer",
            "format": "uint32",
            "minimum": 0
          },
          "sp_type": {
            "description": "what type of baseboard this is",
            "allOf": [
              {
                "$ref": "#/components/schemas/SpType"
              }
            ]
          }
        },
        "required": [
          "artifact_hash_id",
          "artifact_version",
          "baseboard_id",
          "details",
          "slot_id",
          "sp_type"
        ]
      },
      "PendingMgsUpdateDetails": {
        "description": "Describes the component-specific details of a PendingMgsUpdate",
        "oneOf": [
          {
            "description": "the SP itself is being updated",
            "type": "object",
            "properties": {
              "component": {
                "type": "string",
                "enum": [
                  "sp"
                ]
              },
              "expected_active_version": {
                "description": "expected contents of the active slot",
                "allOf": [
                  {
                    "$ref": "#/components/schemas/ArtifactVersion"
                  }
                ]
              },
              "expected_inactive_version": {
                "description": "expected contents of the inactive slot",
                "allOf": [
                  {
                    "$ref": "#/components/schemas/ExpectedVersion"
                  }
>>>>>>> d6a396c6
                ]
              }
            },
            "required": [
<<<<<<< HEAD
              "type"
            ]
          }
        ]
      },
      "OximeterReadPolicy": {
        "type": "object",
        "properties": {
          "mode": {
            "$ref": "#/components/schemas/OximeterReadMode"
          },
          "time_created": {
            "type": "string",
            "format": "date-time"
          },
          "version": {
            "type": "integer",
            "format": "uint32",
            "minimum": 0
          }
        },
        "required": [
          "mode",
          "time_created",
          "version"
=======
              "component",
              "expected_active_version",
              "expected_inactive_version"
            ]
          }
        ]
      },
      "PendingMgsUpdates": {
        "type": "object",
        "properties": {
          "by_baseboard": {
            "$ref": "#/components/schemas/IdMapPendingMgsUpdate"
          }
        },
        "required": [
          "by_baseboard"
>>>>>>> d6a396c6
        ]
      },
      "PhysicalDiskKind": {
        "description": "Describes the form factor of physical disks.",
        "type": "string",
        "enum": [
          "m2",
          "u2"
        ]
      },
      "PhysicalDiskPath": {
        "type": "object",
        "properties": {
          "disk_id": {
            "description": "ID of the physical disk",
            "type": "string",
            "format": "uuid"
          }
        },
        "required": [
          "disk_id"
        ]
      },
      "PhysicalDiskPutRequest": {
        "type": "object",
        "properties": {
          "id": {
            "$ref": "#/components/schemas/TypedUuidForPhysicalDiskKind"
          },
          "model": {
            "type": "string"
          },
          "serial": {
            "type": "string"
          },
          "sled_id": {
            "type": "string",
            "format": "uuid"
          },
          "variant": {
            "$ref": "#/components/schemas/PhysicalDiskKind"
          },
          "vendor": {
            "type": "string"
          }
        },
        "required": [
          "id",
          "model",
          "serial",
          "sled_id",
          "variant",
          "vendor"
        ]
      },
      "Ping": {
        "type": "object",
        "properties": {
          "status": {
            "description": "Whether the external API is reachable. Will always be Ok if the endpoint returns anything at all.",
            "allOf": [
              {
                "$ref": "#/components/schemas/PingStatus"
              }
            ]
          }
        },
        "required": [
          "status"
        ]
      },
      "PingStatus": {
        "type": "string",
        "enum": [
          "ok"
        ]
      },
      "PortConfigV2": {
        "type": "object",
        "properties": {
          "addresses": {
            "description": "This port's addresses and optional vlan IDs",
            "type": "array",
            "items": {
              "$ref": "#/components/schemas/UplinkAddressConfig"
            }
          },
          "autoneg": {
            "description": "Whether or not to set autonegotiation",
            "default": false,
            "type": "boolean"
          },
          "bgp_peers": {
            "description": "BGP peers on this port",
            "type": "array",
            "items": {
              "$ref": "#/components/schemas/BgpPeerConfig"
            }
          },
          "lldp": {
            "nullable": true,
            "description": "LLDP configuration for this port",
            "allOf": [
              {
                "$ref": "#/components/schemas/LldpPortConfig"
              }
            ]
          },
          "port": {
            "description": "Nmae of the port this config applies to.",
            "type": "string"
          },
          "routes": {
            "description": "The set of routes associated with this port.",
            "type": "array",
            "items": {
              "$ref": "#/components/schemas/RouteConfig"
            }
          },
          "switch": {
            "description": "Switch the port belongs to.",
            "allOf": [
              {
                "$ref": "#/components/schemas/SwitchLocation"
              }
            ]
          },
          "tx_eq": {
            "nullable": true,
            "description": "TX-EQ configuration for this port",
            "allOf": [
              {
                "$ref": "#/components/schemas/TxEqConfig"
              }
            ]
          },
          "uplink_port_fec": {
            "nullable": true,
            "description": "Port forward error correction type.",
            "allOf": [
              {
                "$ref": "#/components/schemas/PortFec"
              }
            ]
          },
          "uplink_port_speed": {
            "description": "Port speed.",
            "allOf": [
              {
                "$ref": "#/components/schemas/PortSpeed"
              }
            ]
          }
        },
        "required": [
          "addresses",
          "bgp_peers",
          "port",
          "routes",
          "switch",
          "uplink_port_speed"
        ]
      },
      "PortFec": {
        "description": "Switchport FEC options",
        "type": "string",
        "enum": [
          "firecode",
          "none",
          "rs"
        ]
      },
      "PortSpeed": {
        "description": "Switchport Speed options",
        "type": "string",
        "enum": [
          "speed0_g",
          "speed1_g",
          "speed10_g",
          "speed25_g",
          "speed40_g",
          "speed50_g",
          "speed100_g",
          "speed200_g",
          "speed400_g"
        ]
      },
      "ProbeExternalIp": {
        "type": "object",
        "properties": {
          "first_port": {
            "type": "integer",
            "format": "uint16",
            "minimum": 0
          },
          "ip": {
            "type": "string",
            "format": "ip"
          },
          "kind": {
            "$ref": "#/components/schemas/ProbeExternalIpKind"
          },
          "last_port": {
            "type": "integer",
            "format": "uint16",
            "minimum": 0
          }
        },
        "required": [
          "first_port",
          "ip",
          "kind",
          "last_port"
        ]
      },
      "ProbeExternalIpKind": {
        "type": "string",
        "enum": [
          "snat",
          "floating",
          "ephemeral"
        ]
      },
      "ProbeInfo": {
        "type": "object",
        "properties": {
          "external_ips": {
            "type": "array",
            "items": {
              "$ref": "#/components/schemas/ProbeExternalIp"
            }
          },
          "id": {
            "type": "string",
            "format": "uuid"
          },
          "interface": {
            "$ref": "#/components/schemas/NetworkInterface"
          },
          "name": {
            "$ref": "#/components/schemas/Name"
          },
          "sled": {
            "type": "string",
            "format": "uuid"
          }
        },
        "required": [
          "external_ips",
          "id",
          "interface",
          "name",
          "sled"
        ]
      },
      "ProducerEndpoint": {
        "description": "Information announced by a metric server, used so that clients can contact it and collect available metric data from it.",
        "type": "object",
        "properties": {
          "address": {
            "description": "The IP address and port at which `oximeter` can collect metrics from the producer.",
            "type": "string"
          },
          "id": {
            "description": "A unique ID for this producer.",
            "type": "string",
            "format": "uuid"
          },
          "interval": {
            "description": "The interval on which `oximeter` should collect metrics.",
            "allOf": [
              {
                "$ref": "#/components/schemas/Duration"
              }
            ]
          },
          "kind": {
            "description": "The kind of producer.",
            "allOf": [
              {
                "$ref": "#/components/schemas/ProducerKind"
              }
            ]
          }
        },
        "required": [
          "address",
          "id",
          "interval",
          "kind"
        ]
      },
      "ProducerEndpointResultsPage": {
        "description": "A single page of results",
        "type": "object",
        "properties": {
          "items": {
            "description": "list of items on this page of results",
            "type": "array",
            "items": {
              "$ref": "#/components/schemas/ProducerEndpoint"
            }
          },
          "next_page": {
            "nullable": true,
            "description": "token used to fetch the next page of results (if any)",
            "type": "string"
          }
        },
        "required": [
          "items"
        ]
      },
      "ProducerKind": {
        "description": "The kind of metric producer this is.",
        "oneOf": [
          {
            "description": "The producer is a sled-agent.",
            "type": "string",
            "enum": [
              "sled_agent"
            ]
          },
          {
            "description": "The producer is an Omicron-managed service.",
            "type": "string",
            "enum": [
              "service"
            ]
          },
          {
            "description": "The producer is a Propolis VMM managing a guest instance.",
            "type": "string",
            "enum": [
              "instance"
            ]
          },
          {
            "description": "The producer is a management gateway service.",
            "type": "string",
            "enum": [
              "management_gateway"
            ]
          }
        ]
      },
      "ProducerRegistrationResponse": {
        "description": "Response to a successful producer registration.",
        "type": "object",
        "properties": {
          "lease_duration": {
            "description": "Period within which producers must renew their lease.\n\nProducers are required to periodically re-register with Nexus, to ensure that they are still collected from by `oximeter`.",
            "allOf": [
              {
                "$ref": "#/components/schemas/Duration"
              }
            ]
          }
        },
        "required": [
          "lease_duration"
        ]
      },
      "RackInitializationRequest": {
        "type": "object",
        "properties": {
          "allowed_source_ips": {
            "description": "IPs or subnets allowed to make requests to user-facing services",
            "allOf": [
              {
                "$ref": "#/components/schemas/AllowedSourceIps"
              }
            ]
          },
          "blueprint": {
            "description": "Blueprint describing services initialized by RSS.",
            "allOf": [
              {
                "$ref": "#/components/schemas/Blueprint"
              }
            ]
          },
          "certs": {
            "description": "x.509 Certificates used to encrypt communication with the external API.",
            "type": "array",
            "items": {
              "$ref": "#/components/schemas/Certificate"
            }
          },
          "crucible_datasets": {
            "description": "Crucible datasets on the rack which have been provisioned by RSS.",
            "type": "array",
            "items": {
              "$ref": "#/components/schemas/CrucibleDatasetCreateRequest"
            }
          },
          "external_dns_zone_name": {
            "description": "delegated DNS name for external DNS",
            "type": "string"
          },
          "external_port_count": {
            "description": "The external qsfp ports per sidecar",
            "allOf": [
              {
                "$ref": "#/components/schemas/ExternalPortDiscovery"
              }
            ]
          },
          "internal_dns_zone_config": {
            "description": "initial internal DNS config",
            "allOf": [
              {
                "$ref": "#/components/schemas/DnsConfigParams"
              }
            ]
          },
          "internal_services_ip_pool_ranges": {
            "description": "Ranges of the service IP pool which may be used for internal services, such as Nexus.",
            "type": "array",
            "items": {
              "$ref": "#/components/schemas/IpRange"
            }
          },
          "physical_disks": {
            "description": "\"Managed\" physical disks owned by the control plane",
            "type": "array",
            "items": {
              "$ref": "#/components/schemas/PhysicalDiskPutRequest"
            }
          },
          "rack_network_config": {
            "description": "Initial rack network configuration",
            "allOf": [
              {
                "$ref": "#/components/schemas/RackNetworkConfigV2"
              }
            ]
          },
          "recovery_silo": {
            "description": "configuration for the initial (recovery) Silo",
            "allOf": [
              {
                "$ref": "#/components/schemas/RecoverySiloConfig"
              }
            ]
          },
          "zpools": {
            "description": "Zpools created within the physical disks created by the control plane.",
            "type": "array",
            "items": {
              "$ref": "#/components/schemas/ZpoolPutRequest"
            }
          }
        },
        "required": [
          "allowed_source_ips",
          "blueprint",
          "certs",
          "crucible_datasets",
          "external_dns_zone_name",
          "external_port_count",
          "internal_dns_zone_config",
          "internal_services_ip_pool_ranges",
          "physical_disks",
          "rack_network_config",
          "recovery_silo",
          "zpools"
        ]
      },
      "RackNetworkConfigV2": {
        "description": "Initial network configuration",
        "type": "object",
        "properties": {
          "bfd": {
            "description": "BFD configuration for connecting the rack to external networks",
            "default": [],
            "type": "array",
            "items": {
              "$ref": "#/components/schemas/BfdPeerConfig"
            }
          },
          "bgp": {
            "description": "BGP configurations for connecting the rack to external networks",
            "type": "array",
            "items": {
              "$ref": "#/components/schemas/BgpConfig"
            }
          },
          "infra_ip_first": {
            "description": "First ip address to be used for configuring network infrastructure",
            "type": "string",
            "format": "ipv4"
          },
          "infra_ip_last": {
            "description": "Last ip address to be used for configuring network infrastructure",
            "type": "string",
            "format": "ipv4"
          },
          "ports": {
            "description": "Uplinks for connecting the rack to external networks",
            "type": "array",
            "items": {
              "$ref": "#/components/schemas/PortConfigV2"
            }
          },
          "rack_subnet": {
            "$ref": "#/components/schemas/Ipv6Net"
          }
        },
        "required": [
          "bgp",
          "infra_ip_first",
          "infra_ip_last",
          "ports",
          "rack_subnet"
        ]
      },
      "RecoverySiloConfig": {
        "type": "object",
        "properties": {
          "silo_name": {
            "$ref": "#/components/schemas/Name"
          },
          "user_name": {
            "$ref": "#/components/schemas/UserId"
          },
          "user_password_hash": {
            "$ref": "#/components/schemas/NewPasswordHash"
          }
        },
        "required": [
          "silo_name",
          "user_name",
          "user_password_hash"
        ]
      },
      "RepairFinishInfo": {
        "type": "object",
        "properties": {
          "aborted": {
            "type": "boolean"
          },
          "repair_id": {
            "$ref": "#/components/schemas/TypedUuidForUpstairsRepairKind"
          },
          "repair_type": {
            "$ref": "#/components/schemas/UpstairsRepairType"
          },
          "repairs": {
            "type": "array",
            "items": {
              "$ref": "#/components/schemas/DownstairsUnderRepair"
            }
          },
          "session_id": {
            "$ref": "#/components/schemas/TypedUuidForUpstairsSessionKind"
          },
          "time": {
            "type": "string",
            "format": "date-time"
          }
        },
        "required": [
          "aborted",
          "repair_id",
          "repair_type",
          "repairs",
          "session_id",
          "time"
        ]
      },
      "RepairProgress": {
        "type": "object",
        "properties": {
          "current_item": {
            "type": "integer",
            "format": "int64"
          },
          "time": {
            "type": "string",
            "format": "date-time"
          },
          "total_items": {
            "type": "integer",
            "format": "int64"
          }
        },
        "required": [
          "current_item",
          "time",
          "total_items"
        ]
      },
      "RepairStartInfo": {
        "type": "object",
        "properties": {
          "repair_id": {
            "$ref": "#/components/schemas/TypedUuidForUpstairsRepairKind"
          },
          "repair_type": {
            "$ref": "#/components/schemas/UpstairsRepairType"
          },
          "repairs": {
            "type": "array",
            "items": {
              "$ref": "#/components/schemas/DownstairsUnderRepair"
            }
          },
          "session_id": {
            "$ref": "#/components/schemas/TypedUuidForUpstairsSessionKind"
          },
          "time": {
            "type": "string",
            "format": "date-time"
          }
        },
        "required": [
          "repair_id",
          "repair_type",
          "repairs",
          "session_id",
          "time"
        ]
      },
      "RouteConfig": {
        "type": "object",
        "properties": {
          "destination": {
            "description": "The destination of the route.",
            "allOf": [
              {
                "$ref": "#/components/schemas/IpNet"
              }
            ]
          },
          "nexthop": {
            "description": "The nexthop/gateway address.",
            "type": "string",
            "format": "ip"
          },
          "rib_priority": {
            "nullable": true,
            "description": "The RIB priority (i.e. Admin Distance) associated with this route.",
            "default": null,
            "type": "integer",
            "format": "uint8",
            "minimum": 0
          },
          "vlan_id": {
            "nullable": true,
            "description": "The VLAN id associated with this route.",
            "default": null,
            "type": "integer",
            "format": "uint16",
            "minimum": 0
          }
        },
        "required": [
          "destination",
          "nexthop"
        ]
      },
      "Saga": {
        "description": "Sagas\n\nThese are currently only intended for observability by developers.  We will eventually want to flesh this out into something more observable for end users.",
        "type": "object",
        "properties": {
          "id": {
            "type": "string",
            "format": "uuid"
          },
          "state": {
            "$ref": "#/components/schemas/SagaState"
          }
        },
        "required": [
          "id",
          "state"
        ]
      },
      "SagaErrorInfo": {
        "oneOf": [
          {
            "type": "object",
            "properties": {
              "error": {
                "type": "string",
                "enum": [
                  "action_failed"
                ]
              },
              "source_error": {}
            },
            "required": [
              "error",
              "source_error"
            ]
          },
          {
            "type": "object",
            "properties": {
              "error": {
                "type": "string",
                "enum": [
                  "deserialize_failed"
                ]
              },
              "message": {
                "type": "string"
              }
            },
            "required": [
              "error",
              "message"
            ]
          },
          {
            "type": "object",
            "properties": {
              "error": {
                "type": "string",
                "enum": [
                  "injected_error"
                ]
              }
            },
            "required": [
              "error"
            ]
          },
          {
            "type": "object",
            "properties": {
              "error": {
                "type": "string",
                "enum": [
                  "serialize_failed"
                ]
              },
              "message": {
                "type": "string"
              }
            },
            "required": [
              "error",
              "message"
            ]
          },
          {
            "type": "object",
            "properties": {
              "error": {
                "type": "string",
                "enum": [
                  "subsaga_create_failed"
                ]
              },
              "message": {
                "type": "string"
              }
            },
            "required": [
              "error",
              "message"
            ]
          }
        ]
      },
      "SagaResultsPage": {
        "description": "A single page of results",
        "type": "object",
        "properties": {
          "items": {
            "description": "list of items on this page of results",
            "type": "array",
            "items": {
              "$ref": "#/components/schemas/Saga"
            }
          },
          "next_page": {
            "nullable": true,
            "description": "token used to fetch the next page of results (if any)",
            "type": "string"
          }
        },
        "required": [
          "items"
        ]
      },
      "SagaState": {
        "oneOf": [
          {
            "description": "Saga is currently executing",
            "type": "object",
            "properties": {
              "state": {
                "type": "string",
                "enum": [
                  "running"
                ]
              }
            },
            "required": [
              "state"
            ]
          },
          {
            "description": "Saga completed successfully",
            "type": "object",
            "properties": {
              "state": {
                "type": "string",
                "enum": [
                  "succeeded"
                ]
              }
            },
            "required": [
              "state"
            ]
          },
          {
            "description": "One or more saga actions failed and the saga was successfully unwound (i.e., undo actions were executed for any actions that were completed). The saga is no longer running.",
            "type": "object",
            "properties": {
              "error_info": {
                "$ref": "#/components/schemas/SagaErrorInfo"
              },
              "error_node_name": {
                "$ref": "#/components/schemas/NodeName"
              },
              "state": {
                "type": "string",
                "enum": [
                  "failed"
                ]
              }
            },
            "required": [
              "error_info",
              "error_node_name",
              "state"
            ]
          },
          {
            "description": "One or more saga actions failed, *and* one or more undo actions failed during unwinding.  State managed by the saga may now be inconsistent. Support may be required to repair the state.  The saga is no longer running.",
            "type": "object",
            "properties": {
              "error_info": {
                "$ref": "#/components/schemas/SagaErrorInfo"
              },
              "error_node_name": {
                "$ref": "#/components/schemas/NodeName"
              },
              "state": {
                "type": "string",
                "enum": [
                  "stuck"
                ]
              },
              "undo_error_node_name": {
                "$ref": "#/components/schemas/NodeName"
              },
              "undo_source_error": {}
            },
            "required": [
              "error_info",
              "error_node_name",
              "state",
              "undo_error_node_name",
              "undo_source_error"
            ]
          }
        ]
      },
      "ServerId": {
        "description": "A unique ID for a Clickhouse Server",
        "type": "integer",
        "format": "uint64",
        "minimum": 0
      },
      "SledAgentInfo": {
        "description": "Sent by a sled agent to Nexus to inform about resources",
        "type": "object",
        "properties": {
          "baseboard": {
            "description": "Describes the sled's identity",
            "allOf": [
              {
                "$ref": "#/components/schemas/Baseboard"
              }
            ]
          },
          "decommissioned": {
            "description": "Whether the sled-agent has been decommissioned by nexus\n\nThis flag is only set to true by nexus. Setting it on an upsert from sled-agent has no effect.",
            "type": "boolean"
          },
          "generation": {
            "description": "The generation number of this request from sled-agent",
            "allOf": [
              {
                "$ref": "#/components/schemas/Generation"
              }
            ]
          },
          "repo_depot_port": {
            "description": "The port of the Repo Depot API endpoint, on the same IP as `sa_address`",
            "type": "integer",
            "format": "uint16",
            "minimum": 0
          },
          "reservoir_size": {
            "description": "Amount of RAM dedicated to the VMM reservoir\n\nMust be smaller than \"usable_physical_ram\"",
            "allOf": [
              {
                "$ref": "#/components/schemas/ByteCount"
              }
            ]
          },
          "role": {
            "description": "Describes the responsibilities of the sled",
            "allOf": [
              {
                "$ref": "#/components/schemas/SledRole"
              }
            ]
          },
          "sa_address": {
            "description": "The address of the sled agent's API endpoint",
            "type": "string"
          },
          "usable_hardware_threads": {
            "description": "The number of hardware threads which can execute on this sled",
            "type": "integer",
            "format": "uint32",
            "minimum": 0
          },
          "usable_physical_ram": {
            "description": "Amount of RAM which may be used by the Sled's OS",
            "allOf": [
              {
                "$ref": "#/components/schemas/ByteCount"
              }
            ]
          }
        },
        "required": [
          "baseboard",
          "decommissioned",
          "generation",
          "repo_depot_port",
          "reservoir_size",
          "role",
          "sa_address",
          "usable_hardware_threads",
          "usable_physical_ram"
        ]
      },
      "SledId": {
        "type": "object",
        "properties": {
          "id": {
            "$ref": "#/components/schemas/TypedUuidForSledKind"
          }
        },
        "required": [
          "id"
        ]
      },
      "SledPolicy": {
        "description": "The operator-defined policy of a sled.",
        "oneOf": [
          {
            "description": "The operator has indicated that the sled is in-service.",
            "type": "object",
            "properties": {
              "kind": {
                "type": "string",
                "enum": [
                  "in_service"
                ]
              },
              "provision_policy": {
                "description": "Determines whether new resources can be provisioned onto the sled.",
                "allOf": [
                  {
                    "$ref": "#/components/schemas/SledProvisionPolicy"
                  }
                ]
              }
            },
            "required": [
              "kind",
              "provision_policy"
            ]
          },
          {
            "description": "The operator has indicated that the sled has been permanently removed from service.\n\nThis is a terminal state: once a particular sled ID is expunged, it will never return to service. (The actual hardware may be reused, but it will be treated as a brand-new sled.)\n\nAn expunged sled is always non-provisionable.",
            "type": "object",
            "properties": {
              "kind": {
                "type": "string",
                "enum": [
                  "expunged"
                ]
              }
            },
            "required": [
              "kind"
            ]
          }
        ]
      },
      "SledProvisionPolicy": {
        "description": "The operator-defined provision policy of a sled.\n\nThis controls whether new resources are going to be provisioned on this sled.",
        "oneOf": [
          {
            "description": "New resources will be provisioned on this sled.",
            "type": "string",
            "enum": [
              "provisionable"
            ]
          },
          {
            "description": "New resources will not be provisioned on this sled. However, if the sled is currently in service, existing resources will continue to be on this sled unless manually migrated off.",
            "type": "string",
            "enum": [
              "non_provisionable"
            ]
          }
        ]
      },
      "SledRole": {
        "description": "Describes the role of the sled within the rack.\n\nNote that this may change if the sled is physically moved within the rack.",
        "oneOf": [
          {
            "description": "The sled is a general compute sled.",
            "type": "string",
            "enum": [
              "gimlet"
            ]
          },
          {
            "description": "The sled is attached to the network switch, and has additional responsibilities.",
            "type": "string",
            "enum": [
              "scrimlet"
            ]
          }
        ]
      },
      "SledSelector": {
        "type": "object",
        "properties": {
          "sled": {
            "description": "ID of the sled",
            "type": "string",
            "format": "uuid"
          }
        },
        "required": [
          "sled"
        ]
      },
      "SledState": {
        "description": "The current state of the sled, as determined by Nexus.",
        "oneOf": [
          {
            "description": "The sled is currently active, and has resources allocated on it.",
            "type": "string",
            "enum": [
              "active"
            ]
          },
          {
            "description": "The sled has been permanently removed from service.\n\nThis is a terminal state: once a particular sled ID is decommissioned, it will never return to service. (The actual hardware may be reused, but it will be treated as a brand-new sled.)",
            "type": "string",
            "enum": [
              "decommissioned"
            ]
          }
        ]
      },
      "SledVmmState": {
        "description": "A wrapper type containing a sled's total knowledge of the state of a VMM.",
        "type": "object",
        "properties": {
          "migration_in": {
            "nullable": true,
            "description": "The current state of any inbound migration to this VMM.",
            "allOf": [
              {
                "$ref": "#/components/schemas/MigrationRuntimeState"
              }
            ]
          },
          "migration_out": {
            "nullable": true,
            "description": "The state of any outbound migration from this VMM.",
            "allOf": [
              {
                "$ref": "#/components/schemas/MigrationRuntimeState"
              }
            ]
          },
          "vmm_state": {
            "description": "The most recent state of the sled's VMM process.",
            "allOf": [
              {
                "$ref": "#/components/schemas/VmmRuntimeState"
              }
            ]
          }
        },
        "required": [
          "vmm_state"
        ]
      },
      "SourceNatConfig": {
        "description": "An IP address and port range used for source NAT, i.e., making outbound network connections from guests or services.",
        "type": "object",
        "properties": {
          "first_port": {
            "description": "The first port used for source NAT, inclusive.",
            "type": "integer",
            "format": "uint16",
            "minimum": 0
          },
          "ip": {
            "description": "The external address provided to the instance or service.",
            "type": "string",
            "format": "ip"
          },
          "last_port": {
            "description": "The last port used for source NAT, also inclusive.",
            "type": "integer",
            "format": "uint16",
            "minimum": 0
          }
        },
        "required": [
          "first_port",
          "ip",
          "last_port"
        ]
      },
      "SpType": {
        "description": "SpType\n\n<details><summary>JSON schema</summary>\n\n```json { \"type\": \"string\", \"enum\": [ \"sled\", \"power\", \"switch\" ] } ``` </details>",
        "type": "string",
        "enum": [
          "sled",
          "power",
          "switch"
        ]
      },
      "Srv": {
        "type": "object",
        "properties": {
          "port": {
            "type": "integer",
            "format": "uint16",
            "minimum": 0
          },
          "prio": {
            "type": "integer",
            "format": "uint16",
            "minimum": 0
          },
          "target": {
            "type": "string"
          },
          "weight": {
            "type": "integer",
            "format": "uint16",
            "minimum": 0
          }
        },
        "required": [
          "port",
          "prio",
          "target",
          "weight"
        ]
      },
      "SwitchLocation": {
        "description": "Identifies switch physical location",
        "oneOf": [
          {
            "description": "Switch in upper slot",
            "type": "string",
            "enum": [
              "switch0"
            ]
          },
          {
            "description": "Switch in lower slot",
            "type": "string",
            "enum": [
              "switch1"
            ]
          }
        ]
      },
      "SwitchPutRequest": {
        "type": "object",
        "properties": {
          "baseboard": {
            "$ref": "#/components/schemas/Baseboard"
          },
          "rack_id": {
            "type": "string",
            "format": "uuid"
          }
        },
        "required": [
          "baseboard",
          "rack_id"
        ]
      },
      "SwitchPutResponse": {
        "type": "object"
      },
      "TxEqConfig": {
        "description": "Per-port tx-eq overrides.  This can be used to fine-tune the transceiver equalization settings to improve signal integrity.",
        "type": "object",
        "properties": {
          "main": {
            "nullable": true,
            "description": "Main tap",
            "type": "integer",
            "format": "int32"
          },
          "post1": {
            "nullable": true,
            "description": "Post-cursor tap1",
            "type": "integer",
            "format": "int32"
          },
          "post2": {
            "nullable": true,
            "description": "Post-cursor tap2",
            "type": "integer",
            "format": "int32"
          },
          "pre1": {
            "nullable": true,
            "description": "Pre-cursor tap1",
            "type": "integer",
            "format": "int32"
          },
          "pre2": {
            "nullable": true,
            "description": "Pre-cursor tap2",
            "type": "integer",
            "format": "int32"
          }
        }
      },
      "TypedUuidForBlueprintKind": {
        "type": "string",
        "format": "uuid"
      },
      "TypedUuidForDatasetKind": {
        "type": "string",
        "format": "uuid"
      },
      "TypedUuidForDemoSagaKind": {
        "type": "string",
        "format": "uuid"
      },
      "TypedUuidForDownstairsRegionKind": {
        "type": "string",
        "format": "uuid"
      },
      "TypedUuidForExternalIpKind": {
        "type": "string",
        "format": "uuid"
      },
      "TypedUuidForOmicronZoneKind": {
        "type": "string",
        "format": "uuid"
      },
      "TypedUuidForPhysicalDiskKind": {
        "type": "string",
        "format": "uuid"
      },
      "TypedUuidForSledKind": {
        "type": "string",
        "format": "uuid"
      },
      "TypedUuidForUpstairsRepairKind": {
        "type": "string",
        "format": "uuid"
      },
      "TypedUuidForUpstairsSessionKind": {
        "type": "string",
        "format": "uuid"
      },
      "TypedUuidForZpoolKind": {
        "type": "string",
        "format": "uuid"
      },
      "UninitializedSled": {
        "description": "A sled that has not been added to an initialized rack yet",
        "type": "object",
        "properties": {
          "baseboard": {
            "$ref": "#/components/schemas/Baseboard"
          },
          "cubby": {
            "type": "integer",
            "format": "uint16",
            "minimum": 0
          },
          "rack_id": {
            "type": "string",
            "format": "uuid"
          }
        },
        "required": [
          "baseboard",
          "cubby",
          "rack_id"
        ]
      },
      "UninitializedSledId": {
        "description": "The unique hardware ID for a sled",
        "type": "object",
        "properties": {
          "part": {
            "type": "string"
          },
          "serial": {
            "type": "string"
          }
        },
        "required": [
          "part",
          "serial"
        ]
      },
      "UninitializedSledResultsPage": {
        "description": "A single page of results",
        "type": "object",
        "properties": {
          "items": {
            "description": "list of items on this page of results",
            "type": "array",
            "items": {
              "$ref": "#/components/schemas/UninitializedSled"
            }
          },
          "next_page": {
            "nullable": true,
            "description": "token used to fetch the next page of results (if any)",
            "type": "string"
          }
        },
        "required": [
          "items"
        ]
      },
      "UplinkAddressConfig": {
        "type": "object",
        "properties": {
          "address": {
            "$ref": "#/components/schemas/IpNet"
          },
          "vlan_id": {
            "nullable": true,
            "description": "The VLAN id (if any) associated with this address.",
            "default": null,
            "type": "integer",
            "format": "uint16",
            "minimum": 0
          }
        },
        "required": [
          "address"
        ]
      },
      "UpstairsRepairType": {
        "type": "string",
        "enum": [
          "live",
          "reconciliation"
        ]
      },
      "UserId": {
        "title": "A username for a local-only user",
        "description": "Usernames must begin with a lower case ASCII letter, be composed exclusively of lowercase ASCII, uppercase ASCII, numbers, and '-', and may not end with a '-'. Usernames cannot be a UUID, but they may contain a UUID. They can be at most 63 characters long.",
        "type": "string",
        "pattern": "^(?![0-9a-fA-F]{8}-[0-9a-fA-F]{4}-[0-9a-fA-F]{4}-[0-9a-fA-F]{4}-[0-9a-fA-F]{12}$)^[a-z]([a-zA-Z0-9-]*[a-zA-Z0-9]+)?$",
        "minLength": 1,
        "maxLength": 63
      },
      "VmmRuntimeState": {
        "description": "The dynamic runtime properties of an individual VMM process.",
        "type": "object",
        "properties": {
          "gen": {
            "description": "The generation number for this VMM's state.",
            "allOf": [
              {
                "$ref": "#/components/schemas/Generation"
              }
            ]
          },
          "state": {
            "description": "The last state reported by this VMM.",
            "allOf": [
              {
                "$ref": "#/components/schemas/VmmState"
              }
            ]
          },
          "time_updated": {
            "description": "Timestamp for the VMM's state.",
            "type": "string",
            "format": "date-time"
          }
        },
        "required": [
          "gen",
          "state",
          "time_updated"
        ]
      },
      "VmmState": {
        "description": "One of the states that a VMM can be in.",
        "oneOf": [
          {
            "description": "The VMM is initializing and has not started running guest CPUs yet.",
            "type": "string",
            "enum": [
              "starting"
            ]
          },
          {
            "description": "The VMM has finished initializing and may be running guest CPUs.",
            "type": "string",
            "enum": [
              "running"
            ]
          },
          {
            "description": "The VMM is shutting down.",
            "type": "string",
            "enum": [
              "stopping"
            ]
          },
          {
            "description": "The VMM's guest has stopped, and the guest will not run again, but the VMM process may not have released all of its resources yet.",
            "type": "string",
            "enum": [
              "stopped"
            ]
          },
          {
            "description": "The VMM is being restarted or its guest OS is rebooting.",
            "type": "string",
            "enum": [
              "rebooting"
            ]
          },
          {
            "description": "The VMM is part of a live migration.",
            "type": "string",
            "enum": [
              "migrating"
            ]
          },
          {
            "description": "The VMM process reported an internal failure.",
            "type": "string",
            "enum": [
              "failed"
            ]
          },
          {
            "description": "The VMM process has been destroyed and its resources have been released.",
            "type": "string",
            "enum": [
              "destroyed"
            ]
          }
        ]
      },
      "Vni": {
        "description": "A Geneve Virtual Network Identifier",
        "type": "integer",
        "format": "uint32",
        "minimum": 0
      },
      "ZpoolName": {
        "title": "The name of a Zpool",
        "description": "Zpool names are of the format ox{i,p}_<UUID>. They are either Internal or External, and should be unique",
        "type": "string",
        "pattern": "^ox[ip]_[0-9a-f]{8}-[0-9a-f]{4}-4[0-9a-f]{3}-[89ab][0-9a-f]{3}-[0-9a-f]{12}$"
      },
      "ZpoolPutRequest": {
        "description": "Identifies information about a Zpool that should be part of the control plane.",
        "type": "object",
        "properties": {
          "id": {
            "type": "string",
            "format": "uuid"
          },
          "physical_disk_id": {
            "$ref": "#/components/schemas/TypedUuidForPhysicalDiskKind"
          },
          "sled_id": {
            "type": "string",
            "format": "uuid"
          }
        },
        "required": [
          "id",
          "physical_disk_id",
          "sled_id"
        ]
      },
      "TypedUuidForDownstairsKind": {
        "type": "string",
        "format": "uuid"
      },
      "TypedUuidForUpstairsKind": {
        "type": "string",
        "format": "uuid"
      },
      "IdSortMode": {
        "description": "Supported set of sort modes for scanning by id only.\n\nCurrently, we only support scanning in ascending order.",
        "oneOf": [
          {
            "description": "sort in increasing order of \"id\"",
            "type": "string",
            "enum": [
              "id_ascending"
            ]
          }
        ]
      },
      "TypedUuidForPropolisKind": {
        "type": "string",
        "format": "uuid"
      },
      "TypedUuidForVolumeKind": {
        "type": "string",
        "format": "uuid"
      }
    },
    "responses": {
      "Error": {
        "description": "Error",
        "content": {
          "application/json": {
            "schema": {
              "$ref": "#/components/schemas/Error"
            }
          }
        }
      }
    }
  }
}<|MERGE_RESOLUTION|>--- conflicted
+++ resolved
@@ -2078,12 +2078,9 @@
           "external_dns_version",
           "id",
           "internal_dns_version",
-<<<<<<< HEAD
           "oximeter_read_mode",
           "oximeter_read_version",
-=======
           "pending_mgs_updates",
->>>>>>> d6a396c6
           "sleds",
           "time_created"
         ]
@@ -4825,7 +4822,6 @@
           "collector_id"
         ]
       },
-<<<<<<< HEAD
       "OximeterReadMode": {
         "description": "Where oximeter should read from",
         "oneOf": [
@@ -4850,7 +4846,37 @@
                 "type": "string",
                 "enum": [
                   "cluster"
-=======
+                ]
+              }
+            },
+            "required": [
+              "type"
+            ]
+          }
+        ]
+      },
+      "OximeterReadPolicy": {
+        "type": "object",
+        "properties": {
+          "mode": {
+            "$ref": "#/components/schemas/OximeterReadMode"
+          },
+          "time_created": {
+            "type": "string",
+            "format": "date-time"
+          },
+          "version": {
+            "type": "integer",
+            "format": "uint32",
+            "minimum": 0
+          }
+        },
+        "required": [
+          "mode",
+          "time_created",
+          "version"
+        ]
+      },
       "PendingMgsUpdate": {
         "type": "object",
         "properties": {
@@ -4932,38 +4958,10 @@
                   {
                     "$ref": "#/components/schemas/ExpectedVersion"
                   }
->>>>>>> d6a396c6
-                ]
-              }
-            },
-            "required": [
-<<<<<<< HEAD
-              "type"
-            ]
-          }
-        ]
-      },
-      "OximeterReadPolicy": {
-        "type": "object",
-        "properties": {
-          "mode": {
-            "$ref": "#/components/schemas/OximeterReadMode"
-          },
-          "time_created": {
-            "type": "string",
-            "format": "date-time"
-          },
-          "version": {
-            "type": "integer",
-            "format": "uint32",
-            "minimum": 0
-          }
-        },
-        "required": [
-          "mode",
-          "time_created",
-          "version"
-=======
+                ]
+              }
+            },
+            "required": [
               "component",
               "expected_active_version",
               "expected_inactive_version"
@@ -4980,7 +4978,6 @@
         },
         "required": [
           "by_baseboard"
->>>>>>> d6a396c6
         ]
       },
       "PhysicalDiskKind": {
