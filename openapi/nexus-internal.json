--- conflicted
+++ resolved
@@ -3107,6 +3107,9 @@
               "mgs_updates": {
                 "$ref": "#/components/schemas/PlanningMgsUpdatesStepReport"
               },
+              "nexus_generation_bump": {
+                "$ref": "#/components/schemas/PlanningNexusGenerationBumpReport"
+              },
               "noop_image_source": {
                 "$ref": "#/components/schemas/PlanningNoopImageSourceStepReport"
               },
@@ -3135,6 +3138,7 @@
               "decommission",
               "expunge",
               "mgs_updates",
+              "nexus_generation_bump",
               "noop_image_source",
               "planner_config",
               "source",
@@ -7507,67 +7511,6 @@
           "zone_config"
         ]
       },
-<<<<<<< HEAD
-      "PlanningReport": {
-        "description": "A full blueprint planning report. Other than the blueprint ID, each field corresponds to a step in the update planner, i.e., a subroutine of `omicron_nexus::reconfigurator::planning::Planner::do_plan`.\n\nThe intent of a planning report is to capture information useful to an operator or developer about the planning process itself, especially if it has become \"stuck\" (unable to proceed with an update). It is *not* a summary of the plan (blueprint), but rather a description of non-fatal conditions the planner is waiting on, unexpected or invalid configurations encountered during planning, etc. The planner may make internal decisions based on the step reports; the intent is that an operator may make administrative decisions based on the full report.\n\nOnly successful planning runs are currently covered by this report. Failures to plan (i.e., to generate a valid blueprint) are represented by `nexus-reconfigurator-planning::blueprint_builder::Error`.",
-        "type": "object",
-        "properties": {
-          "add": {
-            "$ref": "#/components/schemas/PlanningAddStepReport"
-          },
-          "blueprint_id": {
-            "description": "The blueprint produced by the planning run this report describes.",
-            "allOf": [
-              {
-                "$ref": "#/components/schemas/TypedUuidForBlueprintKind"
-              }
-            ]
-          },
-          "cockroachdb_settings": {
-            "$ref": "#/components/schemas/PlanningCockroachdbSettingsStepReport"
-          },
-          "decommission": {
-            "$ref": "#/components/schemas/PlanningDecommissionStepReport"
-          },
-          "expunge": {
-            "$ref": "#/components/schemas/PlanningExpungeStepReport"
-          },
-          "mgs_updates": {
-            "$ref": "#/components/schemas/PlanningMgsUpdatesStepReport"
-          },
-          "nexus_generation_bump": {
-            "$ref": "#/components/schemas/PlanningNexusGenerationBumpReport"
-          },
-          "noop_image_source": {
-            "$ref": "#/components/schemas/PlanningNoopImageSourceStepReport"
-          },
-          "planner_config": {
-            "description": "The configuration in effect for this planning run.",
-            "allOf": [
-              {
-                "$ref": "#/components/schemas/PlannerConfig"
-              }
-            ]
-          },
-          "zone_updates": {
-            "$ref": "#/components/schemas/PlanningZoneUpdatesStepReport"
-          }
-        },
-        "required": [
-          "add",
-          "blueprint_id",
-          "cockroachdb_settings",
-          "decommission",
-          "expunge",
-          "mgs_updates",
-          "nexus_generation_bump",
-          "noop_image_source",
-          "planner_config",
-          "zone_updates"
-        ]
-      },
-=======
->>>>>>> 051604d3
       "PlanningZoneUpdatesStepReport": {
         "type": "object",
         "properties": {
