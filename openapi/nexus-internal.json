{
  "openapi": "3.0.3",
  "info": {
    "title": "Nexus internal API",
    "description": "Nexus internal API",
    "contact": {
      "url": "https://oxide.computer",
      "email": "api@oxide.computer"
    },
    "version": "0.0.1"
  },
  "paths": {
    "/bgtasks": {
      "get": {
        "summary": "List background tasks",
        "description": "This is a list of discrete background activities that Nexus carries out. This is exposed for support and debugging.",
        "operationId": "bgtask_list",
        "responses": {
          "200": {
            "description": "successful operation",
            "content": {
              "application/json": {
                "schema": {
                  "title": "Map_of_BackgroundTask",
                  "type": "object",
                  "additionalProperties": {
                    "$ref": "#/components/schemas/BackgroundTask"
                  }
                }
              }
            }
          },
          "4XX": {
            "$ref": "#/components/responses/Error"
          },
          "5XX": {
            "$ref": "#/components/responses/Error"
          }
        }
      }
    },
    "/bgtasks/activate": {
      "post": {
        "summary": "Activates one or more background tasks, causing them to be run immediately",
        "description": "if idle, or scheduled to run again as soon as possible if already running.",
        "operationId": "bgtask_activate",
        "requestBody": {
          "content": {
            "application/json": {
              "schema": {
                "$ref": "#/components/schemas/BackgroundTasksActivateRequest"
              }
            }
          },
          "required": true
        },
        "responses": {
          "204": {
            "description": "resource updated"
          },
          "4XX": {
            "$ref": "#/components/responses/Error"
          },
          "5XX": {
            "$ref": "#/components/responses/Error"
          }
        }
      }
    },
    "/bgtasks/view/{bgtask_name}": {
      "get": {
        "summary": "Fetch status of one background task",
        "description": "This is exposed for support and debugging.",
        "operationId": "bgtask_view",
        "parameters": [
          {
            "in": "path",
            "name": "bgtask_name",
            "required": true,
            "schema": {
              "type": "string"
            }
          }
        ],
        "responses": {
          "200": {
            "description": "successful operation",
            "content": {
              "application/json": {
                "schema": {
                  "$ref": "#/components/schemas/BackgroundTask"
                }
              }
            }
          },
          "4XX": {
            "$ref": "#/components/responses/Error"
          },
          "5XX": {
            "$ref": "#/components/responses/Error"
          }
        }
      }
    },
    "/clickhouse/policy": {
      "get": {
        "summary": "Get the current clickhouse policy",
        "operationId": "clickhouse_policy_get",
        "responses": {
          "200": {
            "description": "successful operation",
            "content": {
              "application/json": {
                "schema": {
                  "$ref": "#/components/schemas/ClickhousePolicy"
                }
              }
            }
          },
          "4XX": {
            "$ref": "#/components/responses/Error"
          },
          "5XX": {
            "$ref": "#/components/responses/Error"
          }
        }
      },
      "post": {
        "summary": "Set the new clickhouse policy",
        "operationId": "clickhouse_policy_set",
        "requestBody": {
          "content": {
            "application/json": {
              "schema": {
                "$ref": "#/components/schemas/ClickhousePolicy"
              }
            }
          },
          "required": true
        },
        "responses": {
          "204": {
            "description": "resource updated"
          },
          "4XX": {
            "$ref": "#/components/responses/Error"
          },
          "5XX": {
            "$ref": "#/components/responses/Error"
          }
        }
      }
    },
    "/crucible/0/upstairs/{upstairs_id}/downstairs/{downstairs_id}/stop-request": {
      "post": {
        "summary": "An Upstairs will update this endpoint if a Downstairs client task is",
        "description": "requested to stop",
        "operationId": "cpapi_downstairs_client_stop_request",
        "parameters": [
          {
            "in": "path",
            "name": "downstairs_id",
            "required": true,
            "schema": {
              "$ref": "#/components/schemas/TypedUuidForDownstairsKind"
            }
          },
          {
            "in": "path",
            "name": "upstairs_id",
            "required": true,
            "schema": {
              "$ref": "#/components/schemas/TypedUuidForUpstairsKind"
            }
          }
        ],
        "requestBody": {
          "content": {
            "application/json": {
              "schema": {
                "$ref": "#/components/schemas/DownstairsClientStopRequest"
              }
            }
          },
          "required": true
        },
        "responses": {
          "204": {
            "description": "resource updated"
          },
          "4XX": {
            "$ref": "#/components/responses/Error"
          },
          "5XX": {
            "$ref": "#/components/responses/Error"
          }
        }
      }
    },
    "/crucible/0/upstairs/{upstairs_id}/downstairs/{downstairs_id}/stopped": {
      "post": {
        "summary": "An Upstairs will update this endpoint if a Downstairs client task stops for",
        "description": "any reason (not just after being requested to)",
        "operationId": "cpapi_downstairs_client_stopped",
        "parameters": [
          {
            "in": "path",
            "name": "downstairs_id",
            "required": true,
            "schema": {
              "$ref": "#/components/schemas/TypedUuidForDownstairsKind"
            }
          },
          {
            "in": "path",
            "name": "upstairs_id",
            "required": true,
            "schema": {
              "$ref": "#/components/schemas/TypedUuidForUpstairsKind"
            }
          }
        ],
        "requestBody": {
          "content": {
            "application/json": {
              "schema": {
                "$ref": "#/components/schemas/DownstairsClientStopped"
              }
            }
          },
          "required": true
        },
        "responses": {
          "204": {
            "description": "resource updated"
          },
          "4XX": {
            "$ref": "#/components/responses/Error"
          },
          "5XX": {
            "$ref": "#/components/responses/Error"
          }
        }
      }
    },
    "/crucible/0/upstairs/{upstairs_id}/repair/{repair_id}/progress": {
      "post": {
        "summary": "An Upstairs will update this endpoint with the progress of a repair",
        "operationId": "cpapi_upstairs_repair_progress",
        "parameters": [
          {
            "in": "path",
            "name": "repair_id",
            "required": true,
            "schema": {
              "$ref": "#/components/schemas/TypedUuidForUpstairsRepairKind"
            }
          },
          {
            "in": "path",
            "name": "upstairs_id",
            "required": true,
            "schema": {
              "$ref": "#/components/schemas/TypedUuidForUpstairsKind"
            }
          }
        ],
        "requestBody": {
          "content": {
            "application/json": {
              "schema": {
                "$ref": "#/components/schemas/RepairProgress"
              }
            }
          },
          "required": true
        },
        "responses": {
          "204": {
            "description": "resource updated"
          },
          "4XX": {
            "$ref": "#/components/responses/Error"
          },
          "5XX": {
            "$ref": "#/components/responses/Error"
          }
        }
      }
    },
    "/crucible/0/upstairs/{upstairs_id}/repair-finish": {
      "post": {
        "summary": "An Upstairs will notify this endpoint when a repair finishes.",
        "operationId": "cpapi_upstairs_repair_finish",
        "parameters": [
          {
            "in": "path",
            "name": "upstairs_id",
            "required": true,
            "schema": {
              "$ref": "#/components/schemas/TypedUuidForUpstairsKind"
            }
          }
        ],
        "requestBody": {
          "content": {
            "application/json": {
              "schema": {
                "$ref": "#/components/schemas/RepairFinishInfo"
              }
            }
          },
          "required": true
        },
        "responses": {
          "204": {
            "description": "resource updated"
          },
          "4XX": {
            "$ref": "#/components/responses/Error"
          },
          "5XX": {
            "$ref": "#/components/responses/Error"
          }
        }
      }
    },
    "/crucible/0/upstairs/{upstairs_id}/repair-start": {
      "post": {
        "summary": "An Upstairs will notify this endpoint when a repair starts",
        "operationId": "cpapi_upstairs_repair_start",
        "parameters": [
          {
            "in": "path",
            "name": "upstairs_id",
            "required": true,
            "schema": {
              "$ref": "#/components/schemas/TypedUuidForUpstairsKind"
            }
          }
        ],
        "requestBody": {
          "content": {
            "application/json": {
              "schema": {
                "$ref": "#/components/schemas/RepairStartInfo"
              }
            }
          },
          "required": true
        },
        "responses": {
          "204": {
            "description": "resource updated"
          },
          "4XX": {
            "$ref": "#/components/responses/Error"
          },
          "5XX": {
            "$ref": "#/components/responses/Error"
          }
        }
      }
    },
    "/demo-saga": {
      "post": {
        "summary": "Kick off an instance of the \"demo\" saga",
        "description": "This saga is used for demo and testing.  The saga just waits until you complete using the `saga_demo_complete` API.",
        "operationId": "saga_demo_create",
        "responses": {
          "200": {
            "description": "successful operation",
            "content": {
              "application/json": {
                "schema": {
                  "$ref": "#/components/schemas/DemoSaga"
                }
              }
            }
          },
          "4XX": {
            "$ref": "#/components/responses/Error"
          },
          "5XX": {
            "$ref": "#/components/responses/Error"
          }
        }
      }
    },
    "/demo-saga/{demo_saga_id}/complete": {
      "post": {
        "summary": "Complete a waiting demo saga",
        "description": "Note that the id used here is not the same as the id of the saga.  It's the one returned by the `saga_demo_create` API.",
        "operationId": "saga_demo_complete",
        "parameters": [
          {
            "in": "path",
            "name": "demo_saga_id",
            "required": true,
            "schema": {
              "$ref": "#/components/schemas/TypedUuidForDemoSagaKind"
            }
          }
        ],
        "responses": {
          "204": {
            "description": "resource updated"
          },
          "4XX": {
            "$ref": "#/components/responses/Error"
          },
          "5XX": {
            "$ref": "#/components/responses/Error"
          }
        }
      }
    },
    "/deployment/blueprints/all": {
      "get": {
        "summary": "Lists blueprints",
        "operationId": "blueprint_list",
        "parameters": [
          {
            "in": "query",
            "name": "limit",
            "description": "Maximum number of items returned by a single call",
            "schema": {
              "nullable": true,
              "type": "integer",
              "format": "uint32",
              "minimum": 1
            }
          },
          {
            "in": "query",
            "name": "page_token",
            "description": "Token returned by previous call to retrieve the subsequent page",
            "schema": {
              "nullable": true,
              "type": "string"
            }
          },
          {
            "in": "query",
            "name": "sort_by",
            "schema": {
              "$ref": "#/components/schemas/IdSortMode"
            }
          }
        ],
        "responses": {
          "200": {
            "description": "successful operation",
            "content": {
              "application/json": {
                "schema": {
                  "$ref": "#/components/schemas/BlueprintMetadataResultsPage"
                }
              }
            }
          },
          "4XX": {
            "$ref": "#/components/responses/Error"
          },
          "5XX": {
            "$ref": "#/components/responses/Error"
          }
        },
        "x-dropshot-pagination": {
          "required": []
        }
      }
    },
    "/deployment/blueprints/all/{blueprint_id}": {
      "get": {
        "summary": "Fetches one blueprint",
        "operationId": "blueprint_view",
        "parameters": [
          {
            "in": "path",
            "name": "blueprint_id",
            "description": "ID of the blueprint",
            "required": true,
            "schema": {
              "type": "string",
              "format": "uuid"
            }
          }
        ],
        "responses": {
          "200": {
            "description": "successful operation",
            "content": {
              "application/json": {
                "schema": {
                  "$ref": "#/components/schemas/Blueprint"
                }
              }
            }
          },
          "4XX": {
            "$ref": "#/components/responses/Error"
          },
          "5XX": {
            "$ref": "#/components/responses/Error"
          }
        }
      },
      "delete": {
        "summary": "Deletes one blueprint",
        "operationId": "blueprint_delete",
        "parameters": [
          {
            "in": "path",
            "name": "blueprint_id",
            "description": "ID of the blueprint",
            "required": true,
            "schema": {
              "type": "string",
              "format": "uuid"
            }
          }
        ],
        "responses": {
          "204": {
            "description": "successful deletion"
          },
          "4XX": {
            "$ref": "#/components/responses/Error"
          },
          "5XX": {
            "$ref": "#/components/responses/Error"
          }
        }
      }
    },
    "/deployment/blueprints/import": {
      "post": {
        "summary": "Imports a client-provided blueprint",
        "description": "This is intended for development and support, not end users or operators.",
        "operationId": "blueprint_import",
        "requestBody": {
          "content": {
            "application/json": {
              "schema": {
                "$ref": "#/components/schemas/Blueprint"
              }
            }
          },
          "required": true
        },
        "responses": {
          "204": {
            "description": "resource updated"
          },
          "4XX": {
            "$ref": "#/components/responses/Error"
          },
          "5XX": {
            "$ref": "#/components/responses/Error"
          }
        }
      }
    },
    "/deployment/blueprints/regenerate": {
      "post": {
        "summary": "Generates a new blueprint for the current system, re-evaluating anything",
        "description": "that's changed since the last one was generated",
        "operationId": "blueprint_regenerate",
        "responses": {
          "200": {
            "description": "successful operation",
            "content": {
              "application/json": {
                "schema": {
                  "$ref": "#/components/schemas/Blueprint"
                }
              }
            }
          },
          "4XX": {
            "$ref": "#/components/responses/Error"
          },
          "5XX": {
            "$ref": "#/components/responses/Error"
          }
        }
      }
    },
    "/deployment/blueprints/target": {
      "get": {
        "summary": "Fetches the current target blueprint, if any",
        "operationId": "blueprint_target_view",
        "responses": {
          "200": {
            "description": "successful operation",
            "content": {
              "application/json": {
                "schema": {
                  "$ref": "#/components/schemas/BlueprintTarget"
                }
              }
            }
          },
          "4XX": {
            "$ref": "#/components/responses/Error"
          },
          "5XX": {
            "$ref": "#/components/responses/Error"
          }
        }
      },
      "post": {
        "summary": "Make the specified blueprint the new target",
        "operationId": "blueprint_target_set",
        "requestBody": {
          "content": {
            "application/json": {
              "schema": {
                "$ref": "#/components/schemas/BlueprintTargetSet"
              }
            }
          },
          "required": true
        },
        "responses": {
          "200": {
            "description": "successful operation",
            "content": {
              "application/json": {
                "schema": {
                  "$ref": "#/components/schemas/BlueprintTarget"
                }
              }
            }
          },
          "4XX": {
            "$ref": "#/components/responses/Error"
          },
          "5XX": {
            "$ref": "#/components/responses/Error"
          }
        }
      }
    },
    "/deployment/blueprints/target/enabled": {
      "put": {
        "summary": "Set the `enabled` field of the current target blueprint",
        "operationId": "blueprint_target_set_enabled",
        "requestBody": {
          "content": {
            "application/json": {
              "schema": {
                "$ref": "#/components/schemas/BlueprintTargetSet"
              }
            }
          },
          "required": true
        },
        "responses": {
          "200": {
            "description": "successful operation",
            "content": {
              "application/json": {
                "schema": {
                  "$ref": "#/components/schemas/BlueprintTarget"
                }
              }
            }
          },
          "4XX": {
            "$ref": "#/components/responses/Error"
          },
          "5XX": {
            "$ref": "#/components/responses/Error"
          }
        }
      }
    },
    "/deployment/chicken-switches": {
      "get": {
        "summary": "Get the current set of chicken switches",
        "operationId": "reconfigurator_chicken_switches_show_current",
        "responses": {
          "200": {
            "description": "successful operation",
            "content": {
              "application/json": {
                "schema": {
                  "$ref": "#/components/schemas/ReconfiguratorChickenSwitchesView"
                }
              }
            }
          },
          "4XX": {
            "$ref": "#/components/responses/Error"
          },
          "5XX": {
            "$ref": "#/components/responses/Error"
          }
        }
      },
      "post": {
        "summary": "Update the chicken switches at the latest versions",
        "operationId": "reconfigurator_chicken_switches_set",
        "requestBody": {
          "content": {
            "application/json": {
              "schema": {
                "$ref": "#/components/schemas/ReconfiguratorChickenSwitchesParam"
              }
            }
          },
          "required": true
        },
        "responses": {
          "204": {
            "description": "resource updated"
          },
          "4XX": {
            "$ref": "#/components/responses/Error"
          },
          "5XX": {
            "$ref": "#/components/responses/Error"
          }
        }
      }
    },
    "/deployment/chicken-switches/{version}": {
      "get": {
        "summary": "Get the chicken switches at `version` if it exists",
        "operationId": "reconfigurator_chicken_switches_show",
        "parameters": [
          {
            "in": "path",
            "name": "version",
            "required": true,
            "schema": {
              "type": "integer",
              "format": "uint32",
              "minimum": 0
            }
          }
        ],
        "responses": {
          "200": {
            "description": "successful operation",
            "content": {
              "application/json": {
                "schema": {
                  "$ref": "#/components/schemas/ReconfiguratorChickenSwitchesView"
                }
              }
            }
          },
          "4XX": {
            "$ref": "#/components/responses/Error"
          },
          "5XX": {
            "$ref": "#/components/responses/Error"
          }
        }
      }
    },
    "/deployment/update-status": {
      "get": {
        "summary": "Show deployed versions of artifacts",
        "operationId": "update_status",
        "responses": {
          "200": {
            "description": "successful operation",
            "content": {
              "application/json": {
                "schema": {
                  "$ref": "#/components/schemas/UpdateStatus"
                }
              }
            }
          },
          "4XX": {
            "$ref": "#/components/responses/Error"
          },
          "5XX": {
            "$ref": "#/components/responses/Error"
          }
        }
      }
    },
    "/disk/{disk_id}/remove-read-only-parent": {
      "post": {
        "summary": "Request removal of a read_only_parent from a disk.",
        "description": "This is a thin wrapper around the volume_remove_read_only_parent saga. All we are doing here is, given a disk UUID, figure out what the volume_id is for that disk, then use that to call the disk_remove_read_only_parent saga on it.",
        "operationId": "cpapi_disk_remove_read_only_parent",
        "parameters": [
          {
            "in": "path",
            "name": "disk_id",
            "required": true,
            "schema": {
              "type": "string",
              "format": "uuid"
            }
          }
        ],
        "responses": {
          "204": {
            "description": "resource updated"
          },
          "4XX": {
            "$ref": "#/components/responses/Error"
          },
          "5XX": {
            "$ref": "#/components/responses/Error"
          }
        }
      }
    },
    "/disks/{disk_id}": {
      "put": {
        "summary": "Report updated state for a disk.",
        "operationId": "cpapi_disks_put",
        "parameters": [
          {
            "in": "path",
            "name": "disk_id",
            "required": true,
            "schema": {
              "type": "string",
              "format": "uuid"
            }
          }
        ],
        "requestBody": {
          "content": {
            "application/json": {
              "schema": {
                "$ref": "#/components/schemas/DiskRuntimeState"
              }
            }
          },
          "required": true
        },
        "responses": {
          "204": {
            "description": "resource updated"
          },
          "4XX": {
            "$ref": "#/components/responses/Error"
          },
          "5XX": {
            "$ref": "#/components/responses/Error"
          }
        }
      }
    },
    "/experimental/v1/system/support-bundles": {
      "get": {
        "summary": "List all support bundles",
        "operationId": "support_bundle_list",
        "parameters": [
          {
            "in": "query",
            "name": "limit",
            "description": "Maximum number of items returned by a single call",
            "schema": {
              "nullable": true,
              "type": "integer",
              "format": "uint32",
              "minimum": 1
            }
          },
          {
            "in": "query",
            "name": "page_token",
            "description": "Token returned by previous call to retrieve the subsequent page",
            "schema": {
              "nullable": true,
              "type": "string"
            }
          },
          {
            "in": "query",
            "name": "sort_by",
            "schema": {
              "$ref": "#/components/schemas/TimeAndIdSortMode"
            }
          }
        ],
        "responses": {
          "200": {
            "description": "successful operation",
            "content": {
              "application/json": {
                "schema": {
                  "$ref": "#/components/schemas/SupportBundleInfoResultsPage"
                }
              }
            }
          },
          "4XX": {
            "$ref": "#/components/responses/Error"
          },
          "5XX": {
            "$ref": "#/components/responses/Error"
          }
        },
        "x-dropshot-pagination": {
          "required": []
        }
      },
      "post": {
        "summary": "Create a new support bundle",
        "operationId": "support_bundle_create",
        "requestBody": {
          "content": {
            "application/json": {
              "schema": {
                "$ref": "#/components/schemas/SupportBundleCreate"
              }
            }
          },
          "required": true
        },
        "responses": {
          "201": {
            "description": "successful creation",
            "content": {
              "application/json": {
                "schema": {
                  "$ref": "#/components/schemas/SupportBundleInfo"
                }
              }
            }
          },
          "4XX": {
            "$ref": "#/components/responses/Error"
          },
          "5XX": {
            "$ref": "#/components/responses/Error"
          }
        }
      }
    },
    "/experimental/v1/system/support-bundles/{bundle_id}": {
      "get": {
        "summary": "View a support bundle",
        "operationId": "support_bundle_view",
        "parameters": [
          {
            "in": "path",
            "name": "bundle_id",
            "description": "ID of the support bundle",
            "required": true,
            "schema": {
              "type": "string",
              "format": "uuid"
            }
          }
        ],
        "responses": {
          "200": {
            "description": "successful operation",
            "content": {
              "application/json": {
                "schema": {
                  "$ref": "#/components/schemas/SupportBundleInfo"
                }
              }
            }
          },
          "4XX": {
            "$ref": "#/components/responses/Error"
          },
          "5XX": {
            "$ref": "#/components/responses/Error"
          }
        }
      },
      "put": {
        "summary": "Update a support bundle",
        "operationId": "support_bundle_update",
        "parameters": [
          {
            "in": "path",
            "name": "bundle_id",
            "description": "ID of the support bundle",
            "required": true,
            "schema": {
              "type": "string",
              "format": "uuid"
            }
          }
        ],
        "requestBody": {
          "content": {
            "application/json": {
              "schema": {
                "$ref": "#/components/schemas/SupportBundleUpdate"
              }
            }
          },
          "required": true
        },
        "responses": {
          "200": {
            "description": "successful operation",
            "content": {
              "application/json": {
                "schema": {
                  "$ref": "#/components/schemas/SupportBundleInfo"
                }
              }
            }
          },
          "4XX": {
            "$ref": "#/components/responses/Error"
          },
          "5XX": {
            "$ref": "#/components/responses/Error"
          }
        }
      },
      "delete": {
        "summary": "Delete an existing support bundle",
        "description": "May also be used to cancel a support bundle which is currently being collected, or to remove metadata for a support bundle that has failed.",
        "operationId": "support_bundle_delete",
        "parameters": [
          {
            "in": "path",
            "name": "bundle_id",
            "description": "ID of the support bundle",
            "required": true,
            "schema": {
              "type": "string",
              "format": "uuid"
            }
          }
        ],
        "responses": {
          "204": {
            "description": "successful deletion"
          },
          "4XX": {
            "$ref": "#/components/responses/Error"
          },
          "5XX": {
            "$ref": "#/components/responses/Error"
          }
        }
      }
    },
    "/experimental/v1/system/support-bundles/{bundle_id}/download": {
      "get": {
        "summary": "Download the contents of a support bundle",
        "operationId": "support_bundle_download",
        "parameters": [
          {
            "in": "header",
            "name": "range",
            "description": "A request to access a portion of the resource, such as `bytes=0-499`\n\nSee: <https://developer.mozilla.org/en-US/docs/Web/HTTP/Reference/Headers/Range>",
            "schema": {
              "type": "string"
            }
          },
          {
            "in": "path",
            "name": "bundle_id",
            "description": "ID of the support bundle",
            "required": true,
            "schema": {
              "type": "string",
              "format": "uuid"
            }
          }
        ],
        "responses": {
          "default": {
            "description": "",
            "content": {
              "*/*": {
                "schema": {}
              }
            }
          }
        }
      },
      "head": {
        "summary": "Download the metadata of a support bundle",
        "operationId": "support_bundle_head",
        "parameters": [
          {
            "in": "header",
            "name": "range",
            "description": "A request to access a portion of the resource, such as `bytes=0-499`\n\nSee: <https://developer.mozilla.org/en-US/docs/Web/HTTP/Reference/Headers/Range>",
            "schema": {
              "type": "string"
            }
          },
          {
            "in": "path",
            "name": "bundle_id",
            "description": "ID of the support bundle",
            "required": true,
            "schema": {
              "type": "string",
              "format": "uuid"
            }
          }
        ],
        "responses": {
          "default": {
            "description": "",
            "content": {
              "*/*": {
                "schema": {}
              }
            }
          }
        }
      }
    },
    "/experimental/v1/system/support-bundles/{bundle_id}/download/{file}": {
      "get": {
        "summary": "Download a file within a support bundle",
        "operationId": "support_bundle_download_file",
        "parameters": [
          {
            "in": "header",
            "name": "range",
            "description": "A request to access a portion of the resource, such as `bytes=0-499`\n\nSee: <https://developer.mozilla.org/en-US/docs/Web/HTTP/Reference/Headers/Range>",
            "schema": {
              "type": "string"
            }
          },
          {
            "in": "path",
            "name": "bundle_id",
            "description": "ID of the support bundle",
            "required": true,
            "schema": {
              "type": "string",
              "format": "uuid"
            }
          },
          {
            "in": "path",
            "name": "file",
            "description": "The file within the bundle to download",
            "required": true,
            "schema": {
              "type": "string"
            }
          }
        ],
        "responses": {
          "default": {
            "description": "",
            "content": {
              "*/*": {
                "schema": {}
              }
            }
          }
        }
      },
      "head": {
        "summary": "Download the metadata of a file within the support bundle",
        "operationId": "support_bundle_head_file",
        "parameters": [
          {
            "in": "header",
            "name": "range",
            "description": "A request to access a portion of the resource, such as `bytes=0-499`\n\nSee: <https://developer.mozilla.org/en-US/docs/Web/HTTP/Reference/Headers/Range>",
            "schema": {
              "type": "string"
            }
          },
          {
            "in": "path",
            "name": "bundle_id",
            "description": "ID of the support bundle",
            "required": true,
            "schema": {
              "type": "string",
              "format": "uuid"
            }
          },
          {
            "in": "path",
            "name": "file",
            "description": "The file within the bundle to download",
            "required": true,
            "schema": {
              "type": "string"
            }
          }
        ],
        "responses": {
          "default": {
            "description": "",
            "content": {
              "*/*": {
                "schema": {}
              }
            }
          }
        }
      }
    },
    "/experimental/v1/system/support-bundles/{bundle_id}/index": {
      "get": {
        "summary": "Download the index of a support bundle",
        "operationId": "support_bundle_index",
        "parameters": [
          {
            "in": "header",
            "name": "range",
            "description": "A request to access a portion of the resource, such as `bytes=0-499`\n\nSee: <https://developer.mozilla.org/en-US/docs/Web/HTTP/Reference/Headers/Range>",
            "schema": {
              "type": "string"
            }
          },
          {
            "in": "path",
            "name": "bundle_id",
            "description": "ID of the support bundle",
            "required": true,
            "schema": {
              "type": "string",
              "format": "uuid"
            }
          }
        ],
        "responses": {
          "default": {
            "description": "",
            "content": {
              "*/*": {
                "schema": {}
              }
            }
          }
        }
      }
    },
    "/instances/{instance_id}/migrate": {
      "post": {
        "operationId": "instance_migrate",
        "parameters": [
          {
            "in": "path",
            "name": "instance_id",
            "required": true,
            "schema": {
              "type": "string",
              "format": "uuid"
            }
          }
        ],
        "requestBody": {
          "content": {
            "application/json": {
              "schema": {
                "$ref": "#/components/schemas/InstanceMigrateRequest"
              }
            }
          },
          "required": true
        },
        "responses": {
          "200": {
            "description": "successful operation",
            "content": {
              "application/json": {
                "schema": {
                  "$ref": "#/components/schemas/Instance"
                }
              }
            }
          },
          "4XX": {
            "$ref": "#/components/responses/Error"
          },
          "5XX": {
            "$ref": "#/components/responses/Error"
          }
        }
      }
    },
    "/metrics/collectors": {
      "post": {
        "summary": "Accept a notification of a new oximeter collection server.",
        "operationId": "cpapi_collectors_post",
        "requestBody": {
          "content": {
            "application/json": {
              "schema": {
                "$ref": "#/components/schemas/OximeterInfo"
              }
            }
          },
          "required": true
        },
        "responses": {
          "204": {
            "description": "resource updated"
          },
          "4XX": {
            "$ref": "#/components/responses/Error"
          },
          "5XX": {
            "$ref": "#/components/responses/Error"
          }
        }
      }
    },
    "/metrics/collectors/{collector_id}/producers": {
      "get": {
        "summary": "List all metric producers assigned to an oximeter collector.",
        "operationId": "cpapi_assigned_producers_list",
        "parameters": [
          {
            "in": "path",
            "name": "collector_id",
            "description": "The ID of the oximeter collector.",
            "required": true,
            "schema": {
              "type": "string",
              "format": "uuid"
            }
          },
          {
            "in": "query",
            "name": "limit",
            "description": "Maximum number of items returned by a single call",
            "schema": {
              "nullable": true,
              "type": "integer",
              "format": "uint32",
              "minimum": 1
            }
          },
          {
            "in": "query",
            "name": "page_token",
            "description": "Token returned by previous call to retrieve the subsequent page",
            "schema": {
              "nullable": true,
              "type": "string"
            }
          },
          {
            "in": "query",
            "name": "sort_by",
            "schema": {
              "$ref": "#/components/schemas/IdSortMode"
            }
          }
        ],
        "responses": {
          "200": {
            "description": "successful operation",
            "content": {
              "application/json": {
                "schema": {
                  "$ref": "#/components/schemas/ProducerEndpointResultsPage"
                }
              }
            }
          },
          "4XX": {
            "$ref": "#/components/responses/Error"
          },
          "5XX": {
            "$ref": "#/components/responses/Error"
          }
        },
        "x-dropshot-pagination": {
          "required": []
        }
      }
    },
    "/metrics/producers": {
      "post": {
        "summary": "Accept a registration from a new metric producer",
        "operationId": "cpapi_producers_post",
        "requestBody": {
          "content": {
            "application/json": {
              "schema": {
                "$ref": "#/components/schemas/ProducerEndpoint"
              }
            }
          },
          "required": true
        },
        "responses": {
          "201": {
            "description": "successful creation",
            "content": {
              "application/json": {
                "schema": {
                  "$ref": "#/components/schemas/ProducerRegistrationResponse"
                }
              }
            }
          },
          "4XX": {
            "$ref": "#/components/responses/Error"
          },
          "5XX": {
            "$ref": "#/components/responses/Error"
          }
        }
      }
    },
    "/mgs-updates": {
      "get": {
        "summary": "Fetch information about ongoing MGS updates",
        "operationId": "mgs_updates",
        "responses": {
          "200": {
            "description": "successful operation",
            "content": {
              "application/json": {
                "schema": {
                  "$ref": "#/components/schemas/MgsUpdateDriverStatus"
                }
              }
            }
          },
          "4XX": {
            "$ref": "#/components/responses/Error"
          },
          "5XX": {
            "$ref": "#/components/responses/Error"
          }
        }
      }
    },
    "/nat/ipv4/changeset/{from_gen}": {
      "get": {
        "summary": "Fetch NAT ChangeSet",
        "description": "Caller provides their generation as `from_gen`, along with a query parameter for the page size (`limit`). Endpoint will return changes that have occured since the caller's generation number up to the latest change or until the `limit` is reached. If there are no changes, an empty vec is returned.",
        "operationId": "ipv4_nat_changeset",
        "parameters": [
          {
            "in": "path",
            "name": "from_gen",
            "description": "which change number to start generating the change set from",
            "required": true,
            "schema": {
              "type": "integer",
              "format": "int64"
            }
          },
          {
            "in": "query",
            "name": "limit",
            "required": true,
            "schema": {
              "type": "integer",
              "format": "uint32",
              "minimum": 0
            }
          }
        ],
        "responses": {
          "200": {
            "description": "successful operation",
            "content": {
              "application/json": {
                "schema": {
                  "title": "Array_of_NatEntryView",
                  "type": "array",
                  "items": {
                    "$ref": "#/components/schemas/NatEntryView"
                  }
                }
              }
            }
          },
          "4XX": {
            "$ref": "#/components/responses/Error"
          },
          "5XX": {
            "$ref": "#/components/responses/Error"
          }
        }
      }
    },
    "/oximeter/read-policy": {
      "get": {
        "summary": "Get the current oximeter read policy",
        "operationId": "oximeter_read_policy_get",
        "responses": {
          "200": {
            "description": "successful operation",
            "content": {
              "application/json": {
                "schema": {
                  "$ref": "#/components/schemas/OximeterReadPolicy"
                }
              }
            }
          },
          "4XX": {
            "$ref": "#/components/responses/Error"
          },
          "5XX": {
            "$ref": "#/components/responses/Error"
          }
        }
      },
      "post": {
        "summary": "Set the new oximeter read policy",
        "operationId": "oximeter_read_policy_set",
        "requestBody": {
          "content": {
            "application/json": {
              "schema": {
                "$ref": "#/components/schemas/OximeterReadPolicy"
              }
            }
          },
          "required": true
        },
        "responses": {
          "204": {
            "description": "resource updated"
          },
          "4XX": {
            "$ref": "#/components/responses/Error"
          },
          "5XX": {
            "$ref": "#/components/responses/Error"
          }
        }
      }
    },
    "/physical-disk/expunge": {
      "post": {
        "summary": "Mark a physical disk as expunged",
        "description": "This is an irreversible process! It should only be called after sufficient warning to the operator.\n\nThis is idempotent.",
        "operationId": "physical_disk_expunge",
        "requestBody": {
          "content": {
            "application/json": {
              "schema": {
                "$ref": "#/components/schemas/PhysicalDiskPath"
              }
            }
          },
          "required": true
        },
        "responses": {
          "204": {
            "description": "resource updated"
          },
          "4XX": {
            "$ref": "#/components/responses/Error"
          },
          "5XX": {
            "$ref": "#/components/responses/Error"
          }
        }
      }
    },
    "/probes/{sled}": {
      "get": {
        "summary": "Get all the probes associated with a given sled.",
        "operationId": "probes_get",
        "parameters": [
          {
            "in": "path",
            "name": "sled",
            "required": true,
            "schema": {
              "type": "string",
              "format": "uuid"
            }
          },
          {
            "in": "query",
            "name": "limit",
            "description": "Maximum number of items returned by a single call",
            "schema": {
              "nullable": true,
              "type": "integer",
              "format": "uint32",
              "minimum": 1
            }
          },
          {
            "in": "query",
            "name": "page_token",
            "description": "Token returned by previous call to retrieve the subsequent page",
            "schema": {
              "nullable": true,
              "type": "string"
            }
          },
          {
            "in": "query",
            "name": "sort_by",
            "schema": {
              "$ref": "#/components/schemas/IdSortMode"
            }
          }
        ],
        "responses": {
          "200": {
            "description": "successful operation",
            "content": {
              "application/json": {
                "schema": {
                  "title": "Array_of_ProbeInfo",
                  "type": "array",
                  "items": {
                    "$ref": "#/components/schemas/ProbeInfo"
                  }
                }
              }
            }
          },
          "4XX": {
            "$ref": "#/components/responses/Error"
          },
          "5XX": {
            "$ref": "#/components/responses/Error"
          }
        },
        "x-dropshot-pagination": {
          "required": []
        }
      }
    },
    "/quiesce": {
      "get": {
        "summary": "Check whether Nexus is running normally, quiescing, or fully quiesced.",
        "operationId": "quiesce_get",
        "responses": {
          "200": {
            "description": "successful operation",
            "content": {
              "application/json": {
                "schema": {
                  "$ref": "#/components/schemas/QuiesceStatus"
                }
              }
            }
          },
          "4XX": {
            "$ref": "#/components/responses/Error"
          },
          "5XX": {
            "$ref": "#/components/responses/Error"
          }
        }
      },
      "post": {
        "summary": "Begin quiescing this Nexus instance",
        "description": "This causes no new sagas to be started and eventually causes no database connections to become available.  This is a one-way trip.  There's no unquiescing Nexus.",
        "operationId": "quiesce_start",
        "responses": {
          "204": {
            "description": "resource updated"
          },
          "4XX": {
            "$ref": "#/components/responses/Error"
          },
          "5XX": {
            "$ref": "#/components/responses/Error"
          }
        }
      }
    },
    "/racks/{rack_id}/initialization-complete": {
      "put": {
        "summary": "Report that the Rack Setup Service initialization is complete",
        "description": "See RFD 278 for more details.",
        "operationId": "rack_initialization_complete",
        "parameters": [
          {
            "in": "path",
            "name": "rack_id",
            "required": true,
            "schema": {
              "type": "string",
              "format": "uuid"
            }
          }
        ],
        "requestBody": {
          "content": {
            "application/json": {
              "schema": {
                "$ref": "#/components/schemas/RackInitializationRequest"
              }
            }
          },
          "required": true
        },
        "responses": {
          "204": {
            "description": "resource updated"
          },
          "4XX": {
            "$ref": "#/components/responses/Error"
          },
          "5XX": {
            "$ref": "#/components/responses/Error"
          }
        }
      }
    },
    "/sagas": {
      "get": {
        "summary": "List sagas",
        "operationId": "saga_list",
        "parameters": [
          {
            "in": "query",
            "name": "limit",
            "description": "Maximum number of items returned by a single call",
            "schema": {
              "nullable": true,
              "type": "integer",
              "format": "uint32",
              "minimum": 1
            }
          },
          {
            "in": "query",
            "name": "page_token",
            "description": "Token returned by previous call to retrieve the subsequent page",
            "schema": {
              "nullable": true,
              "type": "string"
            }
          },
          {
            "in": "query",
            "name": "sort_by",
            "schema": {
              "$ref": "#/components/schemas/IdSortMode"
            }
          }
        ],
        "responses": {
          "200": {
            "description": "successful operation",
            "content": {
              "application/json": {
                "schema": {
                  "$ref": "#/components/schemas/SagaResultsPage"
                }
              }
            }
          },
          "4XX": {
            "$ref": "#/components/responses/Error"
          },
          "5XX": {
            "$ref": "#/components/responses/Error"
          }
        },
        "x-dropshot-pagination": {
          "required": []
        }
      }
    },
    "/sagas/{saga_id}": {
      "get": {
        "summary": "Fetch a saga",
        "operationId": "saga_view",
        "parameters": [
          {
            "in": "path",
            "name": "saga_id",
            "required": true,
            "schema": {
              "type": "string",
              "format": "uuid"
            }
          }
        ],
        "responses": {
          "200": {
            "description": "successful operation",
            "content": {
              "application/json": {
                "schema": {
                  "$ref": "#/components/schemas/Saga"
                }
              }
            }
          },
          "4XX": {
            "$ref": "#/components/responses/Error"
          },
          "5XX": {
            "$ref": "#/components/responses/Error"
          }
        }
      }
    },
    "/sled-agents/{sled_id}": {
      "get": {
        "summary": "Return information about the given sled agent",
        "operationId": "sled_agent_get",
        "parameters": [
          {
            "in": "path",
            "name": "sled_id",
            "required": true,
            "schema": {
              "$ref": "#/components/schemas/TypedUuidForSledKind"
            }
          }
        ],
        "responses": {
          "200": {
            "description": "successful operation",
            "content": {
              "application/json": {
                "schema": {
                  "$ref": "#/components/schemas/SledAgentInfo"
                }
              }
            }
          },
          "4XX": {
            "$ref": "#/components/responses/Error"
          },
          "5XX": {
            "$ref": "#/components/responses/Error"
          }
        }
      },
      "post": {
        "summary": "Report that the sled agent for the specified sled has come online.",
        "operationId": "sled_agent_put",
        "parameters": [
          {
            "in": "path",
            "name": "sled_id",
            "required": true,
            "schema": {
              "$ref": "#/components/schemas/TypedUuidForSledKind"
            }
          }
        ],
        "requestBody": {
          "content": {
            "application/json": {
              "schema": {
                "$ref": "#/components/schemas/SledAgentInfo"
              }
            }
          },
          "required": true
        },
        "responses": {
          "204": {
            "description": "resource updated"
          },
          "4XX": {
            "$ref": "#/components/responses/Error"
          },
          "5XX": {
            "$ref": "#/components/responses/Error"
          }
        }
      }
    },
    "/sled-agents/{sled_id}/firewall-rules-update": {
      "post": {
        "summary": "Request a new set of firewall rules for a sled.",
        "description": "This causes Nexus to read the latest set of rules for the sled, and call a Sled endpoint which applies the rules to all OPTE ports that happen to exist.",
        "operationId": "sled_firewall_rules_request",
        "parameters": [
          {
            "in": "path",
            "name": "sled_id",
            "required": true,
            "schema": {
              "$ref": "#/components/schemas/TypedUuidForSledKind"
            }
          }
        ],
        "responses": {
          "204": {
            "description": "resource updated"
          },
          "4XX": {
            "$ref": "#/components/responses/Error"
          },
          "5XX": {
            "$ref": "#/components/responses/Error"
          }
        }
      }
    },
    "/sleds/add": {
      "post": {
        "summary": "Add sled to initialized rack",
        "operationId": "sled_add",
        "requestBody": {
          "content": {
            "application/json": {
              "schema": {
                "$ref": "#/components/schemas/UninitializedSledId"
              }
            }
          },
          "required": true
        },
        "responses": {
          "201": {
            "description": "successful creation",
            "content": {
              "application/json": {
                "schema": {
                  "$ref": "#/components/schemas/SledId"
                }
              }
            }
          },
          "4XX": {
            "$ref": "#/components/responses/Error"
          },
          "5XX": {
            "$ref": "#/components/responses/Error"
          }
        }
      }
    },
    "/sleds/expunge": {
      "post": {
        "summary": "Mark a sled as expunged",
        "description": "This is an irreversible process! It should only be called after sufficient warning to the operator.\n\nThis is idempotent, and it returns the old policy of the sled.",
        "operationId": "sled_expunge",
        "requestBody": {
          "content": {
            "application/json": {
              "schema": {
                "$ref": "#/components/schemas/SledSelector"
              }
            }
          },
          "required": true
        },
        "responses": {
          "200": {
            "description": "successful operation",
            "content": {
              "application/json": {
                "schema": {
                  "$ref": "#/components/schemas/SledPolicy"
                }
              }
            }
          },
          "4XX": {
            "$ref": "#/components/responses/Error"
          },
          "5XX": {
            "$ref": "#/components/responses/Error"
          }
        }
      }
    },
    "/sleds/uninitialized": {
      "get": {
        "summary": "List uninitialized sleds",
        "operationId": "sled_list_uninitialized",
        "responses": {
          "200": {
            "description": "successful operation",
            "content": {
              "application/json": {
                "schema": {
                  "$ref": "#/components/schemas/UninitializedSledResultsPage"
                }
              }
            }
          },
          "4XX": {
            "$ref": "#/components/responses/Error"
          },
          "5XX": {
            "$ref": "#/components/responses/Error"
          }
        }
      }
    },
    "/switch/{switch_id}": {
      "put": {
        "operationId": "switch_put",
        "parameters": [
          {
            "in": "path",
            "name": "switch_id",
            "required": true,
            "schema": {
              "type": "string",
              "format": "uuid"
            }
          }
        ],
        "requestBody": {
          "content": {
            "application/json": {
              "schema": {
                "$ref": "#/components/schemas/SwitchPutRequest"
              }
            }
          },
          "required": true
        },
        "responses": {
          "200": {
            "description": "successful operation",
            "content": {
              "application/json": {
                "schema": {
                  "$ref": "#/components/schemas/SwitchPutResponse"
                }
              }
            }
          },
          "4XX": {
            "$ref": "#/components/responses/Error"
          },
          "5XX": {
            "$ref": "#/components/responses/Error"
          }
        }
      }
    },
    "/v1/ping": {
      "get": {
        "summary": "Ping API",
        "description": "Always responds with Ok if it responds at all.",
        "operationId": "ping",
        "responses": {
          "200": {
            "description": "successful operation",
            "content": {
              "application/json": {
                "schema": {
                  "$ref": "#/components/schemas/Ping"
                }
              }
            }
          },
          "4XX": {
            "$ref": "#/components/responses/Error"
          },
          "5XX": {
            "$ref": "#/components/responses/Error"
          }
        }
      }
    },
    "/vmms/{propolis_id}": {
      "put": {
        "summary": "Report updated state for a VMM.",
        "operationId": "cpapi_instances_put",
        "parameters": [
          {
            "in": "path",
            "name": "propolis_id",
            "required": true,
            "schema": {
              "$ref": "#/components/schemas/TypedUuidForPropolisKind"
            }
          }
        ],
        "requestBody": {
          "content": {
            "application/json": {
              "schema": {
                "$ref": "#/components/schemas/SledVmmState"
              }
            }
          },
          "required": true
        },
        "responses": {
          "204": {
            "description": "resource updated"
          },
          "4XX": {
            "$ref": "#/components/responses/Error"
          },
          "5XX": {
            "$ref": "#/components/responses/Error"
          }
        }
      }
    },
    "/volume/{volume_id}/remove-read-only-parent": {
      "post": {
        "summary": "Request removal of a read_only_parent from a volume.",
        "description": "A volume can be created with the source data for that volume being another volume that attached as a \"read_only_parent\". In the background there exists a scrubber that will copy the data from the read_only_parent into the volume. When that scrubber has completed copying the data, this endpoint can be called to update the database that the read_only_parent is no longer needed for a volume and future attachments of this volume should not include that read_only_parent.",
        "operationId": "cpapi_volume_remove_read_only_parent",
        "parameters": [
          {
            "in": "path",
            "name": "volume_id",
            "required": true,
            "schema": {
              "$ref": "#/components/schemas/TypedUuidForVolumeKind"
            }
          }
        ],
        "responses": {
          "204": {
            "description": "resource updated"
          },
          "4XX": {
            "$ref": "#/components/responses/Error"
          },
          "5XX": {
            "$ref": "#/components/responses/Error"
          }
        }
      }
    }
  },
  "components": {
    "schemas": {
      "ActivationReason": {
        "description": "Describes why a background task was activated\n\nThis is only used for debugging.  This is deliberately not made available to the background task itself.  See \"Design notes\" in the module-level documentation for details.",
        "type": "string",
        "enum": [
          "signaled",
          "timeout",
          "dependency"
        ]
      },
      "AllowedSourceIps": {
        "description": "Description of source IPs allowed to reach rack services.",
        "oneOf": [
          {
            "description": "Allow traffic from any external IP address.",
            "type": "object",
            "properties": {
              "allow": {
                "type": "string",
                "enum": [
                  "any"
                ]
              }
            },
            "required": [
              "allow"
            ]
          },
          {
            "description": "Restrict access to a specific set of source IP addresses or subnets.\n\nAll others are prevented from reaching rack services.",
            "type": "object",
            "properties": {
              "allow": {
                "type": "string",
                "enum": [
                  "list"
                ]
              },
              "ips": {
                "type": "array",
                "items": {
                  "$ref": "#/components/schemas/IpNet"
                }
              }
            },
            "required": [
              "allow",
              "ips"
            ]
          }
        ]
      },
      "ArtifactVersion": {
        "description": "An artifact version.\n\nThis is a freeform identifier with some basic validation. It may be the serialized form of a semver version, or a custom identifier that uses the same character set as a semver, plus `_`.\n\nThe exact pattern accepted is `^[a-zA-Z0-9._+-]{1,63}$`.\n\n# Ord implementation\n\n`ArtifactVersion`s are not intended to be sorted, just compared for equality. `ArtifactVersion` implements `Ord` only for storage within sorted collections.",
        "type": "string",
        "pattern": "^[a-zA-Z0-9._+-]{1,63}$"
      },
      "BackgroundTask": {
        "description": "Background tasks\n\nThese are currently only intended for observability by developers.  We will eventually want to flesh this out into something more observable for end users.",
        "type": "object",
        "properties": {
          "current": {
            "description": "Describes the current task status",
            "allOf": [
              {
                "$ref": "#/components/schemas/CurrentStatus"
              }
            ]
          },
          "description": {
            "description": "brief summary (for developers) of what this task does",
            "type": "string"
          },
          "last": {
            "description": "Describes the last completed activation",
            "allOf": [
              {
                "$ref": "#/components/schemas/LastResult"
              }
            ]
          },
          "name": {
            "description": "unique identifier for this background task",
            "type": "string"
          },
          "period": {
            "description": "how long after an activation completes before another will be triggered automatically\n\n(activations can also be triggered for other reasons)",
            "allOf": [
              {
                "$ref": "#/components/schemas/Duration"
              }
            ]
          }
        },
        "required": [
          "current",
          "description",
          "last",
          "name",
          "period"
        ]
      },
      "BackgroundTasksActivateRequest": {
        "description": "Query parameters for Background Task activation requests.",
        "type": "object",
        "properties": {
          "bgtask_names": {
            "type": "array",
            "items": {
              "type": "string"
            },
            "uniqueItems": true
          }
        },
        "required": [
          "bgtask_names"
        ]
      },
      "Baseboard": {
        "description": "Properties that uniquely identify an Oxide hardware component",
        "type": "object",
        "properties": {
          "part": {
            "type": "string"
          },
          "revision": {
            "type": "integer",
            "format": "uint32",
            "minimum": 0
          },
          "serial": {
            "type": "string"
          }
        },
        "required": [
          "part",
          "revision",
          "serial"
        ]
      },
      "BaseboardId": {
        "description": "A unique baseboard id found during a collection\n\nBaseboard ids are the keys used to link up information from disparate sources (like a service processor and a sled agent).\n\nThese are normalized in the database.  Each distinct baseboard id is assigned a uuid and shared across the many possible collections that reference it.\n\nUsually, the part number and serial number are combined with a revision number.  We do not include that here.  If we ever did find a baseboard with the same part number and serial number but a new revision number, we'd want to treat that as the same baseboard as one with a different revision number.",
        "type": "object",
        "properties": {
          "part_number": {
            "description": "Oxide Part Number",
            "type": "string"
          },
          "serial_number": {
            "description": "Serial number (unique for a given part number)",
            "type": "string"
          }
        },
        "required": [
          "part_number",
          "serial_number"
        ]
      },
      "BfdMode": {
        "description": "BFD connection mode.",
        "type": "string",
        "enum": [
          "single_hop",
          "multi_hop"
        ]
      },
      "BfdPeerConfig": {
        "type": "object",
        "properties": {
          "detection_threshold": {
            "type": "integer",
            "format": "uint8",
            "minimum": 0
          },
          "local": {
            "nullable": true,
            "type": "string",
            "format": "ip"
          },
          "mode": {
            "$ref": "#/components/schemas/BfdMode"
          },
          "remote": {
            "type": "string",
            "format": "ip"
          },
          "required_rx": {
            "type": "integer",
            "format": "uint64",
            "minimum": 0
          },
          "switch": {
            "$ref": "#/components/schemas/SwitchLocation"
          }
        },
        "required": [
          "detection_threshold",
          "mode",
          "remote",
          "required_rx",
          "switch"
        ]
      },
      "BgpConfig": {
        "type": "object",
        "properties": {
          "asn": {
            "description": "The autonomous system number for the BGP configuration.",
            "type": "integer",
            "format": "uint32",
            "minimum": 0
          },
          "checker": {
            "nullable": true,
            "description": "Checker to apply to incoming messages.",
            "default": null,
            "type": "string"
          },
          "originate": {
            "description": "The set of prefixes for the BGP router to originate.",
            "type": "array",
            "items": {
              "$ref": "#/components/schemas/Ipv4Net"
            }
          },
          "shaper": {
            "nullable": true,
            "description": "Shaper to apply to outgoing messages.",
            "default": null,
            "type": "string"
          }
        },
        "required": [
          "asn",
          "originate"
        ]
      },
      "BgpPeerConfig": {
        "type": "object",
        "properties": {
          "addr": {
            "description": "Address of the peer.",
            "type": "string",
            "format": "ipv4"
          },
          "allowed_export": {
            "description": "Define export policy for a peer.",
            "default": {
              "type": "no_filtering"
            },
            "allOf": [
              {
                "$ref": "#/components/schemas/ImportExportPolicy"
              }
            ]
          },
          "allowed_import": {
            "description": "Define import policy for a peer.",
            "default": {
              "type": "no_filtering"
            },
            "allOf": [
              {
                "$ref": "#/components/schemas/ImportExportPolicy"
              }
            ]
          },
          "asn": {
            "description": "The autonomous system number of the router the peer belongs to.",
            "type": "integer",
            "format": "uint32",
            "minimum": 0
          },
          "communities": {
            "description": "Include the provided communities in updates sent to the peer.",
            "default": [],
            "type": "array",
            "items": {
              "type": "integer",
              "format": "uint32",
              "minimum": 0
            }
          },
          "connect_retry": {
            "nullable": true,
            "description": "The interval in seconds between peer connection retry attempts.",
            "type": "integer",
            "format": "uint64",
            "minimum": 0
          },
          "delay_open": {
            "nullable": true,
            "description": "How long to delay sending open messages to a peer. In seconds.",
            "type": "integer",
            "format": "uint64",
            "minimum": 0
          },
          "enforce_first_as": {
            "description": "Enforce that the first AS in paths received from this peer is the peer's AS.",
            "default": false,
            "type": "boolean"
          },
          "hold_time": {
            "nullable": true,
            "description": "How long to keep a session alive without a keepalive in seconds. Defaults to 6.",
            "type": "integer",
            "format": "uint64",
            "minimum": 0
          },
          "idle_hold_time": {
            "nullable": true,
            "description": "How long to keep a peer in idle after a state machine reset in seconds.",
            "type": "integer",
            "format": "uint64",
            "minimum": 0
          },
          "keepalive": {
            "nullable": true,
            "description": "The interval to send keepalive messages at.",
            "type": "integer",
            "format": "uint64",
            "minimum": 0
          },
          "local_pref": {
            "nullable": true,
            "description": "Apply a local preference to routes received from this peer.",
            "default": null,
            "type": "integer",
            "format": "uint32",
            "minimum": 0
          },
          "md5_auth_key": {
            "nullable": true,
            "description": "Use the given key for TCP-MD5 authentication with the peer.",
            "default": null,
            "type": "string"
          },
          "min_ttl": {
            "nullable": true,
            "description": "Require messages from a peer have a minimum IP time to live field.",
            "default": null,
            "type": "integer",
            "format": "uint8",
            "minimum": 0
          },
          "multi_exit_discriminator": {
            "nullable": true,
            "description": "Apply the provided multi-exit discriminator (MED) updates sent to the peer.",
            "default": null,
            "type": "integer",
            "format": "uint32",
            "minimum": 0
          },
          "port": {
            "description": "Switch port the peer is reachable on.",
            "type": "string"
          },
          "remote_asn": {
            "nullable": true,
            "description": "Require that a peer has a specified ASN.",
            "default": null,
            "type": "integer",
            "format": "uint32",
            "minimum": 0
          },
          "vlan_id": {
            "nullable": true,
            "description": "Associate a VLAN ID with a BGP peer session.",
            "default": null,
            "type": "integer",
            "format": "uint16",
            "minimum": 0
          }
        },
        "required": [
          "addr",
          "asn",
          "port"
        ]
      },
      "Blueprint": {
        "description": "Describes a complete set of software and configuration for the system",
        "type": "object",
        "properties": {
          "clickhouse_cluster_config": {
            "nullable": true,
            "description": "Allocation of Clickhouse Servers and Keepers for replicated clickhouse setups. This is set to `None` if replicated clickhouse is not in use.",
            "allOf": [
              {
                "$ref": "#/components/schemas/ClickhouseClusterConfig"
              }
            ]
          },
          "cockroachdb_fingerprint": {
            "description": "CockroachDB state fingerprint when this blueprint was created",
            "type": "string"
          },
          "cockroachdb_setting_preserve_downgrade": {
            "description": "Whether to set `cluster.preserve_downgrade_option` and what to set it to",
            "allOf": [
              {
                "$ref": "#/components/schemas/CockroachDbPreserveDowngrade"
              }
            ]
          },
          "comment": {
            "description": "human-readable string describing why this blueprint was created (for debugging)",
            "type": "string"
          },
          "creator": {
            "description": "identity of the component that generated the blueprint (for debugging) This would generally be the Uuid of a Nexus instance.",
            "type": "string"
          },
          "external_dns_version": {
            "description": "external DNS version when this blueprint was created",
            "allOf": [
              {
                "$ref": "#/components/schemas/Generation"
              }
            ]
          },
          "id": {
            "description": "unique identifier for this blueprint",
            "allOf": [
              {
                "$ref": "#/components/schemas/TypedUuidForBlueprintKind"
              }
            ]
          },
          "internal_dns_version": {
            "description": "internal DNS version when this blueprint was created",
            "allOf": [
              {
                "$ref": "#/components/schemas/Generation"
              }
            ]
          },
          "nexus_generation": {
<<<<<<< HEAD
            "description": "The generation of the active group of Nexuses\n\nIf a Nexus instance notices it has a nexus_generation less than this value, it will start to quiesce (see: RFD 588).",
=======
            "description": "The generation of the active group of Nexuses\n\nIf a Nexus instance notices it has a nexus_generation less than this value, it will start to quiesce in preparation for handing off control to the newer generation (see: RFD 588).",
>>>>>>> cd38f25a
            "allOf": [
              {
                "$ref": "#/components/schemas/Generation"
              }
            ]
          },
          "oximeter_read_mode": {
            "description": "Whether oximeter should read from a single node or a cluster",
            "allOf": [
              {
                "$ref": "#/components/schemas/OximeterReadMode"
              }
            ]
          },
          "oximeter_read_version": {
            "description": "Oximeter read policy version when this blueprint was created",
            "allOf": [
              {
                "$ref": "#/components/schemas/Generation"
              }
            ]
          },
          "parent_blueprint_id": {
            "nullable": true,
            "description": "which blueprint this blueprint is based on",
            "allOf": [
              {
                "$ref": "#/components/schemas/TypedUuidForBlueprintKind"
              }
            ]
          },
          "pending_mgs_updates": {
            "description": "List of pending MGS-mediated updates",
            "allOf": [
              {
                "$ref": "#/components/schemas/PendingMgsUpdates"
              }
            ]
          },
          "report": {
            "description": "Report on the planning session that resulted in this blueprint",
            "allOf": [
              {
                "$ref": "#/components/schemas/PlanningReport"
              }
            ]
          },
          "sleds": {
            "description": "A map of sled id -> desired configuration of the sled.",
            "type": "object",
            "additionalProperties": {
              "$ref": "#/components/schemas/BlueprintSledConfig"
            }
          },
          "target_release_minimum_generation": {
            "description": "The minimum release generation to accept for target release configuration. Target release configuration with a generation less than this number will be ignored.\n\nFor example, let's say that the current target release generation is 5. Then, when reconfigurator detects a MUPdate:\n\n* the target release is ignored in favor of the install dataset * this field is set to 6\n\nOnce an operator sets a new target release, its generation will be 6 or higher. Reconfigurator will then know that it is back in charge of driving the system to the target release.",
            "allOf": [
              {
                "$ref": "#/components/schemas/Generation"
              }
            ]
          },
          "time_created": {
            "description": "when this blueprint was generated (for debugging)",
            "type": "string",
            "format": "date-time"
          }
        },
        "required": [
          "cockroachdb_fingerprint",
          "cockroachdb_setting_preserve_downgrade",
          "comment",
          "creator",
          "external_dns_version",
          "id",
          "internal_dns_version",
          "nexus_generation",
          "oximeter_read_mode",
          "oximeter_read_version",
          "pending_mgs_updates",
          "report",
          "sleds",
          "target_release_minimum_generation",
          "time_created"
        ]
      },
      "BlueprintArtifactVersion": {
        "description": "The version of an artifact in a blueprint.\n\nThis is used for debugging output.",
        "oneOf": [
          {
            "description": "A specific version of the image is available.",
            "type": "object",
            "properties": {
              "artifact_version": {
                "type": "string",
                "enum": [
                  "available"
                ]
              },
              "version": {
                "$ref": "#/components/schemas/ArtifactVersion"
              }
            },
            "required": [
              "artifact_version",
              "version"
            ]
          },
          {
            "description": "The version could not be determined. This is non-fatal.",
            "type": "object",
            "properties": {
              "artifact_version": {
                "type": "string",
                "enum": [
                  "unknown"
                ]
              }
            },
            "required": [
              "artifact_version"
            ]
          }
        ]
      },
      "BlueprintDatasetConfig": {
        "description": "Information about a dataset as recorded in a blueprint",
        "type": "object",
        "properties": {
          "address": {
            "nullable": true,
            "type": "string"
          },
          "compression": {
            "$ref": "#/components/schemas/CompressionAlgorithm"
          },
          "disposition": {
            "$ref": "#/components/schemas/BlueprintDatasetDisposition"
          },
          "id": {
            "$ref": "#/components/schemas/TypedUuidForDatasetKind"
          },
          "kind": {
            "$ref": "#/components/schemas/DatasetKind"
          },
          "pool": {
            "$ref": "#/components/schemas/ZpoolName"
          },
          "quota": {
            "nullable": true,
            "allOf": [
              {
                "$ref": "#/components/schemas/ByteCount"
              }
            ]
          },
          "reservation": {
            "nullable": true,
            "allOf": [
              {
                "$ref": "#/components/schemas/ByteCount"
              }
            ]
          }
        },
        "required": [
          "compression",
          "disposition",
          "id",
          "kind",
          "pool"
        ]
      },
      "BlueprintDatasetDisposition": {
        "description": "The desired state of an Omicron-managed dataset in a blueprint.\n\nPart of [`BlueprintDatasetConfig`].",
        "oneOf": [
          {
            "description": "The dataset is in-service.",
            "type": "string",
            "enum": [
              "in_service"
            ]
          },
          {
            "description": "The dataset is permanently gone.",
            "type": "string",
            "enum": [
              "expunged"
            ]
          }
        ]
      },
      "BlueprintHostPhase2DesiredContents": {
        "description": "Describes the desired contents of a host phase 2 slot (i.e., the boot partition on one of the internal M.2 drives).\n\nThis is the blueprint version of [`HostPhase2DesiredContents`].",
        "oneOf": [
          {
            "description": "Do not change the current contents.\n\nWe use this value when we've detected a sled has been mupdated (and we don't want to overwrite phase 2 images until we understand how to recover from that mupdate) and as the default value when reading a blueprint that was ledgered before this concept existed.",
            "type": "object",
            "properties": {
              "type": {
                "type": "string",
                "enum": [
                  "current_contents"
                ]
              }
            },
            "required": [
              "type"
            ]
          },
          {
            "description": "Set the phase 2 slot to the given artifact.\n\nThe artifact will come from an unpacked and distributed TUF repo.",
            "type": "object",
            "properties": {
              "hash": {
                "type": "string",
                "format": "hex string (32 bytes)"
              },
              "type": {
                "type": "string",
                "enum": [
                  "artifact"
                ]
              },
              "version": {
                "$ref": "#/components/schemas/BlueprintArtifactVersion"
              }
            },
            "required": [
              "hash",
              "type",
              "version"
            ]
          }
        ]
      },
      "BlueprintHostPhase2DesiredSlots": {
        "description": "Describes the desired contents for both host phase 2 slots.\n\nThis is the blueprint version of [`HostPhase2DesiredSlots`].",
        "type": "object",
        "properties": {
          "slot_a": {
            "$ref": "#/components/schemas/BlueprintHostPhase2DesiredContents"
          },
          "slot_b": {
            "$ref": "#/components/schemas/BlueprintHostPhase2DesiredContents"
          }
        },
        "required": [
          "slot_a",
          "slot_b"
        ]
      },
      "BlueprintMetadata": {
        "description": "Describe high-level metadata about a blueprint",
        "type": "object",
        "properties": {
          "cockroachdb_fingerprint": {
            "description": "CockroachDB state fingerprint when this blueprint was created",
            "type": "string"
          },
          "cockroachdb_setting_preserve_downgrade": {
            "nullable": true,
            "description": "Whether to set `cluster.preserve_downgrade_option` and what to set it to (`None` if this value was retrieved from the database and was invalid)",
            "allOf": [
              {
                "$ref": "#/components/schemas/CockroachDbPreserveDowngrade"
              }
            ]
          },
          "comment": {
            "description": "human-readable string describing why this blueprint was created (for debugging)",
            "type": "string"
          },
          "creator": {
            "description": "identity of the component that generated the blueprint (for debugging) This would generally be the Uuid of a Nexus instance.",
            "type": "string"
          },
          "external_dns_version": {
            "description": "external DNS version when this blueprint was created",
            "allOf": [
              {
                "$ref": "#/components/schemas/Generation"
              }
            ]
          },
          "id": {
            "description": "unique identifier for this blueprint",
            "allOf": [
              {
                "$ref": "#/components/schemas/TypedUuidForBlueprintKind"
              }
            ]
          },
          "internal_dns_version": {
            "description": "internal DNS version when this blueprint was created",
            "allOf": [
              {
                "$ref": "#/components/schemas/Generation"
              }
            ]
          },
          "nexus_generation": {
            "description": "The Nexus generation number\n\nSee [`Blueprint::nexus_generation`].",
            "allOf": [
              {
                "$ref": "#/components/schemas/Generation"
              }
            ]
          },
          "parent_blueprint_id": {
            "nullable": true,
            "description": "which blueprint this blueprint is based on",
            "allOf": [
              {
                "$ref": "#/components/schemas/TypedUuidForBlueprintKind"
              }
            ]
          },
          "target_release_minimum_generation": {
            "description": "The minimum generation for the target release.\n\nSee [`Blueprint::target_release_minimum_generation`].",
            "allOf": [
              {
                "$ref": "#/components/schemas/Generation"
              }
            ]
          },
          "time_created": {
            "description": "when this blueprint was generated (for debugging)",
            "type": "string",
            "format": "date-time"
          }
        },
        "required": [
          "cockroachdb_fingerprint",
          "comment",
          "creator",
          "external_dns_version",
          "id",
          "internal_dns_version",
          "nexus_generation",
          "target_release_minimum_generation",
          "time_created"
        ]
      },
      "BlueprintMetadataResultsPage": {
        "description": "A single page of results",
        "type": "object",
        "properties": {
          "items": {
            "description": "list of items on this page of results",
            "type": "array",
            "items": {
              "$ref": "#/components/schemas/BlueprintMetadata"
            }
          },
          "next_page": {
            "nullable": true,
            "description": "token used to fetch the next page of results (if any)",
            "type": "string"
          }
        },
        "required": [
          "items"
        ]
      },
      "BlueprintPhysicalDiskConfig": {
        "description": "Information about an Omicron physical disk as recorded in a bluerprint.",
        "type": "object",
        "properties": {
          "disposition": {
            "$ref": "#/components/schemas/BlueprintPhysicalDiskDisposition"
          },
          "id": {
            "$ref": "#/components/schemas/TypedUuidForPhysicalDiskKind"
          },
          "identity": {
            "$ref": "#/components/schemas/DiskIdentity"
          },
          "pool_id": {
            "$ref": "#/components/schemas/TypedUuidForZpoolKind"
          }
        },
        "required": [
          "disposition",
          "id",
          "identity",
          "pool_id"
        ]
      },
      "BlueprintPhysicalDiskDisposition": {
        "description": "The desired state of an Omicron-managed physical disk in a blueprint.",
        "oneOf": [
          {
            "description": "The physical disk is in-service.",
            "type": "object",
            "properties": {
              "kind": {
                "type": "string",
                "enum": [
                  "in_service"
                ]
              }
            },
            "required": [
              "kind"
            ]
          },
          {
            "description": "The physical disk is permanently gone.",
            "type": "object",
            "properties": {
              "as_of_generation": {
                "description": "Generation of the parent config in which this disk became expunged.",
                "allOf": [
                  {
                    "$ref": "#/components/schemas/Generation"
                  }
                ]
              },
              "kind": {
                "type": "string",
                "enum": [
                  "expunged"
                ]
              },
              "ready_for_cleanup": {
                "description": "True if Reconfiguration knows that this disk has been expunged.\n\nIn the current implementation, this means either:\n\na) the sled where the disk was residing has been expunged.\n\nb) the planner has observed an inventory collection where the disk expungement was seen by the sled agent on the sled where the disk was previously in service. This is indicated by the inventory reporting a disk generation at least as high as `as_of_generation`.",
                "type": "boolean"
              }
            },
            "required": [
              "as_of_generation",
              "kind",
              "ready_for_cleanup"
            ]
          }
        ]
      },
      "BlueprintSledConfig": {
        "description": "Information about the configuration of a sled as recorded in a blueprint.\n\nPart of [`Blueprint`].",
        "type": "object",
        "properties": {
          "datasets": {
            "$ref": "#/components/schemas/IdMapBlueprintDatasetConfig"
          },
          "disks": {
            "$ref": "#/components/schemas/IdMapBlueprintPhysicalDiskConfig"
          },
          "host_phase_2": {
            "$ref": "#/components/schemas/BlueprintHostPhase2DesiredSlots"
          },
          "remove_mupdate_override": {
            "nullable": true,
            "allOf": [
              {
                "$ref": "#/components/schemas/TypedUuidForMupdateOverrideKind"
              }
            ]
          },
          "sled_agent_generation": {
            "description": "Generation number used when this type is converted into an `OmicronSledConfig` for use by sled-agent.\n\nThis field is explicitly named `sled_agent_generation` to indicate that it is only required to cover information that changes what Reconfigurator sends to sled agent. For example, changing the sled `state` from `Active` to `Decommissioned` would not require a bump to `sled_agent_generation`, because a `Decommissioned` sled will never be sent an `OmicronSledConfig`.",
            "allOf": [
              {
                "$ref": "#/components/schemas/Generation"
              }
            ]
          },
          "state": {
            "$ref": "#/components/schemas/SledState"
          },
          "zones": {
            "$ref": "#/components/schemas/IdMapBlueprintZoneConfig"
          }
        },
        "required": [
          "datasets",
          "disks",
          "host_phase_2",
          "sled_agent_generation",
          "state",
          "zones"
        ]
      },
      "BlueprintTarget": {
        "description": "Describes what blueprint, if any, the system is currently working toward",
        "type": "object",
        "properties": {
          "enabled": {
            "description": "policy: should the system actively work towards this blueprint\n\nThis should generally be left enabled.",
            "type": "boolean"
          },
          "target_id": {
            "description": "id of the blueprint that the system is trying to make real",
            "allOf": [
              {
                "$ref": "#/components/schemas/TypedUuidForBlueprintKind"
              }
            ]
          },
          "time_made_target": {
            "description": "when this blueprint was made the target",
            "type": "string",
            "format": "date-time"
          }
        },
        "required": [
          "enabled",
          "target_id",
          "time_made_target"
        ]
      },
      "BlueprintTargetSet": {
        "description": "Specifies what blueprint, if any, the system should be working toward",
        "type": "object",
        "properties": {
          "enabled": {
            "type": "boolean"
          },
          "target_id": {
            "$ref": "#/components/schemas/TypedUuidForBlueprintKind"
          }
        },
        "required": [
          "enabled",
          "target_id"
        ]
      },
      "BlueprintZoneConfig": {
        "description": "Describes one Omicron-managed zone in a blueprint.\n\nPart of [`BlueprintSledConfig`].",
        "type": "object",
        "properties": {
          "disposition": {
            "description": "The disposition (desired state) of this zone recorded in the blueprint.",
            "allOf": [
              {
                "$ref": "#/components/schemas/BlueprintZoneDisposition"
              }
            ]
          },
          "filesystem_pool": {
            "description": "zpool used for the zone's (transient) root filesystem",
            "allOf": [
              {
                "$ref": "#/components/schemas/ZpoolName"
              }
            ]
          },
          "id": {
            "$ref": "#/components/schemas/TypedUuidForOmicronZoneKind"
          },
          "image_source": {
            "$ref": "#/components/schemas/BlueprintZoneImageSource"
          },
          "zone_type": {
            "$ref": "#/components/schemas/BlueprintZoneType"
          }
        },
        "required": [
          "disposition",
          "filesystem_pool",
          "id",
          "image_source",
          "zone_type"
        ]
      },
      "BlueprintZoneDisposition": {
        "description": "The desired state of an Omicron-managed zone in a blueprint.\n\nPart of [`BlueprintZoneConfig`].",
        "oneOf": [
          {
            "description": "The zone is in-service.",
            "type": "object",
            "properties": {
              "kind": {
                "type": "string",
                "enum": [
                  "in_service"
                ]
              }
            },
            "required": [
              "kind"
            ]
          },
          {
            "description": "The zone is permanently gone.",
            "type": "object",
            "properties": {
              "as_of_generation": {
                "description": "Generation of the parent config in which this zone became expunged.",
                "allOf": [
                  {
                    "$ref": "#/components/schemas/Generation"
                  }
                ]
              },
              "kind": {
                "type": "string",
                "enum": [
                  "expunged"
                ]
              },
              "ready_for_cleanup": {
                "description": "True if Reconfiguration knows that this zone has been shut down and will not be restarted.\n\nIn the current implementation, this means the planner has observed an inventory collection where the sled on which this zone was running (a) is no longer running the zone and (b) has a config generation at least as high as `as_of_generation`, indicating it will not try to start the zone on a cold boot based on an older config.",
                "type": "boolean"
              }
            },
            "required": [
              "as_of_generation",
              "kind",
              "ready_for_cleanup"
            ]
          }
        ]
      },
      "BlueprintZoneImageSource": {
        "description": "Where the zone's image source is located.\n\nThis is the blueprint version of [`OmicronZoneImageSource`].",
        "oneOf": [
          {
            "description": "This zone's image source is whatever happens to be on the sled's \"install\" dataset.\n\nThis is whatever was put in place at the factory or by the latest MUPdate. The image used here can vary by sled and even over time (if the sled gets MUPdated again).\n\nHistorically, this was the only source for zone images. In an system with automated control-plane-driven update we expect to only use this variant in emergencies where the system had to be recovered via MUPdate.",
            "type": "object",
            "properties": {
              "type": {
                "type": "string",
                "enum": [
                  "install_dataset"
                ]
              }
            },
            "required": [
              "type"
            ]
          },
          {
            "description": "This zone's image source is the artifact matching this hash from the TUF artifact store (aka \"TUF repo depot\").\n\nThis originates from TUF repos uploaded to Nexus which are then replicated out to all sleds.",
            "type": "object",
            "properties": {
              "hash": {
                "type": "string",
                "format": "hex string (32 bytes)"
              },
              "type": {
                "type": "string",
                "enum": [
                  "artifact"
                ]
              },
              "version": {
                "$ref": "#/components/schemas/BlueprintArtifactVersion"
              }
            },
            "required": [
              "hash",
              "type",
              "version"
            ]
          }
        ]
      },
      "BlueprintZoneType": {
        "oneOf": [
          {
            "type": "object",
            "properties": {
              "address": {
                "type": "string"
              },
              "dns_servers": {
                "type": "array",
                "items": {
                  "type": "string",
                  "format": "ip"
                }
              },
              "domain": {
                "nullable": true,
                "type": "string"
              },
              "external_ip": {
                "$ref": "#/components/schemas/OmicronZoneExternalSnatIp"
              },
              "nic": {
                "description": "The service vNIC providing outbound connectivity using OPTE.",
                "allOf": [
                  {
                    "$ref": "#/components/schemas/NetworkInterface"
                  }
                ]
              },
              "ntp_servers": {
                "type": "array",
                "items": {
                  "type": "string"
                }
              },
              "type": {
                "type": "string",
                "enum": [
                  "boundary_ntp"
                ]
              }
            },
            "required": [
              "address",
              "dns_servers",
              "external_ip",
              "nic",
              "ntp_servers",
              "type"
            ]
          },
          {
            "description": "Used in single-node clickhouse setups",
            "type": "object",
            "properties": {
              "address": {
                "type": "string"
              },
              "dataset": {
                "$ref": "#/components/schemas/OmicronZoneDataset"
              },
              "type": {
                "type": "string",
                "enum": [
                  "clickhouse"
                ]
              }
            },
            "required": [
              "address",
              "dataset",
              "type"
            ]
          },
          {
            "type": "object",
            "properties": {
              "address": {
                "type": "string"
              },
              "dataset": {
                "$ref": "#/components/schemas/OmicronZoneDataset"
              },
              "type": {
                "type": "string",
                "enum": [
                  "clickhouse_keeper"
                ]
              }
            },
            "required": [
              "address",
              "dataset",
              "type"
            ]
          },
          {
            "description": "Used in replicated clickhouse setups",
            "type": "object",
            "properties": {
              "address": {
                "type": "string"
              },
              "dataset": {
                "$ref": "#/components/schemas/OmicronZoneDataset"
              },
              "type": {
                "type": "string",
                "enum": [
                  "clickhouse_server"
                ]
              }
            },
            "required": [
              "address",
              "dataset",
              "type"
            ]
          },
          {
            "type": "object",
            "properties": {
              "address": {
                "type": "string"
              },
              "dataset": {
                "$ref": "#/components/schemas/OmicronZoneDataset"
              },
              "type": {
                "type": "string",
                "enum": [
                  "cockroach_db"
                ]
              }
            },
            "required": [
              "address",
              "dataset",
              "type"
            ]
          },
          {
            "type": "object",
            "properties": {
              "address": {
                "type": "string"
              },
              "dataset": {
                "$ref": "#/components/schemas/OmicronZoneDataset"
              },
              "type": {
                "type": "string",
                "enum": [
                  "crucible"
                ]
              }
            },
            "required": [
              "address",
              "dataset",
              "type"
            ]
          },
          {
            "type": "object",
            "properties": {
              "address": {
                "type": "string"
              },
              "type": {
                "type": "string",
                "enum": [
                  "crucible_pantry"
                ]
              }
            },
            "required": [
              "address",
              "type"
            ]
          },
          {
            "type": "object",
            "properties": {
              "dataset": {
                "$ref": "#/components/schemas/OmicronZoneDataset"
              },
              "dns_address": {
                "description": "The address at which the external DNS server is reachable.",
                "allOf": [
                  {
                    "$ref": "#/components/schemas/OmicronZoneExternalFloatingAddr"
                  }
                ]
              },
              "http_address": {
                "description": "The address at which the external DNS server API is reachable.",
                "type": "string"
              },
              "nic": {
                "description": "The service vNIC providing external connectivity using OPTE.",
                "allOf": [
                  {
                    "$ref": "#/components/schemas/NetworkInterface"
                  }
                ]
              },
              "type": {
                "type": "string",
                "enum": [
                  "external_dns"
                ]
              }
            },
            "required": [
              "dataset",
              "dns_address",
              "http_address",
              "nic",
              "type"
            ]
          },
          {
            "type": "object",
            "properties": {
              "dataset": {
                "$ref": "#/components/schemas/OmicronZoneDataset"
              },
              "dns_address": {
                "type": "string"
              },
              "gz_address": {
                "description": "The addresses in the global zone which should be created\n\nFor the DNS service, which exists outside the sleds's typical subnet - adding an address in the GZ is necessary to allow inter-zone traffic routing.",
                "type": "string",
                "format": "ipv6"
              },
              "gz_address_index": {
                "description": "The address is also identified with an auxiliary bit of information to ensure that the created global zone address can have a unique name.",
                "type": "integer",
                "format": "uint32",
                "minimum": 0
              },
              "http_address": {
                "type": "string"
              },
              "type": {
                "type": "string",
                "enum": [
                  "internal_dns"
                ]
              }
            },
            "required": [
              "dataset",
              "dns_address",
              "gz_address",
              "gz_address_index",
              "http_address",
              "type"
            ]
          },
          {
            "type": "object",
            "properties": {
              "address": {
                "type": "string"
              },
              "type": {
                "type": "string",
                "enum": [
                  "internal_ntp"
                ]
              }
            },
            "required": [
              "address",
              "type"
            ]
          },
          {
            "type": "object",
            "properties": {
              "external_dns_servers": {
                "description": "External DNS servers Nexus can use to resolve external hosts.",
                "type": "array",
                "items": {
                  "type": "string",
                  "format": "ip"
                }
              },
              "external_ip": {
                "description": "The address at which the external nexus server is reachable.",
                "allOf": [
                  {
                    "$ref": "#/components/schemas/OmicronZoneExternalFloatingIp"
                  }
                ]
              },
              "external_tls": {
                "description": "Whether Nexus's external endpoint should use TLS",
                "type": "boolean"
              },
              "internal_address": {
                "description": "The address at which the internal nexus server is reachable.",
                "type": "string"
              },
              "nexus_generation": {
                "description": "Generation number for this Nexus zone. This is used to coordinate handoff between old and new Nexus instances during updates. See RFD 588.",
                "allOf": [
                  {
                    "$ref": "#/components/schemas/Generation"
                  }
                ]
              },
              "nic": {
                "description": "The service vNIC providing external connectivity using OPTE.",
                "allOf": [
                  {
                    "$ref": "#/components/schemas/NetworkInterface"
                  }
                ]
              },
              "type": {
                "type": "string",
                "enum": [
                  "nexus"
                ]
              }
            },
            "required": [
              "external_dns_servers",
              "external_ip",
              "external_tls",
              "internal_address",
              "nexus_generation",
              "nic",
              "type"
            ]
          },
          {
            "type": "object",
            "properties": {
              "address": {
                "type": "string"
              },
              "type": {
                "type": "string",
                "enum": [
                  "oximeter"
                ]
              }
            },
            "required": [
              "address",
              "type"
            ]
          }
        ]
      },
      "ByteCount": {
        "description": "Byte count to express memory or storage capacity.",
        "type": "integer",
        "format": "uint64",
        "minimum": 0
      },
      "Certificate": {
        "type": "object",
        "properties": {
          "cert": {
            "type": "string"
          },
          "key": {
            "type": "string"
          }
        },
        "required": [
          "cert",
          "key"
        ]
      },
      "ClickhouseClusterConfig": {
        "description": "Global configuration for all clickhouse servers (replicas) and keepers",
        "type": "object",
        "properties": {
          "cluster_name": {
            "description": "An arbitrary name for the Clickhouse cluster shared by all nodes",
            "type": "string"
          },
          "cluster_secret": {
            "description": "An arbitrary string shared by all nodes used at runtime to determine whether nodes are part of the same cluster.",
            "type": "string"
          },
          "generation": {
            "description": "The last update to the clickhouse cluster configuration\n\nThis is used by `clickhouse-admin` in the clickhouse server and keeper zones to discard old configurations.",
            "allOf": [
              {
                "$ref": "#/components/schemas/Generation"
              }
            ]
          },
          "highest_seen_keeper_leader_committed_log_index": {
            "description": "This is used as a marker to tell if the raft configuration in a new inventory collection is newer than the last collection. This serves as a surrogate for the log index of the last committed configuration, which clickhouse keeper doesn't expose.\n\nThis is necesssary because during inventory collection we poll multiple keeper nodes, and each returns their local knowledge of the configuration. But we may reach different nodes in different attempts, and some nodes in a following attempt may reflect stale configuration. Due to timing, we can always query old information. That is just normal polling. However, we never want to use old configuration if we have already seen and acted on newer configuration.",
            "type": "integer",
            "format": "uint64",
            "minimum": 0
          },
          "keepers": {
            "description": "The desired state of the clickhouse keeper cluster\n\nWe decouple deployment of zones that should contain clickhouse keeper processes from actually starting or stopping those processes, adding or removing them to/from the keeper cluster, and reconfiguring other keeper and clickhouse server nodes to reflect the new configuration.\n\nAs part of this decoupling, we keep track of the intended zone deployment in the blueprint, but that is not enough to track the desired state of the keeper cluster. We are only allowed to add or remove one keeper node at a time, and therefore we must track the desired state of the keeper cluster which may change multiple times until the keepers in the cluster match the deployed zones. An example may help:\n\n1. We start with 3 keeper nodes in 3 deployed keeper zones and need to add two to reach our desired policy of 5 keepers 2. The planner adds 2 new keeper zones to the blueprint 3. The planner will also add **one** new keeper to the `keepers` field below that matches one of the deployed zones. 4. The executor will start the new keeper process that was added to the `keepers` field, attempt to add it to the keeper cluster by pushing configuration updates to the other keepers, and then updating the clickhouse server configurations to know about the new keeper. 5. If the keeper is successfully added, as reflected in inventory, then steps 3 and 4 above will be repeated for the next keeper process. 6. If the keeper is not successfully added by the executor it will continue to retry indefinitely. 7. If the zone is expunged while the planner has it as part of its desired state in `keepers`, and the executor is trying to add it, the keeper will be removed from `keepers` in the next blueprint. If it has been added to the actual cluster by an executor in the meantime it will be removed on the next iteration of an executor.",
            "type": "object",
            "additionalProperties": {
              "$ref": "#/components/schemas/KeeperId"
            }
          },
          "max_used_keeper_id": {
            "description": "Clickhouse Keeper IDs must be unique and are handed out monotonically. Keep track of the last used one.",
            "allOf": [
              {
                "$ref": "#/components/schemas/KeeperId"
              }
            ]
          },
          "max_used_server_id": {
            "description": "Clickhouse Server IDs must be unique and are handed out monotonically. Keep track of the last used one.",
            "allOf": [
              {
                "$ref": "#/components/schemas/ServerId"
              }
            ]
          },
          "servers": {
            "description": "The desired state of clickhouse server processes on the rack\n\nClickhouse servers do not have the same limitations as keepers and can be deployed all at once.",
            "type": "object",
            "additionalProperties": {
              "$ref": "#/components/schemas/ServerId"
            }
          }
        },
        "required": [
          "cluster_name",
          "cluster_secret",
          "generation",
          "highest_seen_keeper_leader_committed_log_index",
          "keepers",
          "max_used_keeper_id",
          "max_used_server_id",
          "servers"
        ]
      },
      "ClickhouseMode": {
        "description": "How to deploy clickhouse nodes",
        "oneOf": [
          {
            "type": "object",
            "properties": {
              "type": {
                "type": "string",
                "enum": [
                  "single_node_only"
                ]
              }
            },
            "required": [
              "type"
            ]
          },
          {
            "type": "object",
            "properties": {
              "type": {
                "type": "string",
                "enum": [
                  "cluster_only"
                ]
              },
              "value": {
                "type": "object",
                "properties": {
                  "target_keepers": {
                    "type": "integer",
                    "format": "uint8",
                    "minimum": 0
                  },
                  "target_servers": {
                    "type": "integer",
                    "format": "uint8",
                    "minimum": 0
                  }
                },
                "required": [
                  "target_keepers",
                  "target_servers"
                ]
              }
            },
            "required": [
              "type",
              "value"
            ]
          },
          {
            "type": "object",
            "properties": {
              "type": {
                "type": "string",
                "enum": [
                  "both"
                ]
              },
              "value": {
                "type": "object",
                "properties": {
                  "target_keepers": {
                    "type": "integer",
                    "format": "uint8",
                    "minimum": 0
                  },
                  "target_servers": {
                    "type": "integer",
                    "format": "uint8",
                    "minimum": 0
                  }
                },
                "required": [
                  "target_keepers",
                  "target_servers"
                ]
              }
            },
            "required": [
              "type",
              "value"
            ]
          }
        ]
      },
      "ClickhousePolicy": {
        "type": "object",
        "properties": {
          "mode": {
            "$ref": "#/components/schemas/ClickhouseMode"
          },
          "time_created": {
            "type": "string",
            "format": "date-time"
          },
          "version": {
            "type": "integer",
            "format": "uint32",
            "minimum": 0
          }
        },
        "required": [
          "mode",
          "time_created",
          "version"
        ]
      },
      "CockroachDbClusterVersion": {
        "description": "CockroachDB cluster versions we are aware of.\n\nCockroachDB can be upgraded from one major version to the next, e.g. v22.1 -> v22.2. Each major version introduces changes in how it stores data on disk to support new features, and each major version has support for reading the previous version's data so that it can perform an upgrade. The version of the data format is called the \"cluster version\", which is distinct from but related to the software version that's being run.\n\nWhile software version v22.2 is using cluster version v22.1, it's possible to downgrade back to v22.1. Once the cluster version is upgraded, there's no going back.\n\nTo give us some time to evaluate new versions of the software while retaining a downgrade path, we currently deploy new versions of CockroachDB across two releases of the Oxide software, in a \"tick-tock\" model:\n\n- In \"tick\" releases, we upgrade the version of the CockroachDB software to a new major version, and update `CockroachDbClusterVersion::NEWLY_INITIALIZED`. On upgraded racks, the new version is running with the previous cluster version; on newly-initialized racks, the new version is running with the new cluser version. - In \"tock\" releases, we change `CockroachDbClusterVersion::POLICY` to the major version we upgraded to in the last \"tick\" release. This results in a new blueprint that upgrades the cluster version, destroying the downgrade path but allowing us to eventually upgrade to the next release.\n\nThese presently describe major versions of CockroachDB. The order of these must be maintained in the correct order (the first variant must be the earliest version).",
        "type": "string",
        "enum": [
          "V22_1"
        ]
      },
      "CockroachDbPreserveDowngrade": {
        "description": "Whether to set `cluster.preserve_downgrade_option` and what to set it to.",
        "oneOf": [
          {
            "description": "Do not modify the setting.",
            "type": "object",
            "properties": {
              "action": {
                "type": "string",
                "enum": [
                  "do_not_modify"
                ]
              }
            },
            "required": [
              "action"
            ]
          },
          {
            "description": "Ensure the setting is set to an empty string.",
            "type": "object",
            "properties": {
              "action": {
                "type": "string",
                "enum": [
                  "allow_upgrade"
                ]
              }
            },
            "required": [
              "action"
            ]
          },
          {
            "description": "Ensure the setting is set to a given cluster version.",
            "type": "object",
            "properties": {
              "action": {
                "type": "string",
                "enum": [
                  "set"
                ]
              },
              "data": {
                "$ref": "#/components/schemas/CockroachDbClusterVersion"
              }
            },
            "required": [
              "action",
              "data"
            ]
          }
        ]
      },
      "CockroachdbUnsafeToShutdown": {
        "oneOf": [
          {
            "type": "object",
            "properties": {
              "type": {
                "type": "string",
                "enum": [
                  "missing_live_nodes_stat"
                ]
              }
            },
            "required": [
              "type"
            ]
          },
          {
            "type": "object",
            "properties": {
              "type": {
                "type": "string",
                "enum": [
                  "missing_underreplicated_stat"
                ]
              }
            },
            "required": [
              "type"
            ]
          },
          {
            "type": "object",
            "properties": {
              "live_nodes": {
                "type": "integer",
                "format": "uint64",
                "minimum": 0
              },
              "type": {
                "type": "string",
                "enum": [
                  "not_enough_live_nodes"
                ]
              }
            },
            "required": [
              "live_nodes",
              "type"
            ]
          },
          {
            "type": "object",
            "properties": {
              "type": {
                "type": "string",
                "enum": [
                  "not_enough_nodes"
                ]
              }
            },
            "required": [
              "type"
            ]
          },
          {
            "type": "object",
            "properties": {
              "n": {
                "type": "integer",
                "format": "uint64",
                "minimum": 0
              },
              "type": {
                "type": "string",
                "enum": [
                  "underreplicated_ranges"
                ]
              }
            },
            "required": [
              "n",
              "type"
            ]
          }
        ]
      },
      "CompletedAttempt": {
        "description": "externally-exposed status for a completed attempt",
        "type": "object",
        "properties": {
          "elapsed": {
            "$ref": "#/components/schemas/Duration"
          },
          "nattempts_done": {
            "type": "integer",
            "format": "uint32",
            "minimum": 0
          },
          "request": {
            "$ref": "#/components/schemas/PendingMgsUpdate"
          },
          "result": {
            "x-rust-type": {
              "crate": "std",
              "parameters": [
                {
                  "$ref": "#/components/schemas/UpdateCompletedHow"
                },
                {
                  "type": "string"
                }
              ],
              "path": "::std::result::Result",
              "version": "*"
            },
            "oneOf": [
              {
                "type": "object",
                "properties": {
                  "ok": {
                    "$ref": "#/components/schemas/UpdateCompletedHow"
                  }
                },
                "required": [
                  "ok"
                ]
              },
              {
                "type": "object",
                "properties": {
                  "err": {
                    "type": "string"
                  }
                },
                "required": [
                  "err"
                ]
              }
            ]
          },
          "time_done": {
            "type": "string",
            "format": "date-time"
          },
          "time_started": {
            "type": "string",
            "format": "date-time"
          }
        },
        "required": [
          "elapsed",
          "nattempts_done",
          "request",
          "result",
          "time_done",
          "time_started"
        ]
      },
      "CompressionAlgorithm": {
        "oneOf": [
          {
            "type": "object",
            "properties": {
              "type": {
                "type": "string",
                "enum": [
                  "on"
                ]
              }
            },
            "required": [
              "type"
            ]
          },
          {
            "type": "object",
            "properties": {
              "type": {
                "type": "string",
                "enum": [
                  "off"
                ]
              }
            },
            "required": [
              "type"
            ]
          },
          {
            "type": "object",
            "properties": {
              "type": {
                "type": "string",
                "enum": [
                  "gzip"
                ]
              }
            },
            "required": [
              "type"
            ]
          },
          {
            "type": "object",
            "properties": {
              "level": {
                "$ref": "#/components/schemas/GzipLevel"
              },
              "type": {
                "type": "string",
                "enum": [
                  "gzip_n"
                ]
              }
            },
            "required": [
              "level",
              "type"
            ]
          },
          {
            "type": "object",
            "properties": {
              "type": {
                "type": "string",
                "enum": [
                  "lz4"
                ]
              }
            },
            "required": [
              "type"
            ]
          },
          {
            "type": "object",
            "properties": {
              "type": {
                "type": "string",
                "enum": [
                  "lzjb"
                ]
              }
            },
            "required": [
              "type"
            ]
          },
          {
            "type": "object",
            "properties": {
              "type": {
                "type": "string",
                "enum": [
                  "zle"
                ]
              }
            },
            "required": [
              "type"
            ]
          }
        ]
      },
      "CrucibleDatasetCreateRequest": {
        "type": "object",
        "properties": {
          "address": {
            "type": "string"
          },
          "dataset_id": {
            "$ref": "#/components/schemas/TypedUuidForDatasetKind"
          },
          "zpool_id": {
            "$ref": "#/components/schemas/TypedUuidForZpoolKind"
          }
        },
        "required": [
          "address",
          "dataset_id",
          "zpool_id"
        ]
      },
      "CurrentStatus": {
        "description": "Describes the current status of a background task",
        "oneOf": [
          {
            "description": "The background task is not running\n\nTypically, the task would be waiting for its next activation, which would happen after a timeout or some other event that triggers activation",
            "type": "object",
            "properties": {
              "current_status": {
                "type": "string",
                "enum": [
                  "idle"
                ]
              }
            },
            "required": [
              "current_status"
            ]
          },
          {
            "description": "The background task is currently running\n\nMore precisely, the task has been activated and has not yet finished this activation",
            "type": "object",
            "properties": {
              "current_status": {
                "type": "string",
                "enum": [
                  "running"
                ]
              },
              "details": {
                "$ref": "#/components/schemas/CurrentStatusRunning"
              }
            },
            "required": [
              "current_status",
              "details"
            ]
          }
        ]
      },
      "CurrentStatusRunning": {
        "type": "object",
        "properties": {
          "iteration": {
            "description": "which iteration this was (counter)",
            "type": "integer",
            "format": "uint64",
            "minimum": 0
          },
          "reason": {
            "description": "what kind of event triggered this activation",
            "allOf": [
              {
                "$ref": "#/components/schemas/ActivationReason"
              }
            ]
          },
          "start_time": {
            "description": "wall-clock time when the current activation started",
            "type": "string",
            "format": "date-time"
          }
        },
        "required": [
          "iteration",
          "reason",
          "start_time"
        ]
      },
      "DatasetKind": {
        "description": "The kind of dataset. See the `DatasetKind` enum in omicron-common for possible values.",
        "type": "string"
      },
      "DemoSaga": {
        "description": "Identifies an instance of the demo saga",
        "type": "object",
        "properties": {
          "demo_saga_id": {
            "$ref": "#/components/schemas/TypedUuidForDemoSagaKind"
          },
          "saga_id": {
            "type": "string",
            "format": "uuid"
          }
        },
        "required": [
          "demo_saga_id",
          "saga_id"
        ]
      },
      "DiskIdentity": {
        "description": "Uniquely identifies a disk.",
        "type": "object",
        "properties": {
          "model": {
            "type": "string"
          },
          "serial": {
            "type": "string"
          },
          "vendor": {
            "type": "string"
          }
        },
        "required": [
          "model",
          "serial",
          "vendor"
        ]
      },
      "DiskRuntimeState": {
        "description": "Runtime state of the Disk, which includes its attach state and some minimal metadata",
        "type": "object",
        "properties": {
          "disk_state": {
            "description": "runtime state of the Disk",
            "allOf": [
              {
                "$ref": "#/components/schemas/DiskState"
              }
            ]
          },
          "gen": {
            "description": "generation number for this state",
            "allOf": [
              {
                "$ref": "#/components/schemas/Generation"
              }
            ]
          },
          "time_updated": {
            "description": "timestamp for this information",
            "type": "string",
            "format": "date-time"
          }
        },
        "required": [
          "disk_state",
          "gen",
          "time_updated"
        ]
      },
      "DiskState": {
        "description": "State of a Disk",
        "oneOf": [
          {
            "description": "Disk is being initialized",
            "type": "object",
            "properties": {
              "state": {
                "type": "string",
                "enum": [
                  "creating"
                ]
              }
            },
            "required": [
              "state"
            ]
          },
          {
            "description": "Disk is ready but detached from any Instance",
            "type": "object",
            "properties": {
              "state": {
                "type": "string",
                "enum": [
                  "detached"
                ]
              }
            },
            "required": [
              "state"
            ]
          },
          {
            "description": "Disk is ready to receive blocks from an external source",
            "type": "object",
            "properties": {
              "state": {
                "type": "string",
                "enum": [
                  "import_ready"
                ]
              }
            },
            "required": [
              "state"
            ]
          },
          {
            "description": "Disk is importing blocks from a URL",
            "type": "object",
            "properties": {
              "state": {
                "type": "string",
                "enum": [
                  "importing_from_url"
                ]
              }
            },
            "required": [
              "state"
            ]
          },
          {
            "description": "Disk is importing blocks from bulk writes",
            "type": "object",
            "properties": {
              "state": {
                "type": "string",
                "enum": [
                  "importing_from_bulk_writes"
                ]
              }
            },
            "required": [
              "state"
            ]
          },
          {
            "description": "Disk is being finalized to state Detached",
            "type": "object",
            "properties": {
              "state": {
                "type": "string",
                "enum": [
                  "finalizing"
                ]
              }
            },
            "required": [
              "state"
            ]
          },
          {
            "description": "Disk is undergoing maintenance",
            "type": "object",
            "properties": {
              "state": {
                "type": "string",
                "enum": [
                  "maintenance"
                ]
              }
            },
            "required": [
              "state"
            ]
          },
          {
            "description": "Disk is being attached to the given Instance",
            "type": "object",
            "properties": {
              "instance": {
                "type": "string",
                "format": "uuid"
              },
              "state": {
                "type": "string",
                "enum": [
                  "attaching"
                ]
              }
            },
            "required": [
              "instance",
              "state"
            ]
          },
          {
            "description": "Disk is attached to the given Instance",
            "type": "object",
            "properties": {
              "instance": {
                "type": "string",
                "format": "uuid"
              },
              "state": {
                "type": "string",
                "enum": [
                  "attached"
                ]
              }
            },
            "required": [
              "instance",
              "state"
            ]
          },
          {
            "description": "Disk is being detached from the given Instance",
            "type": "object",
            "properties": {
              "instance": {
                "type": "string",
                "format": "uuid"
              },
              "state": {
                "type": "string",
                "enum": [
                  "detaching"
                ]
              }
            },
            "required": [
              "instance",
              "state"
            ]
          },
          {
            "description": "Disk has been destroyed",
            "type": "object",
            "properties": {
              "state": {
                "type": "string",
                "enum": [
                  "destroyed"
                ]
              }
            },
            "required": [
              "state"
            ]
          },
          {
            "description": "Disk is unavailable",
            "type": "object",
            "properties": {
              "state": {
                "type": "string",
                "enum": [
                  "faulted"
                ]
              }
            },
            "required": [
              "state"
            ]
          }
        ]
      },
      "DnsConfigParams": {
        "type": "object",
        "properties": {
          "generation": {
            "$ref": "#/components/schemas/Generation"
          },
          "serial": {
            "description": "See [`DnsConfig`]'s `serial` field for how this is different from `generation`",
            "type": "integer",
            "format": "uint32",
            "minimum": 0
          },
          "time_created": {
            "type": "string",
            "format": "date-time"
          },
          "zones": {
            "type": "array",
            "items": {
              "$ref": "#/components/schemas/DnsConfigZone"
            }
          }
        },
        "required": [
          "generation",
          "serial",
          "time_created",
          "zones"
        ]
      },
      "DnsConfigZone": {
        "description": "Configuration for a specific DNS zone, as opposed to illumos zones in which the services described by these records run.\n\nThe name `@` is special: it describes records that should be provided for queries about `zone_name`. This is used in favor of the empty string as `@` is the name used for this purpose in zone files for most DNS configurations. It also avoids potentially-confusing debug output from naively printing out records and their names - if you've seen an `@` record and tools are unclear about what that means, hopefully you've arrived here!",
        "type": "object",
        "properties": {
          "records": {
            "type": "object",
            "additionalProperties": {
              "type": "array",
              "items": {
                "$ref": "#/components/schemas/DnsRecord"
              }
            }
          },
          "zone_name": {
            "type": "string"
          }
        },
        "required": [
          "records",
          "zone_name"
        ]
      },
      "DnsRecord": {
        "oneOf": [
          {
            "type": "object",
            "properties": {
              "data": {
                "type": "string",
                "format": "ipv4"
              },
              "type": {
                "type": "string",
                "enum": [
                  "A"
                ]
              }
            },
            "required": [
              "data",
              "type"
            ]
          },
          {
            "type": "object",
            "properties": {
              "data": {
                "type": "string",
                "format": "ipv6"
              },
              "type": {
                "type": "string",
                "enum": [
                  "AAAA"
                ]
              }
            },
            "required": [
              "data",
              "type"
            ]
          },
          {
            "type": "object",
            "properties": {
              "data": {
                "$ref": "#/components/schemas/Srv"
              },
              "type": {
                "type": "string",
                "enum": [
                  "SRV"
                ]
              }
            },
            "required": [
              "data",
              "type"
            ]
          },
          {
            "type": "object",
            "properties": {
              "data": {
                "type": "string"
              },
              "type": {
                "type": "string",
                "enum": [
                  "NS"
                ]
              }
            },
            "required": [
              "data",
              "type"
            ]
          }
        ]
      },
      "DownstairsClientStopRequest": {
        "type": "object",
        "properties": {
          "reason": {
            "$ref": "#/components/schemas/DownstairsClientStopRequestReason"
          },
          "time": {
            "type": "string",
            "format": "date-time"
          }
        },
        "required": [
          "reason",
          "time"
        ]
      },
      "DownstairsClientStopRequestReason": {
        "type": "string",
        "enum": [
          "replacing",
          "disabled",
          "failed_reconcile",
          "i_o_error",
          "bad_negotiation_order",
          "incompatible",
          "failed_live_repair",
          "too_many_outstanding_jobs",
          "deactivated"
        ]
      },
      "DownstairsClientStopped": {
        "type": "object",
        "properties": {
          "reason": {
            "$ref": "#/components/schemas/DownstairsClientStoppedReason"
          },
          "time": {
            "type": "string",
            "format": "date-time"
          }
        },
        "required": [
          "reason",
          "time"
        ]
      },
      "DownstairsClientStoppedReason": {
        "type": "string",
        "enum": [
          "connection_timeout",
          "connection_failed",
          "timeout",
          "write_failed",
          "read_failed",
          "requested_stop",
          "finished",
          "queue_closed",
          "receive_task_cancelled"
        ]
      },
      "DownstairsUnderRepair": {
        "type": "object",
        "properties": {
          "region_uuid": {
            "$ref": "#/components/schemas/TypedUuidForDownstairsRegionKind"
          },
          "target_addr": {
            "type": "string"
          }
        },
        "required": [
          "region_uuid",
          "target_addr"
        ]
      },
      "Duration": {
        "type": "object",
        "properties": {
          "nanos": {
            "type": "integer",
            "format": "uint32",
            "minimum": 0
          },
          "secs": {
            "type": "integer",
            "format": "uint64",
            "minimum": 0
          }
        },
        "required": [
          "nanos",
          "secs"
        ]
      },
      "Error": {
        "description": "Error information from a response.",
        "type": "object",
        "properties": {
          "error_code": {
            "type": "string"
          },
          "message": {
            "type": "string"
          },
          "request_id": {
            "type": "string"
          }
        },
        "required": [
          "message",
          "request_id"
        ]
      },
      "ExpectedActiveRotSlot": {
        "description": "Describes the expected active RoT slot, and the version we expect to find for it",
        "type": "object",
        "properties": {
          "slot": {
            "$ref": "#/components/schemas/RotSlot"
          },
          "version": {
            "$ref": "#/components/schemas/ArtifactVersion"
          }
        },
        "required": [
          "slot",
          "version"
        ]
      },
      "ExpectedVersion": {
        "description": "Describes the version that we expect to find in some firmware slot",
        "oneOf": [
          {
            "description": "We expect to find _no_ valid caboose in this slot",
            "type": "object",
            "properties": {
              "kind": {
                "type": "string",
                "enum": [
                  "no_valid_version"
                ]
              }
            },
            "required": [
              "kind"
            ]
          },
          {
            "description": "We expect to find the specified version in this slot",
            "type": "object",
            "properties": {
              "kind": {
                "type": "string",
                "enum": [
                  "version"
                ]
              },
              "version": {
                "$ref": "#/components/schemas/ArtifactVersion"
              }
            },
            "required": [
              "kind",
              "version"
            ]
          }
        ]
      },
      "ExternalPortDiscovery": {
        "oneOf": [
          {
            "type": "object",
            "properties": {
              "auto": {
                "type": "object",
                "additionalProperties": {
                  "type": "string",
                  "format": "ipv6"
                }
              }
            },
            "required": [
              "auto"
            ],
            "additionalProperties": false
          },
          {
            "type": "object",
            "properties": {
              "static": {
                "type": "object",
                "additionalProperties": {
                  "type": "array",
                  "items": {
                    "$ref": "#/components/schemas/Name"
                  }
                }
              }
            },
            "required": [
              "static"
            ],
            "additionalProperties": false
          }
        ]
      },
      "Generation": {
        "description": "Generation numbers stored in the database, used for optimistic concurrency control",
        "type": "integer",
        "format": "uint64",
        "minimum": 0
      },
      "GzipLevel": {
        "type": "integer",
        "format": "uint8",
        "minimum": 0
      },
      "HeldDbClaimInfo": {
        "description": "Describes an outstanding database claim (for debugging why quiesce is stuck)",
        "type": "object",
        "properties": {
          "debug": {
            "type": "string"
          },
          "held_since": {
            "type": "string",
            "format": "date-time"
          },
          "id": {
            "type": "integer",
            "format": "uint64",
            "minimum": 0
          }
        },
        "required": [
          "debug",
          "held_since",
          "id"
        ]
      },
      "HostPhase1Status": {
        "oneOf": [
          {
            "description": "This device has no host phase 1 status because it is not a sled (e.g., it's a PSC or switch).",
            "type": "object",
            "properties": {
              "kind": {
                "type": "string",
                "enum": [
                  "not_a_sled"
                ]
              }
            },
            "required": [
              "kind"
            ]
          },
          {
            "type": "object",
            "properties": {
              "active_slot": {
                "nullable": true,
                "allOf": [
                  {
                    "$ref": "#/components/schemas/M2Slot"
                  }
                ]
              },
              "kind": {
                "type": "string",
                "enum": [
                  "sled"
                ]
              },
              "sled_id": {
                "nullable": true,
                "allOf": [
                  {
                    "$ref": "#/components/schemas/TypedUuidForSledKind"
                  }
                ]
              },
              "slot_a_version": {
                "$ref": "#/components/schemas/TufRepoVersion"
              },
              "slot_b_version": {
                "$ref": "#/components/schemas/TufRepoVersion"
              }
            },
            "required": [
              "kind",
              "slot_a_version",
              "slot_b_version"
            ]
          }
        ]
      },
      "HostPhase2Status": {
        "type": "object",
        "properties": {
          "boot_disk": {
            "x-rust-type": {
              "crate": "std",
              "parameters": [
                {
                  "$ref": "#/components/schemas/M2Slot"
                },
                {
                  "type": "string"
                }
              ],
              "path": "::std::result::Result",
              "version": "*"
            },
            "oneOf": [
              {
                "type": "object",
                "properties": {
                  "ok": {
                    "$ref": "#/components/schemas/M2Slot"
                  }
                },
                "required": [
                  "ok"
                ]
              },
              {
                "type": "object",
                "properties": {
                  "err": {
                    "type": "string"
                  }
                },
                "required": [
                  "err"
                ]
              }
            ]
          },
          "slot_a_version": {
            "$ref": "#/components/schemas/TufRepoVersion"
          },
          "slot_b_version": {
            "$ref": "#/components/schemas/TufRepoVersion"
          }
        },
        "required": [
          "boot_disk",
          "slot_a_version",
          "slot_b_version"
        ]
      },
      "IdMapBlueprintDatasetConfig": {
        "type": "object",
        "additionalProperties": {
          "$ref": "#/components/schemas/BlueprintDatasetConfig"
        }
      },
      "IdMapBlueprintPhysicalDiskConfig": {
        "type": "object",
        "additionalProperties": {
          "$ref": "#/components/schemas/BlueprintPhysicalDiskConfig"
        }
      },
      "IdMapBlueprintZoneConfig": {
        "type": "object",
        "additionalProperties": {
          "$ref": "#/components/schemas/BlueprintZoneConfig"
        }
      },
      "ImportExportPolicy": {
        "description": "Define policy relating to the import and export of prefixes from a BGP peer.",
        "oneOf": [
          {
            "description": "Do not perform any filtering.",
            "type": "object",
            "properties": {
              "type": {
                "type": "string",
                "enum": [
                  "no_filtering"
                ]
              }
            },
            "required": [
              "type"
            ]
          },
          {
            "type": "object",
            "properties": {
              "type": {
                "type": "string",
                "enum": [
                  "allow"
                ]
              },
              "value": {
                "type": "array",
                "items": {
                  "$ref": "#/components/schemas/IpNet"
                }
              }
            },
            "required": [
              "type",
              "value"
            ]
          }
        ]
      },
      "InProgressUpdateStatus": {
        "description": "externally-exposed status for each in-progress update",
        "type": "object",
        "properties": {
          "baseboard_id": {
            "$ref": "#/components/schemas/BaseboardId"
          },
          "nattempts_done": {
            "type": "integer",
            "format": "uint32",
            "minimum": 0
          },
          "status": {
            "$ref": "#/components/schemas/UpdateAttemptStatus"
          },
          "time_started": {
            "type": "string",
            "format": "date-time"
          }
        },
        "required": [
          "baseboard_id",
          "nattempts_done",
          "status",
          "time_started"
        ]
      },
      "Instance": {
        "description": "View of an Instance",
        "type": "object",
        "properties": {
          "auto_restart_cooldown_expiration": {
            "nullable": true,
            "description": "The time at which the auto-restart cooldown period for this instance completes, permitting it to be automatically restarted again. If the instance enters the `Failed` state, it will not be restarted until after this time.\n\nIf this is not present, then either the instance has never been automatically restarted, or the cooldown period has already expired, allowing the instance to be restarted immediately if it fails.",
            "type": "string",
            "format": "date-time"
          },
          "auto_restart_enabled": {
            "description": "`true` if this instance's auto-restart policy will permit the control plane to automatically restart it if it enters the `Failed` state.",
            "type": "boolean"
          },
          "auto_restart_policy": {
            "nullable": true,
            "description": "The auto-restart policy configured for this instance, or `null` if no explicit policy has been configured.\n\nThis policy determines whether the instance should be automatically restarted by the control plane on failure. If this is `null`, the control plane will use the default policy when determining whether or not to automatically restart this instance, which may or may not allow it to be restarted. The value of the `auto_restart_enabled` field indicates whether the instance will be auto-restarted, based on its current policy or the default if it has no configured policy.",
            "allOf": [
              {
                "$ref": "#/components/schemas/InstanceAutoRestartPolicy"
              }
            ]
          },
          "boot_disk_id": {
            "nullable": true,
            "description": "the ID of the disk used to boot this Instance, if a specific one is assigned.",
            "type": "string",
            "format": "uuid"
          },
          "description": {
            "description": "human-readable free-form text about a resource",
            "type": "string"
          },
          "hostname": {
            "description": "RFC1035-compliant hostname for the Instance.",
            "type": "string"
          },
          "id": {
            "description": "unique, immutable, system-controlled identifier for each resource",
            "type": "string",
            "format": "uuid"
          },
          "memory": {
            "description": "memory allocated for this Instance",
            "allOf": [
              {
                "$ref": "#/components/schemas/ByteCount"
              }
            ]
          },
          "name": {
            "description": "unique, mutable, user-controlled identifier for each resource",
            "allOf": [
              {
                "$ref": "#/components/schemas/Name"
              }
            ]
          },
          "ncpus": {
            "description": "number of CPUs allocated for this Instance",
            "allOf": [
              {
                "$ref": "#/components/schemas/InstanceCpuCount"
              }
            ]
          },
          "project_id": {
            "description": "id for the project containing this Instance",
            "type": "string",
            "format": "uuid"
          },
          "run_state": {
            "$ref": "#/components/schemas/InstanceState"
          },
          "time_created": {
            "description": "timestamp when this resource was created",
            "type": "string",
            "format": "date-time"
          },
          "time_last_auto_restarted": {
            "nullable": true,
            "description": "The timestamp of the most recent time this instance was automatically restarted by the control plane.\n\nIf this is not present, then this instance has not been automatically restarted.",
            "type": "string",
            "format": "date-time"
          },
          "time_modified": {
            "description": "timestamp when this resource was last modified",
            "type": "string",
            "format": "date-time"
          },
          "time_run_state_updated": {
            "type": "string",
            "format": "date-time"
          }
        },
        "required": [
          "auto_restart_enabled",
          "description",
          "hostname",
          "id",
          "memory",
          "name",
          "ncpus",
          "project_id",
          "run_state",
          "time_created",
          "time_modified",
          "time_run_state_updated"
        ]
      },
      "InstanceAutoRestartPolicy": {
        "description": "A policy determining when an instance should be automatically restarted by the control plane.",
        "oneOf": [
          {
            "description": "The instance should not be automatically restarted by the control plane if it fails.",
            "type": "string",
            "enum": [
              "never"
            ]
          },
          {
            "description": "If this instance is running and unexpectedly fails (e.g. due to a host software crash or unexpected host reboot), the control plane will make a best-effort attempt to restart it. The control plane may choose not to restart the instance to preserve the overall availability of the system.",
            "type": "string",
            "enum": [
              "best_effort"
            ]
          }
        ]
      },
      "InstanceCpuCount": {
        "description": "The number of CPUs in an Instance",
        "type": "integer",
        "format": "uint16",
        "minimum": 0
      },
      "InstanceMigrateRequest": {
        "description": "Parameters used when migrating an instance.",
        "type": "object",
        "properties": {
          "dst_sled_id": {
            "description": "The ID of the sled to which to migrate the target instance.",
            "type": "string",
            "format": "uuid"
          }
        },
        "required": [
          "dst_sled_id"
        ]
      },
      "InstanceState": {
        "description": "Running state of an Instance (primarily: booted or stopped)\n\nThis typically reflects whether it's starting, running, stopping, or stopped, but also includes states related to the Instance's lifecycle",
        "oneOf": [
          {
            "description": "The instance is being created.",
            "type": "string",
            "enum": [
              "creating"
            ]
          },
          {
            "description": "The instance is currently starting up.",
            "type": "string",
            "enum": [
              "starting"
            ]
          },
          {
            "description": "The instance is currently running.",
            "type": "string",
            "enum": [
              "running"
            ]
          },
          {
            "description": "The instance has been requested to stop and a transition to \"Stopped\" is imminent.",
            "type": "string",
            "enum": [
              "stopping"
            ]
          },
          {
            "description": "The instance is currently stopped.",
            "type": "string",
            "enum": [
              "stopped"
            ]
          },
          {
            "description": "The instance is in the process of rebooting - it will remain in the \"rebooting\" state until the VM is starting once more.",
            "type": "string",
            "enum": [
              "rebooting"
            ]
          },
          {
            "description": "The instance is in the process of migrating - it will remain in the \"migrating\" state until the migration process is complete and the destination propolis is ready to continue execution.",
            "type": "string",
            "enum": [
              "migrating"
            ]
          },
          {
            "description": "The instance is attempting to recover from a failure.",
            "type": "string",
            "enum": [
              "repairing"
            ]
          },
          {
            "description": "The instance has encountered a failure.",
            "type": "string",
            "enum": [
              "failed"
            ]
          },
          {
            "description": "The instance has been deleted.",
            "type": "string",
            "enum": [
              "destroyed"
            ]
          }
        ]
      },
      "IpNet": {
        "x-rust-type": {
          "crate": "oxnet",
          "path": "oxnet::IpNet",
          "version": "0.1.0"
        },
        "oneOf": [
          {
            "title": "v4",
            "allOf": [
              {
                "$ref": "#/components/schemas/Ipv4Net"
              }
            ]
          },
          {
            "title": "v6",
            "allOf": [
              {
                "$ref": "#/components/schemas/Ipv6Net"
              }
            ]
          }
        ]
      },
      "IpRange": {
        "oneOf": [
          {
            "title": "v4",
            "allOf": [
              {
                "$ref": "#/components/schemas/Ipv4Range"
              }
            ]
          },
          {
            "title": "v6",
            "allOf": [
              {
                "$ref": "#/components/schemas/Ipv6Range"
              }
            ]
          }
        ]
      },
      "Ipv4Net": {
        "example": "192.168.1.0/24",
        "title": "An IPv4 subnet",
        "description": "An IPv4 subnet, including prefix and prefix length",
        "x-rust-type": {
          "crate": "oxnet",
          "path": "oxnet::Ipv4Net",
          "version": "0.1.0"
        },
        "type": "string",
        "pattern": "^(([0-9]|[1-9][0-9]|1[0-9][0-9]|2[0-4][0-9]|25[0-5])\\.){3}([0-9]|[1-9][0-9]|1[0-9][0-9]|2[0-4][0-9]|25[0-5])/([0-9]|1[0-9]|2[0-9]|3[0-2])$"
      },
      "Ipv4Range": {
        "description": "A non-decreasing IPv4 address range, inclusive of both ends.\n\nThe first address must be less than or equal to the last address.",
        "type": "object",
        "properties": {
          "first": {
            "type": "string",
            "format": "ipv4"
          },
          "last": {
            "type": "string",
            "format": "ipv4"
          }
        },
        "required": [
          "first",
          "last"
        ]
      },
      "Ipv6Net": {
        "example": "fd12:3456::/64",
        "title": "An IPv6 subnet",
        "description": "An IPv6 subnet, including prefix and subnet mask",
        "x-rust-type": {
          "crate": "oxnet",
          "path": "oxnet::Ipv6Net",
          "version": "0.1.0"
        },
        "type": "string",
        "pattern": "^(([0-9a-fA-F]{1,4}:){7,7}[0-9a-fA-F]{1,4}|([0-9a-fA-F]{1,4}:){1,7}:|([0-9a-fA-F]{1,4}:){1,6}:[0-9a-fA-F]{1,4}|([0-9a-fA-F]{1,4}:){1,5}(:[0-9a-fA-F]{1,4}){1,2}|([0-9a-fA-F]{1,4}:){1,4}(:[0-9a-fA-F]{1,4}){1,3}|([0-9a-fA-F]{1,4}:){1,3}(:[0-9a-fA-F]{1,4}){1,4}|([0-9a-fA-F]{1,4}:){1,2}(:[0-9a-fA-F]{1,4}){1,5}|[0-9a-fA-F]{1,4}:((:[0-9a-fA-F]{1,4}){1,6})|:((:[0-9a-fA-F]{1,4}){1,7}|:)|fe80:(:[0-9a-fA-F]{0,4}){0,4}%[0-9a-zA-Z]{1,}|::(ffff(:0{1,4}){0,1}:){0,1}((25[0-5]|(2[0-4]|1{0,1}[0-9]){0,1}[0-9])\\.){3,3}(25[0-5]|(2[0-4]|1{0,1}[0-9]){0,1}[0-9])|([0-9a-fA-F]{1,4}:){1,4}:((25[0-5]|(2[0-4]|1{0,1}[0-9]){0,1}[0-9])\\.){3,3}(25[0-5]|(2[0-4]|1{0,1}[0-9]){0,1}[0-9]))\\/([0-9]|[1-9][0-9]|1[0-1][0-9]|12[0-8])$"
      },
      "Ipv6Range": {
        "description": "A non-decreasing IPv6 address range, inclusive of both ends.\n\nThe first address must be less than or equal to the last address.",
        "type": "object",
        "properties": {
          "first": {
            "type": "string",
            "format": "ipv6"
          },
          "last": {
            "type": "string",
            "format": "ipv6"
          }
        },
        "required": [
          "first",
          "last"
        ]
      },
      "KeeperId": {
        "description": "A unique ID for a ClickHouse Keeper",
        "type": "integer",
        "format": "uint64",
        "minimum": 0
      },
      "LastResult": {
        "oneOf": [
          {
            "description": "The task has never completed an activation",
            "type": "object",
            "properties": {
              "last_result": {
                "type": "string",
                "enum": [
                  "never_completed"
                ]
              }
            },
            "required": [
              "last_result"
            ]
          },
          {
            "description": "The task has completed at least one activation",
            "type": "object",
            "properties": {
              "details": {
                "$ref": "#/components/schemas/LastResultCompleted"
              },
              "last_result": {
                "type": "string",
                "enum": [
                  "completed"
                ]
              }
            },
            "required": [
              "details",
              "last_result"
            ]
          }
        ]
      },
      "LastResultCompleted": {
        "type": "object",
        "properties": {
          "details": {
            "description": "arbitrary datum emitted by the background task"
          },
          "elapsed": {
            "description": "total time elapsed during the activation",
            "allOf": [
              {
                "$ref": "#/components/schemas/Duration"
              }
            ]
          },
          "iteration": {
            "description": "which iteration this was (counter)",
            "type": "integer",
            "format": "uint64",
            "minimum": 0
          },
          "reason": {
            "description": "what kind of event triggered this activation",
            "allOf": [
              {
                "$ref": "#/components/schemas/ActivationReason"
              }
            ]
          },
          "start_time": {
            "description": "wall-clock time when the activation started",
            "type": "string",
            "format": "date-time"
          }
        },
        "required": [
          "details",
          "elapsed",
          "iteration",
          "reason",
          "start_time"
        ]
      },
      "LldpAdminStatus": {
        "description": "To what extent should this port participate in LLDP",
        "type": "string",
        "enum": [
          "enabled",
          "disabled",
          "rx_only",
          "tx_only"
        ]
      },
      "LldpPortConfig": {
        "description": "Per-port LLDP configuration settings.  Only the \"status\" setting is mandatory.  All other fields have natural defaults or may be inherited from the switch.",
        "type": "object",
        "properties": {
          "chassis_id": {
            "nullable": true,
            "description": "Chassis ID to advertise.  If this is set, it will be advertised as a LocallyAssigned ID type.  If this is not set, it will be inherited from the switch-level settings.",
            "type": "string"
          },
          "management_addrs": {
            "nullable": true,
            "description": "Management IP addresses to advertise.  If this is not set, it will be inherited from the switch-level settings.",
            "type": "array",
            "items": {
              "type": "string",
              "format": "ip"
            }
          },
          "port_description": {
            "nullable": true,
            "description": "Port description to advertise.  If this is not set, no description will be advertised.",
            "type": "string"
          },
          "port_id": {
            "nullable": true,
            "description": "Port ID to advertise.  If this is set, it will be advertised as a LocallyAssigned ID type.  If this is not set, it will be set to the port name. e.g., qsfp0/0.",
            "type": "string"
          },
          "status": {
            "description": "To what extent should this port participate in LLDP",
            "allOf": [
              {
                "$ref": "#/components/schemas/LldpAdminStatus"
              }
            ]
          },
          "system_description": {
            "nullable": true,
            "description": "System description to advertise.  If this is not set, it will be inherited from the switch-level settings.",
            "type": "string"
          },
          "system_name": {
            "nullable": true,
            "description": "System name to advertise.  If this is not set, it will be inherited from the switch-level settings.",
            "type": "string"
          }
        },
        "required": [
          "status"
        ]
      },
      "M2Slot": {
        "description": "Describes an M.2 slot, often in the context of writing a system image to it.",
        "type": "string",
        "enum": [
          "A",
          "B"
        ]
      },
      "MacAddr": {
        "example": "ff:ff:ff:ff:ff:ff",
        "title": "A MAC address",
        "description": "A Media Access Control address, in EUI-48 format",
        "type": "string",
        "pattern": "^([0-9a-fA-F]{0,2}:){5}[0-9a-fA-F]{0,2}$",
        "minLength": 5,
        "maxLength": 17
      },
      "MgsDrivenUpdateStatus": {
        "type": "object",
        "properties": {
          "baseboard_description": {
            "type": "string"
          },
          "host_os_phase_1": {
            "$ref": "#/components/schemas/HostPhase1Status"
          },
          "rot": {
            "$ref": "#/components/schemas/RotStatus"
          },
          "rot_bootloader": {
            "$ref": "#/components/schemas/RotBootloaderStatus"
          },
          "sp": {
            "$ref": "#/components/schemas/SpStatus"
          }
        },
        "required": [
          "baseboard_description",
          "host_os_phase_1",
          "rot",
          "rot_bootloader",
          "sp"
        ]
      },
      "MgsUpdateDriverStatus": {
        "description": "Status of ongoing update attempts, recently completed attempts, and update requests that are waiting for retry.",
        "type": "object",
        "properties": {
          "in_progress": {
            "title": "IdOrdMap",
            "x-rust-type": {
              "crate": "iddqd",
              "parameters": [
                {
                  "$ref": "#/components/schemas/InProgressUpdateStatus"
                }
              ],
              "path": "iddqd::IdOrdMap",
              "version": "*"
            },
            "type": "array",
            "items": {
              "$ref": "#/components/schemas/InProgressUpdateStatus"
            },
            "uniqueItems": true
          },
          "recent": {
            "type": "array",
            "items": {
              "$ref": "#/components/schemas/CompletedAttempt"
            }
          },
          "waiting": {
            "title": "IdOrdMap",
            "x-rust-type": {
              "crate": "iddqd",
              "parameters": [
                {
                  "$ref": "#/components/schemas/WaitingStatus"
                }
              ],
              "path": "iddqd::IdOrdMap",
              "version": "*"
            },
            "type": "array",
            "items": {
              "$ref": "#/components/schemas/WaitingStatus"
            },
            "uniqueItems": true
          }
        },
        "required": [
          "in_progress",
          "recent",
          "waiting"
        ]
      },
      "MigrationRuntimeState": {
        "description": "An update from a sled regarding the state of a migration, indicating the role of the VMM whose migration state was updated.",
        "type": "object",
        "properties": {
          "gen": {
            "$ref": "#/components/schemas/Generation"
          },
          "migration_id": {
            "type": "string",
            "format": "uuid"
          },
          "state": {
            "$ref": "#/components/schemas/MigrationState"
          },
          "time_updated": {
            "description": "Timestamp for the migration state update.",
            "type": "string",
            "format": "date-time"
          }
        },
        "required": [
          "gen",
          "migration_id",
          "state",
          "time_updated"
        ]
      },
      "MigrationState": {
        "description": "The state of an instance's live migration.",
        "oneOf": [
          {
            "description": "The migration has not started for this VMM.",
            "type": "string",
            "enum": [
              "pending"
            ]
          },
          {
            "description": "The migration is in progress.",
            "type": "string",
            "enum": [
              "in_progress"
            ]
          },
          {
            "description": "The migration has failed.",
            "type": "string",
            "enum": [
              "failed"
            ]
          },
          {
            "description": "The migration has completed.",
            "type": "string",
            "enum": [
              "completed"
            ]
          }
        ]
      },
      "Name": {
        "title": "A name unique within the parent collection",
        "description": "Names must begin with a lower case ASCII letter, be composed exclusively of lowercase ASCII, uppercase ASCII, numbers, and '-', and may not end with a '-'. Names cannot be a UUID, but they may contain a UUID. They can be at most 63 characters long.",
        "type": "string",
        "pattern": "^(?![0-9a-fA-F]{8}-[0-9a-fA-F]{4}-[0-9a-fA-F]{4}-[0-9a-fA-F]{4}-[0-9a-fA-F]{12}$)^[a-z]([a-zA-Z0-9-]*[a-zA-Z0-9]+)?$",
        "minLength": 1,
        "maxLength": 63
      },
      "NatEntryView": {
        "description": "NAT Record\n\nA NAT record maps an external IP address, used by an instance or externally-facing service like Nexus, to the hosting sled.",
        "type": "object",
        "properties": {
          "deleted": {
            "type": "boolean"
          },
          "external_address": {
            "type": "string",
            "format": "ip"
          },
          "first_port": {
            "type": "integer",
            "format": "uint16",
            "minimum": 0
          },
          "gen": {
            "type": "integer",
            "format": "int64"
          },
          "last_port": {
            "type": "integer",
            "format": "uint16",
            "minimum": 0
          },
          "mac": {
            "$ref": "#/components/schemas/MacAddr"
          },
          "sled_address": {
            "type": "string",
            "format": "ipv6"
          },
          "vni": {
            "$ref": "#/components/schemas/Vni"
          }
        },
        "required": [
          "deleted",
          "external_address",
          "first_port",
          "gen",
          "last_port",
          "mac",
          "sled_address",
          "vni"
        ]
      },
      "NetworkInterface": {
        "description": "Information required to construct a virtual network interface",
        "type": "object",
        "properties": {
          "id": {
            "type": "string",
            "format": "uuid"
          },
          "ip": {
            "type": "string",
            "format": "ip"
          },
          "kind": {
            "$ref": "#/components/schemas/NetworkInterfaceKind"
          },
          "mac": {
            "$ref": "#/components/schemas/MacAddr"
          },
          "name": {
            "$ref": "#/components/schemas/Name"
          },
          "primary": {
            "type": "boolean"
          },
          "slot": {
            "type": "integer",
            "format": "uint8",
            "minimum": 0
          },
          "subnet": {
            "$ref": "#/components/schemas/IpNet"
          },
          "transit_ips": {
            "default": [],
            "type": "array",
            "items": {
              "$ref": "#/components/schemas/IpNet"
            }
          },
          "vni": {
            "$ref": "#/components/schemas/Vni"
          }
        },
        "required": [
          "id",
          "ip",
          "kind",
          "mac",
          "name",
          "primary",
          "slot",
          "subnet",
          "vni"
        ]
      },
      "NetworkInterfaceKind": {
        "description": "The type of network interface",
        "oneOf": [
          {
            "description": "A vNIC attached to a guest instance",
            "type": "object",
            "properties": {
              "id": {
                "type": "string",
                "format": "uuid"
              },
              "type": {
                "type": "string",
                "enum": [
                  "instance"
                ]
              }
            },
            "required": [
              "id",
              "type"
            ]
          },
          {
            "description": "A vNIC associated with an internal service",
            "type": "object",
            "properties": {
              "id": {
                "type": "string",
                "format": "uuid"
              },
              "type": {
                "type": "string",
                "enum": [
                  "service"
                ]
              }
            },
            "required": [
              "id",
              "type"
            ]
          },
          {
            "description": "A vNIC associated with a probe",
            "type": "object",
            "properties": {
              "id": {
                "type": "string",
                "format": "uuid"
              },
              "type": {
                "type": "string",
                "enum": [
                  "probe"
                ]
              }
            },
            "required": [
              "id",
              "type"
            ]
          }
        ]
      },
      "NewPasswordHash": {
        "title": "A password hash in PHC string format",
        "description": "Password hashes must be in PHC (Password Hashing Competition) string format.  Passwords must be hashed with Argon2id.  Password hashes may be rejected if the parameters appear not to be secure enough.",
        "type": "string"
      },
      "NodeName": {
        "description": "Unique name for a saga [`Node`]\n\nEach node requires a string name that's unique within its DAG.  The name is used to identify its output.  Nodes that depend on a given node (either directly or indirectly) can access the node's output using its name.",
        "type": "string"
      },
      "OmicronZoneDataset": {
        "description": "Describes a persistent ZFS dataset associated with an Omicron zone",
        "type": "object",
        "properties": {
          "pool_name": {
            "$ref": "#/components/schemas/ZpoolName"
          }
        },
        "required": [
          "pool_name"
        ]
      },
      "OmicronZoneExternalFloatingAddr": {
        "description": "Floating external address with port allocated to an Omicron-managed zone.",
        "type": "object",
        "properties": {
          "addr": {
            "type": "string"
          },
          "id": {
            "$ref": "#/components/schemas/TypedUuidForExternalIpKind"
          }
        },
        "required": [
          "addr",
          "id"
        ]
      },
      "OmicronZoneExternalFloatingIp": {
        "description": "Floating external IP allocated to an Omicron-managed zone.\n\nThis is a slimmer `nexus_db_model::ExternalIp` that only stores the fields necessary for blueprint planning, and requires that the zone have a single IP.",
        "type": "object",
        "properties": {
          "id": {
            "$ref": "#/components/schemas/TypedUuidForExternalIpKind"
          },
          "ip": {
            "type": "string",
            "format": "ip"
          }
        },
        "required": [
          "id",
          "ip"
        ]
      },
      "OmicronZoneExternalSnatIp": {
        "description": "SNAT (outbound) external IP allocated to an Omicron-managed zone.\n\nThis is a slimmer `nexus_db_model::ExternalIp` that only stores the fields necessary for blueprint planning, and requires that the zone have a single IP.",
        "type": "object",
        "properties": {
          "id": {
            "$ref": "#/components/schemas/TypedUuidForExternalIpKind"
          },
          "snat_cfg": {
            "$ref": "#/components/schemas/SourceNatConfig"
          }
        },
        "required": [
          "id",
          "snat_cfg"
        ]
      },
      "OmicronZoneType": {
        "description": "Describes what kind of zone this is (i.e., what component is running in it) as well as any type-specific configuration",
        "oneOf": [
          {
            "type": "object",
            "properties": {
              "address": {
                "type": "string"
              },
              "dns_servers": {
                "type": "array",
                "items": {
                  "type": "string",
                  "format": "ip"
                }
              },
              "domain": {
                "nullable": true,
                "type": "string"
              },
              "nic": {
                "description": "The service vNIC providing outbound connectivity using OPTE.",
                "allOf": [
                  {
                    "$ref": "#/components/schemas/NetworkInterface"
                  }
                ]
              },
              "ntp_servers": {
                "type": "array",
                "items": {
                  "type": "string"
                }
              },
              "snat_cfg": {
                "description": "The SNAT configuration for outbound connections.",
                "allOf": [
                  {
                    "$ref": "#/components/schemas/SourceNatConfig"
                  }
                ]
              },
              "type": {
                "type": "string",
                "enum": [
                  "boundary_ntp"
                ]
              }
            },
            "required": [
              "address",
              "dns_servers",
              "nic",
              "ntp_servers",
              "snat_cfg",
              "type"
            ]
          },
          {
            "description": "Type of clickhouse zone used for a single node clickhouse deployment",
            "type": "object",
            "properties": {
              "address": {
                "type": "string"
              },
              "dataset": {
                "$ref": "#/components/schemas/OmicronZoneDataset"
              },
              "type": {
                "type": "string",
                "enum": [
                  "clickhouse"
                ]
              }
            },
            "required": [
              "address",
              "dataset",
              "type"
            ]
          },
          {
            "description": "A zone used to run a Clickhouse Keeper node\n\nKeepers are only used in replicated clickhouse setups",
            "type": "object",
            "properties": {
              "address": {
                "type": "string"
              },
              "dataset": {
                "$ref": "#/components/schemas/OmicronZoneDataset"
              },
              "type": {
                "type": "string",
                "enum": [
                  "clickhouse_keeper"
                ]
              }
            },
            "required": [
              "address",
              "dataset",
              "type"
            ]
          },
          {
            "description": "A zone used to run a Clickhouse Server in a replicated deployment",
            "type": "object",
            "properties": {
              "address": {
                "type": "string"
              },
              "dataset": {
                "$ref": "#/components/schemas/OmicronZoneDataset"
              },
              "type": {
                "type": "string",
                "enum": [
                  "clickhouse_server"
                ]
              }
            },
            "required": [
              "address",
              "dataset",
              "type"
            ]
          },
          {
            "type": "object",
            "properties": {
              "address": {
                "type": "string"
              },
              "dataset": {
                "$ref": "#/components/schemas/OmicronZoneDataset"
              },
              "type": {
                "type": "string",
                "enum": [
                  "cockroach_db"
                ]
              }
            },
            "required": [
              "address",
              "dataset",
              "type"
            ]
          },
          {
            "type": "object",
            "properties": {
              "address": {
                "type": "string"
              },
              "dataset": {
                "$ref": "#/components/schemas/OmicronZoneDataset"
              },
              "type": {
                "type": "string",
                "enum": [
                  "crucible"
                ]
              }
            },
            "required": [
              "address",
              "dataset",
              "type"
            ]
          },
          {
            "type": "object",
            "properties": {
              "address": {
                "type": "string"
              },
              "type": {
                "type": "string",
                "enum": [
                  "crucible_pantry"
                ]
              }
            },
            "required": [
              "address",
              "type"
            ]
          },
          {
            "type": "object",
            "properties": {
              "dataset": {
                "$ref": "#/components/schemas/OmicronZoneDataset"
              },
              "dns_address": {
                "description": "The address at which the external DNS server is reachable.",
                "type": "string"
              },
              "http_address": {
                "description": "The address at which the external DNS server API is reachable.",
                "type": "string"
              },
              "nic": {
                "description": "The service vNIC providing external connectivity using OPTE.",
                "allOf": [
                  {
                    "$ref": "#/components/schemas/NetworkInterface"
                  }
                ]
              },
              "type": {
                "type": "string",
                "enum": [
                  "external_dns"
                ]
              }
            },
            "required": [
              "dataset",
              "dns_address",
              "http_address",
              "nic",
              "type"
            ]
          },
          {
            "type": "object",
            "properties": {
              "dataset": {
                "$ref": "#/components/schemas/OmicronZoneDataset"
              },
              "dns_address": {
                "type": "string"
              },
              "gz_address": {
                "description": "The addresses in the global zone which should be created\n\nFor the DNS service, which exists outside the sleds's typical subnet - adding an address in the GZ is necessary to allow inter-zone traffic routing.",
                "type": "string",
                "format": "ipv6"
              },
              "gz_address_index": {
                "description": "The address is also identified with an auxiliary bit of information to ensure that the created global zone address can have a unique name.",
                "type": "integer",
                "format": "uint32",
                "minimum": 0
              },
              "http_address": {
                "type": "string"
              },
              "type": {
                "type": "string",
                "enum": [
                  "internal_dns"
                ]
              }
            },
            "required": [
              "dataset",
              "dns_address",
              "gz_address",
              "gz_address_index",
              "http_address",
              "type"
            ]
          },
          {
            "type": "object",
            "properties": {
              "address": {
                "type": "string"
              },
              "type": {
                "type": "string",
                "enum": [
                  "internal_ntp"
                ]
              }
            },
            "required": [
              "address",
              "type"
            ]
          },
          {
            "type": "object",
            "properties": {
              "external_dns_servers": {
                "description": "External DNS servers Nexus can use to resolve external hosts.",
                "type": "array",
                "items": {
                  "type": "string",
                  "format": "ip"
                }
              },
              "external_ip": {
                "description": "The address at which the external nexus server is reachable.",
                "type": "string",
                "format": "ip"
              },
              "external_tls": {
                "description": "Whether Nexus's external endpoint should use TLS",
                "type": "boolean"
              },
              "internal_address": {
                "description": "The address at which the internal nexus server is reachable.",
                "type": "string"
              },
              "nic": {
                "description": "The service vNIC providing external connectivity using OPTE.",
                "allOf": [
                  {
                    "$ref": "#/components/schemas/NetworkInterface"
                  }
                ]
              },
              "type": {
                "type": "string",
                "enum": [
                  "nexus"
                ]
              }
            },
            "required": [
              "external_dns_servers",
              "external_ip",
              "external_tls",
              "internal_address",
              "nic",
              "type"
            ]
          },
          {
            "type": "object",
            "properties": {
              "address": {
                "type": "string"
              },
              "type": {
                "type": "string",
                "enum": [
                  "oximeter"
                ]
              }
            },
            "required": [
              "address",
              "type"
            ]
          }
        ]
      },
      "OximeterInfo": {
        "description": "Message used to notify Nexus that this oximeter instance is up and running.",
        "type": "object",
        "properties": {
          "address": {
            "description": "The address on which this oximeter instance listens for requests",
            "type": "string"
          },
          "collector_id": {
            "description": "The ID for this oximeter instance.",
            "type": "string",
            "format": "uuid"
          }
        },
        "required": [
          "address",
          "collector_id"
        ]
      },
      "OximeterReadMode": {
        "description": "Where oximeter should read from",
        "oneOf": [
          {
            "type": "object",
            "properties": {
              "type": {
                "type": "string",
                "enum": [
                  "single_node"
                ]
              }
            },
            "required": [
              "type"
            ]
          },
          {
            "type": "object",
            "properties": {
              "type": {
                "type": "string",
                "enum": [
                  "cluster"
                ]
              }
            },
            "required": [
              "type"
            ]
          }
        ]
      },
      "OximeterReadPolicy": {
        "type": "object",
        "properties": {
          "mode": {
            "$ref": "#/components/schemas/OximeterReadMode"
          },
          "time_created": {
            "type": "string",
            "format": "date-time"
          },
          "version": {
            "type": "integer",
            "format": "uint32",
            "minimum": 0
          }
        },
        "required": [
          "mode",
          "time_created",
          "version"
        ]
      },
      "PendingMgsUpdate": {
        "type": "object",
        "properties": {
          "artifact_hash": {
            "description": "which artifact to apply to this device",
            "type": "string",
            "format": "hex string (32 bytes)"
          },
          "artifact_version": {
            "$ref": "#/components/schemas/ArtifactVersion"
          },
          "baseboard_id": {
            "description": "id of the baseboard that we're going to update",
            "allOf": [
              {
                "$ref": "#/components/schemas/BaseboardId"
              }
            ]
          },
          "details": {
            "description": "component-specific details of the pending update",
            "allOf": [
              {
                "$ref": "#/components/schemas/PendingMgsUpdateDetails"
              }
            ]
          },
          "slot_id": {
            "description": "last known MGS slot (cubby number) of the baseboard",
            "type": "integer",
            "format": "uint16",
            "minimum": 0
          },
          "sp_type": {
            "description": "what type of baseboard this is",
            "allOf": [
              {
                "$ref": "#/components/schemas/SpType"
              }
            ]
          }
        },
        "required": [
          "artifact_hash",
          "artifact_version",
          "baseboard_id",
          "details",
          "slot_id",
          "sp_type"
        ]
      },
      "PendingMgsUpdateDetails": {
        "description": "Describes the component-specific details of a PendingMgsUpdate",
        "oneOf": [
          {
            "description": "the SP itself is being updated",
            "type": "object",
            "properties": {
              "component": {
                "type": "string",
                "enum": [
                  "sp"
                ]
              },
              "expected_active_version": {
                "description": "expected contents of the active slot",
                "allOf": [
                  {
                    "$ref": "#/components/schemas/ArtifactVersion"
                  }
                ]
              },
              "expected_inactive_version": {
                "description": "expected contents of the inactive slot",
                "allOf": [
                  {
                    "$ref": "#/components/schemas/ExpectedVersion"
                  }
                ]
              }
            },
            "required": [
              "component",
              "expected_active_version",
              "expected_inactive_version"
            ]
          },
          {
            "description": "the RoT is being updated",
            "type": "object",
            "properties": {
              "component": {
                "type": "string",
                "enum": [
                  "rot"
                ]
              },
              "expected_active_slot": {
                "$ref": "#/components/schemas/ExpectedActiveRotSlot"
              },
              "expected_inactive_version": {
                "$ref": "#/components/schemas/ExpectedVersion"
              },
              "expected_pending_persistent_boot_preference": {
                "nullable": true,
                "description": "the persistent boot preference written into the CFPA scratch page that will become the persistent boot preference in the authoritative CFPA page upon reboot, unless CFPA update of the authoritative page fails for some reason.",
                "allOf": [
                  {
                    "$ref": "#/components/schemas/RotSlot"
                  }
                ]
              },
              "expected_persistent_boot_preference": {
                "description": "the persistent boot preference written into the current authoritative CFPA page (ping or pong)",
                "allOf": [
                  {
                    "$ref": "#/components/schemas/RotSlot"
                  }
                ]
              },
              "expected_transient_boot_preference": {
                "nullable": true,
                "description": "override persistent preference selection for a single boot",
                "allOf": [
                  {
                    "$ref": "#/components/schemas/RotSlot"
                  }
                ]
              }
            },
            "required": [
              "component",
              "expected_active_slot",
              "expected_inactive_version",
              "expected_persistent_boot_preference"
            ]
          },
          {
            "description": "the RoT bootloader is being updated",
            "type": "object",
            "properties": {
              "component": {
                "type": "string",
                "enum": [
                  "rot_bootloader"
                ]
              },
              "expected_stage0_next_version": {
                "description": "expected contents of the stage 0 next",
                "allOf": [
                  {
                    "$ref": "#/components/schemas/ExpectedVersion"
                  }
                ]
              },
              "expected_stage0_version": {
                "description": "expected contents of the stage 0",
                "allOf": [
                  {
                    "$ref": "#/components/schemas/ArtifactVersion"
                  }
                ]
              }
            },
            "required": [
              "component",
              "expected_stage0_next_version",
              "expected_stage0_version"
            ]
          },
          {
            "description": "the host OS is being updated\n\nWe write the phase 1 via MGS, and have a precheck condition that sled-agent has already written the matching phase 2.",
            "type": "object",
            "properties": {
              "component": {
                "type": "string",
                "enum": [
                  "host_phase1"
                ]
              },
              "expected_active_phase_1_hash": {
                "description": "The hash of the phase 1 slot specified by `expected_active_phase_1_hash`.\n\nWe should always be able to fetch this. Even if the phase 1 contents themselves have been corrupted (very scary for the active slot!), the SP can still hash those contents.",
                "type": "string",
                "format": "hex string (32 bytes)"
              },
              "expected_active_phase_1_slot": {
                "description": "Which slot is currently active according to the SP.\n\nThis controls which slot will be used the next time the sled boots; it will _usually_ match `boot_disk`, but differs in the window of time between telling the SP to change which slot to use and the host OS rebooting to actually use that slot.",
                "allOf": [
                  {
                    "$ref": "#/components/schemas/M2Slot"
                  }
                ]
              },
              "expected_active_phase_2_hash": {
                "description": "The hash of the currently-active phase 2 artifact.\n\nIt's possible sled-agent won't be able to report this value, but that would indicate that we don't know the version currently running. The planner wouldn't stage an update without knowing the current version, so if something has gone wrong in the meantime we won't proceede either.",
                "type": "string",
                "format": "hex string (32 bytes)"
              },
              "expected_boot_disk": {
                "description": "Which slot the host OS most recently booted from.",
                "allOf": [
                  {
                    "$ref": "#/components/schemas/M2Slot"
                  }
                ]
              },
              "expected_inactive_phase_1_hash": {
                "description": "The hash of the phase 1 slot specified by toggling `expected_active_phase_1_slot` to the other slot.\n\nWe should always be able to fetch this. Even if the phase 1 contents of the inactive slot are entirely bogus, the SP can still hash those contents.",
                "type": "string",
                "format": "hex string (32 bytes)"
              },
              "expected_inactive_phase_2_hash": {
                "description": "The hash of the currently-inactive phase 2 artifact.\n\nIt's entirely possible that a sled needing a host OS update has no valid artifact in its inactive slot. However, a precondition for us performing a phase 1 update is that `sled-agent` on the target sled has already written the paired phase 2 artifact to the inactive slot; therefore, we don't need to be able to represent an invalid inactive slot.",
                "type": "string",
                "format": "hex string (32 bytes)"
              },
              "sled_agent_address": {
                "description": "Address for contacting sled-agent to check phase 2 contents.",
                "type": "string"
              }
            },
            "required": [
              "component",
              "expected_active_phase_1_hash",
              "expected_active_phase_1_slot",
              "expected_active_phase_2_hash",
              "expected_boot_disk",
              "expected_inactive_phase_1_hash",
              "expected_inactive_phase_2_hash",
              "sled_agent_address"
            ]
          }
        ]
      },
      "PendingMgsUpdates": {
        "type": "object",
        "properties": {
          "by_baseboard": {
            "title": "IdOrdMap",
            "x-rust-type": {
              "crate": "iddqd",
              "parameters": [
                {
                  "$ref": "#/components/schemas/PendingMgsUpdate"
                }
              ],
              "path": "iddqd::IdOrdMap",
              "version": "*"
            },
            "type": "array",
            "items": {
              "$ref": "#/components/schemas/PendingMgsUpdate"
            },
            "uniqueItems": true
          }
        },
        "required": [
          "by_baseboard"
        ]
      },
      "PendingSagaInfo": {
        "description": "Describes a pending saga (for debugging why quiesce is stuck)",
        "type": "object",
        "properties": {
          "recovered": {
            "description": "If true, we know the saga needs to be recovered.  It may or may not be running already.\n\nIf false, this saga was created in this Nexus process's lifetime.  It's still running.",
            "type": "boolean"
          },
          "saga_id": {
            "type": "string",
            "format": "uuid"
          },
          "saga_name": {
            "type": "string"
          },
          "time_pending": {
            "type": "string",
            "format": "date-time"
          }
        },
        "required": [
          "recovered",
          "saga_id",
          "saga_name",
          "time_pending"
        ]
      },
      "PhysicalDiskKind": {
        "description": "Describes the form factor of physical disks.",
        "type": "string",
        "enum": [
          "m2",
          "u2"
        ]
      },
      "PhysicalDiskPath": {
        "type": "object",
        "properties": {
          "disk_id": {
            "description": "ID of the physical disk",
            "type": "string",
            "format": "uuid"
          }
        },
        "required": [
          "disk_id"
        ]
      },
      "PhysicalDiskPutRequest": {
        "type": "object",
        "properties": {
          "id": {
            "$ref": "#/components/schemas/TypedUuidForPhysicalDiskKind"
          },
          "model": {
            "type": "string"
          },
          "serial": {
            "type": "string"
          },
          "sled_id": {
            "type": "string",
            "format": "uuid"
          },
          "variant": {
            "$ref": "#/components/schemas/PhysicalDiskKind"
          },
          "vendor": {
            "type": "string"
          }
        },
        "required": [
          "id",
          "model",
          "serial",
          "sled_id",
          "variant",
          "vendor"
        ]
      },
      "Ping": {
        "type": "object",
        "properties": {
          "status": {
            "description": "Whether the external API is reachable. Will always be Ok if the endpoint returns anything at all.",
            "allOf": [
              {
                "$ref": "#/components/schemas/PingStatus"
              }
            ]
          }
        },
        "required": [
          "status"
        ]
      },
      "PingStatus": {
        "type": "string",
        "enum": [
          "ok"
        ]
      },
      "PlannerChickenSwitches": {
        "type": "object",
        "properties": {
          "add_zones_with_mupdate_override": {
            "description": "Whether to add zones even if a mupdate override is present.\n\nOnce Nexus-driven update is active on a customer system, we must not add new zones while the system is recovering from a MUPdate. But that would require customers to upload a TUF repo before adding a new sled, even though Nexus-driven update is not active (as of r16).\n\nThis switch, which is currently on by default, allows us to add zones even if we've detected a recent MUPdate on the system. We will want to turn it off as part of enabling Nexus-driven update.",
            "type": "boolean"
          }
        },
        "required": [
          "add_zones_with_mupdate_override"
        ]
      },
      "PlanningAddOutOfEligibleSleds": {
        "description": "How many discretionary zones we actually placed out of how many we wanted to place.",
        "type": "object",
        "properties": {
          "placed": {
            "type": "integer",
            "format": "uint",
            "minimum": 0
          },
          "wanted_to_place": {
            "type": "integer",
            "format": "uint",
            "minimum": 0
          }
        },
        "required": [
          "placed",
          "wanted_to_place"
        ]
      },
      "PlanningAddStepReport": {
        "type": "object",
        "properties": {
          "add_update_blocked_reasons": {
            "description": "Reasons why zone adds and any updates are blocked.\n\nThis is typically a list of MUPdate-related reasons.",
            "type": "array",
            "items": {
              "type": "string"
            }
          },
          "add_zones_with_mupdate_override": {
            "description": "The value of the homonymous chicken switch. (What this really means is that zone adds happen despite being blocked by one or more MUPdate-related reasons.)",
            "type": "boolean"
          },
          "discretionary_zones_placed": {
            "description": "Sled ID → kinds of discretionary zones placed there",
            "type": "object",
            "additionalProperties": {
              "type": "array",
              "items": {
                "type": "string"
              }
            }
          },
          "out_of_eligible_sleds": {
            "description": "Discretionary zone kind → (placed, wanted to place)",
            "type": "object",
            "additionalProperties": {
              "$ref": "#/components/schemas/PlanningAddOutOfEligibleSleds"
            }
          },
          "sleds_getting_ntp_and_discretionary_zones": {
            "type": "array",
            "items": {
              "$ref": "#/components/schemas/TypedUuidForSledKind"
            },
            "uniqueItems": true
          },
          "sleds_missing_crucible_zone": {
            "type": "object",
            "additionalProperties": {
              "type": "array",
              "items": {
                "$ref": "#/components/schemas/TypedUuidForZpoolKind"
              }
            }
          },
          "sleds_missing_ntp_zone": {
            "type": "array",
            "items": {
              "$ref": "#/components/schemas/TypedUuidForSledKind"
            },
            "uniqueItems": true
          },
          "sleds_waiting_for_ntp_zone": {
            "type": "array",
            "items": {
              "$ref": "#/components/schemas/TypedUuidForSledKind"
            },
            "uniqueItems": true
          },
          "sleds_without_ntp_zones_in_inventory": {
            "type": "array",
            "items": {
              "$ref": "#/components/schemas/TypedUuidForSledKind"
            },
            "uniqueItems": true
          },
          "sleds_without_zpools_for_ntp_zones": {
            "type": "array",
            "items": {
              "$ref": "#/components/schemas/TypedUuidForSledKind"
            },
            "uniqueItems": true
          },
          "sufficient_zones_exist": {
            "description": "Discretionary zone kind → (wanted to place, num existing)",
            "type": "object",
            "additionalProperties": {
              "$ref": "#/components/schemas/PlanningAddSufficientZonesExist"
            }
          },
          "waiting_on": {
            "nullable": true,
            "description": "What are we waiting on to start zone additions?",
            "allOf": [
              {
                "$ref": "#/components/schemas/ZoneAddWaitingOn"
              }
            ]
          }
        },
        "required": [
          "add_update_blocked_reasons",
          "add_zones_with_mupdate_override",
          "discretionary_zones_placed",
          "out_of_eligible_sleds",
          "sleds_getting_ntp_and_discretionary_zones",
          "sleds_missing_crucible_zone",
          "sleds_missing_ntp_zone",
          "sleds_waiting_for_ntp_zone",
          "sleds_without_ntp_zones_in_inventory",
          "sleds_without_zpools_for_ntp_zones",
          "sufficient_zones_exist"
        ]
      },
      "PlanningAddSufficientZonesExist": {
        "description": "We have at least the minimum required number of zones of a given kind.",
        "type": "object",
        "properties": {
          "num_existing": {
            "type": "integer",
            "format": "uint",
            "minimum": 0
          },
          "target_count": {
            "type": "integer",
            "format": "uint",
            "minimum": 0
          }
        },
        "required": [
          "num_existing",
          "target_count"
        ]
      },
      "PlanningCockroachdbSettingsStepReport": {
        "type": "object",
        "properties": {
          "preserve_downgrade": {
            "$ref": "#/components/schemas/CockroachDbPreserveDowngrade"
          }
        },
        "required": [
          "preserve_downgrade"
        ]
      },
      "PlanningDecommissionStepReport": {
        "type": "object",
        "properties": {
          "zombie_sleds": {
            "description": "Decommissioned sleds that unexpectedly appeared as commissioned.",
            "type": "array",
            "items": {
              "$ref": "#/components/schemas/TypedUuidForSledKind"
            }
          }
        },
        "required": [
          "zombie_sleds"
        ]
      },
      "PlanningExpungeStepReport": {
        "type": "object",
        "properties": {
          "orphan_disks": {
            "description": "Expunged disks not present in the parent blueprint.",
            "type": "object",
            "additionalProperties": {
              "$ref": "#/components/schemas/TypedUuidForPhysicalDiskKind"
            }
          }
        },
        "required": [
          "orphan_disks"
        ]
      },
      "PlanningMgsUpdatesStepReport": {
        "type": "object",
        "properties": {
          "pending_mgs_updates": {
            "$ref": "#/components/schemas/PendingMgsUpdates"
          }
        },
        "required": [
          "pending_mgs_updates"
        ]
      },
      "PlanningNoopImageSourceConverted": {
        "description": "How many of the total install-dataset zones and/or host phase 2 slots were noop-converted to use the artifact store on a particular sled.",
        "type": "object",
        "properties": {
          "host_phase_2_slot_a_eligible": {
            "type": "boolean"
          },
          "host_phase_2_slot_b_eligible": {
            "type": "boolean"
          },
          "num_dataset": {
            "type": "integer",
            "format": "uint",
            "minimum": 0
          },
          "num_eligible": {
            "type": "integer",
            "format": "uint",
            "minimum": 0
          }
        },
        "required": [
          "host_phase_2_slot_a_eligible",
          "host_phase_2_slot_b_eligible",
          "num_dataset",
          "num_eligible"
        ]
      },
      "PlanningNoopImageSourceSkipSledHostPhase2Reason": {
        "oneOf": [
          {
            "type": "object",
            "properties": {
              "type": {
                "type": "string",
                "enum": [
                  "both_slots_already_artifact"
                ]
              }
            },
            "required": [
              "type"
            ]
          },
          {
            "type": "object",
            "properties": {
              "type": {
                "type": "string",
                "enum": [
                  "sled_not_in_inventory"
                ]
              }
            },
            "required": [
              "type"
            ]
          }
        ]
      },
      "PlanningNoopImageSourceSkipSledZonesReason": {
        "oneOf": [
          {
            "type": "object",
            "properties": {
              "num_total": {
                "type": "integer",
                "format": "uint",
                "minimum": 0
              },
              "type": {
                "type": "string",
                "enum": [
                  "all_zones_already_artifact"
                ]
              }
            },
            "required": [
              "num_total",
              "type"
            ]
          },
          {
            "type": "object",
            "properties": {
              "type": {
                "type": "string",
                "enum": [
                  "sled_not_in_inventory"
                ]
              }
            },
            "required": [
              "type"
            ]
          },
          {
            "type": "object",
            "properties": {
              "error": {
                "type": "string"
              },
              "type": {
                "type": "string",
                "enum": [
                  "error_retrieving_zone_manifest"
                ]
              }
            },
            "required": [
              "error",
              "type"
            ]
          },
          {
            "type": "object",
            "properties": {
              "id": {
                "$ref": "#/components/schemas/TypedUuidForMupdateOverrideKind"
              },
              "type": {
                "type": "string",
                "enum": [
                  "remove_mupdate_override"
                ]
              }
            },
            "required": [
              "id",
              "type"
            ]
          }
        ]
      },
      "PlanningNoopImageSourceSkipZoneReason": {
        "oneOf": [
          {
            "type": "object",
            "properties": {
              "file_name": {
                "type": "string"
              },
              "type": {
                "type": "string",
                "enum": [
                  "zone_not_in_manifest"
                ]
              },
              "zone_kind": {
                "type": "string"
              }
            },
            "required": [
              "file_name",
              "type",
              "zone_kind"
            ]
          },
          {
            "type": "object",
            "properties": {
              "error": {
                "type": "string"
              },
              "file_name": {
                "type": "string"
              },
              "type": {
                "type": "string",
                "enum": [
                  "invalid_artifact"
                ]
              },
              "zone_kind": {
                "type": "string"
              }
            },
            "required": [
              "error",
              "file_name",
              "type",
              "zone_kind"
            ]
          },
          {
            "type": "object",
            "properties": {
              "artifact_hash": {
                "type": "string",
                "format": "hex string (32 bytes)"
              },
              "file_name": {
                "type": "string"
              },
              "type": {
                "type": "string",
                "enum": [
                  "artifact_not_in_repo"
                ]
              },
              "zone_kind": {
                "type": "string"
              }
            },
            "required": [
              "artifact_hash",
              "file_name",
              "type",
              "zone_kind"
            ]
          }
        ]
      },
      "PlanningNoopImageSourceStepReport": {
        "type": "object",
        "properties": {
          "converted": {
            "type": "object",
            "additionalProperties": {
              "$ref": "#/components/schemas/PlanningNoopImageSourceConverted"
            }
          },
          "no_target_release": {
            "type": "boolean"
          },
          "skipped_sled_host_phase_2": {
            "type": "object",
            "additionalProperties": {
              "$ref": "#/components/schemas/PlanningNoopImageSourceSkipSledHostPhase2Reason"
            }
          },
          "skipped_sled_zones": {
            "type": "object",
            "additionalProperties": {
              "$ref": "#/components/schemas/PlanningNoopImageSourceSkipSledZonesReason"
            }
          },
          "skipped_zones": {
            "type": "object",
            "additionalProperties": {
              "$ref": "#/components/schemas/PlanningNoopImageSourceSkipZoneReason"
            }
          }
        },
        "required": [
          "converted",
          "no_target_release",
          "skipped_sled_host_phase_2",
          "skipped_sled_zones",
          "skipped_zones"
        ]
      },
      "PlanningOutOfDateZone": {
        "description": "We have at least the minimum required number of zones of a given kind.",
        "type": "object",
        "properties": {
          "desired_image_source": {
            "$ref": "#/components/schemas/BlueprintZoneImageSource"
          },
          "zone_config": {
            "$ref": "#/components/schemas/BlueprintZoneConfig"
          }
        },
        "required": [
          "desired_image_source",
          "zone_config"
        ]
      },
      "PlanningReport": {
        "description": "A full blueprint planning report. Other than the blueprint ID, each field corresponds to a step in the update planner, i.e., a subroutine of `omicron_nexus::reconfigurator::planning::Planner::do_plan`.\n\nThe intent of a planning report is to capture information useful to an operator or developer about the planning process itself, especially if it has become \"stuck\" (unable to proceed with an update). It is *not* a summary of the plan (blueprint), but rather a description of non-fatal conditions the planner is waiting on, unexpected or invalid configurations encountered during planning, etc. The planner may make internal decisions based on the step reports; the intent is that an operator may make administrative decisions based on the full report.\n\nOnly successful planning runs are currently covered by this report. Failures to plan (i.e., to generate a valid blueprint) are represented by `nexus-reconfigurator-planning::blueprint_builder::Error`.",
        "type": "object",
        "properties": {
          "add": {
            "$ref": "#/components/schemas/PlanningAddStepReport"
          },
          "blueprint_id": {
            "description": "The blueprint produced by the planning run this report describes.",
            "allOf": [
              {
                "$ref": "#/components/schemas/TypedUuidForBlueprintKind"
              }
            ]
          },
          "chicken_switches": {
            "description": "The set of \"chicken switches\" in effect for this planning run.",
            "allOf": [
              {
                "$ref": "#/components/schemas/PlannerChickenSwitches"
              }
            ]
          },
          "cockroachdb_settings": {
            "$ref": "#/components/schemas/PlanningCockroachdbSettingsStepReport"
          },
          "decommission": {
            "$ref": "#/components/schemas/PlanningDecommissionStepReport"
          },
          "expunge": {
            "$ref": "#/components/schemas/PlanningExpungeStepReport"
          },
          "mgs_updates": {
            "$ref": "#/components/schemas/PlanningMgsUpdatesStepReport"
          },
          "noop_image_source": {
            "$ref": "#/components/schemas/PlanningNoopImageSourceStepReport"
          },
          "zone_updates": {
            "$ref": "#/components/schemas/PlanningZoneUpdatesStepReport"
          }
        },
        "required": [
          "add",
          "blueprint_id",
          "chicken_switches",
          "cockroachdb_settings",
          "decommission",
          "expunge",
          "mgs_updates",
          "noop_image_source",
          "zone_updates"
        ]
      },
      "PlanningZoneUpdatesStepReport": {
        "type": "object",
        "properties": {
          "expunged_zones": {
            "type": "object",
            "additionalProperties": {
              "type": "array",
              "items": {
                "$ref": "#/components/schemas/BlueprintZoneConfig"
              }
            }
          },
          "out_of_date_zones": {
            "type": "object",
            "additionalProperties": {
              "type": "array",
              "items": {
                "$ref": "#/components/schemas/PlanningOutOfDateZone"
              }
            }
          },
          "unsafe_zones": {
            "type": "object",
            "additionalProperties": {
              "$ref": "#/components/schemas/ZoneUnsafeToShutdown"
            }
          },
          "updated_zones": {
            "type": "object",
            "additionalProperties": {
              "type": "array",
              "items": {
                "$ref": "#/components/schemas/BlueprintZoneConfig"
              }
            }
          },
          "waiting_on": {
            "nullable": true,
            "description": "What are we waiting on to start zone updates?",
            "allOf": [
              {
                "$ref": "#/components/schemas/ZoneUpdatesWaitingOn"
              }
            ]
          }
        },
        "required": [
          "expunged_zones",
          "out_of_date_zones",
          "unsafe_zones",
          "updated_zones"
        ]
      },
      "PortConfigV2": {
        "type": "object",
        "properties": {
          "addresses": {
            "description": "This port's addresses and optional vlan IDs",
            "type": "array",
            "items": {
              "$ref": "#/components/schemas/UplinkAddressConfig"
            }
          },
          "autoneg": {
            "description": "Whether or not to set autonegotiation",
            "default": false,
            "type": "boolean"
          },
          "bgp_peers": {
            "description": "BGP peers on this port",
            "type": "array",
            "items": {
              "$ref": "#/components/schemas/BgpPeerConfig"
            }
          },
          "lldp": {
            "nullable": true,
            "description": "LLDP configuration for this port",
            "allOf": [
              {
                "$ref": "#/components/schemas/LldpPortConfig"
              }
            ]
          },
          "port": {
            "description": "Nmae of the port this config applies to.",
            "type": "string"
          },
          "routes": {
            "description": "The set of routes associated with this port.",
            "type": "array",
            "items": {
              "$ref": "#/components/schemas/RouteConfig"
            }
          },
          "switch": {
            "description": "Switch the port belongs to.",
            "allOf": [
              {
                "$ref": "#/components/schemas/SwitchLocation"
              }
            ]
          },
          "tx_eq": {
            "nullable": true,
            "description": "TX-EQ configuration for this port",
            "allOf": [
              {
                "$ref": "#/components/schemas/TxEqConfig"
              }
            ]
          },
          "uplink_port_fec": {
            "nullable": true,
            "description": "Port forward error correction type.",
            "allOf": [
              {
                "$ref": "#/components/schemas/PortFec"
              }
            ]
          },
          "uplink_port_speed": {
            "description": "Port speed.",
            "allOf": [
              {
                "$ref": "#/components/schemas/PortSpeed"
              }
            ]
          }
        },
        "required": [
          "addresses",
          "bgp_peers",
          "port",
          "routes",
          "switch",
          "uplink_port_speed"
        ]
      },
      "PortFec": {
        "description": "Switchport FEC options",
        "type": "string",
        "enum": [
          "firecode",
          "none",
          "rs"
        ]
      },
      "PortSpeed": {
        "description": "Switchport Speed options",
        "type": "string",
        "enum": [
          "speed0_g",
          "speed1_g",
          "speed10_g",
          "speed25_g",
          "speed40_g",
          "speed50_g",
          "speed100_g",
          "speed200_g",
          "speed400_g"
        ]
      },
      "ProbeExternalIp": {
        "type": "object",
        "properties": {
          "first_port": {
            "type": "integer",
            "format": "uint16",
            "minimum": 0
          },
          "ip": {
            "type": "string",
            "format": "ip"
          },
          "kind": {
            "$ref": "#/components/schemas/ProbeExternalIpKind"
          },
          "last_port": {
            "type": "integer",
            "format": "uint16",
            "minimum": 0
          }
        },
        "required": [
          "first_port",
          "ip",
          "kind",
          "last_port"
        ]
      },
      "ProbeExternalIpKind": {
        "type": "string",
        "enum": [
          "snat",
          "floating",
          "ephemeral"
        ]
      },
      "ProbeInfo": {
        "type": "object",
        "properties": {
          "external_ips": {
            "type": "array",
            "items": {
              "$ref": "#/components/schemas/ProbeExternalIp"
            }
          },
          "id": {
            "type": "string",
            "format": "uuid"
          },
          "interface": {
            "$ref": "#/components/schemas/NetworkInterface"
          },
          "name": {
            "$ref": "#/components/schemas/Name"
          },
          "sled": {
            "type": "string",
            "format": "uuid"
          }
        },
        "required": [
          "external_ips",
          "id",
          "interface",
          "name",
          "sled"
        ]
      },
      "ProducerEndpoint": {
        "description": "Information announced by a metric server, used so that clients can contact it and collect available metric data from it.",
        "type": "object",
        "properties": {
          "address": {
            "description": "The IP address and port at which `oximeter` can collect metrics from the producer.",
            "type": "string"
          },
          "id": {
            "description": "A unique ID for this producer.",
            "type": "string",
            "format": "uuid"
          },
          "interval": {
            "description": "The interval on which `oximeter` should collect metrics.",
            "allOf": [
              {
                "$ref": "#/components/schemas/Duration"
              }
            ]
          },
          "kind": {
            "description": "The kind of producer.",
            "allOf": [
              {
                "$ref": "#/components/schemas/ProducerKind"
              }
            ]
          }
        },
        "required": [
          "address",
          "id",
          "interval",
          "kind"
        ]
      },
      "ProducerEndpointResultsPage": {
        "description": "A single page of results",
        "type": "object",
        "properties": {
          "items": {
            "description": "list of items on this page of results",
            "type": "array",
            "items": {
              "$ref": "#/components/schemas/ProducerEndpoint"
            }
          },
          "next_page": {
            "nullable": true,
            "description": "token used to fetch the next page of results (if any)",
            "type": "string"
          }
        },
        "required": [
          "items"
        ]
      },
      "ProducerKind": {
        "description": "The kind of metric producer this is.",
        "oneOf": [
          {
            "description": "The producer is a sled-agent.",
            "type": "string",
            "enum": [
              "sled_agent"
            ]
          },
          {
            "description": "The producer is an Omicron-managed service.",
            "type": "string",
            "enum": [
              "service"
            ]
          },
          {
            "description": "The producer is a Propolis VMM managing a guest instance.",
            "type": "string",
            "enum": [
              "instance"
            ]
          },
          {
            "description": "The producer is a management gateway service.",
            "type": "string",
            "enum": [
              "management_gateway"
            ]
          }
        ]
      },
      "ProducerRegistrationResponse": {
        "description": "Response to a successful producer registration.",
        "type": "object",
        "properties": {
          "lease_duration": {
            "description": "Period within which producers must renew their lease.\n\nProducers are required to periodically re-register with Nexus, to ensure that they are still collected from by `oximeter`.",
            "allOf": [
              {
                "$ref": "#/components/schemas/Duration"
              }
            ]
          }
        },
        "required": [
          "lease_duration"
        ]
      },
      "QuiesceState": {
        "description": "See [`QuiesceStatus`] for more on Nexus quiescing.\n\nAt any given time, Nexus is always in one of these states:\n\n```text Running             (normal operation) | | quiesce starts v WaitingForSagas     (no new sagas are allowed, but some are still running) | | no more sagas running v WaitingForDb        (no sagas running; no new db connections may be acquired by Nexus at-large, but some are still held) | | no more database connections held v Quiesced            (no sagas running, no database connections in use) ```\n\nQuiescing is (currently) a one-way trip: once a Nexus process starts quiescing, it will never go back to normal operation.  It will never go back to an earlier stage, either.",
        "oneOf": [
          {
            "description": "Normal operation",
            "type": "object",
            "properties": {
              "state": {
                "type": "string",
                "enum": [
                  "running"
                ]
              }
            },
            "required": [
              "state"
            ]
          },
          {
            "description": "New sagas disallowed, but some are still running.",
            "type": "object",
            "properties": {
              "quiesce_details": {
                "type": "object",
                "properties": {
                  "time_requested": {
                    "type": "string",
                    "format": "date-time"
                  }
                },
                "required": [
                  "time_requested"
                ]
              },
              "state": {
                "type": "string",
                "enum": [
                  "waiting_for_sagas"
                ]
              }
            },
            "required": [
              "quiesce_details",
              "state"
            ]
          },
          {
            "description": "No sagas running, no new database connections may be claimed, but some database connections are still held.",
            "type": "object",
            "properties": {
              "quiesce_details": {
                "type": "object",
                "properties": {
                  "duration_waiting_for_sagas": {
                    "$ref": "#/components/schemas/Duration"
                  },
                  "time_requested": {
                    "type": "string",
                    "format": "date-time"
                  }
                },
                "required": [
                  "duration_waiting_for_sagas",
                  "time_requested"
                ]
              },
              "state": {
                "type": "string",
                "enum": [
                  "waiting_for_db"
                ]
              }
            },
            "required": [
              "quiesce_details",
              "state"
            ]
          },
          {
            "description": "Nexus has no sagas running and is not using the database",
            "type": "object",
            "properties": {
              "quiesce_details": {
                "type": "object",
                "properties": {
                  "duration_total": {
                    "$ref": "#/components/schemas/Duration"
                  },
                  "duration_waiting_for_db": {
                    "$ref": "#/components/schemas/Duration"
                  },
                  "duration_waiting_for_sagas": {
                    "$ref": "#/components/schemas/Duration"
                  },
                  "time_quiesced": {
                    "type": "string",
                    "format": "date-time"
                  },
                  "time_requested": {
                    "type": "string",
                    "format": "date-time"
                  }
                },
                "required": [
                  "duration_total",
                  "duration_waiting_for_db",
                  "duration_waiting_for_sagas",
                  "time_quiesced",
                  "time_requested"
                ]
              },
              "state": {
                "type": "string",
                "enum": [
                  "quiesced"
                ]
              }
            },
            "required": [
              "quiesce_details",
              "state"
            ]
          }
        ]
      },
      "QuiesceStatus": {
        "description": "Describes whether Nexus is quiescing or quiesced and what, if anything, is blocking the quiesce process\n\n**Quiescing** is the process of draining Nexus of running sagas and stopping all use of the database in preparation for upgrade.  See [`QuiesceState`] for more on the stages involved.",
        "type": "object",
        "properties": {
          "db_claims": {
            "title": "IdOrdMap",
            "description": "what database claims are currently held (by any part of Nexus)\n\nEntries here prevent transitioning from `WaitingForDb` to `Quiesced`.",
            "x-rust-type": {
              "crate": "iddqd",
              "parameters": [
                {
                  "$ref": "#/components/schemas/HeldDbClaimInfo"
                }
              ],
              "path": "iddqd::IdOrdMap",
              "version": "*"
            },
            "type": "array",
            "items": {
              "$ref": "#/components/schemas/HeldDbClaimInfo"
            },
            "uniqueItems": true
          },
          "sagas_pending": {
            "title": "IdOrdMap",
            "description": "what sagas are currently running or known needing to be recovered\n\nThis should only be non-empty when state is `Running` or `WaitingForSagas`.  Entries here prevent transitioning from `WaitingForSagas` to `WaitingForDb`.",
            "x-rust-type": {
              "crate": "iddqd",
              "parameters": [
                {
                  "$ref": "#/components/schemas/PendingSagaInfo"
                }
              ],
              "path": "iddqd::IdOrdMap",
              "version": "*"
            },
            "type": "array",
            "items": {
              "$ref": "#/components/schemas/PendingSagaInfo"
            },
            "uniqueItems": true
          },
          "state": {
            "description": "what stage of quiescing is Nexus at",
            "allOf": [
              {
                "$ref": "#/components/schemas/QuiesceState"
              }
            ]
          }
        },
        "required": [
          "db_claims",
          "sagas_pending",
          "state"
        ]
      },
      "RackInitializationRequest": {
        "type": "object",
        "properties": {
          "allowed_source_ips": {
            "description": "IPs or subnets allowed to make requests to user-facing services",
            "allOf": [
              {
                "$ref": "#/components/schemas/AllowedSourceIps"
              }
            ]
          },
          "blueprint": {
            "description": "Blueprint describing services initialized by RSS.",
            "allOf": [
              {
                "$ref": "#/components/schemas/Blueprint"
              }
            ]
          },
          "certs": {
            "description": "x.509 Certificates used to encrypt communication with the external API.",
            "type": "array",
            "items": {
              "$ref": "#/components/schemas/Certificate"
            }
          },
          "crucible_datasets": {
            "description": "Crucible datasets on the rack which have been provisioned by RSS.",
            "type": "array",
            "items": {
              "$ref": "#/components/schemas/CrucibleDatasetCreateRequest"
            }
          },
          "external_dns_zone_name": {
            "description": "delegated DNS name for external DNS",
            "type": "string"
          },
          "external_port_count": {
            "description": "The external qsfp ports per sidecar",
            "allOf": [
              {
                "$ref": "#/components/schemas/ExternalPortDiscovery"
              }
            ]
          },
          "internal_dns_zone_config": {
            "description": "initial internal DNS config",
            "allOf": [
              {
                "$ref": "#/components/schemas/DnsConfigParams"
              }
            ]
          },
          "internal_services_ip_pool_ranges": {
            "description": "Ranges of the service IP pool which may be used for internal services, such as Nexus.",
            "type": "array",
            "items": {
              "$ref": "#/components/schemas/IpRange"
            }
          },
          "physical_disks": {
            "description": "\"Managed\" physical disks owned by the control plane",
            "type": "array",
            "items": {
              "$ref": "#/components/schemas/PhysicalDiskPutRequest"
            }
          },
          "rack_network_config": {
            "description": "Initial rack network configuration",
            "allOf": [
              {
                "$ref": "#/components/schemas/RackNetworkConfigV2"
              }
            ]
          },
          "recovery_silo": {
            "description": "configuration for the initial (recovery) Silo",
            "allOf": [
              {
                "$ref": "#/components/schemas/RecoverySiloConfig"
              }
            ]
          },
          "zpools": {
            "description": "Zpools created within the physical disks created by the control plane.",
            "type": "array",
            "items": {
              "$ref": "#/components/schemas/ZpoolPutRequest"
            }
          }
        },
        "required": [
          "allowed_source_ips",
          "blueprint",
          "certs",
          "crucible_datasets",
          "external_dns_zone_name",
          "external_port_count",
          "internal_dns_zone_config",
          "internal_services_ip_pool_ranges",
          "physical_disks",
          "rack_network_config",
          "recovery_silo",
          "zpools"
        ]
      },
      "RackNetworkConfigV2": {
        "description": "Initial network configuration",
        "type": "object",
        "properties": {
          "bfd": {
            "description": "BFD configuration for connecting the rack to external networks",
            "default": [],
            "type": "array",
            "items": {
              "$ref": "#/components/schemas/BfdPeerConfig"
            }
          },
          "bgp": {
            "description": "BGP configurations for connecting the rack to external networks",
            "type": "array",
            "items": {
              "$ref": "#/components/schemas/BgpConfig"
            }
          },
          "infra_ip_first": {
            "description": "First ip address to be used for configuring network infrastructure",
            "type": "string",
            "format": "ipv4"
          },
          "infra_ip_last": {
            "description": "Last ip address to be used for configuring network infrastructure",
            "type": "string",
            "format": "ipv4"
          },
          "ports": {
            "description": "Uplinks for connecting the rack to external networks",
            "type": "array",
            "items": {
              "$ref": "#/components/schemas/PortConfigV2"
            }
          },
          "rack_subnet": {
            "$ref": "#/components/schemas/Ipv6Net"
          }
        },
        "required": [
          "bgp",
          "infra_ip_first",
          "infra_ip_last",
          "ports",
          "rack_subnet"
        ]
      },
      "ReconfiguratorChickenSwitches": {
        "type": "object",
        "properties": {
          "planner_enabled": {
            "type": "boolean"
          },
          "planner_switches": {
            "$ref": "#/components/schemas/PlannerChickenSwitches"
          }
        },
        "required": [
          "planner_enabled",
          "planner_switches"
        ]
      },
      "ReconfiguratorChickenSwitchesParam": {
        "type": "object",
        "properties": {
          "switches": {
            "$ref": "#/components/schemas/ReconfiguratorChickenSwitches"
          },
          "version": {
            "type": "integer",
            "format": "uint32",
            "minimum": 0
          }
        },
        "required": [
          "switches",
          "version"
        ]
      },
      "ReconfiguratorChickenSwitchesView": {
        "type": "object",
        "properties": {
          "switches": {
            "$ref": "#/components/schemas/ReconfiguratorChickenSwitches"
          },
          "time_modified": {
            "type": "string",
            "format": "date-time"
          },
          "version": {
            "type": "integer",
            "format": "uint32",
            "minimum": 0
          }
        },
        "required": [
          "switches",
          "time_modified",
          "version"
        ]
      },
      "RecoverySiloConfig": {
        "type": "object",
        "properties": {
          "silo_name": {
            "$ref": "#/components/schemas/Name"
          },
          "user_name": {
            "$ref": "#/components/schemas/UserId"
          },
          "user_password_hash": {
            "$ref": "#/components/schemas/NewPasswordHash"
          }
        },
        "required": [
          "silo_name",
          "user_name",
          "user_password_hash"
        ]
      },
      "RepairFinishInfo": {
        "type": "object",
        "properties": {
          "aborted": {
            "type": "boolean"
          },
          "repair_id": {
            "$ref": "#/components/schemas/TypedUuidForUpstairsRepairKind"
          },
          "repair_type": {
            "$ref": "#/components/schemas/UpstairsRepairType"
          },
          "repairs": {
            "type": "array",
            "items": {
              "$ref": "#/components/schemas/DownstairsUnderRepair"
            }
          },
          "session_id": {
            "$ref": "#/components/schemas/TypedUuidForUpstairsSessionKind"
          },
          "time": {
            "type": "string",
            "format": "date-time"
          }
        },
        "required": [
          "aborted",
          "repair_id",
          "repair_type",
          "repairs",
          "session_id",
          "time"
        ]
      },
      "RepairProgress": {
        "type": "object",
        "properties": {
          "current_item": {
            "type": "integer",
            "format": "int64"
          },
          "time": {
            "type": "string",
            "format": "date-time"
          },
          "total_items": {
            "type": "integer",
            "format": "int64"
          }
        },
        "required": [
          "current_item",
          "time",
          "total_items"
        ]
      },
      "RepairStartInfo": {
        "type": "object",
        "properties": {
          "repair_id": {
            "$ref": "#/components/schemas/TypedUuidForUpstairsRepairKind"
          },
          "repair_type": {
            "$ref": "#/components/schemas/UpstairsRepairType"
          },
          "repairs": {
            "type": "array",
            "items": {
              "$ref": "#/components/schemas/DownstairsUnderRepair"
            }
          },
          "session_id": {
            "$ref": "#/components/schemas/TypedUuidForUpstairsSessionKind"
          },
          "time": {
            "type": "string",
            "format": "date-time"
          }
        },
        "required": [
          "repair_id",
          "repair_type",
          "repairs",
          "session_id",
          "time"
        ]
      },
      "RotBootloaderStatus": {
        "type": "object",
        "properties": {
          "stage0_next_version": {
            "$ref": "#/components/schemas/TufRepoVersion"
          },
          "stage0_version": {
            "$ref": "#/components/schemas/TufRepoVersion"
          }
        },
        "required": [
          "stage0_next_version",
          "stage0_version"
        ]
      },
      "RotSlot": {
        "oneOf": [
          {
            "type": "object",
            "properties": {
              "slot": {
                "type": "string",
                "enum": [
                  "a"
                ]
              }
            },
            "required": [
              "slot"
            ]
          },
          {
            "type": "object",
            "properties": {
              "slot": {
                "type": "string",
                "enum": [
                  "b"
                ]
              }
            },
            "required": [
              "slot"
            ]
          }
        ]
      },
      "RotStatus": {
        "type": "object",
        "properties": {
          "active_slot": {
            "nullable": true,
            "allOf": [
              {
                "$ref": "#/components/schemas/RotSlot"
              }
            ]
          },
          "slot_a_version": {
            "$ref": "#/components/schemas/TufRepoVersion"
          },
          "slot_b_version": {
            "$ref": "#/components/schemas/TufRepoVersion"
          }
        },
        "required": [
          "slot_a_version",
          "slot_b_version"
        ]
      },
      "RouteConfig": {
        "type": "object",
        "properties": {
          "destination": {
            "description": "The destination of the route.",
            "allOf": [
              {
                "$ref": "#/components/schemas/IpNet"
              }
            ]
          },
          "nexthop": {
            "description": "The nexthop/gateway address.",
            "type": "string",
            "format": "ip"
          },
          "rib_priority": {
            "nullable": true,
            "description": "The RIB priority (i.e. Admin Distance) associated with this route.",
            "default": null,
            "type": "integer",
            "format": "uint8",
            "minimum": 0
          },
          "vlan_id": {
            "nullable": true,
            "description": "The VLAN id associated with this route.",
            "default": null,
            "type": "integer",
            "format": "uint16",
            "minimum": 0
          }
        },
        "required": [
          "destination",
          "nexthop"
        ]
      },
      "Saga": {
        "description": "Sagas\n\nThese are currently only intended for observability by developers.  We will eventually want to flesh this out into something more observable for end users.",
        "type": "object",
        "properties": {
          "id": {
            "type": "string",
            "format": "uuid"
          },
          "state": {
            "$ref": "#/components/schemas/SagaState"
          }
        },
        "required": [
          "id",
          "state"
        ]
      },
      "SagaErrorInfo": {
        "oneOf": [
          {
            "type": "object",
            "properties": {
              "error": {
                "type": "string",
                "enum": [
                  "action_failed"
                ]
              },
              "source_error": {}
            },
            "required": [
              "error",
              "source_error"
            ]
          },
          {
            "type": "object",
            "properties": {
              "error": {
                "type": "string",
                "enum": [
                  "deserialize_failed"
                ]
              },
              "message": {
                "type": "string"
              }
            },
            "required": [
              "error",
              "message"
            ]
          },
          {
            "type": "object",
            "properties": {
              "error": {
                "type": "string",
                "enum": [
                  "injected_error"
                ]
              }
            },
            "required": [
              "error"
            ]
          },
          {
            "type": "object",
            "properties": {
              "error": {
                "type": "string",
                "enum": [
                  "serialize_failed"
                ]
              },
              "message": {
                "type": "string"
              }
            },
            "required": [
              "error",
              "message"
            ]
          },
          {
            "type": "object",
            "properties": {
              "error": {
                "type": "string",
                "enum": [
                  "subsaga_create_failed"
                ]
              },
              "message": {
                "type": "string"
              }
            },
            "required": [
              "error",
              "message"
            ]
          }
        ]
      },
      "SagaResultsPage": {
        "description": "A single page of results",
        "type": "object",
        "properties": {
          "items": {
            "description": "list of items on this page of results",
            "type": "array",
            "items": {
              "$ref": "#/components/schemas/Saga"
            }
          },
          "next_page": {
            "nullable": true,
            "description": "token used to fetch the next page of results (if any)",
            "type": "string"
          }
        },
        "required": [
          "items"
        ]
      },
      "SagaState": {
        "oneOf": [
          {
            "description": "Saga is currently executing",
            "type": "object",
            "properties": {
              "state": {
                "type": "string",
                "enum": [
                  "running"
                ]
              }
            },
            "required": [
              "state"
            ]
          },
          {
            "description": "Saga completed successfully",
            "type": "object",
            "properties": {
              "state": {
                "type": "string",
                "enum": [
                  "succeeded"
                ]
              }
            },
            "required": [
              "state"
            ]
          },
          {
            "description": "One or more saga actions failed and the saga was successfully unwound (i.e., undo actions were executed for any actions that were completed). The saga is no longer running.",
            "type": "object",
            "properties": {
              "error_info": {
                "$ref": "#/components/schemas/SagaErrorInfo"
              },
              "error_node_name": {
                "$ref": "#/components/schemas/NodeName"
              },
              "state": {
                "type": "string",
                "enum": [
                  "failed"
                ]
              }
            },
            "required": [
              "error_info",
              "error_node_name",
              "state"
            ]
          },
          {
            "description": "One or more saga actions failed, *and* one or more undo actions failed during unwinding.  State managed by the saga may now be inconsistent. Support may be required to repair the state.  The saga is no longer running.",
            "type": "object",
            "properties": {
              "error_info": {
                "$ref": "#/components/schemas/SagaErrorInfo"
              },
              "error_node_name": {
                "$ref": "#/components/schemas/NodeName"
              },
              "state": {
                "type": "string",
                "enum": [
                  "stuck"
                ]
              },
              "undo_error_node_name": {
                "$ref": "#/components/schemas/NodeName"
              },
              "undo_source_error": {}
            },
            "required": [
              "error_info",
              "error_node_name",
              "state",
              "undo_error_node_name",
              "undo_source_error"
            ]
          }
        ]
      },
      "ServerId": {
        "description": "A unique ID for a Clickhouse Server",
        "type": "integer",
        "format": "uint64",
        "minimum": 0
      },
      "SledAgentInfo": {
        "description": "Sent by a sled agent to Nexus to inform about resources",
        "type": "object",
        "properties": {
          "baseboard": {
            "description": "Describes the sled's identity",
            "allOf": [
              {
                "$ref": "#/components/schemas/Baseboard"
              }
            ]
          },
          "cpu_family": {
            "description": "The family of the sled's CPU.",
            "allOf": [
              {
                "$ref": "#/components/schemas/SledCpuFamily"
              }
            ]
          },
          "decommissioned": {
            "description": "Whether the sled-agent has been decommissioned by nexus\n\nThis flag is only set to true by nexus. Setting it on an upsert from sled-agent has no effect.",
            "type": "boolean"
          },
          "generation": {
            "description": "The generation number of this request from sled-agent",
            "allOf": [
              {
                "$ref": "#/components/schemas/Generation"
              }
            ]
          },
          "repo_depot_port": {
            "description": "The port of the Repo Depot API endpoint, on the same IP as `sa_address`",
            "type": "integer",
            "format": "uint16",
            "minimum": 0
          },
          "reservoir_size": {
            "description": "Amount of RAM dedicated to the VMM reservoir\n\nMust be smaller than \"usable_physical_ram\"",
            "allOf": [
              {
                "$ref": "#/components/schemas/ByteCount"
              }
            ]
          },
          "role": {
            "description": "Describes the responsibilities of the sled",
            "allOf": [
              {
                "$ref": "#/components/schemas/SledRole"
              }
            ]
          },
          "sa_address": {
            "description": "The address of the sled agent's API endpoint",
            "type": "string"
          },
          "usable_hardware_threads": {
            "description": "The number of hardware threads which can execute on this sled",
            "type": "integer",
            "format": "uint32",
            "minimum": 0
          },
          "usable_physical_ram": {
            "description": "Amount of RAM which may be used by the Sled's OS",
            "allOf": [
              {
                "$ref": "#/components/schemas/ByteCount"
              }
            ]
          }
        },
        "required": [
          "baseboard",
          "cpu_family",
          "decommissioned",
          "generation",
          "repo_depot_port",
          "reservoir_size",
          "role",
          "sa_address",
          "usable_hardware_threads",
          "usable_physical_ram"
        ]
      },
      "SledAgentUpdateStatus": {
        "type": "object",
        "properties": {
          "host_phase_2": {
            "$ref": "#/components/schemas/HostPhase2Status"
          },
          "sled_id": {
            "$ref": "#/components/schemas/TypedUuidForSledKind"
          },
          "zones": {
            "title": "IdOrdMap",
            "x-rust-type": {
              "crate": "iddqd",
              "parameters": [
                {
                  "$ref": "#/components/schemas/ZoneStatus"
                }
              ],
              "path": "iddqd::IdOrdMap",
              "version": "*"
            },
            "type": "array",
            "items": {
              "$ref": "#/components/schemas/ZoneStatus"
            },
            "uniqueItems": true
          }
        },
        "required": [
          "host_phase_2",
          "sled_id",
          "zones"
        ]
      },
      "SledCpuFamily": {
        "description": "Identifies the kind of CPU present on a sled, determined by reading CPUID.\n\nThis is intended to broadly support the control plane answering the question \"can I run this instance on that sled?\" given an instance with either no or some CPU platform requirement. It is not enough information for more precise placement questions - for example, is a CPU a high-frequency part or many-core part? We don't include Genoa here, but in that CPU family there are high frequency parts, many-core parts, and large-cache parts. To support those questions (or satisfactorily answer #8730) we would need to collect additional information and send it along.",
        "oneOf": [
          {
            "description": "The CPU vendor or its family number don't correspond to any of the known family variants.",
            "type": "string",
            "enum": [
              "unknown"
            ]
          },
          {
            "description": "AMD Milan processors (or very close). Could be an actual Milan in a Gimlet, a close-to-Milan client Zen 3 part, or Zen 4 (for which Milan is the greatest common denominator).",
            "type": "string",
            "enum": [
              "amd_milan"
            ]
          },
          {
            "description": "AMD Turin processors (or very close). Could be an actual Turin in a Cosmo, or a close-to-Turin client Zen 5 part.",
            "type": "string",
            "enum": [
              "amd_turin"
            ]
          },
          {
            "description": "AMD Turin Dense processors. There are no \"Turin Dense-like\" CPUs unlike other cases, so this means a bona fide Zen 5c Turin Dense part.",
            "type": "string",
            "enum": [
              "amd_turin_dense"
            ]
          }
        ]
      },
      "SledId": {
        "type": "object",
        "properties": {
          "id": {
            "$ref": "#/components/schemas/TypedUuidForSledKind"
          }
        },
        "required": [
          "id"
        ]
      },
      "SledPolicy": {
        "description": "The operator-defined policy of a sled.",
        "oneOf": [
          {
            "description": "The operator has indicated that the sled is in-service.",
            "type": "object",
            "properties": {
              "kind": {
                "type": "string",
                "enum": [
                  "in_service"
                ]
              },
              "provision_policy": {
                "description": "Determines whether new resources can be provisioned onto the sled.",
                "allOf": [
                  {
                    "$ref": "#/components/schemas/SledProvisionPolicy"
                  }
                ]
              }
            },
            "required": [
              "kind",
              "provision_policy"
            ]
          },
          {
            "description": "The operator has indicated that the sled has been permanently removed from service.\n\nThis is a terminal state: once a particular sled ID is expunged, it will never return to service. (The actual hardware may be reused, but it will be treated as a brand-new sled.)\n\nAn expunged sled is always non-provisionable.",
            "type": "object",
            "properties": {
              "kind": {
                "type": "string",
                "enum": [
                  "expunged"
                ]
              }
            },
            "required": [
              "kind"
            ]
          }
        ]
      },
      "SledProvisionPolicy": {
        "description": "The operator-defined provision policy of a sled.\n\nThis controls whether new resources are going to be provisioned on this sled.",
        "oneOf": [
          {
            "description": "New resources will be provisioned on this sled.",
            "type": "string",
            "enum": [
              "provisionable"
            ]
          },
          {
            "description": "New resources will not be provisioned on this sled. However, if the sled is currently in service, existing resources will continue to be on this sled unless manually migrated off.",
            "type": "string",
            "enum": [
              "non_provisionable"
            ]
          }
        ]
      },
      "SledRole": {
        "description": "Describes the role of the sled within the rack.\n\nNote that this may change if the sled is physically moved within the rack.",
        "oneOf": [
          {
            "description": "The sled is a general compute sled.",
            "type": "string",
            "enum": [
              "gimlet"
            ]
          },
          {
            "description": "The sled is attached to the network switch, and has additional responsibilities.",
            "type": "string",
            "enum": [
              "scrimlet"
            ]
          }
        ]
      },
      "SledSelector": {
        "type": "object",
        "properties": {
          "sled": {
            "description": "ID of the sled",
            "type": "string",
            "format": "uuid"
          }
        },
        "required": [
          "sled"
        ]
      },
      "SledState": {
        "description": "The current state of the sled.",
        "oneOf": [
          {
            "description": "The sled is currently active, and has resources allocated on it.",
            "type": "string",
            "enum": [
              "active"
            ]
          },
          {
            "description": "The sled has been permanently removed from service.\n\nThis is a terminal state: once a particular sled ID is decommissioned, it will never return to service. (The actual hardware may be reused, but it will be treated as a brand-new sled.)",
            "type": "string",
            "enum": [
              "decommissioned"
            ]
          }
        ]
      },
      "SledVmmState": {
        "description": "A wrapper type containing a sled's total knowledge of the state of a VMM.",
        "type": "object",
        "properties": {
          "migration_in": {
            "nullable": true,
            "description": "The current state of any inbound migration to this VMM.",
            "allOf": [
              {
                "$ref": "#/components/schemas/MigrationRuntimeState"
              }
            ]
          },
          "migration_out": {
            "nullable": true,
            "description": "The state of any outbound migration from this VMM.",
            "allOf": [
              {
                "$ref": "#/components/schemas/MigrationRuntimeState"
              }
            ]
          },
          "vmm_state": {
            "description": "The most recent state of the sled's VMM process.",
            "allOf": [
              {
                "$ref": "#/components/schemas/VmmRuntimeState"
              }
            ]
          }
        },
        "required": [
          "vmm_state"
        ]
      },
      "SourceNatConfig": {
        "description": "An IP address and port range used for source NAT, i.e., making outbound network connections from guests or services.",
        "type": "object",
        "properties": {
          "first_port": {
            "description": "The first port used for source NAT, inclusive.",
            "type": "integer",
            "format": "uint16",
            "minimum": 0
          },
          "ip": {
            "description": "The external address provided to the instance or service.",
            "type": "string",
            "format": "ip"
          },
          "last_port": {
            "description": "The last port used for source NAT, also inclusive.",
            "type": "integer",
            "format": "uint16",
            "minimum": 0
          }
        },
        "required": [
          "first_port",
          "ip",
          "last_port"
        ]
      },
      "SpStatus": {
        "type": "object",
        "properties": {
          "slot0_version": {
            "$ref": "#/components/schemas/TufRepoVersion"
          },
          "slot1_version": {
            "$ref": "#/components/schemas/TufRepoVersion"
          }
        },
        "required": [
          "slot0_version",
          "slot1_version"
        ]
      },
      "SpType": {
        "description": "`SpType`\n\n<details><summary>JSON schema</summary>\n\n```json { \"type\": \"string\", \"enum\": [ \"sled\", \"power\", \"switch\" ] } ``` </details>",
        "type": "string",
        "enum": [
          "sled",
          "power",
          "switch"
        ]
      },
      "Srv": {
        "type": "object",
        "properties": {
          "port": {
            "type": "integer",
            "format": "uint16",
            "minimum": 0
          },
          "prio": {
            "type": "integer",
            "format": "uint16",
            "minimum": 0
          },
          "target": {
            "type": "string"
          },
          "weight": {
            "type": "integer",
            "format": "uint16",
            "minimum": 0
          }
        },
        "required": [
          "port",
          "prio",
          "target",
          "weight"
        ]
      },
      "SupportBundleCreate": {
        "type": "object",
        "properties": {
          "user_comment": {
            "nullable": true,
            "description": "User comment for the support bundle",
            "type": "string"
          }
        }
      },
      "SupportBundleInfo": {
        "type": "object",
        "properties": {
          "id": {
            "type": "string",
            "format": "uuid"
          },
          "reason_for_creation": {
            "type": "string"
          },
          "reason_for_failure": {
            "nullable": true,
            "type": "string"
          },
          "state": {
            "$ref": "#/components/schemas/SupportBundleState"
          },
          "time_created": {
            "type": "string",
            "format": "date-time"
          },
          "user_comment": {
            "nullable": true,
            "type": "string"
          }
        },
        "required": [
          "id",
          "reason_for_creation",
          "state",
          "time_created"
        ]
      },
      "SupportBundleInfoResultsPage": {
        "description": "A single page of results",
        "type": "object",
        "properties": {
          "items": {
            "description": "list of items on this page of results",
            "type": "array",
            "items": {
              "$ref": "#/components/schemas/SupportBundleInfo"
            }
          },
          "next_page": {
            "nullable": true,
            "description": "token used to fetch the next page of results (if any)",
            "type": "string"
          }
        },
        "required": [
          "items"
        ]
      },
      "SupportBundleState": {
        "oneOf": [
          {
            "description": "Support Bundle still actively being collected.\n\nThis is the initial state for a Support Bundle, and it will automatically transition to either \"Failing\" or \"Active\".\n\nIf a user no longer wants to access a Support Bundle, they can request cancellation, which will transition to the \"Destroying\" state.",
            "type": "string",
            "enum": [
              "collecting"
            ]
          },
          {
            "description": "Support Bundle is being destroyed.\n\nOnce backing storage has been freed, this bundle is destroyed.",
            "type": "string",
            "enum": [
              "destroying"
            ]
          },
          {
            "description": "Support Bundle was not created successfully, or was created and has lost backing storage.\n\nThe record of the bundle still exists for readability, but the only valid operation on these bundles is to destroy them.",
            "type": "string",
            "enum": [
              "failed"
            ]
          },
          {
            "description": "Support Bundle has been processed, and is ready for usage.",
            "type": "string",
            "enum": [
              "active"
            ]
          }
        ]
      },
      "SupportBundleUpdate": {
        "type": "object",
        "properties": {
          "user_comment": {
            "nullable": true,
            "description": "User comment for the support bundle",
            "type": "string"
          }
        }
      },
      "SwitchLocation": {
        "description": "Identifies switch physical location",
        "oneOf": [
          {
            "description": "Switch in upper slot",
            "type": "string",
            "enum": [
              "switch0"
            ]
          },
          {
            "description": "Switch in lower slot",
            "type": "string",
            "enum": [
              "switch1"
            ]
          }
        ]
      },
      "SwitchPutRequest": {
        "type": "object",
        "properties": {
          "baseboard": {
            "$ref": "#/components/schemas/Baseboard"
          },
          "rack_id": {
            "type": "string",
            "format": "uuid"
          }
        },
        "required": [
          "baseboard",
          "rack_id"
        ]
      },
      "SwitchPutResponse": {
        "type": "object"
      },
      "TufRepoVersion": {
        "oneOf": [
          {
            "type": "object",
            "properties": {
              "zone_status_version": {
                "type": "string",
                "enum": [
                  "unknown"
                ]
              }
            },
            "required": [
              "zone_status_version"
            ]
          },
          {
            "type": "object",
            "properties": {
              "zone_status_version": {
                "type": "string",
                "enum": [
                  "install_dataset"
                ]
              }
            },
            "required": [
              "zone_status_version"
            ]
          },
          {
            "type": "object",
            "properties": {
              "details": {
                "type": "string",
                "pattern": "^(0|[1-9]\\d*)\\.(0|[1-9]\\d*)\\.(0|[1-9]\\d*)(?:-((?:0|[1-9]\\d*|\\d*[a-zA-Z-][0-9a-zA-Z-]*)(?:\\.(?:0|[1-9]\\d*|\\d*[a-zA-Z-][0-9a-zA-Z-]*))*))?(?:\\+([0-9a-zA-Z-]+(?:\\.[0-9a-zA-Z-]+)*))?$"
              },
              "zone_status_version": {
                "type": "string",
                "enum": [
                  "version"
                ]
              }
            },
            "required": [
              "details",
              "zone_status_version"
            ]
          },
          {
            "type": "object",
            "properties": {
              "details": {
                "type": "string"
              },
              "zone_status_version": {
                "type": "string",
                "enum": [
                  "error"
                ]
              }
            },
            "required": [
              "details",
              "zone_status_version"
            ]
          }
        ]
      },
      "TxEqConfig": {
        "description": "Per-port tx-eq overrides.  This can be used to fine-tune the transceiver equalization settings to improve signal integrity.",
        "type": "object",
        "properties": {
          "main": {
            "nullable": true,
            "description": "Main tap",
            "type": "integer",
            "format": "int32"
          },
          "post1": {
            "nullable": true,
            "description": "Post-cursor tap1",
            "type": "integer",
            "format": "int32"
          },
          "post2": {
            "nullable": true,
            "description": "Post-cursor tap2",
            "type": "integer",
            "format": "int32"
          },
          "pre1": {
            "nullable": true,
            "description": "Pre-cursor tap1",
            "type": "integer",
            "format": "int32"
          },
          "pre2": {
            "nullable": true,
            "description": "Pre-cursor tap2",
            "type": "integer",
            "format": "int32"
          }
        }
      },
      "TypedUuidForBlueprintKind": {
        "type": "string",
        "format": "uuid"
      },
      "TypedUuidForDatasetKind": {
        "type": "string",
        "format": "uuid"
      },
      "TypedUuidForDemoSagaKind": {
        "type": "string",
        "format": "uuid"
      },
      "TypedUuidForDownstairsRegionKind": {
        "type": "string",
        "format": "uuid"
      },
      "TypedUuidForExternalIpKind": {
        "type": "string",
        "format": "uuid"
      },
      "TypedUuidForMupdateOverrideKind": {
        "type": "string",
        "format": "uuid"
      },
      "TypedUuidForOmicronZoneKind": {
        "type": "string",
        "format": "uuid"
      },
      "TypedUuidForPhysicalDiskKind": {
        "type": "string",
        "format": "uuid"
      },
      "TypedUuidForSledKind": {
        "type": "string",
        "format": "uuid"
      },
      "TypedUuidForUpstairsRepairKind": {
        "type": "string",
        "format": "uuid"
      },
      "TypedUuidForUpstairsSessionKind": {
        "type": "string",
        "format": "uuid"
      },
      "TypedUuidForZpoolKind": {
        "type": "string",
        "format": "uuid"
      },
      "UninitializedSled": {
        "description": "A sled that has not been added to an initialized rack yet",
        "type": "object",
        "properties": {
          "baseboard": {
            "$ref": "#/components/schemas/Baseboard"
          },
          "cubby": {
            "type": "integer",
            "format": "uint16",
            "minimum": 0
          },
          "rack_id": {
            "type": "string",
            "format": "uuid"
          }
        },
        "required": [
          "baseboard",
          "cubby",
          "rack_id"
        ]
      },
      "UninitializedSledId": {
        "description": "The unique hardware ID for a sled",
        "type": "object",
        "properties": {
          "part": {
            "type": "string"
          },
          "serial": {
            "type": "string"
          }
        },
        "required": [
          "part",
          "serial"
        ]
      },
      "UninitializedSledResultsPage": {
        "description": "A single page of results",
        "type": "object",
        "properties": {
          "items": {
            "description": "list of items on this page of results",
            "type": "array",
            "items": {
              "$ref": "#/components/schemas/UninitializedSled"
            }
          },
          "next_page": {
            "nullable": true,
            "description": "token used to fetch the next page of results (if any)",
            "type": "string"
          }
        },
        "required": [
          "items"
        ]
      },
      "UpdateAttemptStatus": {
        "description": "status of a single update attempt",
        "type": "string",
        "enum": [
          "not_started",
          "fetching_artifact",
          "precheck",
          "updating",
          "update_waiting",
          "post_update",
          "post_update_wait",
          "done"
        ]
      },
      "UpdateCompletedHow": {
        "type": "string",
        "enum": [
          "found_no_changes_needed",
          "completed_update",
          "waited_for_concurrent_update",
          "took_over_concurrent_update"
        ]
      },
      "UpdateStatus": {
        "type": "object",
        "properties": {
          "mgs_driven": {
            "title": "IdOrdMap",
            "x-rust-type": {
              "crate": "iddqd",
              "parameters": [
                {
                  "$ref": "#/components/schemas/MgsDrivenUpdateStatus"
                }
              ],
              "path": "iddqd::IdOrdMap",
              "version": "*"
            },
            "type": "array",
            "items": {
              "$ref": "#/components/schemas/MgsDrivenUpdateStatus"
            },
            "uniqueItems": true
          },
          "sleds": {
            "title": "IdOrdMap",
            "x-rust-type": {
              "crate": "iddqd",
              "parameters": [
                {
                  "$ref": "#/components/schemas/SledAgentUpdateStatus"
                }
              ],
              "path": "iddqd::IdOrdMap",
              "version": "*"
            },
            "type": "array",
            "items": {
              "$ref": "#/components/schemas/SledAgentUpdateStatus"
            },
            "uniqueItems": true
          }
        },
        "required": [
          "mgs_driven",
          "sleds"
        ]
      },
      "UplinkAddressConfig": {
        "type": "object",
        "properties": {
          "address": {
            "$ref": "#/components/schemas/IpNet"
          },
          "vlan_id": {
            "nullable": true,
            "description": "The VLAN id (if any) associated with this address.",
            "default": null,
            "type": "integer",
            "format": "uint16",
            "minimum": 0
          }
        },
        "required": [
          "address"
        ]
      },
      "UpstairsRepairType": {
        "type": "string",
        "enum": [
          "live",
          "reconciliation"
        ]
      },
      "UserId": {
        "title": "A username for a local-only user",
        "description": "Usernames must begin with a lower case ASCII letter, be composed exclusively of lowercase ASCII, uppercase ASCII, numbers, and '-', and may not end with a '-'. Usernames cannot be a UUID, but they may contain a UUID. They can be at most 63 characters long.",
        "type": "string",
        "pattern": "^(?![0-9a-fA-F]{8}-[0-9a-fA-F]{4}-[0-9a-fA-F]{4}-[0-9a-fA-F]{4}-[0-9a-fA-F]{12}$)^[a-z]([a-zA-Z0-9-]*[a-zA-Z0-9]+)?$",
        "minLength": 1,
        "maxLength": 63
      },
      "VmmRuntimeState": {
        "description": "The dynamic runtime properties of an individual VMM process.",
        "type": "object",
        "properties": {
          "gen": {
            "description": "The generation number for this VMM's state.",
            "allOf": [
              {
                "$ref": "#/components/schemas/Generation"
              }
            ]
          },
          "state": {
            "description": "The last state reported by this VMM.",
            "allOf": [
              {
                "$ref": "#/components/schemas/VmmState"
              }
            ]
          },
          "time_updated": {
            "description": "Timestamp for the VMM's state.",
            "type": "string",
            "format": "date-time"
          }
        },
        "required": [
          "gen",
          "state",
          "time_updated"
        ]
      },
      "VmmState": {
        "description": "One of the states that a VMM can be in.",
        "oneOf": [
          {
            "description": "The VMM is initializing and has not started running guest CPUs yet.",
            "type": "string",
            "enum": [
              "starting"
            ]
          },
          {
            "description": "The VMM has finished initializing and may be running guest CPUs.",
            "type": "string",
            "enum": [
              "running"
            ]
          },
          {
            "description": "The VMM is shutting down.",
            "type": "string",
            "enum": [
              "stopping"
            ]
          },
          {
            "description": "The VMM's guest has stopped, and the guest will not run again, but the VMM process may not have released all of its resources yet.",
            "type": "string",
            "enum": [
              "stopped"
            ]
          },
          {
            "description": "The VMM is being restarted or its guest OS is rebooting.",
            "type": "string",
            "enum": [
              "rebooting"
            ]
          },
          {
            "description": "The VMM is part of a live migration.",
            "type": "string",
            "enum": [
              "migrating"
            ]
          },
          {
            "description": "The VMM process reported an internal failure.",
            "type": "string",
            "enum": [
              "failed"
            ]
          },
          {
            "description": "The VMM process has been destroyed and its resources have been released.",
            "type": "string",
            "enum": [
              "destroyed"
            ]
          }
        ]
      },
      "Vni": {
        "description": "A Geneve Virtual Network Identifier",
        "type": "integer",
        "format": "uint32",
        "minimum": 0
      },
      "WaitingStatus": {
        "description": "externally-exposed status for waiting updates",
        "type": "object",
        "properties": {
          "baseboard_id": {
            "$ref": "#/components/schemas/BaseboardId"
          },
          "nattempts_done": {
            "type": "integer",
            "format": "uint32",
            "minimum": 0
          },
          "next_attempt_time": {
            "type": "string",
            "format": "date-time"
          }
        },
        "required": [
          "baseboard_id",
          "nattempts_done",
          "next_attempt_time"
        ]
      },
      "ZoneAddWaitingOn": {
        "oneOf": [
          {
            "description": "Waiting on one or more blockers (typically MUPdate-related reasons) to clear.",
            "type": "object",
            "properties": {
              "type": {
                "type": "string",
                "enum": [
                  "blockers"
                ]
              }
            },
            "required": [
              "type"
            ]
          }
        ]
      },
      "ZoneStatus": {
        "type": "object",
        "properties": {
          "version": {
            "$ref": "#/components/schemas/TufRepoVersion"
          },
          "zone_id": {
            "$ref": "#/components/schemas/TypedUuidForOmicronZoneKind"
          },
          "zone_type": {
            "$ref": "#/components/schemas/OmicronZoneType"
          }
        },
        "required": [
          "version",
          "zone_id",
          "zone_type"
        ]
      },
      "ZoneUnsafeToShutdown": {
        "oneOf": [
          {
            "type": "object",
            "properties": {
              "reason": {
                "$ref": "#/components/schemas/CockroachdbUnsafeToShutdown"
              },
              "type": {
                "type": "string",
                "enum": [
                  "cockroachdb"
                ]
              }
            },
            "required": [
              "reason",
              "type"
            ]
          },
          {
            "type": "object",
            "properties": {
              "synchronized_count": {
                "type": "integer",
                "format": "uint",
                "minimum": 0
              },
              "total_boundary_ntp_zones": {
                "type": "integer",
                "format": "uint",
                "minimum": 0
              },
              "type": {
                "type": "string",
                "enum": [
                  "boundary_ntp"
                ]
              }
            },
            "required": [
              "synchronized_count",
              "total_boundary_ntp_zones",
              "type"
            ]
          },
          {
            "type": "object",
            "properties": {
              "synchronized_count": {
                "type": "integer",
                "format": "uint",
                "minimum": 0
              },
              "total_internal_dns_zones": {
                "type": "integer",
                "format": "uint",
                "minimum": 0
              },
              "type": {
                "type": "string",
                "enum": [
                  "internal_dns"
                ]
              }
            },
            "required": [
              "synchronized_count",
              "total_internal_dns_zones",
              "type"
            ]
          }
        ]
      },
      "ZoneUpdatesWaitingOn": {
        "oneOf": [
          {
            "description": "Waiting on discretionary zone placement.",
            "type": "object",
            "properties": {
              "type": {
                "type": "string",
                "enum": [
                  "discretionary_zones"
                ]
              }
            },
            "required": [
              "type"
            ]
          },
          {
            "description": "Waiting on updates to RoT / SP / Host OS / etc.",
            "type": "object",
            "properties": {
              "type": {
                "type": "string",
                "enum": [
                  "pending_mgs_updates"
                ]
              }
            },
            "required": [
              "type"
            ]
          },
          {
            "description": "Waiting on the same set of blockers zone adds are waiting on.",
            "type": "object",
            "properties": {
              "type": {
                "type": "string",
                "enum": [
                  "zone_add_blockers"
                ]
              }
            },
            "required": [
              "type"
            ]
          }
        ]
      },
      "ZpoolName": {
        "title": "The name of a Zpool",
        "description": "Zpool names are of the format ox{i,p}_<UUID>. They are either Internal or External, and should be unique",
        "type": "string",
        "pattern": "^ox[ip]_[0-9a-f]{8}-[0-9a-f]{4}-4[0-9a-f]{3}-[89ab][0-9a-f]{3}-[0-9a-f]{12}$"
      },
      "ZpoolPutRequest": {
        "description": "Identifies information about a Zpool that should be part of the control plane.",
        "type": "object",
        "properties": {
          "id": {
            "type": "string",
            "format": "uuid"
          },
          "physical_disk_id": {
            "$ref": "#/components/schemas/TypedUuidForPhysicalDiskKind"
          },
          "sled_id": {
            "type": "string",
            "format": "uuid"
          }
        },
        "required": [
          "id",
          "physical_disk_id",
          "sled_id"
        ]
      },
      "TypedUuidForDownstairsKind": {
        "type": "string",
        "format": "uuid"
      },
      "TypedUuidForUpstairsKind": {
        "type": "string",
        "format": "uuid"
      },
      "IdSortMode": {
        "description": "Supported set of sort modes for scanning by id only.\n\nCurrently, we only support scanning in ascending order.",
        "oneOf": [
          {
            "description": "sort in increasing order of \"id\"",
            "type": "string",
            "enum": [
              "id_ascending"
            ]
          }
        ]
      },
      "TimeAndIdSortMode": {
        "description": "Supported set of sort modes for scanning by timestamp and ID",
        "oneOf": [
          {
            "description": "sort in increasing order of timestamp and ID, i.e., earliest first",
            "type": "string",
            "enum": [
              "time_and_id_ascending"
            ]
          },
          {
            "description": "sort in increasing order of timestamp and ID, i.e., most recent first",
            "type": "string",
            "enum": [
              "time_and_id_descending"
            ]
          }
        ]
      },
      "TypedUuidForPropolisKind": {
        "type": "string",
        "format": "uuid"
      },
      "TypedUuidForVolumeKind": {
        "type": "string",
        "format": "uuid"
      }
    },
    "responses": {
      "Error": {
        "description": "Error",
        "content": {
          "application/json": {
            "schema": {
              "$ref": "#/components/schemas/Error"
            }
          }
        }
      }
    }
  }
}<|MERGE_RESOLUTION|>--- conflicted
+++ resolved
@@ -2569,11 +2569,7 @@
             ]
           },
           "nexus_generation": {
-<<<<<<< HEAD
-            "description": "The generation of the active group of Nexuses\n\nIf a Nexus instance notices it has a nexus_generation less than this value, it will start to quiesce (see: RFD 588).",
-=======
             "description": "The generation of the active group of Nexuses\n\nIf a Nexus instance notices it has a nexus_generation less than this value, it will start to quiesce in preparation for handing off control to the newer generation (see: RFD 588).",
->>>>>>> cd38f25a
             "allOf": [
               {
                 "$ref": "#/components/schemas/Generation"
