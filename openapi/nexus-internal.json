{
  "openapi": "3.0.3",
  "info": {
    "title": "Nexus internal API",
    "description": "Nexus internal API",
    "contact": {
      "url": "https://oxide.computer",
      "email": "api@oxide.computer"
    },
    "version": "0.0.1"
  },
  "paths": {
    "/artifacts/{kind}/{name}/{version}": {
      "get": {
        "summary": "Endpoint used by Sled Agents to download cached artifacts.",
        "operationId": "cpapi_artifact_download",
        "parameters": [
          {
            "in": "path",
            "name": "kind",
            "description": "The kind of artifact this is.",
            "required": true,
            "schema": {
              "type": "string"
            }
          },
          {
            "in": "path",
            "name": "name",
            "description": "The artifact's name.",
            "required": true,
            "schema": {
              "type": "string"
            }
          },
          {
            "in": "path",
            "name": "version",
            "description": "The artifact's version.",
            "required": true,
            "schema": {
              "$ref": "#/components/schemas/SemverVersion"
            }
          }
        ],
        "responses": {
          "200": {
            "description": "",
            "content": {
              "*/*": {
                "schema": {}
              }
            }
          },
          "4XX": {
            "$ref": "#/components/responses/Error"
          },
          "5XX": {
            "$ref": "#/components/responses/Error"
          }
        }
      }
    },
    "/bgtasks": {
      "get": {
        "summary": "List background tasks",
        "description": "This is a list of discrete background activities that Nexus carries out. This is exposed for support and debugging.",
        "operationId": "bgtask_list",
        "responses": {
          "200": {
            "description": "successful operation",
            "content": {
              "application/json": {
                "schema": {
                  "title": "Map_of_BackgroundTask",
                  "type": "object",
                  "additionalProperties": {
                    "$ref": "#/components/schemas/BackgroundTask"
                  }
                }
              }
            }
          },
          "4XX": {
            "$ref": "#/components/responses/Error"
          },
          "5XX": {
            "$ref": "#/components/responses/Error"
          }
        }
      }
    },
    "/bgtasks/activate": {
      "post": {
        "summary": "Activates one or more background tasks, causing them to be run immediately",
        "description": "if idle, or scheduled to run again as soon as possible if already running.",
        "operationId": "bgtask_activate",
        "requestBody": {
          "content": {
            "application/json": {
              "schema": {
                "$ref": "#/components/schemas/BackgroundTasksActivateRequest"
              }
            }
          },
          "required": true
        },
        "responses": {
          "204": {
            "description": "resource updated"
          },
          "4XX": {
            "$ref": "#/components/responses/Error"
          },
          "5XX": {
            "$ref": "#/components/responses/Error"
          }
        }
      }
    },
    "/bgtasks/view/{bgtask_name}": {
      "get": {
        "summary": "Fetch status of one background task",
        "description": "This is exposed for support and debugging.",
        "operationId": "bgtask_view",
        "parameters": [
          {
            "in": "path",
            "name": "bgtask_name",
            "required": true,
            "schema": {
              "type": "string"
            }
          }
        ],
        "responses": {
          "200": {
            "description": "successful operation",
            "content": {
              "application/json": {
                "schema": {
                  "$ref": "#/components/schemas/BackgroundTask"
                }
              }
            }
          },
          "4XX": {
            "$ref": "#/components/responses/Error"
          },
          "5XX": {
            "$ref": "#/components/responses/Error"
          }
        }
      }
    },
    "/crucible/0/upstairs/{upstairs_id}/downstairs/{downstairs_id}/stop-request": {
      "post": {
        "summary": "An Upstairs will update this endpoint if a Downstairs client task is",
        "description": "requested to stop",
        "operationId": "cpapi_downstairs_client_stop_request",
        "parameters": [
          {
            "in": "path",
            "name": "downstairs_id",
            "required": true,
            "schema": {
              "$ref": "#/components/schemas/TypedUuidForDownstairsKind"
            }
          },
          {
            "in": "path",
            "name": "upstairs_id",
            "required": true,
            "schema": {
              "$ref": "#/components/schemas/TypedUuidForUpstairsKind"
            }
          }
        ],
        "requestBody": {
          "content": {
            "application/json": {
              "schema": {
                "$ref": "#/components/schemas/DownstairsClientStopRequest"
              }
            }
          },
          "required": true
        },
        "responses": {
          "204": {
            "description": "resource updated"
          },
          "4XX": {
            "$ref": "#/components/responses/Error"
          },
          "5XX": {
            "$ref": "#/components/responses/Error"
          }
        }
      }
    },
    "/crucible/0/upstairs/{upstairs_id}/downstairs/{downstairs_id}/stopped": {
      "post": {
        "summary": "An Upstairs will update this endpoint if a Downstairs client task stops for",
        "description": "any reason (not just after being requested to)",
        "operationId": "cpapi_downstairs_client_stopped",
        "parameters": [
          {
            "in": "path",
            "name": "downstairs_id",
            "required": true,
            "schema": {
              "$ref": "#/components/schemas/TypedUuidForDownstairsKind"
            }
          },
          {
            "in": "path",
            "name": "upstairs_id",
            "required": true,
            "schema": {
              "$ref": "#/components/schemas/TypedUuidForUpstairsKind"
            }
          }
        ],
        "requestBody": {
          "content": {
            "application/json": {
              "schema": {
                "$ref": "#/components/schemas/DownstairsClientStopped"
              }
            }
          },
          "required": true
        },
        "responses": {
          "204": {
            "description": "resource updated"
          },
          "4XX": {
            "$ref": "#/components/responses/Error"
          },
          "5XX": {
            "$ref": "#/components/responses/Error"
          }
        }
      }
    },
    "/crucible/0/upstairs/{upstairs_id}/repair/{repair_id}/progress": {
      "post": {
        "summary": "An Upstairs will update this endpoint with the progress of a repair",
        "operationId": "cpapi_upstairs_repair_progress",
        "parameters": [
          {
            "in": "path",
            "name": "repair_id",
            "required": true,
            "schema": {
              "$ref": "#/components/schemas/TypedUuidForUpstairsRepairKind"
            }
          },
          {
            "in": "path",
            "name": "upstairs_id",
            "required": true,
            "schema": {
              "$ref": "#/components/schemas/TypedUuidForUpstairsKind"
            }
          }
        ],
        "requestBody": {
          "content": {
            "application/json": {
              "schema": {
                "$ref": "#/components/schemas/RepairProgress"
              }
            }
          },
          "required": true
        },
        "responses": {
          "204": {
            "description": "resource updated"
          },
          "4XX": {
            "$ref": "#/components/responses/Error"
          },
          "5XX": {
            "$ref": "#/components/responses/Error"
          }
        }
      }
    },
    "/crucible/0/upstairs/{upstairs_id}/repair-finish": {
      "post": {
        "summary": "An Upstairs will notify this endpoint when a repair finishes.",
        "operationId": "cpapi_upstairs_repair_finish",
        "parameters": [
          {
            "in": "path",
            "name": "upstairs_id",
            "required": true,
            "schema": {
              "$ref": "#/components/schemas/TypedUuidForUpstairsKind"
            }
          }
        ],
        "requestBody": {
          "content": {
            "application/json": {
              "schema": {
                "$ref": "#/components/schemas/RepairFinishInfo"
              }
            }
          },
          "required": true
        },
        "responses": {
          "204": {
            "description": "resource updated"
          },
          "4XX": {
            "$ref": "#/components/responses/Error"
          },
          "5XX": {
            "$ref": "#/components/responses/Error"
          }
        }
      }
    },
    "/crucible/0/upstairs/{upstairs_id}/repair-start": {
      "post": {
        "summary": "An Upstairs will notify this endpoint when a repair starts",
        "operationId": "cpapi_upstairs_repair_start",
        "parameters": [
          {
            "in": "path",
            "name": "upstairs_id",
            "required": true,
            "schema": {
              "$ref": "#/components/schemas/TypedUuidForUpstairsKind"
            }
          }
        ],
        "requestBody": {
          "content": {
            "application/json": {
              "schema": {
                "$ref": "#/components/schemas/RepairStartInfo"
              }
            }
          },
          "required": true
        },
        "responses": {
          "204": {
            "description": "resource updated"
          },
          "4XX": {
            "$ref": "#/components/responses/Error"
          },
          "5XX": {
            "$ref": "#/components/responses/Error"
          }
        }
      }
    },
    "/deployment/blueprints/all": {
      "get": {
        "summary": "Lists blueprints",
        "operationId": "blueprint_list",
        "parameters": [
          {
            "in": "query",
            "name": "limit",
            "description": "Maximum number of items returned by a single call",
            "schema": {
              "nullable": true,
              "type": "integer",
              "format": "uint32",
              "minimum": 1
            }
          },
          {
            "in": "query",
            "name": "page_token",
            "description": "Token returned by previous call to retrieve the subsequent page",
            "schema": {
              "nullable": true,
              "type": "string"
            }
          },
          {
            "in": "query",
            "name": "sort_by",
            "schema": {
              "$ref": "#/components/schemas/IdSortMode"
            }
          }
        ],
        "responses": {
          "200": {
            "description": "successful operation",
            "content": {
              "application/json": {
                "schema": {
                  "$ref": "#/components/schemas/BlueprintMetadataResultsPage"
                }
              }
            }
          },
          "4XX": {
            "$ref": "#/components/responses/Error"
          },
          "5XX": {
            "$ref": "#/components/responses/Error"
          }
        },
        "x-dropshot-pagination": {
          "required": []
        }
      }
    },
    "/deployment/blueprints/all/{blueprint_id}": {
      "get": {
        "summary": "Fetches one blueprint",
        "operationId": "blueprint_view",
        "parameters": [
          {
            "in": "path",
            "name": "blueprint_id",
            "description": "ID of the blueprint",
            "required": true,
            "schema": {
              "type": "string",
              "format": "uuid"
            }
          }
        ],
        "responses": {
          "200": {
            "description": "successful operation",
            "content": {
              "application/json": {
                "schema": {
                  "$ref": "#/components/schemas/Blueprint"
                }
              }
            }
          },
          "4XX": {
            "$ref": "#/components/responses/Error"
          },
          "5XX": {
            "$ref": "#/components/responses/Error"
          }
        }
      },
      "delete": {
        "summary": "Deletes one blueprint",
        "operationId": "blueprint_delete",
        "parameters": [
          {
            "in": "path",
            "name": "blueprint_id",
            "description": "ID of the blueprint",
            "required": true,
            "schema": {
              "type": "string",
              "format": "uuid"
            }
          }
        ],
        "responses": {
          "204": {
            "description": "successful deletion"
          },
          "4XX": {
            "$ref": "#/components/responses/Error"
          },
          "5XX": {
            "$ref": "#/components/responses/Error"
          }
        }
      }
    },
    "/deployment/blueprints/import": {
      "post": {
        "summary": "Imports a client-provided blueprint",
        "description": "This is intended for development and support, not end users or operators.",
        "operationId": "blueprint_import",
        "requestBody": {
          "content": {
            "application/json": {
              "schema": {
                "$ref": "#/components/schemas/Blueprint"
              }
            }
          },
          "required": true
        },
        "responses": {
          "204": {
            "description": "resource updated"
          },
          "4XX": {
            "$ref": "#/components/responses/Error"
          },
          "5XX": {
            "$ref": "#/components/responses/Error"
          }
        }
      }
    },
    "/deployment/blueprints/regenerate": {
      "post": {
        "summary": "Generates a new blueprint for the current system, re-evaluating anything",
        "description": "that's changed since the last one was generated",
        "operationId": "blueprint_regenerate",
        "responses": {
          "200": {
            "description": "successful operation",
            "content": {
              "application/json": {
                "schema": {
                  "$ref": "#/components/schemas/Blueprint"
                }
              }
            }
          },
          "4XX": {
            "$ref": "#/components/responses/Error"
          },
          "5XX": {
            "$ref": "#/components/responses/Error"
          }
        }
      }
    },
    "/deployment/blueprints/target": {
      "get": {
        "summary": "Fetches the current target blueprint, if any",
        "operationId": "blueprint_target_view",
        "responses": {
          "200": {
            "description": "successful operation",
            "content": {
              "application/json": {
                "schema": {
                  "$ref": "#/components/schemas/BlueprintTarget"
                }
              }
            }
          },
          "4XX": {
            "$ref": "#/components/responses/Error"
          },
          "5XX": {
            "$ref": "#/components/responses/Error"
          }
        }
      },
      "post": {
        "summary": "Make the specified blueprint the new target",
        "operationId": "blueprint_target_set",
        "requestBody": {
          "content": {
            "application/json": {
              "schema": {
                "$ref": "#/components/schemas/BlueprintTargetSet"
              }
            }
          },
          "required": true
        },
        "responses": {
          "200": {
            "description": "successful operation",
            "content": {
              "application/json": {
                "schema": {
                  "$ref": "#/components/schemas/BlueprintTarget"
                }
              }
            }
          },
          "4XX": {
            "$ref": "#/components/responses/Error"
          },
          "5XX": {
            "$ref": "#/components/responses/Error"
          }
        }
      }
    },
    "/deployment/blueprints/target/enabled": {
      "put": {
        "summary": "Set the `enabled` field of the current target blueprint",
        "operationId": "blueprint_target_set_enabled",
        "requestBody": {
          "content": {
            "application/json": {
              "schema": {
                "$ref": "#/components/schemas/BlueprintTargetSet"
              }
            }
          },
          "required": true
        },
        "responses": {
          "200": {
            "description": "successful operation",
            "content": {
              "application/json": {
                "schema": {
                  "$ref": "#/components/schemas/BlueprintTarget"
                }
              }
            }
          },
          "4XX": {
            "$ref": "#/components/responses/Error"
          },
          "5XX": {
            "$ref": "#/components/responses/Error"
          }
        }
      }
    },
    "/disk/{disk_id}/remove-read-only-parent": {
      "post": {
        "summary": "Request removal of a read_only_parent from a disk",
        "description": "This is a thin wrapper around the volume_remove_read_only_parent saga. All we are doing here is, given a disk UUID, figure out what the volume_id is for that disk, then use that to call the volume_remove_read_only_parent saga on it.",
        "operationId": "cpapi_disk_remove_read_only_parent",
        "parameters": [
          {
            "in": "path",
            "name": "disk_id",
            "required": true,
            "schema": {
              "type": "string",
              "format": "uuid"
            }
          }
        ],
        "responses": {
          "204": {
            "description": "resource updated"
          },
          "4XX": {
            "$ref": "#/components/responses/Error"
          },
          "5XX": {
            "$ref": "#/components/responses/Error"
          }
        }
      }
    },
    "/disks/{disk_id}": {
      "put": {
        "summary": "Report updated state for a disk.",
        "operationId": "cpapi_disks_put",
        "parameters": [
          {
            "in": "path",
            "name": "disk_id",
            "required": true,
            "schema": {
              "type": "string",
              "format": "uuid"
            }
          }
        ],
        "requestBody": {
          "content": {
            "application/json": {
              "schema": {
                "$ref": "#/components/schemas/DiskRuntimeState"
              }
            }
          },
          "required": true
        },
        "responses": {
          "204": {
            "description": "resource updated"
          },
          "4XX": {
            "$ref": "#/components/responses/Error"
          },
          "5XX": {
            "$ref": "#/components/responses/Error"
          }
        }
      }
    },
    "/instances/{instance_id}": {
      "put": {
        "summary": "Report updated state for an instance.",
        "operationId": "cpapi_instances_put",
        "parameters": [
          {
            "in": "path",
            "name": "instance_id",
            "required": true,
            "schema": {
              "type": "string",
              "format": "uuid"
            }
          }
        ],
        "requestBody": {
          "content": {
            "application/json": {
              "schema": {
                "$ref": "#/components/schemas/SledInstanceState"
              }
            }
          },
          "required": true
        },
        "responses": {
          "204": {
            "description": "resource updated"
          },
          "4XX": {
            "$ref": "#/components/responses/Error"
          },
          "5XX": {
            "$ref": "#/components/responses/Error"
          }
        }
      }
    },
    "/metrics/collectors": {
      "post": {
        "summary": "Accept a notification of a new oximeter collection server.",
        "operationId": "cpapi_collectors_post",
        "requestBody": {
          "content": {
            "application/json": {
              "schema": {
                "$ref": "#/components/schemas/OximeterInfo"
              }
            }
          },
          "required": true
        },
        "responses": {
          "204": {
            "description": "resource updated"
          },
          "4XX": {
            "$ref": "#/components/responses/Error"
          },
          "5XX": {
            "$ref": "#/components/responses/Error"
          }
        }
      }
    },
    "/metrics/collectors/{collector_id}/producers": {
      "get": {
        "summary": "List all metric producers assigned to an oximeter collector.",
        "operationId": "cpapi_assigned_producers_list",
        "parameters": [
          {
            "in": "path",
            "name": "collector_id",
            "description": "The ID of the oximeter collector.",
            "required": true,
            "schema": {
              "type": "string",
              "format": "uuid"
            }
          },
          {
            "in": "query",
            "name": "limit",
            "description": "Maximum number of items returned by a single call",
            "schema": {
              "nullable": true,
              "type": "integer",
              "format": "uint32",
              "minimum": 1
            }
          },
          {
            "in": "query",
            "name": "page_token",
            "description": "Token returned by previous call to retrieve the subsequent page",
            "schema": {
              "nullable": true,
              "type": "string"
            }
          },
          {
            "in": "query",
            "name": "sort_by",
            "schema": {
              "$ref": "#/components/schemas/IdSortMode"
            }
          }
        ],
        "responses": {
          "200": {
            "description": "successful operation",
            "content": {
              "application/json": {
                "schema": {
                  "$ref": "#/components/schemas/ProducerEndpointResultsPage"
                }
              }
            }
          },
          "4XX": {
            "$ref": "#/components/responses/Error"
          },
          "5XX": {
            "$ref": "#/components/responses/Error"
          }
        },
        "x-dropshot-pagination": {
          "required": []
        }
      }
    },
    "/metrics/producers": {
      "post": {
        "summary": "Accept a registration from a new metric producer",
        "operationId": "cpapi_producers_post",
        "requestBody": {
          "content": {
            "application/json": {
              "schema": {
                "$ref": "#/components/schemas/ProducerEndpoint"
              }
            }
          },
          "required": true
        },
        "responses": {
          "201": {
            "description": "successful creation",
            "content": {
              "application/json": {
                "schema": {
                  "$ref": "#/components/schemas/ProducerRegistrationResponse"
                }
              }
            }
          },
          "4XX": {
            "$ref": "#/components/responses/Error"
          },
          "5XX": {
            "$ref": "#/components/responses/Error"
          }
        }
      }
    },
    "/nat/ipv4/changeset/{from_gen}": {
      "get": {
        "summary": "Fetch NAT ChangeSet",
        "description": "Caller provides their generation as `from_gen`, along with a query parameter for the page size (`limit`). Endpoint will return changes that have occured since the caller's generation number up to the latest change or until the `limit` is reached. If there are no changes, an empty vec is returned.",
        "operationId": "ipv4_nat_changeset",
        "parameters": [
          {
            "in": "path",
            "name": "from_gen",
            "description": "which change number to start generating the change set from",
            "required": true,
            "schema": {
              "type": "integer",
              "format": "int64"
            }
          },
          {
            "in": "query",
            "name": "limit",
            "required": true,
            "schema": {
              "type": "integer",
              "format": "uint32",
              "minimum": 0
            }
          }
        ],
        "responses": {
          "200": {
            "description": "successful operation",
            "content": {
              "application/json": {
                "schema": {
                  "title": "Array_of_Ipv4NatEntryView",
                  "type": "array",
                  "items": {
                    "$ref": "#/components/schemas/Ipv4NatEntryView"
                  }
                }
              }
            }
          },
          "4XX": {
            "$ref": "#/components/responses/Error"
          },
          "5XX": {
            "$ref": "#/components/responses/Error"
          }
        }
      }
    },
    "/probes/{sled}": {
      "get": {
        "summary": "Get all the probes associated with a given sled.",
        "operationId": "probes_get",
        "parameters": [
          {
            "in": "path",
            "name": "sled",
            "required": true,
            "schema": {
              "type": "string",
              "format": "uuid"
            }
          },
          {
            "in": "query",
            "name": "limit",
            "description": "Maximum number of items returned by a single call",
            "schema": {
              "nullable": true,
              "type": "integer",
              "format": "uint32",
              "minimum": 1
            }
          },
          {
            "in": "query",
            "name": "page_token",
            "description": "Token returned by previous call to retrieve the subsequent page",
            "schema": {
              "nullable": true,
              "type": "string"
            }
          },
          {
            "in": "query",
            "name": "sort_by",
            "schema": {
              "$ref": "#/components/schemas/IdSortMode"
            }
          }
        ],
        "responses": {
          "200": {
            "description": "successful operation",
            "content": {
              "application/json": {
                "schema": {
                  "title": "Array_of_ProbeInfo",
                  "type": "array",
                  "items": {
                    "$ref": "#/components/schemas/ProbeInfo"
                  }
                }
              }
            }
          },
          "4XX": {
            "$ref": "#/components/responses/Error"
          },
          "5XX": {
            "$ref": "#/components/responses/Error"
          }
        },
        "x-dropshot-pagination": {
          "required": []
        }
      }
    },
    "/racks/{rack_id}/initialization-complete": {
      "put": {
        "summary": "Report that the Rack Setup Service initialization is complete",
        "description": "See RFD 278 for more details.",
        "operationId": "rack_initialization_complete",
        "parameters": [
          {
            "in": "path",
            "name": "rack_id",
            "required": true,
            "schema": {
              "type": "string",
              "format": "uuid"
            }
          }
        ],
        "requestBody": {
          "content": {
            "application/json": {
              "schema": {
                "$ref": "#/components/schemas/RackInitializationRequest"
              }
            }
          },
          "required": true
        },
        "responses": {
          "204": {
            "description": "resource updated"
          },
          "4XX": {
            "$ref": "#/components/responses/Error"
          },
          "5XX": {
            "$ref": "#/components/responses/Error"
          }
        }
      }
    },
    "/sagas": {
      "get": {
        "summary": "List sagas",
        "operationId": "saga_list",
        "parameters": [
          {
            "in": "query",
            "name": "limit",
            "description": "Maximum number of items returned by a single call",
            "schema": {
              "nullable": true,
              "type": "integer",
              "format": "uint32",
              "minimum": 1
            }
          },
          {
            "in": "query",
            "name": "page_token",
            "description": "Token returned by previous call to retrieve the subsequent page",
            "schema": {
              "nullable": true,
              "type": "string"
            }
          },
          {
            "in": "query",
            "name": "sort_by",
            "schema": {
              "$ref": "#/components/schemas/IdSortMode"
            }
          }
        ],
        "responses": {
          "200": {
            "description": "successful operation",
            "content": {
              "application/json": {
                "schema": {
                  "$ref": "#/components/schemas/SagaResultsPage"
                }
              }
            }
          },
          "4XX": {
            "$ref": "#/components/responses/Error"
          },
          "5XX": {
            "$ref": "#/components/responses/Error"
          }
        },
        "x-dropshot-pagination": {
          "required": []
        }
      }
    },
    "/sagas/{saga_id}": {
      "get": {
        "summary": "Fetch a saga",
        "operationId": "saga_view",
        "parameters": [
          {
            "in": "path",
            "name": "saga_id",
            "required": true,
            "schema": {
              "type": "string",
              "format": "uuid"
            }
          }
        ],
        "responses": {
          "200": {
            "description": "successful operation",
            "content": {
              "application/json": {
                "schema": {
                  "$ref": "#/components/schemas/Saga"
                }
              }
            }
          },
          "4XX": {
            "$ref": "#/components/responses/Error"
          },
          "5XX": {
            "$ref": "#/components/responses/Error"
          }
        }
      }
    },
    "/sled-agents/{sled_id}": {
      "get": {
        "summary": "Return information about the given sled agent",
        "operationId": "sled_agent_get",
        "parameters": [
          {
            "in": "path",
            "name": "sled_id",
            "required": true,
            "schema": {
              "type": "string",
              "format": "uuid"
            }
          }
        ],
        "responses": {
          "200": {
            "description": "successful operation",
            "content": {
              "application/json": {
                "schema": {
                  "$ref": "#/components/schemas/SledAgentInfo"
                }
              }
            }
          },
          "4XX": {
            "$ref": "#/components/responses/Error"
          },
          "5XX": {
            "$ref": "#/components/responses/Error"
          }
        }
      },
      "post": {
        "summary": "Report that the sled agent for the specified sled has come online.",
        "operationId": "sled_agent_put",
        "parameters": [
          {
            "in": "path",
            "name": "sled_id",
            "required": true,
            "schema": {
              "type": "string",
              "format": "uuid"
            }
          }
        ],
        "requestBody": {
          "content": {
            "application/json": {
              "schema": {
                "$ref": "#/components/schemas/SledAgentInfo"
              }
            }
          },
          "required": true
        },
        "responses": {
          "204": {
            "description": "resource updated"
          },
          "4XX": {
            "$ref": "#/components/responses/Error"
          },
          "5XX": {
            "$ref": "#/components/responses/Error"
          }
        }
      }
    },
    "/sled-agents/{sled_id}/firewall-rules-update": {
      "post": {
        "summary": "Request a new set of firewall rules for a sled.",
        "description": "This causes Nexus to read the latest set of rules for the sled, and call a Sled endpoint which applies the rules to all OPTE ports that happen to exist.",
        "operationId": "sled_firewall_rules_request",
        "parameters": [
          {
            "in": "path",
            "name": "sled_id",
            "required": true,
            "schema": {
              "type": "string",
              "format": "uuid"
            }
          }
        ],
        "responses": {
          "204": {
            "description": "resource updated"
          },
          "4XX": {
            "$ref": "#/components/responses/Error"
          },
          "5XX": {
            "$ref": "#/components/responses/Error"
          }
        }
      }
    },
    "/sleds/add": {
      "post": {
        "summary": "Add sled to initialized rack",
        "operationId": "sled_add",
        "requestBody": {
          "content": {
            "application/json": {
              "schema": {
                "$ref": "#/components/schemas/UninitializedSledId"
              }
            }
          },
          "required": true
        },
        "responses": {
          "201": {
            "description": "successful creation",
            "content": {
              "application/json": {
                "schema": {
                  "$ref": "#/components/schemas/SledId"
                }
              }
            }
          },
          "4XX": {
            "$ref": "#/components/responses/Error"
          },
          "5XX": {
            "$ref": "#/components/responses/Error"
          }
        }
      }
    },
    "/sleds/expunge": {
      "post": {
        "summary": "Mark a sled as expunged",
        "description": "This is an irreversible process! It should only be called after sufficient warning to the operator.\nThis is idempotent, and it returns the old policy of the sled.",
        "operationId": "sled_expunge",
        "requestBody": {
          "content": {
            "application/json": {
              "schema": {
                "$ref": "#/components/schemas/SledSelector"
              }
            }
          },
          "required": true
        },
        "responses": {
          "200": {
            "description": "successful operation",
            "content": {
              "application/json": {
                "schema": {
                  "$ref": "#/components/schemas/SledPolicy"
                }
              }
            }
          },
          "4XX": {
            "$ref": "#/components/responses/Error"
          },
          "5XX": {
            "$ref": "#/components/responses/Error"
          }
        }
      }
    },
    "/sleds/uninitialized": {
      "get": {
        "summary": "List uninitialized sleds",
        "operationId": "sled_list_uninitialized",
        "responses": {
          "200": {
            "description": "successful operation",
            "content": {
              "application/json": {
                "schema": {
                  "$ref": "#/components/schemas/UninitializedSledResultsPage"
                }
              }
            }
          },
          "4XX": {
            "$ref": "#/components/responses/Error"
          },
          "5XX": {
            "$ref": "#/components/responses/Error"
          }
        }
      }
    },
    "/switch/{switch_id}": {
      "put": {
        "operationId": "switch_put",
        "parameters": [
          {
            "in": "path",
            "name": "switch_id",
            "required": true,
            "schema": {
              "type": "string",
              "format": "uuid"
            }
          }
        ],
        "requestBody": {
          "content": {
            "application/json": {
              "schema": {
                "$ref": "#/components/schemas/SwitchPutRequest"
              }
            }
          },
          "required": true
        },
        "responses": {
          "200": {
            "description": "successful operation",
            "content": {
              "application/json": {
                "schema": {
                  "$ref": "#/components/schemas/SwitchPutResponse"
                }
              }
            }
          },
          "4XX": {
            "$ref": "#/components/responses/Error"
          },
          "5XX": {
            "$ref": "#/components/responses/Error"
          }
        }
      }
    },
    "/volume/{volume_id}/remove-read-only-parent": {
      "post": {
        "summary": "Request removal of a read_only_parent from a volume",
        "description": "A volume can be created with the source data for that volume being another volume that attached as a \"read_only_parent\". In the background there exists a scrubber that will copy the data from the read_only_parent into the volume. When that scrubber has completed copying the data, this endpoint can be called to update the database that the read_only_parent is no longer needed for a volume and future attachments of this volume should not include that read_only_parent.",
        "operationId": "cpapi_volume_remove_read_only_parent",
        "parameters": [
          {
            "in": "path",
            "name": "volume_id",
            "required": true,
            "schema": {
              "type": "string",
              "format": "uuid"
            }
          }
        ],
        "responses": {
          "204": {
            "description": "resource updated"
          },
          "4XX": {
            "$ref": "#/components/responses/Error"
          },
          "5XX": {
            "$ref": "#/components/responses/Error"
          }
        }
      }
    }
  },
  "components": {
    "schemas": {
      "ActivationReason": {
        "description": "Describes why a background task was activated\n\nThis is only used for debugging.  This is deliberately not made available to the background task itself.  See \"Design notes\" in the module-level documentation for details.",
        "type": "string",
        "enum": [
          "signaled",
          "timeout",
          "dependency"
        ]
      },
      "AllowedSourceIps": {
        "description": "Description of source IPs allowed to reach rack services.",
        "oneOf": [
          {
            "description": "Allow traffic from any external IP address.",
            "type": "object",
            "properties": {
              "allow": {
                "type": "string",
                "enum": [
                  "any"
                ]
              }
            },
            "required": [
              "allow"
            ]
          },
          {
            "description": "Restrict access to a specific set of source IP addresses or subnets.\n\nAll others are prevented from reaching rack services.",
            "type": "object",
            "properties": {
              "allow": {
                "type": "string",
                "enum": [
                  "list"
                ]
              },
              "ips": {
                "type": "array",
                "items": {
                  "$ref": "#/components/schemas/IpNet"
                }
              }
            },
            "required": [
              "allow",
              "ips"
            ]
          }
        ]
      },
      "BackgroundTask": {
        "description": "Background tasks\n\nThese are currently only intended for observability by developers.  We will eventually want to flesh this out into something more observable for end users.",
        "type": "object",
        "properties": {
          "current": {
            "description": "Describes the current task status",
            "allOf": [
              {
                "$ref": "#/components/schemas/CurrentStatus"
              }
            ]
          },
          "description": {
            "description": "brief summary (for developers) of what this task does",
            "type": "string"
          },
          "last": {
            "description": "Describes the last completed activation",
            "allOf": [
              {
                "$ref": "#/components/schemas/LastResult"
              }
            ]
          },
          "name": {
            "description": "unique identifier for this background task",
            "type": "string"
          },
          "period": {
            "description": "how long after an activation completes before another will be triggered automatically\n\n(activations can also be triggered for other reasons)",
            "allOf": [
              {
                "$ref": "#/components/schemas/Duration"
              }
            ]
          }
        },
        "required": [
          "current",
          "description",
          "last",
          "name",
          "period"
        ]
      },
      "BackgroundTasksActivateRequest": {
        "description": "Query parameters for Background Task activation requests.",
        "type": "object",
        "properties": {
          "bgtask_names": {
            "type": "array",
            "items": {
              "type": "string"
            },
            "uniqueItems": true
          }
        },
        "required": [
          "bgtask_names"
        ]
      },
      "Baseboard": {
        "description": "Properties that uniquely identify an Oxide hardware component",
        "type": "object",
        "properties": {
          "part": {
            "type": "string"
          },
          "revision": {
            "type": "integer",
            "format": "int64"
          },
          "serial": {
            "type": "string"
          }
        },
        "required": [
          "part",
          "revision",
          "serial"
        ]
      },
      "BfdMode": {
        "description": "BFD connection mode.",
        "type": "string",
        "enum": [
          "single_hop",
          "multi_hop"
        ]
      },
      "BfdPeerConfig": {
        "type": "object",
        "properties": {
          "detection_threshold": {
            "type": "integer",
            "format": "uint8",
            "minimum": 0
          },
          "local": {
            "nullable": true,
            "type": "string",
            "format": "ip"
          },
          "mode": {
            "$ref": "#/components/schemas/BfdMode"
          },
          "remote": {
            "type": "string",
            "format": "ip"
          },
          "required_rx": {
            "type": "integer",
            "format": "uint64",
            "minimum": 0
          },
          "switch": {
            "$ref": "#/components/schemas/SwitchLocation"
          }
        },
        "required": [
          "detection_threshold",
          "mode",
          "remote",
          "required_rx",
          "switch"
        ]
      },
      "BgpConfig": {
        "type": "object",
        "properties": {
          "asn": {
            "description": "The autonomous system number for the BGP configuration.",
            "type": "integer",
            "format": "uint32",
            "minimum": 0
          },
          "checker": {
            "nullable": true,
            "description": "Checker to apply to incoming messages.",
            "default": null,
            "type": "string"
          },
          "originate": {
            "description": "The set of prefixes for the BGP router to originate.",
            "type": "array",
            "items": {
              "$ref": "#/components/schemas/Ipv4Net"
            }
          },
          "shaper": {
            "nullable": true,
            "description": "Shaper to apply to outgoing messages.",
            "default": null,
            "type": "string"
          }
        },
        "required": [
          "asn",
          "originate"
        ]
      },
      "BgpPeerConfig": {
        "type": "object",
        "properties": {
          "addr": {
            "description": "Address of the peer.",
            "type": "string",
            "format": "ipv4"
          },
          "allowed_export": {
            "description": "Define export policy for a peer.",
            "default": {
              "type": "no_filtering"
            },
            "allOf": [
              {
                "$ref": "#/components/schemas/ImportExportPolicy"
              }
            ]
          },
          "allowed_import": {
            "description": "Define import policy for a peer.",
            "default": {
              "type": "no_filtering"
            },
            "allOf": [
              {
                "$ref": "#/components/schemas/ImportExportPolicy"
              }
            ]
          },
          "asn": {
            "description": "The autonomous system number of the router the peer belongs to.",
            "type": "integer",
            "format": "uint32",
            "minimum": 0
          },
          "communities": {
            "description": "Include the provided communities in updates sent to the peer.",
            "default": [],
            "type": "array",
            "items": {
              "type": "integer",
              "format": "uint32",
              "minimum": 0
            }
          },
          "connect_retry": {
            "nullable": true,
            "description": "The interval in seconds between peer connection retry attempts.",
            "type": "integer",
            "format": "uint64",
            "minimum": 0
          },
          "delay_open": {
            "nullable": true,
            "description": "How long to delay sending open messages to a peer. In seconds.",
            "type": "integer",
            "format": "uint64",
            "minimum": 0
          },
          "enforce_first_as": {
            "description": "Enforce that the first AS in paths received from this peer is the peer's AS.",
            "default": false,
            "type": "boolean"
          },
          "hold_time": {
            "nullable": true,
            "description": "How long to keep a session alive without a keepalive in seconds. Defaults to 6.",
            "type": "integer",
            "format": "uint64",
            "minimum": 0
          },
          "idle_hold_time": {
            "nullable": true,
            "description": "How long to keep a peer in idle after a state machine reset in seconds.",
            "type": "integer",
            "format": "uint64",
            "minimum": 0
          },
          "keepalive": {
            "nullable": true,
            "description": "The interval to send keepalive messages at.",
            "type": "integer",
            "format": "uint64",
            "minimum": 0
          },
          "local_pref": {
            "nullable": true,
            "description": "Apply a local preference to routes received from this peer.",
            "default": null,
            "type": "integer",
            "format": "uint32",
            "minimum": 0
          },
          "md5_auth_key": {
            "nullable": true,
            "description": "Use the given key for TCP-MD5 authentication with the peer.",
            "default": null,
            "type": "string"
          },
          "min_ttl": {
            "nullable": true,
            "description": "Require messages from a peer have a minimum IP time to live field.",
            "default": null,
            "type": "integer",
            "format": "uint8",
            "minimum": 0
          },
          "multi_exit_discriminator": {
            "nullable": true,
            "description": "Apply the provided multi-exit discriminator (MED) updates sent to the peer.",
            "default": null,
            "type": "integer",
            "format": "uint32",
            "minimum": 0
          },
          "port": {
            "description": "Switch port the peer is reachable on.",
            "type": "string"
          },
          "remote_asn": {
            "nullable": true,
            "description": "Require that a peer has a specified ASN.",
            "default": null,
            "type": "integer",
            "format": "uint32",
            "minimum": 0
          },
          "vlan_id": {
            "nullable": true,
            "description": "Associate a VLAN ID with a BGP peer session.",
            "default": null,
            "type": "integer",
            "format": "uint16",
            "minimum": 0
          }
        },
        "required": [
          "addr",
          "asn",
          "port"
        ]
      },
      "Blueprint": {
        "description": "Describes a complete set of software and configuration for the system",
        "type": "object",
        "properties": {
          "blueprint_disks": {
            "description": "A map of sled id -> disks in use on each sled.",
            "type": "object",
            "additionalProperties": {
              "$ref": "#/components/schemas/OmicronPhysicalDisksConfig"
            }
          },
          "blueprint_zones": {
            "description": "A map of sled id -> zones deployed on each sled, along with the [`BlueprintZoneDisposition`] for each zone.\n\nUnlike `sled_state`, this map may contain entries for sleds that are no longer a part of the control plane cluster (e.g., sleds that have been decommissioned, but still have expunged zones where cleanup has not yet completed).",
            "type": "object",
            "additionalProperties": {
              "$ref": "#/components/schemas/BlueprintZonesConfig"
            }
          },
          "cockroachdb_fingerprint": {
            "description": "CockroachDB state fingerprint when this blueprint was created",
            "type": "string"
          },
          "cockroachdb_setting_preserve_downgrade": {
            "description": "Whether to set `cluster.preserve_downgrade_option` and what to set it to",
            "allOf": [
              {
                "$ref": "#/components/schemas/CockroachDbPreserveDowngrade"
              }
            ]
          },
          "comment": {
            "description": "human-readable string describing why this blueprint was created (for debugging)",
            "type": "string"
          },
          "creator": {
            "description": "identity of the component that generated the blueprint (for debugging) This would generally be the Uuid of a Nexus instance.",
            "type": "string"
          },
          "external_dns_version": {
            "description": "external DNS version when thi blueprint was created",
            "allOf": [
              {
                "$ref": "#/components/schemas/Generation"
              }
            ]
          },
          "id": {
            "description": "unique identifier for this blueprint",
            "type": "string",
            "format": "uuid"
          },
          "internal_dns_version": {
            "description": "internal DNS version when this blueprint was created",
            "allOf": [
              {
                "$ref": "#/components/schemas/Generation"
              }
            ]
          },
          "parent_blueprint_id": {
            "nullable": true,
            "description": "which blueprint this blueprint is based on",
            "type": "string",
            "format": "uuid"
          },
          "sled_state": {
            "description": "A map of sled id -> desired state of the sled.\n\nA sled is considered part of the control plane cluster iff it has an entry in this map.",
            "type": "object",
            "additionalProperties": {
              "$ref": "#/components/schemas/SledState"
            }
          },
          "time_created": {
            "description": "when this blueprint was generated (for debugging)",
            "type": "string",
            "format": "date-time"
          }
        },
        "required": [
          "blueprint_disks",
          "blueprint_zones",
          "cockroachdb_fingerprint",
          "cockroachdb_setting_preserve_downgrade",
          "comment",
          "creator",
          "external_dns_version",
          "id",
          "internal_dns_version",
          "sled_state",
          "time_created"
        ]
      },
      "BlueprintMetadata": {
        "description": "Describe high-level metadata about a blueprint",
        "type": "object",
        "properties": {
          "cockroachdb_fingerprint": {
            "description": "CockroachDB state fingerprint when this blueprint was created",
            "type": "string"
          },
          "cockroachdb_setting_preserve_downgrade": {
            "nullable": true,
            "description": "Whether to set `cluster.preserve_downgrade_option` and what to set it to (`None` if this value was retrieved from the database and was invalid)",
            "allOf": [
              {
                "$ref": "#/components/schemas/CockroachDbPreserveDowngrade"
              }
            ]
          },
          "comment": {
            "description": "human-readable string describing why this blueprint was created (for debugging)",
            "type": "string"
          },
          "creator": {
            "description": "identity of the component that generated the blueprint (for debugging) This would generally be the Uuid of a Nexus instance.",
            "type": "string"
          },
          "external_dns_version": {
            "description": "external DNS version when this blueprint was created",
            "allOf": [
              {
                "$ref": "#/components/schemas/Generation"
              }
            ]
          },
          "id": {
            "description": "unique identifier for this blueprint",
            "type": "string",
            "format": "uuid"
          },
          "internal_dns_version": {
            "description": "internal DNS version when this blueprint was created",
            "allOf": [
              {
                "$ref": "#/components/schemas/Generation"
              }
            ]
          },
          "parent_blueprint_id": {
            "nullable": true,
            "description": "which blueprint this blueprint is based on",
            "type": "string",
            "format": "uuid"
          },
          "time_created": {
            "description": "when this blueprint was generated (for debugging)",
            "type": "string",
            "format": "date-time"
          }
        },
        "required": [
          "cockroachdb_fingerprint",
          "comment",
          "creator",
          "external_dns_version",
          "id",
          "internal_dns_version",
          "time_created"
        ]
      },
      "BlueprintMetadataResultsPage": {
        "description": "A single page of results",
        "type": "object",
        "properties": {
          "items": {
            "description": "list of items on this page of results",
            "type": "array",
            "items": {
              "$ref": "#/components/schemas/BlueprintMetadata"
            }
          },
          "next_page": {
            "nullable": true,
            "description": "token used to fetch the next page of results (if any)",
            "type": "string"
          }
        },
        "required": [
          "items"
        ]
      },
      "BlueprintTarget": {
        "description": "Describes what blueprint, if any, the system is currently working toward",
        "type": "object",
        "properties": {
          "enabled": {
            "description": "policy: should the system actively work towards this blueprint\n\nThis should generally be left enabled.",
            "type": "boolean"
          },
          "target_id": {
            "description": "id of the blueprint that the system is trying to make real",
            "type": "string",
            "format": "uuid"
          },
          "time_made_target": {
            "description": "when this blueprint was made the target",
            "type": "string",
            "format": "date-time"
          }
        },
        "required": [
          "enabled",
          "target_id",
          "time_made_target"
        ]
      },
      "BlueprintTargetSet": {
        "description": "Specifies what blueprint, if any, the system should be working toward",
        "type": "object",
        "properties": {
          "enabled": {
            "type": "boolean"
          },
          "target_id": {
            "type": "string",
            "format": "uuid"
          }
        },
        "required": [
          "enabled",
          "target_id"
        ]
      },
      "BlueprintZoneConfig": {
        "description": "Describes one Omicron-managed zone in a blueprint.\n\nPart of [`BlueprintZonesConfig`].",
        "type": "object",
        "properties": {
          "disposition": {
            "description": "The disposition (desired state) of this zone recorded in the blueprint.",
            "allOf": [
              {
                "$ref": "#/components/schemas/BlueprintZoneDisposition"
              }
            ]
          },
          "filesystem_pool": {
            "nullable": true,
            "allOf": [
              {
                "$ref": "#/components/schemas/ZpoolName"
              }
            ]
          },
          "id": {
            "$ref": "#/components/schemas/TypedUuidForOmicronZoneKind"
          },
          "underlay_address": {
            "type": "string",
            "format": "ipv6"
          },
          "zone_type": {
            "$ref": "#/components/schemas/BlueprintZoneType"
          }
        },
        "required": [
          "disposition",
          "id",
          "underlay_address",
          "zone_type"
        ]
      },
      "BlueprintZoneDisposition": {
        "description": "The desired state of an Omicron-managed zone in a blueprint.\n\nPart of [`BlueprintZoneConfig`].",
        "oneOf": [
          {
            "description": "The zone is in-service.",
            "type": "string",
            "enum": [
              "in_service"
            ]
          },
          {
            "description": "The zone is not in service.",
            "type": "string",
            "enum": [
              "quiesced"
            ]
          },
          {
            "description": "The zone is permanently gone.",
            "type": "string",
            "enum": [
              "expunged"
            ]
          }
        ]
      },
      "BlueprintZoneType": {
        "oneOf": [
          {
            "type": "object",
            "properties": {
              "address": {
                "type": "string"
              },
              "dns_servers": {
                "type": "array",
                "items": {
                  "type": "string",
                  "format": "ip"
                }
              },
              "domain": {
                "nullable": true,
                "type": "string"
              },
              "external_ip": {
                "$ref": "#/components/schemas/OmicronZoneExternalSnatIp"
              },
              "nic": {
                "description": "The service vNIC providing outbound connectivity using OPTE.",
                "allOf": [
                  {
                    "$ref": "#/components/schemas/NetworkInterface"
                  }
                ]
              },
              "ntp_servers": {
                "type": "array",
                "items": {
                  "type": "string"
                }
              },
              "type": {
                "type": "string",
                "enum": [
                  "boundary_ntp"
                ]
              }
            },
            "required": [
              "address",
              "dns_servers",
              "external_ip",
              "nic",
              "ntp_servers",
              "type"
            ]
          },
          {
            "type": "object",
            "properties": {
              "address": {
                "type": "string"
              },
              "dataset": {
                "$ref": "#/components/schemas/OmicronZoneDataset"
              },
              "type": {
                "type": "string",
                "enum": [
                  "clickhouse"
                ]
              }
            },
            "required": [
              "address",
              "dataset",
              "type"
            ]
          },
          {
            "type": "object",
            "properties": {
              "address": {
                "type": "string"
              },
              "dataset": {
                "$ref": "#/components/schemas/OmicronZoneDataset"
              },
              "type": {
                "type": "string",
                "enum": [
                  "clickhouse_keeper"
                ]
              }
            },
            "required": [
              "address",
              "dataset",
              "type"
            ]
          },
          {
            "type": "object",
            "properties": {
              "address": {
                "type": "string"
              },
              "dataset": {
                "$ref": "#/components/schemas/OmicronZoneDataset"
              },
              "type": {
                "type": "string",
                "enum": [
                  "cockroach_db"
                ]
              }
            },
            "required": [
              "address",
              "dataset",
              "type"
            ]
          },
          {
            "type": "object",
            "properties": {
              "address": {
                "type": "string"
              },
              "dataset": {
                "$ref": "#/components/schemas/OmicronZoneDataset"
              },
              "type": {
                "type": "string",
                "enum": [
                  "crucible"
                ]
              }
            },
            "required": [
              "address",
              "dataset",
              "type"
            ]
          },
          {
            "type": "object",
            "properties": {
              "address": {
                "type": "string"
              },
              "type": {
                "type": "string",
                "enum": [
                  "crucible_pantry"
                ]
              }
            },
            "required": [
              "address",
              "type"
            ]
          },
          {
            "type": "object",
            "properties": {
              "dataset": {
                "$ref": "#/components/schemas/OmicronZoneDataset"
              },
              "dns_address": {
                "description": "The address at which the external DNS server is reachable.",
                "allOf": [
                  {
                    "$ref": "#/components/schemas/OmicronZoneExternalFloatingAddr"
                  }
                ]
              },
              "http_address": {
                "description": "The address at which the external DNS server API is reachable.",
                "type": "string"
              },
              "nic": {
                "description": "The service vNIC providing external connectivity using OPTE.",
                "allOf": [
                  {
                    "$ref": "#/components/schemas/NetworkInterface"
                  }
                ]
              },
              "type": {
                "type": "string",
                "enum": [
                  "external_dns"
                ]
              }
            },
            "required": [
              "dataset",
              "dns_address",
              "http_address",
              "nic",
              "type"
            ]
          },
          {
            "type": "object",
            "properties": {
              "dataset": {
                "$ref": "#/components/schemas/OmicronZoneDataset"
              },
              "dns_address": {
                "type": "string"
              },
              "gz_address": {
                "description": "The addresses in the global zone which should be created\n\nFor the DNS service, which exists outside the sleds's typical subnet - adding an address in the GZ is necessary to allow inter-zone traffic routing.",
                "type": "string",
                "format": "ipv6"
              },
              "gz_address_index": {
                "description": "The address is also identified with an auxiliary bit of information to ensure that the created global zone address can have a unique name.",
                "type": "integer",
                "format": "uint32",
                "minimum": 0
              },
              "http_address": {
                "type": "string"
              },
              "type": {
                "type": "string",
                "enum": [
                  "internal_dns"
                ]
              }
            },
            "required": [
              "dataset",
              "dns_address",
              "gz_address",
              "gz_address_index",
              "http_address",
              "type"
            ]
          },
          {
            "type": "object",
            "properties": {
              "address": {
                "type": "string"
              },
              "dns_servers": {
                "type": "array",
                "items": {
                  "type": "string",
                  "format": "ip"
                }
              },
              "domain": {
                "nullable": true,
                "type": "string"
              },
              "ntp_servers": {
                "type": "array",
                "items": {
                  "type": "string"
                }
              },
              "type": {
                "type": "string",
                "enum": [
                  "internal_ntp"
                ]
              }
            },
            "required": [
              "address",
              "dns_servers",
              "ntp_servers",
              "type"
            ]
          },
          {
            "type": "object",
            "properties": {
              "external_dns_servers": {
                "description": "External DNS servers Nexus can use to resolve external hosts.",
                "type": "array",
                "items": {
                  "type": "string",
                  "format": "ip"
                }
              },
              "external_ip": {
                "description": "The address at which the external nexus server is reachable.",
                "allOf": [
                  {
                    "$ref": "#/components/schemas/OmicronZoneExternalFloatingIp"
                  }
                ]
              },
              "external_tls": {
                "description": "Whether Nexus's external endpoint should use TLS",
                "type": "boolean"
              },
              "internal_address": {
                "description": "The address at which the internal nexus server is reachable.",
                "type": "string"
              },
              "nic": {
                "description": "The service vNIC providing external connectivity using OPTE.",
                "allOf": [
                  {
                    "$ref": "#/components/schemas/NetworkInterface"
                  }
                ]
              },
              "type": {
                "type": "string",
                "enum": [
                  "nexus"
                ]
              }
            },
            "required": [
              "external_dns_servers",
              "external_ip",
              "external_tls",
              "internal_address",
              "nic",
              "type"
            ]
          },
          {
            "type": "object",
            "properties": {
              "address": {
                "type": "string"
              },
              "type": {
                "type": "string",
                "enum": [
                  "oximeter"
                ]
              }
            },
            "required": [
              "address",
              "type"
            ]
          }
        ]
      },
      "BlueprintZonesConfig": {
        "description": "Information about an Omicron zone as recorded in a blueprint.\n\nCurrently, this is similar to [`OmicronZonesConfig`], but also contains a per-zone [`BlueprintZoneDisposition`].\n\nPart of [`Blueprint`].",
        "type": "object",
        "properties": {
          "generation": {
            "description": "Generation number of this configuration.\n\nThis generation number is owned by the control plane. See [`OmicronZonesConfig::generation`] for more details.",
            "allOf": [
              {
                "$ref": "#/components/schemas/Generation"
              }
            ]
          },
          "zones": {
            "description": "The list of running zones.",
            "type": "array",
            "items": {
              "$ref": "#/components/schemas/BlueprintZoneConfig"
            }
          }
        },
        "required": [
          "generation",
          "zones"
        ]
      },
      "ByteCount": {
        "description": "Byte count to express memory or storage capacity.",
        "type": "integer",
        "format": "uint64",
        "minimum": 0
      },
      "Certificate": {
        "type": "object",
        "properties": {
          "cert": {
            "type": "string"
          },
          "key": {
            "type": "string"
          }
        },
        "required": [
          "cert",
          "key"
        ]
      },
      "CockroachDbClusterVersion": {
        "description": "CockroachDB cluster versions we are aware of.\n\nCockroachDB can be upgraded from one major version to the next, e.g. v22.1 -> v22.2. Each major version introduces changes in how it stores data on disk to support new features, and each major version has support for reading the previous version's data so that it can perform an upgrade. The version of the data format is called the \"cluster version\", which is distinct from but related to the software version that's being run.\n\nWhile software version v22.2 is using cluster version v22.1, it's possible to downgrade back to v22.1. Once the cluster version is upgraded, there's no going back.\n\nTo give us some time to evaluate new versions of the software while retaining a downgrade path, we currently deploy new versions of CockroachDB across two releases of the Oxide software, in a \"tick-tock\" model:\n\n- In \"tick\" releases, we upgrade the version of the CockroachDB software to a new major version, and update `CockroachDbClusterVersion::NEWLY_INITIALIZED`. On upgraded racks, the new version is running with the previous cluster version; on newly-initialized racks, the new version is running with the new cluser version. - In \"tock\" releases, we change `CockroachDbClusterVersion::POLICY` to the major version we upgraded to in the last \"tick\" release. This results in a new blueprint that upgrades the cluster version, destroying the downgrade path but allowing us to eventually upgrade to the next release.\n\nThese presently describe major versions of CockroachDB. The order of these must be maintained in the correct order (the first variant must be the earliest version).",
        "type": "string",
        "enum": [
          "V22_1"
        ]
      },
      "CockroachDbPreserveDowngrade": {
        "description": "Whether to set `cluster.preserve_downgrade_option` and what to set it to.",
        "oneOf": [
          {
            "description": "Do not modify the setting.",
            "type": "object",
            "properties": {
              "action": {
                "type": "string",
                "enum": [
                  "do_not_modify"
                ]
              }
            },
            "required": [
              "action"
            ]
          },
          {
            "description": "Ensure the setting is set to an empty string.",
            "type": "object",
            "properties": {
              "action": {
                "type": "string",
                "enum": [
                  "allow_upgrade"
                ]
              }
            },
            "required": [
              "action"
            ]
          },
          {
            "description": "Ensure the setting is set to a given cluster version.",
            "type": "object",
            "properties": {
              "action": {
                "type": "string",
                "enum": [
                  "set"
                ]
              },
              "data": {
                "$ref": "#/components/schemas/CockroachDbClusterVersion"
              }
            },
            "required": [
              "action",
              "data"
            ]
          }
        ]
      },
      "CurrentStatus": {
        "description": "Describes the current status of a background task",
        "oneOf": [
          {
            "description": "The background task is not running\n\nTypically, the task would be waiting for its next activation, which would happen after a timeout or some other event that triggers activation",
            "type": "object",
            "properties": {
              "current_status": {
                "type": "string",
                "enum": [
                  "idle"
                ]
              }
            },
            "required": [
              "current_status"
            ]
          },
          {
            "description": "The background task is currently running\n\nMore precisely, the task has been activated and has not yet finished this activation",
            "type": "object",
            "properties": {
              "current_status": {
                "type": "string",
                "enum": [
                  "running"
                ]
              },
              "details": {
                "$ref": "#/components/schemas/CurrentStatusRunning"
              }
            },
            "required": [
              "current_status",
              "details"
            ]
          }
        ]
      },
      "CurrentStatusRunning": {
        "type": "object",
        "properties": {
          "iteration": {
            "description": "which iteration this was (counter)",
            "type": "integer",
            "format": "uint64",
            "minimum": 0
          },
          "reason": {
            "description": "what kind of event triggered this activation",
            "allOf": [
              {
                "$ref": "#/components/schemas/ActivationReason"
              }
            ]
          },
          "start_time": {
            "description": "wall-clock time when the current activation started",
            "type": "string",
            "format": "date-time"
          }
        },
        "required": [
          "iteration",
          "reason",
          "start_time"
        ]
      },
      "DatasetCreateRequest": {
        "type": "object",
        "properties": {
          "dataset_id": {
            "type": "string",
            "format": "uuid"
          },
          "request": {
            "$ref": "#/components/schemas/DatasetPutRequest"
          },
          "zpool_id": {
            "type": "string",
            "format": "uuid"
          }
        },
        "required": [
          "dataset_id",
          "request",
          "zpool_id"
        ]
      },
      "DatasetKind": {
        "description": "Describes the purpose of the dataset.",
        "type": "string",
        "enum": [
          "crucible",
          "cockroach",
          "clickhouse",
          "clickhouse_keeper",
          "external_dns",
          "internal_dns"
        ]
      },
      "DatasetPutRequest": {
        "description": "Describes a dataset within a pool.",
        "type": "object",
        "properties": {
          "address": {
            "description": "Address on which a service is responding to requests for the dataset.",
            "type": "string"
          },
          "kind": {
            "description": "Type of dataset being inserted.",
            "allOf": [
              {
                "$ref": "#/components/schemas/DatasetKind"
              }
            ]
          }
        },
        "required": [
          "address",
          "kind"
        ]
      },
      "DiskIdentity": {
        "description": "Uniquely identifies a disk.",
        "type": "object",
        "properties": {
          "model": {
            "type": "string"
          },
          "serial": {
            "type": "string"
          },
          "vendor": {
            "type": "string"
          }
        },
        "required": [
          "model",
          "serial",
          "vendor"
        ]
      },
      "DiskRuntimeState": {
        "description": "Runtime state of the Disk, which includes its attach state and some minimal metadata",
        "type": "object",
        "properties": {
          "disk_state": {
            "description": "runtime state of the Disk",
            "allOf": [
              {
                "$ref": "#/components/schemas/DiskState"
              }
            ]
          },
          "gen": {
            "description": "generation number for this state",
            "allOf": [
              {
                "$ref": "#/components/schemas/Generation"
              }
            ]
          },
          "time_updated": {
            "description": "timestamp for this information",
            "type": "string",
            "format": "date-time"
          }
        },
        "required": [
          "disk_state",
          "gen",
          "time_updated"
        ]
      },
      "DiskState": {
        "description": "State of a Disk",
        "oneOf": [
          {
            "description": "Disk is being initialized",
            "type": "object",
            "properties": {
              "state": {
                "type": "string",
                "enum": [
                  "creating"
                ]
              }
            },
            "required": [
              "state"
            ]
          },
          {
            "description": "Disk is ready but detached from any Instance",
            "type": "object",
            "properties": {
              "state": {
                "type": "string",
                "enum": [
                  "detached"
                ]
              }
            },
            "required": [
              "state"
            ]
          },
          {
            "description": "Disk is ready to receive blocks from an external source",
            "type": "object",
            "properties": {
              "state": {
                "type": "string",
                "enum": [
                  "import_ready"
                ]
              }
            },
            "required": [
              "state"
            ]
          },
          {
            "description": "Disk is importing blocks from a URL",
            "type": "object",
            "properties": {
              "state": {
                "type": "string",
                "enum": [
                  "importing_from_url"
                ]
              }
            },
            "required": [
              "state"
            ]
          },
          {
            "description": "Disk is importing blocks from bulk writes",
            "type": "object",
            "properties": {
              "state": {
                "type": "string",
                "enum": [
                  "importing_from_bulk_writes"
                ]
              }
            },
            "required": [
              "state"
            ]
          },
          {
            "description": "Disk is being finalized to state Detached",
            "type": "object",
            "properties": {
              "state": {
                "type": "string",
                "enum": [
                  "finalizing"
                ]
              }
            },
            "required": [
              "state"
            ]
          },
          {
            "description": "Disk is undergoing maintenance",
            "type": "object",
            "properties": {
              "state": {
                "type": "string",
                "enum": [
                  "maintenance"
                ]
              }
            },
            "required": [
              "state"
            ]
          },
          {
            "description": "Disk is being attached to the given Instance",
            "type": "object",
            "properties": {
              "instance": {
                "type": "string",
                "format": "uuid"
              },
              "state": {
                "type": "string",
                "enum": [
                  "attaching"
                ]
              }
            },
            "required": [
              "instance",
              "state"
            ]
          },
          {
            "description": "Disk is attached to the given Instance",
            "type": "object",
            "properties": {
              "instance": {
                "type": "string",
                "format": "uuid"
              },
              "state": {
                "type": "string",
                "enum": [
                  "attached"
                ]
              }
            },
            "required": [
              "instance",
              "state"
            ]
          },
          {
            "description": "Disk is being detached from the given Instance",
            "type": "object",
            "properties": {
              "instance": {
                "type": "string",
                "format": "uuid"
              },
              "state": {
                "type": "string",
                "enum": [
                  "detaching"
                ]
              }
            },
            "required": [
              "instance",
              "state"
            ]
          },
          {
            "description": "Disk has been destroyed",
            "type": "object",
            "properties": {
              "state": {
                "type": "string",
                "enum": [
                  "destroyed"
                ]
              }
            },
            "required": [
              "state"
            ]
          },
          {
            "description": "Disk is unavailable",
            "type": "object",
            "properties": {
              "state": {
                "type": "string",
                "enum": [
                  "faulted"
                ]
              }
            },
            "required": [
              "state"
            ]
          }
        ]
      },
      "DnsConfigParams": {
        "description": "DnsConfigParams\n\n<details><summary>JSON schema</summary>\n\n```json { \"type\": \"object\", \"required\": [ \"generation\", \"time_created\", \"zones\" ], \"properties\": { \"generation\": { \"type\": \"integer\", \"format\": \"uint64\", \"minimum\": 0.0 }, \"time_created\": { \"type\": \"string\", \"format\": \"date-time\" }, \"zones\": { \"type\": \"array\", \"items\": { \"$ref\": \"#/components/schemas/DnsConfigZone\" } } } } ``` </details>",
        "type": "object",
        "properties": {
          "generation": {
            "type": "integer",
            "format": "uint64",
            "minimum": 0
          },
          "time_created": {
            "type": "string",
            "format": "date-time"
          },
          "zones": {
            "type": "array",
            "items": {
              "$ref": "#/components/schemas/DnsConfigZone"
            }
          }
        },
        "required": [
          "generation",
          "time_created",
          "zones"
        ]
      },
      "DnsConfigZone": {
        "description": "DnsConfigZone\n\n<details><summary>JSON schema</summary>\n\n```json { \"type\": \"object\", \"required\": [ \"records\", \"zone_name\" ], \"properties\": { \"records\": { \"type\": \"object\", \"additionalProperties\": { \"type\": \"array\", \"items\": { \"$ref\": \"#/components/schemas/DnsRecord\" } } }, \"zone_name\": { \"type\": \"string\" } } } ``` </details>",
        "type": "object",
        "properties": {
          "records": {
            "type": "object",
            "additionalProperties": {
              "type": "array",
              "items": {
                "$ref": "#/components/schemas/DnsRecord"
              }
            }
          },
          "zone_name": {
            "type": "string"
          }
        },
        "required": [
          "records",
          "zone_name"
        ]
      },
      "DnsRecord": {
        "description": "DnsRecord\n\n<details><summary>JSON schema</summary>\n\n```json { \"oneOf\": [ { \"type\": \"object\", \"required\": [ \"data\", \"type\" ], \"properties\": { \"data\": { \"type\": \"string\", \"format\": \"ipv4\" }, \"type\": { \"type\": \"string\", \"enum\": [ \"A\" ] } } }, { \"type\": \"object\", \"required\": [ \"data\", \"type\" ], \"properties\": { \"data\": { \"type\": \"string\", \"format\": \"ipv6\" }, \"type\": { \"type\": \"string\", \"enum\": [ \"AAAA\" ] } } }, { \"type\": \"object\", \"required\": [ \"data\", \"type\" ], \"properties\": { \"data\": { \"$ref\": \"#/components/schemas/Srv\" }, \"type\": { \"type\": \"string\", \"enum\": [ \"SRV\" ] } } } ] } ``` </details>",
        "oneOf": [
          {
            "type": "object",
            "properties": {
              "data": {
                "type": "string",
                "format": "ipv4"
              },
              "type": {
                "type": "string",
                "enum": [
                  "A"
                ]
              }
            },
            "required": [
              "data",
              "type"
            ]
          },
          {
            "type": "object",
            "properties": {
              "data": {
                "type": "string",
                "format": "ipv6"
              },
              "type": {
                "type": "string",
                "enum": [
                  "AAAA"
                ]
              }
            },
            "required": [
              "data",
              "type"
            ]
          },
          {
            "type": "object",
            "properties": {
              "data": {
                "$ref": "#/components/schemas/Srv"
              },
              "type": {
                "type": "string",
                "enum": [
                  "SRV"
                ]
              }
            },
            "required": [
              "data",
              "type"
            ]
          }
        ]
      },
      "DownstairsClientStopRequest": {
        "type": "object",
        "properties": {
          "reason": {
            "$ref": "#/components/schemas/DownstairsClientStopRequestReason"
          },
          "time": {
            "type": "string",
            "format": "date-time"
          }
        },
        "required": [
          "reason",
          "time"
        ]
      },
      "DownstairsClientStopRequestReason": {
        "type": "string",
        "enum": [
          "replacing",
          "disabled",
          "failed_reconcile",
          "i_o_error",
          "bad_negotiation_order",
          "incompatible",
          "failed_live_repair",
          "too_many_outstanding_jobs",
          "deactivated"
        ]
      },
      "DownstairsClientStopped": {
        "type": "object",
        "properties": {
          "reason": {
            "$ref": "#/components/schemas/DownstairsClientStoppedReason"
          },
          "time": {
            "type": "string",
            "format": "date-time"
          }
        },
        "required": [
          "reason",
          "time"
        ]
      },
      "DownstairsClientStoppedReason": {
        "type": "string",
        "enum": [
          "connection_timeout",
          "connection_failed",
          "timeout",
          "write_failed",
          "read_failed",
          "requested_stop",
          "finished",
          "queue_closed",
          "receive_task_cancelled"
        ]
      },
      "DownstairsUnderRepair": {
        "type": "object",
        "properties": {
          "region_uuid": {
            "$ref": "#/components/schemas/TypedUuidForDownstairsRegionKind"
          },
          "target_addr": {
            "type": "string"
          }
        },
        "required": [
          "region_uuid",
          "target_addr"
        ]
      },
      "Duration": {
        "type": "object",
        "properties": {
          "nanos": {
            "type": "integer",
            "format": "uint32",
            "minimum": 0
          },
          "secs": {
            "type": "integer",
            "format": "uint64",
            "minimum": 0
          }
        },
        "required": [
          "nanos",
          "secs"
        ]
      },
      "Error": {
        "description": "Error information from a response.",
        "type": "object",
        "properties": {
          "error_code": {
            "type": "string"
          },
          "message": {
            "type": "string"
          },
          "request_id": {
            "type": "string"
          }
        },
        "required": [
          "message",
          "request_id"
        ]
      },
      "ExternalPortDiscovery": {
        "oneOf": [
          {
            "type": "object",
            "properties": {
              "auto": {
                "type": "object",
                "additionalProperties": {
                  "type": "string",
                  "format": "ipv6"
                }
              }
            },
            "required": [
              "auto"
            ],
            "additionalProperties": false
          },
          {
            "type": "object",
            "properties": {
              "static": {
                "type": "object",
                "additionalProperties": {
                  "type": "array",
                  "items": {
                    "$ref": "#/components/schemas/Name"
                  }
                }
              }
            },
            "required": [
              "static"
            ],
            "additionalProperties": false
          }
        ]
      },
      "Generation": {
        "description": "Generation numbers stored in the database, used for optimistic concurrency control",
        "type": "integer",
        "format": "uint64",
        "minimum": 0
      },
      "ImportExportPolicy": {
        "description": "Define policy relating to the import and export of prefixes from a BGP peer.",
        "oneOf": [
          {
            "description": "Do not perform any filtering.",
            "type": "object",
            "properties": {
              "type": {
                "type": "string",
                "enum": [
                  "no_filtering"
                ]
              }
            },
            "required": [
              "type"
            ]
          },
          {
            "type": "object",
            "properties": {
              "type": {
                "type": "string",
                "enum": [
                  "allow"
                ]
              },
              "value": {
                "type": "array",
                "items": {
                  "$ref": "#/components/schemas/IpNet"
                }
              }
            },
            "required": [
              "type",
              "value"
            ]
          }
        ]
      },
      "InstanceRuntimeState": {
        "description": "The dynamic runtime properties of an instance: its current VMM ID (if any), migration information (if any), and the instance state to report if there is no active VMM.",
        "type": "object",
        "properties": {
          "dst_propolis_id": {
            "nullable": true,
            "description": "If a migration is active, the ID of the target VMM.",
            "allOf": [
              {
                "$ref": "#/components/schemas/TypedUuidForPropolisKind"
              }
            ]
          },
          "gen": {
            "description": "Generation number for this state.",
            "allOf": [
              {
                "$ref": "#/components/schemas/Generation"
              }
            ]
          },
          "migration_id": {
            "nullable": true,
            "description": "If a migration is active, the ID of that migration.",
            "type": "string",
            "format": "uuid"
          },
          "propolis_id": {
            "nullable": true,
            "description": "The instance's currently active VMM ID.",
            "allOf": [
              {
                "$ref": "#/components/schemas/TypedUuidForPropolisKind"
              }
            ]
          },
          "time_updated": {
            "description": "Timestamp for this information.",
            "type": "string",
            "format": "date-time"
          }
        },
        "required": [
          "gen",
          "time_updated"
        ]
      },
<<<<<<< HEAD
      "InstanceState": {
        "description": "Running state of an Instance (primarily: booted or stopped)\n\nThis typically reflects whether it's starting, running, stopping, or stopped, but also includes states related to the Instance's lifecycle",
        "oneOf": [
          {
            "description": "The instance is being created.",
            "type": "string",
            "enum": [
              "creating"
            ]
          },
          {
            "description": "The instance is currently starting up.",
            "type": "string",
            "enum": [
              "starting"
            ]
          },
          {
            "description": "The instance is currently running.",
            "type": "string",
            "enum": [
              "running"
            ]
          },
          {
            "description": "The instance has been requested to stop and a transition to \"Stopped\" is imminent.",
            "type": "string",
            "enum": [
              "stopping"
            ]
          },
          {
            "description": "The instance is currently stopped.",
            "type": "string",
            "enum": [
              "stopped"
            ]
          },
          {
            "description": "The instance is in the process of rebooting - it will remain in the \"rebooting\" state until the VM is starting once more.",
            "type": "string",
            "enum": [
              "rebooting"
            ]
          },
          {
            "description": "The instance is in the process of migrating - it will remain in the \"migrating\" state until the migration process is complete and the destination propolis is ready to continue execution.",
            "type": "string",
            "enum": [
              "migrating"
            ]
          },
          {
            "description": "The instance is attempting to recover from a failure.",
            "type": "string",
            "enum": [
              "repairing"
            ]
          },
          {
            "description": "The instance has encountered a failure.",
            "type": "string",
            "enum": [
              "failed"
            ]
          },
          {
            "description": "The instance has been deleted.",
            "type": "string",
            "enum": [
              "destroyed"
            ]
          }
=======
      "IpKind": {
        "type": "string",
        "enum": [
          "snat",
          "floating",
          "ephemeral"
>>>>>>> 3bd03503
        ]
      },
      "IpNet": {
        "x-rust-type": {
          "crate": "oxnet",
          "path": "oxnet::IpNet",
          "version": "0.1.0"
        },
        "oneOf": [
          {
            "title": "v4",
            "allOf": [
              {
                "$ref": "#/components/schemas/Ipv4Net"
              }
            ]
          },
          {
            "title": "v6",
            "allOf": [
              {
                "$ref": "#/components/schemas/Ipv6Net"
              }
            ]
          }
        ]
      },
      "IpRange": {
        "oneOf": [
          {
            "title": "v4",
            "allOf": [
              {
                "$ref": "#/components/schemas/Ipv4Range"
              }
            ]
          },
          {
            "title": "v6",
            "allOf": [
              {
                "$ref": "#/components/schemas/Ipv6Range"
              }
            ]
          }
        ]
      },
      "Ipv4NatEntryView": {
        "description": "NAT Record",
        "type": "object",
        "properties": {
          "deleted": {
            "type": "boolean"
          },
          "external_address": {
            "type": "string",
            "format": "ipv4"
          },
          "first_port": {
            "type": "integer",
            "format": "uint16",
            "minimum": 0
          },
          "gen": {
            "type": "integer",
            "format": "int64"
          },
          "last_port": {
            "type": "integer",
            "format": "uint16",
            "minimum": 0
          },
          "mac": {
            "$ref": "#/components/schemas/MacAddr"
          },
          "sled_address": {
            "type": "string",
            "format": "ipv6"
          },
          "vni": {
            "$ref": "#/components/schemas/Vni"
          }
        },
        "required": [
          "deleted",
          "external_address",
          "first_port",
          "gen",
          "last_port",
          "mac",
          "sled_address",
          "vni"
        ]
      },
      "Ipv4Net": {
        "example": "192.168.1.0/24",
        "title": "An IPv4 subnet",
        "description": "An IPv4 subnet, including prefix and prefix length",
        "x-rust-type": {
          "crate": "oxnet",
          "path": "oxnet::Ipv4Net",
          "version": "0.1.0"
        },
        "type": "string",
        "pattern": "^(([0-9]|[1-9][0-9]|1[0-9][0-9]|2[0-4][0-9]|25[0-5])\\.){3}([0-9]|[1-9][0-9]|1[0-9][0-9]|2[0-4][0-9]|25[0-5])/([0-9]|1[0-9]|2[0-9]|3[0-2])$"
      },
      "Ipv4Range": {
        "description": "A non-decreasing IPv4 address range, inclusive of both ends.\n\nThe first address must be less than or equal to the last address.",
        "type": "object",
        "properties": {
          "first": {
            "type": "string",
            "format": "ipv4"
          },
          "last": {
            "type": "string",
            "format": "ipv4"
          }
        },
        "required": [
          "first",
          "last"
        ]
      },
      "Ipv6Net": {
        "example": "fd12:3456::/64",
        "title": "An IPv6 subnet",
        "description": "An IPv6 subnet, including prefix and subnet mask",
        "x-rust-type": {
          "crate": "oxnet",
          "path": "oxnet::Ipv6Net",
          "version": "0.1.0"
        },
        "type": "string",
        "pattern": "^(([0-9a-fA-F]{1,4}:){7,7}[0-9a-fA-F]{1,4}|([0-9a-fA-F]{1,4}:){1,7}:|([0-9a-fA-F]{1,4}:){1,6}:[0-9a-fA-F]{1,4}|([0-9a-fA-F]{1,4}:){1,5}(:[0-9a-fA-F]{1,4}){1,2}|([0-9a-fA-F]{1,4}:){1,4}(:[0-9a-fA-F]{1,4}){1,3}|([0-9a-fA-F]{1,4}:){1,3}(:[0-9a-fA-F]{1,4}){1,4}|([0-9a-fA-F]{1,4}:){1,2}(:[0-9a-fA-F]{1,4}){1,5}|[0-9a-fA-F]{1,4}:((:[0-9a-fA-F]{1,4}){1,6})|:((:[0-9a-fA-F]{1,4}){1,7}|:)|fe80:(:[0-9a-fA-F]{0,4}){0,4}%[0-9a-zA-Z]{1,}|::(ffff(:0{1,4}){0,1}:){0,1}((25[0-5]|(2[0-4]|1{0,1}[0-9]){0,1}[0-9])\\.){3,3}(25[0-5]|(2[0-4]|1{0,1}[0-9]){0,1}[0-9])|([0-9a-fA-F]{1,4}:){1,4}:((25[0-5]|(2[0-4]|1{0,1}[0-9]){0,1}[0-9])\\.){3,3}(25[0-5]|(2[0-4]|1{0,1}[0-9]){0,1}[0-9]))\\/([0-9]|[1-9][0-9]|1[0-1][0-9]|12[0-8])$"
      },
      "Ipv6Range": {
        "description": "A non-decreasing IPv6 address range, inclusive of both ends.\n\nThe first address must be less than or equal to the last address.",
        "type": "object",
        "properties": {
          "first": {
            "type": "string",
            "format": "ipv6"
          },
          "last": {
            "type": "string",
            "format": "ipv6"
          }
        },
        "required": [
          "first",
          "last"
        ]
      },
      "LastResult": {
        "oneOf": [
          {
            "description": "The task has never completed an activation",
            "type": "object",
            "properties": {
              "last_result": {
                "type": "string",
                "enum": [
                  "never_completed"
                ]
              }
            },
            "required": [
              "last_result"
            ]
          },
          {
            "description": "The task has completed at least one activation",
            "type": "object",
            "properties": {
              "details": {
                "$ref": "#/components/schemas/LastResultCompleted"
              },
              "last_result": {
                "type": "string",
                "enum": [
                  "completed"
                ]
              }
            },
            "required": [
              "details",
              "last_result"
            ]
          }
        ]
      },
      "LastResultCompleted": {
        "type": "object",
        "properties": {
          "details": {
            "description": "arbitrary datum emitted by the background task"
          },
          "elapsed": {
            "description": "total time elapsed during the activation",
            "allOf": [
              {
                "$ref": "#/components/schemas/Duration"
              }
            ]
          },
          "iteration": {
            "description": "which iteration this was (counter)",
            "type": "integer",
            "format": "uint64",
            "minimum": 0
          },
          "reason": {
            "description": "what kind of event triggered this activation",
            "allOf": [
              {
                "$ref": "#/components/schemas/ActivationReason"
              }
            ]
          },
          "start_time": {
            "description": "wall-clock time when the activation started",
            "type": "string",
            "format": "date-time"
          }
        },
        "required": [
          "details",
          "elapsed",
          "iteration",
          "reason",
          "start_time"
        ]
      },
      "MacAddr": {
        "example": "ff:ff:ff:ff:ff:ff",
        "title": "A MAC address",
        "description": "A Media Access Control address, in EUI-48 format",
        "type": "string",
        "pattern": "^([0-9a-fA-F]{0,2}:){5}[0-9a-fA-F]{0,2}$",
        "minLength": 5,
        "maxLength": 17
      },
      "MigrationRole": {
        "oneOf": [
          {
            "description": "This update concerns the source VMM of a migration.",
            "type": "string",
            "enum": [
              "source"
            ]
          },
          {
            "description": "This update concerns the target VMM of a migration.",
            "type": "string",
            "enum": [
              "target"
            ]
          }
        ]
      },
      "MigrationRuntimeState": {
        "description": "An update from a sled regarding the state of a migration, indicating the role of the VMM whose migration state was updated.",
        "type": "object",
        "properties": {
          "gen": {
            "$ref": "#/components/schemas/Generation"
          },
          "migration_id": {
            "type": "string",
            "format": "uuid"
          },
          "role": {
            "$ref": "#/components/schemas/MigrationRole"
          },
          "state": {
            "$ref": "#/components/schemas/MigrationState"
          },
          "time_updated": {
            "description": "Timestamp for the migration state update.",
            "type": "string",
            "format": "date-time"
          }
        },
        "required": [
          "gen",
          "migration_id",
          "role",
          "state",
          "time_updated"
        ]
      },
      "MigrationState": {
        "description": "The state of an instance's live migration.",
        "oneOf": [
          {
            "description": "The migration has not started for this VMM.",
            "type": "string",
            "enum": [
              "pending"
            ]
          },
          {
            "description": "The migration is in progress.",
            "type": "string",
            "enum": [
              "in_progress"
            ]
          },
          {
            "description": "The migration has failed.",
            "type": "string",
            "enum": [
              "failed"
            ]
          },
          {
            "description": "The migration has completed.",
            "type": "string",
            "enum": [
              "completed"
            ]
          }
        ]
      },
      "Name": {
        "title": "A name unique within the parent collection",
        "description": "Names must begin with a lower case ASCII letter, be composed exclusively of lowercase ASCII, uppercase ASCII, numbers, and '-', and may not end with a '-'. Names cannot be a UUID, but they may contain a UUID. They can be at most 63 characters long.",
        "type": "string",
        "pattern": "^(?![0-9a-fA-F]{8}-[0-9a-fA-F]{4}-[0-9a-fA-F]{4}-[0-9a-fA-F]{4}-[0-9a-fA-F]{12}$)^[a-z]([a-zA-Z0-9-]*[a-zA-Z0-9]+)?$",
        "minLength": 1,
        "maxLength": 63
      },
      "NetworkInterface": {
        "description": "Information required to construct a virtual network interface",
        "type": "object",
        "properties": {
          "id": {
            "type": "string",
            "format": "uuid"
          },
          "ip": {
            "type": "string",
            "format": "ip"
          },
          "kind": {
            "$ref": "#/components/schemas/NetworkInterfaceKind"
          },
          "mac": {
            "$ref": "#/components/schemas/MacAddr"
          },
          "name": {
            "$ref": "#/components/schemas/Name"
          },
          "primary": {
            "type": "boolean"
          },
          "slot": {
            "type": "integer",
            "format": "uint8",
            "minimum": 0
          },
          "subnet": {
            "$ref": "#/components/schemas/IpNet"
          },
          "transit_ips": {
            "default": [],
            "type": "array",
            "items": {
              "$ref": "#/components/schemas/IpNet"
            }
          },
          "vni": {
            "$ref": "#/components/schemas/Vni"
          }
        },
        "required": [
          "id",
          "ip",
          "kind",
          "mac",
          "name",
          "primary",
          "slot",
          "subnet",
          "vni"
        ]
      },
      "NetworkInterfaceKind": {
        "description": "The type of network interface",
        "oneOf": [
          {
            "description": "A vNIC attached to a guest instance",
            "type": "object",
            "properties": {
              "id": {
                "type": "string",
                "format": "uuid"
              },
              "type": {
                "type": "string",
                "enum": [
                  "instance"
                ]
              }
            },
            "required": [
              "id",
              "type"
            ]
          },
          {
            "description": "A vNIC associated with an internal service",
            "type": "object",
            "properties": {
              "id": {
                "type": "string",
                "format": "uuid"
              },
              "type": {
                "type": "string",
                "enum": [
                  "service"
                ]
              }
            },
            "required": [
              "id",
              "type"
            ]
          },
          {
            "description": "A vNIC associated with a probe",
            "type": "object",
            "properties": {
              "id": {
                "type": "string",
                "format": "uuid"
              },
              "type": {
                "type": "string",
                "enum": [
                  "probe"
                ]
              }
            },
            "required": [
              "id",
              "type"
            ]
          }
        ]
      },
      "NewPasswordHash": {
        "title": "A password hash in PHC string format",
        "description": "Password hashes must be in PHC (Password Hashing Competition) string format.  Passwords must be hashed with Argon2id.  Password hashes may be rejected if the parameters appear not to be secure enough.",
        "type": "string"
      },
      "NodeName": {
        "description": "Unique name for a saga [`Node`]\n\nEach node requires a string name that's unique within its DAG.  The name is used to identify its output.  Nodes that depend on a given node (either directly or indirectly) can access the node's output using its name.",
        "type": "string"
      },
      "OmicronPhysicalDiskConfig": {
        "description": "OmicronPhysicalDiskConfig\n\n<details><summary>JSON schema</summary>\n\n```json { \"type\": \"object\", \"required\": [ \"id\", \"identity\", \"pool_id\" ], \"properties\": { \"id\": { \"type\": \"string\", \"format\": \"uuid\" }, \"identity\": { \"$ref\": \"#/components/schemas/DiskIdentity\" }, \"pool_id\": { \"$ref\": \"#/components/schemas/TypedUuidForZpoolKind\" } } } ``` </details>",
        "type": "object",
        "properties": {
          "id": {
            "type": "string",
            "format": "uuid"
          },
          "identity": {
            "$ref": "#/components/schemas/DiskIdentity"
          },
          "pool_id": {
            "$ref": "#/components/schemas/TypedUuidForZpoolKind"
          }
        },
        "required": [
          "id",
          "identity",
          "pool_id"
        ]
      },
      "OmicronPhysicalDisksConfig": {
        "description": "OmicronPhysicalDisksConfig\n\n<details><summary>JSON schema</summary>\n\n```json { \"type\": \"object\", \"required\": [ \"disks\", \"generation\" ], \"properties\": { \"disks\": { \"type\": \"array\", \"items\": { \"$ref\": \"#/components/schemas/OmicronPhysicalDiskConfig\" } }, \"generation\": { \"description\": \"generation number of this configuration\\n\\nThis generation number is owned by the control plane (i.e., RSS or Nexus, depending on whether RSS-to-Nexus handoff has happened).  It should not be bumped within Sled Agent.\\n\\nSled Agent rejects attempts to set the configuration to a generation older than the one it's currently running.\", \"allOf\": [ { \"$ref\": \"#/components/schemas/Generation\" } ] } } } ``` </details>",
        "type": "object",
        "properties": {
          "disks": {
            "type": "array",
            "items": {
              "$ref": "#/components/schemas/OmicronPhysicalDiskConfig"
            }
          },
          "generation": {
            "description": "generation number of this configuration\n\nThis generation number is owned by the control plane (i.e., RSS or Nexus, depending on whether RSS-to-Nexus handoff has happened).  It should not be bumped within Sled Agent.\n\nSled Agent rejects attempts to set the configuration to a generation older than the one it's currently running.",
            "allOf": [
              {
                "$ref": "#/components/schemas/Generation"
              }
            ]
          }
        },
        "required": [
          "disks",
          "generation"
        ]
      },
      "OmicronZoneDataset": {
        "description": "Describes a persistent ZFS dataset associated with an Omicron zone\n\n<details><summary>JSON schema</summary>\n\n```json { \"description\": \"Describes a persistent ZFS dataset associated with an Omicron zone\", \"type\": \"object\", \"required\": [ \"pool_name\" ], \"properties\": { \"pool_name\": { \"$ref\": \"#/components/schemas/ZpoolName\" } } } ``` </details>",
        "type": "object",
        "properties": {
          "pool_name": {
            "$ref": "#/components/schemas/ZpoolName"
          }
        },
        "required": [
          "pool_name"
        ]
      },
      "OmicronZoneExternalFloatingAddr": {
        "description": "Floating external address with port allocated to an Omicron-managed zone.",
        "type": "object",
        "properties": {
          "addr": {
            "type": "string"
          },
          "id": {
            "$ref": "#/components/schemas/TypedUuidForExternalIpKind"
          }
        },
        "required": [
          "addr",
          "id"
        ]
      },
      "OmicronZoneExternalFloatingIp": {
        "description": "Floating external IP allocated to an Omicron-managed zone.\n\nThis is a slimmer `nexus_db_model::ExternalIp` that only stores the fields necessary for blueprint planning, and requires that the zone have a single IP.",
        "type": "object",
        "properties": {
          "id": {
            "$ref": "#/components/schemas/TypedUuidForExternalIpKind"
          },
          "ip": {
            "type": "string",
            "format": "ip"
          }
        },
        "required": [
          "id",
          "ip"
        ]
      },
      "OmicronZoneExternalSnatIp": {
        "description": "SNAT (outbound) external IP allocated to an Omicron-managed zone.\n\nThis is a slimmer `nexus_db_model::ExternalIp` that only stores the fields necessary for blueprint planning, and requires that the zone have a single IP.",
        "type": "object",
        "properties": {
          "id": {
            "$ref": "#/components/schemas/TypedUuidForExternalIpKind"
          },
          "snat_cfg": {
            "$ref": "#/components/schemas/SourceNatConfig"
          }
        },
        "required": [
          "id",
          "snat_cfg"
        ]
      },
      "OximeterInfo": {
        "description": "Message used to notify Nexus that this oximeter instance is up and running.",
        "type": "object",
        "properties": {
          "address": {
            "description": "The address on which this oximeter instance listens for requests",
            "type": "string"
          },
          "collector_id": {
            "description": "The ID for this oximeter instance.",
            "type": "string",
            "format": "uuid"
          }
        },
        "required": [
          "address",
          "collector_id"
        ]
      },
      "PhysicalDiskKind": {
        "description": "Describes the form factor of physical disks.",
        "type": "string",
        "enum": [
          "m2",
          "u2"
        ]
      },
      "PhysicalDiskPutRequest": {
        "type": "object",
        "properties": {
          "id": {
            "type": "string",
            "format": "uuid"
          },
          "model": {
            "type": "string"
          },
          "serial": {
            "type": "string"
          },
          "sled_id": {
            "type": "string",
            "format": "uuid"
          },
          "variant": {
            "$ref": "#/components/schemas/PhysicalDiskKind"
          },
          "vendor": {
            "type": "string"
          }
        },
        "required": [
          "id",
          "model",
          "serial",
          "sled_id",
          "variant",
          "vendor"
        ]
      },
      "PortConfigV2": {
        "type": "object",
        "properties": {
          "addresses": {
            "description": "This port's addresses and optional vlan IDs",
            "type": "array",
            "items": {
              "$ref": "#/components/schemas/UplinkAddressConfig"
            }
          },
          "autoneg": {
            "description": "Whether or not to set autonegotiation",
            "default": false,
            "type": "boolean"
          },
          "bgp_peers": {
            "description": "BGP peers on this port",
            "type": "array",
            "items": {
              "$ref": "#/components/schemas/BgpPeerConfig"
            }
          },
          "port": {
            "description": "Nmae of the port this config applies to.",
            "type": "string"
          },
          "routes": {
            "description": "The set of routes associated with this port.",
            "type": "array",
            "items": {
              "$ref": "#/components/schemas/RouteConfig"
            }
          },
          "switch": {
            "description": "Switch the port belongs to.",
            "allOf": [
              {
                "$ref": "#/components/schemas/SwitchLocation"
              }
            ]
          },
          "uplink_port_fec": {
            "description": "Port forward error correction type.",
            "allOf": [
              {
                "$ref": "#/components/schemas/PortFec"
              }
            ]
          },
          "uplink_port_speed": {
            "description": "Port speed.",
            "allOf": [
              {
                "$ref": "#/components/schemas/PortSpeed"
              }
            ]
          }
        },
        "required": [
          "addresses",
          "bgp_peers",
          "port",
          "routes",
          "switch",
          "uplink_port_fec",
          "uplink_port_speed"
        ]
      },
      "PortFec": {
        "description": "Switchport FEC options",
        "type": "string",
        "enum": [
          "firecode",
          "none",
          "rs"
        ]
      },
      "PortSpeed": {
        "description": "Switchport Speed options",
        "type": "string",
        "enum": [
          "speed0_g",
          "speed1_g",
          "speed10_g",
          "speed25_g",
          "speed40_g",
          "speed50_g",
          "speed100_g",
          "speed200_g",
          "speed400_g"
        ]
      },
      "ProbeExternalIp": {
        "type": "object",
        "properties": {
          "first_port": {
            "type": "integer",
            "format": "uint16",
            "minimum": 0
          },
          "ip": {
            "type": "string",
            "format": "ip"
          },
          "kind": {
            "$ref": "#/components/schemas/ProbeExternalIpKind"
          },
          "last_port": {
            "type": "integer",
            "format": "uint16",
            "minimum": 0
          }
        },
        "required": [
          "first_port",
          "ip",
          "kind",
          "last_port"
        ]
      },
      "ProbeExternalIpKind": {
        "type": "string",
        "enum": [
          "snat",
          "floating",
          "ephemeral"
        ]
      },
      "ProbeInfo": {
        "type": "object",
        "properties": {
          "external_ips": {
            "type": "array",
            "items": {
              "$ref": "#/components/schemas/ProbeExternalIp"
            }
          },
          "id": {
            "type": "string",
            "format": "uuid"
          },
          "interface": {
            "$ref": "#/components/schemas/NetworkInterface"
          },
          "name": {
            "$ref": "#/components/schemas/Name"
          },
          "sled": {
            "type": "string",
            "format": "uuid"
          }
        },
        "required": [
          "external_ips",
          "id",
          "interface",
          "name",
          "sled"
        ]
      },
      "ProducerEndpoint": {
        "description": "Information announced by a metric server, used so that clients can contact it and collect available metric data from it.",
        "type": "object",
        "properties": {
          "address": {
            "description": "The IP address and port at which `oximeter` can collect metrics from the producer.",
            "type": "string"
          },
          "id": {
            "description": "A unique ID for this producer.",
            "type": "string",
            "format": "uuid"
          },
          "interval": {
            "description": "The interval on which `oximeter` should collect metrics.",
            "allOf": [
              {
                "$ref": "#/components/schemas/Duration"
              }
            ]
          },
          "kind": {
            "description": "The kind of producer.",
            "allOf": [
              {
                "$ref": "#/components/schemas/ProducerKind"
              }
            ]
          }
        },
        "required": [
          "address",
          "id",
          "interval",
          "kind"
        ]
      },
      "ProducerEndpointResultsPage": {
        "description": "A single page of results",
        "type": "object",
        "properties": {
          "items": {
            "description": "list of items on this page of results",
            "type": "array",
            "items": {
              "$ref": "#/components/schemas/ProducerEndpoint"
            }
          },
          "next_page": {
            "nullable": true,
            "description": "token used to fetch the next page of results (if any)",
            "type": "string"
          }
        },
        "required": [
          "items"
        ]
      },
      "ProducerKind": {
        "description": "The kind of metric producer this is.",
        "oneOf": [
          {
            "description": "The producer is a sled-agent.",
            "type": "string",
            "enum": [
              "sled_agent"
            ]
          },
          {
            "description": "The producer is an Omicron-managed service.",
            "type": "string",
            "enum": [
              "service"
            ]
          },
          {
            "description": "The producer is a Propolis VMM managing a guest instance.",
            "type": "string",
            "enum": [
              "instance"
            ]
          }
        ]
      },
      "ProducerRegistrationResponse": {
        "description": "Response to a successful producer registration.",
        "type": "object",
        "properties": {
          "lease_duration": {
            "description": "Period within which producers must renew their lease.\n\nProducers are required to periodically re-register with Nexus, to ensure that they are still collected from by `oximeter`.",
            "allOf": [
              {
                "$ref": "#/components/schemas/Duration"
              }
            ]
          }
        },
        "required": [
          "lease_duration"
        ]
      },
      "RackInitializationRequest": {
        "type": "object",
        "properties": {
          "allowed_source_ips": {
            "description": "IPs or subnets allowed to make requests to user-facing services",
            "allOf": [
              {
                "$ref": "#/components/schemas/AllowedSourceIps"
              }
            ]
          },
          "blueprint": {
            "description": "Blueprint describing services initialized by RSS.",
            "allOf": [
              {
                "$ref": "#/components/schemas/Blueprint"
              }
            ]
          },
          "certs": {
            "description": "x.509 Certificates used to encrypt communication with the external API.",
            "type": "array",
            "items": {
              "$ref": "#/components/schemas/Certificate"
            }
          },
          "datasets": {
            "description": "Datasets on the rack which have been provisioned by RSS.",
            "type": "array",
            "items": {
              "$ref": "#/components/schemas/DatasetCreateRequest"
            }
          },
          "external_dns_zone_name": {
            "description": "delegated DNS name for external DNS",
            "type": "string"
          },
          "external_port_count": {
            "description": "The external qsfp ports per sidecar",
            "allOf": [
              {
                "$ref": "#/components/schemas/ExternalPortDiscovery"
              }
            ]
          },
          "internal_dns_zone_config": {
            "description": "initial internal DNS config",
            "allOf": [
              {
                "$ref": "#/components/schemas/DnsConfigParams"
              }
            ]
          },
          "internal_services_ip_pool_ranges": {
            "description": "Ranges of the service IP pool which may be used for internal services, such as Nexus.",
            "type": "array",
            "items": {
              "$ref": "#/components/schemas/IpRange"
            }
          },
          "physical_disks": {
            "description": "\"Managed\" physical disks owned by the control plane",
            "type": "array",
            "items": {
              "$ref": "#/components/schemas/PhysicalDiskPutRequest"
            }
          },
          "rack_network_config": {
            "description": "Initial rack network configuration",
            "allOf": [
              {
                "$ref": "#/components/schemas/RackNetworkConfigV2"
              }
            ]
          },
          "recovery_silo": {
            "description": "configuration for the initial (recovery) Silo",
            "allOf": [
              {
                "$ref": "#/components/schemas/RecoverySiloConfig"
              }
            ]
          },
          "zpools": {
            "description": "Zpools created within the physical disks created by the control plane.",
            "type": "array",
            "items": {
              "$ref": "#/components/schemas/ZpoolPutRequest"
            }
          }
        },
        "required": [
          "allowed_source_ips",
          "blueprint",
          "certs",
          "datasets",
          "external_dns_zone_name",
          "external_port_count",
          "internal_dns_zone_config",
          "internal_services_ip_pool_ranges",
          "physical_disks",
          "rack_network_config",
          "recovery_silo",
          "zpools"
        ]
      },
      "RackNetworkConfigV2": {
        "description": "Initial network configuration",
        "type": "object",
        "properties": {
          "bfd": {
            "description": "BFD configuration for connecting the rack to external networks",
            "default": [],
            "type": "array",
            "items": {
              "$ref": "#/components/schemas/BfdPeerConfig"
            }
          },
          "bgp": {
            "description": "BGP configurations for connecting the rack to external networks",
            "type": "array",
            "items": {
              "$ref": "#/components/schemas/BgpConfig"
            }
          },
          "infra_ip_first": {
            "description": "First ip address to be used for configuring network infrastructure",
            "type": "string",
            "format": "ipv4"
          },
          "infra_ip_last": {
            "description": "Last ip address to be used for configuring network infrastructure",
            "type": "string",
            "format": "ipv4"
          },
          "ports": {
            "description": "Uplinks for connecting the rack to external networks",
            "type": "array",
            "items": {
              "$ref": "#/components/schemas/PortConfigV2"
            }
          },
          "rack_subnet": {
            "$ref": "#/components/schemas/Ipv6Net"
          }
        },
        "required": [
          "bgp",
          "infra_ip_first",
          "infra_ip_last",
          "ports",
          "rack_subnet"
        ]
      },
      "RecoverySiloConfig": {
        "type": "object",
        "properties": {
          "silo_name": {
            "$ref": "#/components/schemas/Name"
          },
          "user_name": {
            "$ref": "#/components/schemas/UserId"
          },
          "user_password_hash": {
            "$ref": "#/components/schemas/NewPasswordHash"
          }
        },
        "required": [
          "silo_name",
          "user_name",
          "user_password_hash"
        ]
      },
      "RepairFinishInfo": {
        "type": "object",
        "properties": {
          "aborted": {
            "type": "boolean"
          },
          "repair_id": {
            "$ref": "#/components/schemas/TypedUuidForUpstairsRepairKind"
          },
          "repair_type": {
            "$ref": "#/components/schemas/UpstairsRepairType"
          },
          "repairs": {
            "type": "array",
            "items": {
              "$ref": "#/components/schemas/DownstairsUnderRepair"
            }
          },
          "session_id": {
            "$ref": "#/components/schemas/TypedUuidForUpstairsSessionKind"
          },
          "time": {
            "type": "string",
            "format": "date-time"
          }
        },
        "required": [
          "aborted",
          "repair_id",
          "repair_type",
          "repairs",
          "session_id",
          "time"
        ]
      },
      "RepairProgress": {
        "type": "object",
        "properties": {
          "current_item": {
            "type": "integer",
            "format": "int64"
          },
          "time": {
            "type": "string",
            "format": "date-time"
          },
          "total_items": {
            "type": "integer",
            "format": "int64"
          }
        },
        "required": [
          "current_item",
          "time",
          "total_items"
        ]
      },
      "RepairStartInfo": {
        "type": "object",
        "properties": {
          "repair_id": {
            "$ref": "#/components/schemas/TypedUuidForUpstairsRepairKind"
          },
          "repair_type": {
            "$ref": "#/components/schemas/UpstairsRepairType"
          },
          "repairs": {
            "type": "array",
            "items": {
              "$ref": "#/components/schemas/DownstairsUnderRepair"
            }
          },
          "session_id": {
            "$ref": "#/components/schemas/TypedUuidForUpstairsSessionKind"
          },
          "time": {
            "type": "string",
            "format": "date-time"
          }
        },
        "required": [
          "repair_id",
          "repair_type",
          "repairs",
          "session_id",
          "time"
        ]
      },
      "RouteConfig": {
        "type": "object",
        "properties": {
          "destination": {
            "description": "The destination of the route.",
            "allOf": [
              {
                "$ref": "#/components/schemas/IpNet"
              }
            ]
          },
          "nexthop": {
            "description": "The nexthop/gateway address.",
            "type": "string",
            "format": "ip"
          },
          "vlan_id": {
            "nullable": true,
            "description": "The VLAN id associated with this route.",
            "default": null,
            "type": "integer",
            "format": "uint16",
            "minimum": 0
          }
        },
        "required": [
          "destination",
          "nexthop"
        ]
      },
      "Saga": {
        "description": "Sagas\n\nThese are currently only intended for observability by developers.  We will eventually want to flesh this out into something more observable for end users.",
        "type": "object",
        "properties": {
          "id": {
            "type": "string",
            "format": "uuid"
          },
          "state": {
            "$ref": "#/components/schemas/SagaState"
          }
        },
        "required": [
          "id",
          "state"
        ]
      },
      "SagaErrorInfo": {
        "oneOf": [
          {
            "type": "object",
            "properties": {
              "error": {
                "type": "string",
                "enum": [
                  "action_failed"
                ]
              },
              "source_error": {}
            },
            "required": [
              "error",
              "source_error"
            ]
          },
          {
            "type": "object",
            "properties": {
              "error": {
                "type": "string",
                "enum": [
                  "deserialize_failed"
                ]
              },
              "message": {
                "type": "string"
              }
            },
            "required": [
              "error",
              "message"
            ]
          },
          {
            "type": "object",
            "properties": {
              "error": {
                "type": "string",
                "enum": [
                  "injected_error"
                ]
              }
            },
            "required": [
              "error"
            ]
          },
          {
            "type": "object",
            "properties": {
              "error": {
                "type": "string",
                "enum": [
                  "serialize_failed"
                ]
              },
              "message": {
                "type": "string"
              }
            },
            "required": [
              "error",
              "message"
            ]
          },
          {
            "type": "object",
            "properties": {
              "error": {
                "type": "string",
                "enum": [
                  "subsaga_create_failed"
                ]
              },
              "message": {
                "type": "string"
              }
            },
            "required": [
              "error",
              "message"
            ]
          }
        ]
      },
      "SagaResultsPage": {
        "description": "A single page of results",
        "type": "object",
        "properties": {
          "items": {
            "description": "list of items on this page of results",
            "type": "array",
            "items": {
              "$ref": "#/components/schemas/Saga"
            }
          },
          "next_page": {
            "nullable": true,
            "description": "token used to fetch the next page of results (if any)",
            "type": "string"
          }
        },
        "required": [
          "items"
        ]
      },
      "SagaState": {
        "oneOf": [
          {
            "description": "Saga is currently executing",
            "type": "object",
            "properties": {
              "state": {
                "type": "string",
                "enum": [
                  "running"
                ]
              }
            },
            "required": [
              "state"
            ]
          },
          {
            "description": "Saga completed successfully",
            "type": "object",
            "properties": {
              "state": {
                "type": "string",
                "enum": [
                  "succeeded"
                ]
              }
            },
            "required": [
              "state"
            ]
          },
          {
            "description": "One or more saga actions failed and the saga was successfully unwound (i.e., undo actions were executed for any actions that were completed). The saga is no longer running.",
            "type": "object",
            "properties": {
              "error_info": {
                "$ref": "#/components/schemas/SagaErrorInfo"
              },
              "error_node_name": {
                "$ref": "#/components/schemas/NodeName"
              },
              "state": {
                "type": "string",
                "enum": [
                  "failed"
                ]
              }
            },
            "required": [
              "error_info",
              "error_node_name",
              "state"
            ]
          },
          {
            "description": "One or more saga actions failed, *and* one or more undo actions failed during unwinding.  State managed by the saga may now be inconsistent. Support may be required to repair the state.  The saga is no longer running.",
            "type": "object",
            "properties": {
              "error_info": {
                "$ref": "#/components/schemas/SagaErrorInfo"
              },
              "error_node_name": {
                "$ref": "#/components/schemas/NodeName"
              },
              "state": {
                "type": "string",
                "enum": [
                  "stuck"
                ]
              },
              "undo_error_node_name": {
                "$ref": "#/components/schemas/NodeName"
              },
              "undo_source_error": {}
            },
            "required": [
              "error_info",
              "error_node_name",
              "state",
              "undo_error_node_name",
              "undo_source_error"
            ]
          }
        ]
      },
      "SledAgentInfo": {
        "description": "Sent by a sled agent to Nexus to inform about resources",
        "type": "object",
        "properties": {
          "baseboard": {
            "description": "Describes the sled's identity",
            "allOf": [
              {
                "$ref": "#/components/schemas/Baseboard"
              }
            ]
          },
          "decommissioned": {
            "description": "Whether the sled-agent has been decommissioned by nexus\n\nThis flag is only set to true by nexus. Setting it on an upsert from sled-agent has no effect.",
            "type": "boolean"
          },
          "generation": {
            "description": "The generation number of this request from sled-agent",
            "allOf": [
              {
                "$ref": "#/components/schemas/Generation"
              }
            ]
          },
          "reservoir_size": {
            "description": "Amount of RAM dedicated to the VMM reservoir\n\nMust be smaller than \"usable_physical_ram\"",
            "allOf": [
              {
                "$ref": "#/components/schemas/ByteCount"
              }
            ]
          },
          "role": {
            "description": "Describes the responsibilities of the sled",
            "allOf": [
              {
                "$ref": "#/components/schemas/SledRole"
              }
            ]
          },
          "sa_address": {
            "description": "The address of the sled agent's API endpoint",
            "type": "string"
          },
          "usable_hardware_threads": {
            "description": "The number of hardware threads which can execute on this sled",
            "type": "integer",
            "format": "uint32",
            "minimum": 0
          },
          "usable_physical_ram": {
            "description": "Amount of RAM which may be used by the Sled's OS",
            "allOf": [
              {
                "$ref": "#/components/schemas/ByteCount"
              }
            ]
          }
        },
        "required": [
          "baseboard",
          "decommissioned",
          "generation",
          "reservoir_size",
          "role",
          "sa_address",
          "usable_hardware_threads",
          "usable_physical_ram"
        ]
      },
      "SledId": {
        "type": "object",
        "properties": {
          "id": {
            "$ref": "#/components/schemas/TypedUuidForSledKind"
          }
        },
        "required": [
          "id"
        ]
      },
      "SledInstanceState": {
        "description": "A wrapper type containing a sled's total knowledge of the state of a specific VMM and the instance it incarnates.",
        "type": "object",
        "properties": {
          "instance_state": {
            "description": "The sled's conception of the state of the instance.",
            "allOf": [
              {
                "$ref": "#/components/schemas/InstanceRuntimeState"
              }
            ]
          },
          "migration_state": {
            "nullable": true,
            "description": "The current state of any in-progress migration for this instance, as understood by this sled.",
            "allOf": [
              {
                "$ref": "#/components/schemas/MigrationRuntimeState"
              }
            ]
          },
          "propolis_id": {
            "description": "The ID of the VMM whose state is being reported.",
            "allOf": [
              {
                "$ref": "#/components/schemas/TypedUuidForPropolisKind"
              }
            ]
          },
          "vmm_state": {
            "description": "The most recent state of the sled's VMM process.",
            "allOf": [
              {
                "$ref": "#/components/schemas/VmmRuntimeState"
              }
            ]
          }
        },
        "required": [
          "instance_state",
          "propolis_id",
          "vmm_state"
        ]
      },
      "SledPolicy": {
        "description": "The operator-defined policy of a sled.",
        "oneOf": [
          {
            "description": "The operator has indicated that the sled is in-service.",
            "type": "object",
            "properties": {
              "kind": {
                "type": "string",
                "enum": [
                  "in_service"
                ]
              },
              "provision_policy": {
                "description": "Determines whether new resources can be provisioned onto the sled.",
                "allOf": [
                  {
                    "$ref": "#/components/schemas/SledProvisionPolicy"
                  }
                ]
              }
            },
            "required": [
              "kind",
              "provision_policy"
            ]
          },
          {
            "description": "The operator has indicated that the sled has been permanently removed from service.\n\nThis is a terminal state: once a particular sled ID is expunged, it will never return to service. (The actual hardware may be reused, but it will be treated as a brand-new sled.)\n\nAn expunged sled is always non-provisionable.",
            "type": "object",
            "properties": {
              "kind": {
                "type": "string",
                "enum": [
                  "expunged"
                ]
              }
            },
            "required": [
              "kind"
            ]
          }
        ]
      },
      "SledProvisionPolicy": {
        "description": "The operator-defined provision policy of a sled.\n\nThis controls whether new resources are going to be provisioned on this sled.",
        "oneOf": [
          {
            "description": "New resources will be provisioned on this sled.",
            "type": "string",
            "enum": [
              "provisionable"
            ]
          },
          {
            "description": "New resources will not be provisioned on this sled. However, if the sled is currently in service, existing resources will continue to be on this sled unless manually migrated off.",
            "type": "string",
            "enum": [
              "non_provisionable"
            ]
          }
        ]
      },
      "SledRole": {
        "description": "Describes the role of the sled within the rack.\n\nNote that this may change if the sled is physically moved within the rack.",
        "oneOf": [
          {
            "description": "The sled is a general compute sled.",
            "type": "string",
            "enum": [
              "gimlet"
            ]
          },
          {
            "description": "The sled is attached to the network switch, and has additional responsibilities.",
            "type": "string",
            "enum": [
              "scrimlet"
            ]
          }
        ]
      },
      "SledSelector": {
        "type": "object",
        "properties": {
          "sled": {
            "description": "ID of the sled",
            "type": "string",
            "format": "uuid"
          }
        },
        "required": [
          "sled"
        ]
      },
      "SledState": {
        "description": "The current state of the sled, as determined by Nexus.",
        "oneOf": [
          {
            "description": "The sled is currently active, and has resources allocated on it.",
            "type": "string",
            "enum": [
              "active"
            ]
          },
          {
            "description": "The sled has been permanently removed from service.\n\nThis is a terminal state: once a particular sled ID is decommissioned, it will never return to service. (The actual hardware may be reused, but it will be treated as a brand-new sled.)",
            "type": "string",
            "enum": [
              "decommissioned"
            ]
          }
        ]
      },
      "SourceNatConfig": {
        "description": "An IP address and port range used for source NAT, i.e., making outbound network connections from guests or services.",
        "type": "object",
        "properties": {
          "first_port": {
            "description": "The first port used for source NAT, inclusive.",
            "type": "integer",
            "format": "uint16",
            "minimum": 0
          },
          "ip": {
            "description": "The external address provided to the instance or service.",
            "type": "string",
            "format": "ip"
          },
          "last_port": {
            "description": "The last port used for source NAT, also inclusive.",
            "type": "integer",
            "format": "uint16",
            "minimum": 0
          }
        },
        "required": [
          "first_port",
          "ip",
          "last_port"
        ]
      },
      "Srv": {
        "description": "Srv\n\n<details><summary>JSON schema</summary>\n\n```json { \"type\": \"object\", \"required\": [ \"port\", \"prio\", \"target\", \"weight\" ], \"properties\": { \"port\": { \"type\": \"integer\", \"format\": \"uint16\", \"minimum\": 0.0 }, \"prio\": { \"type\": \"integer\", \"format\": \"uint16\", \"minimum\": 0.0 }, \"target\": { \"type\": \"string\" }, \"weight\": { \"type\": \"integer\", \"format\": \"uint16\", \"minimum\": 0.0 } } } ``` </details>",
        "type": "object",
        "properties": {
          "port": {
            "type": "integer",
            "format": "uint16",
            "minimum": 0
          },
          "prio": {
            "type": "integer",
            "format": "uint16",
            "minimum": 0
          },
          "target": {
            "type": "string"
          },
          "weight": {
            "type": "integer",
            "format": "uint16",
            "minimum": 0
          }
        },
        "required": [
          "port",
          "prio",
          "target",
          "weight"
        ]
      },
      "SwitchLocation": {
        "description": "Identifies switch physical location",
        "oneOf": [
          {
            "description": "Switch in upper slot",
            "type": "string",
            "enum": [
              "switch0"
            ]
          },
          {
            "description": "Switch in lower slot",
            "type": "string",
            "enum": [
              "switch1"
            ]
          }
        ]
      },
      "SwitchPutRequest": {
        "type": "object",
        "properties": {
          "baseboard": {
            "$ref": "#/components/schemas/Baseboard"
          },
          "rack_id": {
            "type": "string",
            "format": "uuid"
          }
        },
        "required": [
          "baseboard",
          "rack_id"
        ]
      },
      "SwitchPutResponse": {
        "type": "object"
      },
      "TypedUuidForDownstairsRegionKind": {
        "type": "string",
        "format": "uuid"
      },
      "TypedUuidForExternalIpKind": {
        "type": "string",
        "format": "uuid"
      },
      "TypedUuidForOmicronZoneKind": {
        "type": "string",
        "format": "uuid"
      },
      "TypedUuidForPropolisKind": {
        "type": "string",
        "format": "uuid"
      },
      "TypedUuidForSledKind": {
        "type": "string",
        "format": "uuid"
      },
      "TypedUuidForUpstairsRepairKind": {
        "type": "string",
        "format": "uuid"
      },
      "TypedUuidForUpstairsSessionKind": {
        "type": "string",
        "format": "uuid"
      },
      "TypedUuidForZpoolKind": {
        "type": "string",
        "format": "uuid"
      },
      "UninitializedSled": {
        "description": "A sled that has not been added to an initialized rack yet",
        "type": "object",
        "properties": {
          "baseboard": {
            "$ref": "#/components/schemas/Baseboard"
          },
          "cubby": {
            "type": "integer",
            "format": "uint16",
            "minimum": 0
          },
          "rack_id": {
            "type": "string",
            "format": "uuid"
          }
        },
        "required": [
          "baseboard",
          "cubby",
          "rack_id"
        ]
      },
      "UninitializedSledId": {
        "description": "The unique hardware ID for a sled",
        "type": "object",
        "properties": {
          "part": {
            "type": "string"
          },
          "serial": {
            "type": "string"
          }
        },
        "required": [
          "part",
          "serial"
        ]
      },
      "UninitializedSledResultsPage": {
        "description": "A single page of results",
        "type": "object",
        "properties": {
          "items": {
            "description": "list of items on this page of results",
            "type": "array",
            "items": {
              "$ref": "#/components/schemas/UninitializedSled"
            }
          },
          "next_page": {
            "nullable": true,
            "description": "token used to fetch the next page of results (if any)",
            "type": "string"
          }
        },
        "required": [
          "items"
        ]
      },
      "UplinkAddressConfig": {
        "type": "object",
        "properties": {
          "address": {
            "$ref": "#/components/schemas/IpNet"
          },
          "vlan_id": {
            "nullable": true,
            "description": "The VLAN id (if any) associated with this address.",
            "default": null,
            "type": "integer",
            "format": "uint16",
            "minimum": 0
          }
        },
        "required": [
          "address"
        ]
      },
      "UpstairsRepairType": {
        "type": "string",
        "enum": [
          "live",
          "reconciliation"
        ]
      },
      "UserId": {
        "title": "A name unique within the parent collection",
        "description": "Names must begin with a lower case ASCII letter, be composed exclusively of lowercase ASCII, uppercase ASCII, numbers, and '-', and may not end with a '-'. Names cannot be a UUID, but they may contain a UUID. They can be at most 63 characters long.",
        "type": "string",
        "pattern": "^(?![0-9a-fA-F]{8}-[0-9a-fA-F]{4}-[0-9a-fA-F]{4}-[0-9a-fA-F]{4}-[0-9a-fA-F]{12}$)^[a-z]([a-zA-Z0-9-]*[a-zA-Z0-9]+)?$",
        "minLength": 1,
        "maxLength": 63
      },
      "VmmRuntimeState": {
        "description": "The dynamic runtime properties of an individual VMM process.",
        "type": "object",
        "properties": {
          "gen": {
            "description": "The generation number for this VMM's state.",
            "allOf": [
              {
                "$ref": "#/components/schemas/Generation"
              }
            ]
          },
          "state": {
            "description": "The last state reported by this VMM.",
            "allOf": [
              {
                "$ref": "#/components/schemas/VmmState"
              }
            ]
          },
          "time_updated": {
            "description": "Timestamp for the VMM's state.",
            "type": "string",
            "format": "date-time"
          }
        },
        "required": [
          "gen",
          "state",
          "time_updated"
        ]
      },
      "VmmState": {
        "description": "One of the states that a VMM can be in.",
        "oneOf": [
          {
            "description": "The VMM is initializing and has not started running guest CPUs yet.",
            "type": "string",
            "enum": [
              "starting"
            ]
          },
          {
            "description": "The VMM has finished initializing and may be running guest CPUs.",
            "type": "string",
            "enum": [
              "running"
            ]
          },
          {
            "description": "The VMM is shutting down.",
            "type": "string",
            "enum": [
              "stopping"
            ]
          },
          {
            "description": "The VMM's guest has stopped, and the guest will not run again, but the VMM process may not have released all of its resources yet.",
            "type": "string",
            "enum": [
              "stopped"
            ]
          },
          {
            "description": "The VMM is being restarted or its guest OS is rebooting.",
            "type": "string",
            "enum": [
              "rebooting"
            ]
          },
          {
            "description": "The VMM is part of a live migration.",
            "type": "string",
            "enum": [
              "migrating"
            ]
          },
          {
            "description": "The VMM process reported an internal failure.",
            "type": "string",
            "enum": [
              "failed"
            ]
          },
          {
            "description": "The VMM process has been destroyed and its resources have been released.",
            "type": "string",
            "enum": [
              "destroyed"
            ]
          }
        ]
      },
      "Vni": {
        "description": "A Geneve Virtual Network Identifier",
        "type": "integer",
        "format": "uint32",
        "minimum": 0
      },
      "ZpoolName": {
        "title": "The name of a Zpool",
        "description": "Zpool names are of the format ox{i,p}_<UUID>. They are either Internal or External, and should be unique",
        "type": "string",
        "pattern": "^ox[ip]_[0-9a-f]{8}-[0-9a-f]{4}-4[0-9a-f]{3}-[89ab][0-9a-f]{3}-[0-9a-f]{12}$"
      },
      "ZpoolPutRequest": {
        "description": "Identifies information about a Zpool that should be part of the control plane.",
        "type": "object",
        "properties": {
          "id": {
            "type": "string",
            "format": "uuid"
          },
          "physical_disk_id": {
            "type": "string",
            "format": "uuid"
          },
          "sled_id": {
            "type": "string",
            "format": "uuid"
          }
        },
        "required": [
          "id",
          "physical_disk_id",
          "sled_id"
        ]
      },
      "SemverVersion": {
        "type": "string",
        "pattern": "^(0|[1-9]\\d*)\\.(0|[1-9]\\d*)\\.(0|[1-9]\\d*)(?:-((?:0|[1-9]\\d*|\\d*[a-zA-Z-][0-9a-zA-Z-]*)(?:\\.(?:0|[1-9]\\d*|\\d*[a-zA-Z-][0-9a-zA-Z-]*))*))?(?:\\+([0-9a-zA-Z-]+(?:\\.[0-9a-zA-Z-]+)*))?$"
      },
      "TypedUuidForDownstairsKind": {
        "type": "string",
        "format": "uuid"
      },
      "TypedUuidForUpstairsKind": {
        "type": "string",
        "format": "uuid"
      },
      "IdSortMode": {
        "description": "Supported set of sort modes for scanning by id only.\n\nCurrently, we only support scanning in ascending order.",
        "oneOf": [
          {
            "description": "sort in increasing order of \"id\"",
            "type": "string",
            "enum": [
              "id_ascending"
            ]
          }
        ]
      }
    },
    "responses": {
      "Error": {
        "description": "Error",
        "content": {
          "application/json": {
            "schema": {
              "$ref": "#/components/schemas/Error"
            }
          }
        }
      }
    }
  }
}<|MERGE_RESOLUTION|>--- conflicted
+++ resolved
@@ -628,8 +628,8 @@
     },
     "/disk/{disk_id}/remove-read-only-parent": {
       "post": {
-        "summary": "Request removal of a read_only_parent from a disk",
-        "description": "This is a thin wrapper around the volume_remove_read_only_parent saga. All we are doing here is, given a disk UUID, figure out what the volume_id is for that disk, then use that to call the volume_remove_read_only_parent saga on it.",
+        "summary": "Request removal of a read_only_parent from a disk.",
+        "description": "This is a thin wrapper around the volume_remove_read_only_parent saga. All we are doing here is, given a disk UUID, figure out what the volume_id is for that disk, then use that to call the disk_remove_read_only_parent saga on it.",
         "operationId": "cpapi_disk_remove_read_only_parent",
         "parameters": [
           {
@@ -1347,7 +1347,7 @@
     },
     "/volume/{volume_id}/remove-read-only-parent": {
       "post": {
-        "summary": "Request removal of a read_only_parent from a volume",
+        "summary": "Request removal of a read_only_parent from a volume.",
         "description": "A volume can be created with the source data for that volume being another volume that attached as a \"read_only_parent\". In the background there exists a scrubber that will copy the data from the read_only_parent into the volume. When that scrubber has completed copying the data, this endpoint can be called to update the database that the read_only_parent is no longer needed for a volume and future attachments of this volume should not include that read_only_parent.",
         "operationId": "cpapi_volume_remove_read_only_parent",
         "parameters": [
@@ -3201,90 +3201,6 @@
           "time_updated"
         ]
       },
-<<<<<<< HEAD
-      "InstanceState": {
-        "description": "Running state of an Instance (primarily: booted or stopped)\n\nThis typically reflects whether it's starting, running, stopping, or stopped, but also includes states related to the Instance's lifecycle",
-        "oneOf": [
-          {
-            "description": "The instance is being created.",
-            "type": "string",
-            "enum": [
-              "creating"
-            ]
-          },
-          {
-            "description": "The instance is currently starting up.",
-            "type": "string",
-            "enum": [
-              "starting"
-            ]
-          },
-          {
-            "description": "The instance is currently running.",
-            "type": "string",
-            "enum": [
-              "running"
-            ]
-          },
-          {
-            "description": "The instance has been requested to stop and a transition to \"Stopped\" is imminent.",
-            "type": "string",
-            "enum": [
-              "stopping"
-            ]
-          },
-          {
-            "description": "The instance is currently stopped.",
-            "type": "string",
-            "enum": [
-              "stopped"
-            ]
-          },
-          {
-            "description": "The instance is in the process of rebooting - it will remain in the \"rebooting\" state until the VM is starting once more.",
-            "type": "string",
-            "enum": [
-              "rebooting"
-            ]
-          },
-          {
-            "description": "The instance is in the process of migrating - it will remain in the \"migrating\" state until the migration process is complete and the destination propolis is ready to continue execution.",
-            "type": "string",
-            "enum": [
-              "migrating"
-            ]
-          },
-          {
-            "description": "The instance is attempting to recover from a failure.",
-            "type": "string",
-            "enum": [
-              "repairing"
-            ]
-          },
-          {
-            "description": "The instance has encountered a failure.",
-            "type": "string",
-            "enum": [
-              "failed"
-            ]
-          },
-          {
-            "description": "The instance has been deleted.",
-            "type": "string",
-            "enum": [
-              "destroyed"
-            ]
-          }
-=======
-      "IpKind": {
-        "type": "string",
-        "enum": [
-          "snat",
-          "floating",
-          "ephemeral"
->>>>>>> 3bd03503
-        ]
-      },
       "IpNet": {
         "x-rust-type": {
           "crate": "oxnet",
