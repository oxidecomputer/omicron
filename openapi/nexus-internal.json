{
  "openapi": "3.0.3",
  "info": {
    "title": "Nexus internal API",
    "description": "Nexus internal API",
    "contact": {
      "url": "https://oxide.computer",
      "email": "api@oxide.computer"
    },
    "version": "0.0.1"
  },
  "paths": {
    "/bgtasks/activate": {
      "post": {
        "summary": "**Do not use in new code!**",
        "description": "Callers to this API should either be capable of using the nexus-lockstep API or should be rewritten to use a doorbell API to activate a specific task. Task names are internal to Nexus.",
        "operationId": "bgtask_activate",
        "requestBody": {
          "content": {
            "application/json": {
              "schema": {
                "$ref": "#/components/schemas/BackgroundTasksActivateRequest"
              }
            }
          },
          "required": true
        },
        "responses": {
          "204": {
            "description": "resource updated"
          },
          "4XX": {
            "$ref": "#/components/responses/Error"
          },
          "5XX": {
            "$ref": "#/components/responses/Error"
          }
        }
      }
    },
    "/crucible/0/upstairs/{upstairs_id}/downstairs/{downstairs_id}/stop-request": {
      "post": {
        "summary": "An Upstairs will update this endpoint if a Downstairs client task is",
        "description": "requested to stop",
        "operationId": "cpapi_downstairs_client_stop_request",
        "parameters": [
          {
            "in": "path",
            "name": "downstairs_id",
            "required": true,
            "schema": {
              "$ref": "#/components/schemas/TypedUuidForDownstairsKind"
            }
          },
          {
            "in": "path",
            "name": "upstairs_id",
            "required": true,
            "schema": {
              "$ref": "#/components/schemas/TypedUuidForUpstairsKind"
            }
          }
        ],
        "requestBody": {
          "content": {
            "application/json": {
              "schema": {
                "$ref": "#/components/schemas/DownstairsClientStopRequest"
              }
            }
          },
          "required": true
        },
        "responses": {
          "204": {
            "description": "resource updated"
          },
          "4XX": {
            "$ref": "#/components/responses/Error"
          },
          "5XX": {
            "$ref": "#/components/responses/Error"
          }
        }
      }
    },
    "/crucible/0/upstairs/{upstairs_id}/downstairs/{downstairs_id}/stopped": {
      "post": {
        "summary": "An Upstairs will update this endpoint if a Downstairs client task stops for",
        "description": "any reason (not just after being requested to)",
        "operationId": "cpapi_downstairs_client_stopped",
        "parameters": [
          {
            "in": "path",
            "name": "downstairs_id",
            "required": true,
            "schema": {
              "$ref": "#/components/schemas/TypedUuidForDownstairsKind"
            }
          },
          {
            "in": "path",
            "name": "upstairs_id",
            "required": true,
            "schema": {
              "$ref": "#/components/schemas/TypedUuidForUpstairsKind"
            }
          }
        ],
        "requestBody": {
          "content": {
            "application/json": {
              "schema": {
                "$ref": "#/components/schemas/DownstairsClientStopped"
              }
            }
          },
          "required": true
        },
        "responses": {
          "204": {
            "description": "resource updated"
          },
          "4XX": {
            "$ref": "#/components/responses/Error"
          },
          "5XX": {
            "$ref": "#/components/responses/Error"
          }
        }
      }
    },
    "/crucible/0/upstairs/{upstairs_id}/repair/{repair_id}/progress": {
      "post": {
        "summary": "An Upstairs will update this endpoint with the progress of a repair",
        "operationId": "cpapi_upstairs_repair_progress",
        "parameters": [
          {
            "in": "path",
            "name": "repair_id",
            "required": true,
            "schema": {
              "$ref": "#/components/schemas/TypedUuidForUpstairsRepairKind"
            }
          },
          {
            "in": "path",
            "name": "upstairs_id",
            "required": true,
            "schema": {
              "$ref": "#/components/schemas/TypedUuidForUpstairsKind"
            }
          }
        ],
        "requestBody": {
          "content": {
            "application/json": {
              "schema": {
                "$ref": "#/components/schemas/RepairProgress"
              }
            }
          },
          "required": true
        },
        "responses": {
          "204": {
            "description": "resource updated"
          },
          "4XX": {
            "$ref": "#/components/responses/Error"
          },
          "5XX": {
            "$ref": "#/components/responses/Error"
          }
        }
      }
    },
    "/crucible/0/upstairs/{upstairs_id}/repair-finish": {
      "post": {
        "summary": "An Upstairs will notify this endpoint when a repair finishes.",
        "operationId": "cpapi_upstairs_repair_finish",
        "parameters": [
          {
            "in": "path",
            "name": "upstairs_id",
            "required": true,
            "schema": {
              "$ref": "#/components/schemas/TypedUuidForUpstairsKind"
            }
          }
        ],
        "requestBody": {
          "content": {
            "application/json": {
              "schema": {
                "$ref": "#/components/schemas/RepairFinishInfo"
              }
            }
          },
          "required": true
        },
        "responses": {
          "204": {
            "description": "resource updated"
          },
          "4XX": {
            "$ref": "#/components/responses/Error"
          },
          "5XX": {
            "$ref": "#/components/responses/Error"
          }
        }
      }
    },
    "/crucible/0/upstairs/{upstairs_id}/repair-start": {
      "post": {
        "summary": "An Upstairs will notify this endpoint when a repair starts",
        "operationId": "cpapi_upstairs_repair_start",
        "parameters": [
          {
            "in": "path",
            "name": "upstairs_id",
            "required": true,
            "schema": {
              "$ref": "#/components/schemas/TypedUuidForUpstairsKind"
            }
          }
        ],
        "requestBody": {
          "content": {
            "application/json": {
              "schema": {
                "$ref": "#/components/schemas/RepairStartInfo"
              }
            }
          },
          "required": true
        },
        "responses": {
          "204": {
            "description": "resource updated"
          },
          "4XX": {
            "$ref": "#/components/responses/Error"
          },
          "5XX": {
            "$ref": "#/components/responses/Error"
          }
        }
      }
    },
    "/disk/{disk_id}/remove-read-only-parent": {
      "post": {
        "summary": "Request removal of a read_only_parent from a disk.",
        "description": "This is a thin wrapper around the volume_remove_read_only_parent saga. All we are doing here is, given a disk UUID, figure out what the volume_id is for that disk, then use that to call the disk_remove_read_only_parent saga on it.",
        "operationId": "cpapi_disk_remove_read_only_parent",
        "parameters": [
          {
            "in": "path",
            "name": "disk_id",
            "required": true,
            "schema": {
              "type": "string",
              "format": "uuid"
            }
          }
        ],
        "responses": {
          "204": {
            "description": "resource updated"
          },
          "4XX": {
            "$ref": "#/components/responses/Error"
          },
          "5XX": {
            "$ref": "#/components/responses/Error"
          }
        }
      }
    },
    "/disks/{disk_id}": {
      "put": {
        "summary": "Report updated state for a disk.",
        "operationId": "cpapi_disks_put",
        "parameters": [
          {
            "in": "path",
            "name": "disk_id",
            "required": true,
            "schema": {
              "type": "string",
              "format": "uuid"
            }
          }
        ],
        "requestBody": {
          "content": {
            "application/json": {
              "schema": {
                "$ref": "#/components/schemas/DiskRuntimeState"
              }
            }
          },
          "required": true
        },
        "responses": {
          "204": {
            "description": "resource updated"
          },
          "4XX": {
            "$ref": "#/components/responses/Error"
          },
          "5XX": {
            "$ref": "#/components/responses/Error"
          }
        }
      }
    },
    "/metrics/collectors": {
      "post": {
        "summary": "Accept a notification of a new oximeter collection server.",
        "operationId": "cpapi_collectors_post",
        "requestBody": {
          "content": {
            "application/json": {
              "schema": {
                "$ref": "#/components/schemas/OximeterInfo"
              }
            }
          },
          "required": true
        },
        "responses": {
          "204": {
            "description": "resource updated"
          },
          "4XX": {
            "$ref": "#/components/responses/Error"
          },
          "5XX": {
            "$ref": "#/components/responses/Error"
          }
        }
      }
    },
    "/metrics/collectors/{collector_id}/producers": {
      "get": {
        "summary": "List all metric producers assigned to an oximeter collector.",
        "operationId": "cpapi_assigned_producers_list",
        "parameters": [
          {
            "in": "path",
            "name": "collector_id",
            "description": "The ID of the oximeter collector.",
            "required": true,
            "schema": {
              "type": "string",
              "format": "uuid"
            }
          },
          {
            "in": "query",
            "name": "limit",
            "description": "Maximum number of items returned by a single call",
            "schema": {
              "nullable": true,
              "type": "integer",
              "format": "uint32",
              "minimum": 1
            }
          },
          {
            "in": "query",
            "name": "page_token",
            "description": "Token returned by previous call to retrieve the subsequent page",
            "schema": {
              "nullable": true,
              "type": "string"
            }
          },
          {
            "in": "query",
            "name": "sort_by",
            "schema": {
              "$ref": "#/components/schemas/IdSortMode"
            }
          }
        ],
        "responses": {
          "200": {
            "description": "successful operation",
            "content": {
              "application/json": {
                "schema": {
                  "$ref": "#/components/schemas/ProducerEndpointResultsPage"
                }
              }
            }
          },
          "4XX": {
            "$ref": "#/components/responses/Error"
          },
          "5XX": {
            "$ref": "#/components/responses/Error"
          }
        },
        "x-dropshot-pagination": {
          "required": []
        }
      }
    },
    "/metrics/producers": {
      "post": {
        "summary": "Accept a registration from a new metric producer",
        "operationId": "cpapi_producers_post",
        "requestBody": {
          "content": {
            "application/json": {
              "schema": {
                "$ref": "#/components/schemas/ProducerEndpoint"
              }
            }
          },
          "required": true
        },
        "responses": {
          "201": {
            "description": "successful creation",
            "content": {
              "application/json": {
                "schema": {
                  "$ref": "#/components/schemas/ProducerRegistrationResponse"
                }
              }
            }
          },
          "4XX": {
            "$ref": "#/components/responses/Error"
          },
          "5XX": {
            "$ref": "#/components/responses/Error"
          }
        }
      }
    },
    "/nat/ipv4/changeset/{from_gen}": {
      "get": {
        "summary": "Fetch NAT ChangeSet",
        "description": "Caller provides their generation as `from_gen`, along with a query parameter for the page size (`limit`). Endpoint will return changes that have occured since the caller's generation number up to the latest change or until the `limit` is reached. If there are no changes, an empty vec is returned.",
        "operationId": "ipv4_nat_changeset",
        "parameters": [
          {
            "in": "path",
            "name": "from_gen",
            "description": "which change number to start generating the change set from",
            "required": true,
            "schema": {
              "type": "integer",
              "format": "int64"
            }
          },
          {
            "in": "query",
            "name": "limit",
            "required": true,
            "schema": {
              "type": "integer",
              "format": "uint32",
              "minimum": 0
            }
          }
        ],
        "responses": {
          "200": {
            "description": "successful operation",
            "content": {
              "application/json": {
                "schema": {
                  "title": "Array_of_NatEntryView",
                  "type": "array",
                  "items": {
                    "$ref": "#/components/schemas/NatEntryView"
                  }
                }
              }
            }
          },
          "4XX": {
            "$ref": "#/components/responses/Error"
          },
          "5XX": {
            "$ref": "#/components/responses/Error"
          }
        }
      }
    },
    "/probes/{sled}": {
      "get": {
        "summary": "Get all the probes associated with a given sled.",
        "operationId": "probes_get",
        "parameters": [
          {
            "in": "path",
            "name": "sled",
            "required": true,
            "schema": {
              "type": "string",
              "format": "uuid"
            }
          },
          {
            "in": "query",
            "name": "limit",
            "description": "Maximum number of items returned by a single call",
            "schema": {
              "nullable": true,
              "type": "integer",
              "format": "uint32",
              "minimum": 1
            }
          },
          {
            "in": "query",
            "name": "page_token",
            "description": "Token returned by previous call to retrieve the subsequent page",
            "schema": {
              "nullable": true,
              "type": "string"
            }
          },
          {
            "in": "query",
            "name": "sort_by",
            "schema": {
              "$ref": "#/components/schemas/IdSortMode"
            }
          }
        ],
        "responses": {
          "200": {
            "description": "successful operation",
            "content": {
              "application/json": {
                "schema": {
                  "title": "Array_of_ProbeInfo",
                  "type": "array",
                  "items": {
                    "$ref": "#/components/schemas/ProbeInfo"
                  }
                }
              }
            }
          },
          "4XX": {
            "$ref": "#/components/responses/Error"
          },
          "5XX": {
            "$ref": "#/components/responses/Error"
          }
        },
        "x-dropshot-pagination": {
          "required": []
        }
      }
    },
    "/racks/{rack_id}/initialization-complete": {
      "put": {
        "summary": "Report that the Rack Setup Service initialization is complete",
        "description": "See RFD 278 for more details.",
        "operationId": "rack_initialization_complete",
        "parameters": [
          {
            "in": "path",
            "name": "rack_id",
            "required": true,
            "schema": {
              "type": "string",
              "format": "uuid"
            }
          }
        ],
        "requestBody": {
          "content": {
            "application/json": {
              "schema": {
                "$ref": "#/components/schemas/RackInitializationRequest"
              }
            }
          },
          "required": true
        },
        "responses": {
          "204": {
            "description": "resource updated"
          },
          "4XX": {
            "$ref": "#/components/responses/Error"
          },
          "5XX": {
            "$ref": "#/components/responses/Error"
          }
        }
      }
    },
    "/sled-agents/{sled_id}": {
      "get": {
        "summary": "Return information about the given sled agent",
        "operationId": "sled_agent_get",
        "parameters": [
          {
            "in": "path",
            "name": "sled_id",
            "required": true,
            "schema": {
              "$ref": "#/components/schemas/TypedUuidForSledKind"
            }
          }
        ],
        "responses": {
          "200": {
            "description": "successful operation",
            "content": {
              "application/json": {
                "schema": {
                  "$ref": "#/components/schemas/SledAgentInfo"
                }
              }
            }
          },
          "4XX": {
            "$ref": "#/components/responses/Error"
          },
          "5XX": {
            "$ref": "#/components/responses/Error"
          }
        }
      },
      "post": {
        "summary": "Report that the sled agent for the specified sled has come online.",
        "operationId": "sled_agent_put",
        "parameters": [
          {
            "in": "path",
            "name": "sled_id",
            "required": true,
            "schema": {
              "$ref": "#/components/schemas/TypedUuidForSledKind"
            }
          }
        ],
        "requestBody": {
          "content": {
            "application/json": {
              "schema": {
                "$ref": "#/components/schemas/SledAgentInfo"
              }
            }
          },
          "required": true
        },
        "responses": {
          "204": {
            "description": "resource updated"
          },
          "4XX": {
            "$ref": "#/components/responses/Error"
          },
          "5XX": {
            "$ref": "#/components/responses/Error"
          }
        }
      }
    },
    "/sled-agents/{sled_id}/firewall-rules-update": {
      "post": {
        "summary": "Request a new set of firewall rules for a sled.",
        "description": "This causes Nexus to read the latest set of rules for the sled, and call a Sled endpoint which applies the rules to all OPTE ports that happen to exist.",
        "operationId": "sled_firewall_rules_request",
        "parameters": [
          {
            "in": "path",
            "name": "sled_id",
            "required": true,
            "schema": {
              "$ref": "#/components/schemas/TypedUuidForSledKind"
            }
          }
        ],
        "responses": {
          "204": {
            "description": "resource updated"
          },
          "4XX": {
            "$ref": "#/components/responses/Error"
          },
          "5XX": {
            "$ref": "#/components/responses/Error"
          }
        }
      }
    },
    "/switch/{switch_id}": {
      "put": {
        "operationId": "switch_put",
        "parameters": [
          {
            "in": "path",
            "name": "switch_id",
            "required": true,
            "schema": {
              "type": "string",
              "format": "uuid"
            }
          }
        ],
        "requestBody": {
          "content": {
            "application/json": {
              "schema": {
                "$ref": "#/components/schemas/SwitchPutRequest"
              }
            }
          },
          "required": true
        },
        "responses": {
          "200": {
            "description": "successful operation",
            "content": {
              "application/json": {
                "schema": {
                  "$ref": "#/components/schemas/SwitchPutResponse"
                }
              }
            }
          },
          "4XX": {
            "$ref": "#/components/responses/Error"
          },
          "5XX": {
            "$ref": "#/components/responses/Error"
          }
        }
      }
    },
    "/v1/ping": {
      "get": {
        "summary": "Ping API",
        "description": "Always responds with Ok if it responds at all.",
        "operationId": "ping",
        "responses": {
          "200": {
            "description": "successful operation",
            "content": {
              "application/json": {
                "schema": {
                  "$ref": "#/components/schemas/Ping"
                }
              }
            }
          },
          "4XX": {
            "$ref": "#/components/responses/Error"
          },
          "5XX": {
            "$ref": "#/components/responses/Error"
          }
        }
      }
    },
    "/vmms/{propolis_id}": {
      "put": {
        "summary": "Report updated state for a VMM.",
        "operationId": "cpapi_instances_put",
        "parameters": [
          {
            "in": "path",
            "name": "propolis_id",
            "required": true,
            "schema": {
              "$ref": "#/components/schemas/TypedUuidForPropolisKind"
            }
          }
        ],
        "requestBody": {
          "content": {
            "application/json": {
              "schema": {
                "$ref": "#/components/schemas/SledVmmState"
              }
            }
          },
          "required": true
        },
        "responses": {
          "204": {
            "description": "resource updated"
          },
          "4XX": {
            "$ref": "#/components/responses/Error"
          },
          "5XX": {
            "$ref": "#/components/responses/Error"
          }
        }
      }
    },
    "/volume/{volume_id}/remove-read-only-parent": {
      "post": {
        "summary": "Request removal of a read_only_parent from a volume.",
        "description": "A volume can be created with the source data for that volume being another volume that attached as a \"read_only_parent\". In the background there exists a scrubber that will copy the data from the read_only_parent into the volume. When that scrubber has completed copying the data, this endpoint can be called to update the database that the read_only_parent is no longer needed for a volume and future attachments of this volume should not include that read_only_parent.",
        "operationId": "cpapi_volume_remove_read_only_parent",
        "parameters": [
          {
            "in": "path",
            "name": "volume_id",
            "required": true,
            "schema": {
              "$ref": "#/components/schemas/TypedUuidForVolumeKind"
            }
          }
        ],
        "responses": {
          "204": {
            "description": "resource updated"
          },
          "4XX": {
            "$ref": "#/components/responses/Error"
          },
          "5XX": {
            "$ref": "#/components/responses/Error"
          }
        }
      }
    }
  },
  "components": {
    "schemas": {
      "AllowedSourceIps": {
        "description": "Description of source IPs allowed to reach rack services.",
        "oneOf": [
          {
            "description": "Allow traffic from any external IP address.",
            "type": "object",
            "properties": {
              "allow": {
                "type": "string",
                "enum": [
                  "any"
                ]
              }
            },
            "required": [
              "allow"
            ]
          },
          {
            "description": "Restrict access to a specific set of source IP addresses or subnets.\n\nAll others are prevented from reaching rack services.",
            "type": "object",
            "properties": {
              "allow": {
                "type": "string",
                "enum": [
                  "list"
                ]
              },
              "ips": {
                "type": "array",
                "items": {
                  "$ref": "#/components/schemas/IpNet"
                }
              }
            },
            "required": [
              "allow",
              "ips"
            ]
          }
        ]
      },
      "ArtifactVersion": {
        "description": "An artifact version.\n\nThis is a freeform identifier with some basic validation. It may be the serialized form of a semver version, or a custom identifier that uses the same character set as a semver, plus `_`.\n\nThe exact pattern accepted is `^[a-zA-Z0-9._+-]{1,63}$`.\n\n# Ord implementation\n\n`ArtifactVersion`s are not intended to be sorted, just compared for equality. `ArtifactVersion` implements `Ord` only for storage within sorted collections.",
        "type": "string",
        "pattern": "^[a-zA-Z0-9._+-]{1,63}$"
      },
      "BackgroundTasksActivateRequest": {
        "description": "Query parameters for Background Task activation requests.",
        "type": "object",
        "properties": {
          "bgtask_names": {
            "type": "array",
            "items": {
              "type": "string"
            },
            "uniqueItems": true
          }
        },
        "required": [
          "bgtask_names"
        ]
      },
      "Baseboard": {
        "description": "Properties that uniquely identify an Oxide hardware component",
        "type": "object",
        "properties": {
          "part": {
            "type": "string"
          },
          "revision": {
            "type": "integer",
            "format": "uint32",
            "minimum": 0
          },
          "serial": {
            "type": "string"
          }
        },
        "required": [
          "part",
          "revision",
          "serial"
        ]
      },
      "BaseboardId": {
        "description": "A unique baseboard id found during a collection\n\nBaseboard ids are the keys used to link up information from disparate sources (like a service processor and a sled agent).\n\nThese are normalized in the database.  Each distinct baseboard id is assigned a uuid and shared across the many possible collections that reference it.\n\nUsually, the part number and serial number are combined with a revision number.  We do not include that here.  If we ever did find a baseboard with the same part number and serial number but a new revision number, we'd want to treat that as the same baseboard as one with a different revision number.",
        "type": "object",
        "properties": {
          "part_number": {
            "description": "Oxide Part Number",
            "type": "string"
          },
          "serial_number": {
            "description": "Serial number (unique for a given part number)",
            "type": "string"
          }
        },
        "required": [
          "part_number",
          "serial_number"
        ]
      },
      "BfdMode": {
        "description": "BFD connection mode.",
        "type": "string",
        "enum": [
          "single_hop",
          "multi_hop"
        ]
      },
      "BfdPeerConfig": {
        "type": "object",
        "properties": {
          "detection_threshold": {
            "type": "integer",
            "format": "uint8",
            "minimum": 0
          },
          "local": {
            "nullable": true,
            "type": "string",
            "format": "ip"
          },
          "mode": {
            "$ref": "#/components/schemas/BfdMode"
          },
          "remote": {
            "type": "string",
            "format": "ip"
          },
          "required_rx": {
            "type": "integer",
            "format": "uint64",
            "minimum": 0
          },
          "switch": {
            "$ref": "#/components/schemas/SwitchLocation"
          }
        },
        "required": [
          "detection_threshold",
          "mode",
          "remote",
          "required_rx",
          "switch"
        ]
      },
      "BgpConfig": {
        "type": "object",
        "properties": {
          "asn": {
            "description": "The autonomous system number for the BGP configuration.",
            "type": "integer",
            "format": "uint32",
            "minimum": 0
          },
          "checker": {
            "nullable": true,
            "description": "Checker to apply to incoming messages.",
            "default": null,
            "type": "string"
          },
          "originate": {
            "description": "The set of prefixes for the BGP router to originate.",
            "type": "array",
            "items": {
              "$ref": "#/components/schemas/Ipv4Net"
            }
          },
          "shaper": {
            "nullable": true,
            "description": "Shaper to apply to outgoing messages.",
            "default": null,
            "type": "string"
          }
        },
        "required": [
          "asn",
          "originate"
        ]
      },
      "BgpPeerConfig": {
        "type": "object",
        "properties": {
          "addr": {
            "description": "Address of the peer.",
            "type": "string",
            "format": "ipv4"
          },
          "allowed_export": {
            "description": "Define export policy for a peer.",
            "default": {
              "type": "no_filtering"
            },
            "allOf": [
              {
                "$ref": "#/components/schemas/ImportExportPolicy"
              }
            ]
          },
          "allowed_import": {
            "description": "Define import policy for a peer.",
            "default": {
              "type": "no_filtering"
            },
            "allOf": [
              {
                "$ref": "#/components/schemas/ImportExportPolicy"
              }
            ]
          },
          "asn": {
            "description": "The autonomous system number of the router the peer belongs to.",
            "type": "integer",
            "format": "uint32",
            "minimum": 0
          },
          "communities": {
            "description": "Include the provided communities in updates sent to the peer.",
            "default": [],
            "type": "array",
            "items": {
              "type": "integer",
              "format": "uint32",
              "minimum": 0
            }
          },
          "connect_retry": {
            "nullable": true,
            "description": "The interval in seconds between peer connection retry attempts.",
            "type": "integer",
            "format": "uint64",
            "minimum": 0
          },
          "delay_open": {
            "nullable": true,
            "description": "How long to delay sending open messages to a peer. In seconds.",
            "type": "integer",
            "format": "uint64",
            "minimum": 0
          },
          "enforce_first_as": {
            "description": "Enforce that the first AS in paths received from this peer is the peer's AS.",
            "default": false,
            "type": "boolean"
          },
          "hold_time": {
            "nullable": true,
            "description": "How long to keep a session alive without a keepalive in seconds. Defaults to 6.",
            "type": "integer",
            "format": "uint64",
            "minimum": 0
          },
          "idle_hold_time": {
            "nullable": true,
            "description": "How long to keep a peer in idle after a state machine reset in seconds.",
            "type": "integer",
            "format": "uint64",
            "minimum": 0
          },
          "keepalive": {
            "nullable": true,
            "description": "The interval to send keepalive messages at.",
            "type": "integer",
            "format": "uint64",
            "minimum": 0
          },
          "local_pref": {
            "nullable": true,
            "description": "Apply a local preference to routes received from this peer.",
            "default": null,
            "type": "integer",
            "format": "uint32",
            "minimum": 0
          },
          "md5_auth_key": {
            "nullable": true,
            "description": "Use the given key for TCP-MD5 authentication with the peer.",
            "default": null,
            "type": "string"
          },
          "min_ttl": {
            "nullable": true,
            "description": "Require messages from a peer have a minimum IP time to live field.",
            "default": null,
            "type": "integer",
            "format": "uint8",
            "minimum": 0
          },
          "multi_exit_discriminator": {
            "nullable": true,
            "description": "Apply the provided multi-exit discriminator (MED) updates sent to the peer.",
            "default": null,
            "type": "integer",
            "format": "uint32",
            "minimum": 0
          },
          "port": {
            "description": "Switch port the peer is reachable on.",
            "type": "string"
          },
          "remote_asn": {
            "nullable": true,
            "description": "Require that a peer has a specified ASN.",
            "default": null,
            "type": "integer",
            "format": "uint32",
            "minimum": 0
          },
          "vlan_id": {
            "nullable": true,
            "description": "Associate a VLAN ID with a BGP peer session.",
            "default": null,
            "type": "integer",
            "format": "uint16",
            "minimum": 0
          }
        },
        "required": [
          "addr",
          "asn",
          "port"
        ]
      },
      "BlockedMgsUpdate": {
        "type": "object",
        "properties": {
          "baseboard_id": {
            "description": "id of the baseboard that we attempted to update",
            "allOf": [
              {
                "$ref": "#/components/schemas/BaseboardId"
              }
            ]
          },
          "component": {
            "description": "type of SP component that we attempted to update",
            "allOf": [
              {
                "$ref": "#/components/schemas/MgsUpdateComponent"
              }
            ]
          },
          "reason": {
            "description": "reason why the update failed",
            "allOf": [
              {
                "$ref": "#/components/schemas/FailedMgsUpdateReason"
              }
            ]
          }
        },
        "required": [
          "baseboard_id",
          "component",
          "reason"
        ]
      },
      "Blueprint": {
        "description": "Describes a complete set of software and configuration for the system",
        "type": "object",
        "properties": {
          "clickhouse_cluster_config": {
            "nullable": true,
            "description": "Allocation of Clickhouse Servers and Keepers for replicated clickhouse setups. This is set to `None` if replicated clickhouse is not in use.",
            "allOf": [
              {
                "$ref": "#/components/schemas/ClickhouseClusterConfig"
              }
            ]
          },
          "cockroachdb_fingerprint": {
            "description": "CockroachDB state fingerprint when this blueprint was created",
            "type": "string"
          },
          "cockroachdb_setting_preserve_downgrade": {
            "description": "Whether to set `cluster.preserve_downgrade_option` and what to set it to",
            "allOf": [
              {
                "$ref": "#/components/schemas/CockroachDbPreserveDowngrade"
              }
            ]
          },
          "comment": {
            "description": "human-readable string describing why this blueprint was created (for debugging)",
            "type": "string"
          },
          "creator": {
            "description": "identity of the component that generated the blueprint (for debugging) This would generally be the Uuid of a Nexus instance.",
            "type": "string"
          },
          "external_dns_version": {
            "description": "external DNS version when this blueprint was created",
            "allOf": [
              {
                "$ref": "#/components/schemas/Generation"
              }
            ]
          },
          "id": {
            "description": "unique identifier for this blueprint",
            "allOf": [
              {
                "$ref": "#/components/schemas/TypedUuidForBlueprintKind"
              }
            ]
          },
          "internal_dns_version": {
            "description": "internal DNS version when this blueprint was created",
            "allOf": [
              {
                "$ref": "#/components/schemas/Generation"
              }
            ]
          },
          "nexus_generation": {
            "description": "The generation of the active group of Nexuses\n\nIf a Nexus instance notices it has a nexus_generation less than this value, it will start to quiesce in preparation for handing off control to the newer generation (see: RFD 588).",
            "allOf": [
              {
                "$ref": "#/components/schemas/Generation"
              }
            ]
          },
          "oximeter_read_mode": {
            "description": "Whether oximeter should read from a single node or a cluster",
            "allOf": [
              {
                "$ref": "#/components/schemas/OximeterReadMode"
              }
            ]
          },
          "oximeter_read_version": {
            "description": "Oximeter read policy version when this blueprint was created",
            "allOf": [
              {
                "$ref": "#/components/schemas/Generation"
              }
            ]
          },
          "parent_blueprint_id": {
            "nullable": true,
            "description": "which blueprint this blueprint is based on",
            "allOf": [
              {
                "$ref": "#/components/schemas/TypedUuidForBlueprintKind"
              }
            ]
          },
          "pending_mgs_updates": {
            "description": "List of pending MGS-mediated updates",
            "allOf": [
              {
                "$ref": "#/components/schemas/PendingMgsUpdates"
              }
            ]
          },
          "sleds": {
            "description": "A map of sled id -> desired configuration of the sled.",
            "type": "object",
            "additionalProperties": {
              "$ref": "#/components/schemas/BlueprintSledConfig"
            }
          },
          "source": {
            "description": "Source of this blueprint (can include planning report)",
            "allOf": [
              {
                "$ref": "#/components/schemas/BlueprintSource"
              }
            ]
          },
          "target_release_minimum_generation": {
            "description": "The minimum release generation to accept for target release configuration. Target release configuration with a generation less than this number will be ignored.\n\nFor example, let's say that the current target release generation is 5. Then, when reconfigurator detects a MUPdate:\n\n* the target release is ignored in favor of the install dataset * this field is set to 6\n\nOnce an operator sets a new target release, its generation will be 6 or higher. Reconfigurator will then know that it is back in charge of driving the system to the target release.",
            "allOf": [
              {
                "$ref": "#/components/schemas/Generation"
              }
            ]
          },
          "time_created": {
            "description": "when this blueprint was generated (for debugging)",
            "type": "string",
            "format": "date-time"
          }
        },
        "required": [
          "cockroachdb_fingerprint",
          "cockroachdb_setting_preserve_downgrade",
          "comment",
          "creator",
          "external_dns_version",
          "id",
          "internal_dns_version",
          "nexus_generation",
          "oximeter_read_mode",
          "oximeter_read_version",
          "pending_mgs_updates",
          "sleds",
          "source",
          "target_release_minimum_generation",
          "time_created"
        ]
      },
      "BlueprintArtifactVersion": {
        "description": "The version of an artifact in a blueprint.\n\nThis is used for debugging output.",
        "oneOf": [
          {
            "description": "A specific version of the image is available.",
            "type": "object",
            "properties": {
              "artifact_version": {
                "type": "string",
                "enum": [
                  "available"
                ]
              },
              "version": {
                "$ref": "#/components/schemas/ArtifactVersion"
              }
            },
            "required": [
              "artifact_version",
              "version"
            ]
          },
          {
            "description": "The version could not be determined. This is non-fatal.",
            "type": "object",
            "properties": {
              "artifact_version": {
                "type": "string",
                "enum": [
                  "unknown"
                ]
              }
            },
            "required": [
              "artifact_version"
            ]
          }
        ]
      },
      "BlueprintDatasetConfig": {
        "description": "Information about a dataset as recorded in a blueprint",
        "type": "object",
        "properties": {
          "address": {
            "nullable": true,
            "type": "string"
          },
          "compression": {
            "$ref": "#/components/schemas/CompressionAlgorithm"
          },
          "disposition": {
            "$ref": "#/components/schemas/BlueprintDatasetDisposition"
          },
          "id": {
            "$ref": "#/components/schemas/TypedUuidForDatasetKind"
          },
          "kind": {
            "$ref": "#/components/schemas/DatasetKind"
          },
          "pool": {
            "$ref": "#/components/schemas/ZpoolName"
          },
          "quota": {
            "nullable": true,
            "allOf": [
              {
                "$ref": "#/components/schemas/ByteCount"
              }
            ]
          },
          "reservation": {
            "nullable": true,
            "allOf": [
              {
                "$ref": "#/components/schemas/ByteCount"
              }
            ]
          }
        },
        "required": [
          "compression",
          "disposition",
          "id",
          "kind",
          "pool"
        ]
      },
      "BlueprintDatasetDisposition": {
        "description": "The desired state of an Omicron-managed dataset in a blueprint.\n\nPart of [`BlueprintDatasetConfig`].",
        "oneOf": [
          {
            "description": "The dataset is in-service.",
            "type": "string",
            "enum": [
              "in_service"
            ]
          },
          {
            "description": "The dataset is permanently gone.",
            "type": "string",
            "enum": [
              "expunged"
            ]
          }
        ]
      },
      "BlueprintHostPhase2DesiredContents": {
        "description": "Describes the desired contents of a host phase 2 slot (i.e., the boot partition on one of the internal M.2 drives).\n\nThis is the blueprint version of [`HostPhase2DesiredContents`].",
        "oneOf": [
          {
            "description": "Do not change the current contents.\n\nWe use this value when we've detected a sled has been mupdated (and we don't want to overwrite phase 2 images until we understand how to recover from that mupdate) and as the default value when reading a blueprint that was ledgered before this concept existed.",
            "type": "object",
            "properties": {
              "type": {
                "type": "string",
                "enum": [
                  "current_contents"
                ]
              }
            },
            "required": [
              "type"
            ]
          },
          {
            "description": "Set the phase 2 slot to the given artifact.\n\nThe artifact will come from an unpacked and distributed TUF repo.",
            "type": "object",
            "properties": {
              "hash": {
                "type": "string",
                "format": "hex string (32 bytes)"
              },
              "type": {
                "type": "string",
                "enum": [
                  "artifact"
                ]
              },
              "version": {
                "$ref": "#/components/schemas/BlueprintArtifactVersion"
              }
            },
            "required": [
              "hash",
              "type",
              "version"
            ]
          }
        ]
      },
      "BlueprintHostPhase2DesiredSlots": {
        "description": "Describes the desired contents for both host phase 2 slots.\n\nThis is the blueprint version of [`HostPhase2DesiredSlots`].",
        "type": "object",
        "properties": {
          "slot_a": {
            "$ref": "#/components/schemas/BlueprintHostPhase2DesiredContents"
          },
          "slot_b": {
            "$ref": "#/components/schemas/BlueprintHostPhase2DesiredContents"
          }
        },
        "required": [
          "slot_a",
          "slot_b"
        ]
      },
      "BlueprintPhysicalDiskConfig": {
        "description": "Information about an Omicron physical disk as recorded in a bluerprint.",
        "type": "object",
        "properties": {
          "disposition": {
            "$ref": "#/components/schemas/BlueprintPhysicalDiskDisposition"
          },
          "id": {
            "$ref": "#/components/schemas/TypedUuidForPhysicalDiskKind"
          },
          "identity": {
            "$ref": "#/components/schemas/DiskIdentity"
          },
          "pool_id": {
            "$ref": "#/components/schemas/TypedUuidForZpoolKind"
          }
        },
        "required": [
          "disposition",
          "id",
          "identity",
          "pool_id"
        ]
      },
      "BlueprintPhysicalDiskDisposition": {
        "description": "The desired state of an Omicron-managed physical disk in a blueprint.",
        "oneOf": [
          {
            "description": "The physical disk is in-service.",
            "type": "object",
            "properties": {
              "kind": {
                "type": "string",
                "enum": [
                  "in_service"
                ]
              }
            },
            "required": [
              "kind"
            ]
          },
          {
            "description": "The physical disk is permanently gone.",
            "type": "object",
            "properties": {
              "as_of_generation": {
                "description": "Generation of the parent config in which this disk became expunged.",
                "allOf": [
                  {
                    "$ref": "#/components/schemas/Generation"
                  }
                ]
              },
              "kind": {
                "type": "string",
                "enum": [
                  "expunged"
                ]
              },
              "ready_for_cleanup": {
                "description": "True if Reconfiguration knows that this disk has been expunged.\n\nIn the current implementation, this means either:\n\na) the sled where the disk was residing has been expunged.\n\nb) the planner has observed an inventory collection where the disk expungement was seen by the sled agent on the sled where the disk was previously in service. This is indicated by the inventory reporting a disk generation at least as high as `as_of_generation`.",
                "type": "boolean"
              }
            },
            "required": [
              "as_of_generation",
              "kind",
              "ready_for_cleanup"
            ]
          }
        ]
      },
      "BlueprintSledConfig": {
        "description": "Information about the configuration of a sled as recorded in a blueprint.\n\nPart of [`Blueprint`].",
        "type": "object",
        "properties": {
          "datasets": {
            "$ref": "#/components/schemas/IdMapBlueprintDatasetConfig"
          },
          "disks": {
            "$ref": "#/components/schemas/IdMapBlueprintPhysicalDiskConfig"
          },
          "host_phase_2": {
            "$ref": "#/components/schemas/BlueprintHostPhase2DesiredSlots"
          },
          "remove_mupdate_override": {
            "nullable": true,
            "allOf": [
              {
                "$ref": "#/components/schemas/TypedUuidForMupdateOverrideKind"
              }
            ]
          },
          "sled_agent_generation": {
            "description": "Generation number used when this type is converted into an `OmicronSledConfig` for use by sled-agent.\n\nThis field is explicitly named `sled_agent_generation` to indicate that it is only required to cover information that changes what Reconfigurator sends to sled agent. For example, changing the sled `state` from `Active` to `Decommissioned` would not require a bump to `sled_agent_generation`, because a `Decommissioned` sled will never be sent an `OmicronSledConfig`.",
            "allOf": [
              {
                "$ref": "#/components/schemas/Generation"
              }
            ]
          },
          "state": {
            "$ref": "#/components/schemas/SledState"
          },
          "zones": {
            "$ref": "#/components/schemas/IdMapBlueprintZoneConfig"
          }
        },
        "required": [
          "datasets",
          "disks",
          "host_phase_2",
          "sled_agent_generation",
          "state",
          "zones"
        ]
      },
      "BlueprintSource": {
        "description": "Description of the source of a blueprint.",
        "oneOf": [
          {
            "description": "The initial blueprint created by the rack setup service.",
            "type": "object",
            "properties": {
              "source": {
                "type": "string",
                "enum": [
                  "rss"
                ]
              }
            },
            "required": [
              "source"
            ]
          },
          {
            "description": "A blueprint created by the planner, and we still have the associated planning report.",
            "type": "object",
            "properties": {
              "add": {
                "$ref": "#/components/schemas/PlanningAddStepReport"
              },
              "cockroachdb_settings": {
                "$ref": "#/components/schemas/PlanningCockroachdbSettingsStepReport"
              },
              "decommission": {
                "$ref": "#/components/schemas/PlanningDecommissionStepReport"
              },
              "expunge": {
                "$ref": "#/components/schemas/PlanningExpungeStepReport"
              },
              "mgs_updates": {
                "$ref": "#/components/schemas/PlanningMgsUpdatesStepReport"
              },
              "nexus_generation_bump": {
                "$ref": "#/components/schemas/PlanningNexusGenerationBumpReport"
              },
              "noop_image_source": {
                "$ref": "#/components/schemas/PlanningNoopImageSourceStepReport"
              },
              "planner_config": {
                "description": "The configuration in effect for this planning run.",
                "allOf": [
                  {
                    "$ref": "#/components/schemas/PlannerConfig"
                  }
                ]
              },
              "source": {
                "type": "string",
                "enum": [
                  "planner"
                ]
              },
              "zone_updates": {
                "$ref": "#/components/schemas/PlanningZoneUpdatesStepReport"
              }
            },
            "required": [
              "add",
              "cockroachdb_settings",
              "decommission",
              "expunge",
              "mgs_updates",
              "nexus_generation_bump",
              "noop_image_source",
              "planner_config",
              "source",
              "zone_updates"
            ]
          },
          {
            "description": "A blueprint created by the planner but loaded from the database, so we no longer have the associated planning report.",
            "type": "object",
            "properties": {
              "source": {
                "type": "string",
                "enum": [
                  "planner_loaded_from_database"
                ]
              }
            },
            "required": [
              "source"
            ]
          },
          {
            "description": "This blueprint was created by one of `reconfigurator-cli`'s blueprint editing subcommands.",
            "type": "object",
            "properties": {
              "source": {
                "type": "string",
                "enum": [
                  "reconfigurator_cli_edit"
                ]
              }
            },
            "required": [
              "source"
            ]
          },
          {
            "description": "This blueprint was constructed by hand by an automated test.",
            "type": "object",
            "properties": {
              "source": {
                "type": "string",
                "enum": [
                  "test"
                ]
              }
            },
            "required": [
              "source"
            ]
          }
        ]
      },
      "BlueprintZoneConfig": {
        "description": "Describes one Omicron-managed zone in a blueprint.\n\nPart of [`BlueprintSledConfig`].",
        "type": "object",
        "properties": {
          "disposition": {
            "description": "The disposition (desired state) of this zone recorded in the blueprint.",
            "allOf": [
              {
                "$ref": "#/components/schemas/BlueprintZoneDisposition"
              }
            ]
          },
          "filesystem_pool": {
            "description": "zpool used for the zone's (transient) root filesystem",
            "allOf": [
              {
                "$ref": "#/components/schemas/ZpoolName"
              }
            ]
          },
          "id": {
            "$ref": "#/components/schemas/TypedUuidForOmicronZoneKind"
          },
          "image_source": {
            "$ref": "#/components/schemas/BlueprintZoneImageSource"
          },
          "zone_type": {
            "$ref": "#/components/schemas/BlueprintZoneType"
          }
        },
        "required": [
          "disposition",
          "filesystem_pool",
          "id",
          "image_source",
          "zone_type"
        ]
      },
      "BlueprintZoneDisposition": {
        "description": "The desired state of an Omicron-managed zone in a blueprint.\n\nPart of [`BlueprintZoneConfig`].",
        "oneOf": [
          {
            "description": "The zone is in-service.",
            "type": "object",
            "properties": {
              "kind": {
                "type": "string",
                "enum": [
                  "in_service"
                ]
              }
            },
            "required": [
              "kind"
            ]
          },
          {
            "description": "The zone is permanently gone.",
            "type": "object",
            "properties": {
              "as_of_generation": {
                "description": "Generation of the parent config in which this zone became expunged.",
                "allOf": [
                  {
                    "$ref": "#/components/schemas/Generation"
                  }
                ]
              },
              "kind": {
                "type": "string",
                "enum": [
                  "expunged"
                ]
              },
              "ready_for_cleanup": {
                "description": "True if Reconfiguration knows that this zone has been shut down and will not be restarted.\n\nIn the current implementation, this means the planner has observed an inventory collection where the sled on which this zone was running (a) is no longer running the zone and (b) has a config generation at least as high as `as_of_generation`, indicating it will not try to start the zone on a cold boot based on an older config.",
                "type": "boolean"
              }
            },
            "required": [
              "as_of_generation",
              "kind",
              "ready_for_cleanup"
            ]
          }
        ]
      },
      "BlueprintZoneImageSource": {
        "description": "Where the zone's image source is located.\n\nThis is the blueprint version of [`OmicronZoneImageSource`].",
        "oneOf": [
          {
            "description": "This zone's image source is whatever happens to be on the sled's \"install\" dataset.\n\nThis is whatever was put in place at the factory or by the latest MUPdate. The image used here can vary by sled and even over time (if the sled gets MUPdated again).\n\nHistorically, this was the only source for zone images. In an system with automated control-plane-driven update we expect to only use this variant in emergencies where the system had to be recovered via MUPdate.",
            "type": "object",
            "properties": {
              "type": {
                "type": "string",
                "enum": [
                  "install_dataset"
                ]
              }
            },
            "required": [
              "type"
            ]
          },
          {
            "description": "This zone's image source is the artifact matching this hash from the TUF artifact store (aka \"TUF repo depot\").\n\nThis originates from TUF repos uploaded to Nexus which are then replicated out to all sleds.",
            "type": "object",
            "properties": {
              "hash": {
                "type": "string",
                "format": "hex string (32 bytes)"
              },
              "type": {
                "type": "string",
                "enum": [
                  "artifact"
                ]
              },
              "version": {
                "$ref": "#/components/schemas/BlueprintArtifactVersion"
              }
            },
            "required": [
              "hash",
              "type",
              "version"
            ]
          }
        ]
      },
      "BlueprintZoneType": {
        "oneOf": [
          {
            "type": "object",
            "properties": {
              "address": {
                "type": "string"
              },
              "dns_servers": {
                "type": "array",
                "items": {
                  "type": "string",
                  "format": "ip"
                }
              },
              "domain": {
                "nullable": true,
                "type": "string"
              },
              "external_ip": {
                "$ref": "#/components/schemas/OmicronZoneExternalSnatIp"
              },
              "nic": {
                "description": "The service vNIC providing outbound connectivity using OPTE.",
                "allOf": [
                  {
                    "$ref": "#/components/schemas/NetworkInterface"
                  }
                ]
              },
              "ntp_servers": {
                "type": "array",
                "items": {
                  "type": "string"
                }
              },
              "type": {
                "type": "string",
                "enum": [
                  "boundary_ntp"
                ]
              }
            },
            "required": [
              "address",
              "dns_servers",
              "external_ip",
              "nic",
              "ntp_servers",
              "type"
            ]
          },
          {
            "description": "Used in single-node clickhouse setups",
            "type": "object",
            "properties": {
              "address": {
                "type": "string"
              },
              "dataset": {
                "$ref": "#/components/schemas/OmicronZoneDataset"
              },
              "type": {
                "type": "string",
                "enum": [
                  "clickhouse"
                ]
              }
            },
            "required": [
              "address",
              "dataset",
              "type"
            ]
          },
          {
            "type": "object",
            "properties": {
              "address": {
                "type": "string"
              },
              "dataset": {
                "$ref": "#/components/schemas/OmicronZoneDataset"
              },
              "type": {
                "type": "string",
                "enum": [
                  "clickhouse_keeper"
                ]
              }
            },
            "required": [
              "address",
              "dataset",
              "type"
            ]
          },
          {
            "description": "Used in replicated clickhouse setups",
            "type": "object",
            "properties": {
              "address": {
                "type": "string"
              },
              "dataset": {
                "$ref": "#/components/schemas/OmicronZoneDataset"
              },
              "type": {
                "type": "string",
                "enum": [
                  "clickhouse_server"
                ]
              }
            },
            "required": [
              "address",
              "dataset",
              "type"
            ]
          },
          {
            "type": "object",
            "properties": {
              "address": {
                "type": "string"
              },
              "dataset": {
                "$ref": "#/components/schemas/OmicronZoneDataset"
              },
              "type": {
                "type": "string",
                "enum": [
                  "cockroach_db"
                ]
              }
            },
            "required": [
              "address",
              "dataset",
              "type"
            ]
          },
          {
            "type": "object",
            "properties": {
              "address": {
                "type": "string"
              },
              "dataset": {
                "$ref": "#/components/schemas/OmicronZoneDataset"
              },
              "type": {
                "type": "string",
                "enum": [
                  "crucible"
                ]
              }
            },
            "required": [
              "address",
              "dataset",
              "type"
            ]
          },
          {
            "type": "object",
            "properties": {
              "address": {
                "type": "string"
              },
              "type": {
                "type": "string",
                "enum": [
                  "crucible_pantry"
                ]
              }
            },
            "required": [
              "address",
              "type"
            ]
          },
          {
            "type": "object",
            "properties": {
              "dataset": {
                "$ref": "#/components/schemas/OmicronZoneDataset"
              },
              "dns_address": {
                "description": "The address at which the external DNS server is reachable.",
                "allOf": [
                  {
                    "$ref": "#/components/schemas/OmicronZoneExternalFloatingAddr"
                  }
                ]
              },
              "http_address": {
                "description": "The address at which the external DNS server API is reachable.",
                "type": "string"
              },
              "nic": {
                "description": "The service vNIC providing external connectivity using OPTE.",
                "allOf": [
                  {
                    "$ref": "#/components/schemas/NetworkInterface"
                  }
                ]
              },
              "type": {
                "type": "string",
                "enum": [
                  "external_dns"
                ]
              }
            },
            "required": [
              "dataset",
              "dns_address",
              "http_address",
              "nic",
              "type"
            ]
          },
          {
            "type": "object",
            "properties": {
              "dataset": {
                "$ref": "#/components/schemas/OmicronZoneDataset"
              },
              "dns_address": {
                "type": "string"
              },
              "gz_address": {
                "description": "The addresses in the global zone which should be created\n\nFor the DNS service, which exists outside the sleds's typical subnet - adding an address in the GZ is necessary to allow inter-zone traffic routing.",
                "type": "string",
                "format": "ipv6"
              },
              "gz_address_index": {
                "description": "The address is also identified with an auxiliary bit of information to ensure that the created global zone address can have a unique name.",
                "type": "integer",
                "format": "uint32",
                "minimum": 0
              },
              "http_address": {
                "type": "string"
              },
              "type": {
                "type": "string",
                "enum": [
                  "internal_dns"
                ]
              }
            },
            "required": [
              "dataset",
              "dns_address",
              "gz_address",
              "gz_address_index",
              "http_address",
              "type"
            ]
          },
          {
            "type": "object",
            "properties": {
              "address": {
                "type": "string"
              },
              "type": {
                "type": "string",
                "enum": [
                  "internal_ntp"
                ]
              }
            },
            "required": [
              "address",
              "type"
            ]
          },
          {
            "type": "object",
            "properties": {
              "external_dns_servers": {
                "description": "External DNS servers Nexus can use to resolve external hosts.",
                "type": "array",
                "items": {
                  "type": "string",
                  "format": "ip"
                }
              },
              "external_ip": {
                "description": "The address at which the external nexus server is reachable.",
                "allOf": [
                  {
                    "$ref": "#/components/schemas/OmicronZoneExternalFloatingIp"
                  }
                ]
              },
              "external_tls": {
                "description": "Whether Nexus's external endpoint should use TLS",
                "type": "boolean"
              },
              "internal_address": {
                "description": "The address at which the internal nexus server is reachable.",
                "type": "string"
              },
              "lockstep_port": {
                "description": "The port at which the lockstep server is reachable. This shares the same IP address with `internal_address`.",
                "type": "integer",
                "format": "uint16",
                "minimum": 0
              },
              "nexus_generation": {
                "description": "Generation number for this Nexus zone. This is used to coordinate handoff between old and new Nexus instances during updates. See RFD 588.",
                "allOf": [
                  {
                    "$ref": "#/components/schemas/Generation"
                  }
                ]
              },
              "nic": {
                "description": "The service vNIC providing external connectivity using OPTE.",
                "allOf": [
                  {
                    "$ref": "#/components/schemas/NetworkInterface"
                  }
                ]
              },
              "type": {
                "type": "string",
                "enum": [
                  "nexus"
                ]
              }
            },
            "required": [
              "external_dns_servers",
              "external_ip",
              "external_tls",
              "internal_address",
              "lockstep_port",
              "nexus_generation",
              "nic",
              "type"
            ]
          },
          {
            "type": "object",
            "properties": {
              "address": {
                "type": "string"
              },
              "type": {
                "type": "string",
                "enum": [
                  "oximeter"
                ]
              }
            },
            "required": [
              "address",
              "type"
            ]
          }
        ]
      },
      "ByteCount": {
        "description": "Byte count to express memory or storage capacity.",
        "type": "integer",
        "format": "uint64",
        "minimum": 0
      },
      "CabooseWhich": {
        "description": "Describes which caboose this is (which component, which slot)",
        "type": "string",
        "enum": [
          "sp_slot0",
          "sp_slot1",
          "rot_slot_a",
          "rot_slot_b",
          "stage0",
          "stage0_next"
        ]
      },
      "Certificate": {
        "type": "object",
        "properties": {
          "cert": {
            "type": "string"
          },
          "key": {
            "type": "string"
          }
        },
        "required": [
          "cert",
          "key"
        ]
      },
      "ClickhouseClusterConfig": {
        "description": "Global configuration for all clickhouse servers (replicas) and keepers",
        "type": "object",
        "properties": {
          "cluster_name": {
            "description": "An arbitrary name for the Clickhouse cluster shared by all nodes",
            "type": "string"
          },
          "cluster_secret": {
            "description": "An arbitrary string shared by all nodes used at runtime to determine whether nodes are part of the same cluster.",
            "type": "string"
          },
          "generation": {
            "description": "The last update to the clickhouse cluster configuration\n\nThis is used by `clickhouse-admin` in the clickhouse server and keeper zones to discard old configurations.",
            "allOf": [
              {
                "$ref": "#/components/schemas/Generation"
              }
            ]
          },
          "highest_seen_keeper_leader_committed_log_index": {
            "description": "This is used as a marker to tell if the raft configuration in a new inventory collection is newer than the last collection. This serves as a surrogate for the log index of the last committed configuration, which clickhouse keeper doesn't expose.\n\nThis is necesssary because during inventory collection we poll multiple keeper nodes, and each returns their local knowledge of the configuration. But we may reach different nodes in different attempts, and some nodes in a following attempt may reflect stale configuration. Due to timing, we can always query old information. That is just normal polling. However, we never want to use old configuration if we have already seen and acted on newer configuration.",
            "type": "integer",
            "format": "uint64",
            "minimum": 0
          },
          "keepers": {
            "description": "The desired state of the clickhouse keeper cluster\n\nWe decouple deployment of zones that should contain clickhouse keeper processes from actually starting or stopping those processes, adding or removing them to/from the keeper cluster, and reconfiguring other keeper and clickhouse server nodes to reflect the new configuration.\n\nAs part of this decoupling, we keep track of the intended zone deployment in the blueprint, but that is not enough to track the desired state of the keeper cluster. We are only allowed to add or remove one keeper node at a time, and therefore we must track the desired state of the keeper cluster which may change multiple times until the keepers in the cluster match the deployed zones. An example may help:\n\n1. We start with 3 keeper nodes in 3 deployed keeper zones and need to add two to reach our desired policy of 5 keepers 2. The planner adds 2 new keeper zones to the blueprint 3. The planner will also add **one** new keeper to the `keepers` field below that matches one of the deployed zones. 4. The executor will start the new keeper process that was added to the `keepers` field, attempt to add it to the keeper cluster by pushing configuration updates to the other keepers, and then updating the clickhouse server configurations to know about the new keeper. 5. If the keeper is successfully added, as reflected in inventory, then steps 3 and 4 above will be repeated for the next keeper process. 6. If the keeper is not successfully added by the executor it will continue to retry indefinitely. 7. If the zone is expunged while the planner has it as part of its desired state in `keepers`, and the executor is trying to add it, the keeper will be removed from `keepers` in the next blueprint. If it has been added to the actual cluster by an executor in the meantime it will be removed on the next iteration of an executor.",
            "type": "object",
            "additionalProperties": {
              "$ref": "#/components/schemas/KeeperId"
            }
          },
          "max_used_keeper_id": {
            "description": "Clickhouse Keeper IDs must be unique and are handed out monotonically. Keep track of the last used one.",
            "allOf": [
              {
                "$ref": "#/components/schemas/KeeperId"
              }
            ]
          },
          "max_used_server_id": {
            "description": "Clickhouse Server IDs must be unique and are handed out monotonically. Keep track of the last used one.",
            "allOf": [
              {
                "$ref": "#/components/schemas/ServerId"
              }
            ]
          },
          "servers": {
            "description": "The desired state of clickhouse server processes on the rack\n\nClickhouse servers do not have the same limitations as keepers and can be deployed all at once.",
            "type": "object",
            "additionalProperties": {
              "$ref": "#/components/schemas/ServerId"
            }
          }
        },
        "required": [
          "cluster_name",
          "cluster_secret",
          "generation",
          "highest_seen_keeper_leader_committed_log_index",
          "keepers",
          "max_used_keeper_id",
          "max_used_server_id",
          "servers"
        ]
      },
      "CockroachDbClusterVersion": {
        "description": "CockroachDB cluster versions we are aware of.\n\nCockroachDB can be upgraded from one major version to the next, e.g. v22.1 -> v22.2. Each major version introduces changes in how it stores data on disk to support new features, and each major version has support for reading the previous version's data so that it can perform an upgrade. The version of the data format is called the \"cluster version\", which is distinct from but related to the software version that's being run.\n\nWhile software version v22.2 is using cluster version v22.1, it's possible to downgrade back to v22.1. Once the cluster version is upgraded, there's no going back.\n\nTo give us some time to evaluate new versions of the software while retaining a downgrade path, we currently deploy new versions of CockroachDB across two releases of the Oxide software, in a \"tick-tock\" model:\n\n- In \"tick\" releases, we upgrade the version of the CockroachDB software to a new major version, and update `CockroachDbClusterVersion::NEWLY_INITIALIZED`. On upgraded racks, the new version is running with the previous cluster version; on newly-initialized racks, the new version is running with the new cluser version. - In \"tock\" releases, we change `CockroachDbClusterVersion::POLICY` to the major version we upgraded to in the last \"tick\" release. This results in a new blueprint that upgrades the cluster version, destroying the downgrade path but allowing us to eventually upgrade to the next release.\n\nThese presently describe major versions of CockroachDB. The order of these must be maintained in the correct order (the first variant must be the earliest version).",
        "type": "string",
        "enum": [
          "V22_1"
        ]
      },
      "CockroachDbPreserveDowngrade": {
        "description": "Whether to set `cluster.preserve_downgrade_option` and what to set it to.",
        "oneOf": [
          {
            "description": "Do not modify the setting.",
            "type": "object",
            "properties": {
              "action": {
                "type": "string",
                "enum": [
                  "do_not_modify"
                ]
              }
            },
            "required": [
              "action"
            ]
          },
          {
            "description": "Ensure the setting is set to an empty string.",
            "type": "object",
            "properties": {
              "action": {
                "type": "string",
                "enum": [
                  "allow_upgrade"
                ]
              }
            },
            "required": [
              "action"
            ]
          },
          {
            "description": "Ensure the setting is set to a given cluster version.",
            "type": "object",
            "properties": {
              "action": {
                "type": "string",
                "enum": [
                  "set"
                ]
              },
              "data": {
                "$ref": "#/components/schemas/CockroachDbClusterVersion"
              }
            },
            "required": [
              "action",
              "data"
            ]
          }
        ]
      },
      "CockroachdbUnsafeToShutdown": {
        "oneOf": [
          {
            "type": "object",
            "properties": {
              "type": {
                "type": "string",
                "enum": [
                  "missing_live_nodes_stat"
                ]
              }
            },
            "required": [
              "type"
            ]
          },
          {
            "type": "object",
            "properties": {
              "type": {
                "type": "string",
                "enum": [
                  "missing_underreplicated_stat"
                ]
              }
            },
            "required": [
              "type"
            ]
          },
          {
            "type": "object",
            "properties": {
              "live_nodes": {
                "type": "integer",
                "format": "uint64",
                "minimum": 0
              },
              "type": {
                "type": "string",
                "enum": [
                  "not_enough_live_nodes"
                ]
              }
            },
            "required": [
              "live_nodes",
              "type"
            ]
          },
          {
            "type": "object",
            "properties": {
              "type": {
                "type": "string",
                "enum": [
                  "not_enough_nodes"
                ]
              }
            },
            "required": [
              "type"
            ]
          },
          {
            "type": "object",
            "properties": {
              "n": {
                "type": "integer",
                "format": "uint64",
                "minimum": 0
              },
              "type": {
                "type": "string",
                "enum": [
                  "underreplicated_ranges"
                ]
              }
            },
            "required": [
              "n",
              "type"
            ]
          }
        ]
      },
      "CompressionAlgorithm": {
        "oneOf": [
          {
            "type": "object",
            "properties": {
              "type": {
                "type": "string",
                "enum": [
                  "on"
                ]
              }
            },
            "required": [
              "type"
            ]
          },
          {
            "type": "object",
            "properties": {
              "type": {
                "type": "string",
                "enum": [
                  "off"
                ]
              }
            },
            "required": [
              "type"
            ]
          },
          {
            "type": "object",
            "properties": {
              "type": {
                "type": "string",
                "enum": [
                  "gzip"
                ]
              }
            },
            "required": [
              "type"
            ]
          },
          {
            "type": "object",
            "properties": {
              "level": {
                "$ref": "#/components/schemas/GzipLevel"
              },
              "type": {
                "type": "string",
                "enum": [
                  "gzip_n"
                ]
              }
            },
            "required": [
              "level",
              "type"
            ]
          },
          {
            "type": "object",
            "properties": {
              "type": {
                "type": "string",
                "enum": [
                  "lz4"
                ]
              }
            },
            "required": [
              "type"
            ]
          },
          {
            "type": "object",
            "properties": {
              "type": {
                "type": "string",
                "enum": [
                  "lzjb"
                ]
              }
            },
            "required": [
              "type"
            ]
          },
          {
            "type": "object",
            "properties": {
              "type": {
                "type": "string",
                "enum": [
                  "zle"
                ]
              }
            },
            "required": [
              "type"
            ]
          }
        ]
      },
      "CrucibleDatasetCreateRequest": {
        "type": "object",
        "properties": {
          "address": {
            "type": "string"
          },
          "dataset_id": {
            "$ref": "#/components/schemas/TypedUuidForDatasetKind"
          },
          "zpool_id": {
            "$ref": "#/components/schemas/TypedUuidForZpoolKind"
          }
        },
        "required": [
          "address",
          "dataset_id",
          "zpool_id"
        ]
      },
      "DatasetKind": {
        "description": "The kind of dataset. See the `DatasetKind` enum in omicron-common for possible values.",
        "type": "string"
      },
      "DiscretionaryZonePlacement": {
        "type": "object",
        "properties": {
          "kind": {
            "type": "string"
          },
          "source": {
            "type": "string"
          }
        },
        "required": [
          "kind",
          "source"
        ]
      },
      "DiskIdentity": {
        "description": "Uniquely identifies a disk.",
        "type": "object",
        "properties": {
          "model": {
            "type": "string"
          },
          "serial": {
            "type": "string"
          },
          "vendor": {
            "type": "string"
          }
        },
        "required": [
          "model",
          "serial",
          "vendor"
        ]
      },
      "DiskRuntimeState": {
        "description": "Runtime state of the Disk, which includes its attach state and some minimal metadata",
        "type": "object",
        "properties": {
          "disk_state": {
            "description": "runtime state of the Disk",
            "allOf": [
              {
                "$ref": "#/components/schemas/DiskState"
              }
            ]
          },
          "gen": {
            "description": "generation number for this state",
            "allOf": [
              {
                "$ref": "#/components/schemas/Generation"
              }
            ]
          },
          "time_updated": {
            "description": "timestamp for this information",
            "type": "string",
            "format": "date-time"
          }
        },
        "required": [
          "disk_state",
          "gen",
          "time_updated"
        ]
      },
      "DiskState": {
        "description": "State of a Disk",
        "oneOf": [
          {
            "description": "Disk is being initialized",
            "type": "object",
            "properties": {
              "state": {
                "type": "string",
                "enum": [
                  "creating"
                ]
              }
            },
            "required": [
              "state"
            ]
          },
          {
            "description": "Disk is ready but detached from any Instance",
            "type": "object",
            "properties": {
              "state": {
                "type": "string",
                "enum": [
                  "detached"
                ]
              }
            },
            "required": [
              "state"
            ]
          },
          {
            "description": "Disk is ready to receive blocks from an external source",
            "type": "object",
            "properties": {
              "state": {
                "type": "string",
                "enum": [
                  "import_ready"
                ]
              }
            },
            "required": [
              "state"
            ]
          },
          {
            "description": "Disk is importing blocks from a URL",
            "type": "object",
            "properties": {
              "state": {
                "type": "string",
                "enum": [
                  "importing_from_url"
                ]
              }
            },
            "required": [
              "state"
            ]
          },
          {
            "description": "Disk is importing blocks from bulk writes",
            "type": "object",
            "properties": {
              "state": {
                "type": "string",
                "enum": [
                  "importing_from_bulk_writes"
                ]
              }
            },
            "required": [
              "state"
            ]
          },
          {
            "description": "Disk is being finalized to state Detached",
            "type": "object",
            "properties": {
              "state": {
                "type": "string",
                "enum": [
                  "finalizing"
                ]
              }
            },
            "required": [
              "state"
            ]
          },
          {
            "description": "Disk is undergoing maintenance",
            "type": "object",
            "properties": {
              "state": {
                "type": "string",
                "enum": [
                  "maintenance"
                ]
              }
            },
            "required": [
              "state"
            ]
          },
          {
            "description": "Disk is being attached to the given Instance",
            "type": "object",
            "properties": {
              "instance": {
                "type": "string",
                "format": "uuid"
              },
              "state": {
                "type": "string",
                "enum": [
                  "attaching"
                ]
              }
            },
            "required": [
              "instance",
              "state"
            ]
          },
          {
            "description": "Disk is attached to the given Instance",
            "type": "object",
            "properties": {
              "instance": {
                "type": "string",
                "format": "uuid"
              },
              "state": {
                "type": "string",
                "enum": [
                  "attached"
                ]
              }
            },
            "required": [
              "instance",
              "state"
            ]
          },
          {
            "description": "Disk is being detached from the given Instance",
            "type": "object",
            "properties": {
              "instance": {
                "type": "string",
                "format": "uuid"
              },
              "state": {
                "type": "string",
                "enum": [
                  "detaching"
                ]
              }
            },
            "required": [
              "instance",
              "state"
            ]
          },
          {
            "description": "Disk has been destroyed",
            "type": "object",
            "properties": {
              "state": {
                "type": "string",
                "enum": [
                  "destroyed"
                ]
              }
            },
            "required": [
              "state"
            ]
          },
          {
            "description": "Disk is unavailable",
            "type": "object",
            "properties": {
              "state": {
                "type": "string",
                "enum": [
                  "faulted"
                ]
              }
            },
            "required": [
              "state"
            ]
          }
        ]
      },
      "DnsConfigParams": {
        "type": "object",
        "properties": {
          "generation": {
            "$ref": "#/components/schemas/Generation"
          },
          "serial": {
            "description": "See [`DnsConfig`]'s `serial` field for how this is different from `generation`",
            "type": "integer",
            "format": "uint32",
            "minimum": 0
          },
          "time_created": {
            "type": "string",
            "format": "date-time"
          },
          "zones": {
            "type": "array",
            "items": {
              "$ref": "#/components/schemas/DnsConfigZone"
            }
          }
        },
        "required": [
          "generation",
          "serial",
          "time_created",
          "zones"
        ]
      },
      "DnsConfigZone": {
        "description": "Configuration for a specific DNS zone, as opposed to illumos zones in which the services described by these records run.\n\nThe name `@` is special: it describes records that should be provided for queries about `zone_name`. This is used in favor of the empty string as `@` is the name used for this purpose in zone files for most DNS configurations. It also avoids potentially-confusing debug output from naively printing out records and their names - if you've seen an `@` record and tools are unclear about what that means, hopefully you've arrived here!",
        "type": "object",
        "properties": {
          "records": {
            "type": "object",
            "additionalProperties": {
              "type": "array",
              "items": {
                "$ref": "#/components/schemas/DnsRecord"
              }
            }
          },
          "zone_name": {
            "type": "string"
          }
        },
        "required": [
          "records",
          "zone_name"
        ]
      },
      "DnsRecord": {
        "oneOf": [
          {
            "type": "object",
            "properties": {
              "data": {
                "type": "string",
                "format": "ipv4"
              },
              "type": {
                "type": "string",
                "enum": [
                  "A"
                ]
              }
            },
            "required": [
              "data",
              "type"
            ]
          },
          {
            "type": "object",
            "properties": {
              "data": {
                "type": "string",
                "format": "ipv6"
              },
              "type": {
                "type": "string",
                "enum": [
                  "AAAA"
                ]
              }
            },
            "required": [
              "data",
              "type"
            ]
          },
          {
            "type": "object",
            "properties": {
              "data": {
                "$ref": "#/components/schemas/Srv"
              },
              "type": {
                "type": "string",
                "enum": [
                  "SRV"
                ]
              }
            },
            "required": [
              "data",
              "type"
            ]
          },
          {
            "type": "object",
            "properties": {
              "data": {
                "type": "string"
              },
              "type": {
                "type": "string",
                "enum": [
                  "NS"
                ]
              }
            },
            "required": [
              "data",
              "type"
            ]
          }
        ]
      },
      "DownstairsClientStopRequest": {
        "type": "object",
        "properties": {
          "reason": {
            "$ref": "#/components/schemas/DownstairsClientStopRequestReason"
          },
          "time": {
            "type": "string",
            "format": "date-time"
          }
        },
        "required": [
          "reason",
          "time"
        ]
      },
      "DownstairsClientStopRequestReason": {
        "type": "string",
        "enum": [
          "replacing",
          "disabled",
          "failed_reconcile",
          "i_o_error",
          "bad_negotiation_order",
          "incompatible",
          "failed_live_repair",
          "too_many_outstanding_jobs",
          "deactivated"
        ]
      },
      "DownstairsClientStopped": {
        "type": "object",
        "properties": {
          "reason": {
            "$ref": "#/components/schemas/DownstairsClientStoppedReason"
          },
          "time": {
            "type": "string",
            "format": "date-time"
          }
        },
        "required": [
          "reason",
          "time"
        ]
      },
      "DownstairsClientStoppedReason": {
        "type": "string",
        "enum": [
          "connection_timeout",
          "connection_failed",
          "timeout",
          "write_failed",
          "read_failed",
          "requested_stop",
          "finished",
          "queue_closed",
          "receive_task_cancelled"
        ]
      },
      "DownstairsUnderRepair": {
        "type": "object",
        "properties": {
          "region_uuid": {
            "$ref": "#/components/schemas/TypedUuidForDownstairsRegionKind"
          },
          "target_addr": {
            "type": "string"
          }
        },
        "required": [
          "region_uuid",
          "target_addr"
        ]
      },
      "Duration": {
        "type": "object",
        "properties": {
          "nanos": {
            "type": "integer",
            "format": "uint32",
            "minimum": 0
          },
          "secs": {
            "type": "integer",
            "format": "uint64",
            "minimum": 0
          }
        },
        "required": [
          "nanos",
          "secs"
        ]
      },
      "Error": {
        "description": "Error information from a response.",
        "type": "object",
        "properties": {
          "error_code": {
            "type": "string"
          },
          "message": {
            "type": "string"
          },
          "request_id": {
            "type": "string"
          }
        },
        "required": [
          "message",
          "request_id"
        ]
      },
      "ExpectedActiveRotSlot": {
        "description": "Describes the expected active RoT slot, and the version we expect to find for it",
        "type": "object",
        "properties": {
          "slot": {
            "$ref": "#/components/schemas/RotSlot"
          },
          "version": {
            "$ref": "#/components/schemas/ArtifactVersion"
          }
        },
        "required": [
          "slot",
          "version"
        ]
      },
      "ExpectedVersion": {
        "description": "Describes the version that we expect to find in some firmware slot",
        "oneOf": [
          {
            "description": "We expect to find _no_ valid caboose in this slot",
            "type": "object",
            "properties": {
              "kind": {
                "type": "string",
                "enum": [
                  "no_valid_version"
                ]
              }
            },
            "required": [
              "kind"
            ]
          },
          {
            "description": "We expect to find the specified version in this slot",
            "type": "object",
            "properties": {
              "kind": {
                "type": "string",
                "enum": [
                  "version"
                ]
              },
              "version": {
                "$ref": "#/components/schemas/ArtifactVersion"
              }
            },
            "required": [
              "kind",
              "version"
            ]
          }
        ]
      },
      "ExternalPortDiscovery": {
        "oneOf": [
          {
            "type": "object",
            "properties": {
              "auto": {
                "type": "object",
                "additionalProperties": {
                  "type": "string",
                  "format": "ipv6"
                }
              }
            },
            "required": [
              "auto"
            ],
            "additionalProperties": false
          },
          {
            "type": "object",
            "properties": {
              "static": {
                "type": "object",
                "additionalProperties": {
                  "type": "array",
                  "items": {
                    "$ref": "#/components/schemas/Name"
                  }
                }
              }
            },
            "required": [
              "static"
            ],
            "additionalProperties": false
          }
        ]
      },
      "FailedMgsUpdateReason": {
        "description": "Describes the reason why an SP component failed to update",
        "oneOf": [
          {
            "description": "The active host phase 1 slot does not match the boot disk",
            "type": "object",
            "properties": {
              "type": {
                "type": "string",
                "enum": [
                  "active_host_phase1_slot_boot_disk_mismatch"
                ]
              },
              "value": {
                "$ref": "#/components/schemas/M2Slot"
              }
            },
            "required": [
              "type",
              "value"
            ]
          },
          {
            "description": "The active host phase 1 hash was not found in inventory",
            "type": "object",
            "properties": {
              "type": {
                "type": "string",
                "enum": [
                  "active_host_phase1_hash_not_in_inventory"
                ]
              },
              "value": {
                "$ref": "#/components/schemas/M2Slot"
              }
            },
            "required": [
              "type",
              "value"
            ]
          },
          {
            "description": "The active host phase 1 slot was not found in inventory",
            "type": "object",
            "properties": {
              "type": {
                "type": "string",
                "enum": [
                  "active_host_phase1_slot_not_in_inventory"
                ]
              }
            },
            "required": [
              "type"
            ]
          },
          {
            "description": "The component's caboose was missing a value for \"sign\"",
            "type": "object",
            "properties": {
              "type": {
                "type": "string",
                "enum": [
                  "caboose_missing_sign"
                ]
              },
              "value": {
                "$ref": "#/components/schemas/CabooseWhich"
              }
            },
            "required": [
              "type",
              "value"
            ]
          },
          {
            "description": "The component's caboose was not found in the inventory",
            "type": "object",
            "properties": {
              "type": {
                "type": "string",
                "enum": [
                  "caboose_not_in_inventory"
                ]
              },
              "value": {
                "$ref": "#/components/schemas/CabooseWhich"
              }
            },
            "required": [
              "type",
              "value"
            ]
          },
          {
            "description": "The version in the caboose or artifact was not able to be parsed",
            "type": "object",
            "properties": {
              "type": {
                "type": "string",
                "enum": [
                  "failed_version_parse"
                ]
              },
              "value": {
                "type": "object",
                "properties": {
                  "caboose": {
                    "$ref": "#/components/schemas/CabooseWhich"
                  },
                  "err": {
                    "type": "string"
                  }
                },
                "required": [
                  "caboose",
                  "err"
                ]
              }
            },
            "required": [
              "type",
              "value"
            ]
          },
          {
            "description": "The inactive host phase 1 hash was not found in inventory",
            "type": "object",
            "properties": {
              "type": {
                "type": "string",
                "enum": [
                  "inactive_host_phase1_hash_not_in_inventory"
                ]
              },
              "value": {
                "$ref": "#/components/schemas/M2Slot"
              }
            },
            "required": [
              "type",
              "value"
            ]
          },
          {
            "description": "Last reconciliation details were not found in inventory",
            "type": "object",
            "properties": {
              "type": {
                "type": "string",
                "enum": [
                  "last_reconciliation_not_in_inventory"
                ]
              }
            },
            "required": [
              "type"
            ]
          },
          {
            "description": "No artifact with the required conditions for the component was found",
            "type": "object",
            "properties": {
              "type": {
                "type": "string",
                "enum": [
                  "no_matching_artifact_found"
                ]
              }
            },
            "required": [
              "type"
            ]
          },
          {
            "description": "RoT state was not found in inventory",
            "type": "object",
            "properties": {
              "type": {
                "type": "string",
                "enum": [
                  "rot_state_not_in_inventory"
                ]
              }
            },
            "required": [
              "type"
            ]
          },
          {
            "description": "Sled agent info was not found in inventory",
            "type": "object",
            "properties": {
              "type": {
                "type": "string",
                "enum": [
                  "sled_agent_info_not_in_inventory"
                ]
              }
            },
            "required": [
              "type"
            ]
          },
          {
            "description": "The component's corresponding SP was not found in the inventory",
            "type": "object",
            "properties": {
              "type": {
                "type": "string",
                "enum": [
                  "sp_not_in_inventory"
                ]
              }
            },
            "required": [
              "type"
            ]
          },
          {
            "description": "Too many artifacts with the required conditions for the component were found",
            "type": "object",
            "properties": {
              "type": {
                "type": "string",
                "enum": [
                  "too_many_matching_artifacts"
                ]
              }
            },
            "required": [
              "type"
            ]
          },
          {
            "description": "The sled agent reported an error determining the boot disk",
            "type": "object",
            "properties": {
              "type": {
                "type": "string",
                "enum": [
                  "unable_to_determine_boot_disk"
                ]
              },
              "value": {
                "type": "string"
              }
            },
            "required": [
              "type",
              "value"
            ]
          },
          {
            "description": "The sled agent reported an error retrieving boot disk phase 2 image details",
            "type": "object",
            "properties": {
              "type": {
                "type": "string",
                "enum": [
                  "unable_to_retrieve_boot_disk_phase2_image"
                ]
              },
              "value": {
                "type": "string"
              }
            },
            "required": [
              "type",
              "value"
            ]
          }
        ]
      },
      "Generation": {
        "description": "Generation numbers stored in the database, used for optimistic concurrency control",
        "type": "integer",
        "format": "uint64",
        "minimum": 0
      },
      "GzipLevel": {
        "type": "integer",
        "format": "uint8",
        "minimum": 0
      },
      "IdMapBlueprintDatasetConfig": {
        "type": "object",
        "additionalProperties": {
          "$ref": "#/components/schemas/BlueprintDatasetConfig"
        }
      },
      "IdMapBlueprintPhysicalDiskConfig": {
        "type": "object",
        "additionalProperties": {
          "$ref": "#/components/schemas/BlueprintPhysicalDiskConfig"
        }
      },
      "IdMapBlueprintZoneConfig": {
        "type": "object",
        "additionalProperties": {
          "$ref": "#/components/schemas/BlueprintZoneConfig"
        }
      },
      "ImportExportPolicy": {
        "description": "Define policy relating to the import and export of prefixes from a BGP peer.",
        "oneOf": [
          {
            "description": "Do not perform any filtering.",
            "type": "object",
            "properties": {
              "type": {
                "type": "string",
                "enum": [
                  "no_filtering"
                ]
              }
            },
            "required": [
              "type"
            ]
          },
          {
            "type": "object",
            "properties": {
              "type": {
                "type": "string",
                "enum": [
                  "allow"
                ]
              },
              "value": {
                "type": "array",
                "items": {
                  "$ref": "#/components/schemas/IpNet"
                }
              }
            },
            "required": [
              "type",
              "value"
            ]
          }
        ]
      },
      "IpNet": {
        "x-rust-type": {
          "crate": "oxnet",
          "path": "oxnet::IpNet",
          "version": "0.1.0"
        },
        "oneOf": [
          {
            "title": "v4",
            "allOf": [
              {
                "$ref": "#/components/schemas/Ipv4Net"
              }
            ]
          },
          {
            "title": "v6",
            "allOf": [
              {
                "$ref": "#/components/schemas/Ipv6Net"
              }
            ]
          }
        ]
      },
      "IpRange": {
        "oneOf": [
          {
            "title": "v4",
            "allOf": [
              {
                "$ref": "#/components/schemas/Ipv4Range"
              }
            ]
          },
          {
            "title": "v6",
            "allOf": [
              {
                "$ref": "#/components/schemas/Ipv6Range"
              }
            ]
          }
        ]
      },
      "Ipv4Net": {
        "example": "192.168.1.0/24",
        "title": "An IPv4 subnet",
        "description": "An IPv4 subnet, including prefix and prefix length",
        "x-rust-type": {
          "crate": "oxnet",
          "path": "oxnet::Ipv4Net",
          "version": "0.1.0"
        },
        "type": "string",
        "pattern": "^(([0-9]|[1-9][0-9]|1[0-9][0-9]|2[0-4][0-9]|25[0-5])\\.){3}([0-9]|[1-9][0-9]|1[0-9][0-9]|2[0-4][0-9]|25[0-5])/([0-9]|1[0-9]|2[0-9]|3[0-2])$"
      },
      "Ipv4Range": {
        "description": "A non-decreasing IPv4 address range, inclusive of both ends.\n\nThe first address must be less than or equal to the last address.",
        "type": "object",
        "properties": {
          "first": {
            "type": "string",
            "format": "ipv4"
          },
          "last": {
            "type": "string",
            "format": "ipv4"
          }
        },
        "required": [
          "first",
          "last"
        ]
      },
      "Ipv6Net": {
        "example": "fd12:3456::/64",
        "title": "An IPv6 subnet",
        "description": "An IPv6 subnet, including prefix and subnet mask",
        "x-rust-type": {
          "crate": "oxnet",
          "path": "oxnet::Ipv6Net",
          "version": "0.1.0"
        },
        "type": "string",
        "pattern": "^(([0-9a-fA-F]{1,4}:){7,7}[0-9a-fA-F]{1,4}|([0-9a-fA-F]{1,4}:){1,7}:|([0-9a-fA-F]{1,4}:){1,6}:[0-9a-fA-F]{1,4}|([0-9a-fA-F]{1,4}:){1,5}(:[0-9a-fA-F]{1,4}){1,2}|([0-9a-fA-F]{1,4}:){1,4}(:[0-9a-fA-F]{1,4}){1,3}|([0-9a-fA-F]{1,4}:){1,3}(:[0-9a-fA-F]{1,4}){1,4}|([0-9a-fA-F]{1,4}:){1,2}(:[0-9a-fA-F]{1,4}){1,5}|[0-9a-fA-F]{1,4}:((:[0-9a-fA-F]{1,4}){1,6})|:((:[0-9a-fA-F]{1,4}){1,7}|:)|fe80:(:[0-9a-fA-F]{0,4}){0,4}%[0-9a-zA-Z]{1,}|::(ffff(:0{1,4}){0,1}:){0,1}((25[0-5]|(2[0-4]|1{0,1}[0-9]){0,1}[0-9])\\.){3,3}(25[0-5]|(2[0-4]|1{0,1}[0-9]){0,1}[0-9])|([0-9a-fA-F]{1,4}:){1,4}:((25[0-5]|(2[0-4]|1{0,1}[0-9]){0,1}[0-9])\\.){3,3}(25[0-5]|(2[0-4]|1{0,1}[0-9]){0,1}[0-9]))\\/([0-9]|[1-9][0-9]|1[0-1][0-9]|12[0-8])$"
      },
      "Ipv6Range": {
        "description": "A non-decreasing IPv6 address range, inclusive of both ends.\n\nThe first address must be less than or equal to the last address.",
        "type": "object",
        "properties": {
          "first": {
            "type": "string",
            "format": "ipv6"
          },
          "last": {
            "type": "string",
            "format": "ipv6"
          }
        },
        "required": [
          "first",
          "last"
        ]
      },
      "KeeperId": {
        "description": "A unique ID for a ClickHouse Keeper",
        "type": "integer",
        "format": "uint64",
        "minimum": 0
      },
      "LldpAdminStatus": {
        "description": "To what extent should this port participate in LLDP",
        "type": "string",
        "enum": [
          "enabled",
          "disabled",
          "rx_only",
          "tx_only"
        ]
      },
      "LldpPortConfig": {
        "description": "Per-port LLDP configuration settings.  Only the \"status\" setting is mandatory.  All other fields have natural defaults or may be inherited from the switch.",
        "type": "object",
        "properties": {
          "chassis_id": {
            "nullable": true,
            "description": "Chassis ID to advertise.  If this is set, it will be advertised as a LocallyAssigned ID type.  If this is not set, it will be inherited from the switch-level settings.",
            "type": "string"
          },
          "management_addrs": {
            "nullable": true,
            "description": "Management IP addresses to advertise.  If this is not set, it will be inherited from the switch-level settings.",
            "type": "array",
            "items": {
              "type": "string",
              "format": "ip"
            }
          },
          "port_description": {
            "nullable": true,
            "description": "Port description to advertise.  If this is not set, no description will be advertised.",
            "type": "string"
          },
          "port_id": {
            "nullable": true,
            "description": "Port ID to advertise.  If this is set, it will be advertised as a LocallyAssigned ID type.  If this is not set, it will be set to the port name. e.g., qsfp0/0.",
            "type": "string"
          },
          "status": {
            "description": "To what extent should this port participate in LLDP",
            "allOf": [
              {
                "$ref": "#/components/schemas/LldpAdminStatus"
              }
            ]
          },
          "system_description": {
            "nullable": true,
            "description": "System description to advertise.  If this is not set, it will be inherited from the switch-level settings.",
            "type": "string"
          },
          "system_name": {
            "nullable": true,
            "description": "System name to advertise.  If this is not set, it will be inherited from the switch-level settings.",
            "type": "string"
          }
        },
        "required": [
          "status"
        ]
      },
      "M2Slot": {
        "description": "Describes an M.2 slot, often in the context of writing a system image to it.",
        "type": "string",
        "enum": [
          "A",
          "B"
        ]
      },
      "MacAddr": {
        "example": "ff:ff:ff:ff:ff:ff",
        "title": "A MAC address",
        "description": "A Media Access Control address, in EUI-48 format",
        "type": "string",
        "pattern": "^([0-9a-fA-F]{0,2}:){5}[0-9a-fA-F]{0,2}$",
        "minLength": 5,
        "maxLength": 17
      },
      "MgsUpdateComponent": {
        "type": "string",
        "enum": [
          "sp",
          "rot",
          "rot_bootloader",
          "host_os"
        ]
      },
      "MigrationRuntimeState": {
        "description": "An update from a sled regarding the state of a migration, indicating the role of the VMM whose migration state was updated.",
        "type": "object",
        "properties": {
          "gen": {
            "$ref": "#/components/schemas/Generation"
          },
          "migration_id": {
            "type": "string",
            "format": "uuid"
          },
          "state": {
            "$ref": "#/components/schemas/MigrationState"
          },
          "time_updated": {
            "description": "Timestamp for the migration state update.",
            "type": "string",
            "format": "date-time"
          }
        },
        "required": [
          "gen",
          "migration_id",
          "state",
          "time_updated"
        ]
      },
      "MigrationState": {
        "description": "The state of an instance's live migration.",
        "oneOf": [
          {
            "description": "The migration has not started for this VMM.",
            "type": "string",
            "enum": [
              "pending"
            ]
          },
          {
            "description": "The migration is in progress.",
            "type": "string",
            "enum": [
              "in_progress"
            ]
          },
          {
            "description": "The migration has failed.",
            "type": "string",
            "enum": [
              "failed"
            ]
          },
          {
            "description": "The migration has completed.",
            "type": "string",
            "enum": [
              "completed"
            ]
          }
        ]
      },
      "Name": {
        "title": "A name unique within the parent collection",
        "description": "Names must begin with a lower case ASCII letter, be composed exclusively of lowercase ASCII, uppercase ASCII, numbers, and '-', and may not end with a '-'. Names cannot be a UUID, but they may contain a UUID. They can be at most 63 characters long.",
        "type": "string",
        "pattern": "^(?![0-9a-fA-F]{8}-[0-9a-fA-F]{4}-[0-9a-fA-F]{4}-[0-9a-fA-F]{4}-[0-9a-fA-F]{12}$)^[a-z]([a-zA-Z0-9-]*[a-zA-Z0-9]+)?$",
        "minLength": 1,
        "maxLength": 63
      },
      "NatEntryView": {
        "description": "NAT Record\n\nA NAT record maps an external IP address, used by an instance or externally-facing service like Nexus, to the hosting sled.",
        "type": "object",
        "properties": {
          "deleted": {
            "type": "boolean"
          },
          "external_address": {
            "type": "string",
            "format": "ip"
          },
          "first_port": {
            "type": "integer",
            "format": "uint16",
            "minimum": 0
          },
          "gen": {
            "type": "integer",
            "format": "int64"
          },
          "last_port": {
            "type": "integer",
            "format": "uint16",
            "minimum": 0
          },
          "mac": {
            "$ref": "#/components/schemas/MacAddr"
          },
          "sled_address": {
            "type": "string",
            "format": "ipv6"
          },
          "vni": {
            "$ref": "#/components/schemas/Vni"
          }
        },
        "required": [
          "deleted",
          "external_address",
          "first_port",
          "gen",
          "last_port",
          "mac",
          "sled_address",
          "vni"
        ]
      },
      "NetworkInterface": {
        "description": "Information required to construct a virtual network interface",
        "type": "object",
        "properties": {
          "id": {
            "type": "string",
            "format": "uuid"
          },
          "ip": {
            "type": "string",
            "format": "ip"
          },
          "kind": {
            "$ref": "#/components/schemas/NetworkInterfaceKind"
          },
          "mac": {
            "$ref": "#/components/schemas/MacAddr"
          },
          "name": {
            "$ref": "#/components/schemas/Name"
          },
          "primary": {
            "type": "boolean"
          },
          "slot": {
            "type": "integer",
            "format": "uint8",
            "minimum": 0
          },
          "subnet": {
            "$ref": "#/components/schemas/IpNet"
          },
          "transit_ips": {
            "default": [],
            "type": "array",
            "items": {
              "$ref": "#/components/schemas/IpNet"
            }
          },
          "vni": {
            "$ref": "#/components/schemas/Vni"
          }
        },
        "required": [
          "id",
          "ip",
          "kind",
          "mac",
          "name",
          "primary",
          "slot",
          "subnet",
          "vni"
        ]
      },
      "NetworkInterfaceKind": {
        "description": "The type of network interface",
        "oneOf": [
          {
            "description": "A vNIC attached to a guest instance",
            "type": "object",
            "properties": {
              "id": {
                "type": "string",
                "format": "uuid"
              },
              "type": {
                "type": "string",
                "enum": [
                  "instance"
                ]
              }
            },
            "required": [
              "id",
              "type"
            ]
          },
          {
            "description": "A vNIC associated with an internal service",
            "type": "object",
            "properties": {
              "id": {
                "type": "string",
                "format": "uuid"
              },
              "type": {
                "type": "string",
                "enum": [
                  "service"
                ]
              }
            },
            "required": [
              "id",
              "type"
            ]
          },
          {
            "description": "A vNIC associated with a probe",
            "type": "object",
            "properties": {
              "id": {
                "type": "string",
                "format": "uuid"
              },
              "type": {
                "type": "string",
                "enum": [
                  "probe"
                ]
              }
            },
            "required": [
              "id",
              "type"
            ]
          }
        ]
      },
      "NewPasswordHash": {
        "title": "A password hash in PHC string format",
        "description": "Password hashes must be in PHC (Password Hashing Competition) string format.  Passwords must be hashed with Argon2id.  Password hashes may be rejected if the parameters appear not to be secure enough.",
        "type": "string"
      },
      "NexusGenerationBumpWaitingOn": {
        "oneOf": [
          {
            "description": "Waiting for the planner to finish updating all non-Nexus zones",
            "type": "object",
            "properties": {
              "type": {
                "type": "string",
                "enum": [
                  "found_old_non_nexus_zones"
                ]
              }
            },
            "required": [
              "type"
            ]
          },
          {
            "description": "Waiting for the planner to deploy new-generation Nexus zones",
            "type": "object",
            "properties": {
              "type": {
                "type": "string",
                "enum": [
                  "missing_new_nexus_in_blueprint"
                ]
              }
            },
            "required": [
              "type"
            ]
          },
          {
            "description": "Waiting for `db_metadata_nexus` records to be deployed for new-generation Nexus zones",
            "type": "object",
            "properties": {
              "type": {
                "type": "string",
                "enum": [
                  "missing_nexus_database_access_records"
                ]
              }
            },
            "required": [
              "type"
            ]
          },
          {
            "description": "Waiting for newly deployed Nexus zones to appear to inventory",
            "type": "object",
            "properties": {
              "type": {
                "type": "string",
                "enum": [
                  "missing_new_nexus_in_inventory"
                ]
              }
            },
            "required": [
              "type"
            ]
          }
        ]
      },
      "OmicronZoneDataset": {
        "description": "Describes a persistent ZFS dataset associated with an Omicron zone",
        "type": "object",
        "properties": {
          "pool_name": {
            "$ref": "#/components/schemas/ZpoolName"
          }
        },
        "required": [
          "pool_name"
        ]
      },
      "OmicronZoneExternalFloatingAddr": {
        "description": "Floating external address with port allocated to an Omicron-managed zone.",
        "type": "object",
        "properties": {
          "addr": {
            "type": "string"
          },
          "id": {
            "$ref": "#/components/schemas/TypedUuidForExternalIpKind"
          }
        },
        "required": [
          "addr",
          "id"
        ]
      },
      "OmicronZoneExternalFloatingIp": {
        "description": "Floating external IP allocated to an Omicron-managed zone.\n\nThis is a slimmer `nexus_db_model::ExternalIp` that only stores the fields necessary for blueprint planning, and requires that the zone have a single IP.",
        "type": "object",
        "properties": {
          "id": {
            "$ref": "#/components/schemas/TypedUuidForExternalIpKind"
          },
          "ip": {
            "type": "string",
            "format": "ip"
          }
        },
        "required": [
          "id",
          "ip"
        ]
      },
      "OmicronZoneExternalSnatIp": {
        "description": "SNAT (outbound) external IP allocated to an Omicron-managed zone.\n\nThis is a slimmer `nexus_db_model::ExternalIp` that only stores the fields necessary for blueprint planning, and requires that the zone have a single IP.",
        "type": "object",
        "properties": {
          "id": {
            "$ref": "#/components/schemas/TypedUuidForExternalIpKind"
          },
          "snat_cfg": {
            "$ref": "#/components/schemas/SourceNatConfig"
          }
        },
        "required": [
          "id",
          "snat_cfg"
        ]
      },
      "OximeterInfo": {
        "description": "Message used to notify Nexus that this oximeter instance is up and running.",
        "type": "object",
        "properties": {
          "address": {
            "description": "The address on which this oximeter instance listens for requests",
            "type": "string"
          },
          "collector_id": {
            "description": "The ID for this oximeter instance.",
            "type": "string",
            "format": "uuid"
          }
        },
        "required": [
          "address",
          "collector_id"
        ]
      },
      "OximeterReadMode": {
        "description": "Where oximeter should read from",
        "oneOf": [
          {
            "type": "object",
            "properties": {
              "type": {
                "type": "string",
                "enum": [
                  "single_node"
                ]
              }
            },
            "required": [
              "type"
            ]
          },
          {
            "type": "object",
            "properties": {
              "type": {
                "type": "string",
                "enum": [
                  "cluster"
                ]
              }
            },
            "required": [
              "type"
            ]
          }
        ]
      },
      "PendingMgsUpdate": {
        "type": "object",
        "properties": {
          "artifact_hash": {
            "description": "which artifact to apply to this device",
            "type": "string",
            "format": "hex string (32 bytes)"
          },
          "artifact_version": {
            "$ref": "#/components/schemas/ArtifactVersion"
          },
          "baseboard_id": {
            "description": "id of the baseboard that we're going to update",
            "allOf": [
              {
                "$ref": "#/components/schemas/BaseboardId"
              }
            ]
          },
          "details": {
            "description": "component-specific details of the pending update",
            "allOf": [
              {
                "$ref": "#/components/schemas/PendingMgsUpdateDetails"
              }
            ]
          },
          "slot_id": {
            "description": "last known MGS slot (cubby number) of the baseboard",
            "type": "integer",
            "format": "uint16",
            "minimum": 0
          },
          "sp_type": {
            "description": "what type of baseboard this is",
            "allOf": [
              {
                "$ref": "#/components/schemas/SpType"
              }
            ]
          }
        },
        "required": [
          "artifact_hash",
          "artifact_version",
          "baseboard_id",
          "details",
          "slot_id",
          "sp_type"
        ]
      },
      "PendingMgsUpdateDetails": {
        "description": "Describes the component-specific details of a PendingMgsUpdate",
        "oneOf": [
          {
            "description": "the SP itself is being updated",
            "type": "object",
            "properties": {
              "component": {
                "type": "string",
                "enum": [
                  "sp"
                ]
              },
              "expected_active_version": {
                "description": "expected contents of the active slot",
                "allOf": [
                  {
                    "$ref": "#/components/schemas/ArtifactVersion"
                  }
                ]
              },
              "expected_inactive_version": {
                "description": "expected contents of the inactive slot",
                "allOf": [
                  {
                    "$ref": "#/components/schemas/ExpectedVersion"
                  }
                ]
              }
            },
            "required": [
              "component",
              "expected_active_version",
              "expected_inactive_version"
            ]
          },
          {
            "description": "the RoT is being updated",
            "type": "object",
            "properties": {
              "component": {
                "type": "string",
                "enum": [
                  "rot"
                ]
              },
              "expected_active_slot": {
                "$ref": "#/components/schemas/ExpectedActiveRotSlot"
              },
              "expected_inactive_version": {
                "$ref": "#/components/schemas/ExpectedVersion"
              },
              "expected_pending_persistent_boot_preference": {
                "nullable": true,
                "description": "the persistent boot preference written into the CFPA scratch page that will become the persistent boot preference in the authoritative CFPA page upon reboot, unless CFPA update of the authoritative page fails for some reason.",
                "allOf": [
                  {
                    "$ref": "#/components/schemas/RotSlot"
                  }
                ]
              },
              "expected_persistent_boot_preference": {
                "description": "the persistent boot preference written into the current authoritative CFPA page (ping or pong)",
                "allOf": [
                  {
                    "$ref": "#/components/schemas/RotSlot"
                  }
                ]
              },
              "expected_transient_boot_preference": {
                "nullable": true,
                "description": "override persistent preference selection for a single boot",
                "allOf": [
                  {
                    "$ref": "#/components/schemas/RotSlot"
                  }
                ]
              }
            },
            "required": [
              "component",
              "expected_active_slot",
              "expected_inactive_version",
              "expected_persistent_boot_preference"
            ]
          },
          {
            "description": "the RoT bootloader is being updated",
            "type": "object",
            "properties": {
              "component": {
                "type": "string",
                "enum": [
                  "rot_bootloader"
                ]
              },
              "expected_stage0_next_version": {
                "description": "expected contents of the stage 0 next",
                "allOf": [
                  {
                    "$ref": "#/components/schemas/ExpectedVersion"
                  }
                ]
              },
              "expected_stage0_version": {
                "description": "expected contents of the stage 0",
                "allOf": [
                  {
                    "$ref": "#/components/schemas/ArtifactVersion"
                  }
                ]
              }
            },
            "required": [
              "component",
              "expected_stage0_next_version",
              "expected_stage0_version"
            ]
          },
          {
            "description": "the host OS is being updated\n\nWe write the phase 1 via MGS, and have a precheck condition that sled-agent has already written the matching phase 2.",
            "type": "object",
            "properties": {
              "component": {
                "type": "string",
                "enum": [
                  "host_phase1"
                ]
              },
              "expected_active_phase_1_hash": {
                "description": "The hash of the phase 1 slot specified by `expected_active_phase_1_hash`.\n\nWe should always be able to fetch this. Even if the phase 1 contents themselves have been corrupted (very scary for the active slot!), the SP can still hash those contents.",
                "type": "string",
                "format": "hex string (32 bytes)"
              },
              "expected_active_phase_1_slot": {
                "description": "Which slot is currently active according to the SP.\n\nThis controls which slot will be used the next time the sled boots; it will _usually_ match `boot_disk`, but differs in the window of time between telling the SP to change which slot to use and the host OS rebooting to actually use that slot.",
                "allOf": [
                  {
                    "$ref": "#/components/schemas/M2Slot"
                  }
                ]
              },
              "expected_active_phase_2_hash": {
                "description": "The hash of the currently-active phase 2 artifact.\n\nIt's possible sled-agent won't be able to report this value, but that would indicate that we don't know the version currently running. The planner wouldn't stage an update without knowing the current version, so if something has gone wrong in the meantime we won't proceede either.",
                "type": "string",
                "format": "hex string (32 bytes)"
              },
              "expected_boot_disk": {
                "description": "Which slot the host OS most recently booted from.",
                "allOf": [
                  {
                    "$ref": "#/components/schemas/M2Slot"
                  }
                ]
              },
              "expected_inactive_phase_1_hash": {
                "description": "The hash of the phase 1 slot specified by toggling `expected_active_phase_1_slot` to the other slot.\n\nWe should always be able to fetch this. Even if the phase 1 contents of the inactive slot are entirely bogus, the SP can still hash those contents.",
                "type": "string",
                "format": "hex string (32 bytes)"
              },
              "expected_inactive_phase_2_hash": {
                "description": "The hash of the currently-inactive phase 2 artifact.\n\nIt's entirely possible that a sled needing a host OS update has no valid artifact in its inactive slot. However, a precondition for us performing a phase 1 update is that `sled-agent` on the target sled has already written the paired phase 2 artifact to the inactive slot; therefore, we don't need to be able to represent an invalid inactive slot.",
                "type": "string",
                "format": "hex string (32 bytes)"
              },
              "sled_agent_address": {
                "description": "Address for contacting sled-agent to check phase 2 contents.",
                "type": "string"
              }
            },
            "required": [
              "component",
              "expected_active_phase_1_hash",
              "expected_active_phase_1_slot",
              "expected_active_phase_2_hash",
              "expected_boot_disk",
              "expected_inactive_phase_1_hash",
              "expected_inactive_phase_2_hash",
              "sled_agent_address"
            ]
          }
        ]
      },
      "PendingMgsUpdates": {
        "type": "object",
        "properties": {
          "by_baseboard": {
            "title": "IdOrdMap",
            "x-rust-type": {
              "crate": "iddqd",
              "parameters": [
                {
                  "$ref": "#/components/schemas/PendingMgsUpdate"
                }
              ],
              "path": "iddqd::IdOrdMap",
              "version": "*"
            },
            "type": "array",
            "items": {
              "$ref": "#/components/schemas/PendingMgsUpdate"
            },
            "uniqueItems": true
          }
        },
        "required": [
          "by_baseboard"
        ]
      },
      "PhysicalDiskKind": {
        "description": "Describes the form factor of physical disks.",
        "type": "string",
        "enum": [
          "m2",
          "u2"
        ]
      },
      "PhysicalDiskPutRequest": {
        "type": "object",
        "properties": {
          "id": {
            "$ref": "#/components/schemas/TypedUuidForPhysicalDiskKind"
          },
          "model": {
            "type": "string"
          },
          "serial": {
            "type": "string"
          },
          "sled_id": {
            "type": "string",
            "format": "uuid"
          },
          "variant": {
            "$ref": "#/components/schemas/PhysicalDiskKind"
          },
          "vendor": {
            "type": "string"
          }
        },
        "required": [
          "id",
          "model",
          "serial",
          "sled_id",
          "variant",
          "vendor"
        ]
      },
      "Ping": {
        "type": "object",
        "properties": {
          "status": {
            "description": "Whether the external API is reachable. Will always be Ok if the endpoint returns anything at all.",
            "allOf": [
              {
                "$ref": "#/components/schemas/PingStatus"
              }
            ]
          }
        },
        "required": [
          "status"
        ]
      },
      "PingStatus": {
        "type": "string",
        "enum": [
          "ok"
        ]
      },
      "PlannerConfig": {
        "type": "object",
        "properties": {
          "add_zones_with_mupdate_override": {
            "description": "Whether to add zones even if a mupdate override is present.\n\nOnce Nexus-driven update is active on a customer system, we must not add new zones while the system is recovering from a MUPdate.\n\nThis setting, which is off by default, allows us to add zones even if we've detected a recent MUPdate on the system.",
            "type": "boolean"
          }
        },
        "required": [
          "add_zones_with_mupdate_override"
        ]
      },
      "PlanningAddOutOfEligibleSleds": {
        "description": "How many discretionary zones we actually placed out of how many we wanted to place.",
        "type": "object",
        "properties": {
          "placed": {
            "type": "integer",
            "format": "uint",
            "minimum": 0
          },
          "wanted_to_place": {
            "type": "integer",
            "format": "uint",
            "minimum": 0
          }
        },
        "required": [
          "placed",
          "wanted_to_place"
        ]
      },
      "PlanningAddStepReport": {
        "type": "object",
        "properties": {
          "add_update_blocked_reasons": {
            "description": "Reasons why zone adds and any updates are blocked.\n\nThis is typically a list of MUPdate-related reasons.",
            "type": "array",
            "items": {
              "type": "string"
            }
          },
          "add_zones_with_mupdate_override": {
            "description": "The value of the homonymous planner config. (What this really means is that zone adds happen despite being blocked by one or more MUPdate-related reasons.)",
            "type": "boolean"
          },
          "discretionary_zones_placed": {
            "description": "Sled ID → kinds of discretionary zones placed there",
            "type": "object",
            "additionalProperties": {
              "type": "array",
              "items": {
                "$ref": "#/components/schemas/DiscretionaryZonePlacement"
              }
            }
          },
          "out_of_eligible_sleds": {
            "description": "Discretionary zone kind → (placed, wanted to place)",
            "type": "object",
            "additionalProperties": {
              "$ref": "#/components/schemas/PlanningAddOutOfEligibleSleds"
            }
          },
          "sleds_getting_ntp_and_discretionary_zones": {
            "type": "array",
            "items": {
              "$ref": "#/components/schemas/TypedUuidForSledKind"
            },
            "uniqueItems": true
          },
          "sleds_missing_crucible_zone": {
            "type": "object",
            "additionalProperties": {
              "type": "array",
              "items": {
                "$ref": "#/components/schemas/TypedUuidForZpoolKind"
              }
            }
          },
          "sleds_missing_ntp_zone": {
            "type": "array",
            "items": {
              "$ref": "#/components/schemas/TypedUuidForSledKind"
            },
            "uniqueItems": true
          },
          "sleds_waiting_for_ntp_zone": {
            "type": "array",
            "items": {
              "$ref": "#/components/schemas/TypedUuidForSledKind"
            },
            "uniqueItems": true
          },
          "sleds_without_ntp_zones_in_inventory": {
            "type": "array",
            "items": {
              "$ref": "#/components/schemas/TypedUuidForSledKind"
            },
            "uniqueItems": true
          },
          "sleds_without_zpools_for_ntp_zones": {
            "type": "array",
            "items": {
              "$ref": "#/components/schemas/TypedUuidForSledKind"
            },
            "uniqueItems": true
          },
          "sufficient_zones_exist": {
            "description": "Discretionary zone kind → (wanted to place, num existing)",
            "type": "object",
            "additionalProperties": {
              "$ref": "#/components/schemas/PlanningAddSufficientZonesExist"
            }
          },
          "target_release_generation_is_one": {
            "description": "Set to true if the target release generation is 1, which would allow zones to be added.",
            "type": "boolean"
          },
          "waiting_on": {
            "nullable": true,
            "description": "What are we waiting on to start zone additions?",
            "allOf": [
              {
                "$ref": "#/components/schemas/ZoneAddWaitingOn"
              }
            ]
          }
        },
        "required": [
          "add_update_blocked_reasons",
          "add_zones_with_mupdate_override",
          "discretionary_zones_placed",
          "out_of_eligible_sleds",
          "sleds_getting_ntp_and_discretionary_zones",
          "sleds_missing_crucible_zone",
          "sleds_missing_ntp_zone",
          "sleds_waiting_for_ntp_zone",
          "sleds_without_ntp_zones_in_inventory",
          "sleds_without_zpools_for_ntp_zones",
          "sufficient_zones_exist",
          "target_release_generation_is_one"
        ]
      },
      "PlanningAddSufficientZonesExist": {
        "description": "We have at least the minimum required number of zones of a given kind.",
        "type": "object",
        "properties": {
          "num_existing": {
            "type": "integer",
            "format": "uint",
            "minimum": 0
          },
          "target_count": {
            "type": "integer",
            "format": "uint",
            "minimum": 0
          }
        },
        "required": [
          "num_existing",
          "target_count"
        ]
      },
      "PlanningCockroachdbSettingsStepReport": {
        "type": "object",
        "properties": {
          "preserve_downgrade": {
            "$ref": "#/components/schemas/CockroachDbPreserveDowngrade"
          }
        },
        "required": [
          "preserve_downgrade"
        ]
      },
      "PlanningDecommissionStepReport": {
        "type": "object",
        "properties": {
          "zombie_sleds": {
            "description": "Decommissioned sleds that unexpectedly appeared as commissioned.",
            "type": "array",
            "items": {
              "$ref": "#/components/schemas/TypedUuidForSledKind"
            }
          }
        },
        "required": [
          "zombie_sleds"
        ]
      },
      "PlanningExpungeStepReport": {
        "type": "object",
        "properties": {
          "orphan_disks": {
            "description": "Expunged disks not present in the parent blueprint.",
            "type": "object",
            "additionalProperties": {
              "$ref": "#/components/schemas/TypedUuidForPhysicalDiskKind"
            }
          }
        },
        "required": [
          "orphan_disks"
        ]
      },
      "PlanningMgsUpdatesStepReport": {
        "type": "object",
        "properties": {
          "blocked_mgs_updates": {
            "type": "array",
            "items": {
              "$ref": "#/components/schemas/BlockedMgsUpdate"
            }
          },
          "pending_mgs_updates": {
            "$ref": "#/components/schemas/PendingMgsUpdates"
          }
        },
        "required": [
          "blocked_mgs_updates",
          "pending_mgs_updates"
        ]
      },
      "PlanningNexusGenerationBumpReport": {
        "oneOf": [
          {
            "description": "We have no reason to bump the Nexus generation number.",
            "type": "object",
            "properties": {
              "component": {
                "type": "string",
                "enum": [
                  "nothing_to_report"
                ]
              }
            },
            "required": [
              "component"
            ]
          },
          {
            "description": "We are waiting on some condition before we can bump the Nexus generation.",
            "type": "object",
            "properties": {
              "component": {
                "type": "string",
                "enum": [
                  "waiting_on"
                ]
              },
              "value": {
                "$ref": "#/components/schemas/NexusGenerationBumpWaitingOn"
              }
            },
            "required": [
              "component",
              "value"
            ]
          },
          {
            "description": "We are bumping the Nexus generation number to this value.",
            "type": "object",
            "properties": {
              "component": {
                "type": "string",
                "enum": [
                  "bumping_generation"
                ]
              },
              "value": {
                "$ref": "#/components/schemas/Generation"
              }
            },
            "required": [
              "component",
              "value"
            ]
          }
        ]
      },
      "PlanningNoopImageSourceConverted": {
        "description": "How many of the total install-dataset zones and/or host phase 2 slots were noop-converted to use the artifact store on a particular sled.",
        "type": "object",
        "properties": {
          "host_phase_2_slot_a_eligible": {
            "type": "boolean"
          },
          "host_phase_2_slot_b_eligible": {
            "type": "boolean"
          },
          "num_dataset": {
            "type": "integer",
            "format": "uint",
            "minimum": 0
          },
          "num_eligible": {
            "type": "integer",
            "format": "uint",
            "minimum": 0
          }
        },
        "required": [
          "host_phase_2_slot_a_eligible",
          "host_phase_2_slot_b_eligible",
          "num_dataset",
          "num_eligible"
        ]
      },
      "PlanningNoopImageSourceSkipSledHostPhase2Reason": {
        "oneOf": [
          {
            "type": "object",
            "properties": {
              "type": {
                "type": "string",
                "enum": [
                  "both_slots_already_artifact"
                ]
              }
            },
            "required": [
              "type"
            ]
          },
          {
            "type": "object",
            "properties": {
              "type": {
                "type": "string",
                "enum": [
                  "sled_not_in_inventory"
                ]
              }
            },
            "required": [
              "type"
            ]
          }
        ]
      },
      "PlanningNoopImageSourceSkipSledZonesReason": {
        "oneOf": [
          {
            "type": "object",
            "properties": {
              "num_total": {
                "type": "integer",
                "format": "uint",
                "minimum": 0
              },
              "type": {
                "type": "string",
                "enum": [
                  "all_zones_already_artifact"
                ]
              }
            },
            "required": [
              "num_total",
              "type"
            ]
          },
          {
            "type": "object",
            "properties": {
              "type": {
                "type": "string",
                "enum": [
                  "sled_not_in_inventory"
                ]
              }
            },
            "required": [
              "type"
            ]
          },
          {
            "type": "object",
            "properties": {
              "error": {
                "type": "string"
              },
              "type": {
                "type": "string",
                "enum": [
                  "error_retrieving_zone_manifest"
                ]
              }
            },
            "required": [
              "error",
              "type"
            ]
          },
          {
            "type": "object",
            "properties": {
              "id": {
                "$ref": "#/components/schemas/TypedUuidForMupdateOverrideKind"
              },
              "type": {
                "type": "string",
                "enum": [
                  "remove_mupdate_override"
                ]
              }
            },
            "required": [
              "id",
              "type"
            ]
          }
        ]
      },
      "PlanningNoopImageSourceSkipZoneReason": {
        "oneOf": [
          {
            "type": "object",
            "properties": {
              "file_name": {
                "type": "string"
              },
              "type": {
                "type": "string",
                "enum": [
                  "zone_not_in_manifest"
                ]
              },
              "zone_kind": {
                "type": "string"
              }
            },
            "required": [
              "file_name",
              "type",
              "zone_kind"
            ]
          },
          {
            "type": "object",
            "properties": {
              "error": {
                "type": "string"
              },
              "file_name": {
                "type": "string"
              },
              "type": {
                "type": "string",
                "enum": [
                  "invalid_artifact"
                ]
              },
              "zone_kind": {
                "type": "string"
              }
            },
            "required": [
              "error",
              "file_name",
              "type",
              "zone_kind"
            ]
          },
          {
            "type": "object",
            "properties": {
              "artifact_hash": {
                "type": "string",
                "format": "hex string (32 bytes)"
              },
              "file_name": {
                "type": "string"
              },
              "type": {
                "type": "string",
                "enum": [
                  "artifact_not_in_repo"
                ]
              },
              "zone_kind": {
                "type": "string"
              }
            },
            "required": [
              "artifact_hash",
              "file_name",
              "type",
              "zone_kind"
            ]
          }
        ]
      },
      "PlanningNoopImageSourceStepReport": {
        "type": "object",
        "properties": {
          "converted": {
            "type": "object",
            "additionalProperties": {
              "$ref": "#/components/schemas/PlanningNoopImageSourceConverted"
            }
          },
          "no_target_release": {
            "type": "boolean"
          },
          "skipped_sled_host_phase_2": {
            "type": "object",
            "additionalProperties": {
              "$ref": "#/components/schemas/PlanningNoopImageSourceSkipSledHostPhase2Reason"
            }
          },
          "skipped_sled_zones": {
            "type": "object",
            "additionalProperties": {
              "$ref": "#/components/schemas/PlanningNoopImageSourceSkipSledZonesReason"
            }
          },
          "skipped_zones": {
            "type": "object",
            "additionalProperties": {
              "$ref": "#/components/schemas/PlanningNoopImageSourceSkipZoneReason"
            }
          }
        },
        "required": [
          "converted",
          "no_target_release",
          "skipped_sled_host_phase_2",
          "skipped_sled_zones",
          "skipped_zones"
        ]
      },
      "PlanningOutOfDateZone": {
        "description": "We have at least the minimum required number of zones of a given kind.",
        "type": "object",
        "properties": {
          "desired_image_source": {
            "$ref": "#/components/schemas/BlueprintZoneImageSource"
          },
          "zone_config": {
            "$ref": "#/components/schemas/BlueprintZoneConfig"
          }
        },
        "required": [
          "desired_image_source",
          "zone_config"
        ]
      },
      "PlanningZoneUpdatesStepReport": {
        "type": "object",
        "properties": {
          "expunged_zones": {
            "type": "object",
            "additionalProperties": {
              "type": "array",
              "items": {
                "$ref": "#/components/schemas/BlueprintZoneConfig"
              }
            }
          },
          "out_of_date_zones": {
            "type": "object",
            "additionalProperties": {
              "type": "array",
              "items": {
                "$ref": "#/components/schemas/PlanningOutOfDateZone"
              }
            }
          },
          "unsafe_zones": {
            "type": "object",
            "additionalProperties": {
              "$ref": "#/components/schemas/ZoneUnsafeToShutdown"
            }
          },
          "updated_zones": {
            "type": "object",
            "additionalProperties": {
              "type": "array",
              "items": {
                "$ref": "#/components/schemas/BlueprintZoneConfig"
              }
            }
          },
          "waiting_on": {
            "nullable": true,
            "description": "What are we waiting on to start zone updates?",
            "allOf": [
              {
                "$ref": "#/components/schemas/ZoneUpdatesWaitingOn"
              }
            ]
          },
          "waiting_zones": {
            "type": "object",
            "additionalProperties": {
              "$ref": "#/components/schemas/ZoneWaitingToExpunge"
            }
          }
        },
        "required": [
          "expunged_zones",
          "out_of_date_zones",
          "unsafe_zones",
          "updated_zones",
          "waiting_zones"
        ]
      },
      "PortConfigV2": {
        "type": "object",
        "properties": {
          "addresses": {
            "description": "This port's addresses and optional vlan IDs",
            "type": "array",
            "items": {
              "$ref": "#/components/schemas/UplinkAddressConfig"
            }
          },
          "autoneg": {
            "description": "Whether or not to set autonegotiation",
            "default": false,
            "type": "boolean"
          },
          "bgp_peers": {
            "description": "BGP peers on this port",
            "type": "array",
            "items": {
              "$ref": "#/components/schemas/BgpPeerConfig"
            }
          },
          "lldp": {
            "nullable": true,
            "description": "LLDP configuration for this port",
            "allOf": [
              {
                "$ref": "#/components/schemas/LldpPortConfig"
              }
            ]
          },
          "port": {
            "description": "Nmae of the port this config applies to.",
            "type": "string"
          },
          "routes": {
            "description": "The set of routes associated with this port.",
            "type": "array",
            "items": {
              "$ref": "#/components/schemas/RouteConfig"
            }
          },
          "switch": {
            "description": "Switch the port belongs to.",
            "allOf": [
              {
                "$ref": "#/components/schemas/SwitchLocation"
              }
            ]
          },
          "tx_eq": {
            "nullable": true,
            "description": "TX-EQ configuration for this port",
            "allOf": [
              {
                "$ref": "#/components/schemas/TxEqConfig"
              }
            ]
          },
          "uplink_port_fec": {
            "nullable": true,
            "description": "Port forward error correction type.",
            "allOf": [
              {
                "$ref": "#/components/schemas/PortFec"
              }
            ]
          },
          "uplink_port_speed": {
            "description": "Port speed.",
            "allOf": [
              {
                "$ref": "#/components/schemas/PortSpeed"
              }
            ]
          }
        },
        "required": [
          "addresses",
          "bgp_peers",
          "port",
          "routes",
          "switch",
          "uplink_port_speed"
        ]
      },
      "PortFec": {
        "description": "Switchport FEC options",
        "type": "string",
        "enum": [
          "firecode",
          "none",
          "rs"
        ]
      },
      "PortSpeed": {
        "description": "Switchport Speed options",
        "type": "string",
        "enum": [
          "speed0_g",
          "speed1_g",
          "speed10_g",
          "speed25_g",
          "speed40_g",
          "speed50_g",
          "speed100_g",
          "speed200_g",
          "speed400_g"
        ]
      },
      "ProbeExternalIp": {
        "type": "object",
        "properties": {
          "first_port": {
            "type": "integer",
            "format": "uint16",
            "minimum": 0
          },
          "ip": {
            "type": "string",
            "format": "ip"
          },
          "kind": {
            "$ref": "#/components/schemas/ProbeExternalIpKind"
          },
          "last_port": {
            "type": "integer",
            "format": "uint16",
            "minimum": 0
          }
        },
        "required": [
          "first_port",
          "ip",
          "kind",
          "last_port"
        ]
      },
      "ProbeExternalIpKind": {
        "type": "string",
        "enum": [
          "snat",
          "floating",
          "ephemeral"
        ]
      },
      "ProbeInfo": {
        "type": "object",
        "properties": {
          "external_ips": {
            "type": "array",
            "items": {
              "$ref": "#/components/schemas/ProbeExternalIp"
            }
          },
          "id": {
            "type": "string",
            "format": "uuid"
          },
          "interface": {
            "$ref": "#/components/schemas/NetworkInterface"
          },
          "name": {
            "$ref": "#/components/schemas/Name"
          },
          "sled": {
            "type": "string",
            "format": "uuid"
          }
        },
        "required": [
          "external_ips",
          "id",
          "interface",
          "name",
          "sled"
        ]
      },
      "ProducerEndpoint": {
        "description": "Information announced by a metric server, used so that clients can contact it and collect available metric data from it.",
        "type": "object",
        "properties": {
          "address": {
            "description": "The IP address and port at which `oximeter` can collect metrics from the producer.",
            "type": "string"
          },
          "id": {
            "description": "A unique ID for this producer.",
            "type": "string",
            "format": "uuid"
          },
          "interval": {
            "description": "The interval on which `oximeter` should collect metrics.",
            "allOf": [
              {
                "$ref": "#/components/schemas/Duration"
              }
            ]
          },
          "kind": {
            "description": "The kind of producer.",
            "allOf": [
              {
                "$ref": "#/components/schemas/ProducerKind"
              }
            ]
          }
        },
        "required": [
          "address",
          "id",
          "interval",
          "kind"
        ]
      },
      "ProducerEndpointResultsPage": {
        "description": "A single page of results",
        "type": "object",
        "properties": {
          "items": {
            "description": "list of items on this page of results",
            "type": "array",
            "items": {
              "$ref": "#/components/schemas/ProducerEndpoint"
            }
          },
          "next_page": {
            "nullable": true,
            "description": "token used to fetch the next page of results (if any)",
            "type": "string"
          }
        },
        "required": [
          "items"
        ]
      },
      "ProducerKind": {
        "description": "The kind of metric producer this is.",
        "oneOf": [
          {
            "description": "The producer is a sled-agent.",
            "type": "string",
            "enum": [
              "sled_agent"
            ]
          },
          {
            "description": "The producer is an Omicron-managed service.",
            "type": "string",
            "enum": [
              "service"
            ]
          },
          {
            "description": "The producer is a Propolis VMM managing a guest instance.",
            "type": "string",
            "enum": [
              "instance"
            ]
          },
          {
            "description": "The producer is a management gateway service.",
            "type": "string",
            "enum": [
              "management_gateway"
            ]
          }
        ]
      },
      "ProducerRegistrationResponse": {
        "description": "Response to a successful producer registration.",
        "type": "object",
        "properties": {
          "lease_duration": {
            "description": "Period within which producers must renew their lease.\n\nProducers are required to periodically re-register with Nexus, to ensure that they are still collected from by `oximeter`.",
            "allOf": [
              {
                "$ref": "#/components/schemas/Duration"
              }
            ]
          }
        },
        "required": [
          "lease_duration"
        ]
      },
      "RackInitializationRequest": {
        "type": "object",
        "properties": {
          "allowed_source_ips": {
            "description": "IPs or subnets allowed to make requests to user-facing services",
            "allOf": [
              {
                "$ref": "#/components/schemas/AllowedSourceIps"
              }
            ]
          },
          "blueprint": {
            "description": "Blueprint describing services initialized by RSS.",
            "allOf": [
              {
                "$ref": "#/components/schemas/Blueprint"
              }
            ]
          },
          "certs": {
            "description": "x.509 Certificates used to encrypt communication with the external API.",
            "type": "array",
            "items": {
              "$ref": "#/components/schemas/Certificate"
            }
          },
          "crucible_datasets": {
            "description": "Crucible datasets on the rack which have been provisioned by RSS.",
            "type": "array",
            "items": {
              "$ref": "#/components/schemas/CrucibleDatasetCreateRequest"
            }
          },
          "external_dns_zone_name": {
            "description": "delegated DNS name for external DNS",
            "type": "string"
          },
          "external_port_count": {
            "description": "The external qsfp ports per sidecar",
            "allOf": [
              {
                "$ref": "#/components/schemas/ExternalPortDiscovery"
              }
            ]
          },
          "internal_dns_zone_config": {
            "description": "initial internal DNS config",
            "allOf": [
              {
                "$ref": "#/components/schemas/DnsConfigParams"
              }
            ]
          },
          "internal_services_ip_pool_ranges": {
            "description": "Ranges of the service IP pool which may be used for internal services, such as Nexus.",
            "type": "array",
            "items": {
              "$ref": "#/components/schemas/IpRange"
            }
          },
          "physical_disks": {
            "description": "\"Managed\" physical disks owned by the control plane",
            "type": "array",
            "items": {
              "$ref": "#/components/schemas/PhysicalDiskPutRequest"
            }
          },
          "rack_network_config": {
            "description": "Initial rack network configuration",
            "allOf": [
              {
                "$ref": "#/components/schemas/RackNetworkConfigV2"
              }
            ]
          },
          "recovery_silo": {
            "description": "configuration for the initial (recovery) Silo",
            "allOf": [
              {
                "$ref": "#/components/schemas/RecoverySiloConfig"
              }
            ]
          },
          "zpools": {
            "description": "Zpools created within the physical disks created by the control plane.",
            "type": "array",
            "items": {
              "$ref": "#/components/schemas/ZpoolPutRequest"
            }
          }
        },
        "required": [
          "allowed_source_ips",
          "blueprint",
          "certs",
          "crucible_datasets",
          "external_dns_zone_name",
          "external_port_count",
          "internal_dns_zone_config",
          "internal_services_ip_pool_ranges",
          "physical_disks",
          "rack_network_config",
          "recovery_silo",
          "zpools"
        ]
      },
      "RackNetworkConfigV2": {
        "description": "Initial network configuration",
        "type": "object",
        "properties": {
          "bfd": {
            "description": "BFD configuration for connecting the rack to external networks",
            "default": [],
            "type": "array",
            "items": {
              "$ref": "#/components/schemas/BfdPeerConfig"
            }
          },
          "bgp": {
            "description": "BGP configurations for connecting the rack to external networks",
            "type": "array",
            "items": {
              "$ref": "#/components/schemas/BgpConfig"
            }
          },
          "infra_ip_first": {
            "description": "First ip address to be used for configuring network infrastructure",
            "type": "string",
            "format": "ipv4"
          },
          "infra_ip_last": {
            "description": "Last ip address to be used for configuring network infrastructure",
            "type": "string",
            "format": "ipv4"
          },
          "ports": {
            "description": "Uplinks for connecting the rack to external networks",
            "type": "array",
            "items": {
              "$ref": "#/components/schemas/PortConfigV2"
            }
          },
          "rack_subnet": {
            "$ref": "#/components/schemas/Ipv6Net"
          }
        },
        "required": [
          "bgp",
          "infra_ip_first",
          "infra_ip_last",
          "ports",
          "rack_subnet"
        ]
      },
      "RecoverySiloConfig": {
        "type": "object",
        "properties": {
          "silo_name": {
            "$ref": "#/components/schemas/Name"
          },
          "user_name": {
            "$ref": "#/components/schemas/UserId"
          },
          "user_password_hash": {
            "$ref": "#/components/schemas/NewPasswordHash"
          }
        },
        "required": [
          "silo_name",
          "user_name",
          "user_password_hash"
        ]
      },
      "RepairFinishInfo": {
        "type": "object",
        "properties": {
          "aborted": {
            "type": "boolean"
          },
          "repair_id": {
            "$ref": "#/components/schemas/TypedUuidForUpstairsRepairKind"
          },
          "repair_type": {
            "$ref": "#/components/schemas/UpstairsRepairType"
          },
          "repairs": {
            "type": "array",
            "items": {
              "$ref": "#/components/schemas/DownstairsUnderRepair"
            }
          },
          "session_id": {
            "$ref": "#/components/schemas/TypedUuidForUpstairsSessionKind"
          },
          "time": {
            "type": "string",
            "format": "date-time"
          }
        },
        "required": [
          "aborted",
          "repair_id",
          "repair_type",
          "repairs",
          "session_id",
          "time"
        ]
      },
      "RepairProgress": {
        "type": "object",
        "properties": {
          "current_item": {
            "type": "integer",
            "format": "int64"
          },
          "time": {
            "type": "string",
            "format": "date-time"
          },
          "total_items": {
            "type": "integer",
            "format": "int64"
          }
        },
        "required": [
          "current_item",
          "time",
          "total_items"
        ]
      },
      "RepairStartInfo": {
        "type": "object",
        "properties": {
          "repair_id": {
            "$ref": "#/components/schemas/TypedUuidForUpstairsRepairKind"
          },
          "repair_type": {
            "$ref": "#/components/schemas/UpstairsRepairType"
          },
          "repairs": {
            "type": "array",
            "items": {
              "$ref": "#/components/schemas/DownstairsUnderRepair"
            }
          },
          "session_id": {
            "$ref": "#/components/schemas/TypedUuidForUpstairsSessionKind"
          },
          "time": {
            "type": "string",
            "format": "date-time"
          }
        },
        "required": [
          "repair_id",
          "repair_type",
          "repairs",
          "session_id",
          "time"
        ]
      },
      "RotSlot": {
        "oneOf": [
          {
            "type": "object",
            "properties": {
              "slot": {
                "type": "string",
                "enum": [
                  "a"
                ]
              }
            },
            "required": [
              "slot"
            ]
          },
          {
            "type": "object",
            "properties": {
              "slot": {
                "type": "string",
                "enum": [
                  "b"
                ]
              }
            },
            "required": [
              "slot"
            ]
          }
        ]
      },
      "RouteConfig": {
        "type": "object",
        "properties": {
          "destination": {
            "description": "The destination of the route.",
            "allOf": [
              {
                "$ref": "#/components/schemas/IpNet"
              }
            ]
          },
          "nexthop": {
            "description": "The nexthop/gateway address.",
            "type": "string",
            "format": "ip"
          },
          "rib_priority": {
            "nullable": true,
            "description": "The RIB priority (i.e. Admin Distance) associated with this route.",
            "default": null,
            "type": "integer",
            "format": "uint8",
            "minimum": 0
          },
          "vlan_id": {
            "nullable": true,
            "description": "The VLAN id associated with this route.",
            "default": null,
            "type": "integer",
            "format": "uint16",
            "minimum": 0
          }
        },
        "required": [
          "destination",
          "nexthop"
        ]
      },
      "ServerId": {
        "description": "A unique ID for a Clickhouse Server",
        "type": "integer",
        "format": "uint64",
        "minimum": 0
      },
      "SledAgentInfo": {
        "description": "Sent by a sled agent to Nexus to inform about resources",
        "type": "object",
        "properties": {
          "baseboard": {
            "description": "Describes the sled's identity",
            "allOf": [
              {
                "$ref": "#/components/schemas/Baseboard"
              }
            ]
          },
          "cpu_family": {
            "description": "The family of the sled's CPU.",
            "allOf": [
              {
                "$ref": "#/components/schemas/SledCpuFamily"
              }
            ]
          },
          "decommissioned": {
            "description": "Whether the sled-agent has been decommissioned by nexus\n\nThis flag is only set to true by nexus. Setting it on an upsert from sled-agent has no effect.",
            "type": "boolean"
          },
          "generation": {
            "description": "The generation number of this request from sled-agent",
            "allOf": [
              {
                "$ref": "#/components/schemas/Generation"
              }
            ]
          },
          "repo_depot_port": {
            "description": "The port of the Repo Depot API endpoint, on the same IP as `sa_address`",
            "type": "integer",
            "format": "uint16",
            "minimum": 0
          },
          "reservoir_size": {
            "description": "Amount of RAM dedicated to the VMM reservoir\n\nMust be smaller than \"usable_physical_ram\"",
            "allOf": [
              {
                "$ref": "#/components/schemas/ByteCount"
              }
            ]
          },
          "role": {
            "description": "Describes the responsibilities of the sled",
            "allOf": [
              {
                "$ref": "#/components/schemas/SledRole"
              }
            ]
          },
          "sa_address": {
            "description": "The address of the sled agent's API endpoint",
            "type": "string"
          },
          "usable_hardware_threads": {
            "description": "The number of hardware threads which can execute on this sled",
            "type": "integer",
            "format": "uint32",
            "minimum": 0
          },
          "usable_physical_ram": {
            "description": "Amount of RAM which may be used by the Sled's OS",
            "allOf": [
              {
                "$ref": "#/components/schemas/ByteCount"
              }
            ]
          }
        },
        "required": [
          "baseboard",
          "cpu_family",
          "decommissioned",
          "generation",
          "repo_depot_port",
          "reservoir_size",
          "role",
          "sa_address",
          "usable_hardware_threads",
          "usable_physical_ram"
        ]
      },
      "SledCpuFamily": {
        "description": "Identifies the kind of CPU present on a sled, determined by reading CPUID.\n\nThis is intended to broadly support the control plane answering the question \"can I run this instance on that sled?\" given an instance with either no or some CPU platform requirement. It is not enough information for more precise placement questions - for example, is a CPU a high-frequency part or many-core part? We don't include Genoa here, but in that CPU family there are high frequency parts, many-core parts, and large-cache parts. To support those questions (or satisfactorily answer #8730) we would need to collect additional information and send it along.",
        "oneOf": [
          {
            "description": "The CPU vendor or its family number don't correspond to any of the known family variants.",
            "type": "string",
            "enum": [
              "unknown"
            ]
          },
          {
            "description": "AMD Milan processors (or very close). Could be an actual Milan in a Gimlet, a close-to-Milan client Zen 3 part, or Zen 4 (for which Milan is the greatest common denominator).",
            "type": "string",
            "enum": [
              "amd_milan"
            ]
          },
          {
            "description": "AMD Turin processors (or very close). Could be an actual Turin in a Cosmo, or a close-to-Turin client Zen 5 part.",
            "type": "string",
            "enum": [
              "amd_turin"
            ]
          },
          {
            "description": "AMD Turin Dense processors. There are no \"Turin Dense-like\" CPUs unlike other cases, so this means a bona fide Zen 5c Turin Dense part.",
            "type": "string",
            "enum": [
              "amd_turin_dense"
            ]
          }
        ]
      },
      "SledRole": {
        "description": "Describes the role of the sled within the rack.\n\nNote that this may change if the sled is physically moved within the rack.",
        "oneOf": [
          {
            "description": "The sled is a general compute sled.",
            "type": "string",
            "enum": [
              "gimlet"
            ]
          },
          {
            "description": "The sled is attached to the network switch, and has additional responsibilities.",
            "type": "string",
            "enum": [
              "scrimlet"
            ]
          }
        ]
      },
      "SledState": {
        "description": "The current state of the sled.",
        "oneOf": [
          {
            "description": "The sled is currently active, and has resources allocated on it.",
            "type": "string",
            "enum": [
              "active"
            ]
          },
          {
            "description": "The sled has been permanently removed from service.\n\nThis is a terminal state: once a particular sled ID is decommissioned, it will never return to service. (The actual hardware may be reused, but it will be treated as a brand-new sled.)",
            "type": "string",
            "enum": [
              "decommissioned"
            ]
          }
        ]
      },
      "SledVmmState": {
        "description": "A wrapper type containing a sled's total knowledge of the state of a VMM.",
        "type": "object",
        "properties": {
          "migration_in": {
            "nullable": true,
            "description": "The current state of any inbound migration to this VMM.",
            "allOf": [
              {
                "$ref": "#/components/schemas/MigrationRuntimeState"
              }
            ]
          },
          "migration_out": {
            "nullable": true,
            "description": "The state of any outbound migration from this VMM.",
            "allOf": [
              {
                "$ref": "#/components/schemas/MigrationRuntimeState"
              }
            ]
          },
          "vmm_state": {
            "description": "The most recent state of the sled's VMM process.",
            "allOf": [
              {
                "$ref": "#/components/schemas/VmmRuntimeState"
              }
            ]
          }
        },
        "required": [
          "vmm_state"
        ]
      },
      "SourceNatConfig": {
        "description": "An IP address and port range used for source NAT, i.e., making outbound network connections from guests or services.",
        "type": "object",
        "properties": {
          "first_port": {
            "description": "The first port used for source NAT, inclusive.",
            "type": "integer",
            "format": "uint16",
            "minimum": 0
          },
          "ip": {
            "description": "The external address provided to the instance or service.",
            "type": "string",
            "format": "ip"
          },
          "last_port": {
            "description": "The last port used for source NAT, also inclusive.",
            "type": "integer",
            "format": "uint16",
            "minimum": 0
          }
        },
        "required": [
          "first_port",
          "ip",
          "last_port"
        ]
      },
      "SpType": {
        "description": "`SpType`\n\n<details><summary>JSON schema</summary>\n\n```json { \"type\": \"string\", \"enum\": [ \"sled\", \"power\", \"switch\" ] } ``` </details>",
        "type": "string",
        "enum": [
          "sled",
          "power",
          "switch"
        ]
      },
      "Srv": {
        "type": "object",
        "properties": {
          "port": {
            "type": "integer",
            "format": "uint16",
            "minimum": 0
          },
          "prio": {
            "type": "integer",
            "format": "uint16",
            "minimum": 0
          },
          "target": {
            "type": "string"
          },
          "weight": {
            "type": "integer",
            "format": "uint16",
            "minimum": 0
          }
        },
        "required": [
          "port",
          "prio",
          "target",
          "weight"
        ]
      },
      "SwitchLocation": {
        "description": "Identifies switch physical location",
        "oneOf": [
          {
            "description": "Switch in upper slot",
            "type": "string",
            "enum": [
              "switch0"
            ]
          },
          {
            "description": "Switch in lower slot",
            "type": "string",
            "enum": [
              "switch1"
            ]
          }
        ]
      },
      "SwitchPutRequest": {
        "type": "object",
        "properties": {
          "baseboard": {
            "$ref": "#/components/schemas/Baseboard"
          },
          "rack_id": {
            "type": "string",
            "format": "uuid"
          }
        },
        "required": [
          "baseboard",
          "rack_id"
        ]
      },
      "SwitchPutResponse": {
        "type": "object"
      },
      "TxEqConfig": {
        "description": "Per-port tx-eq overrides.  This can be used to fine-tune the transceiver equalization settings to improve signal integrity.",
        "type": "object",
        "properties": {
          "main": {
            "nullable": true,
            "description": "Main tap",
            "type": "integer",
            "format": "int32"
          },
          "post1": {
            "nullable": true,
            "description": "Post-cursor tap1",
            "type": "integer",
            "format": "int32"
          },
          "post2": {
            "nullable": true,
            "description": "Post-cursor tap2",
            "type": "integer",
            "format": "int32"
          },
          "pre1": {
            "nullable": true,
            "description": "Pre-cursor tap1",
            "type": "integer",
            "format": "int32"
          },
          "pre2": {
            "nullable": true,
            "description": "Pre-cursor tap2",
            "type": "integer",
            "format": "int32"
          }
        }
      },
      "TypedUuidForBlueprintKind": {
        "type": "string",
        "format": "uuid"
      },
      "TypedUuidForDatasetKind": {
        "type": "string",
        "format": "uuid"
      },
      "TypedUuidForDownstairsRegionKind": {
        "type": "string",
        "format": "uuid"
      },
      "TypedUuidForExternalIpKind": {
        "type": "string",
        "format": "uuid"
      },
      "TypedUuidForMupdateOverrideKind": {
        "type": "string",
        "format": "uuid"
      },
      "TypedUuidForOmicronZoneKind": {
        "type": "string",
        "format": "uuid"
      },
      "TypedUuidForPhysicalDiskKind": {
        "type": "string",
        "format": "uuid"
      },
      "TypedUuidForSledKind": {
        "type": "string",
        "format": "uuid"
      },
      "TypedUuidForUpstairsRepairKind": {
        "type": "string",
        "format": "uuid"
      },
      "TypedUuidForUpstairsSessionKind": {
        "type": "string",
        "format": "uuid"
      },
      "TypedUuidForZpoolKind": {
        "type": "string",
        "format": "uuid"
      },
      "UplinkAddressConfig": {
        "type": "object",
        "properties": {
          "address": {
            "$ref": "#/components/schemas/IpNet"
          },
          "vlan_id": {
            "nullable": true,
            "description": "The VLAN id (if any) associated with this address.",
            "default": null,
            "type": "integer",
            "format": "uint16",
            "minimum": 0
          }
        },
        "required": [
          "address"
        ]
      },
      "UpstairsRepairType": {
        "type": "string",
        "enum": [
          "live",
          "reconciliation"
        ]
      },
      "UserId": {
        "title": "A username for a local-only user",
        "description": "Usernames must begin with a lower case ASCII letter, be composed exclusively of lowercase ASCII, uppercase ASCII, numbers, and '-', and may not end with a '-'. Usernames cannot be a UUID, but they may contain a UUID. They can be at most 63 characters long.",
        "type": "string",
        "pattern": "^(?![0-9a-fA-F]{8}-[0-9a-fA-F]{4}-[0-9a-fA-F]{4}-[0-9a-fA-F]{4}-[0-9a-fA-F]{12}$)^[a-z]([a-zA-Z0-9-]*[a-zA-Z0-9]+)?$",
        "minLength": 1,
        "maxLength": 63
      },
      "VmmRuntimeState": {
        "description": "The dynamic runtime properties of an individual VMM process.",
        "type": "object",
        "properties": {
          "gen": {
            "description": "The generation number for this VMM's state.",
            "allOf": [
              {
                "$ref": "#/components/schemas/Generation"
              }
            ]
          },
          "state": {
            "description": "The last state reported by this VMM.",
            "allOf": [
              {
                "$ref": "#/components/schemas/VmmState"
              }
            ]
          },
          "time_updated": {
            "description": "Timestamp for the VMM's state.",
            "type": "string",
            "format": "date-time"
          }
        },
        "required": [
          "gen",
          "state",
          "time_updated"
        ]
      },
      "VmmState": {
        "description": "One of the states that a VMM can be in.",
        "oneOf": [
          {
            "description": "The VMM is initializing and has not started running guest CPUs yet.",
            "type": "string",
            "enum": [
              "starting"
            ]
          },
          {
            "description": "The VMM has finished initializing and may be running guest CPUs.",
            "type": "string",
            "enum": [
              "running"
            ]
          },
          {
            "description": "The VMM is shutting down.",
            "type": "string",
            "enum": [
              "stopping"
            ]
          },
          {
            "description": "The VMM's guest has stopped, and the guest will not run again, but the VMM process may not have released all of its resources yet.",
            "type": "string",
            "enum": [
              "stopped"
            ]
          },
          {
            "description": "The VMM is being restarted or its guest OS is rebooting.",
            "type": "string",
            "enum": [
              "rebooting"
            ]
          },
          {
            "description": "The VMM is part of a live migration.",
            "type": "string",
            "enum": [
              "migrating"
            ]
          },
          {
            "description": "The VMM process reported an internal failure.",
            "type": "string",
            "enum": [
              "failed"
            ]
          },
          {
            "description": "The VMM process has been destroyed and its resources have been released.",
            "type": "string",
            "enum": [
              "destroyed"
            ]
          }
        ]
      },
      "Vni": {
        "description": "A Geneve Virtual Network Identifier",
        "type": "integer",
        "format": "uint32",
        "minimum": 0
      },
      "ZoneAddWaitingOn": {
        "oneOf": [
          {
            "description": "Waiting on one or more blockers (typically MUPdate-related reasons) to clear.",
            "type": "object",
            "properties": {
              "type": {
                "type": "string",
                "enum": [
                  "blockers"
                ]
              }
            },
            "required": [
              "type"
            ]
          }
        ]
      },
      "ZoneUnsafeToShutdown": {
        "description": "Zones which should not be shut down, because their lack of availability could be problematic for the successful functioning of the deployed system.",
        "oneOf": [
          {
            "type": "object",
            "properties": {
              "reason": {
                "$ref": "#/components/schemas/CockroachdbUnsafeToShutdown"
              },
              "type": {
                "type": "string",
                "enum": [
                  "cockroachdb"
                ]
              }
            },
            "required": [
              "reason",
              "type"
            ]
          },
          {
            "type": "object",
            "properties": {
              "synchronized_count": {
                "type": "integer",
                "format": "uint",
                "minimum": 0
              },
              "total_boundary_ntp_zones": {
                "type": "integer",
                "format": "uint",
                "minimum": 0
              },
              "type": {
                "type": "string",
                "enum": [
                  "boundary_ntp"
                ]
              }
            },
            "required": [
              "synchronized_count",
              "total_boundary_ntp_zones",
              "type"
            ]
          },
          {
            "type": "object",
            "properties": {
              "synchronized_count": {
                "type": "integer",
                "format": "uint",
                "minimum": 0
              },
              "total_internal_dns_zones": {
                "type": "integer",
                "format": "uint",
                "minimum": 0
              },
              "type": {
                "type": "string",
                "enum": [
                  "internal_dns"
                ]
              }
            },
            "required": [
              "synchronized_count",
              "total_internal_dns_zones",
              "type"
            ]
          }
        ]
      },
      "ZoneUpdatesWaitingOn": {
        "oneOf": [
          {
            "description": "Waiting on discretionary zone placement.",
            "type": "object",
            "properties": {
              "type": {
                "type": "string",
                "enum": [
                  "discretionary_zones"
                ]
              }
            },
            "required": [
              "type"
            ]
          },
          {
<<<<<<< HEAD
            "description": "Waiting on updates to RoT bootloader / RoT / SP / Host OS.",
=======
            "description": "Waiting on zones to propagate to inventory.",
            "type": "object",
            "properties": {
              "type": {
                "type": "string",
                "enum": [
                  "inventory_propagation"
                ]
              }
            },
            "required": [
              "type"
            ]
          },
          {
            "description": "Waiting on updates to RoT / SP / Host OS / etc.",
>>>>>>> 04d108e2
            "type": "object",
            "properties": {
              "type": {
                "type": "string",
                "enum": [
                  "pending_mgs_updates"
                ]
              }
            },
            "required": [
              "type"
            ]
          },
          {
            "description": "Waiting on blocked updates to RoT bootloader / RoT / SP / Host OS.",
            "type": "object",
            "properties": {
              "type": {
                "type": "string",
                "enum": [
                  "blocked_mgs_updates"
                ]
              }
            },
            "required": [
              "type"
            ]
          },
          {
            "description": "Waiting on the same set of blockers zone adds are waiting on.",
            "type": "object",
            "properties": {
              "type": {
                "type": "string",
                "enum": [
                  "zone_add_blockers"
                ]
              }
            },
            "required": [
              "type"
            ]
          }
        ]
      },
      "ZoneWaitingToExpunge": {
        "description": "Out-of-date zones which are not yet ready to be expunged.\n\nFor example, out-of-date Nexus zones should not be expunged until handoff has completed.",
        "oneOf": [
          {
            "type": "object",
            "properties": {
              "type": {
                "type": "string",
                "enum": [
                  "nexus"
                ]
              },
              "zone_generation": {
                "$ref": "#/components/schemas/Generation"
              }
            },
            "required": [
              "type",
              "zone_generation"
            ]
          }
        ]
      },
      "ZpoolName": {
        "title": "The name of a Zpool",
        "description": "Zpool names are of the format ox{i,p}_<UUID>. They are either Internal or External, and should be unique",
        "type": "string",
        "pattern": "^ox[ip]_[0-9a-f]{8}-[0-9a-f]{4}-4[0-9a-f]{3}-[89ab][0-9a-f]{3}-[0-9a-f]{12}$"
      },
      "ZpoolPutRequest": {
        "description": "Identifies information about a Zpool that should be part of the control plane.",
        "type": "object",
        "properties": {
          "id": {
            "type": "string",
            "format": "uuid"
          },
          "physical_disk_id": {
            "$ref": "#/components/schemas/TypedUuidForPhysicalDiskKind"
          },
          "sled_id": {
            "type": "string",
            "format": "uuid"
          }
        },
        "required": [
          "id",
          "physical_disk_id",
          "sled_id"
        ]
      },
      "TypedUuidForDownstairsKind": {
        "type": "string",
        "format": "uuid"
      },
      "TypedUuidForUpstairsKind": {
        "type": "string",
        "format": "uuid"
      },
      "IdSortMode": {
        "description": "Supported set of sort modes for scanning by id only.\n\nCurrently, we only support scanning in ascending order.",
        "oneOf": [
          {
            "description": "sort in increasing order of \"id\"",
            "type": "string",
            "enum": [
              "id_ascending"
            ]
          }
        ]
      },
      "TypedUuidForPropolisKind": {
        "type": "string",
        "format": "uuid"
      },
      "TypedUuidForVolumeKind": {
        "type": "string",
        "format": "uuid"
      }
    },
    "responses": {
      "Error": {
        "description": "Error",
        "content": {
          "application/json": {
            "schema": {
              "$ref": "#/components/schemas/Error"
            }
          }
        }
      }
    }
  }
}<|MERGE_RESOLUTION|>--- conflicted
+++ resolved
@@ -6355,9 +6355,6 @@
             ]
           },
           {
-<<<<<<< HEAD
-            "description": "Waiting on updates to RoT bootloader / RoT / SP / Host OS.",
-=======
             "description": "Waiting on zones to propagate to inventory.",
             "type": "object",
             "properties": {
@@ -6374,7 +6371,6 @@
           },
           {
             "description": "Waiting on updates to RoT / SP / Host OS / etc.",
->>>>>>> 04d108e2
             "type": "object",
             "properties": {
               "type": {
