--- conflicted
+++ resolved
@@ -2801,142 +2801,7 @@
           }
         ]
       },
-<<<<<<< HEAD
       "BlueprintZoneType": {
-=======
-      "BlueprintZonesConfig": {
-        "description": "Information about an Omicron zone as recorded in a blueprint.\n\nCurrently, this is similar to [`OmicronZonesConfig`], but also contains a per-zone [`BlueprintZoneDisposition`].\n\nPart of [`Blueprint`].",
-        "type": "object",
-        "properties": {
-          "generation": {
-            "description": "Generation number of this configuration.\n\nThis generation number is owned by the control plane. See [`OmicronZonesConfig::generation`] for more details.",
-            "allOf": [
-              {
-                "$ref": "#/components/schemas/Generation"
-              }
-            ]
-          },
-          "zones": {
-            "description": "The list of running zones.",
-            "type": "array",
-            "items": {
-              "$ref": "#/components/schemas/BlueprintZoneConfig"
-            }
-          }
-        },
-        "required": [
-          "generation",
-          "zones"
-        ]
-      },
-      "ByteCount": {
-        "description": "Byte count to express memory or storage capacity.",
-        "type": "integer",
-        "format": "uint64",
-        "minimum": 0
-      },
-      "Certificate": {
-        "type": "object",
-        "properties": {
-          "cert": {
-            "type": "string"
-          },
-          "key": {
-            "type": "string"
-          }
-        },
-        "required": [
-          "cert",
-          "key"
-        ]
-      },
-      "CollectionId": {
-        "type": "object",
-        "properties": {
-          "collection_id": {
-            "$ref": "#/components/schemas/TypedUuidForCollectionKind"
-          }
-        },
-        "required": [
-          "collection_id"
-        ]
-      },
-      "Cumulativedouble": {
-        "description": "A cumulative or counter data type.",
-        "type": "object",
-        "properties": {
-          "start_time": {
-            "type": "string",
-            "format": "date-time"
-          },
-          "value": {
-            "type": "number",
-            "format": "double"
-          }
-        },
-        "required": [
-          "start_time",
-          "value"
-        ]
-      },
-      "Cumulativefloat": {
-        "description": "A cumulative or counter data type.",
-        "type": "object",
-        "properties": {
-          "start_time": {
-            "type": "string",
-            "format": "date-time"
-          },
-          "value": {
-            "type": "number",
-            "format": "float"
-          }
-        },
-        "required": [
-          "start_time",
-          "value"
-        ]
-      },
-      "Cumulativeint64": {
-        "description": "A cumulative or counter data type.",
-        "type": "object",
-        "properties": {
-          "start_time": {
-            "type": "string",
-            "format": "date-time"
-          },
-          "value": {
-            "type": "integer",
-            "format": "int64"
-          }
-        },
-        "required": [
-          "start_time",
-          "value"
-        ]
-      },
-      "Cumulativeuint64": {
-        "description": "A cumulative or counter data type.",
-        "type": "object",
-        "properties": {
-          "start_time": {
-            "type": "string",
-            "format": "date-time"
-          },
-          "value": {
-            "type": "integer",
-            "format": "uint64",
-            "minimum": 0
-          }
-        },
-        "required": [
-          "start_time",
-          "value"
-        ]
-      },
-      "CurrentStatus": {
-        "description": "Describes the current status of a background task",
->>>>>>> 00971809
         "oneOf": [
           {
             "type": "object",
@@ -3330,8 +3195,7 @@
         "type": "object",
         "properties": {
           "collection_id": {
-            "type": "string",
-            "format": "uuid"
+            "$ref": "#/components/schemas/TypedUuidForCollectionKind"
           }
         },
         "required": [
