{
  "openapi": "3.0.3",
  "info": {
    "title": "Nexus internal API",
    "description": "Nexus internal API",
    "contact": {
      "url": "https://oxide.computer",
      "email": "api@oxide.computer"
    },
    "version": "0.0.1"
  },
  "paths": {
    "/artifacts/{kind}/{name}/{version}": {
      "get": {
        "summary": "Endpoint used by Sled Agents to download cached artifacts.",
        "operationId": "cpapi_artifact_download",
        "parameters": [
          {
            "in": "path",
            "name": "kind",
            "description": "The kind of artifact this is.",
            "required": true,
            "schema": {
              "type": "string"
            }
          },
          {
            "in": "path",
            "name": "name",
            "description": "The artifact's name.",
            "required": true,
            "schema": {
              "type": "string"
            }
          },
          {
            "in": "path",
            "name": "version",
            "description": "The artifact's version.",
            "required": true,
            "schema": {
              "$ref": "#/components/schemas/SemverVersion"
            }
          }
        ],
        "responses": {
          "200": {
            "description": "",
            "content": {
              "*/*": {
                "schema": {}
              }
            }
          },
          "4XX": {
            "$ref": "#/components/responses/Error"
          },
          "5XX": {
            "$ref": "#/components/responses/Error"
          }
        }
      }
    },
    "/bgtasks": {
      "get": {
        "summary": "List background tasks",
        "description": "This is a list of discrete background activities that Nexus carries out. This is exposed for support and debugging.",
        "operationId": "bgtask_list",
        "responses": {
          "200": {
            "description": "successful operation",
            "content": {
              "application/json": {
                "schema": {
                  "title": "Map_of_BackgroundTask",
                  "type": "object",
                  "additionalProperties": {
                    "$ref": "#/components/schemas/BackgroundTask"
                  }
                }
              }
            }
          },
          "4XX": {
            "$ref": "#/components/responses/Error"
          },
          "5XX": {
            "$ref": "#/components/responses/Error"
          }
        }
      }
    },
    "/bgtasks/{bgtask_name}": {
      "get": {
        "summary": "Fetch status of one background task",
        "description": "This is exposed for support and debugging.",
        "operationId": "bgtask_view",
        "parameters": [
          {
            "in": "path",
            "name": "bgtask_name",
            "required": true,
            "schema": {
              "type": "string"
            }
          }
        ],
        "responses": {
          "200": {
            "description": "successful operation",
            "content": {
              "application/json": {
                "schema": {
                  "$ref": "#/components/schemas/BackgroundTask"
                }
              }
            }
          },
          "4XX": {
            "$ref": "#/components/responses/Error"
          },
          "5XX": {
            "$ref": "#/components/responses/Error"
          }
        }
      }
    },
    "/crucible/0/upstairs/{upstairs_id}/downstairs/{downstairs_id}/stop-request": {
      "post": {
        "summary": "An Upstairs will update this endpoint if a Downstairs client task is",
        "description": "requested to stop",
        "operationId": "cpapi_downstairs_client_stop_request",
        "parameters": [
          {
            "in": "path",
            "name": "downstairs_id",
            "required": true,
            "schema": {
              "$ref": "#/components/schemas/TypedUuidForDownstairsKind"
            }
          },
          {
            "in": "path",
            "name": "upstairs_id",
            "required": true,
            "schema": {
              "$ref": "#/components/schemas/TypedUuidForUpstairsKind"
            }
          }
        ],
        "requestBody": {
          "content": {
            "application/json": {
              "schema": {
                "$ref": "#/components/schemas/DownstairsClientStopRequest"
              }
            }
          },
          "required": true
        },
        "responses": {
          "204": {
            "description": "resource updated"
          },
          "4XX": {
            "$ref": "#/components/responses/Error"
          },
          "5XX": {
            "$ref": "#/components/responses/Error"
          }
        }
      }
    },
    "/crucible/0/upstairs/{upstairs_id}/downstairs/{downstairs_id}/stopped": {
      "post": {
        "summary": "An Upstairs will update this endpoint if a Downstairs client task stops for",
        "description": "any reason (not just after being requested to)",
        "operationId": "cpapi_downstairs_client_stopped",
        "parameters": [
          {
            "in": "path",
            "name": "downstairs_id",
            "required": true,
            "schema": {
              "$ref": "#/components/schemas/TypedUuidForDownstairsKind"
            }
          },
          {
            "in": "path",
            "name": "upstairs_id",
            "required": true,
            "schema": {
              "$ref": "#/components/schemas/TypedUuidForUpstairsKind"
            }
          }
        ],
        "requestBody": {
          "content": {
            "application/json": {
              "schema": {
                "$ref": "#/components/schemas/DownstairsClientStopped"
              }
            }
          },
          "required": true
        },
        "responses": {
          "204": {
            "description": "resource updated"
          },
          "4XX": {
            "$ref": "#/components/responses/Error"
          },
          "5XX": {
            "$ref": "#/components/responses/Error"
          }
        }
      }
    },
    "/crucible/0/upstairs/{upstairs_id}/repair/{repair_id}/progress": {
      "post": {
        "summary": "An Upstairs will update this endpoint with the progress of a repair",
        "operationId": "cpapi_upstairs_repair_progress",
        "parameters": [
          {
            "in": "path",
            "name": "repair_id",
            "required": true,
            "schema": {
              "$ref": "#/components/schemas/TypedUuidForUpstairsRepairKind"
            }
          },
          {
            "in": "path",
            "name": "upstairs_id",
            "required": true,
            "schema": {
              "$ref": "#/components/schemas/TypedUuidForUpstairsKind"
            }
          }
        ],
        "requestBody": {
          "content": {
            "application/json": {
              "schema": {
                "$ref": "#/components/schemas/RepairProgress"
              }
            }
          },
          "required": true
        },
        "responses": {
          "204": {
            "description": "resource updated"
          },
          "4XX": {
            "$ref": "#/components/responses/Error"
          },
          "5XX": {
            "$ref": "#/components/responses/Error"
          }
        }
      }
    },
    "/crucible/0/upstairs/{upstairs_id}/repair-finish": {
      "post": {
        "summary": "An Upstairs will notify this endpoint when a repair finishes.",
        "operationId": "cpapi_upstairs_repair_finish",
        "parameters": [
          {
            "in": "path",
            "name": "upstairs_id",
            "required": true,
            "schema": {
              "$ref": "#/components/schemas/TypedUuidForUpstairsKind"
            }
          }
        ],
        "requestBody": {
          "content": {
            "application/json": {
              "schema": {
                "$ref": "#/components/schemas/RepairFinishInfo"
              }
            }
          },
          "required": true
        },
        "responses": {
          "204": {
            "description": "resource updated"
          },
          "4XX": {
            "$ref": "#/components/responses/Error"
          },
          "5XX": {
            "$ref": "#/components/responses/Error"
          }
        }
      }
    },
    "/crucible/0/upstairs/{upstairs_id}/repair-start": {
      "post": {
        "summary": "An Upstairs will notify this endpoint when a repair starts",
        "operationId": "cpapi_upstairs_repair_start",
        "parameters": [
          {
            "in": "path",
            "name": "upstairs_id",
            "required": true,
            "schema": {
              "$ref": "#/components/schemas/TypedUuidForUpstairsKind"
            }
          }
        ],
        "requestBody": {
          "content": {
            "application/json": {
              "schema": {
                "$ref": "#/components/schemas/RepairStartInfo"
              }
            }
          },
          "required": true
        },
        "responses": {
          "204": {
            "description": "resource updated"
          },
          "4XX": {
            "$ref": "#/components/responses/Error"
          },
          "5XX": {
            "$ref": "#/components/responses/Error"
          }
        }
      }
    },
    "/deployment/blueprints/all": {
      "get": {
        "summary": "Lists blueprints",
        "operationId": "blueprint_list",
        "parameters": [
          {
            "in": "query",
            "name": "limit",
            "description": "Maximum number of items returned by a single call",
            "schema": {
              "nullable": true,
              "type": "integer",
              "format": "uint32",
              "minimum": 1
            }
          },
          {
            "in": "query",
            "name": "page_token",
            "description": "Token returned by previous call to retrieve the subsequent page",
            "schema": {
              "nullable": true,
              "type": "string"
            }
          },
          {
            "in": "query",
            "name": "sort_by",
            "schema": {
              "$ref": "#/components/schemas/IdSortMode"
            }
          }
        ],
        "responses": {
          "200": {
            "description": "successful operation",
            "content": {
              "application/json": {
                "schema": {
                  "$ref": "#/components/schemas/BlueprintMetadataResultsPage"
                }
              }
            }
          },
          "4XX": {
            "$ref": "#/components/responses/Error"
          },
          "5XX": {
            "$ref": "#/components/responses/Error"
          }
        },
        "x-dropshot-pagination": {
          "required": []
        }
      }
    },
    "/deployment/blueprints/all/{blueprint_id}": {
      "get": {
        "summary": "Fetches one blueprint",
        "operationId": "blueprint_view",
        "parameters": [
          {
            "in": "path",
            "name": "blueprint_id",
            "description": "ID of the blueprint",
            "required": true,
            "schema": {
              "type": "string",
              "format": "uuid"
            }
          }
        ],
        "responses": {
          "200": {
            "description": "successful operation",
            "content": {
              "application/json": {
                "schema": {
                  "$ref": "#/components/schemas/Blueprint"
                }
              }
            }
          },
          "4XX": {
            "$ref": "#/components/responses/Error"
          },
          "5XX": {
            "$ref": "#/components/responses/Error"
          }
        }
      },
      "delete": {
        "summary": "Deletes one blueprint",
        "operationId": "blueprint_delete",
        "parameters": [
          {
            "in": "path",
            "name": "blueprint_id",
            "description": "ID of the blueprint",
            "required": true,
            "schema": {
              "type": "string",
              "format": "uuid"
            }
          }
        ],
        "responses": {
          "204": {
            "description": "successful deletion"
          },
          "4XX": {
            "$ref": "#/components/responses/Error"
          },
          "5XX": {
            "$ref": "#/components/responses/Error"
          }
        }
      }
    },
    "/deployment/blueprints/generate-from-collection": {
      "post": {
        "summary": "Generates a new blueprint matching the specified inventory collection",
        "operationId": "blueprint_generate_from_collection",
        "requestBody": {
          "content": {
            "application/json": {
              "schema": {
                "$ref": "#/components/schemas/CollectionId"
              }
            }
          },
          "required": true
        },
        "responses": {
          "200": {
            "description": "successful operation",
            "content": {
              "application/json": {
                "schema": {
                  "$ref": "#/components/schemas/Blueprint"
                }
              }
            }
          },
          "4XX": {
            "$ref": "#/components/responses/Error"
          },
          "5XX": {
            "$ref": "#/components/responses/Error"
          }
        }
      }
    },
    "/deployment/blueprints/import": {
      "post": {
        "summary": "Imports a client-provided blueprint",
        "description": "This is intended for development and support, not end users or operators.",
        "operationId": "blueprint_import",
        "requestBody": {
          "content": {
            "application/json": {
              "schema": {
                "$ref": "#/components/schemas/Blueprint"
              }
            }
          },
          "required": true
        },
        "responses": {
          "204": {
            "description": "resource updated"
          },
          "4XX": {
            "$ref": "#/components/responses/Error"
          },
          "5XX": {
            "$ref": "#/components/responses/Error"
          }
        }
      }
    },
    "/deployment/blueprints/regenerate": {
      "post": {
        "summary": "Generates a new blueprint for the current system, re-evaluating anything",
        "description": "that's changed since the last one was generated",
        "operationId": "blueprint_regenerate",
        "responses": {
          "200": {
            "description": "successful operation",
            "content": {
              "application/json": {
                "schema": {
                  "$ref": "#/components/schemas/Blueprint"
                }
              }
            }
          },
          "4XX": {
            "$ref": "#/components/responses/Error"
          },
          "5XX": {
            "$ref": "#/components/responses/Error"
          }
        }
      }
    },
    "/deployment/blueprints/target": {
      "get": {
        "summary": "Fetches the current target blueprint, if any",
        "operationId": "blueprint_target_view",
        "responses": {
          "200": {
            "description": "successful operation",
            "content": {
              "application/json": {
                "schema": {
                  "$ref": "#/components/schemas/BlueprintTarget"
                }
              }
            }
          },
          "4XX": {
            "$ref": "#/components/responses/Error"
          },
          "5XX": {
            "$ref": "#/components/responses/Error"
          }
        }
      },
      "post": {
        "summary": "Make the specified blueprint the new target",
        "operationId": "blueprint_target_set",
        "requestBody": {
          "content": {
            "application/json": {
              "schema": {
                "$ref": "#/components/schemas/BlueprintTargetSet"
              }
            }
          },
          "required": true
        },
        "responses": {
          "200": {
            "description": "successful operation",
            "content": {
              "application/json": {
                "schema": {
                  "$ref": "#/components/schemas/BlueprintTarget"
                }
              }
            }
          },
          "4XX": {
            "$ref": "#/components/responses/Error"
          },
          "5XX": {
            "$ref": "#/components/responses/Error"
          }
        }
      }
    },
    "/deployment/blueprints/target/enabled": {
      "put": {
        "summary": "Set the `enabled` field of the current target blueprint",
        "operationId": "blueprint_target_set_enabled",
        "requestBody": {
          "content": {
            "application/json": {
              "schema": {
                "$ref": "#/components/schemas/BlueprintTargetSet"
              }
            }
          },
          "required": true
        },
        "responses": {
          "200": {
            "description": "successful operation",
            "content": {
              "application/json": {
                "schema": {
                  "$ref": "#/components/schemas/BlueprintTarget"
                }
              }
            }
          },
          "4XX": {
            "$ref": "#/components/responses/Error"
          },
          "5XX": {
            "$ref": "#/components/responses/Error"
          }
        }
      }
    },
    "/disk/{disk_id}/remove-read-only-parent": {
      "post": {
        "summary": "Request removal of a read_only_parent from a disk",
        "description": "This is a thin wrapper around the volume_remove_read_only_parent saga. All we are doing here is, given a disk UUID, figure out what the volume_id is for that disk, then use that to call the volume_remove_read_only_parent saga on it.",
        "operationId": "cpapi_disk_remove_read_only_parent",
        "parameters": [
          {
            "in": "path",
            "name": "disk_id",
            "required": true,
            "schema": {
              "type": "string",
              "format": "uuid"
            }
          }
        ],
        "responses": {
          "204": {
            "description": "resource updated"
          },
          "4XX": {
            "$ref": "#/components/responses/Error"
          },
          "5XX": {
            "$ref": "#/components/responses/Error"
          }
        }
      }
    },
    "/disks/{disk_id}": {
      "put": {
        "summary": "Report updated state for a disk.",
        "operationId": "cpapi_disks_put",
        "parameters": [
          {
            "in": "path",
            "name": "disk_id",
            "required": true,
            "schema": {
              "type": "string",
              "format": "uuid"
            }
          }
        ],
        "requestBody": {
          "content": {
            "application/json": {
              "schema": {
                "$ref": "#/components/schemas/DiskRuntimeState"
              }
            }
          },
          "required": true
        },
        "responses": {
          "204": {
            "description": "resource updated"
          },
          "4XX": {
            "$ref": "#/components/responses/Error"
          },
          "5XX": {
            "$ref": "#/components/responses/Error"
          }
        }
      }
    },
    "/instances/{instance_id}": {
      "put": {
        "summary": "Report updated state for an instance.",
        "operationId": "cpapi_instances_put",
        "parameters": [
          {
            "in": "path",
            "name": "instance_id",
            "required": true,
            "schema": {
              "type": "string",
              "format": "uuid"
            }
          }
        ],
        "requestBody": {
          "content": {
            "application/json": {
              "schema": {
                "$ref": "#/components/schemas/SledInstanceState"
              }
            }
          },
          "required": true
        },
        "responses": {
          "204": {
            "description": "resource updated"
          },
          "4XX": {
            "$ref": "#/components/responses/Error"
          },
          "5XX": {
            "$ref": "#/components/responses/Error"
          }
        }
      }
    },
    "/metrics/collect/{producer_id}": {
      "get": {
        "summary": "Endpoint for oximeter to collect nexus server metrics.",
        "operationId": "cpapi_metrics_collect",
        "parameters": [
          {
            "in": "path",
            "name": "producer_id",
            "required": true,
            "schema": {
              "type": "string",
              "format": "uuid"
            }
          }
        ],
        "responses": {
          "200": {
            "description": "successful operation",
            "content": {
              "application/json": {
                "schema": {
                  "title": "Array_of_ProducerResultsItem",
                  "type": "array",
                  "items": {
                    "$ref": "#/components/schemas/ProducerResultsItem"
                  }
                }
              }
            }
          },
          "4XX": {
            "$ref": "#/components/responses/Error"
          },
          "5XX": {
            "$ref": "#/components/responses/Error"
          }
        }
      }
    },
    "/metrics/collectors": {
      "post": {
        "summary": "Accept a notification of a new oximeter collection server.",
        "operationId": "cpapi_collectors_post",
        "requestBody": {
          "content": {
            "application/json": {
              "schema": {
                "$ref": "#/components/schemas/OximeterInfo"
              }
            }
          },
          "required": true
        },
        "responses": {
          "204": {
            "description": "resource updated"
          },
          "4XX": {
            "$ref": "#/components/responses/Error"
          },
          "5XX": {
            "$ref": "#/components/responses/Error"
          }
        }
      }
    },
    "/metrics/collectors/{collector_id}/producers": {
      "get": {
        "summary": "List all metric producers assigned to an oximeter collector.",
        "operationId": "cpapi_assigned_producers_list",
        "parameters": [
          {
            "in": "path",
            "name": "collector_id",
            "description": "The ID of the oximeter collector.",
            "required": true,
            "schema": {
              "type": "string",
              "format": "uuid"
            }
          },
          {
            "in": "query",
            "name": "limit",
            "description": "Maximum number of items returned by a single call",
            "schema": {
              "nullable": true,
              "type": "integer",
              "format": "uint32",
              "minimum": 1
            }
          },
          {
            "in": "query",
            "name": "page_token",
            "description": "Token returned by previous call to retrieve the subsequent page",
            "schema": {
              "nullable": true,
              "type": "string"
            }
          },
          {
            "in": "query",
            "name": "sort_by",
            "schema": {
              "$ref": "#/components/schemas/IdSortMode"
            }
          }
        ],
        "responses": {
          "200": {
            "description": "successful operation",
            "content": {
              "application/json": {
                "schema": {
                  "$ref": "#/components/schemas/ProducerEndpointResultsPage"
                }
              }
            }
          },
          "4XX": {
            "$ref": "#/components/responses/Error"
          },
          "5XX": {
            "$ref": "#/components/responses/Error"
          }
        },
        "x-dropshot-pagination": {
          "required": []
        }
      }
    },
    "/metrics/producers": {
      "post": {
        "summary": "Accept a registration from a new metric producer",
        "operationId": "cpapi_producers_post",
        "requestBody": {
          "content": {
            "application/json": {
              "schema": {
                "$ref": "#/components/schemas/ProducerEndpoint"
              }
            }
          },
          "required": true
        },
        "responses": {
          "204": {
            "description": "resource updated"
          },
          "4XX": {
            "$ref": "#/components/responses/Error"
          },
          "5XX": {
            "$ref": "#/components/responses/Error"
          }
        }
      }
    },
    "/nat/ipv4/changeset/{from_gen}": {
      "get": {
        "summary": "Fetch NAT ChangeSet",
        "description": "Caller provides their generation as `from_gen`, along with a query parameter for the page size (`limit`). Endpoint will return changes that have occured since the caller's generation number up to the latest change or until the `limit` is reached. If there are no changes, an empty vec is returned.",
        "operationId": "ipv4_nat_changeset",
        "parameters": [
          {
            "in": "path",
            "name": "from_gen",
            "description": "which change number to start generating the change set from",
            "required": true,
            "schema": {
              "type": "integer",
              "format": "int64"
            }
          },
          {
            "in": "query",
            "name": "limit",
            "required": true,
            "schema": {
              "type": "integer",
              "format": "uint32",
              "minimum": 0
            }
          }
        ],
        "responses": {
          "200": {
            "description": "successful operation",
            "content": {
              "application/json": {
                "schema": {
                  "title": "Array_of_Ipv4NatEntryView",
                  "type": "array",
                  "items": {
                    "$ref": "#/components/schemas/Ipv4NatEntryView"
                  }
                }
              }
            }
          },
          "4XX": {
            "$ref": "#/components/responses/Error"
          },
          "5XX": {
            "$ref": "#/components/responses/Error"
          }
        }
      }
    },
    "/probes/{sled}": {
      "get": {
        "summary": "Get all the probes associated with a given sled.",
        "operationId": "probes_get",
        "parameters": [
          {
            "in": "path",
            "name": "sled",
            "required": true,
            "schema": {
              "type": "string",
              "format": "uuid"
            }
          },
          {
            "in": "query",
            "name": "limit",
            "description": "Maximum number of items returned by a single call",
            "schema": {
              "nullable": true,
              "type": "integer",
              "format": "uint32",
              "minimum": 1
            }
          },
          {
            "in": "query",
            "name": "page_token",
            "description": "Token returned by previous call to retrieve the subsequent page",
            "schema": {
              "nullable": true,
              "type": "string"
            }
          },
          {
            "in": "query",
            "name": "sort_by",
            "schema": {
              "$ref": "#/components/schemas/IdSortMode"
            }
          }
        ],
        "responses": {
          "200": {
            "description": "successful operation",
            "content": {
              "application/json": {
                "schema": {
                  "title": "Array_of_ProbeInfo",
                  "type": "array",
                  "items": {
                    "$ref": "#/components/schemas/ProbeInfo"
                  }
                }
              }
            }
          },
          "4XX": {
            "$ref": "#/components/responses/Error"
          },
          "5XX": {
            "$ref": "#/components/responses/Error"
          }
        },
        "x-dropshot-pagination": {
          "required": []
        }
      }
    },
    "/racks/{rack_id}/initialization-complete": {
      "put": {
        "summary": "Report that the Rack Setup Service initialization is complete",
        "description": "See RFD 278 for more details.",
        "operationId": "rack_initialization_complete",
        "parameters": [
          {
            "in": "path",
            "name": "rack_id",
            "required": true,
            "schema": {
              "type": "string",
              "format": "uuid"
            }
          }
        ],
        "requestBody": {
          "content": {
            "application/json": {
              "schema": {
                "$ref": "#/components/schemas/RackInitializationRequest"
              }
            }
          },
          "required": true
        },
        "responses": {
          "204": {
            "description": "resource updated"
          },
          "4XX": {
            "$ref": "#/components/responses/Error"
          },
          "5XX": {
            "$ref": "#/components/responses/Error"
          }
        }
      }
    },
    "/sagas": {
      "get": {
        "summary": "List sagas",
        "operationId": "saga_list",
        "parameters": [
          {
            "in": "query",
            "name": "limit",
            "description": "Maximum number of items returned by a single call",
            "schema": {
              "nullable": true,
              "type": "integer",
              "format": "uint32",
              "minimum": 1
            }
          },
          {
            "in": "query",
            "name": "page_token",
            "description": "Token returned by previous call to retrieve the subsequent page",
            "schema": {
              "nullable": true,
              "type": "string"
            }
          },
          {
            "in": "query",
            "name": "sort_by",
            "schema": {
              "$ref": "#/components/schemas/IdSortMode"
            }
          }
        ],
        "responses": {
          "200": {
            "description": "successful operation",
            "content": {
              "application/json": {
                "schema": {
                  "$ref": "#/components/schemas/SagaResultsPage"
                }
              }
            }
          },
          "4XX": {
            "$ref": "#/components/responses/Error"
          },
          "5XX": {
            "$ref": "#/components/responses/Error"
          }
        },
        "x-dropshot-pagination": {
          "required": []
        }
      }
    },
    "/sagas/{saga_id}": {
      "get": {
        "summary": "Fetch a saga",
        "operationId": "saga_view",
        "parameters": [
          {
            "in": "path",
            "name": "saga_id",
            "required": true,
            "schema": {
              "type": "string",
              "format": "uuid"
            }
          }
        ],
        "responses": {
          "200": {
            "description": "successful operation",
            "content": {
              "application/json": {
                "schema": {
                  "$ref": "#/components/schemas/Saga"
                }
              }
            }
          },
          "4XX": {
            "$ref": "#/components/responses/Error"
          },
          "5XX": {
            "$ref": "#/components/responses/Error"
          }
        }
      }
    },
    "/sled-agents/{sled_id}": {
      "get": {
        "summary": "Return information about the given sled agent",
        "operationId": "sled_agent_get",
        "parameters": [
          {
            "in": "path",
            "name": "sled_id",
            "required": true,
            "schema": {
              "type": "string",
              "format": "uuid"
            }
          }
        ],
        "responses": {
          "200": {
            "description": "successful operation",
            "content": {
              "application/json": {
                "schema": {
                  "$ref": "#/components/schemas/SledAgentInfo"
                }
              }
            }
          },
          "4XX": {
            "$ref": "#/components/responses/Error"
          },
          "5XX": {
            "$ref": "#/components/responses/Error"
          }
        }
      },
      "post": {
        "summary": "Report that the sled agent for the specified sled has come online.",
        "operationId": "sled_agent_put",
        "parameters": [
          {
            "in": "path",
            "name": "sled_id",
            "required": true,
            "schema": {
              "type": "string",
              "format": "uuid"
            }
          }
        ],
        "requestBody": {
          "content": {
            "application/json": {
              "schema": {
                "$ref": "#/components/schemas/SledAgentInfo"
              }
            }
          },
          "required": true
        },
        "responses": {
          "204": {
            "description": "resource updated"
          },
          "4XX": {
            "$ref": "#/components/responses/Error"
          },
          "5XX": {
            "$ref": "#/components/responses/Error"
          }
        }
      }
    },
    "/sled-agents/{sled_id}/firewall-rules-update": {
      "post": {
        "summary": "Request a new set of firewall rules for a sled.",
        "description": "This causes Nexus to read the latest set of rules for the sled, and call a Sled endpoint which applies the rules to all OPTE ports that happen to exist.",
        "operationId": "sled_firewall_rules_request",
        "parameters": [
          {
            "in": "path",
            "name": "sled_id",
            "required": true,
            "schema": {
              "type": "string",
              "format": "uuid"
            }
          }
        ],
        "responses": {
          "204": {
            "description": "resource updated"
          },
          "4XX": {
            "$ref": "#/components/responses/Error"
          },
          "5XX": {
            "$ref": "#/components/responses/Error"
          }
        }
      }
    },
    "/sleds/add": {
      "post": {
        "summary": "Add sled to initialized rack",
        "operationId": "sled_add",
        "requestBody": {
          "content": {
            "application/json": {
              "schema": {
                "$ref": "#/components/schemas/UninitializedSledId"
              }
            }
          },
          "required": true
        },
        "responses": {
          "204": {
            "description": "resource updated"
          },
          "4XX": {
            "$ref": "#/components/responses/Error"
          },
          "5XX": {
            "$ref": "#/components/responses/Error"
          }
        }
      }
    },
    "/sleds/expunge": {
      "post": {
        "summary": "Mark a sled as expunged",
        "description": "This is an irreversible process! It should only be called after sufficient warning to the operator.\nThis is idempotent, and it returns the old policy of the sled.",
        "operationId": "sled_expunge",
        "requestBody": {
          "content": {
            "application/json": {
              "schema": {
                "$ref": "#/components/schemas/SledSelector"
              }
            }
          },
          "required": true
        },
        "responses": {
          "200": {
            "description": "successful operation",
            "content": {
              "application/json": {
                "schema": {
                  "$ref": "#/components/schemas/SledPolicy"
                }
              }
            }
          },
          "4XX": {
            "$ref": "#/components/responses/Error"
          },
          "5XX": {
            "$ref": "#/components/responses/Error"
          }
        }
      }
    },
    "/sleds/uninitialized": {
      "get": {
        "summary": "List uninitialized sleds",
        "operationId": "sled_list_uninitialized",
        "responses": {
          "200": {
            "description": "successful operation",
            "content": {
              "application/json": {
                "schema": {
                  "$ref": "#/components/schemas/UninitializedSledResultsPage"
                }
              }
            }
          },
          "4XX": {
            "$ref": "#/components/responses/Error"
          },
          "5XX": {
            "$ref": "#/components/responses/Error"
          }
        }
      }
    },
    "/switch/{switch_id}": {
      "put": {
        "operationId": "switch_put",
        "parameters": [
          {
            "in": "path",
            "name": "switch_id",
            "required": true,
            "schema": {
              "type": "string",
              "format": "uuid"
            }
          }
        ],
        "requestBody": {
          "content": {
            "application/json": {
              "schema": {
                "$ref": "#/components/schemas/SwitchPutRequest"
              }
            }
          },
          "required": true
        },
        "responses": {
          "200": {
            "description": "successful operation",
            "content": {
              "application/json": {
                "schema": {
                  "$ref": "#/components/schemas/SwitchPutResponse"
                }
              }
            }
          },
          "4XX": {
            "$ref": "#/components/responses/Error"
          },
          "5XX": {
            "$ref": "#/components/responses/Error"
          }
        }
      }
    },
    "/volume/{volume_id}/remove-read-only-parent": {
      "post": {
        "summary": "Request removal of a read_only_parent from a volume",
        "description": "A volume can be created with the source data for that volume being another volume that attached as a \"read_only_parent\". In the background there exists a scrubber that will copy the data from the read_only_parent into the volume. When that scrubber has completed copying the data, this endpoint can be called to update the database that the read_only_parent is no longer needed for a volume and future attachments of this volume should not include that read_only_parent.",
        "operationId": "cpapi_volume_remove_read_only_parent",
        "parameters": [
          {
            "in": "path",
            "name": "volume_id",
            "required": true,
            "schema": {
              "type": "string",
              "format": "uuid"
            }
          }
        ],
        "responses": {
          "204": {
            "description": "resource updated"
          },
          "4XX": {
            "$ref": "#/components/responses/Error"
          },
          "5XX": {
            "$ref": "#/components/responses/Error"
          }
        }
      }
    }
  },
  "components": {
    "schemas": {
      "ActivationReason": {
        "description": "Describes why a background task was activated\n\nThis is only used for debugging.  This is deliberately not made available to the background task itself.  See \"Design notes\" in the module-level documentation for details.",
        "type": "string",
        "enum": [
          "signaled",
          "timeout",
          "dependency"
        ]
      },
      "BackgroundTask": {
        "description": "Background tasks\n\nThese are currently only intended for observability by developers.  We will eventually want to flesh this out into something more observable for end users.",
        "type": "object",
        "properties": {
          "current": {
            "description": "Describes the current task status",
            "allOf": [
              {
                "$ref": "#/components/schemas/CurrentStatus"
              }
            ]
          },
          "description": {
            "description": "brief summary (for developers) of what this task does",
            "type": "string"
          },
          "last": {
            "description": "Describes the last completed activation",
            "allOf": [
              {
                "$ref": "#/components/schemas/LastResult"
              }
            ]
          },
          "name": {
            "description": "unique identifier for this background task",
            "type": "string"
          },
          "period": {
            "description": "how long after an activation completes before another will be triggered automatically\n\n(activations can also be triggered for other reasons)",
            "allOf": [
              {
                "$ref": "#/components/schemas/Duration"
              }
            ]
          }
        },
        "required": [
          "current",
          "description",
          "last",
          "name",
          "period"
        ]
      },
      "Baseboard": {
        "description": "Properties that uniquely identify an Oxide hardware component",
        "type": "object",
        "properties": {
          "part": {
            "type": "string"
          },
          "revision": {
            "type": "integer",
            "format": "int64"
          },
          "serial": {
            "type": "string"
          }
        },
        "required": [
          "part",
          "revision",
          "serial"
        ]
      },
      "BfdMode": {
        "description": "BFD connection mode.",
        "type": "string",
        "enum": [
          "single_hop",
          "multi_hop"
        ]
      },
      "BfdPeerConfig": {
        "type": "object",
        "properties": {
          "detection_threshold": {
            "type": "integer",
            "format": "uint8",
            "minimum": 0
          },
          "local": {
            "nullable": true,
            "type": "string",
            "format": "ip"
          },
          "mode": {
            "$ref": "#/components/schemas/BfdMode"
          },
          "remote": {
            "type": "string",
            "format": "ip"
          },
          "required_rx": {
            "type": "integer",
            "format": "uint64",
            "minimum": 0
          },
          "switch": {
            "$ref": "#/components/schemas/SwitchLocation"
          }
        },
        "required": [
          "detection_threshold",
          "mode",
          "remote",
          "required_rx",
          "switch"
        ]
      },
      "BgpConfig": {
        "type": "object",
        "properties": {
          "asn": {
            "description": "The autonomous system number for the BGP configuration.",
            "type": "integer",
            "format": "uint32",
            "minimum": 0
          },
          "originate": {
            "description": "The set of prefixes for the BGP router to originate.",
            "type": "array",
            "items": {
              "$ref": "#/components/schemas/Ipv4Network"
            }
          }
        },
        "required": [
          "asn",
          "originate"
        ]
      },
      "BgpPeerConfig": {
        "type": "object",
        "properties": {
          "addr": {
            "description": "Address of the peer.",
            "type": "string",
            "format": "ipv4"
          },
          "asn": {
            "description": "The autonomous sysetm number of the router the peer belongs to.",
            "type": "integer",
            "format": "uint32",
            "minimum": 0
          },
          "connect_retry": {
            "nullable": true,
            "description": "The interval in seconds between peer connection retry attempts.",
            "type": "integer",
            "format": "uint64",
            "minimum": 0
          },
          "delay_open": {
            "nullable": true,
            "description": "How long to delay sending open messages to a peer. In seconds.",
            "type": "integer",
            "format": "uint64",
            "minimum": 0
          },
          "hold_time": {
            "nullable": true,
            "description": "How long to keep a session alive without a keepalive in seconds. Defaults to 6.",
            "type": "integer",
            "format": "uint64",
            "minimum": 0
          },
          "idle_hold_time": {
            "nullable": true,
            "description": "How long to keep a peer in idle after a state machine reset in seconds.",
            "type": "integer",
            "format": "uint64",
            "minimum": 0
          },
          "keepalive": {
            "nullable": true,
            "description": "The interval to send keepalive messages at.",
            "type": "integer",
            "format": "uint64",
            "minimum": 0
          },
          "port": {
            "description": "Switch port the peer is reachable on.",
            "type": "string"
          }
        },
        "required": [
          "addr",
          "asn",
          "port"
        ]
      },
      "BinRangedouble": {
        "description": "A type storing a range over `T`.\n\nThis type supports ranges similar to the `RangeTo`, `Range` and `RangeFrom` types in the standard library. Those cover `(..end)`, `(start..end)`, and `(start..)` respectively.",
        "oneOf": [
          {
            "description": "A range unbounded below and exclusively above, `..end`.",
            "type": "object",
            "properties": {
              "end": {
                "type": "number",
                "format": "double"
              },
              "type": {
                "type": "string",
                "enum": [
                  "range_to"
                ]
              }
            },
            "required": [
              "end",
              "type"
            ]
          },
          {
            "description": "A range bounded inclusively below and exclusively above, `start..end`.",
            "type": "object",
            "properties": {
              "end": {
                "type": "number",
                "format": "double"
              },
              "start": {
                "type": "number",
                "format": "double"
              },
              "type": {
                "type": "string",
                "enum": [
                  "range"
                ]
              }
            },
            "required": [
              "end",
              "start",
              "type"
            ]
          },
          {
            "description": "A range bounded inclusively below and unbounded above, `start..`.",
            "type": "object",
            "properties": {
              "start": {
                "type": "number",
                "format": "double"
              },
              "type": {
                "type": "string",
                "enum": [
                  "range_from"
                ]
              }
            },
            "required": [
              "start",
              "type"
            ]
          }
        ]
      },
      "BinRangefloat": {
        "description": "A type storing a range over `T`.\n\nThis type supports ranges similar to the `RangeTo`, `Range` and `RangeFrom` types in the standard library. Those cover `(..end)`, `(start..end)`, and `(start..)` respectively.",
        "oneOf": [
          {
            "description": "A range unbounded below and exclusively above, `..end`.",
            "type": "object",
            "properties": {
              "end": {
                "type": "number",
                "format": "float"
              },
              "type": {
                "type": "string",
                "enum": [
                  "range_to"
                ]
              }
            },
            "required": [
              "end",
              "type"
            ]
          },
          {
            "description": "A range bounded inclusively below and exclusively above, `start..end`.",
            "type": "object",
            "properties": {
              "end": {
                "type": "number",
                "format": "float"
              },
              "start": {
                "type": "number",
                "format": "float"
              },
              "type": {
                "type": "string",
                "enum": [
                  "range"
                ]
              }
            },
            "required": [
              "end",
              "start",
              "type"
            ]
          },
          {
            "description": "A range bounded inclusively below and unbounded above, `start..`.",
            "type": "object",
            "properties": {
              "start": {
                "type": "number",
                "format": "float"
              },
              "type": {
                "type": "string",
                "enum": [
                  "range_from"
                ]
              }
            },
            "required": [
              "start",
              "type"
            ]
          }
        ]
      },
      "BinRangeint16": {
        "description": "A type storing a range over `T`.\n\nThis type supports ranges similar to the `RangeTo`, `Range` and `RangeFrom` types in the standard library. Those cover `(..end)`, `(start..end)`, and `(start..)` respectively.",
        "oneOf": [
          {
            "description": "A range unbounded below and exclusively above, `..end`.",
            "type": "object",
            "properties": {
              "end": {
                "type": "integer",
                "format": "int16"
              },
              "type": {
                "type": "string",
                "enum": [
                  "range_to"
                ]
              }
            },
            "required": [
              "end",
              "type"
            ]
          },
          {
            "description": "A range bounded inclusively below and exclusively above, `start..end`.",
            "type": "object",
            "properties": {
              "end": {
                "type": "integer",
                "format": "int16"
              },
              "start": {
                "type": "integer",
                "format": "int16"
              },
              "type": {
                "type": "string",
                "enum": [
                  "range"
                ]
              }
            },
            "required": [
              "end",
              "start",
              "type"
            ]
          },
          {
            "description": "A range bounded inclusively below and unbounded above, `start..`.",
            "type": "object",
            "properties": {
              "start": {
                "type": "integer",
                "format": "int16"
              },
              "type": {
                "type": "string",
                "enum": [
                  "range_from"
                ]
              }
            },
            "required": [
              "start",
              "type"
            ]
          }
        ]
      },
      "BinRangeint32": {
        "description": "A type storing a range over `T`.\n\nThis type supports ranges similar to the `RangeTo`, `Range` and `RangeFrom` types in the standard library. Those cover `(..end)`, `(start..end)`, and `(start..)` respectively.",
        "oneOf": [
          {
            "description": "A range unbounded below and exclusively above, `..end`.",
            "type": "object",
            "properties": {
              "end": {
                "type": "integer",
                "format": "int32"
              },
              "type": {
                "type": "string",
                "enum": [
                  "range_to"
                ]
              }
            },
            "required": [
              "end",
              "type"
            ]
          },
          {
            "description": "A range bounded inclusively below and exclusively above, `start..end`.",
            "type": "object",
            "properties": {
              "end": {
                "type": "integer",
                "format": "int32"
              },
              "start": {
                "type": "integer",
                "format": "int32"
              },
              "type": {
                "type": "string",
                "enum": [
                  "range"
                ]
              }
            },
            "required": [
              "end",
              "start",
              "type"
            ]
          },
          {
            "description": "A range bounded inclusively below and unbounded above, `start..`.",
            "type": "object",
            "properties": {
              "start": {
                "type": "integer",
                "format": "int32"
              },
              "type": {
                "type": "string",
                "enum": [
                  "range_from"
                ]
              }
            },
            "required": [
              "start",
              "type"
            ]
          }
        ]
      },
      "BinRangeint64": {
        "description": "A type storing a range over `T`.\n\nThis type supports ranges similar to the `RangeTo`, `Range` and `RangeFrom` types in the standard library. Those cover `(..end)`, `(start..end)`, and `(start..)` respectively.",
        "oneOf": [
          {
            "description": "A range unbounded below and exclusively above, `..end`.",
            "type": "object",
            "properties": {
              "end": {
                "type": "integer",
                "format": "int64"
              },
              "type": {
                "type": "string",
                "enum": [
                  "range_to"
                ]
              }
            },
            "required": [
              "end",
              "type"
            ]
          },
          {
            "description": "A range bounded inclusively below and exclusively above, `start..end`.",
            "type": "object",
            "properties": {
              "end": {
                "type": "integer",
                "format": "int64"
              },
              "start": {
                "type": "integer",
                "format": "int64"
              },
              "type": {
                "type": "string",
                "enum": [
                  "range"
                ]
              }
            },
            "required": [
              "end",
              "start",
              "type"
            ]
          },
          {
            "description": "A range bounded inclusively below and unbounded above, `start..`.",
            "type": "object",
            "properties": {
              "start": {
                "type": "integer",
                "format": "int64"
              },
              "type": {
                "type": "string",
                "enum": [
                  "range_from"
                ]
              }
            },
            "required": [
              "start",
              "type"
            ]
          }
        ]
      },
      "BinRangeint8": {
        "description": "A type storing a range over `T`.\n\nThis type supports ranges similar to the `RangeTo`, `Range` and `RangeFrom` types in the standard library. Those cover `(..end)`, `(start..end)`, and `(start..)` respectively.",
        "oneOf": [
          {
            "description": "A range unbounded below and exclusively above, `..end`.",
            "type": "object",
            "properties": {
              "end": {
                "type": "integer",
                "format": "int8"
              },
              "type": {
                "type": "string",
                "enum": [
                  "range_to"
                ]
              }
            },
            "required": [
              "end",
              "type"
            ]
          },
          {
            "description": "A range bounded inclusively below and exclusively above, `start..end`.",
            "type": "object",
            "properties": {
              "end": {
                "type": "integer",
                "format": "int8"
              },
              "start": {
                "type": "integer",
                "format": "int8"
              },
              "type": {
                "type": "string",
                "enum": [
                  "range"
                ]
              }
            },
            "required": [
              "end",
              "start",
              "type"
            ]
          },
          {
            "description": "A range bounded inclusively below and unbounded above, `start..`.",
            "type": "object",
            "properties": {
              "start": {
                "type": "integer",
                "format": "int8"
              },
              "type": {
                "type": "string",
                "enum": [
                  "range_from"
                ]
              }
            },
            "required": [
              "start",
              "type"
            ]
          }
        ]
      },
      "BinRangeuint16": {
        "description": "A type storing a range over `T`.\n\nThis type supports ranges similar to the `RangeTo`, `Range` and `RangeFrom` types in the standard library. Those cover `(..end)`, `(start..end)`, and `(start..)` respectively.",
        "oneOf": [
          {
            "description": "A range unbounded below and exclusively above, `..end`.",
            "type": "object",
            "properties": {
              "end": {
                "type": "integer",
                "format": "uint16",
                "minimum": 0
              },
              "type": {
                "type": "string",
                "enum": [
                  "range_to"
                ]
              }
            },
            "required": [
              "end",
              "type"
            ]
          },
          {
            "description": "A range bounded inclusively below and exclusively above, `start..end`.",
            "type": "object",
            "properties": {
              "end": {
                "type": "integer",
                "format": "uint16",
                "minimum": 0
              },
              "start": {
                "type": "integer",
                "format": "uint16",
                "minimum": 0
              },
              "type": {
                "type": "string",
                "enum": [
                  "range"
                ]
              }
            },
            "required": [
              "end",
              "start",
              "type"
            ]
          },
          {
            "description": "A range bounded inclusively below and unbounded above, `start..`.",
            "type": "object",
            "properties": {
              "start": {
                "type": "integer",
                "format": "uint16",
                "minimum": 0
              },
              "type": {
                "type": "string",
                "enum": [
                  "range_from"
                ]
              }
            },
            "required": [
              "start",
              "type"
            ]
          }
        ]
      },
      "BinRangeuint32": {
        "description": "A type storing a range over `T`.\n\nThis type supports ranges similar to the `RangeTo`, `Range` and `RangeFrom` types in the standard library. Those cover `(..end)`, `(start..end)`, and `(start..)` respectively.",
        "oneOf": [
          {
            "description": "A range unbounded below and exclusively above, `..end`.",
            "type": "object",
            "properties": {
              "end": {
                "type": "integer",
                "format": "uint32",
                "minimum": 0
              },
              "type": {
                "type": "string",
                "enum": [
                  "range_to"
                ]
              }
            },
            "required": [
              "end",
              "type"
            ]
          },
          {
            "description": "A range bounded inclusively below and exclusively above, `start..end`.",
            "type": "object",
            "properties": {
              "end": {
                "type": "integer",
                "format": "uint32",
                "minimum": 0
              },
              "start": {
                "type": "integer",
                "format": "uint32",
                "minimum": 0
              },
              "type": {
                "type": "string",
                "enum": [
                  "range"
                ]
              }
            },
            "required": [
              "end",
              "start",
              "type"
            ]
          },
          {
            "description": "A range bounded inclusively below and unbounded above, `start..`.",
            "type": "object",
            "properties": {
              "start": {
                "type": "integer",
                "format": "uint32",
                "minimum": 0
              },
              "type": {
                "type": "string",
                "enum": [
                  "range_from"
                ]
              }
            },
            "required": [
              "start",
              "type"
            ]
          }
        ]
      },
      "BinRangeuint64": {
        "description": "A type storing a range over `T`.\n\nThis type supports ranges similar to the `RangeTo`, `Range` and `RangeFrom` types in the standard library. Those cover `(..end)`, `(start..end)`, and `(start..)` respectively.",
        "oneOf": [
          {
            "description": "A range unbounded below and exclusively above, `..end`.",
            "type": "object",
            "properties": {
              "end": {
                "type": "integer",
                "format": "uint64",
                "minimum": 0
              },
              "type": {
                "type": "string",
                "enum": [
                  "range_to"
                ]
              }
            },
            "required": [
              "end",
              "type"
            ]
          },
          {
            "description": "A range bounded inclusively below and exclusively above, `start..end`.",
            "type": "object",
            "properties": {
              "end": {
                "type": "integer",
                "format": "uint64",
                "minimum": 0
              },
              "start": {
                "type": "integer",
                "format": "uint64",
                "minimum": 0
              },
              "type": {
                "type": "string",
                "enum": [
                  "range"
                ]
              }
            },
            "required": [
              "end",
              "start",
              "type"
            ]
          },
          {
            "description": "A range bounded inclusively below and unbounded above, `start..`.",
            "type": "object",
            "properties": {
              "start": {
                "type": "integer",
                "format": "uint64",
                "minimum": 0
              },
              "type": {
                "type": "string",
                "enum": [
                  "range_from"
                ]
              }
            },
            "required": [
              "start",
              "type"
            ]
          }
        ]
      },
      "BinRangeuint8": {
        "description": "A type storing a range over `T`.\n\nThis type supports ranges similar to the `RangeTo`, `Range` and `RangeFrom` types in the standard library. Those cover `(..end)`, `(start..end)`, and `(start..)` respectively.",
        "oneOf": [
          {
            "description": "A range unbounded below and exclusively above, `..end`.",
            "type": "object",
            "properties": {
              "end": {
                "type": "integer",
                "format": "uint8",
                "minimum": 0
              },
              "type": {
                "type": "string",
                "enum": [
                  "range_to"
                ]
              }
            },
            "required": [
              "end",
              "type"
            ]
          },
          {
            "description": "A range bounded inclusively below and exclusively above, `start..end`.",
            "type": "object",
            "properties": {
              "end": {
                "type": "integer",
                "format": "uint8",
                "minimum": 0
              },
              "start": {
                "type": "integer",
                "format": "uint8",
                "minimum": 0
              },
              "type": {
                "type": "string",
                "enum": [
                  "range"
                ]
              }
            },
            "required": [
              "end",
              "start",
              "type"
            ]
          },
          {
            "description": "A range bounded inclusively below and unbounded above, `start..`.",
            "type": "object",
            "properties": {
              "start": {
                "type": "integer",
                "format": "uint8",
                "minimum": 0
              },
              "type": {
                "type": "string",
                "enum": [
                  "range_from"
                ]
              }
            },
            "required": [
              "start",
              "type"
            ]
          }
        ]
      },
      "Bindouble": {
        "description": "Type storing bin edges and a count of samples within it.",
        "type": "object",
        "properties": {
          "count": {
            "description": "The total count of samples in this bin.",
            "type": "integer",
            "format": "uint64",
            "minimum": 0
          },
          "range": {
            "description": "The range of the support covered by this bin.",
            "allOf": [
              {
                "$ref": "#/components/schemas/BinRangedouble"
              }
            ]
          }
        },
        "required": [
          "count",
          "range"
        ]
      },
      "Binfloat": {
        "description": "Type storing bin edges and a count of samples within it.",
        "type": "object",
        "properties": {
          "count": {
            "description": "The total count of samples in this bin.",
            "type": "integer",
            "format": "uint64",
            "minimum": 0
          },
          "range": {
            "description": "The range of the support covered by this bin.",
            "allOf": [
              {
                "$ref": "#/components/schemas/BinRangefloat"
              }
            ]
          }
        },
        "required": [
          "count",
          "range"
        ]
      },
      "Binint16": {
        "description": "Type storing bin edges and a count of samples within it.",
        "type": "object",
        "properties": {
          "count": {
            "description": "The total count of samples in this bin.",
            "type": "integer",
            "format": "uint64",
            "minimum": 0
          },
          "range": {
            "description": "The range of the support covered by this bin.",
            "allOf": [
              {
                "$ref": "#/components/schemas/BinRangeint16"
              }
            ]
          }
        },
        "required": [
          "count",
          "range"
        ]
      },
      "Binint32": {
        "description": "Type storing bin edges and a count of samples within it.",
        "type": "object",
        "properties": {
          "count": {
            "description": "The total count of samples in this bin.",
            "type": "integer",
            "format": "uint64",
            "minimum": 0
          },
          "range": {
            "description": "The range of the support covered by this bin.",
            "allOf": [
              {
                "$ref": "#/components/schemas/BinRangeint32"
              }
            ]
          }
        },
        "required": [
          "count",
          "range"
        ]
      },
      "Binint64": {
        "description": "Type storing bin edges and a count of samples within it.",
        "type": "object",
        "properties": {
          "count": {
            "description": "The total count of samples in this bin.",
            "type": "integer",
            "format": "uint64",
            "minimum": 0
          },
          "range": {
            "description": "The range of the support covered by this bin.",
            "allOf": [
              {
                "$ref": "#/components/schemas/BinRangeint64"
              }
            ]
          }
        },
        "required": [
          "count",
          "range"
        ]
      },
      "Binint8": {
        "description": "Type storing bin edges and a count of samples within it.",
        "type": "object",
        "properties": {
          "count": {
            "description": "The total count of samples in this bin.",
            "type": "integer",
            "format": "uint64",
            "minimum": 0
          },
          "range": {
            "description": "The range of the support covered by this bin.",
            "allOf": [
              {
                "$ref": "#/components/schemas/BinRangeint8"
              }
            ]
          }
        },
        "required": [
          "count",
          "range"
        ]
      },
      "Binuint16": {
        "description": "Type storing bin edges and a count of samples within it.",
        "type": "object",
        "properties": {
          "count": {
            "description": "The total count of samples in this bin.",
            "type": "integer",
            "format": "uint64",
            "minimum": 0
          },
          "range": {
            "description": "The range of the support covered by this bin.",
            "allOf": [
              {
                "$ref": "#/components/schemas/BinRangeuint16"
              }
            ]
          }
        },
        "required": [
          "count",
          "range"
        ]
      },
      "Binuint32": {
        "description": "Type storing bin edges and a count of samples within it.",
        "type": "object",
        "properties": {
          "count": {
            "description": "The total count of samples in this bin.",
            "type": "integer",
            "format": "uint64",
            "minimum": 0
          },
          "range": {
            "description": "The range of the support covered by this bin.",
            "allOf": [
              {
                "$ref": "#/components/schemas/BinRangeuint32"
              }
            ]
          }
        },
        "required": [
          "count",
          "range"
        ]
      },
      "Binuint64": {
        "description": "Type storing bin edges and a count of samples within it.",
        "type": "object",
        "properties": {
          "count": {
            "description": "The total count of samples in this bin.",
            "type": "integer",
            "format": "uint64",
            "minimum": 0
          },
          "range": {
            "description": "The range of the support covered by this bin.",
            "allOf": [
              {
                "$ref": "#/components/schemas/BinRangeuint64"
              }
            ]
          }
        },
        "required": [
          "count",
          "range"
        ]
      },
      "Binuint8": {
        "description": "Type storing bin edges and a count of samples within it.",
        "type": "object",
        "properties": {
          "count": {
            "description": "The total count of samples in this bin.",
            "type": "integer",
            "format": "uint64",
            "minimum": 0
          },
          "range": {
            "description": "The range of the support covered by this bin.",
            "allOf": [
              {
                "$ref": "#/components/schemas/BinRangeuint8"
              }
            ]
          }
        },
        "required": [
          "count",
          "range"
        ]
      },
      "Blueprint": {
        "description": "Describes a complete set of software and configuration for the system",
        "type": "object",
        "properties": {
          "blueprint_disks": {
            "description": "A map of sled id -> disks in use on each sled.",
            "type": "object",
            "additionalProperties": {
              "$ref": "#/components/schemas/OmicronPhysicalDisksConfig"
            }
          },
          "blueprint_zones": {
            "description": "A map of sled id -> zones deployed on each sled, along with the [`BlueprintZoneDisposition`] for each zone.\n\nA sled is considered part of the control plane cluster iff it has an entry in this map.",
            "type": "object",
            "additionalProperties": {
              "$ref": "#/components/schemas/BlueprintZonesConfig"
            }
          },
          "comment": {
            "description": "human-readable string describing why this blueprint was created (for debugging)",
            "type": "string"
          },
          "creator": {
            "description": "identity of the component that generated the blueprint (for debugging) This would generally be the Uuid of a Nexus instance.",
            "type": "string"
          },
          "external_dns_version": {
            "description": "external DNS version when thi blueprint was created",
            "allOf": [
              {
                "$ref": "#/components/schemas/Generation"
              }
            ]
          },
          "id": {
            "description": "unique identifier for this blueprint",
            "type": "string",
            "format": "uuid"
          },
          "internal_dns_version": {
            "description": "internal DNS version when this blueprint was created",
            "allOf": [
              {
                "$ref": "#/components/schemas/Generation"
              }
            ]
          },
          "parent_blueprint_id": {
            "nullable": true,
            "description": "which blueprint this blueprint is based on",
            "type": "string",
            "format": "uuid"
          },
          "time_created": {
            "description": "when this blueprint was generated (for debugging)",
            "type": "string",
            "format": "date-time"
          }
        },
        "required": [
          "blueprint_disks",
          "blueprint_zones",
          "comment",
          "creator",
          "external_dns_version",
          "id",
          "internal_dns_version",
          "time_created"
        ]
      },
      "BlueprintMetadata": {
        "description": "Describe high-level metadata about a blueprint",
        "type": "object",
        "properties": {
          "comment": {
            "description": "human-readable string describing why this blueprint was created (for debugging)",
            "type": "string"
          },
          "creator": {
            "description": "identity of the component that generated the blueprint (for debugging) This would generally be the Uuid of a Nexus instance.",
            "type": "string"
          },
          "external_dns_version": {
            "description": "external DNS version when this blueprint was created",
            "allOf": [
              {
                "$ref": "#/components/schemas/Generation"
              }
            ]
          },
          "id": {
            "description": "unique identifier for this blueprint",
            "type": "string",
            "format": "uuid"
          },
          "internal_dns_version": {
            "description": "internal DNS version when this blueprint was created",
            "allOf": [
              {
                "$ref": "#/components/schemas/Generation"
              }
            ]
          },
          "parent_blueprint_id": {
            "nullable": true,
            "description": "which blueprint this blueprint is based on",
            "type": "string",
            "format": "uuid"
          },
          "time_created": {
            "description": "when this blueprint was generated (for debugging)",
            "type": "string",
            "format": "date-time"
          }
        },
        "required": [
          "comment",
          "creator",
          "external_dns_version",
          "id",
          "internal_dns_version",
          "time_created"
        ]
      },
      "BlueprintMetadataResultsPage": {
        "description": "A single page of results",
        "type": "object",
        "properties": {
          "items": {
            "description": "list of items on this page of results",
            "type": "array",
            "items": {
              "$ref": "#/components/schemas/BlueprintMetadata"
            }
          },
          "next_page": {
            "nullable": true,
            "description": "token used to fetch the next page of results (if any)",
            "type": "string"
          }
        },
        "required": [
          "items"
        ]
      },
      "BlueprintTarget": {
        "description": "Describes what blueprint, if any, the system is currently working toward",
        "type": "object",
        "properties": {
          "enabled": {
            "description": "policy: should the system actively work towards this blueprint\n\nThis should generally be left enabled.",
            "type": "boolean"
          },
          "target_id": {
            "description": "id of the blueprint that the system is trying to make real",
            "type": "string",
            "format": "uuid"
          },
          "time_made_target": {
            "description": "when this blueprint was made the target",
            "type": "string",
            "format": "date-time"
          }
        },
        "required": [
          "enabled",
          "target_id",
          "time_made_target"
        ]
      },
      "BlueprintTargetSet": {
        "description": "Specifies what blueprint, if any, the system should be working toward",
        "type": "object",
        "properties": {
          "enabled": {
            "type": "boolean"
          },
          "target_id": {
            "type": "string",
            "format": "uuid"
          }
        },
        "required": [
          "enabled",
          "target_id"
        ]
      },
      "BlueprintZoneConfig": {
        "description": "Describes one Omicron-managed zone in a blueprint.\n\nPart of [`BlueprintZonesConfig`].",
        "type": "object",
        "properties": {
          "disposition": {
            "description": "The disposition (desired state) of this zone recorded in the blueprint.",
            "allOf": [
              {
                "$ref": "#/components/schemas/BlueprintZoneDisposition"
              }
            ]
          },
          "id": {
            "$ref": "#/components/schemas/TypedUuidForOmicronZoneKind"
          },
          "underlay_address": {
            "type": "string",
            "format": "ipv6"
          },
          "zone_type": {
            "$ref": "#/components/schemas/BlueprintZoneType"
          }
        },
        "required": [
          "disposition",
          "id",
          "underlay_address",
          "zone_type"
        ]
      },
      "BlueprintZoneDisposition": {
        "description": "The desired state of an Omicron-managed zone in a blueprint.\n\nPart of [`BlueprintZoneConfig`].",
        "oneOf": [
          {
            "description": "The zone is in-service.",
            "type": "string",
            "enum": [
              "in_service"
            ]
          },
          {
            "description": "The zone is not in service.",
            "type": "string",
            "enum": [
              "quiesced"
            ]
          },
          {
            "description": "The zone is permanently gone.",
            "type": "string",
            "enum": [
              "expunged"
            ]
          }
        ]
      },
      "BlueprintZoneType": {
        "oneOf": [
          {
            "type": "object",
            "properties": {
              "address": {
                "type": "string"
              },
              "dns_servers": {
                "type": "array",
                "items": {
                  "type": "string",
                  "format": "ip"
                }
              },
              "domain": {
                "nullable": true,
                "type": "string"
              },
              "nic": {
                "description": "The service vNIC providing outbound connectivity using OPTE.",
                "allOf": [
                  {
                    "$ref": "#/components/schemas/NetworkInterface"
                  }
                ]
              },
              "ntp_servers": {
                "type": "array",
                "items": {
                  "type": "string"
                }
              },
              "snat_cfg": {
                "description": "The SNAT configuration for outbound connections.",
                "allOf": [
                  {
                    "$ref": "#/components/schemas/SourceNatConfig"
                  }
                ]
              },
              "type": {
                "type": "string",
                "enum": [
                  "boundary_ntp"
                ]
              }
            },
            "required": [
              "address",
              "dns_servers",
              "nic",
              "ntp_servers",
              "snat_cfg",
              "type"
            ]
          },
          {
            "type": "object",
            "properties": {
              "address": {
                "type": "string"
              },
              "dataset": {
                "$ref": "#/components/schemas/OmicronZoneDataset"
              },
              "type": {
                "type": "string",
                "enum": [
                  "clickhouse"
                ]
              }
            },
            "required": [
              "address",
              "dataset",
              "type"
            ]
          },
          {
            "type": "object",
            "properties": {
              "address": {
                "type": "string"
              },
              "dataset": {
                "$ref": "#/components/schemas/OmicronZoneDataset"
              },
              "type": {
                "type": "string",
                "enum": [
                  "clickhouse_keeper"
                ]
              }
            },
            "required": [
              "address",
              "dataset",
              "type"
            ]
          },
          {
            "type": "object",
            "properties": {
              "address": {
                "type": "string"
              },
              "dataset": {
                "$ref": "#/components/schemas/OmicronZoneDataset"
              },
              "type": {
                "type": "string",
                "enum": [
                  "cockroach_db"
                ]
              }
            },
            "required": [
              "address",
              "dataset",
              "type"
            ]
          },
          {
            "type": "object",
            "properties": {
              "address": {
                "type": "string"
              },
              "dataset": {
                "$ref": "#/components/schemas/OmicronZoneDataset"
              },
              "type": {
                "type": "string",
                "enum": [
                  "crucible"
                ]
              }
            },
            "required": [
              "address",
              "dataset",
              "type"
            ]
          },
          {
            "type": "object",
            "properties": {
              "address": {
                "type": "string"
              },
              "type": {
                "type": "string",
                "enum": [
                  "crucible_pantry"
                ]
              }
            },
            "required": [
              "address",
              "type"
            ]
          },
          {
            "type": "object",
            "properties": {
              "dataset": {
                "$ref": "#/components/schemas/OmicronZoneDataset"
              },
              "dns_address": {
                "description": "The address at which the external DNS server is reachable.",
                "type": "string"
              },
              "http_address": {
                "description": "The address at which the external DNS server API is reachable.",
                "type": "string"
              },
              "nic": {
                "description": "The service vNIC providing external connectivity using OPTE.",
                "allOf": [
                  {
                    "$ref": "#/components/schemas/NetworkInterface"
                  }
                ]
              },
              "type": {
                "type": "string",
                "enum": [
                  "external_dns"
                ]
              }
            },
            "required": [
              "dataset",
              "dns_address",
              "http_address",
              "nic",
              "type"
            ]
          },
          {
            "type": "object",
            "properties": {
              "dataset": {
                "$ref": "#/components/schemas/OmicronZoneDataset"
              },
              "dns_address": {
                "type": "string"
              },
              "gz_address": {
                "description": "The addresses in the global zone which should be created\n\nFor the DNS service, which exists outside the sleds's typical subnet - adding an address in the GZ is necessary to allow inter-zone traffic routing.",
                "type": "string",
                "format": "ipv6"
              },
              "gz_address_index": {
                "description": "The address is also identified with an auxiliary bit of information to ensure that the created global zone address can have a unique name.",
                "type": "integer",
                "format": "uint32",
                "minimum": 0
              },
              "http_address": {
                "type": "string"
              },
              "type": {
                "type": "string",
                "enum": [
                  "internal_dns"
                ]
              }
            },
            "required": [
              "dataset",
              "dns_address",
              "gz_address",
              "gz_address_index",
              "http_address",
              "type"
            ]
          },
          {
            "type": "object",
            "properties": {
              "address": {
                "type": "string"
              },
              "dns_servers": {
                "type": "array",
                "items": {
                  "type": "string",
                  "format": "ip"
                }
              },
              "domain": {
                "nullable": true,
                "type": "string"
              },
              "ntp_servers": {
                "type": "array",
                "items": {
                  "type": "string"
                }
              },
              "type": {
                "type": "string",
                "enum": [
                  "internal_ntp"
                ]
              }
            },
            "required": [
              "address",
              "dns_servers",
              "ntp_servers",
              "type"
            ]
          },
          {
            "type": "object",
            "properties": {
              "external_dns_servers": {
                "description": "External DNS servers Nexus can use to resolve external hosts.",
                "type": "array",
                "items": {
                  "type": "string",
                  "format": "ip"
                }
              },
              "external_ip": {
                "description": "The address at which the external nexus server is reachable.",
                "type": "string",
                "format": "ip"
              },
              "external_tls": {
                "description": "Whether Nexus's external endpoint should use TLS",
                "type": "boolean"
              },
              "internal_address": {
                "description": "The address at which the internal nexus server is reachable.",
                "type": "string"
              },
              "nic": {
                "description": "The service vNIC providing external connectivity using OPTE.",
                "allOf": [
                  {
                    "$ref": "#/components/schemas/NetworkInterface"
                  }
                ]
              },
              "type": {
                "type": "string",
                "enum": [
                  "nexus"
                ]
              }
            },
            "required": [
              "external_dns_servers",
              "external_ip",
              "external_tls",
              "internal_address",
              "nic",
              "type"
            ]
          },
          {
            "type": "object",
            "properties": {
              "address": {
                "type": "string"
              },
              "type": {
                "type": "string",
                "enum": [
                  "oximeter"
                ]
              }
            },
            "required": [
              "address",
              "type"
            ]
          }
        ]
      },
      "BlueprintZonesConfig": {
        "description": "Information about an Omicron zone as recorded in a blueprint.\n\nCurrently, this is similar to [`OmicronZonesConfig`], but also contains a per-zone [`BlueprintZoneDisposition`].\n\nPart of [`Blueprint`].",
        "type": "object",
        "properties": {
          "generation": {
            "description": "Generation number of this configuration.\n\nThis generation number is owned by the control plane. See [`OmicronZonesConfig::generation`] for more details.",
            "allOf": [
              {
                "$ref": "#/components/schemas/Generation"
              }
            ]
          },
          "zones": {
            "description": "The list of running zones.",
            "type": "array",
            "items": {
              "$ref": "#/components/schemas/BlueprintZoneConfig"
            }
          }
        },
        "required": [
          "generation",
          "zones"
        ]
      },
      "ByteCount": {
        "description": "Byte count to express memory or storage capacity.",
        "type": "integer",
        "format": "uint64",
        "minimum": 0
      },
      "Certificate": {
        "type": "object",
        "properties": {
          "cert": {
            "type": "string"
          },
          "key": {
            "type": "string"
          }
        },
        "required": [
          "cert",
          "key"
        ]
      },
      "CollectionId": {
        "type": "object",
        "properties": {
          "collection_id": {
            "$ref": "#/components/schemas/TypedUuidForCollectionKind"
          }
        },
        "required": [
          "collection_id"
        ]
      },
      "Cumulativedouble": {
        "description": "A cumulative or counter data type.",
        "type": "object",
        "properties": {
          "start_time": {
            "type": "string",
            "format": "date-time"
          },
          "value": {
            "type": "number",
            "format": "double"
          }
        },
        "required": [
          "start_time",
          "value"
        ]
      },
      "Cumulativefloat": {
        "description": "A cumulative or counter data type.",
        "type": "object",
        "properties": {
          "start_time": {
            "type": "string",
            "format": "date-time"
          },
          "value": {
            "type": "number",
            "format": "float"
          }
        },
        "required": [
          "start_time",
          "value"
        ]
      },
      "Cumulativeint64": {
        "description": "A cumulative or counter data type.",
        "type": "object",
        "properties": {
          "start_time": {
            "type": "string",
            "format": "date-time"
          },
          "value": {
            "type": "integer",
            "format": "int64"
          }
        },
        "required": [
          "start_time",
          "value"
        ]
      },
      "Cumulativeuint64": {
        "description": "A cumulative or counter data type.",
        "type": "object",
        "properties": {
          "start_time": {
            "type": "string",
            "format": "date-time"
          },
          "value": {
            "type": "integer",
            "format": "uint64",
            "minimum": 0
          }
        },
        "required": [
          "start_time",
          "value"
        ]
      },
      "CurrentStatus": {
        "description": "Describes the current status of a background task",
        "oneOf": [
          {
            "description": "The background task is not running\n\nTypically, the task would be waiting for its next activation, which would happen after a timeout or some other event that triggers activation",
            "type": "object",
            "properties": {
              "current_status": {
                "type": "string",
                "enum": [
                  "idle"
                ]
              }
            },
            "required": [
              "current_status"
            ]
          },
          {
            "description": "The background task is currently running\n\nMore precisely, the task has been activated and has not yet finished this activation",
            "type": "object",
            "properties": {
              "current_status": {
                "type": "string",
                "enum": [
                  "running"
                ]
              },
              "details": {
                "$ref": "#/components/schemas/CurrentStatusRunning"
              }
            },
            "required": [
              "current_status",
              "details"
            ]
          }
        ]
      },
      "CurrentStatusRunning": {
        "type": "object",
        "properties": {
          "iteration": {
            "description": "which iteration this was (counter)",
            "type": "integer",
            "format": "uint64",
            "minimum": 0
          },
          "reason": {
            "description": "what kind of event triggered this activation",
            "allOf": [
              {
                "$ref": "#/components/schemas/ActivationReason"
              }
            ]
          },
          "start_time": {
            "description": "wall-clock time when the current activation started",
            "type": "string",
            "format": "date-time"
          }
        },
        "required": [
          "iteration",
          "reason",
          "start_time"
        ]
      },
      "DatasetCreateRequest": {
        "type": "object",
        "properties": {
          "dataset_id": {
            "type": "string",
            "format": "uuid"
          },
          "request": {
            "$ref": "#/components/schemas/DatasetPutRequest"
          },
          "zpool_id": {
            "type": "string",
            "format": "uuid"
          }
        },
        "required": [
          "dataset_id",
          "request",
          "zpool_id"
        ]
      },
      "DatasetKind": {
        "description": "Describes the purpose of the dataset.",
        "type": "string",
        "enum": [
          "crucible",
          "cockroach",
          "clickhouse",
          "clickhouse_keeper",
          "external_dns",
          "internal_dns"
        ]
      },
      "DatasetPutRequest": {
        "description": "Describes a dataset within a pool.",
        "type": "object",
        "properties": {
          "address": {
            "description": "Address on which a service is responding to requests for the dataset.",
            "type": "string"
          },
          "kind": {
            "description": "Type of dataset being inserted.",
            "allOf": [
              {
                "$ref": "#/components/schemas/DatasetKind"
              }
            ]
          }
        },
        "required": [
          "address",
          "kind"
        ]
      },
      "Datum": {
        "description": "A `Datum` is a single sampled data point from a metric.",
        "oneOf": [
          {
            "type": "object",
            "properties": {
              "datum": {
                "type": "boolean"
              },
              "type": {
                "type": "string",
                "enum": [
                  "bool"
                ]
              }
            },
            "required": [
              "datum",
              "type"
            ]
          },
          {
            "type": "object",
            "properties": {
              "datum": {
                "type": "integer",
                "format": "int8"
              },
              "type": {
                "type": "string",
                "enum": [
                  "i8"
                ]
              }
            },
            "required": [
              "datum",
              "type"
            ]
          },
          {
            "type": "object",
            "properties": {
              "datum": {
                "type": "integer",
                "format": "uint8",
                "minimum": 0
              },
              "type": {
                "type": "string",
                "enum": [
                  "u8"
                ]
              }
            },
            "required": [
              "datum",
              "type"
            ]
          },
          {
            "type": "object",
            "properties": {
              "datum": {
                "type": "integer",
                "format": "int16"
              },
              "type": {
                "type": "string",
                "enum": [
                  "i16"
                ]
              }
            },
            "required": [
              "datum",
              "type"
            ]
          },
          {
            "type": "object",
            "properties": {
              "datum": {
                "type": "integer",
                "format": "uint16",
                "minimum": 0
              },
              "type": {
                "type": "string",
                "enum": [
                  "u16"
                ]
              }
            },
            "required": [
              "datum",
              "type"
            ]
          },
          {
            "type": "object",
            "properties": {
              "datum": {
                "type": "integer",
                "format": "int32"
              },
              "type": {
                "type": "string",
                "enum": [
                  "i32"
                ]
              }
            },
            "required": [
              "datum",
              "type"
            ]
          },
          {
            "type": "object",
            "properties": {
              "datum": {
                "type": "integer",
                "format": "uint32",
                "minimum": 0
              },
              "type": {
                "type": "string",
                "enum": [
                  "u32"
                ]
              }
            },
            "required": [
              "datum",
              "type"
            ]
          },
          {
            "type": "object",
            "properties": {
              "datum": {
                "type": "integer",
                "format": "int64"
              },
              "type": {
                "type": "string",
                "enum": [
                  "i64"
                ]
              }
            },
            "required": [
              "datum",
              "type"
            ]
          },
          {
            "type": "object",
            "properties": {
              "datum": {
                "type": "integer",
                "format": "uint64",
                "minimum": 0
              },
              "type": {
                "type": "string",
                "enum": [
                  "u64"
                ]
              }
            },
            "required": [
              "datum",
              "type"
            ]
          },
          {
            "type": "object",
            "properties": {
              "datum": {
                "type": "number",
                "format": "float"
              },
              "type": {
                "type": "string",
                "enum": [
                  "f32"
                ]
              }
            },
            "required": [
              "datum",
              "type"
            ]
          },
          {
            "type": "object",
            "properties": {
              "datum": {
                "type": "number",
                "format": "double"
              },
              "type": {
                "type": "string",
                "enum": [
                  "f64"
                ]
              }
            },
            "required": [
              "datum",
              "type"
            ]
          },
          {
            "type": "object",
            "properties": {
              "datum": {
                "type": "string"
              },
              "type": {
                "type": "string",
                "enum": [
                  "string"
                ]
              }
            },
            "required": [
              "datum",
              "type"
            ]
<<<<<<< HEAD
=======
          }
        ]
      },
      "DatumType": {
        "description": "The type of an individual datum of a metric.",
        "type": "string",
        "enum": [
          "bool",
          "i8",
          "u8",
          "i16",
          "u16",
          "i32",
          "u32",
          "i64",
          "u64",
          "f32",
          "f64",
          "string",
          "bytes",
          "cumulative_i64",
          "cumulative_u64",
          "cumulative_f32",
          "cumulative_f64",
          "histogram_i8",
          "histogram_u8",
          "histogram_i16",
          "histogram_u16",
          "histogram_i32",
          "histogram_u32",
          "histogram_i64",
          "histogram_u64",
          "histogram_f32",
          "histogram_f64"
        ]
      },
      "DiskIdentity": {
        "description": "Uniquely identifies a disk.",
        "type": "object",
        "properties": {
          "model": {
            "type": "string"
          },
          "serial": {
            "type": "string"
          },
          "vendor": {
            "type": "string"
          }
        },
        "required": [
          "model",
          "serial",
          "vendor"
        ]
      },
      "DiskRuntimeState": {
        "description": "Runtime state of the Disk, which includes its attach state and some minimal metadata",
        "type": "object",
        "properties": {
          "disk_state": {
            "description": "runtime state of the Disk",
            "allOf": [
              {
                "$ref": "#/components/schemas/DiskState"
              }
            ]
          },
          "gen": {
            "description": "generation number for this state",
            "allOf": [
              {
                "$ref": "#/components/schemas/Generation"
              }
            ]
>>>>>>> 22f7acad
          },
          {
            "type": "object",
            "properties": {
              "datum": {
                "type": "array",
                "items": {
                  "type": "integer",
                  "format": "uint8",
                  "minimum": 0
                }
              },
              "type": {
                "type": "string",
                "enum": [
                  "bytes"
                ]
              }
            },
            "required": [
              "datum",
              "type"
            ]
          },
          {
            "type": "object",
            "properties": {
              "datum": {
                "$ref": "#/components/schemas/Cumulativeint64"
              },
              "type": {
                "type": "string",
                "enum": [
                  "cumulative_i64"
                ]
              }
            },
            "required": [
              "datum",
              "type"
            ]
          },
          {
            "type": "object",
            "properties": {
              "datum": {
                "$ref": "#/components/schemas/Cumulativeuint64"
              },
              "type": {
                "type": "string",
                "enum": [
                  "cumulative_u64"
                ]
              }
            },
            "required": [
              "datum",
              "type"
            ]
          },
          {
            "type": "object",
            "properties": {
              "datum": {
                "$ref": "#/components/schemas/Cumulativefloat"
              },
              "type": {
                "type": "string",
                "enum": [
                  "cumulative_f32"
                ]
              }
            },
            "required": [
              "datum",
              "type"
            ]
          },
          {
            "type": "object",
            "properties": {
              "datum": {
                "$ref": "#/components/schemas/Cumulativedouble"
              },
              "type": {
                "type": "string",
                "enum": [
                  "cumulative_f64"
                ]
              }
            },
            "required": [
              "datum",
              "type"
            ]
          },
          {
            "type": "object",
            "properties": {
              "datum": {
                "$ref": "#/components/schemas/Histogramint8"
              },
              "type": {
                "type": "string",
                "enum": [
                  "histogram_i8"
                ]
              }
            },
            "required": [
              "datum",
              "type"
            ]
          },
          {
            "type": "object",
            "properties": {
              "datum": {
                "$ref": "#/components/schemas/Histogramuint8"
              },
              "type": {
                "type": "string",
                "enum": [
                  "histogram_u8"
                ]
              }
            },
            "required": [
              "datum",
              "type"
            ]
          },
          {
            "type": "object",
            "properties": {
              "datum": {
                "$ref": "#/components/schemas/Histogramint16"
              },
              "type": {
                "type": "string",
                "enum": [
                  "histogram_i16"
                ]
              }
            },
            "required": [
              "datum",
              "type"
            ]
          },
          {
            "type": "object",
            "properties": {
              "datum": {
                "$ref": "#/components/schemas/Histogramuint16"
              },
              "type": {
                "type": "string",
                "enum": [
                  "histogram_u16"
                ]
              }
            },
            "required": [
              "datum",
              "type"
            ]
          },
          {
            "type": "object",
            "properties": {
              "datum": {
                "$ref": "#/components/schemas/Histogramint32"
              },
              "type": {
                "type": "string",
                "enum": [
                  "histogram_i32"
                ]
              }
            },
            "required": [
              "datum",
              "type"
            ]
          },
          {
            "type": "object",
            "properties": {
              "datum": {
                "$ref": "#/components/schemas/Histogramuint32"
              },
              "type": {
                "type": "string",
                "enum": [
                  "histogram_u32"
                ]
              }
            },
            "required": [
              "datum",
              "type"
            ]
          },
          {
            "type": "object",
            "properties": {
              "datum": {
                "$ref": "#/components/schemas/Histogramint64"
              },
              "type": {
                "type": "string",
                "enum": [
                  "histogram_i64"
                ]
              }
            },
            "required": [
              "datum",
              "type"
            ]
          },
          {
            "type": "object",
            "properties": {
              "datum": {
                "$ref": "#/components/schemas/Histogramuint64"
              },
              "type": {
                "type": "string",
                "enum": [
                  "histogram_u64"
                ]
              }
            },
            "required": [
              "datum",
              "type"
            ]
          },
          {
            "type": "object",
            "properties": {
              "datum": {
                "$ref": "#/components/schemas/Histogramfloat"
              },
              "type": {
                "type": "string",
                "enum": [
                  "histogram_f32"
                ]
              }
            },
            "required": [
              "datum",
              "type"
            ]
          },
          {
            "type": "object",
            "properties": {
              "datum": {
                "$ref": "#/components/schemas/Histogramdouble"
              },
              "type": {
                "type": "string",
                "enum": [
                  "histogram_f64"
                ]
              }
            },
            "required": [
              "datum",
              "type"
            ]
          },
          {
            "type": "object",
            "properties": {
              "datum": {
                "$ref": "#/components/schemas/MissingDatum"
              },
              "type": {
                "type": "string",
                "enum": [
                  "missing"
                ]
              }
            },
            "required": [
              "datum",
              "type"
            ]
          }
        ]
      },
      "DatumType": {
        "description": "The type of an individual datum of a metric.",
        "type": "string",
        "enum": [
          "bool",
          "i8",
          "u8",
          "i16",
          "u16",
          "i32",
          "u32",
          "i64",
          "u64",
          "f32",
          "f64",
          "string",
          "bytes",
          "cumulative_i64",
          "cumulative_u64",
          "cumulative_f32",
          "cumulative_f64",
          "histogram_i8",
          "histogram_u8",
          "histogram_i16",
          "histogram_u16",
          "histogram_i32",
          "histogram_u32",
          "histogram_i64",
          "histogram_u64",
          "histogram_f32",
          "histogram_f64"
        ]
      },
      "DiskRuntimeState": {
        "description": "Runtime state of the Disk, which includes its attach state and some minimal metadata",
        "type": "object",
        "properties": {
          "disk_state": {
            "description": "runtime state of the Disk",
            "allOf": [
              {
                "$ref": "#/components/schemas/DiskState"
              }
            ]
          },
          "gen": {
            "description": "generation number for this state",
            "allOf": [
              {
                "$ref": "#/components/schemas/Generation"
              }
            ]
          },
          "time_updated": {
            "description": "timestamp for this information",
            "type": "string",
            "format": "date-time"
          }
        },
        "required": [
          "disk_state",
          "gen",
          "time_updated"
        ]
      },
      "DiskState": {
        "description": "State of a Disk",
        "oneOf": [
          {
            "description": "Disk is being initialized",
            "type": "object",
            "properties": {
              "state": {
                "type": "string",
                "enum": [
                  "creating"
                ]
              }
            },
            "required": [
              "state"
            ]
          },
          {
            "description": "Disk is ready but detached from any Instance",
            "type": "object",
            "properties": {
              "state": {
                "type": "string",
                "enum": [
                  "detached"
                ]
              }
            },
            "required": [
              "state"
            ]
          },
          {
            "description": "Disk is ready to receive blocks from an external source",
            "type": "object",
            "properties": {
              "state": {
                "type": "string",
                "enum": [
                  "import_ready"
                ]
              }
            },
            "required": [
              "state"
            ]
          },
          {
            "description": "Disk is importing blocks from a URL",
            "type": "object",
            "properties": {
              "state": {
                "type": "string",
                "enum": [
                  "importing_from_url"
                ]
              }
            },
            "required": [
              "state"
            ]
          },
          {
            "description": "Disk is importing blocks from bulk writes",
            "type": "object",
            "properties": {
              "state": {
                "type": "string",
                "enum": [
                  "importing_from_bulk_writes"
                ]
              }
            },
            "required": [
              "state"
            ]
          },
          {
            "description": "Disk is being finalized to state Detached",
            "type": "object",
            "properties": {
              "state": {
                "type": "string",
                "enum": [
                  "finalizing"
                ]
              }
            },
            "required": [
              "state"
            ]
          },
          {
            "description": "Disk is undergoing maintenance",
            "type": "object",
            "properties": {
              "state": {
                "type": "string",
                "enum": [
                  "maintenance"
                ]
              }
            },
            "required": [
              "state"
            ]
          },
          {
            "description": "Disk is being attached to the given Instance",
            "type": "object",
            "properties": {
              "instance": {
                "type": "string",
                "format": "uuid"
              },
              "state": {
                "type": "string",
                "enum": [
                  "attaching"
                ]
              }
            },
            "required": [
              "instance",
              "state"
            ]
          },
          {
            "description": "Disk is attached to the given Instance",
            "type": "object",
            "properties": {
              "instance": {
                "type": "string",
                "format": "uuid"
              },
              "state": {
                "type": "string",
                "enum": [
                  "attached"
                ]
              }
            },
            "required": [
              "instance",
              "state"
            ]
          },
          {
            "description": "Disk is being detached from the given Instance",
            "type": "object",
            "properties": {
              "instance": {
                "type": "string",
                "format": "uuid"
              },
              "state": {
                "type": "string",
                "enum": [
                  "detaching"
                ]
              }
            },
            "required": [
              "instance",
              "state"
            ]
          },
          {
            "description": "Disk has been destroyed",
            "type": "object",
            "properties": {
              "state": {
                "type": "string",
                "enum": [
                  "destroyed"
                ]
              }
            },
            "required": [
              "state"
            ]
          },
          {
            "description": "Disk is unavailable",
            "type": "object",
            "properties": {
              "state": {
                "type": "string",
                "enum": [
                  "faulted"
                ]
              }
            },
            "required": [
              "state"
            ]
          }
        ]
      },
      "DnsConfigParams": {
        "description": "DnsConfigParams\n\n<details><summary>JSON schema</summary>\n\n```json { \"type\": \"object\", \"required\": [ \"generation\", \"time_created\", \"zones\" ], \"properties\": { \"generation\": { \"type\": \"integer\", \"format\": \"uint64\", \"minimum\": 0.0 }, \"time_created\": { \"type\": \"string\", \"format\": \"date-time\" }, \"zones\": { \"type\": \"array\", \"items\": { \"$ref\": \"#/components/schemas/DnsConfigZone\" } } } } ``` </details>",
        "type": "object",
        "properties": {
          "generation": {
            "type": "integer",
            "format": "uint64",
            "minimum": 0
          },
          "time_created": {
            "type": "string",
            "format": "date-time"
          },
          "zones": {
            "type": "array",
            "items": {
              "$ref": "#/components/schemas/DnsConfigZone"
            }
          }
        },
        "required": [
          "generation",
          "time_created",
          "zones"
        ]
      },
      "DnsConfigZone": {
        "description": "DnsConfigZone\n\n<details><summary>JSON schema</summary>\n\n```json { \"type\": \"object\", \"required\": [ \"records\", \"zone_name\" ], \"properties\": { \"records\": { \"type\": \"object\", \"additionalProperties\": { \"type\": \"array\", \"items\": { \"$ref\": \"#/components/schemas/DnsRecord\" } } }, \"zone_name\": { \"type\": \"string\" } } } ``` </details>",
        "type": "object",
        "properties": {
          "records": {
            "type": "object",
            "additionalProperties": {
              "type": "array",
              "items": {
                "$ref": "#/components/schemas/DnsRecord"
              }
            }
          },
          "zone_name": {
            "type": "string"
          }
        },
        "required": [
          "records",
          "zone_name"
        ]
      },
      "DnsRecord": {
        "description": "DnsRecord\n\n<details><summary>JSON schema</summary>\n\n```json { \"oneOf\": [ { \"type\": \"object\", \"required\": [ \"data\", \"type\" ], \"properties\": { \"data\": { \"type\": \"string\", \"format\": \"ipv4\" }, \"type\": { \"type\": \"string\", \"enum\": [ \"A\" ] } } }, { \"type\": \"object\", \"required\": [ \"data\", \"type\" ], \"properties\": { \"data\": { \"type\": \"string\", \"format\": \"ipv6\" }, \"type\": { \"type\": \"string\", \"enum\": [ \"AAAA\" ] } } }, { \"type\": \"object\", \"required\": [ \"data\", \"type\" ], \"properties\": { \"data\": { \"$ref\": \"#/components/schemas/Srv\" }, \"type\": { \"type\": \"string\", \"enum\": [ \"SRV\" ] } } } ] } ``` </details>",
        "oneOf": [
          {
            "type": "object",
            "properties": {
              "data": {
                "type": "string",
                "format": "ipv4"
              },
              "type": {
                "type": "string",
                "enum": [
                  "A"
                ]
              }
            },
            "required": [
              "data",
              "type"
            ]
          },
          {
            "type": "object",
            "properties": {
              "data": {
                "type": "string",
                "format": "ipv6"
              },
              "type": {
                "type": "string",
                "enum": [
                  "AAAA"
                ]
              }
            },
            "required": [
              "data",
              "type"
            ]
          },
          {
            "type": "object",
            "properties": {
              "data": {
                "$ref": "#/components/schemas/Srv"
              },
              "type": {
                "type": "string",
                "enum": [
                  "SRV"
                ]
              }
            },
            "required": [
              "data",
              "type"
            ]
          }
        ]
      },
      "DownstairsClientStopRequest": {
        "type": "object",
        "properties": {
          "reason": {
            "$ref": "#/components/schemas/DownstairsClientStopRequestReason"
          },
          "time": {
            "type": "string",
            "format": "date-time"
          }
        },
        "required": [
          "reason",
          "time"
        ]
      },
      "DownstairsClientStopRequestReason": {
        "type": "string",
        "enum": [
          "replacing",
          "disabled",
          "failed_reconcile",
          "i_o_error",
          "bad_negotiation_order",
          "incompatible",
          "failed_live_repair",
          "too_many_outstanding_jobs",
          "deactivated"
        ]
      },
      "DownstairsClientStopped": {
        "type": "object",
        "properties": {
          "reason": {
            "$ref": "#/components/schemas/DownstairsClientStoppedReason"
          },
          "time": {
            "type": "string",
            "format": "date-time"
          }
        },
        "required": [
          "reason",
          "time"
        ]
      },
      "DownstairsClientStoppedReason": {
        "type": "string",
        "enum": [
          "connection_timeout",
          "connection_failed",
          "timeout",
          "write_failed",
          "read_failed",
          "requested_stop",
          "finished",
          "queue_closed",
          "receive_task_cancelled"
        ]
      },
      "DownstairsUnderRepair": {
        "type": "object",
        "properties": {
          "region_uuid": {
            "$ref": "#/components/schemas/TypedUuidForDownstairsRegionKind"
          },
          "target_addr": {
            "type": "string"
          }
        },
        "required": [
          "region_uuid",
          "target_addr"
        ]
      },
      "Duration": {
        "type": "object",
        "properties": {
          "nanos": {
            "type": "integer",
            "format": "uint32",
            "minimum": 0
          },
          "secs": {
            "type": "integer",
            "format": "uint64",
            "minimum": 0
          }
        },
        "required": [
          "nanos",
          "secs"
        ]
      },
      "Error": {
        "description": "Error information from a response.",
        "type": "object",
        "properties": {
          "error_code": {
            "type": "string"
          },
          "message": {
            "type": "string"
          },
          "request_id": {
            "type": "string"
          }
        },
        "required": [
          "message",
          "request_id"
        ]
      },
      "ExternalPortDiscovery": {
        "oneOf": [
          {
            "type": "object",
            "properties": {
              "auto": {
                "type": "object",
                "additionalProperties": {
                  "type": "string",
                  "format": "ipv6"
                }
              }
            },
            "required": [
              "auto"
            ],
            "additionalProperties": false
          },
          {
            "type": "object",
            "properties": {
              "static": {
                "type": "object",
                "additionalProperties": {
                  "type": "array",
                  "items": {
                    "$ref": "#/components/schemas/Name"
                  }
                }
              }
            },
            "required": [
              "static"
            ],
            "additionalProperties": false
          }
        ]
      },
      "Field": {
        "description": "A `Field` is a named aspect of a target or metric.",
        "type": "object",
        "properties": {
          "name": {
            "type": "string"
          },
          "value": {
            "$ref": "#/components/schemas/FieldValue"
          }
        },
        "required": [
          "name",
          "value"
        ]
      },
      "FieldSet": {
        "type": "object",
        "properties": {
          "fields": {
            "type": "object",
            "additionalProperties": {
              "$ref": "#/components/schemas/Field"
            }
          },
          "name": {
            "type": "string"
          }
        },
        "required": [
          "fields",
          "name"
        ]
      },
      "FieldValue": {
        "description": "The `FieldValue` contains the value of a target or metric field.",
        "oneOf": [
          {
            "type": "object",
            "properties": {
              "type": {
                "type": "string",
                "enum": [
                  "string"
                ]
              },
              "value": {
                "type": "string"
              }
            },
            "required": [
              "type",
              "value"
            ]
          },
          {
            "type": "object",
            "properties": {
              "type": {
                "type": "string",
                "enum": [
                  "i8"
                ]
              },
              "value": {
                "type": "integer",
                "format": "int8"
              }
            },
            "required": [
              "type",
              "value"
            ]
          },
          {
            "type": "object",
            "properties": {
              "type": {
                "type": "string",
                "enum": [
                  "u8"
                ]
              },
              "value": {
                "type": "integer",
                "format": "uint8",
                "minimum": 0
              }
            },
            "required": [
              "type",
              "value"
            ]
          },
          {
            "type": "object",
            "properties": {
              "type": {
                "type": "string",
                "enum": [
                  "i16"
                ]
              },
              "value": {
                "type": "integer",
                "format": "int16"
              }
            },
            "required": [
              "type",
              "value"
            ]
          },
          {
            "type": "object",
            "properties": {
              "type": {
                "type": "string",
                "enum": [
                  "u16"
                ]
              },
              "value": {
                "type": "integer",
                "format": "uint16",
                "minimum": 0
              }
            },
            "required": [
              "type",
              "value"
            ]
          },
          {
            "type": "object",
            "properties": {
              "type": {
                "type": "string",
                "enum": [
                  "i32"
                ]
              },
              "value": {
                "type": "integer",
                "format": "int32"
              }
            },
            "required": [
              "type",
              "value"
            ]
          },
          {
            "type": "object",
            "properties": {
              "type": {
                "type": "string",
                "enum": [
                  "u32"
                ]
              },
              "value": {
                "type": "integer",
                "format": "uint32",
                "minimum": 0
              }
            },
            "required": [
              "type",
              "value"
            ]
          },
          {
            "type": "object",
            "properties": {
              "type": {
                "type": "string",
                "enum": [
                  "i64"
                ]
              },
              "value": {
                "type": "integer",
                "format": "int64"
              }
            },
            "required": [
              "type",
              "value"
            ]
          },
          {
            "type": "object",
            "properties": {
              "type": {
                "type": "string",
                "enum": [
                  "u64"
                ]
              },
              "value": {
                "type": "integer",
                "format": "uint64",
                "minimum": 0
              }
            },
            "required": [
              "type",
              "value"
            ]
          },
          {
            "type": "object",
            "properties": {
              "type": {
                "type": "string",
                "enum": [
                  "ip_addr"
                ]
              },
              "value": {
                "type": "string",
                "format": "ip"
              }
            },
            "required": [
              "type",
              "value"
            ]
          },
          {
            "type": "object",
            "properties": {
              "type": {
                "type": "string",
                "enum": [
                  "uuid"
                ]
              },
              "value": {
                "type": "string",
                "format": "uuid"
              }
            },
            "required": [
              "type",
              "value"
            ]
          },
          {
            "type": "object",
            "properties": {
              "type": {
                "type": "string",
                "enum": [
                  "bool"
                ]
              },
              "value": {
                "type": "boolean"
              }
            },
            "required": [
              "type",
              "value"
            ]
          }
        ]
      },
      "Generation": {
        "description": "Generation numbers stored in the database, used for optimistic concurrency control",
        "type": "integer",
        "format": "uint64",
        "minimum": 0
      },
      "HistogramError": {
        "description": "Errors related to constructing histograms or adding samples into them.",
        "oneOf": [
          {
            "description": "An attempt to construct a histogram with an empty set of bins.",
            "type": "object",
            "properties": {
              "type": {
                "type": "string",
                "enum": [
                  "empty_bins"
                ]
              }
            },
            "required": [
              "type"
            ]
          },
          {
            "description": "An attempt to construct a histogram with non-monotonic bins.",
            "type": "object",
            "properties": {
              "type": {
                "type": "string",
                "enum": [
                  "nonmonotonic_bins"
                ]
              }
            },
            "required": [
              "type"
            ]
          },
          {
            "description": "A non-finite was encountered, either as a bin edge or a sample.",
            "type": "object",
            "properties": {
              "content": {
                "type": "string"
              },
              "type": {
                "type": "string",
                "enum": [
                  "non_finite_value"
                ]
              }
            },
            "required": [
              "content",
              "type"
            ]
          },
          {
            "description": "Error returned when two neighboring bins are not adjoining (there's space between them)",
            "type": "object",
            "properties": {
              "content": {
                "type": "object",
                "properties": {
                  "left": {
                    "type": "string"
                  },
                  "right": {
                    "type": "string"
                  }
                },
                "required": [
                  "left",
                  "right"
                ]
              },
              "type": {
                "type": "string",
                "enum": [
                  "non_adjoining_bins"
                ]
              }
            },
            "required": [
              "content",
              "type"
            ]
          },
          {
            "description": "Bin and count arrays are of different sizes.",
            "type": "object",
            "properties": {
              "content": {
                "type": "object",
                "properties": {
                  "n_bins": {
                    "type": "integer",
                    "format": "uint",
                    "minimum": 0
                  },
                  "n_counts": {
                    "type": "integer",
                    "format": "uint",
                    "minimum": 0
                  }
                },
                "required": [
                  "n_bins",
                  "n_counts"
                ]
              },
              "type": {
                "type": "string",
                "enum": [
                  "array_size_mismatch"
                ]
              }
            },
            "required": [
              "content",
              "type"
            ]
          },
          {
            "type": "object",
            "properties": {
              "content": {
                "$ref": "#/components/schemas/QuantizationError"
              },
              "type": {
                "type": "string",
                "enum": [
                  "quantization"
                ]
              }
            },
            "required": [
              "content",
              "type"
            ]
          }
        ]
      },
      "Histogramdouble": {
        "description": "Histogram metric\n\nA histogram maintains the count of any number of samples, over a set of bins. Bins are specified on construction via their _left_ edges, inclusive. There can't be any \"gaps\" in the bins, and an additional bin may be added to the left, right, or both so that the bins extend to the entire range of the support.\n\nNote that any gaps, unsorted bins, or non-finite values will result in an error.",
        "type": "object",
        "properties": {
          "bins": {
            "type": "array",
            "items": {
              "$ref": "#/components/schemas/Bindouble"
            }
          },
          "n_samples": {
            "type": "integer",
            "format": "uint64",
            "minimum": 0
          },
          "start_time": {
            "type": "string",
            "format": "date-time"
          }
        },
        "required": [
          "bins",
          "n_samples",
          "start_time"
        ]
      },
      "Histogramfloat": {
        "description": "Histogram metric\n\nA histogram maintains the count of any number of samples, over a set of bins. Bins are specified on construction via their _left_ edges, inclusive. There can't be any \"gaps\" in the bins, and an additional bin may be added to the left, right, or both so that the bins extend to the entire range of the support.\n\nNote that any gaps, unsorted bins, or non-finite values will result in an error.",
        "type": "object",
        "properties": {
          "bins": {
            "type": "array",
            "items": {
              "$ref": "#/components/schemas/Binfloat"
            }
          },
          "n_samples": {
            "type": "integer",
            "format": "uint64",
            "minimum": 0
          },
          "start_time": {
            "type": "string",
            "format": "date-time"
          }
        },
        "required": [
          "bins",
          "n_samples",
          "start_time"
        ]
      },
      "Histogramint16": {
        "description": "Histogram metric\n\nA histogram maintains the count of any number of samples, over a set of bins. Bins are specified on construction via their _left_ edges, inclusive. There can't be any \"gaps\" in the bins, and an additional bin may be added to the left, right, or both so that the bins extend to the entire range of the support.\n\nNote that any gaps, unsorted bins, or non-finite values will result in an error.",
        "type": "object",
        "properties": {
          "bins": {
            "type": "array",
            "items": {
              "$ref": "#/components/schemas/Binint16"
            }
          },
          "n_samples": {
            "type": "integer",
            "format": "uint64",
            "minimum": 0
          },
          "start_time": {
            "type": "string",
            "format": "date-time"
          }
        },
        "required": [
          "bins",
          "n_samples",
          "start_time"
        ]
      },
      "Histogramint32": {
        "description": "Histogram metric\n\nA histogram maintains the count of any number of samples, over a set of bins. Bins are specified on construction via their _left_ edges, inclusive. There can't be any \"gaps\" in the bins, and an additional bin may be added to the left, right, or both so that the bins extend to the entire range of the support.\n\nNote that any gaps, unsorted bins, or non-finite values will result in an error.",
        "type": "object",
        "properties": {
          "bins": {
            "type": "array",
            "items": {
              "$ref": "#/components/schemas/Binint32"
            }
          },
          "n_samples": {
            "type": "integer",
            "format": "uint64",
            "minimum": 0
          },
          "start_time": {
            "type": "string",
            "format": "date-time"
          }
        },
        "required": [
          "bins",
          "n_samples",
          "start_time"
        ]
      },
      "Histogramint64": {
        "description": "Histogram metric\n\nA histogram maintains the count of any number of samples, over a set of bins. Bins are specified on construction via their _left_ edges, inclusive. There can't be any \"gaps\" in the bins, and an additional bin may be added to the left, right, or both so that the bins extend to the entire range of the support.\n\nNote that any gaps, unsorted bins, or non-finite values will result in an error.",
        "type": "object",
        "properties": {
          "bins": {
            "type": "array",
            "items": {
              "$ref": "#/components/schemas/Binint64"
            }
          },
          "n_samples": {
            "type": "integer",
            "format": "uint64",
            "minimum": 0
          },
          "start_time": {
            "type": "string",
            "format": "date-time"
          }
        },
        "required": [
          "bins",
          "n_samples",
          "start_time"
        ]
      },
      "Histogramint8": {
        "description": "Histogram metric\n\nA histogram maintains the count of any number of samples, over a set of bins. Bins are specified on construction via their _left_ edges, inclusive. There can't be any \"gaps\" in the bins, and an additional bin may be added to the left, right, or both so that the bins extend to the entire range of the support.\n\nNote that any gaps, unsorted bins, or non-finite values will result in an error.",
        "type": "object",
        "properties": {
          "bins": {
            "type": "array",
            "items": {
              "$ref": "#/components/schemas/Binint8"
            }
          },
          "n_samples": {
            "type": "integer",
            "format": "uint64",
            "minimum": 0
          },
          "start_time": {
            "type": "string",
            "format": "date-time"
          }
        },
        "required": [
          "bins",
          "n_samples",
          "start_time"
        ]
      },
      "Histogramuint16": {
        "description": "Histogram metric\n\nA histogram maintains the count of any number of samples, over a set of bins. Bins are specified on construction via their _left_ edges, inclusive. There can't be any \"gaps\" in the bins, and an additional bin may be added to the left, right, or both so that the bins extend to the entire range of the support.\n\nNote that any gaps, unsorted bins, or non-finite values will result in an error.",
        "type": "object",
        "properties": {
          "bins": {
            "type": "array",
            "items": {
              "$ref": "#/components/schemas/Binuint16"
            }
          },
          "n_samples": {
            "type": "integer",
            "format": "uint64",
            "minimum": 0
          },
          "start_time": {
            "type": "string",
            "format": "date-time"
          }
        },
        "required": [
          "bins",
          "n_samples",
          "start_time"
        ]
      },
      "Histogramuint32": {
        "description": "Histogram metric\n\nA histogram maintains the count of any number of samples, over a set of bins. Bins are specified on construction via their _left_ edges, inclusive. There can't be any \"gaps\" in the bins, and an additional bin may be added to the left, right, or both so that the bins extend to the entire range of the support.\n\nNote that any gaps, unsorted bins, or non-finite values will result in an error.",
        "type": "object",
        "properties": {
          "bins": {
            "type": "array",
            "items": {
              "$ref": "#/components/schemas/Binuint32"
            }
          },
          "n_samples": {
            "type": "integer",
            "format": "uint64",
            "minimum": 0
          },
          "start_time": {
            "type": "string",
            "format": "date-time"
          }
        },
        "required": [
          "bins",
          "n_samples",
          "start_time"
        ]
      },
      "Histogramuint64": {
        "description": "Histogram metric\n\nA histogram maintains the count of any number of samples, over a set of bins. Bins are specified on construction via their _left_ edges, inclusive. There can't be any \"gaps\" in the bins, and an additional bin may be added to the left, right, or both so that the bins extend to the entire range of the support.\n\nNote that any gaps, unsorted bins, or non-finite values will result in an error.",
        "type": "object",
        "properties": {
          "bins": {
            "type": "array",
            "items": {
              "$ref": "#/components/schemas/Binuint64"
            }
          },
          "n_samples": {
            "type": "integer",
            "format": "uint64",
            "minimum": 0
          },
          "start_time": {
            "type": "string",
            "format": "date-time"
          }
        },
        "required": [
          "bins",
          "n_samples",
          "start_time"
        ]
      },
      "Histogramuint8": {
        "description": "Histogram metric\n\nA histogram maintains the count of any number of samples, over a set of bins. Bins are specified on construction via their _left_ edges, inclusive. There can't be any \"gaps\" in the bins, and an additional bin may be added to the left, right, or both so that the bins extend to the entire range of the support.\n\nNote that any gaps, unsorted bins, or non-finite values will result in an error.",
        "type": "object",
        "properties": {
          "bins": {
            "type": "array",
            "items": {
              "$ref": "#/components/schemas/Binuint8"
            }
          },
          "n_samples": {
            "type": "integer",
            "format": "uint64",
            "minimum": 0
          },
          "start_time": {
            "type": "string",
            "format": "date-time"
          }
        },
        "required": [
          "bins",
          "n_samples",
          "start_time"
        ]
      },
      "InstanceRuntimeState": {
        "description": "The dynamic runtime properties of an instance: its current VMM ID (if any), migration information (if any), and the instance state to report if there is no active VMM.",
        "type": "object",
        "properties": {
          "dst_propolis_id": {
            "nullable": true,
            "description": "If a migration is active, the ID of the target VMM.",
            "type": "string",
            "format": "uuid"
          },
          "gen": {
            "description": "Generation number for this state.",
            "allOf": [
              {
                "$ref": "#/components/schemas/Generation"
              }
            ]
          },
          "migration_id": {
            "nullable": true,
            "description": "If a migration is active, the ID of that migration.",
            "type": "string",
            "format": "uuid"
          },
          "propolis_id": {
            "nullable": true,
            "description": "The instance's currently active VMM ID.",
            "type": "string",
            "format": "uuid"
          },
          "time_updated": {
            "description": "Timestamp for this information.",
            "type": "string",
            "format": "date-time"
          }
        },
        "required": [
          "gen",
          "time_updated"
        ]
      },
      "InstanceState": {
        "description": "Running state of an Instance (primarily: booted or stopped)\n\nThis typically reflects whether it's starting, running, stopping, or stopped, but also includes states related to the Instance's lifecycle",
        "oneOf": [
          {
            "description": "The instance is being created.",
            "type": "string",
            "enum": [
              "creating"
            ]
          },
          {
            "description": "The instance is currently starting up.",
            "type": "string",
            "enum": [
              "starting"
            ]
          },
          {
            "description": "The instance is currently running.",
            "type": "string",
            "enum": [
              "running"
            ]
          },
          {
            "description": "The instance has been requested to stop and a transition to \"Stopped\" is imminent.",
            "type": "string",
            "enum": [
              "stopping"
            ]
          },
          {
            "description": "The instance is currently stopped.",
            "type": "string",
            "enum": [
              "stopped"
            ]
          },
          {
            "description": "The instance is in the process of rebooting - it will remain in the \"rebooting\" state until the VM is starting once more.",
            "type": "string",
            "enum": [
              "rebooting"
            ]
          },
          {
            "description": "The instance is in the process of migrating - it will remain in the \"migrating\" state until the migration process is complete and the destination propolis is ready to continue execution.",
            "type": "string",
            "enum": [
              "migrating"
            ]
          },
          {
            "description": "The instance is attempting to recover from a failure.",
            "type": "string",
            "enum": [
              "repairing"
            ]
          },
          {
            "description": "The instance has encountered a failure.",
            "type": "string",
            "enum": [
              "failed"
            ]
          },
          {
            "description": "The instance has been deleted.",
            "type": "string",
            "enum": [
              "destroyed"
            ]
          }
        ]
      },
      "IpKind": {
        "type": "string",
        "enum": [
          "snat",
          "floating",
          "ephemeral"
        ]
      },
      "IpNet": {
        "oneOf": [
          {
            "title": "v4",
            "allOf": [
              {
                "$ref": "#/components/schemas/Ipv4Net"
              }
            ]
          },
          {
            "title": "v6",
            "allOf": [
              {
                "$ref": "#/components/schemas/Ipv6Net"
              }
            ]
          }
        ]
      },
      "IpNetwork": {
        "oneOf": [
          {
            "title": "v4",
            "allOf": [
              {
                "$ref": "#/components/schemas/Ipv4Network"
              }
            ]
          },
          {
            "title": "v6",
            "allOf": [
              {
                "$ref": "#/components/schemas/Ipv6Network"
              }
            ]
          }
        ]
      },
      "IpRange": {
        "oneOf": [
          {
            "title": "v4",
            "allOf": [
              {
                "$ref": "#/components/schemas/Ipv4Range"
              }
            ]
          },
          {
            "title": "v6",
            "allOf": [
              {
                "$ref": "#/components/schemas/Ipv6Range"
              }
            ]
          }
        ]
      },
      "Ipv4NatEntryView": {
        "description": "NAT Record",
        "type": "object",
        "properties": {
          "deleted": {
            "type": "boolean"
          },
          "external_address": {
            "type": "string",
            "format": "ipv4"
          },
          "first_port": {
            "type": "integer",
            "format": "uint16",
            "minimum": 0
          },
          "gen": {
            "type": "integer",
            "format": "int64"
          },
          "last_port": {
            "type": "integer",
            "format": "uint16",
            "minimum": 0
          },
          "mac": {
            "$ref": "#/components/schemas/MacAddr"
          },
          "sled_address": {
            "type": "string",
            "format": "ipv6"
          },
          "vni": {
            "$ref": "#/components/schemas/Vni"
          }
        },
        "required": [
          "deleted",
          "external_address",
          "first_port",
          "gen",
          "last_port",
          "mac",
          "sled_address",
          "vni"
        ]
      },
      "Ipv4Net": {
        "example": "192.168.1.0/24",
        "title": "An IPv4 subnet",
        "description": "An IPv4 subnet, including prefix and subnet mask",
        "type": "string",
        "pattern": "^(([0-9]|[1-9][0-9]|1[0-9][0-9]|2[0-4][0-9]|25[0-5])\\.){3}([0-9]|[1-9][0-9]|1[0-9][0-9]|2[0-4][0-9]|25[0-5])/([0-9]|1[0-9]|2[0-9]|3[0-2])$"
      },
      "Ipv4Network": {
        "type": "string",
        "pattern": "^((25[0-5]|2[0-4][0-9]|[01]?[0-9][0-9]?)\\.){3}(25[0-5]|2[0-4][0-9]|[01]?[0-9][0-9]?)\\/(3[0-2]|[0-2]?[0-9])$"
      },
      "Ipv4Range": {
        "description": "A non-decreasing IPv4 address range, inclusive of both ends.\n\nThe first address must be less than or equal to the last address.",
        "type": "object",
        "properties": {
          "first": {
            "type": "string",
            "format": "ipv4"
          },
          "last": {
            "type": "string",
            "format": "ipv4"
          }
        },
        "required": [
          "first",
          "last"
        ]
      },
      "Ipv6Net": {
        "example": "fd12:3456::/64",
        "title": "An IPv6 subnet",
        "description": "An IPv6 subnet, including prefix and subnet mask",
        "type": "string",
        "pattern": "^([fF][dD])[0-9a-fA-F]{2}:(([0-9a-fA-F]{1,4}:){6}[0-9a-fA-F]{1,4}|([0-9a-fA-F]{1,4}:){1,6}:)([0-9a-fA-F]{1,4})?\\/([0-9]|[1-9][0-9]|1[0-1][0-9]|12[0-8])$"
      },
      "Ipv6Network": {
        "type": "string",
        "pattern": "^(([0-9a-fA-F]{1,4}:){7,7}[0-9a-fA-F]{1,4}|([0-9a-fA-F]{1,4}:){1,7}:|([0-9a-fA-F]{1,4}:){1,6}:[0-9a-fA-F]{1,4}|([0-9a-fA-F]{1,4}:){1,5}(:[0-9a-fA-F]{1,4}){1,2}|([0-9a-fA-F]{1,4}:){1,4}(:[0-9a-fA-F]{1,4}){1,3}|([0-9a-fA-F]{1,4}:){1,3}(:[0-9a-fA-F]{1,4}){1,4}|([0-9a-fA-F]{1,4}:){1,2}(:[0-9a-fA-F]{1,4}){1,5}|[0-9a-fA-F]{1,4}:((:[0-9a-fA-F]{1,4}){1,6})|:((:[0-9a-fA-F]{1,4}){1,7}|:)|fe80:(:[0-9a-fA-F]{0,4}){0,4}%[0-9a-zA-Z]{1,}|::(ffff(:0{1,4}){0,1}:){0,1}((25[0-5]|(2[0-4]|1{0,1}[0-9]){0,1}[0-9])\\.){3,3}(25[0-5]|(2[0-4]|1{0,1}[0-9]){0,1}[0-9])|([0-9a-fA-F]{1,4}:){1,4}:((25[0-5]|(2[0-4]|1{0,1}[0-9]){0,1}[0-9])\\.){3,3}(25[0-5]|(2[0-4]|1{0,1}[0-9]){0,1}[0-9])\")[/](12[0-8]|1[0-1][0-9]|[0-9]?[0-9])$"
      },
      "Ipv6Range": {
        "description": "A non-decreasing IPv6 address range, inclusive of both ends.\n\nThe first address must be less than or equal to the last address.",
        "type": "object",
        "properties": {
          "first": {
            "type": "string",
            "format": "ipv6"
          },
          "last": {
            "type": "string",
            "format": "ipv6"
          }
        },
        "required": [
          "first",
          "last"
        ]
      },
      "LastResult": {
        "oneOf": [
          {
            "description": "The task has never completed an activation",
            "type": "object",
            "properties": {
              "last_result": {
                "type": "string",
                "enum": [
                  "never_completed"
                ]
              }
            },
            "required": [
              "last_result"
            ]
          },
          {
            "description": "The task has completed at least one activation",
            "type": "object",
            "properties": {
              "details": {
                "$ref": "#/components/schemas/LastResultCompleted"
              },
              "last_result": {
                "type": "string",
                "enum": [
                  "completed"
                ]
              }
            },
            "required": [
              "details",
              "last_result"
            ]
          }
        ]
      },
<<<<<<< HEAD
      "LastResultCompleted": {
=======
      "NewPasswordHash": {
        "title": "A password hash in PHC string format",
        "description": "Password hashes must be in PHC (Password Hashing Competition) string format.  Passwords must be hashed with Argon2id.  Password hashes may be rejected if the parameters appear not to be secure enough.",
        "type": "string"
      },
      "NodeName": {
        "description": "Unique name for a saga [`Node`]\n\nEach node requires a string name that's unique within its DAG.  The name is used to identify its output.  Nodes that depend on a given node (either directly or indirectly) can access the node's output using its name.",
        "type": "string"
      },
      "OmicronPhysicalDiskConfig": {
        "description": "OmicronPhysicalDiskConfig\n\n<details><summary>JSON schema</summary>\n\n```json { \"type\": \"object\", \"required\": [ \"id\", \"identity\", \"pool_id\" ], \"properties\": { \"id\": { \"type\": \"string\", \"format\": \"uuid\" }, \"identity\": { \"$ref\": \"#/components/schemas/DiskIdentity\" }, \"pool_id\": { \"$ref\": \"#/components/schemas/TypedUuidForZpoolKind\" } } } ``` </details>",
        "type": "object",
        "properties": {
          "id": {
            "type": "string",
            "format": "uuid"
          },
          "identity": {
            "$ref": "#/components/schemas/DiskIdentity"
          },
          "pool_id": {
            "$ref": "#/components/schemas/TypedUuidForZpoolKind"
          }
        },
        "required": [
          "id",
          "identity",
          "pool_id"
        ]
      },
      "OmicronPhysicalDisksConfig": {
        "description": "OmicronPhysicalDisksConfig\n\n<details><summary>JSON schema</summary>\n\n```json { \"type\": \"object\", \"required\": [ \"disks\", \"generation\" ], \"properties\": { \"disks\": { \"type\": \"array\", \"items\": { \"$ref\": \"#/components/schemas/OmicronPhysicalDiskConfig\" } }, \"generation\": { \"description\": \"generation number of this configuration\\n\\nThis generation number is owned by the control plane (i.e., RSS or Nexus, depending on whether RSS-to-Nexus handoff has happened).  It should not be bumped within Sled Agent.\\n\\nSled Agent rejects attempts to set the configuration to a generation older than the one it's currently running.\", \"allOf\": [ { \"$ref\": \"#/components/schemas/Generation\" } ] } } } ``` </details>",
        "type": "object",
        "properties": {
          "disks": {
            "type": "array",
            "items": {
              "$ref": "#/components/schemas/OmicronPhysicalDiskConfig"
            }
          },
          "generation": {
            "description": "generation number of this configuration\n\nThis generation number is owned by the control plane (i.e., RSS or Nexus, depending on whether RSS-to-Nexus handoff has happened).  It should not be bumped within Sled Agent.\n\nSled Agent rejects attempts to set the configuration to a generation older than the one it's currently running.",
            "allOf": [
              {
                "$ref": "#/components/schemas/Generation"
              }
            ]
          }
        },
        "required": [
          "disks",
          "generation"
        ]
      },
      "OmicronZoneConfig": {
        "description": "Describes one Omicron-managed zone running on a sled\n\n<details><summary>JSON schema</summary>\n\n```json { \"description\": \"Describes one Omicron-managed zone running on a sled\", \"type\": \"object\", \"required\": [ \"id\", \"underlay_address\", \"zone_type\" ], \"properties\": { \"id\": { \"type\": \"string\", \"format\": \"uuid\" }, \"underlay_address\": { \"type\": \"string\", \"format\": \"ipv6\" }, \"zone_type\": { \"$ref\": \"#/components/schemas/OmicronZoneType\" } } } ``` </details>",
>>>>>>> 22f7acad
        "type": "object",
        "properties": {
          "details": {
            "description": "arbitrary datum emitted by the background task"
          },
          "elapsed": {
            "description": "total time elapsed during the activation",
            "allOf": [
              {
                "$ref": "#/components/schemas/Duration"
              }
            ]
          },
          "iteration": {
            "description": "which iteration this was (counter)",
            "type": "integer",
            "format": "uint64",
            "minimum": 0
          },
          "reason": {
            "description": "what kind of event triggered this activation",
            "allOf": [
              {
                "$ref": "#/components/schemas/ActivationReason"
              }
            ]
          },
          "start_time": {
            "description": "wall-clock time when the activation started",
            "type": "string",
            "format": "date-time"
          }
        },
        "required": [
          "details",
          "elapsed",
          "iteration",
          "reason",
          "start_time"
        ]
      },
      "MacAddr": {
        "example": "ff:ff:ff:ff:ff:ff",
        "title": "A MAC address",
        "description": "A Media Access Control address, in EUI-48 format",
        "type": "string",
        "pattern": "^([0-9a-fA-F]{0,2}:){5}[0-9a-fA-F]{0,2}$",
        "minLength": 5,
        "maxLength": 17
      },
      "Measurement": {
        "description": "A `Measurement` is a timestamped datum from a single metric",
        "type": "object",
        "properties": {
          "datum": {
            "$ref": "#/components/schemas/Datum"
          },
          "timestamp": {
            "type": "string",
            "format": "date-time"
          }
        },
        "required": [
          "datum",
          "timestamp"
        ]
      },
      "MetricsError": {
        "description": "Errors related to the generation or collection of metrics.",
        "oneOf": [
          {
            "description": "An error related to generating metric data points",
            "type": "object",
            "properties": {
              "content": {
                "type": "string"
              },
              "type": {
                "type": "string",
                "enum": [
                  "datum_error"
                ]
              }
            },
            "required": [
              "content",
              "type"
            ]
          },
          {
            "description": "An error running an `Oximeter` server",
            "type": "object",
            "properties": {
              "content": {
                "type": "string"
              },
              "type": {
                "type": "string",
                "enum": [
                  "oximeter_server"
                ]
              }
            },
            "required": [
              "content",
              "type"
            ]
          },
          {
            "description": "An error related to creating or sampling a [`histogram::Histogram`] metric.",
            "type": "object",
            "properties": {
              "content": {
                "$ref": "#/components/schemas/HistogramError"
              },
              "type": {
                "type": "string",
                "enum": [
                  "histogram_error"
                ]
              }
            },
            "required": [
              "content",
              "type"
            ]
          },
          {
            "description": "An error parsing a field or measurement from a string.",
            "type": "object",
            "properties": {
              "content": {
                "type": "object",
                "properties": {
                  "src": {
                    "type": "string"
                  },
                  "typ": {
                    "type": "string"
                  }
                },
                "required": [
                  "src",
                  "typ"
                ]
              },
              "type": {
                "type": "string",
                "enum": [
                  "parse_error"
                ]
              }
            },
            "required": [
              "content",
              "type"
            ]
          },
          {
            "description": "A field name is duplicated between the target and metric.",
            "type": "object",
            "properties": {
              "content": {
                "type": "object",
                "properties": {
                  "name": {
                    "type": "string"
                  }
                },
                "required": [
                  "name"
                ]
              },
              "type": {
                "type": "string",
                "enum": [
                  "duplicate_field_name"
                ]
              }
            },
            "required": [
              "content",
              "type"
            ]
          },
          {
            "type": "object",
            "properties": {
              "content": {
                "type": "object",
                "properties": {
                  "datum_type": {
                    "$ref": "#/components/schemas/DatumType"
                  }
                },
                "required": [
                  "datum_type"
                ]
              },
              "type": {
                "type": "string",
                "enum": [
                  "missing_datum_requires_start_time"
                ]
              }
            },
            "required": [
              "content",
              "type"
            ]
          },
          {
            "type": "object",
            "properties": {
              "content": {
                "type": "object",
                "properties": {
                  "datum_type": {
                    "$ref": "#/components/schemas/DatumType"
                  }
                },
                "required": [
                  "datum_type"
                ]
              },
              "type": {
                "type": "string",
                "enum": [
                  "missing_datum_cannot_have_start_time"
                ]
              }
            },
            "required": [
              "content",
              "type"
            ]
          },
          {
            "type": "object",
            "properties": {
              "type": {
                "type": "string",
                "enum": [
                  "invalid_timeseries_name"
                ]
              }
            },
            "required": [
              "type"
            ]
          }
        ]
      },
      "MissingDatum": {
        "type": "object",
        "properties": {
          "datum_type": {
            "$ref": "#/components/schemas/DatumType"
          },
          "start_time": {
            "nullable": true,
            "type": "string",
            "format": "date-time"
          }
        },
        "required": [
          "datum_type"
        ]
      },
      "Name": {
        "title": "A name unique within the parent collection",
        "description": "Names must begin with a lower case ASCII letter, be composed exclusively of lowercase ASCII, uppercase ASCII, numbers, and '-', and may not end with a '-'. Names cannot be a UUID though they may contain a UUID.",
        "type": "string",
        "pattern": "^(?![0-9a-fA-F]{8}-[0-9a-fA-F]{4}-[0-9a-fA-F]{4}-[0-9a-fA-F]{4}-[0-9a-fA-F]{12}$)^[a-z]([a-zA-Z0-9-]*[a-zA-Z0-9]+)?$",
        "minLength": 1,
        "maxLength": 63
      },
      "NetworkInterface": {
        "description": "Information required to construct a virtual network interface",
        "type": "object",
        "properties": {
          "id": {
            "type": "string",
            "format": "uuid"
          },
          "ip": {
            "type": "string",
            "format": "ip"
          },
          "kind": {
            "$ref": "#/components/schemas/NetworkInterfaceKind"
          },
          "mac": {
            "$ref": "#/components/schemas/MacAddr"
          },
          "name": {
            "$ref": "#/components/schemas/Name"
          },
          "primary": {
            "type": "boolean"
          },
          "slot": {
            "type": "integer",
            "format": "uint8",
            "minimum": 0
          },
          "subnet": {
            "$ref": "#/components/schemas/IpNet"
          },
          "vni": {
            "$ref": "#/components/schemas/Vni"
          }
        },
        "required": [
          "id",
          "ip",
          "kind",
          "mac",
          "name",
          "primary",
          "slot",
          "subnet",
          "vni"
        ]
      },
      "NetworkInterfaceKind": {
        "description": "The type of network interface",
        "oneOf": [
          {
            "description": "A vNIC attached to a guest instance",
            "type": "object",
            "properties": {
              "id": {
                "type": "string",
                "format": "uuid"
              },
              "type": {
                "type": "string",
                "enum": [
                  "instance"
                ]
              }
            },
            "required": [
              "id",
              "type"
            ]
          },
          {
            "description": "A vNIC associated with an internal service",
            "type": "object",
            "properties": {
              "id": {
                "type": "string",
                "format": "uuid"
              },
              "type": {
                "type": "string",
                "enum": [
                  "service"
                ]
              }
            },
            "required": [
              "id",
              "type"
            ]
          },
          {
            "description": "A vNIC associated with a probe",
            "type": "object",
            "properties": {
              "id": {
                "type": "string",
                "format": "uuid"
              },
              "type": {
                "type": "string",
                "enum": [
                  "probe"
                ]
              }
            },
            "required": [
              "id",
              "type"
            ]
          }
        ]
      },
      "NewPasswordHash": {
        "title": "A password hash in PHC string format",
        "description": "Password hashes must be in PHC (Password Hashing Competition) string format.  Passwords must be hashed with Argon2id.  Password hashes may be rejected if the parameters appear not to be secure enough.",
        "type": "string"
      },
      "NodeName": {
        "description": "Unique name for a saga [`Node`]\n\nEach node requires a string name that's unique within its DAG.  The name is used to identify its output.  Nodes that depend on a given node (either directly or indirectly) can access the node's output using its name.",
        "type": "string"
      },
      "OmicronZoneDataset": {
        "description": "Describes a persistent ZFS dataset associated with an Omicron zone\n\n<details><summary>JSON schema</summary>\n\n```json { \"description\": \"Describes a persistent ZFS dataset associated with an Omicron zone\", \"type\": \"object\", \"required\": [ \"pool_name\" ], \"properties\": { \"pool_name\": { \"$ref\": \"#/components/schemas/ZpoolName\" } } } ``` </details>",
        "type": "object",
        "properties": {
          "pool_name": {
            "$ref": "#/components/schemas/ZpoolName"
          }
        },
        "required": [
          "pool_name"
        ]
      },
      "OximeterInfo": {
        "description": "Message used to notify Nexus that this oximeter instance is up and running.",
        "type": "object",
        "properties": {
          "address": {
            "description": "The address on which this oximeter instance listens for requests",
            "type": "string"
          },
          "collector_id": {
            "description": "The ID for this oximeter instance.",
            "type": "string",
            "format": "uuid"
          }
        },
        "required": [
          "address",
          "collector_id"
        ]
      },
      "PhysicalDiskKind": {
        "description": "Describes the form factor of physical disks.",
        "type": "string",
        "enum": [
          "m2",
          "u2"
        ]
      },
      "PhysicalDiskPutRequest": {
        "type": "object",
        "properties": {
          "id": {
            "type": "string",
            "format": "uuid"
          },
          "model": {
            "type": "string"
          },
          "serial": {
            "type": "string"
          },
          "sled_id": {
            "type": "string",
            "format": "uuid"
          },
          "variant": {
            "$ref": "#/components/schemas/PhysicalDiskKind"
          },
          "vendor": {
            "type": "string"
          }
        },
        "required": [
          "id",
          "model",
          "serial",
          "sled_id",
          "variant",
          "vendor"
        ]
      },
      "PortConfigV1": {
        "type": "object",
        "properties": {
          "addresses": {
            "description": "This port's addresses.",
            "type": "array",
            "items": {
              "$ref": "#/components/schemas/IpNetwork"
            }
          },
          "autoneg": {
            "description": "Whether or not to set autonegotiation",
            "default": false,
            "type": "boolean"
          },
          "bgp_peers": {
            "description": "BGP peers on this port",
            "type": "array",
            "items": {
              "$ref": "#/components/schemas/BgpPeerConfig"
            }
          },
          "port": {
            "description": "Nmae of the port this config applies to.",
            "type": "string"
          },
          "routes": {
            "description": "The set of routes associated with this port.",
            "type": "array",
            "items": {
              "$ref": "#/components/schemas/RouteConfig"
            }
          },
          "switch": {
            "description": "Switch the port belongs to.",
            "allOf": [
              {
                "$ref": "#/components/schemas/SwitchLocation"
              }
            ]
          },
          "uplink_port_fec": {
            "description": "Port forward error correction type.",
            "allOf": [
              {
                "$ref": "#/components/schemas/PortFec"
              }
            ]
          },
          "uplink_port_speed": {
            "description": "Port speed.",
            "allOf": [
              {
                "$ref": "#/components/schemas/PortSpeed"
              }
            ]
          }
        },
        "required": [
          "addresses",
          "bgp_peers",
          "port",
          "routes",
          "switch",
          "uplink_port_fec",
          "uplink_port_speed"
        ]
      },
      "PortFec": {
        "description": "Switchport FEC options",
        "type": "string",
        "enum": [
          "firecode",
          "none",
          "rs"
        ]
      },
      "PortSpeed": {
        "description": "Switchport Speed options",
        "type": "string",
        "enum": [
          "speed0_g",
          "speed1_g",
          "speed10_g",
          "speed25_g",
          "speed40_g",
          "speed50_g",
          "speed100_g",
          "speed200_g",
          "speed400_g"
        ]
      },
      "ProbeExternalIp": {
        "type": "object",
        "properties": {
          "first_port": {
            "type": "integer",
            "format": "uint16",
            "minimum": 0
          },
          "ip": {
            "type": "string",
            "format": "ip"
          },
          "kind": {
            "$ref": "#/components/schemas/IpKind"
          },
          "last_port": {
            "type": "integer",
            "format": "uint16",
            "minimum": 0
          }
        },
        "required": [
          "first_port",
          "ip",
          "kind",
          "last_port"
        ]
      },
      "ProbeInfo": {
        "type": "object",
        "properties": {
          "external_ips": {
            "type": "array",
            "items": {
              "$ref": "#/components/schemas/ProbeExternalIp"
            }
          },
          "id": {
            "type": "string",
            "format": "uuid"
          },
          "interface": {
            "$ref": "#/components/schemas/NetworkInterface"
          },
          "name": {
            "$ref": "#/components/schemas/Name"
          },
          "sled": {
            "type": "string",
            "format": "uuid"
          }
        },
        "required": [
          "external_ips",
          "id",
          "interface",
          "name",
          "sled"
        ]
      },
      "ProducerEndpoint": {
        "description": "Information announced by a metric server, used so that clients can contact it and collect available metric data from it.",
        "type": "object",
        "properties": {
          "address": {
            "description": "The IP address and port at which `oximeter` can collect metrics from the producer.",
            "type": "string"
          },
          "base_route": {
            "description": "The API base route from which `oximeter` can collect metrics.\n\nThe full route is `{base_route}/{id}`.",
            "type": "string"
          },
          "id": {
            "description": "A unique ID for this producer.",
            "type": "string",
            "format": "uuid"
          },
          "interval": {
            "description": "The interval on which `oximeter` should collect metrics.",
            "allOf": [
              {
                "$ref": "#/components/schemas/Duration"
              }
            ]
          },
          "kind": {
            "description": "The kind of producer.",
            "allOf": [
              {
                "$ref": "#/components/schemas/ProducerKind"
              }
            ]
          }
        },
        "required": [
          "address",
          "base_route",
          "id",
          "interval",
          "kind"
        ]
      },
      "ProducerEndpointResultsPage": {
        "description": "A single page of results",
        "type": "object",
        "properties": {
          "items": {
            "description": "list of items on this page of results",
            "type": "array",
            "items": {
              "$ref": "#/components/schemas/ProducerEndpoint"
            }
          },
          "next_page": {
            "nullable": true,
            "description": "token used to fetch the next page of results (if any)",
            "type": "string"
          }
        },
        "required": [
          "items"
        ]
      },
      "ProducerKind": {
        "description": "The kind of metric producer this is.",
        "oneOf": [
          {
            "description": "The producer is a sled-agent.",
            "type": "string",
            "enum": [
              "sled_agent"
            ]
          },
          {
            "description": "The producer is an Omicron-managed service.",
            "type": "string",
            "enum": [
              "service"
            ]
          },
          {
            "description": "The producer is a Propolis VMM managing a guest instance.",
            "type": "string",
            "enum": [
              "instance"
            ]
          }
        ]
      },
      "ProducerResultsItem": {
        "oneOf": [
          {
            "type": "object",
            "properties": {
              "info": {
                "type": "array",
                "items": {
                  "$ref": "#/components/schemas/Sample"
                }
              },
              "status": {
                "type": "string",
                "enum": [
                  "ok"
                ]
              }
            },
            "required": [
              "info",
              "status"
            ]
          },
          {
            "type": "object",
            "properties": {
              "info": {
                "$ref": "#/components/schemas/MetricsError"
              },
              "status": {
                "type": "string",
                "enum": [
                  "err"
                ]
              }
            },
            "required": [
              "info",
              "status"
            ]
          }
        ]
      },
      "QuantizationError": {
        "description": "Errors occurring during quantizated bin generation.",
        "oneOf": [
          {
            "type": "object",
            "properties": {
              "type": {
                "type": "string",
                "enum": [
                  "overflow"
                ]
              }
            },
            "required": [
              "type"
            ]
          },
          {
            "type": "object",
            "properties": {
              "type": {
                "type": "string",
                "enum": [
                  "precision"
                ]
              }
            },
            "required": [
              "type"
            ]
          },
          {
            "type": "object",
            "properties": {
              "type": {
                "type": "string",
                "enum": [
                  "invalid_base"
                ]
              }
            },
            "required": [
              "type"
            ]
          },
          {
            "type": "object",
            "properties": {
              "type": {
                "type": "string",
                "enum": [
                  "invalid_steps"
                ]
              }
            },
            "required": [
              "type"
            ]
          },
          {
            "type": "object",
            "properties": {
              "type": {
                "type": "string",
                "enum": [
                  "uneven_steps_for_base"
                ]
              }
            },
            "required": [
              "type"
            ]
          },
          {
            "type": "object",
            "properties": {
              "type": {
                "type": "string",
                "enum": [
                  "powers_out_of_order"
                ]
              }
            },
            "required": [
              "type"
            ]
          }
        ]
      },
      "RackInitializationRequest": {
        "type": "object",
        "properties": {
          "blueprint": {
            "description": "Blueprint describing services initialized by RSS.",
            "allOf": [
              {
                "$ref": "#/components/schemas/Blueprint"
              }
            ]
          },
          "certs": {
            "description": "x.509 Certificates used to encrypt communication with the external API.",
            "type": "array",
            "items": {
              "$ref": "#/components/schemas/Certificate"
            }
          },
          "datasets": {
            "description": "Datasets on the rack which have been provisioned by RSS.",
            "type": "array",
            "items": {
              "$ref": "#/components/schemas/DatasetCreateRequest"
            }
          },
          "external_dns_zone_name": {
            "description": "delegated DNS name for external DNS",
            "type": "string"
          },
          "external_port_count": {
            "description": "The external qsfp ports per sidecar",
            "allOf": [
              {
                "$ref": "#/components/schemas/ExternalPortDiscovery"
              }
            ]
          },
          "internal_dns_zone_config": {
            "description": "initial internal DNS config",
            "allOf": [
              {
                "$ref": "#/components/schemas/DnsConfigParams"
              }
            ]
          },
          "internal_services_ip_pool_ranges": {
            "description": "Ranges of the service IP pool which may be used for internal services, such as Nexus.",
            "type": "array",
            "items": {
              "$ref": "#/components/schemas/IpRange"
            }
          },
          "physical_disks": {
            "description": "\"Managed\" physical disks owned by the control plane",
            "type": "array",
            "items": {
              "$ref": "#/components/schemas/PhysicalDiskPutRequest"
            }
          },
          "rack_network_config": {
            "description": "Initial rack network configuration",
            "allOf": [
              {
                "$ref": "#/components/schemas/RackNetworkConfigV1"
              }
            ]
          },
          "recovery_silo": {
            "description": "configuration for the initial (recovery) Silo",
            "allOf": [
              {
                "$ref": "#/components/schemas/RecoverySiloConfig"
              }
            ]
          },
          "services": {
            "description": "Services on the rack which have been created by RSS.",
            "type": "array",
            "items": {
              "$ref": "#/components/schemas/ServicePutRequest"
            }
          },
          "zpools": {
            "description": "Zpools created within the physical disks created by the control plane.",
            "type": "array",
            "items": {
              "$ref": "#/components/schemas/ZpoolPutRequest"
            }
          }
        },
        "required": [
          "blueprint",
          "certs",
          "datasets",
          "external_dns_zone_name",
          "external_port_count",
          "internal_dns_zone_config",
          "internal_services_ip_pool_ranges",
          "physical_disks",
          "rack_network_config",
          "recovery_silo",
          "services",
          "zpools"
        ]
      },
      "RackNetworkConfigV1": {
        "description": "Initial network configuration",
        "type": "object",
        "properties": {
          "bfd": {
            "description": "BFD configuration for connecting the rack to external networks",
            "default": [],
            "type": "array",
            "items": {
              "$ref": "#/components/schemas/BfdPeerConfig"
            }
          },
          "bgp": {
            "description": "BGP configurations for connecting the rack to external networks",
            "type": "array",
            "items": {
              "$ref": "#/components/schemas/BgpConfig"
            }
          },
          "infra_ip_first": {
            "description": "First ip address to be used for configuring network infrastructure",
            "type": "string",
            "format": "ipv4"
          },
          "infra_ip_last": {
            "description": "Last ip address to be used for configuring network infrastructure",
            "type": "string",
            "format": "ipv4"
          },
          "ports": {
            "description": "Uplinks for connecting the rack to external networks",
            "type": "array",
            "items": {
              "$ref": "#/components/schemas/PortConfigV1"
            }
          },
          "rack_subnet": {
            "$ref": "#/components/schemas/Ipv6Network"
          }
        },
        "required": [
          "bgp",
          "infra_ip_first",
          "infra_ip_last",
          "ports",
          "rack_subnet"
        ]
      },
      "RecoverySiloConfig": {
        "type": "object",
        "properties": {
          "silo_name": {
            "$ref": "#/components/schemas/Name"
          },
          "user_name": {
            "$ref": "#/components/schemas/UserId"
          },
          "user_password_hash": {
            "$ref": "#/components/schemas/NewPasswordHash"
          }
        },
        "required": [
          "silo_name",
          "user_name",
          "user_password_hash"
        ]
      },
      "RepairFinishInfo": {
        "type": "object",
        "properties": {
          "aborted": {
            "type": "boolean"
          },
          "repair_id": {
            "$ref": "#/components/schemas/TypedUuidForUpstairsRepairKind"
          },
          "repair_type": {
            "$ref": "#/components/schemas/UpstairsRepairType"
          },
          "repairs": {
            "type": "array",
            "items": {
              "$ref": "#/components/schemas/DownstairsUnderRepair"
            }
          },
          "session_id": {
            "$ref": "#/components/schemas/TypedUuidForUpstairsSessionKind"
          },
          "time": {
            "type": "string",
            "format": "date-time"
          }
        },
        "required": [
          "aborted",
          "repair_id",
          "repair_type",
          "repairs",
          "session_id",
          "time"
        ]
      },
      "RepairProgress": {
        "type": "object",
        "properties": {
          "current_item": {
            "type": "integer",
            "format": "int64"
          },
          "time": {
            "type": "string",
            "format": "date-time"
          },
          "total_items": {
            "type": "integer",
            "format": "int64"
          }
        },
        "required": [
          "current_item",
          "time",
          "total_items"
        ]
      },
      "RepairStartInfo": {
        "type": "object",
        "properties": {
          "repair_id": {
            "$ref": "#/components/schemas/TypedUuidForUpstairsRepairKind"
          },
          "repair_type": {
            "$ref": "#/components/schemas/UpstairsRepairType"
          },
          "repairs": {
            "type": "array",
            "items": {
              "$ref": "#/components/schemas/DownstairsUnderRepair"
            }
          },
          "session_id": {
            "$ref": "#/components/schemas/TypedUuidForUpstairsSessionKind"
          },
          "time": {
            "type": "string",
            "format": "date-time"
          }
        },
        "required": [
          "repair_id",
          "repair_type",
          "repairs",
          "session_id",
          "time"
        ]
      },
      "RouteConfig": {
        "type": "object",
        "properties": {
          "destination": {
            "description": "The destination of the route.",
            "allOf": [
              {
                "$ref": "#/components/schemas/IpNetwork"
              }
            ]
          },
          "nexthop": {
            "description": "The nexthop/gateway address.",
            "type": "string",
            "format": "ip"
          }
        },
        "required": [
          "destination",
          "nexthop"
        ]
      },
      "Saga": {
        "description": "Sagas\n\nThese are currently only intended for observability by developers.  We will eventually want to flesh this out into something more observable for end users.",
        "type": "object",
        "properties": {
          "id": {
            "type": "string",
            "format": "uuid"
          },
          "state": {
            "$ref": "#/components/schemas/SagaState"
          }
        },
        "required": [
          "id",
          "state"
        ]
      },
      "SagaErrorInfo": {
        "oneOf": [
          {
            "type": "object",
            "properties": {
              "error": {
                "type": "string",
                "enum": [
                  "action_failed"
                ]
              },
              "source_error": {}
            },
            "required": [
              "error",
              "source_error"
            ]
          },
          {
            "type": "object",
            "properties": {
              "error": {
                "type": "string",
                "enum": [
                  "deserialize_failed"
                ]
              },
              "message": {
                "type": "string"
              }
            },
            "required": [
              "error",
              "message"
            ]
          },
          {
            "type": "object",
            "properties": {
              "error": {
                "type": "string",
                "enum": [
                  "injected_error"
                ]
              }
            },
            "required": [
              "error"
            ]
          },
          {
            "type": "object",
            "properties": {
              "error": {
                "type": "string",
                "enum": [
                  "serialize_failed"
                ]
              },
              "message": {
                "type": "string"
              }
            },
            "required": [
              "error",
              "message"
            ]
          },
          {
            "type": "object",
            "properties": {
              "error": {
                "type": "string",
                "enum": [
                  "subsaga_create_failed"
                ]
              },
              "message": {
                "type": "string"
              }
            },
            "required": [
              "error",
              "message"
            ]
          }
        ]
      },
      "SagaResultsPage": {
        "description": "A single page of results",
        "type": "object",
        "properties": {
          "items": {
            "description": "list of items on this page of results",
            "type": "array",
            "items": {
              "$ref": "#/components/schemas/Saga"
            }
          },
          "next_page": {
            "nullable": true,
            "description": "token used to fetch the next page of results (if any)",
            "type": "string"
          }
        },
        "required": [
          "items"
        ]
      },
      "SagaState": {
        "oneOf": [
          {
            "description": "Saga is currently executing",
            "type": "object",
            "properties": {
              "state": {
                "type": "string",
                "enum": [
                  "running"
                ]
              }
            },
            "required": [
              "state"
            ]
          },
          {
            "description": "Saga completed successfully",
            "type": "object",
            "properties": {
              "state": {
                "type": "string",
                "enum": [
                  "succeeded"
                ]
              }
            },
            "required": [
              "state"
            ]
          },
          {
            "description": "One or more saga actions failed and the saga was successfully unwound (i.e., undo actions were executed for any actions that were completed). The saga is no longer running.",
            "type": "object",
            "properties": {
              "error_info": {
                "$ref": "#/components/schemas/SagaErrorInfo"
              },
              "error_node_name": {
                "$ref": "#/components/schemas/NodeName"
              },
              "state": {
                "type": "string",
                "enum": [
                  "failed"
                ]
              }
            },
            "required": [
              "error_info",
              "error_node_name",
              "state"
            ]
          },
          {
            "description": "One or more saga actions failed, *and* one or more undo actions failed during unwinding.  State managed by the saga may now be inconsistent. Support may be required to repair the state.  The saga is no longer running.",
            "type": "object",
            "properties": {
              "error_info": {
                "$ref": "#/components/schemas/SagaErrorInfo"
              },
              "error_node_name": {
                "$ref": "#/components/schemas/NodeName"
              },
              "state": {
                "type": "string",
                "enum": [
                  "stuck"
                ]
              },
              "undo_error_node_name": {
                "$ref": "#/components/schemas/NodeName"
              },
              "undo_source_error": {}
            },
            "required": [
              "error_info",
              "error_node_name",
              "state",
              "undo_error_node_name",
              "undo_source_error"
            ]
          }
        ]
      },
      "Sample": {
        "description": "A concrete type representing a single, timestamped measurement from a timeseries.",
        "type": "object",
        "properties": {
          "measurement": {
            "description": "The measured value of the metric at this sample",
            "allOf": [
              {
                "$ref": "#/components/schemas/Measurement"
              }
            ]
          },
          "metric": {
            "$ref": "#/components/schemas/FieldSet"
          },
          "target": {
            "$ref": "#/components/schemas/FieldSet"
          },
          "timeseries_name": {
            "description": "The name of the timeseries this sample belongs to",
            "type": "string"
          }
        },
        "required": [
          "measurement",
          "metric",
          "target",
          "timeseries_name"
        ]
      },
      "ServiceKind": {
        "description": "Describes the purpose of the service.",
        "oneOf": [
          {
            "type": "object",
            "properties": {
              "type": {
                "type": "string",
                "enum": [
                  "clickhouse"
                ]
              }
            },
            "required": [
              "type"
            ]
          },
          {
            "type": "object",
            "properties": {
              "type": {
                "type": "string",
                "enum": [
                  "clickhouse_keeper"
                ]
              }
            },
            "required": [
              "type"
            ]
          },
          {
            "type": "object",
            "properties": {
              "type": {
                "type": "string",
                "enum": [
                  "cockroach"
                ]
              }
            },
            "required": [
              "type"
            ]
          },
          {
            "type": "object",
            "properties": {
              "type": {
                "type": "string",
                "enum": [
                  "crucible"
                ]
              }
            },
            "required": [
              "type"
            ]
          },
          {
            "type": "object",
            "properties": {
              "type": {
                "type": "string",
                "enum": [
                  "crucible_pantry"
                ]
              }
            },
            "required": [
              "type"
            ]
          },
          {
            "type": "object",
            "properties": {
              "content": {
                "type": "object",
                "properties": {
                  "external_address": {
                    "type": "string",
                    "format": "ip"
                  },
                  "nic": {
                    "$ref": "#/components/schemas/ServiceNic"
                  }
                },
                "required": [
                  "external_address",
                  "nic"
                ]
              },
              "type": {
                "type": "string",
                "enum": [
                  "external_dns"
                ]
              }
            },
            "required": [
              "content",
              "type"
            ]
          },
          {
            "type": "object",
            "properties": {
              "type": {
                "type": "string",
                "enum": [
                  "internal_dns"
                ]
              }
            },
            "required": [
              "type"
            ]
          },
          {
            "type": "object",
            "properties": {
              "content": {
                "type": "object",
                "properties": {
                  "external_address": {
                    "type": "string",
                    "format": "ip"
                  },
                  "nic": {
                    "$ref": "#/components/schemas/ServiceNic"
                  }
                },
                "required": [
                  "external_address",
                  "nic"
                ]
              },
              "type": {
                "type": "string",
                "enum": [
                  "nexus"
                ]
              }
            },
            "required": [
              "content",
              "type"
            ]
          },
          {
            "type": "object",
            "properties": {
              "type": {
                "type": "string",
                "enum": [
                  "oximeter"
                ]
              }
            },
            "required": [
              "type"
            ]
          },
          {
            "type": "object",
            "properties": {
              "type": {
                "type": "string",
                "enum": [
                  "dendrite"
                ]
              }
            },
            "required": [
              "type"
            ]
          },
          {
            "type": "object",
            "properties": {
              "type": {
                "type": "string",
                "enum": [
                  "tfport"
                ]
              }
            },
            "required": [
              "type"
            ]
          },
          {
            "type": "object",
            "properties": {
              "content": {
                "type": "object",
                "properties": {
                  "nic": {
                    "$ref": "#/components/schemas/ServiceNic"
                  },
                  "snat": {
                    "$ref": "#/components/schemas/SourceNatConfig"
                  }
                },
                "required": [
                  "nic",
                  "snat"
                ]
              },
              "type": {
                "type": "string",
                "enum": [
                  "boundary_ntp"
                ]
              }
            },
            "required": [
              "content",
              "type"
            ]
          },
          {
            "type": "object",
            "properties": {
              "type": {
                "type": "string",
                "enum": [
                  "internal_ntp"
                ]
              }
            },
            "required": [
              "type"
            ]
          },
          {
            "type": "object",
            "properties": {
              "type": {
                "type": "string",
                "enum": [
                  "mgd"
                ]
              }
            },
            "required": [
              "type"
            ]
          }
        ]
      },
      "ServiceNic": {
        "description": "Describes the RSS allocated values for a service vnic",
        "type": "object",
        "properties": {
          "id": {
            "type": "string",
            "format": "uuid"
          },
          "ip": {
            "type": "string",
            "format": "ip"
          },
          "mac": {
            "$ref": "#/components/schemas/MacAddr"
          },
          "name": {
            "$ref": "#/components/schemas/Name"
          },
          "slot": {
            "type": "integer",
            "format": "uint8",
            "minimum": 0
          }
        },
        "required": [
          "id",
          "ip",
          "mac",
          "name",
          "slot"
        ]
      },
      "ServicePutRequest": {
        "description": "Describes a service on a sled",
        "type": "object",
        "properties": {
          "address": {
            "description": "Address on which a service is responding to requests.",
            "type": "string"
          },
          "kind": {
            "description": "Type of service being inserted.",
            "allOf": [
              {
                "$ref": "#/components/schemas/ServiceKind"
              }
            ]
          },
          "service_id": {
            "type": "string",
            "format": "uuid"
          },
          "sled_id": {
            "type": "string",
            "format": "uuid"
          },
          "zone_id": {
            "nullable": true,
            "type": "string",
            "format": "uuid"
          }
        },
        "required": [
          "address",
          "kind",
          "service_id",
          "sled_id"
        ]
      },
      "SledAgentInfo": {
        "description": "Sent by a sled agent to Nexus to inform about resources",
        "type": "object",
        "properties": {
          "baseboard": {
            "description": "Describes the sled's identity",
            "allOf": [
              {
                "$ref": "#/components/schemas/Baseboard"
              }
            ]
          },
          "decommissioned": {
            "description": "Whether the sled-agent has been decommissioned by nexus\n\nThis flag is only set to true by nexus. Setting it on an upsert from sled-agent has no effect.",
            "type": "boolean"
          },
          "generation": {
            "description": "The generation number of this request from sled-agent",
            "allOf": [
              {
                "$ref": "#/components/schemas/Generation"
              }
            ]
          },
          "reservoir_size": {
            "description": "Amount of RAM dedicated to the VMM reservoir\n\nMust be smaller than \"usable_physical_ram\"",
            "allOf": [
              {
                "$ref": "#/components/schemas/ByteCount"
              }
            ]
          },
          "role": {
            "description": "Describes the responsibilities of the sled",
            "allOf": [
              {
                "$ref": "#/components/schemas/SledRole"
              }
            ]
          },
          "sa_address": {
            "description": "The address of the sled agent's API endpoint",
            "type": "string"
          },
          "usable_hardware_threads": {
            "description": "The number of hardware threads which can execute on this sled",
            "type": "integer",
            "format": "uint32",
            "minimum": 0
          },
          "usable_physical_ram": {
            "description": "Amount of RAM which may be used by the Sled's OS",
            "allOf": [
              {
                "$ref": "#/components/schemas/ByteCount"
              }
            ]
          }
        },
        "required": [
          "baseboard",
          "decommissioned",
          "generation",
          "reservoir_size",
          "role",
          "sa_address",
          "usable_hardware_threads",
          "usable_physical_ram"
        ]
      },
      "SledInstanceState": {
        "description": "A wrapper type containing a sled's total knowledge of the state of a specific VMM and the instance it incarnates.",
        "type": "object",
        "properties": {
          "instance_state": {
            "description": "The sled's conception of the state of the instance.",
            "allOf": [
              {
                "$ref": "#/components/schemas/InstanceRuntimeState"
              }
            ]
          },
          "propolis_id": {
            "description": "The ID of the VMM whose state is being reported.",
            "type": "string",
            "format": "uuid"
          },
          "vmm_state": {
            "description": "The most recent state of the sled's VMM process.",
            "allOf": [
              {
                "$ref": "#/components/schemas/VmmRuntimeState"
              }
            ]
          }
        },
        "required": [
          "instance_state",
          "propolis_id",
          "vmm_state"
        ]
      },
      "SledPolicy": {
        "description": "The operator-defined policy of a sled.",
        "oneOf": [
          {
            "description": "The operator has indicated that the sled is in-service.",
            "type": "object",
            "properties": {
              "kind": {
                "type": "string",
                "enum": [
                  "in_service"
                ]
              },
              "provision_policy": {
                "description": "Determines whether new resources can be provisioned onto the sled.",
                "allOf": [
                  {
                    "$ref": "#/components/schemas/SledProvisionPolicy"
                  }
                ]
              }
            },
            "required": [
              "kind",
              "provision_policy"
            ]
          },
          {
            "description": "The operator has indicated that the sled has been permanently removed from service.\n\nThis is a terminal state: once a particular sled ID is expunged, it will never return to service. (The actual hardware may be reused, but it will be treated as a brand-new sled.)\n\nAn expunged sled is always non-provisionable.",
            "type": "object",
            "properties": {
              "kind": {
                "type": "string",
                "enum": [
                  "expunged"
                ]
              }
            },
            "required": [
              "kind"
            ]
          }
        ]
      },
      "SledProvisionPolicy": {
        "description": "The operator-defined provision policy of a sled.\n\nThis controls whether new resources are going to be provisioned on this sled.",
        "oneOf": [
          {
            "description": "New resources will be provisioned on this sled.",
            "type": "string",
            "enum": [
              "provisionable"
            ]
          },
          {
            "description": "New resources will not be provisioned on this sled. However, if the sled is currently in service, existing resources will continue to be on this sled unless manually migrated off.",
            "type": "string",
            "enum": [
              "non_provisionable"
            ]
          }
        ]
      },
      "SledRole": {
        "description": "Describes the role of the sled within the rack.\n\nNote that this may change if the sled is physically moved within the rack.",
        "oneOf": [
          {
            "description": "The sled is a general compute sled.",
            "type": "string",
            "enum": [
              "gimlet"
            ]
          },
          {
            "description": "The sled is attached to the network switch, and has additional responsibilities.",
            "type": "string",
            "enum": [
              "scrimlet"
            ]
          }
        ]
      },
      "SledSelector": {
        "type": "object",
        "properties": {
          "sled": {
            "description": "ID of the sled",
            "type": "string",
            "format": "uuid"
          }
        },
        "required": [
          "sled"
        ]
      },
      "SourceNatConfig": {
        "description": "An IP address and port range used for source NAT, i.e., making outbound network connections from guests or services.",
        "type": "object",
        "properties": {
          "first_port": {
            "description": "The first port used for source NAT, inclusive.",
            "type": "integer",
            "format": "uint16",
            "minimum": 0
          },
          "ip": {
            "description": "The external address provided to the instance or service.",
            "type": "string",
            "format": "ip"
          },
          "last_port": {
            "description": "The last port used for source NAT, also inclusive.",
            "type": "integer",
            "format": "uint16",
            "minimum": 0
          }
        },
        "required": [
          "first_port",
          "ip",
          "last_port"
        ]
      },
      "Srv": {
        "description": "Srv\n\n<details><summary>JSON schema</summary>\n\n```json { \"type\": \"object\", \"required\": [ \"port\", \"prio\", \"target\", \"weight\" ], \"properties\": { \"port\": { \"type\": \"integer\", \"format\": \"uint16\", \"minimum\": 0.0 }, \"prio\": { \"type\": \"integer\", \"format\": \"uint16\", \"minimum\": 0.0 }, \"target\": { \"type\": \"string\" }, \"weight\": { \"type\": \"integer\", \"format\": \"uint16\", \"minimum\": 0.0 } } } ``` </details>",
        "type": "object",
        "properties": {
          "port": {
            "type": "integer",
            "format": "uint16",
            "minimum": 0
          },
          "prio": {
            "type": "integer",
            "format": "uint16",
            "minimum": 0
          },
          "target": {
            "type": "string"
          },
          "weight": {
            "type": "integer",
            "format": "uint16",
            "minimum": 0
          }
        },
        "required": [
          "port",
          "prio",
          "target",
          "weight"
        ]
      },
      "SwitchLocation": {
        "description": "Identifies switch physical location",
        "oneOf": [
          {
            "description": "Switch in upper slot",
            "type": "string",
            "enum": [
              "switch0"
            ]
          },
          {
            "description": "Switch in lower slot",
            "type": "string",
            "enum": [
              "switch1"
            ]
          }
        ]
      },
      "SwitchPutRequest": {
        "type": "object",
        "properties": {
          "baseboard": {
            "$ref": "#/components/schemas/Baseboard"
          },
          "rack_id": {
            "type": "string",
            "format": "uuid"
          }
        },
        "required": [
          "baseboard",
          "rack_id"
        ]
      },
      "SwitchPutResponse": {
        "type": "object"
      },
      "TypedUuidForCollectionKind": {
        "type": "string",
        "format": "uuid"
      },
      "TypedUuidForDownstairsRegionKind": {
        "type": "string",
        "format": "uuid"
      },
      "TypedUuidForOmicronZoneKind": {
        "type": "string",
        "format": "uuid"
      },
      "TypedUuidForUpstairsRepairKind": {
        "type": "string",
        "format": "uuid"
      },
      "TypedUuidForUpstairsSessionKind": {
        "type": "string",
        "format": "uuid"
      },
      "TypedUuidForZpoolKind": {
        "type": "string",
        "format": "uuid"
      },
      "UninitializedSled": {
        "description": "A sled that has not been added to an initialized rack yet",
        "type": "object",
        "properties": {
          "baseboard": {
            "$ref": "#/components/schemas/Baseboard"
          },
          "cubby": {
            "type": "integer",
            "format": "uint16",
            "minimum": 0
          },
          "rack_id": {
            "type": "string",
            "format": "uuid"
          }
        },
        "required": [
          "baseboard",
          "cubby",
          "rack_id"
        ]
      },
      "UninitializedSledId": {
        "description": "The unique hardware ID for a sled",
        "type": "object",
        "properties": {
          "part": {
            "type": "string"
          },
          "serial": {
            "type": "string"
          }
        },
        "required": [
          "part",
          "serial"
        ]
      },
      "UninitializedSledResultsPage": {
        "description": "A single page of results",
        "type": "object",
        "properties": {
          "items": {
            "description": "list of items on this page of results",
            "type": "array",
            "items": {
              "$ref": "#/components/schemas/UninitializedSled"
            }
          },
          "next_page": {
            "nullable": true,
            "description": "token used to fetch the next page of results (if any)",
            "type": "string"
          }
        },
        "required": [
          "items"
        ]
      },
      "UpstairsRepairType": {
        "type": "string",
        "enum": [
          "live",
          "reconciliation"
        ]
      },
      "UserId": {
        "title": "A name unique within the parent collection",
        "description": "Names must begin with a lower case ASCII letter, be composed exclusively of lowercase ASCII, uppercase ASCII, numbers, and '-', and may not end with a '-'. Names cannot be a UUID though they may contain a UUID.",
        "type": "string",
        "pattern": "^(?![0-9a-fA-F]{8}-[0-9a-fA-F]{4}-[0-9a-fA-F]{4}-[0-9a-fA-F]{4}-[0-9a-fA-F]{12}$)^[a-z]([a-zA-Z0-9-]*[a-zA-Z0-9]+)?$",
        "minLength": 1,
        "maxLength": 63
      },
      "VmmRuntimeState": {
        "description": "The dynamic runtime properties of an individual VMM process.",
        "type": "object",
        "properties": {
          "gen": {
            "description": "The generation number for this VMM's state.",
            "allOf": [
              {
                "$ref": "#/components/schemas/Generation"
              }
            ]
          },
          "state": {
            "description": "The last state reported by this VMM.",
            "allOf": [
              {
                "$ref": "#/components/schemas/InstanceState"
              }
            ]
          },
          "time_updated": {
            "description": "Timestamp for the VMM's state.",
            "type": "string",
            "format": "date-time"
          }
        },
        "required": [
          "gen",
          "state",
          "time_updated"
        ]
      },
      "Vni": {
        "description": "A Geneve Virtual Network Identifier",
        "type": "integer",
        "format": "uint32",
        "minimum": 0
      },
      "ZpoolName": {
        "description": "Zpool names are of the format ox{i,p}_<UUID>. They are either Internal or External, and should be unique\n\n<details><summary>JSON schema</summary>\n\n```json { \"title\": \"The name of a Zpool\", \"description\": \"Zpool names are of the format ox{i,p}_<UUID>. They are either Internal or External, and should be unique\", \"type\": \"string\", \"pattern\": \"^ox[ip]_[0-9a-f]{8}-[0-9a-f]{4}-4[0-9a-f]{3}-[89ab][0-9a-f]{3}-[0-9a-f]{12}$\" } ``` </details>",
        "type": "string"
      },
      "ZpoolPutRequest": {
        "description": "Identifies information about a Zpool that should be part of the control plane.",
        "type": "object",
        "properties": {
          "id": {
            "type": "string",
            "format": "uuid"
          },
          "physical_disk_id": {
            "type": "string",
            "format": "uuid"
          },
          "sled_id": {
            "type": "string",
            "format": "uuid"
          }
        },
        "required": [
          "id",
          "physical_disk_id",
          "sled_id"
        ]
      },
      "SemverVersion": {
        "type": "string",
        "pattern": "^(0|[1-9]\\d*)\\.(0|[1-9]\\d*)\\.(0|[1-9]\\d*)(?:-((?:0|[1-9]\\d*|\\d*[a-zA-Z-][0-9a-zA-Z-]*)(?:\\.(?:0|[1-9]\\d*|\\d*[a-zA-Z-][0-9a-zA-Z-]*))*))?(?:\\+([0-9a-zA-Z-]+(?:\\.[0-9a-zA-Z-]+)*))?$"
      },
      "TypedUuidForDownstairsKind": {
        "type": "string",
        "format": "uuid"
      },
      "TypedUuidForUpstairsKind": {
        "type": "string",
        "format": "uuid"
      },
      "IdSortMode": {
        "description": "Supported set of sort modes for scanning by id only.\n\nCurrently, we only support scanning in ascending order.",
        "oneOf": [
          {
            "description": "sort in increasing order of \"id\"",
            "type": "string",
            "enum": [
              "id_ascending"
            ]
          }
        ]
      }
    },
    "responses": {
      "Error": {
        "description": "Error",
        "content": {
          "application/json": {
            "schema": {
              "$ref": "#/components/schemas/Error"
            }
          }
        }
      }
    }
  }
}<|MERGE_RESOLUTION|>--- conflicted
+++ resolved
@@ -3638,8 +3638,299 @@
               "datum",
               "type"
             ]
-<<<<<<< HEAD
-=======
+          },
+          {
+            "type": "object",
+            "properties": {
+              "datum": {
+                "type": "array",
+                "items": {
+                  "type": "integer",
+                  "format": "uint8",
+                  "minimum": 0
+                }
+              },
+              "type": {
+                "type": "string",
+                "enum": [
+                  "bytes"
+                ]
+              }
+            },
+            "required": [
+              "datum",
+              "type"
+            ]
+          },
+          {
+            "type": "object",
+            "properties": {
+              "datum": {
+                "$ref": "#/components/schemas/Cumulativeint64"
+              },
+              "type": {
+                "type": "string",
+                "enum": [
+                  "cumulative_i64"
+                ]
+              }
+            },
+            "required": [
+              "datum",
+              "type"
+            ]
+          },
+          {
+            "type": "object",
+            "properties": {
+              "datum": {
+                "$ref": "#/components/schemas/Cumulativeuint64"
+              },
+              "type": {
+                "type": "string",
+                "enum": [
+                  "cumulative_u64"
+                ]
+              }
+            },
+            "required": [
+              "datum",
+              "type"
+            ]
+          },
+          {
+            "type": "object",
+            "properties": {
+              "datum": {
+                "$ref": "#/components/schemas/Cumulativefloat"
+              },
+              "type": {
+                "type": "string",
+                "enum": [
+                  "cumulative_f32"
+                ]
+              }
+            },
+            "required": [
+              "datum",
+              "type"
+            ]
+          },
+          {
+            "type": "object",
+            "properties": {
+              "datum": {
+                "$ref": "#/components/schemas/Cumulativedouble"
+              },
+              "type": {
+                "type": "string",
+                "enum": [
+                  "cumulative_f64"
+                ]
+              }
+            },
+            "required": [
+              "datum",
+              "type"
+            ]
+          },
+          {
+            "type": "object",
+            "properties": {
+              "datum": {
+                "$ref": "#/components/schemas/Histogramint8"
+              },
+              "type": {
+                "type": "string",
+                "enum": [
+                  "histogram_i8"
+                ]
+              }
+            },
+            "required": [
+              "datum",
+              "type"
+            ]
+          },
+          {
+            "type": "object",
+            "properties": {
+              "datum": {
+                "$ref": "#/components/schemas/Histogramuint8"
+              },
+              "type": {
+                "type": "string",
+                "enum": [
+                  "histogram_u8"
+                ]
+              }
+            },
+            "required": [
+              "datum",
+              "type"
+            ]
+          },
+          {
+            "type": "object",
+            "properties": {
+              "datum": {
+                "$ref": "#/components/schemas/Histogramint16"
+              },
+              "type": {
+                "type": "string",
+                "enum": [
+                  "histogram_i16"
+                ]
+              }
+            },
+            "required": [
+              "datum",
+              "type"
+            ]
+          },
+          {
+            "type": "object",
+            "properties": {
+              "datum": {
+                "$ref": "#/components/schemas/Histogramuint16"
+              },
+              "type": {
+                "type": "string",
+                "enum": [
+                  "histogram_u16"
+                ]
+              }
+            },
+            "required": [
+              "datum",
+              "type"
+            ]
+          },
+          {
+            "type": "object",
+            "properties": {
+              "datum": {
+                "$ref": "#/components/schemas/Histogramint32"
+              },
+              "type": {
+                "type": "string",
+                "enum": [
+                  "histogram_i32"
+                ]
+              }
+            },
+            "required": [
+              "datum",
+              "type"
+            ]
+          },
+          {
+            "type": "object",
+            "properties": {
+              "datum": {
+                "$ref": "#/components/schemas/Histogramuint32"
+              },
+              "type": {
+                "type": "string",
+                "enum": [
+                  "histogram_u32"
+                ]
+              }
+            },
+            "required": [
+              "datum",
+              "type"
+            ]
+          },
+          {
+            "type": "object",
+            "properties": {
+              "datum": {
+                "$ref": "#/components/schemas/Histogramint64"
+              },
+              "type": {
+                "type": "string",
+                "enum": [
+                  "histogram_i64"
+                ]
+              }
+            },
+            "required": [
+              "datum",
+              "type"
+            ]
+          },
+          {
+            "type": "object",
+            "properties": {
+              "datum": {
+                "$ref": "#/components/schemas/Histogramuint64"
+              },
+              "type": {
+                "type": "string",
+                "enum": [
+                  "histogram_u64"
+                ]
+              }
+            },
+            "required": [
+              "datum",
+              "type"
+            ]
+          },
+          {
+            "type": "object",
+            "properties": {
+              "datum": {
+                "$ref": "#/components/schemas/Histogramfloat"
+              },
+              "type": {
+                "type": "string",
+                "enum": [
+                  "histogram_f32"
+                ]
+              }
+            },
+            "required": [
+              "datum",
+              "type"
+            ]
+          },
+          {
+            "type": "object",
+            "properties": {
+              "datum": {
+                "$ref": "#/components/schemas/Histogramdouble"
+              },
+              "type": {
+                "type": "string",
+                "enum": [
+                  "histogram_f64"
+                ]
+              }
+            },
+            "required": [
+              "datum",
+              "type"
+            ]
+          },
+          {
+            "type": "object",
+            "properties": {
+              "datum": {
+                "$ref": "#/components/schemas/MissingDatum"
+              },
+              "type": {
+                "type": "string",
+                "enum": [
+                  "missing"
+                ]
+              }
+            },
+            "required": [
+              "datum",
+              "type"
+            ]
           }
         ]
       },
@@ -3715,355 +4006,6 @@
                 "$ref": "#/components/schemas/Generation"
               }
             ]
->>>>>>> 22f7acad
-          },
-          {
-            "type": "object",
-            "properties": {
-              "datum": {
-                "type": "array",
-                "items": {
-                  "type": "integer",
-                  "format": "uint8",
-                  "minimum": 0
-                }
-              },
-              "type": {
-                "type": "string",
-                "enum": [
-                  "bytes"
-                ]
-              }
-            },
-            "required": [
-              "datum",
-              "type"
-            ]
-          },
-          {
-            "type": "object",
-            "properties": {
-              "datum": {
-                "$ref": "#/components/schemas/Cumulativeint64"
-              },
-              "type": {
-                "type": "string",
-                "enum": [
-                  "cumulative_i64"
-                ]
-              }
-            },
-            "required": [
-              "datum",
-              "type"
-            ]
-          },
-          {
-            "type": "object",
-            "properties": {
-              "datum": {
-                "$ref": "#/components/schemas/Cumulativeuint64"
-              },
-              "type": {
-                "type": "string",
-                "enum": [
-                  "cumulative_u64"
-                ]
-              }
-            },
-            "required": [
-              "datum",
-              "type"
-            ]
-          },
-          {
-            "type": "object",
-            "properties": {
-              "datum": {
-                "$ref": "#/components/schemas/Cumulativefloat"
-              },
-              "type": {
-                "type": "string",
-                "enum": [
-                  "cumulative_f32"
-                ]
-              }
-            },
-            "required": [
-              "datum",
-              "type"
-            ]
-          },
-          {
-            "type": "object",
-            "properties": {
-              "datum": {
-                "$ref": "#/components/schemas/Cumulativedouble"
-              },
-              "type": {
-                "type": "string",
-                "enum": [
-                  "cumulative_f64"
-                ]
-              }
-            },
-            "required": [
-              "datum",
-              "type"
-            ]
-          },
-          {
-            "type": "object",
-            "properties": {
-              "datum": {
-                "$ref": "#/components/schemas/Histogramint8"
-              },
-              "type": {
-                "type": "string",
-                "enum": [
-                  "histogram_i8"
-                ]
-              }
-            },
-            "required": [
-              "datum",
-              "type"
-            ]
-          },
-          {
-            "type": "object",
-            "properties": {
-              "datum": {
-                "$ref": "#/components/schemas/Histogramuint8"
-              },
-              "type": {
-                "type": "string",
-                "enum": [
-                  "histogram_u8"
-                ]
-              }
-            },
-            "required": [
-              "datum",
-              "type"
-            ]
-          },
-          {
-            "type": "object",
-            "properties": {
-              "datum": {
-                "$ref": "#/components/schemas/Histogramint16"
-              },
-              "type": {
-                "type": "string",
-                "enum": [
-                  "histogram_i16"
-                ]
-              }
-            },
-            "required": [
-              "datum",
-              "type"
-            ]
-          },
-          {
-            "type": "object",
-            "properties": {
-              "datum": {
-                "$ref": "#/components/schemas/Histogramuint16"
-              },
-              "type": {
-                "type": "string",
-                "enum": [
-                  "histogram_u16"
-                ]
-              }
-            },
-            "required": [
-              "datum",
-              "type"
-            ]
-          },
-          {
-            "type": "object",
-            "properties": {
-              "datum": {
-                "$ref": "#/components/schemas/Histogramint32"
-              },
-              "type": {
-                "type": "string",
-                "enum": [
-                  "histogram_i32"
-                ]
-              }
-            },
-            "required": [
-              "datum",
-              "type"
-            ]
-          },
-          {
-            "type": "object",
-            "properties": {
-              "datum": {
-                "$ref": "#/components/schemas/Histogramuint32"
-              },
-              "type": {
-                "type": "string",
-                "enum": [
-                  "histogram_u32"
-                ]
-              }
-            },
-            "required": [
-              "datum",
-              "type"
-            ]
-          },
-          {
-            "type": "object",
-            "properties": {
-              "datum": {
-                "$ref": "#/components/schemas/Histogramint64"
-              },
-              "type": {
-                "type": "string",
-                "enum": [
-                  "histogram_i64"
-                ]
-              }
-            },
-            "required": [
-              "datum",
-              "type"
-            ]
-          },
-          {
-            "type": "object",
-            "properties": {
-              "datum": {
-                "$ref": "#/components/schemas/Histogramuint64"
-              },
-              "type": {
-                "type": "string",
-                "enum": [
-                  "histogram_u64"
-                ]
-              }
-            },
-            "required": [
-              "datum",
-              "type"
-            ]
-          },
-          {
-            "type": "object",
-            "properties": {
-              "datum": {
-                "$ref": "#/components/schemas/Histogramfloat"
-              },
-              "type": {
-                "type": "string",
-                "enum": [
-                  "histogram_f32"
-                ]
-              }
-            },
-            "required": [
-              "datum",
-              "type"
-            ]
-          },
-          {
-            "type": "object",
-            "properties": {
-              "datum": {
-                "$ref": "#/components/schemas/Histogramdouble"
-              },
-              "type": {
-                "type": "string",
-                "enum": [
-                  "histogram_f64"
-                ]
-              }
-            },
-            "required": [
-              "datum",
-              "type"
-            ]
-          },
-          {
-            "type": "object",
-            "properties": {
-              "datum": {
-                "$ref": "#/components/schemas/MissingDatum"
-              },
-              "type": {
-                "type": "string",
-                "enum": [
-                  "missing"
-                ]
-              }
-            },
-            "required": [
-              "datum",
-              "type"
-            ]
-          }
-        ]
-      },
-      "DatumType": {
-        "description": "The type of an individual datum of a metric.",
-        "type": "string",
-        "enum": [
-          "bool",
-          "i8",
-          "u8",
-          "i16",
-          "u16",
-          "i32",
-          "u32",
-          "i64",
-          "u64",
-          "f32",
-          "f64",
-          "string",
-          "bytes",
-          "cumulative_i64",
-          "cumulative_u64",
-          "cumulative_f32",
-          "cumulative_f64",
-          "histogram_i8",
-          "histogram_u8",
-          "histogram_i16",
-          "histogram_u16",
-          "histogram_i32",
-          "histogram_u32",
-          "histogram_i64",
-          "histogram_u64",
-          "histogram_f32",
-          "histogram_f64"
-        ]
-      },
-      "DiskRuntimeState": {
-        "description": "Runtime state of the Disk, which includes its attach state and some minimal metadata",
-        "type": "object",
-        "properties": {
-          "disk_state": {
-            "description": "runtime state of the Disk",
-            "allOf": [
-              {
-                "$ref": "#/components/schemas/DiskState"
-              }
-            ]
-          },
-          "gen": {
-            "description": "generation number for this state",
-            "allOf": [
-              {
-                "$ref": "#/components/schemas/Generation"
-              }
-            ]
           },
           "time_updated": {
             "description": "timestamp for this information",
@@ -5537,66 +5479,7 @@
           }
         ]
       },
-<<<<<<< HEAD
       "LastResultCompleted": {
-=======
-      "NewPasswordHash": {
-        "title": "A password hash in PHC string format",
-        "description": "Password hashes must be in PHC (Password Hashing Competition) string format.  Passwords must be hashed with Argon2id.  Password hashes may be rejected if the parameters appear not to be secure enough.",
-        "type": "string"
-      },
-      "NodeName": {
-        "description": "Unique name for a saga [`Node`]\n\nEach node requires a string name that's unique within its DAG.  The name is used to identify its output.  Nodes that depend on a given node (either directly or indirectly) can access the node's output using its name.",
-        "type": "string"
-      },
-      "OmicronPhysicalDiskConfig": {
-        "description": "OmicronPhysicalDiskConfig\n\n<details><summary>JSON schema</summary>\n\n```json { \"type\": \"object\", \"required\": [ \"id\", \"identity\", \"pool_id\" ], \"properties\": { \"id\": { \"type\": \"string\", \"format\": \"uuid\" }, \"identity\": { \"$ref\": \"#/components/schemas/DiskIdentity\" }, \"pool_id\": { \"$ref\": \"#/components/schemas/TypedUuidForZpoolKind\" } } } ``` </details>",
-        "type": "object",
-        "properties": {
-          "id": {
-            "type": "string",
-            "format": "uuid"
-          },
-          "identity": {
-            "$ref": "#/components/schemas/DiskIdentity"
-          },
-          "pool_id": {
-            "$ref": "#/components/schemas/TypedUuidForZpoolKind"
-          }
-        },
-        "required": [
-          "id",
-          "identity",
-          "pool_id"
-        ]
-      },
-      "OmicronPhysicalDisksConfig": {
-        "description": "OmicronPhysicalDisksConfig\n\n<details><summary>JSON schema</summary>\n\n```json { \"type\": \"object\", \"required\": [ \"disks\", \"generation\" ], \"properties\": { \"disks\": { \"type\": \"array\", \"items\": { \"$ref\": \"#/components/schemas/OmicronPhysicalDiskConfig\" } }, \"generation\": { \"description\": \"generation number of this configuration\\n\\nThis generation number is owned by the control plane (i.e., RSS or Nexus, depending on whether RSS-to-Nexus handoff has happened).  It should not be bumped within Sled Agent.\\n\\nSled Agent rejects attempts to set the configuration to a generation older than the one it's currently running.\", \"allOf\": [ { \"$ref\": \"#/components/schemas/Generation\" } ] } } } ``` </details>",
-        "type": "object",
-        "properties": {
-          "disks": {
-            "type": "array",
-            "items": {
-              "$ref": "#/components/schemas/OmicronPhysicalDiskConfig"
-            }
-          },
-          "generation": {
-            "description": "generation number of this configuration\n\nThis generation number is owned by the control plane (i.e., RSS or Nexus, depending on whether RSS-to-Nexus handoff has happened).  It should not be bumped within Sled Agent.\n\nSled Agent rejects attempts to set the configuration to a generation older than the one it's currently running.",
-            "allOf": [
-              {
-                "$ref": "#/components/schemas/Generation"
-              }
-            ]
-          }
-        },
-        "required": [
-          "disks",
-          "generation"
-        ]
-      },
-      "OmicronZoneConfig": {
-        "description": "Describes one Omicron-managed zone running on a sled\n\n<details><summary>JSON schema</summary>\n\n```json { \"description\": \"Describes one Omicron-managed zone running on a sled\", \"type\": \"object\", \"required\": [ \"id\", \"underlay_address\", \"zone_type\" ], \"properties\": { \"id\": { \"type\": \"string\", \"format\": \"uuid\" }, \"underlay_address\": { \"type\": \"string\", \"format\": \"ipv6\" }, \"zone_type\": { \"$ref\": \"#/components/schemas/OmicronZoneType\" } } } ``` </details>",
->>>>>>> 22f7acad
         "type": "object",
         "properties": {
           "details": {
@@ -5995,6 +5878,51 @@
       "NodeName": {
         "description": "Unique name for a saga [`Node`]\n\nEach node requires a string name that's unique within its DAG.  The name is used to identify its output.  Nodes that depend on a given node (either directly or indirectly) can access the node's output using its name.",
         "type": "string"
+      },
+      "OmicronPhysicalDiskConfig": {
+        "description": "OmicronPhysicalDiskConfig\n\n<details><summary>JSON schema</summary>\n\n```json { \"type\": \"object\", \"required\": [ \"id\", \"identity\", \"pool_id\" ], \"properties\": { \"id\": { \"type\": \"string\", \"format\": \"uuid\" }, \"identity\": { \"$ref\": \"#/components/schemas/DiskIdentity\" }, \"pool_id\": { \"$ref\": \"#/components/schemas/TypedUuidForZpoolKind\" } } } ``` </details>",
+        "type": "object",
+        "properties": {
+          "id": {
+            "type": "string",
+            "format": "uuid"
+          },
+          "identity": {
+            "$ref": "#/components/schemas/DiskIdentity"
+          },
+          "pool_id": {
+            "$ref": "#/components/schemas/TypedUuidForZpoolKind"
+          }
+        },
+        "required": [
+          "id",
+          "identity",
+          "pool_id"
+        ]
+      },
+      "OmicronPhysicalDisksConfig": {
+        "description": "OmicronPhysicalDisksConfig\n\n<details><summary>JSON schema</summary>\n\n```json { \"type\": \"object\", \"required\": [ \"disks\", \"generation\" ], \"properties\": { \"disks\": { \"type\": \"array\", \"items\": { \"$ref\": \"#/components/schemas/OmicronPhysicalDiskConfig\" } }, \"generation\": { \"description\": \"generation number of this configuration\\n\\nThis generation number is owned by the control plane (i.e., RSS or Nexus, depending on whether RSS-to-Nexus handoff has happened).  It should not be bumped within Sled Agent.\\n\\nSled Agent rejects attempts to set the configuration to a generation older than the one it's currently running.\", \"allOf\": [ { \"$ref\": \"#/components/schemas/Generation\" } ] } } } ``` </details>",
+        "type": "object",
+        "properties": {
+          "disks": {
+            "type": "array",
+            "items": {
+              "$ref": "#/components/schemas/OmicronPhysicalDiskConfig"
+            }
+          },
+          "generation": {
+            "description": "generation number of this configuration\n\nThis generation number is owned by the control plane (i.e., RSS or Nexus, depending on whether RSS-to-Nexus handoff has happened).  It should not be bumped within Sled Agent.\n\nSled Agent rejects attempts to set the configuration to a generation older than the one it's currently running.",
+            "allOf": [
+              {
+                "$ref": "#/components/schemas/Generation"
+              }
+            ]
+          }
+        },
+        "required": [
+          "disks",
+          "generation"
+        ]
       },
       "OmicronZoneDataset": {
         "description": "Describes a persistent ZFS dataset associated with an Omicron zone\n\n<details><summary>JSON schema</summary>\n\n```json { \"description\": \"Describes a persistent ZFS dataset associated with an Omicron zone\", \"type\": \"object\", \"required\": [ \"pool_name\" ], \"properties\": { \"pool_name\": { \"$ref\": \"#/components/schemas/ZpoolName\" } } } ``` </details>",
