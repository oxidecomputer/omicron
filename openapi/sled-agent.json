--- conflicted
+++ resolved
@@ -2391,131 +2391,6 @@
           "value"
         ]
       },
-      "DatasetKind": {
-        "description": "The type of a dataset, and an auxiliary information necessary to successfully launch a zone managing the associated data.",
-        "oneOf": [
-          {
-            "type": "object",
-            "properties": {
-              "type": {
-                "type": "string",
-                "enum": [
-                  "cockroach_db"
-                ]
-              }
-            },
-            "required": [
-              "type"
-            ]
-          },
-          {
-            "type": "object",
-            "properties": {
-              "type": {
-                "type": "string",
-                "enum": [
-                  "crucible"
-                ]
-              }
-            },
-            "required": [
-              "type"
-            ]
-          },
-          {
-            "type": "object",
-            "properties": {
-              "type": {
-                "type": "string",
-                "enum": [
-                  "clickhouse"
-                ]
-              }
-            },
-            "required": [
-              "type"
-            ]
-          },
-          {
-            "type": "object",
-            "properties": {
-              "type": {
-                "type": "string",
-                "enum": [
-                  "clickhouse_keeper"
-                ]
-              }
-            },
-            "required": [
-              "type"
-            ]
-          },
-          {
-            "type": "object",
-            "properties": {
-              "type": {
-                "type": "string",
-                "enum": [
-                  "external_dns"
-                ]
-              }
-            },
-            "required": [
-              "type"
-            ]
-          },
-          {
-            "type": "object",
-            "properties": {
-              "type": {
-                "type": "string",
-                "enum": [
-                  "internal_dns"
-                ]
-              }
-            },
-            "required": [
-              "type"
-            ]
-          }
-        ]
-      },
-      "DatasetName": {
-        "type": "object",
-        "properties": {
-          "kind": {
-            "$ref": "#/components/schemas/DatasetKind"
-          },
-          "pool_name": {
-            "$ref": "#/components/schemas/ZpoolName"
-          }
-        },
-        "required": [
-          "kind",
-          "pool_name"
-        ]
-      },
-      "DatasetRequest": {
-        "description": "Describes a request to provision a specific dataset",
-        "type": "object",
-        "properties": {
-          "id": {
-            "type": "string",
-            "format": "uuid"
-          },
-          "name": {
-            "$ref": "#/components/schemas/DatasetName"
-          },
-          "service_address": {
-            "type": "string"
-          }
-        },
-        "required": [
-          "id",
-          "name",
-          "service_address"
-        ]
-      },
       "Datum": {
         "description": "A `Datum` is a single sampled data point from a metric.",
         "oneOf": [
@@ -3132,10 +3007,6 @@
           "volume_construction_request"
         ]
       },
-<<<<<<< HEAD
-      "DeleteVirtualNetworkInterfaceHost": {
-        "description": "The data needed to identify a virtual IP for which a sled maintains an OPTE virtual-to-physical mapping such that that mapping can be deleted.",
-=======
       "DiskRuntimeState": {
         "description": "Runtime state of the Disk, which includes its attach state and some minimal metadata",
         "type": "object",
@@ -3486,7 +3357,6 @@
       },
       "EarlyNetworkConfigBody": {
         "description": "This is the actual configuration of EarlyNetworking.\n\nWe nest it below the \"header\" of `generation` and `schema_version` so that we can perform partial deserialization of `EarlyNetworkConfig` to only read the header and defer deserialization of the body once we know the schema version. This is possible via the use of [`serde_json::value::RawValue`] in future (post-v1) deserialization paths.",
->>>>>>> a1d07385
         "type": "object",
         "properties": {
           "ntp_servers": {
@@ -5087,284 +4957,8 @@
           "pool_name"
         ]
       },
-<<<<<<< HEAD
       "OmicronZoneType": {
         "description": "Describes what kind of zone this is (i.e., what component is running in it) as well as any type-specific configuration",
-=======
-      "PriorityDimension": {
-        "description": "A dimension along with bundles can be sorted, to determine priority.",
-        "oneOf": [
-          {
-            "description": "Sorting by time, with older bundles with lower priority.",
-            "type": "string",
-            "enum": [
-              "time"
-            ]
-          },
-          {
-            "description": "Sorting by the cause for creating the bundle.",
-            "type": "string",
-            "enum": [
-              "cause"
-            ]
-          }
-        ]
-      },
-      "PriorityOrder": {
-        "description": "The priority order for bundles during cleanup.\n\nBundles are sorted along the dimensions in [`PriorityDimension`], with each dimension appearing exactly once. During cleanup, lesser-priority bundles are pruned first, to maintain the dataset quota. Note that bundles are sorted by each dimension in the order in which they appear, with each dimension having higher priority than the next.",
-        "type": "array",
-        "items": {
-          "$ref": "#/components/schemas/PriorityDimension"
-        },
-        "minItems": 2,
-        "maxItems": 2
-      },
-      "ProducerResultsItem": {
-        "oneOf": [
-          {
-            "type": "object",
-            "properties": {
-              "info": {
-                "type": "array",
-                "items": {
-                  "$ref": "#/components/schemas/Sample"
-                }
-              },
-              "status": {
-                "type": "string",
-                "enum": [
-                  "ok"
-                ]
-              }
-            },
-            "required": [
-              "info",
-              "status"
-            ]
-          },
-          {
-            "type": "object",
-            "properties": {
-              "info": {
-                "$ref": "#/components/schemas/MetricsError"
-              },
-              "status": {
-                "type": "string",
-                "enum": [
-                  "err"
-                ]
-              }
-            },
-            "required": [
-              "info",
-              "status"
-            ]
-          }
-        ]
-      },
-      "QuantizationError": {
-        "description": "Errors occurring during quantizated bin generation.",
-        "oneOf": [
-          {
-            "type": "object",
-            "properties": {
-              "type": {
-                "type": "string",
-                "enum": [
-                  "overflow"
-                ]
-              }
-            },
-            "required": [
-              "type"
-            ]
-          },
-          {
-            "type": "object",
-            "properties": {
-              "type": {
-                "type": "string",
-                "enum": [
-                  "precision"
-                ]
-              }
-            },
-            "required": [
-              "type"
-            ]
-          },
-          {
-            "type": "object",
-            "properties": {
-              "type": {
-                "type": "string",
-                "enum": [
-                  "invalid_base"
-                ]
-              }
-            },
-            "required": [
-              "type"
-            ]
-          },
-          {
-            "type": "object",
-            "properties": {
-              "type": {
-                "type": "string",
-                "enum": [
-                  "invalid_steps"
-                ]
-              }
-            },
-            "required": [
-              "type"
-            ]
-          },
-          {
-            "type": "object",
-            "properties": {
-              "type": {
-                "type": "string",
-                "enum": [
-                  "uneven_steps_for_base"
-                ]
-              }
-            },
-            "required": [
-              "type"
-            ]
-          },
-          {
-            "type": "object",
-            "properties": {
-              "type": {
-                "type": "string",
-                "enum": [
-                  "powers_out_of_order"
-                ]
-              }
-            },
-            "required": [
-              "type"
-            ]
-          }
-        ]
-      },
-      "RackNetworkConfigV1": {
-        "description": "Initial network configuration",
-        "type": "object",
-        "properties": {
-          "bgp": {
-            "description": "BGP configurations for connecting the rack to external networks",
-            "type": "array",
-            "items": {
-              "$ref": "#/components/schemas/BgpConfig"
-            }
-          },
-          "infra_ip_first": {
-            "description": "First ip address to be used for configuring network infrastructure",
-            "type": "string",
-            "format": "ipv4"
-          },
-          "infra_ip_last": {
-            "description": "Last ip address to be used for configuring network infrastructure",
-            "type": "string",
-            "format": "ipv4"
-          },
-          "ports": {
-            "description": "Uplinks for connecting the rack to external networks",
-            "type": "array",
-            "items": {
-              "$ref": "#/components/schemas/PortConfigV1"
-            }
-          },
-          "rack_subnet": {
-            "$ref": "#/components/schemas/Ipv6Network"
-          }
-        },
-        "required": [
-          "bgp",
-          "infra_ip_first",
-          "infra_ip_last",
-          "ports",
-          "rack_subnet"
-        ]
-      },
-      "RouteConfig": {
-        "type": "object",
-        "properties": {
-          "destination": {
-            "description": "The destination of the route.",
-            "allOf": [
-              {
-                "$ref": "#/components/schemas/IpNetwork"
-              }
-            ]
-          },
-          "nexthop": {
-            "description": "The nexthop/gateway address.",
-            "type": "string",
-            "format": "ip"
-          }
-        },
-        "required": [
-          "destination",
-          "nexthop"
-        ]
-      },
-      "Sample": {
-        "description": "A concrete type representing a single, timestamped measurement from a timeseries.",
-        "type": "object",
-        "properties": {
-          "measurement": {
-            "description": "The measured value of the metric at this sample",
-            "allOf": [
-              {
-                "$ref": "#/components/schemas/Measurement"
-              }
-            ]
-          },
-          "metric": {
-            "$ref": "#/components/schemas/FieldSet"
-          },
-          "target": {
-            "$ref": "#/components/schemas/FieldSet"
-          },
-          "timeseries_name": {
-            "description": "The name of the timeseries this sample belongs to",
-            "type": "string"
-          }
-        },
-        "required": [
-          "measurement",
-          "metric",
-          "target",
-          "timeseries_name"
-        ]
-      },
-      "SemverVersion": {
-        "type": "string",
-        "pattern": "^(0|[1-9]\\d*)\\.(0|[1-9]\\d*)\\.(0|[1-9]\\d*)(?:-((?:0|[1-9]\\d*|\\d*[a-zA-Z-][0-9a-zA-Z-]*)(?:\\.(?:0|[1-9]\\d*|\\d*[a-zA-Z-][0-9a-zA-Z-]*))*))?(?:\\+([0-9a-zA-Z-]+(?:\\.[0-9a-zA-Z-]+)*))?$"
-      },
-      "ServiceEnsureBody": {
-        "description": "Used to request that the Sled initialize multiple services.",
-        "type": "object",
-        "properties": {
-          "services": {
-            "type": "array",
-            "items": {
-              "$ref": "#/components/schemas/ServiceZoneRequest"
-            }
-          }
-        },
-        "required": [
-          "services"
-        ]
-      },
-      "ServiceType": {
-        "description": "Describes service-specific parameters.",
->>>>>>> a1d07385
         "oneOf": [
           {
             "type": "object",
@@ -5848,6 +5442,138 @@
         "minItems": 2,
         "maxItems": 2
       },
+      "ProducerResultsItem": {
+        "oneOf": [
+          {
+            "type": "object",
+            "properties": {
+              "info": {
+                "type": "array",
+                "items": {
+                  "$ref": "#/components/schemas/Sample"
+                }
+              },
+              "status": {
+                "type": "string",
+                "enum": [
+                  "ok"
+                ]
+              }
+            },
+            "required": [
+              "info",
+              "status"
+            ]
+          },
+          {
+            "type": "object",
+            "properties": {
+              "info": {
+                "$ref": "#/components/schemas/MetricsError"
+              },
+              "status": {
+                "type": "string",
+                "enum": [
+                  "err"
+                ]
+              }
+            },
+            "required": [
+              "info",
+              "status"
+            ]
+          }
+        ]
+      },
+      "QuantizationError": {
+        "description": "Errors occurring during quantizated bin generation.",
+        "oneOf": [
+          {
+            "type": "object",
+            "properties": {
+              "type": {
+                "type": "string",
+                "enum": [
+                  "overflow"
+                ]
+              }
+            },
+            "required": [
+              "type"
+            ]
+          },
+          {
+            "type": "object",
+            "properties": {
+              "type": {
+                "type": "string",
+                "enum": [
+                  "precision"
+                ]
+              }
+            },
+            "required": [
+              "type"
+            ]
+          },
+          {
+            "type": "object",
+            "properties": {
+              "type": {
+                "type": "string",
+                "enum": [
+                  "invalid_base"
+                ]
+              }
+            },
+            "required": [
+              "type"
+            ]
+          },
+          {
+            "type": "object",
+            "properties": {
+              "type": {
+                "type": "string",
+                "enum": [
+                  "invalid_steps"
+                ]
+              }
+            },
+            "required": [
+              "type"
+            ]
+          },
+          {
+            "type": "object",
+            "properties": {
+              "type": {
+                "type": "string",
+                "enum": [
+                  "uneven_steps_for_base"
+                ]
+              }
+            },
+            "required": [
+              "type"
+            ]
+          },
+          {
+            "type": "object",
+            "properties": {
+              "type": {
+                "type": "string",
+                "enum": [
+                  "powers_out_of_order"
+                ]
+              }
+            },
+            "required": [
+              "type"
+            ]
+          }
+        ]
+      },
       "RackNetworkConfigV1": {
         "description": "Initial network configuration",
         "type": "object",
@@ -5908,6 +5634,36 @@
         "required": [
           "destination",
           "nexthop"
+        ]
+      },
+      "Sample": {
+        "description": "A concrete type representing a single, timestamped measurement from a timeseries.",
+        "type": "object",
+        "properties": {
+          "measurement": {
+            "description": "The measured value of the metric at this sample",
+            "allOf": [
+              {
+                "$ref": "#/components/schemas/Measurement"
+              }
+            ]
+          },
+          "metric": {
+            "$ref": "#/components/schemas/FieldSet"
+          },
+          "target": {
+            "$ref": "#/components/schemas/FieldSet"
+          },
+          "timeseries_name": {
+            "description": "The name of the timeseries this sample belongs to",
+            "type": "string"
+          }
+        },
+        "required": [
+          "measurement",
+          "metric",
+          "target",
+          "timeseries_name"
         ]
       },
       "SemverVersion": {
