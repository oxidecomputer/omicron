--- conflicted
+++ resolved
@@ -1774,884 +1774,10 @@
               "$ref": "#/components/schemas/EstablishedConnection"
             }
           },
-<<<<<<< HEAD
-          {
-            "description": "A range bounded inclusively below and unbounded above, `start..`.",
-            "type": "object",
-            "properties": {
-              "start": {
-                "type": "integer",
-                "format": "int32"
-              },
-              "type": {
-                "type": "string",
-                "enum": [
-                  "range_from"
-                ]
-              }
-            },
-            "required": [
-              "start",
-              "type"
-            ]
-          }
-        ]
-      },
-      "BinRangeint64": {
-        "description": "A type storing a range over `T`.\n\nThis type supports ranges similar to the `RangeTo`, `Range` and `RangeFrom` types in the standard library. Those cover `(..end)`, `(start..end)`, and `(start..)` respectively.",
-        "oneOf": [
-          {
-            "description": "A range unbounded below and exclusively above, `..end`.",
-            "type": "object",
-            "properties": {
-              "end": {
-                "type": "integer",
-                "format": "int64"
-              },
-              "type": {
-                "type": "string",
-                "enum": [
-                  "range_to"
-                ]
-              }
-            },
-            "required": [
-              "end",
-              "type"
-            ]
-          },
-          {
-            "description": "A range bounded inclusively below and exclusively above, `start..end`.",
-            "type": "object",
-            "properties": {
-              "end": {
-                "type": "integer",
-                "format": "int64"
-              },
-              "start": {
-                "type": "integer",
-                "format": "int64"
-              },
-              "type": {
-                "type": "string",
-                "enum": [
-                  "range"
-                ]
-              }
-            },
-            "required": [
-              "end",
-              "start",
-              "type"
-            ]
-          },
-          {
-            "description": "A range bounded inclusively below and unbounded above, `start..`.",
-            "type": "object",
-            "properties": {
-              "start": {
-                "type": "integer",
-                "format": "int64"
-              },
-              "type": {
-                "type": "string",
-                "enum": [
-                  "range_from"
-                ]
-              }
-            },
-            "required": [
-              "start",
-              "type"
-            ]
-          }
-        ]
-      },
-      "BinRangeint8": {
-        "description": "A type storing a range over `T`.\n\nThis type supports ranges similar to the `RangeTo`, `Range` and `RangeFrom` types in the standard library. Those cover `(..end)`, `(start..end)`, and `(start..)` respectively.",
-        "oneOf": [
-          {
-            "description": "A range unbounded below and exclusively above, `..end`.",
-            "type": "object",
-            "properties": {
-              "end": {
-                "type": "integer",
-                "format": "int8"
-              },
-              "type": {
-                "type": "string",
-                "enum": [
-                  "range_to"
-                ]
-              }
-            },
-            "required": [
-              "end",
-              "type"
-            ]
-          },
-          {
-            "description": "A range bounded inclusively below and exclusively above, `start..end`.",
-            "type": "object",
-            "properties": {
-              "end": {
-                "type": "integer",
-                "format": "int8"
-              },
-              "start": {
-                "type": "integer",
-                "format": "int8"
-              },
-              "type": {
-                "type": "string",
-                "enum": [
-                  "range"
-                ]
-              }
-            },
-            "required": [
-              "end",
-              "start",
-              "type"
-            ]
-          },
-          {
-            "description": "A range bounded inclusively below and unbounded above, `start..`.",
-            "type": "object",
-            "properties": {
-              "start": {
-                "type": "integer",
-                "format": "int8"
-              },
-              "type": {
-                "type": "string",
-                "enum": [
-                  "range_from"
-                ]
-              }
-            },
-            "required": [
-              "start",
-              "type"
-            ]
-          }
-        ]
-      },
-      "BinRangeuint16": {
-        "description": "A type storing a range over `T`.\n\nThis type supports ranges similar to the `RangeTo`, `Range` and `RangeFrom` types in the standard library. Those cover `(..end)`, `(start..end)`, and `(start..)` respectively.",
-        "oneOf": [
-          {
-            "description": "A range unbounded below and exclusively above, `..end`.",
-            "type": "object",
-            "properties": {
-              "end": {
-                "type": "integer",
-                "format": "uint16",
-                "minimum": 0
-              },
-              "type": {
-                "type": "string",
-                "enum": [
-                  "range_to"
-                ]
-              }
-            },
-            "required": [
-              "end",
-              "type"
-            ]
-          },
-          {
-            "description": "A range bounded inclusively below and exclusively above, `start..end`.",
-            "type": "object",
-            "properties": {
-              "end": {
-                "type": "integer",
-                "format": "uint16",
-                "minimum": 0
-              },
-              "start": {
-                "type": "integer",
-                "format": "uint16",
-                "minimum": 0
-              },
-              "type": {
-                "type": "string",
-                "enum": [
-                  "range"
-                ]
-              }
-            },
-            "required": [
-              "end",
-              "start",
-              "type"
-            ]
-          },
-          {
-            "description": "A range bounded inclusively below and unbounded above, `start..`.",
-            "type": "object",
-            "properties": {
-              "start": {
-                "type": "integer",
-                "format": "uint16",
-                "minimum": 0
-              },
-              "type": {
-                "type": "string",
-                "enum": [
-                  "range_from"
-                ]
-              }
-            },
-            "required": [
-              "start",
-              "type"
-            ]
-          }
-        ]
-      },
-      "BinRangeuint32": {
-        "description": "A type storing a range over `T`.\n\nThis type supports ranges similar to the `RangeTo`, `Range` and `RangeFrom` types in the standard library. Those cover `(..end)`, `(start..end)`, and `(start..)` respectively.",
-        "oneOf": [
-          {
-            "description": "A range unbounded below and exclusively above, `..end`.",
-            "type": "object",
-            "properties": {
-              "end": {
-                "type": "integer",
-                "format": "uint32",
-                "minimum": 0
-              },
-              "type": {
-                "type": "string",
-                "enum": [
-                  "range_to"
-                ]
-              }
-            },
-            "required": [
-              "end",
-              "type"
-            ]
-          },
-          {
-            "description": "A range bounded inclusively below and exclusively above, `start..end`.",
-            "type": "object",
-            "properties": {
-              "end": {
-                "type": "integer",
-                "format": "uint32",
-                "minimum": 0
-              },
-              "start": {
-                "type": "integer",
-                "format": "uint32",
-                "minimum": 0
-              },
-              "type": {
-                "type": "string",
-                "enum": [
-                  "range"
-                ]
-              }
-            },
-            "required": [
-              "end",
-              "start",
-              "type"
-            ]
-          },
-          {
-            "description": "A range bounded inclusively below and unbounded above, `start..`.",
-            "type": "object",
-            "properties": {
-              "start": {
-                "type": "integer",
-                "format": "uint32",
-                "minimum": 0
-              },
-              "type": {
-                "type": "string",
-                "enum": [
-                  "range_from"
-                ]
-              }
-            },
-            "required": [
-              "start",
-              "type"
-            ]
-          }
-        ]
-      },
-      "BinRangeuint64": {
-        "description": "A type storing a range over `T`.\n\nThis type supports ranges similar to the `RangeTo`, `Range` and `RangeFrom` types in the standard library. Those cover `(..end)`, `(start..end)`, and `(start..)` respectively.",
-        "oneOf": [
-          {
-            "description": "A range unbounded below and exclusively above, `..end`.",
-            "type": "object",
-            "properties": {
-              "end": {
-                "type": "integer",
-                "format": "uint64",
-                "minimum": 0
-              },
-              "type": {
-                "type": "string",
-                "enum": [
-                  "range_to"
-                ]
-              }
-            },
-            "required": [
-              "end",
-              "type"
-            ]
-          },
-          {
-            "description": "A range bounded inclusively below and exclusively above, `start..end`.",
-            "type": "object",
-            "properties": {
-              "end": {
-                "type": "integer",
-                "format": "uint64",
-                "minimum": 0
-              },
-              "start": {
-                "type": "integer",
-                "format": "uint64",
-                "minimum": 0
-              },
-              "type": {
-                "type": "string",
-                "enum": [
-                  "range"
-                ]
-              }
-            },
-            "required": [
-              "end",
-              "start",
-              "type"
-            ]
-          },
-          {
-            "description": "A range bounded inclusively below and unbounded above, `start..`.",
-            "type": "object",
-            "properties": {
-              "start": {
-                "type": "integer",
-                "format": "uint64",
-                "minimum": 0
-              },
-              "type": {
-                "type": "string",
-                "enum": [
-                  "range_from"
-                ]
-              }
-            },
-            "required": [
-              "start",
-              "type"
-            ]
-          }
-        ]
-      },
-      "BinRangeuint8": {
-        "description": "A type storing a range over `T`.\n\nThis type supports ranges similar to the `RangeTo`, `Range` and `RangeFrom` types in the standard library. Those cover `(..end)`, `(start..end)`, and `(start..)` respectively.",
-        "oneOf": [
-          {
-            "description": "A range unbounded below and exclusively above, `..end`.",
-            "type": "object",
-            "properties": {
-              "end": {
-                "type": "integer",
-                "format": "uint8",
-                "minimum": 0
-              },
-              "type": {
-                "type": "string",
-                "enum": [
-                  "range_to"
-                ]
-              }
-            },
-            "required": [
-              "end",
-              "type"
-            ]
-          },
-          {
-            "description": "A range bounded inclusively below and exclusively above, `start..end`.",
-            "type": "object",
-            "properties": {
-              "end": {
-                "type": "integer",
-                "format": "uint8",
-                "minimum": 0
-              },
-              "start": {
-                "type": "integer",
-                "format": "uint8",
-                "minimum": 0
-              },
-              "type": {
-                "type": "string",
-                "enum": [
-                  "range"
-                ]
-              }
-            },
-            "required": [
-              "end",
-              "start",
-              "type"
-            ]
-          },
-          {
-            "description": "A range bounded inclusively below and unbounded above, `start..`.",
-            "type": "object",
-            "properties": {
-              "start": {
-                "type": "integer",
-                "format": "uint8",
-                "minimum": 0
-              },
-              "type": {
-                "type": "string",
-                "enum": [
-                  "range_from"
-                ]
-              }
-            },
-            "required": [
-              "start",
-              "type"
-            ]
-          }
-        ]
-      },
-      "Bindouble": {
-        "description": "Type storing bin edges and a count of samples within it.",
-        "type": "object",
-        "properties": {
-          "count": {
-            "description": "The total count of samples in this bin.",
-            "type": "integer",
-            "format": "uint64",
-            "minimum": 0
-          },
-          "range": {
-            "description": "The range of the support covered by this bin.",
-            "allOf": [
-              {
-                "$ref": "#/components/schemas/BinRangedouble"
-              }
-            ]
-          }
-        },
-        "required": [
-          "count",
-          "range"
-        ]
-      },
-      "Binfloat": {
-        "description": "Type storing bin edges and a count of samples within it.",
-        "type": "object",
-        "properties": {
-          "count": {
-            "description": "The total count of samples in this bin.",
-            "type": "integer",
-            "format": "uint64",
-            "minimum": 0
-          },
-          "range": {
-            "description": "The range of the support covered by this bin.",
-            "allOf": [
-              {
-                "$ref": "#/components/schemas/BinRangefloat"
-              }
-            ]
-          }
-        },
-        "required": [
-          "count",
-          "range"
-        ]
-      },
-      "Binint16": {
-        "description": "Type storing bin edges and a count of samples within it.",
-        "type": "object",
-        "properties": {
-          "count": {
-            "description": "The total count of samples in this bin.",
-            "type": "integer",
-            "format": "uint64",
-            "minimum": 0
-          },
-          "range": {
-            "description": "The range of the support covered by this bin.",
-            "allOf": [
-              {
-                "$ref": "#/components/schemas/BinRangeint16"
-              }
-            ]
-          }
-        },
-        "required": [
-          "count",
-          "range"
-        ]
-      },
-      "Binint32": {
-        "description": "Type storing bin edges and a count of samples within it.",
-        "type": "object",
-        "properties": {
-          "count": {
-            "description": "The total count of samples in this bin.",
-            "type": "integer",
-            "format": "uint64",
-            "minimum": 0
-          },
-          "range": {
-            "description": "The range of the support covered by this bin.",
-            "allOf": [
-              {
-                "$ref": "#/components/schemas/BinRangeint32"
-              }
-            ]
-          }
-        },
-        "required": [
-          "count",
-          "range"
-        ]
-      },
-      "Binint64": {
-        "description": "Type storing bin edges and a count of samples within it.",
-        "type": "object",
-        "properties": {
-          "count": {
-            "description": "The total count of samples in this bin.",
-            "type": "integer",
-            "format": "uint64",
-            "minimum": 0
-          },
-          "range": {
-            "description": "The range of the support covered by this bin.",
-            "allOf": [
-              {
-                "$ref": "#/components/schemas/BinRangeint64"
-              }
-            ]
-          }
-        },
-        "required": [
-          "count",
-          "range"
-        ]
-      },
-      "Binint8": {
-        "description": "Type storing bin edges and a count of samples within it.",
-        "type": "object",
-        "properties": {
-          "count": {
-            "description": "The total count of samples in this bin.",
-            "type": "integer",
-            "format": "uint64",
-            "minimum": 0
-          },
-          "range": {
-            "description": "The range of the support covered by this bin.",
-            "allOf": [
-              {
-                "$ref": "#/components/schemas/BinRangeint8"
-              }
-            ]
-          }
-        },
-        "required": [
-          "count",
-          "range"
-        ]
-      },
-      "Binuint16": {
-        "description": "Type storing bin edges and a count of samples within it.",
-        "type": "object",
-        "properties": {
-          "count": {
-            "description": "The total count of samples in this bin.",
-            "type": "integer",
-            "format": "uint64",
-            "minimum": 0
-          },
-          "range": {
-            "description": "The range of the support covered by this bin.",
-            "allOf": [
-              {
-                "$ref": "#/components/schemas/BinRangeuint16"
-              }
-            ]
-          }
-        },
-        "required": [
-          "count",
-          "range"
-        ]
-      },
-      "Binuint32": {
-        "description": "Type storing bin edges and a count of samples within it.",
-        "type": "object",
-        "properties": {
-          "count": {
-            "description": "The total count of samples in this bin.",
-            "type": "integer",
-            "format": "uint64",
-            "minimum": 0
-          },
-          "range": {
-            "description": "The range of the support covered by this bin.",
-            "allOf": [
-              {
-                "$ref": "#/components/schemas/BinRangeuint32"
-              }
-            ]
-          }
-        },
-        "required": [
-          "count",
-          "range"
-        ]
-      },
-      "Binuint64": {
-        "description": "Type storing bin edges and a count of samples within it.",
-        "type": "object",
-        "properties": {
-          "count": {
-            "description": "The total count of samples in this bin.",
-            "type": "integer",
-            "format": "uint64",
-            "minimum": 0
-          },
-          "range": {
-            "description": "The range of the support covered by this bin.",
-            "allOf": [
-              {
-                "$ref": "#/components/schemas/BinRangeuint64"
-              }
-            ]
-          }
-        },
-        "required": [
-          "count",
-          "range"
-        ]
-      },
-      "Binuint8": {
-        "description": "Type storing bin edges and a count of samples within it.",
-        "type": "object",
-        "properties": {
-          "count": {
-            "description": "The total count of samples in this bin.",
-            "type": "integer",
-            "format": "uint64",
-            "minimum": 0
-          },
-          "range": {
-            "description": "The range of the support covered by this bin.",
-            "allOf": [
-              {
-                "$ref": "#/components/schemas/BinRangeuint8"
-              }
-            ]
-          }
-        },
-        "required": [
-          "count",
-          "range"
-        ]
-      },
-      "BootDiskOsWriteProgress": {
-        "description": "Current progress of an OS image being written to disk.",
-        "oneOf": [
-          {
-            "description": "The image is still being uploaded.",
-            "type": "object",
-            "properties": {
-              "bytes_received": {
-                "type": "integer",
-                "format": "uint",
-                "minimum": 0
-              },
-              "state": {
-                "type": "string",
-                "enum": [
-                  "receiving_uploaded_image"
-                ]
-              }
-            },
-            "required": [
-              "bytes_received",
-              "state"
-            ]
-          },
-          {
-            "description": "The image is being written to disk.",
-            "type": "object",
-            "properties": {
-              "bytes_written": {
-                "type": "integer",
-                "format": "uint",
-                "minimum": 0
-              },
-              "state": {
-                "type": "string",
-                "enum": [
-                  "writing_image_to_disk"
-                ]
-              }
-            },
-            "required": [
-              "bytes_written",
-              "state"
-            ]
-          },
-          {
-            "description": "The image is being read back from disk for validation.",
-            "type": "object",
-            "properties": {
-              "bytes_read": {
-                "type": "integer",
-                "format": "uint",
-                "minimum": 0
-              },
-              "state": {
-                "type": "string",
-                "enum": [
-                  "validating_written_image"
-                ]
-              }
-            },
-            "required": [
-              "bytes_read",
-              "state"
-            ]
-          }
-        ]
-      },
-      "BootDiskOsWriteStatus": {
-        "description": "Status of an update to a boot disk OS.",
-        "oneOf": [
-          {
-            "description": "No update has been started for this disk, or any previously-started update has completed and had its status cleared.",
-            "type": "object",
-            "properties": {
-              "status": {
-                "type": "string",
-                "enum": [
-                  "no_update_started"
-                ]
-              }
-            },
-            "required": [
-              "status"
-            ]
-          },
-          {
-            "description": "An update is currently running.",
-            "type": "object",
-            "properties": {
-              "progress": {
-                "$ref": "#/components/schemas/BootDiskOsWriteProgress"
-              },
-              "status": {
-                "type": "string",
-                "enum": [
-                  "in_progress"
-                ]
-              },
-              "update_id": {
-                "type": "string",
-                "format": "uuid"
-              }
-            },
-            "required": [
-              "progress",
-              "status",
-              "update_id"
-            ]
-          },
-          {
-            "description": "The most recent update completed successfully.",
-            "type": "object",
-            "properties": {
-              "status": {
-                "type": "string",
-                "enum": [
-                  "complete"
-                ]
-              },
-              "update_id": {
-                "type": "string",
-                "format": "uuid"
-              }
-            },
-            "required": [
-              "status",
-              "update_id"
-            ]
-          },
-          {
-            "description": "The most recent update failed.",
-            "type": "object",
-            "properties": {
-              "message": {
-                "type": "string"
-              },
-              "status": {
-                "type": "string",
-                "enum": [
-                  "failed"
-                ]
-              },
-              "update_id": {
-                "type": "string",
-                "format": "uuid"
-              }
-            },
-            "required": [
-              "message",
-              "status",
-              "update_id"
-            ]
-          }
-        ]
-      },
-      "BootstoreStatus": {
-        "type": "object",
-        "properties": {
-          "accepted_connections": {
-            "type": "array",
-            "items": {
-              "type": "string"
-            },
-            "uniqueItems": true
-          },
-          "established_connections": {
-            "type": "array",
-            "items": {
-              "$ref": "#/components/schemas/EstablishedConnection"
-            }
-          },
-=======
->>>>>>> 371a813d
           "fsm_ledger_generation": {
             "type": "integer",
             "format": "uint64",
             "minimum": 0
-<<<<<<< HEAD
           },
           "fsm_state": {
             "type": "string"
@@ -3609,726 +2735,6 @@
                 "type": "object",
                 "properties": {
                   "expected": {
-                    "type": "string",
-                    "format": "uuid"
-                  },
-                  "observed": {
-                    "type": "string",
-                    "format": "uuid"
-                  }
-                },
-                "required": [
-                  "expected",
-                  "observed"
-                ]
-              }
-            },
-            "required": [
-              "type",
-              "value"
-            ]
-          },
-          {
-            "type": "object",
-            "properties": {
-              "type": {
-                "type": "string",
-                "enum": [
-                  "key_manager"
-                ]
-              },
-              "value": {
-                "type": "string"
-              }
-            },
-            "required": [
-              "type",
-              "value"
-            ]
-          },
-          {
-            "type": "object",
-            "properties": {
-              "type": {
-                "type": "string",
-                "enum": [
-                  "other"
-                ]
-              },
-              "value": {
-                "type": "string"
-              }
-            },
-            "required": [
-              "type",
-              "value"
-            ]
-          }
-        ]
-      },
-      "DiskManagementStatus": {
-        "description": "Identifies how a single disk management operation may have succeeded or failed.",
-        "type": "object",
-        "properties": {
-          "err": {
-            "nullable": true,
-            "allOf": [
-              {
-                "$ref": "#/components/schemas/DiskManagementError"
-              }
-            ]
-          },
-          "identity": {
-            "$ref": "#/components/schemas/DiskIdentity"
-          }
-        },
-        "required": [
-          "identity"
-        ]
-      },
-      "DiskRequest": {
-        "description": "DiskRequest\n\n<details><summary>JSON schema</summary>\n\n```json { \"type\": \"object\", \"required\": [ \"device\", \"name\", \"read_only\", \"slot\", \"volume_construction_request\" ], \"properties\": { \"device\": { \"type\": \"string\" }, \"name\": { \"type\": \"string\" }, \"read_only\": { \"type\": \"boolean\" }, \"slot\": { \"$ref\": \"#/components/schemas/Slot\" }, \"volume_construction_request\": { \"$ref\": \"#/components/schemas/VolumeConstructionRequest\" } } } ``` </details>",
-        "type": "object",
-        "properties": {
-          "device": {
-            "type": "string"
-          },
-          "name": {
-            "type": "string"
-          },
-          "read_only": {
-            "type": "boolean"
-          },
-          "slot": {
-            "$ref": "#/components/schemas/Slot"
-          },
-          "volume_construction_request": {
-            "$ref": "#/components/schemas/VolumeConstructionRequest"
-          }
-        },
-        "required": [
-          "device",
-          "name",
-          "read_only",
-          "slot",
-          "volume_construction_request"
-        ]
-      },
-      "DiskRuntimeState": {
-        "description": "Runtime state of the Disk, which includes its attach state and some minimal metadata",
-        "type": "object",
-        "properties": {
-          "disk_state": {
-            "description": "runtime state of the Disk",
-            "allOf": [
-              {
-                "$ref": "#/components/schemas/DiskState"
-              }
-            ]
-          },
-          "gen": {
-            "description": "generation number for this state",
-            "allOf": [
-              {
-                "$ref": "#/components/schemas/Generation"
-              }
-            ]
-          },
-          "time_updated": {
-            "description": "timestamp for this information",
-            "type": "string",
-            "format": "date-time"
-          }
-        },
-        "required": [
-          "disk_state",
-          "gen",
-          "time_updated"
-        ]
-      },
-      "DiskState": {
-        "description": "State of a Disk",
-        "oneOf": [
-          {
-            "description": "Disk is being initialized",
-            "type": "object",
-            "properties": {
-              "state": {
-                "type": "string",
-                "enum": [
-                  "creating"
-                ]
-              }
-            },
-            "required": [
-              "state"
-            ]
-          },
-          {
-            "description": "Disk is ready but detached from any Instance",
-            "type": "object",
-            "properties": {
-              "state": {
-                "type": "string",
-                "enum": [
-                  "detached"
-                ]
-              }
-            },
-            "required": [
-              "state"
-            ]
-          },
-          {
-            "description": "Disk is ready to receive blocks from an external source",
-            "type": "object",
-            "properties": {
-              "state": {
-                "type": "string",
-                "enum": [
-                  "import_ready"
-                ]
-              }
-            },
-            "required": [
-              "state"
-            ]
-          },
-          {
-            "description": "Disk is importing blocks from a URL",
-            "type": "object",
-            "properties": {
-              "state": {
-                "type": "string",
-                "enum": [
-                  "importing_from_url"
-                ]
-              }
-            },
-            "required": [
-              "state"
-            ]
-          },
-          {
-            "description": "Disk is importing blocks from bulk writes",
-            "type": "object",
-            "properties": {
-              "state": {
-                "type": "string",
-                "enum": [
-                  "importing_from_bulk_writes"
-                ]
-              }
-            },
-            "required": [
-              "state"
-            ]
-          },
-          {
-            "description": "Disk is being finalized to state Detached",
-            "type": "object",
-            "properties": {
-              "state": {
-                "type": "string",
-                "enum": [
-                  "finalizing"
-                ]
-              }
-            },
-            "required": [
-              "state"
-            ]
-          },
-          {
-            "description": "Disk is undergoing maintenance",
-            "type": "object",
-            "properties": {
-              "state": {
-                "type": "string",
-                "enum": [
-                  "maintenance"
-                ]
-              }
-            },
-            "required": [
-              "state"
-            ]
-          },
-          {
-            "description": "Disk is being attached to the given Instance",
-            "type": "object",
-            "properties": {
-              "instance": {
-                "type": "string",
-                "format": "uuid"
-              },
-              "state": {
-                "type": "string",
-                "enum": [
-                  "attaching"
-                ]
-              }
-            },
-            "required": [
-              "instance",
-              "state"
-            ]
-          },
-          {
-            "description": "Disk is attached to the given Instance",
-            "type": "object",
-            "properties": {
-              "instance": {
-                "type": "string",
-                "format": "uuid"
-              },
-              "state": {
-                "type": "string",
-                "enum": [
-                  "attached"
-                ]
-              }
-            },
-            "required": [
-              "instance",
-              "state"
-            ]
-          },
-          {
-            "description": "Disk is being detached from the given Instance",
-            "type": "object",
-            "properties": {
-              "instance": {
-                "type": "string",
-                "format": "uuid"
-              },
-              "state": {
-                "type": "string",
-                "enum": [
-                  "detaching"
-                ]
-              }
-            },
-            "required": [
-              "instance",
-              "state"
-            ]
-          },
-          {
-            "description": "Disk has been destroyed",
-            "type": "object",
-            "properties": {
-              "state": {
-                "type": "string",
-                "enum": [
-                  "destroyed"
-                ]
-              }
-            },
-            "required": [
-              "state"
-            ]
-          },
-          {
-            "description": "Disk is unavailable",
-            "type": "object",
-            "properties": {
-              "state": {
-                "type": "string",
-                "enum": [
-                  "faulted"
-                ]
-              }
-            },
-            "required": [
-              "state"
-            ]
-          }
-        ]
-      },
-      "DiskStateRequested": {
-        "description": "Used to request a Disk state change",
-        "oneOf": [
-          {
-            "type": "object",
-            "properties": {
-              "state": {
-                "type": "string",
-                "enum": [
-                  "detached"
-                ]
-              }
-            },
-            "required": [
-              "state"
-            ]
-          },
-          {
-            "type": "object",
-            "properties": {
-              "instance": {
-                "type": "string",
-                "format": "uuid"
-              },
-              "state": {
-                "type": "string",
-                "enum": [
-                  "attached"
-                ]
-              }
-            },
-            "required": [
-              "instance",
-              "state"
-            ]
-=======
->>>>>>> 371a813d
-          },
-          "fsm_state": {
-            "type": "string"
-          },
-          "negotiating_connections": {
-            "type": "array",
-            "items": {
-              "type": "string"
-            },
-            "uniqueItems": true
-          },
-          "network_config_ledger_generation": {
-            "nullable": true,
-            "type": "integer",
-            "format": "uint64",
-            "minimum": 0
-          },
-          "peers": {
-            "type": "array",
-            "items": {
-              "type": "string"
-            },
-            "uniqueItems": true
-          }
-        },
-        "required": [
-          "accepted_connections",
-          "established_connections",
-          "fsm_ledger_generation",
-          "fsm_state",
-          "negotiating_connections",
-          "peers"
-        ]
-      },
-      "BundleUtilization": {
-        "description": "The portion of a debug dataset used for zone bundles.",
-        "type": "object",
-        "properties": {
-          "bytes_available": {
-            "description": "The total number of bytes available for zone bundles.\n\nThis is `dataset_quota` multiplied by the context's storage limit.",
-            "type": "integer",
-            "format": "uint64",
-            "minimum": 0
-          },
-          "bytes_used": {
-            "description": "Total bundle usage, in bytes.",
-            "type": "integer",
-            "format": "uint64",
-            "minimum": 0
-          },
-          "dataset_quota": {
-            "description": "The total dataset quota, in bytes.",
-            "type": "integer",
-            "format": "uint64",
-            "minimum": 0
-          }
-        },
-        "required": [
-          "bytes_available",
-          "bytes_used",
-          "dataset_quota"
-        ]
-      },
-      "ByteCount": {
-        "description": "Byte count to express memory or storage capacity.",
-        "type": "integer",
-        "format": "uint64",
-        "minimum": 0
-      },
-      "CleanupContext": {
-        "description": "Context provided for the zone bundle cleanup task.",
-        "type": "object",
-        "properties": {
-          "period": {
-            "description": "The period on which automatic checks and cleanup is performed.",
-            "allOf": [
-              {
-                "$ref": "#/components/schemas/CleanupPeriod"
-              }
-            ]
-          },
-          "priority": {
-            "description": "The priority ordering for keeping old bundles.",
-            "allOf": [
-              {
-                "$ref": "#/components/schemas/PriorityOrder"
-              }
-            ]
-          },
-          "storage_limit": {
-            "description": "The limit on the dataset quota available for zone bundles.",
-            "allOf": [
-              {
-                "$ref": "#/components/schemas/StorageLimit"
-              }
-            ]
-          }
-        },
-        "required": [
-          "period",
-          "priority",
-          "storage_limit"
-        ]
-      },
-      "CleanupContextUpdate": {
-        "description": "Parameters used to update the zone bundle cleanup context.",
-        "type": "object",
-        "properties": {
-          "period": {
-            "nullable": true,
-            "description": "The new period on which automatic cleanups are run.",
-            "allOf": [
-              {
-                "$ref": "#/components/schemas/Duration"
-              }
-            ]
-          },
-          "priority": {
-            "nullable": true,
-            "description": "The priority ordering for preserving old zone bundles.",
-            "allOf": [
-              {
-                "$ref": "#/components/schemas/PriorityOrder"
-              }
-            ]
-          },
-          "storage_limit": {
-            "nullable": true,
-            "description": "The new limit on the underlying dataset quota allowed for bundles.",
-            "type": "integer",
-            "format": "uint8",
-            "minimum": 0
-          }
-        }
-      },
-      "CleanupCount": {
-        "description": "The count of bundles / bytes removed during a cleanup operation.",
-        "type": "object",
-        "properties": {
-          "bundles": {
-            "description": "The number of bundles removed.",
-            "type": "integer",
-            "format": "uint64",
-            "minimum": 0
-          },
-          "bytes": {
-            "description": "The number of bytes removed.",
-            "type": "integer",
-            "format": "uint64",
-            "minimum": 0
-          }
-        },
-        "required": [
-          "bundles",
-          "bytes"
-        ]
-      },
-      "CleanupPeriod": {
-        "description": "A period on which bundles are automatically cleaned up.",
-        "allOf": [
-          {
-            "$ref": "#/components/schemas/Duration"
-          }
-        ]
-      },
-      "CrucibleOpts": {
-        "description": "CrucibleOpts\n\n<details><summary>JSON schema</summary>\n\n```json { \"type\": \"object\", \"required\": [ \"id\", \"lossy\", \"read_only\", \"target\" ], \"properties\": { \"cert_pem\": { \"type\": [ \"string\", \"null\" ] }, \"control\": { \"type\": [ \"string\", \"null\" ] }, \"flush_timeout\": { \"type\": [ \"number\", \"null\" ], \"format\": \"float\" }, \"id\": { \"type\": \"string\", \"format\": \"uuid\" }, \"key\": { \"type\": [ \"string\", \"null\" ] }, \"key_pem\": { \"type\": [ \"string\", \"null\" ] }, \"lossy\": { \"type\": \"boolean\" }, \"read_only\": { \"type\": \"boolean\" }, \"root_cert_pem\": { \"type\": [ \"string\", \"null\" ] }, \"target\": { \"type\": \"array\", \"items\": { \"type\": \"string\" } } } } ``` </details>",
-        "type": "object",
-        "properties": {
-          "cert_pem": {
-            "nullable": true,
-            "type": "string"
-          },
-          "control": {
-            "nullable": true,
-            "type": "string"
-          },
-          "flush_timeout": {
-            "nullable": true,
-            "type": "number",
-            "format": "float"
-          },
-          "id": {
-            "type": "string",
-            "format": "uuid"
-          },
-          "key": {
-            "nullable": true,
-            "type": "string"
-          },
-          "key_pem": {
-            "nullable": true,
-            "type": "string"
-          },
-          "lossy": {
-            "type": "boolean"
-          },
-          "read_only": {
-            "type": "boolean"
-          },
-          "root_cert_pem": {
-            "nullable": true,
-            "type": "string"
-          },
-          "target": {
-            "type": "array",
-            "items": {
-              "type": "string"
-            }
-          }
-        },
-        "required": [
-          "id",
-          "lossy",
-          "read_only",
-          "target"
-        ]
-      },
-      "DeleteVirtualNetworkInterfaceHost": {
-        "description": "The data needed to identify a virtual IP for which a sled maintains an OPTE virtual-to-physical mapping such that that mapping can be deleted.",
-        "type": "object",
-        "properties": {
-          "virtual_ip": {
-            "description": "The virtual IP whose mapping should be deleted.",
-            "type": "string",
-            "format": "ip"
-          },
-          "vni": {
-            "description": "The VNI for the network containing the virtual IP whose mapping should be deleted.",
-            "allOf": [
-              {
-                "$ref": "#/components/schemas/Vni"
-              }
-            ]
-          }
-        },
-        "required": [
-          "virtual_ip",
-          "vni"
-        ]
-      },
-      "DhcpConfig": {
-        "description": "DHCP configuration for a port\n\nNot present here: Hostname (DHCPv4 option 12; used in DHCPv6 option 39); we use `InstanceRuntimeState::hostname` for this value.",
-        "type": "object",
-        "properties": {
-          "dns_servers": {
-            "description": "DNS servers to send to the instance\n\n(DHCPv4 option 6; DHCPv6 option 23)",
-            "type": "array",
-            "items": {
-              "type": "string",
-              "format": "ip"
-            }
-          },
-          "host_domain": {
-            "nullable": true,
-            "description": "DNS zone this instance's hostname belongs to (e.g. the `project.example` part of `instance1.project.example`)\n\n(DHCPv4 option 15; used in DHCPv6 option 39)",
-            "type": "string"
-          },
-          "search_domains": {
-            "description": "DNS search domains\n\n(DHCPv4 option 119; DHCPv6 option 24)",
-            "type": "array",
-            "items": {
-              "type": "string"
-            }
-          }
-        },
-        "required": [
-          "dns_servers",
-          "search_domains"
-        ]
-      },
-      "DiskEnsureBody": {
-        "description": "Sent from to a sled agent to establish the runtime state of a Disk",
-        "type": "object",
-        "properties": {
-          "initial_runtime": {
-            "description": "Last runtime state of the Disk known to Nexus (used if the agent has never seen this Disk before).",
-            "allOf": [
-              {
-                "$ref": "#/components/schemas/DiskRuntimeState"
-              }
-            ]
-          },
-          "target": {
-            "description": "requested runtime state of the Disk",
-            "allOf": [
-              {
-                "$ref": "#/components/schemas/DiskStateRequested"
-              }
-            ]
-          }
-        },
-        "required": [
-          "initial_runtime",
-          "target"
-        ]
-      },
-      "DiskIdentity": {
-        "description": "Uniquely identifies a disk.",
-        "type": "object",
-        "properties": {
-          "model": {
-            "type": "string"
-          },
-          "serial": {
-            "type": "string"
-          },
-          "vendor": {
-            "type": "string"
-          }
-        },
-        "required": [
-          "model",
-          "serial",
-          "vendor"
-        ]
-      },
-      "DiskManagementError": {
-        "oneOf": [
-          {
-            "type": "object",
-            "properties": {
-              "type": {
-                "type": "string",
-                "enum": [
-                  "not_found"
-                ]
-              }
-            },
-            "required": [
-              "type"
-            ]
-          },
-          {
-            "type": "object",
-            "properties": {
-              "type": {
-                "type": "string",
-                "enum": [
-                  "zpool_uuid_mismatch"
-                ]
-              },
-              "value": {
-                "type": "object",
-                "properties": {
-                  "expected": {
                     "$ref": "#/components/schemas/TypedUuidForZpoolKind"
                   },
                   "observed": {
