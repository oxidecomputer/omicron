{
  "openapi": "3.0.3",
  "info": {
    "title": "Oxide Sled Agent API",
    "description": "API for interacting with individual sleds",
    "contact": {
      "url": "https://oxide.computer",
      "email": "api@oxide.computer"
    },
    "version": "0.0.1"
  },
  "paths": {
    "/boot-disk/{boot_disk}/os/write": {
      "post": {
        "summary": "Write a new host OS image to the specified boot disk",
        "operationId": "host_os_write_start",
        "parameters": [
          {
            "in": "path",
            "name": "boot_disk",
            "required": true,
            "schema": {
              "$ref": "#/components/schemas/M2Slot"
            }
          },
          {
            "in": "query",
            "name": "sha3_256_digest",
            "required": true,
            "schema": {
              "type": "string",
              "format": "hex string (32 bytes)"
            }
          },
          {
            "in": "query",
            "name": "update_id",
            "required": true,
            "schema": {
              "type": "string",
              "format": "uuid"
            }
          }
        ],
        "requestBody": {
          "content": {
            "application/octet-stream": {
              "schema": {
                "type": "string",
                "format": "binary"
              }
            }
          },
          "required": true
        },
        "responses": {
          "204": {
            "description": "resource updated"
          },
          "4XX": {
            "$ref": "#/components/responses/Error"
          },
          "5XX": {
            "$ref": "#/components/responses/Error"
          }
        }
      }
    },
    "/boot-disk/{boot_disk}/os/write/status": {
      "get": {
        "summary": "Get the status of writing a new host OS",
        "operationId": "host_os_write_status_get",
        "parameters": [
          {
            "in": "path",
            "name": "boot_disk",
            "required": true,
            "schema": {
              "$ref": "#/components/schemas/M2Slot"
            }
          }
        ],
        "responses": {
          "200": {
            "description": "successful operation",
            "content": {
              "application/json": {
                "schema": {
                  "$ref": "#/components/schemas/BootDiskOsWriteStatus"
                }
              }
            }
          },
          "4XX": {
            "$ref": "#/components/responses/Error"
          },
          "5XX": {
            "$ref": "#/components/responses/Error"
          }
        }
      }
    },
    "/boot-disk/{boot_disk}/os/write/status/{update_id}": {
      "delete": {
        "summary": "Clear the status of a completed write of a new host OS",
        "operationId": "host_os_write_status_delete",
        "parameters": [
          {
            "in": "path",
            "name": "boot_disk",
            "required": true,
            "schema": {
              "$ref": "#/components/schemas/M2Slot"
            }
          },
          {
            "in": "path",
            "name": "update_id",
            "required": true,
            "schema": {
              "type": "string",
              "format": "uuid"
            }
          }
        ],
        "responses": {
          "204": {
            "description": "resource updated"
          },
          "4XX": {
            "$ref": "#/components/responses/Error"
          },
          "5XX": {
            "$ref": "#/components/responses/Error"
          }
        }
      }
    },
    "/bootstore/status": {
      "get": {
        "summary": "Get the internal state of the local bootstore node",
        "operationId": "bootstore_status",
        "responses": {
          "200": {
            "description": "successful operation",
            "content": {
              "application/json": {
                "schema": {
                  "$ref": "#/components/schemas/BootstoreStatus"
                }
              }
            }
          },
          "4XX": {
            "$ref": "#/components/responses/Error"
          },
          "5XX": {
            "$ref": "#/components/responses/Error"
          }
        }
      }
    },
    "/cockroachdb": {
      "post": {
        "summary": "Initializes a CockroachDB cluster",
        "operationId": "cockroachdb_init",
        "responses": {
          "204": {
            "description": "resource updated"
          },
          "4XX": {
            "$ref": "#/components/responses/Error"
          },
          "5XX": {
            "$ref": "#/components/responses/Error"
          }
        }
      }
    },
    "/datasets": {
      "get": {
        "summary": "Lists the datasets that this sled is configured to use",
        "operationId": "datasets_get",
        "responses": {
          "200": {
            "description": "successful operation",
            "content": {
              "application/json": {
                "schema": {
                  "$ref": "#/components/schemas/DatasetsConfig"
                }
              }
            }
          },
          "4XX": {
            "$ref": "#/components/responses/Error"
          },
          "5XX": {
            "$ref": "#/components/responses/Error"
          }
        }
      },
      "put": {
        "summary": "Configures datasets to be used on this sled",
        "operationId": "datasets_put",
        "requestBody": {
          "content": {
            "application/json": {
              "schema": {
                "$ref": "#/components/schemas/DatasetsConfig"
              }
            }
          },
          "required": true
        },
        "responses": {
          "200": {
            "description": "successful operation",
            "content": {
              "application/json": {
                "schema": {
                  "$ref": "#/components/schemas/DatasetsManagementResult"
                }
              }
            }
          },
          "4XX": {
            "$ref": "#/components/responses/Error"
          },
          "5XX": {
            "$ref": "#/components/responses/Error"
          }
        }
      }
    },
    "/disks/{disk_id}": {
      "put": {
        "operationId": "disk_put",
        "parameters": [
          {
            "in": "path",
            "name": "disk_id",
            "required": true,
            "schema": {
              "type": "string",
              "format": "uuid"
            }
          }
        ],
        "requestBody": {
          "content": {
            "application/json": {
              "schema": {
                "$ref": "#/components/schemas/DiskEnsureBody"
              }
            }
          },
          "required": true
        },
        "responses": {
          "200": {
            "description": "successful operation",
            "content": {
              "application/json": {
                "schema": {
                  "$ref": "#/components/schemas/DiskRuntimeState"
                }
              }
            }
          },
          "4XX": {
            "$ref": "#/components/responses/Error"
          },
          "5XX": {
            "$ref": "#/components/responses/Error"
          }
        }
      }
    },
    "/instances/{instance_id}": {
      "put": {
        "operationId": "instance_register",
        "parameters": [
          {
            "in": "path",
            "name": "instance_id",
            "required": true,
            "schema": {
              "$ref": "#/components/schemas/TypedUuidForInstanceKind"
            }
          }
        ],
        "requestBody": {
          "content": {
            "application/json": {
              "schema": {
                "$ref": "#/components/schemas/InstanceEnsureBody"
              }
            }
          },
          "required": true
        },
        "responses": {
          "200": {
            "description": "successful operation",
            "content": {
              "application/json": {
                "schema": {
                  "$ref": "#/components/schemas/SledInstanceState"
                }
              }
            }
          },
          "4XX": {
            "$ref": "#/components/responses/Error"
          },
          "5XX": {
            "$ref": "#/components/responses/Error"
          }
        }
      },
      "delete": {
        "operationId": "instance_unregister",
        "parameters": [
          {
            "in": "path",
            "name": "instance_id",
            "required": true,
            "schema": {
              "$ref": "#/components/schemas/TypedUuidForInstanceKind"
            }
          }
        ],
        "responses": {
          "200": {
            "description": "successful operation",
            "content": {
              "application/json": {
                "schema": {
                  "$ref": "#/components/schemas/InstanceUnregisterResponse"
                }
              }
            }
          },
          "4XX": {
            "$ref": "#/components/responses/Error"
          },
          "5XX": {
            "$ref": "#/components/responses/Error"
          }
        }
      }
    },
    "/instances/{instance_id}/disks/{disk_id}/snapshot": {
      "post": {
        "summary": "Take a snapshot of a disk that is attached to an instance",
        "operationId": "instance_issue_disk_snapshot_request",
        "parameters": [
          {
            "in": "path",
            "name": "disk_id",
            "required": true,
            "schema": {
              "type": "string",
              "format": "uuid"
            }
          },
          {
            "in": "path",
            "name": "instance_id",
            "required": true,
            "schema": {
              "type": "string",
              "format": "uuid"
            }
          }
        ],
        "requestBody": {
          "content": {
            "application/json": {
              "schema": {
                "$ref": "#/components/schemas/InstanceIssueDiskSnapshotRequestBody"
              }
            }
          },
          "required": true
        },
        "responses": {
          "200": {
            "description": "successful operation",
            "content": {
              "application/json": {
                "schema": {
                  "$ref": "#/components/schemas/InstanceIssueDiskSnapshotRequestResponse"
                }
              }
            }
          },
          "4XX": {
            "$ref": "#/components/responses/Error"
          },
          "5XX": {
            "$ref": "#/components/responses/Error"
          }
        }
      }
    },
    "/instances/{instance_id}/external-ip": {
      "put": {
        "operationId": "instance_put_external_ip",
        "parameters": [
          {
            "in": "path",
            "name": "instance_id",
            "required": true,
            "schema": {
              "$ref": "#/components/schemas/TypedUuidForInstanceKind"
            }
          }
        ],
        "requestBody": {
          "content": {
            "application/json": {
              "schema": {
                "$ref": "#/components/schemas/InstanceExternalIpBody"
              }
            }
          },
          "required": true
        },
        "responses": {
          "204": {
            "description": "resource updated"
          },
          "4XX": {
            "$ref": "#/components/responses/Error"
          },
          "5XX": {
            "$ref": "#/components/responses/Error"
          }
        }
      },
      "delete": {
        "operationId": "instance_delete_external_ip",
        "parameters": [
          {
            "in": "path",
            "name": "instance_id",
            "required": true,
            "schema": {
              "$ref": "#/components/schemas/TypedUuidForInstanceKind"
            }
          }
        ],
        "requestBody": {
          "content": {
            "application/json": {
              "schema": {
                "$ref": "#/components/schemas/InstanceExternalIpBody"
              }
            }
          },
          "required": true
        },
        "responses": {
          "204": {
            "description": "resource updated"
          },
          "4XX": {
            "$ref": "#/components/responses/Error"
          },
          "5XX": {
            "$ref": "#/components/responses/Error"
          }
        }
      }
    },
    "/instances/{instance_id}/state": {
      "get": {
        "operationId": "instance_get_state",
        "parameters": [
          {
            "in": "path",
            "name": "instance_id",
            "required": true,
            "schema": {
              "$ref": "#/components/schemas/TypedUuidForInstanceKind"
            }
          }
        ],
        "responses": {
          "200": {
            "description": "successful operation",
            "content": {
              "application/json": {
                "schema": {
                  "$ref": "#/components/schemas/SledInstanceState"
                }
              }
            }
          },
          "4XX": {
            "$ref": "#/components/responses/Error"
          },
          "5XX": {
            "$ref": "#/components/responses/Error"
          }
        }
      },
      "put": {
        "operationId": "instance_put_state",
        "parameters": [
          {
            "in": "path",
            "name": "instance_id",
            "required": true,
            "schema": {
              "$ref": "#/components/schemas/TypedUuidForInstanceKind"
            }
          }
        ],
        "requestBody": {
          "content": {
            "application/json": {
              "schema": {
                "$ref": "#/components/schemas/InstancePutStateBody"
              }
            }
          },
          "required": true
        },
        "responses": {
          "200": {
            "description": "successful operation",
            "content": {
              "application/json": {
                "schema": {
                  "$ref": "#/components/schemas/InstancePutStateResponse"
                }
              }
            }
          },
          "4XX": {
            "$ref": "#/components/responses/Error"
          },
          "5XX": {
            "$ref": "#/components/responses/Error"
          }
        }
      }
    },
    "/inventory": {
      "get": {
        "summary": "Fetch basic information about this sled",
        "operationId": "inventory",
        "responses": {
          "200": {
            "description": "successful operation",
            "content": {
              "application/json": {
                "schema": {
                  "$ref": "#/components/schemas/Inventory"
                }
              }
            }
          },
          "4XX": {
            "$ref": "#/components/responses/Error"
          },
          "5XX": {
            "$ref": "#/components/responses/Error"
          }
        }
      }
    },
    "/network-bootstore-config": {
      "get": {
        "summary": "This API endpoint is only reading the local sled agent's view of the",
        "description": "bootstore. The boostore is a distributed data store that is eventually consistent. Reads from individual nodes may not represent the latest state.",
        "operationId": "read_network_bootstore_config_cache",
        "responses": {
          "200": {
            "description": "successful operation",
            "content": {
              "application/json": {
                "schema": {
                  "$ref": "#/components/schemas/EarlyNetworkConfig"
                }
              }
            }
          },
          "4XX": {
            "$ref": "#/components/responses/Error"
          },
          "5XX": {
            "$ref": "#/components/responses/Error"
          }
        }
      },
      "put": {
        "operationId": "write_network_bootstore_config",
        "requestBody": {
          "content": {
            "application/json": {
              "schema": {
                "$ref": "#/components/schemas/EarlyNetworkConfig"
              }
            }
          },
          "required": true
        },
        "responses": {
          "204": {
            "description": "resource updated"
          },
          "4XX": {
            "$ref": "#/components/responses/Error"
          },
          "5XX": {
            "$ref": "#/components/responses/Error"
          }
        }
      }
    },
    "/omicron-physical-disks": {
      "get": {
        "operationId": "omicron_physical_disks_get",
        "responses": {
          "200": {
            "description": "successful operation",
            "content": {
              "application/json": {
                "schema": {
                  "$ref": "#/components/schemas/OmicronPhysicalDisksConfig"
                }
              }
            }
          },
          "4XX": {
            "$ref": "#/components/responses/Error"
          },
          "5XX": {
            "$ref": "#/components/responses/Error"
          }
        }
      },
      "put": {
        "operationId": "omicron_physical_disks_put",
        "requestBody": {
          "content": {
            "application/json": {
              "schema": {
                "$ref": "#/components/schemas/OmicronPhysicalDisksConfig"
              }
            }
          },
          "required": true
        },
        "responses": {
          "200": {
            "description": "successful operation",
            "content": {
              "application/json": {
                "schema": {
                  "$ref": "#/components/schemas/DisksManagementResult"
                }
              }
            }
          },
          "4XX": {
            "$ref": "#/components/responses/Error"
          },
          "5XX": {
            "$ref": "#/components/responses/Error"
          }
        }
      }
    },
    "/omicron-zones": {
      "get": {
        "operationId": "omicron_zones_get",
        "responses": {
          "200": {
            "description": "successful operation",
            "content": {
              "application/json": {
                "schema": {
                  "$ref": "#/components/schemas/OmicronZonesConfig"
                }
              }
            }
          },
          "4XX": {
            "$ref": "#/components/responses/Error"
          },
          "5XX": {
            "$ref": "#/components/responses/Error"
          }
        }
      },
      "put": {
        "operationId": "omicron_zones_put",
        "requestBody": {
          "content": {
            "application/json": {
              "schema": {
                "$ref": "#/components/schemas/OmicronZonesConfig"
              }
            }
          },
          "required": true
        },
        "responses": {
          "204": {
            "description": "resource updated"
          },
          "4XX": {
            "$ref": "#/components/responses/Error"
          },
          "5XX": {
            "$ref": "#/components/responses/Error"
          }
        }
      }
    },
    "/sled-identifiers": {
      "get": {
        "summary": "Fetch sled identifiers",
        "operationId": "sled_identifiers",
        "responses": {
          "200": {
            "description": "successful operation",
            "content": {
              "application/json": {
                "schema": {
                  "$ref": "#/components/schemas/SledIdentifiers"
                }
              }
            }
          },
          "4XX": {
            "$ref": "#/components/responses/Error"
          },
          "5XX": {
            "$ref": "#/components/responses/Error"
          }
        }
      }
    },
    "/sled-role": {
      "get": {
        "operationId": "sled_role_get",
        "responses": {
          "200": {
            "description": "successful operation",
            "content": {
              "application/json": {
                "schema": {
                  "$ref": "#/components/schemas/SledRole"
                }
              }
            }
          },
          "4XX": {
            "$ref": "#/components/responses/Error"
          },
          "5XX": {
            "$ref": "#/components/responses/Error"
          }
        }
      }
    },
    "/sleds": {
      "put": {
        "summary": "Add a sled to a rack that was already initialized via RSS",
        "operationId": "sled_add",
        "requestBody": {
          "content": {
            "application/json": {
              "schema": {
                "$ref": "#/components/schemas/AddSledRequest"
              }
            }
          },
          "required": true
        },
        "responses": {
          "204": {
            "description": "resource updated"
          },
          "4XX": {
            "$ref": "#/components/responses/Error"
          },
          "5XX": {
            "$ref": "#/components/responses/Error"
          }
        }
      }
    },
    "/switch-ports": {
      "post": {
        "operationId": "uplink_ensure",
        "requestBody": {
          "content": {
            "application/json": {
              "schema": {
                "$ref": "#/components/schemas/SwitchPorts"
              }
            }
          },
          "required": true
        },
        "responses": {
          "204": {
            "description": "resource updated"
          },
          "4XX": {
            "$ref": "#/components/responses/Error"
          },
          "5XX": {
            "$ref": "#/components/responses/Error"
          }
        }
      }
    },
    "/timesync": {
      "get": {
        "operationId": "timesync_get",
        "responses": {
          "200": {
            "description": "successful operation",
            "content": {
              "application/json": {
                "schema": {
                  "$ref": "#/components/schemas/TimeSync"
                }
              }
            }
          },
          "4XX": {
            "$ref": "#/components/responses/Error"
          },
          "5XX": {
            "$ref": "#/components/responses/Error"
          }
        }
      }
    },
    "/update": {
      "post": {
        "operationId": "update_artifact",
        "requestBody": {
          "content": {
            "application/json": {
              "schema": {
                "$ref": "#/components/schemas/UpdateArtifactId"
              }
            }
          },
          "required": true
        },
        "responses": {
          "204": {
            "description": "resource updated"
          },
          "4XX": {
            "$ref": "#/components/responses/Error"
          },
          "5XX": {
            "$ref": "#/components/responses/Error"
          }
        }
      }
    },
    "/v2p": {
      "get": {
        "summary": "List v2p mappings present on sled",
        "operationId": "list_v2p",
        "responses": {
          "200": {
            "description": "successful operation",
            "content": {
              "application/json": {
                "schema": {
                  "title": "Array_of_VirtualNetworkInterfaceHost",
                  "type": "array",
                  "items": {
                    "$ref": "#/components/schemas/VirtualNetworkInterfaceHost"
                  }
                }
              }
            }
          },
          "4XX": {
            "$ref": "#/components/responses/Error"
          },
          "5XX": {
            "$ref": "#/components/responses/Error"
          }
        }
      },
      "put": {
        "summary": "Create a mapping from a virtual NIC to a physical host",
        "operationId": "set_v2p",
        "requestBody": {
          "content": {
            "application/json": {
              "schema": {
                "$ref": "#/components/schemas/VirtualNetworkInterfaceHost"
              }
            }
          },
          "required": true
        },
        "responses": {
          "204": {
            "description": "resource updated"
          },
          "4XX": {
            "$ref": "#/components/responses/Error"
          },
          "5XX": {
            "$ref": "#/components/responses/Error"
          }
        }
      },
      "delete": {
        "summary": "Delete a mapping from a virtual NIC to a physical host",
        "operationId": "del_v2p",
        "requestBody": {
          "content": {
            "application/json": {
              "schema": {
                "$ref": "#/components/schemas/VirtualNetworkInterfaceHost"
              }
            }
          },
          "required": true
        },
        "responses": {
          "204": {
            "description": "resource updated"
          },
          "4XX": {
            "$ref": "#/components/responses/Error"
          },
          "5XX": {
            "$ref": "#/components/responses/Error"
          }
        }
      }
    },
    "/vpc/{vpc_id}/firewall/rules": {
      "put": {
        "operationId": "vpc_firewall_rules_put",
        "parameters": [
          {
            "in": "path",
            "name": "vpc_id",
            "required": true,
            "schema": {
              "type": "string",
              "format": "uuid"
            }
          }
        ],
        "requestBody": {
          "content": {
            "application/json": {
              "schema": {
                "$ref": "#/components/schemas/VpcFirewallRulesEnsureBody"
              }
            }
          },
          "required": true
        },
        "responses": {
          "204": {
            "description": "resource updated"
          },
          "4XX": {
            "$ref": "#/components/responses/Error"
          },
          "5XX": {
            "$ref": "#/components/responses/Error"
          }
        }
      }
    },
    "/vpc-routes": {
      "get": {
        "summary": "Get the current versions of VPC routing rules.",
        "operationId": "list_vpc_routes",
        "responses": {
          "200": {
            "description": "successful operation",
            "content": {
              "application/json": {
                "schema": {
                  "title": "Array_of_ResolvedVpcRouteState",
                  "type": "array",
                  "items": {
                    "$ref": "#/components/schemas/ResolvedVpcRouteState"
                  }
                }
              }
            }
          },
          "4XX": {
            "$ref": "#/components/responses/Error"
          },
          "5XX": {
            "$ref": "#/components/responses/Error"
          }
        }
      },
      "put": {
        "summary": "Update VPC routing rules.",
        "operationId": "set_vpc_routes",
        "requestBody": {
          "content": {
            "application/json": {
              "schema": {
                "title": "Array_of_ResolvedVpcRouteSet",
                "type": "array",
                "items": {
                  "$ref": "#/components/schemas/ResolvedVpcRouteSet"
                }
              }
            }
          },
          "required": true
        },
        "responses": {
          "204": {
            "description": "resource updated"
          },
          "4XX": {
            "$ref": "#/components/responses/Error"
          },
          "5XX": {
            "$ref": "#/components/responses/Error"
          }
        }
      }
    },
    "/zones": {
      "get": {
        "summary": "List the zones that are currently managed by the sled agent.",
        "operationId": "zones_list",
        "responses": {
          "200": {
            "description": "successful operation",
            "content": {
              "application/json": {
                "schema": {
                  "title": "Array_of_String",
                  "type": "array",
                  "items": {
                    "type": "string"
                  }
                }
              }
            }
          },
          "4XX": {
            "$ref": "#/components/responses/Error"
          },
          "5XX": {
            "$ref": "#/components/responses/Error"
          }
        }
      }
    },
    "/zones/bundle-cleanup": {
      "post": {
        "summary": "Trigger a zone bundle cleanup.",
        "operationId": "zone_bundle_cleanup",
        "responses": {
          "200": {
            "description": "successful operation",
            "content": {
              "application/json": {
                "schema": {
                  "title": "Map_of_CleanupCount",
                  "type": "object",
                  "additionalProperties": {
                    "$ref": "#/components/schemas/CleanupCount"
                  }
                }
              }
            }
          },
          "4XX": {
            "$ref": "#/components/responses/Error"
          },
          "5XX": {
            "$ref": "#/components/responses/Error"
          }
        }
      }
    },
    "/zones/bundle-cleanup/context": {
      "get": {
        "summary": "Return context used by the zone-bundle cleanup task.",
        "operationId": "zone_bundle_cleanup_context",
        "responses": {
          "200": {
            "description": "successful operation",
            "content": {
              "application/json": {
                "schema": {
                  "$ref": "#/components/schemas/CleanupContext"
                }
              }
            }
          },
          "4XX": {
            "$ref": "#/components/responses/Error"
          },
          "5XX": {
            "$ref": "#/components/responses/Error"
          }
        }
      },
      "put": {
        "summary": "Update context used by the zone-bundle cleanup task.",
        "operationId": "zone_bundle_cleanup_context_update",
        "requestBody": {
          "content": {
            "application/json": {
              "schema": {
                "$ref": "#/components/schemas/CleanupContextUpdate"
              }
            }
          },
          "required": true
        },
        "responses": {
          "204": {
            "description": "resource updated"
          },
          "4XX": {
            "$ref": "#/components/responses/Error"
          },
          "5XX": {
            "$ref": "#/components/responses/Error"
          }
        }
      }
    },
    "/zones/bundle-cleanup/utilization": {
      "get": {
        "summary": "Return utilization information about all zone bundles.",
        "operationId": "zone_bundle_utilization",
        "responses": {
          "200": {
            "description": "successful operation",
            "content": {
              "application/json": {
                "schema": {
                  "title": "Map_of_BundleUtilization",
                  "type": "object",
                  "additionalProperties": {
                    "$ref": "#/components/schemas/BundleUtilization"
                  }
                }
              }
            }
          },
          "4XX": {
            "$ref": "#/components/responses/Error"
          },
          "5XX": {
            "$ref": "#/components/responses/Error"
          }
        }
      }
    },
    "/zones/bundles": {
      "get": {
        "summary": "List all zone bundles that exist, even for now-deleted zones.",
        "operationId": "zone_bundle_list_all",
        "parameters": [
          {
            "in": "query",
            "name": "filter",
            "description": "An optional substring used to filter zone bundles.",
            "schema": {
              "nullable": true,
              "type": "string"
            }
          }
        ],
        "responses": {
          "200": {
            "description": "successful operation",
            "content": {
              "application/json": {
                "schema": {
                  "title": "Array_of_ZoneBundleMetadata",
                  "type": "array",
                  "items": {
                    "$ref": "#/components/schemas/ZoneBundleMetadata"
                  }
                }
              }
            }
          },
          "4XX": {
            "$ref": "#/components/responses/Error"
          },
          "5XX": {
            "$ref": "#/components/responses/Error"
          }
        }
      }
    },
    "/zones/bundles/{zone_name}": {
      "get": {
        "summary": "List the zone bundles that are available for a running zone.",
        "operationId": "zone_bundle_list",
        "parameters": [
          {
            "in": "path",
            "name": "zone_name",
            "description": "The name of the zone.",
            "required": true,
            "schema": {
              "type": "string"
            }
          }
        ],
        "responses": {
          "200": {
            "description": "successful operation",
            "content": {
              "application/json": {
                "schema": {
                  "title": "Array_of_ZoneBundleMetadata",
                  "type": "array",
                  "items": {
                    "$ref": "#/components/schemas/ZoneBundleMetadata"
                  }
                }
              }
            }
          },
          "4XX": {
            "$ref": "#/components/responses/Error"
          },
          "5XX": {
            "$ref": "#/components/responses/Error"
          }
        }
      },
      "post": {
        "summary": "Ask the sled agent to create a zone bundle.",
        "operationId": "zone_bundle_create",
        "parameters": [
          {
            "in": "path",
            "name": "zone_name",
            "description": "The name of the zone.",
            "required": true,
            "schema": {
              "type": "string"
            }
          }
        ],
        "responses": {
          "201": {
            "description": "successful creation",
            "content": {
              "application/json": {
                "schema": {
                  "$ref": "#/components/schemas/ZoneBundleMetadata"
                }
              }
            }
          },
          "4XX": {
            "$ref": "#/components/responses/Error"
          },
          "5XX": {
            "$ref": "#/components/responses/Error"
          }
        }
      }
    },
    "/zones/bundles/{zone_name}/{bundle_id}": {
      "get": {
        "summary": "Fetch the binary content of a single zone bundle.",
        "operationId": "zone_bundle_get",
        "parameters": [
          {
            "in": "path",
            "name": "bundle_id",
            "description": "The ID for this bundle itself.",
            "required": true,
            "schema": {
              "type": "string",
              "format": "uuid"
            }
          },
          {
            "in": "path",
            "name": "zone_name",
            "description": "The name of the zone this bundle is derived from.",
            "required": true,
            "schema": {
              "type": "string"
            }
          }
        ],
        "responses": {
          "200": {
            "description": "",
            "content": {
              "*/*": {
                "schema": {}
              }
            }
          },
          "4XX": {
            "$ref": "#/components/responses/Error"
          },
          "5XX": {
            "$ref": "#/components/responses/Error"
          }
        }
      },
      "delete": {
        "summary": "Delete a zone bundle.",
        "operationId": "zone_bundle_delete",
        "parameters": [
          {
            "in": "path",
            "name": "bundle_id",
            "description": "The ID for this bundle itself.",
            "required": true,
            "schema": {
              "type": "string",
              "format": "uuid"
            }
          },
          {
            "in": "path",
            "name": "zone_name",
            "description": "The name of the zone this bundle is derived from.",
            "required": true,
            "schema": {
              "type": "string"
            }
          }
        ],
        "responses": {
          "204": {
            "description": "successful deletion"
          },
          "4XX": {
            "$ref": "#/components/responses/Error"
          },
          "5XX": {
            "$ref": "#/components/responses/Error"
          }
        }
      }
    },
    "/zpools": {
      "get": {
        "operationId": "zpools_get",
        "responses": {
          "200": {
            "description": "successful operation",
            "content": {
              "application/json": {
                "schema": {
                  "title": "Array_of_Zpool",
                  "type": "array",
                  "items": {
                    "$ref": "#/components/schemas/Zpool"
                  }
                }
              }
            }
          },
          "4XX": {
            "$ref": "#/components/responses/Error"
          },
          "5XX": {
            "$ref": "#/components/responses/Error"
          }
        }
      }
    }
  },
  "components": {
    "schemas": {
      "AddSledRequest": {
        "description": "A request to Add a given sled after rack initialization has occurred",
        "type": "object",
        "properties": {
          "sled_id": {
            "$ref": "#/components/schemas/BaseboardId"
          },
          "start_request": {
            "$ref": "#/components/schemas/StartSledAgentRequest"
          }
        },
        "required": [
          "sled_id",
          "start_request"
        ]
      },
      "Baseboard": {
        "description": "Describes properties that should uniquely identify a Gimlet.",
        "oneOf": [
          {
            "type": "object",
            "properties": {
              "identifier": {
                "type": "string"
              },
              "model": {
                "type": "string"
              },
              "revision": {
                "type": "integer",
                "format": "uint32",
                "minimum": 0
              },
              "type": {
                "type": "string",
                "enum": [
                  "gimlet"
                ]
              }
            },
            "required": [
              "identifier",
              "model",
              "revision",
              "type"
            ]
          },
          {
            "type": "object",
            "properties": {
              "type": {
                "type": "string",
                "enum": [
                  "unknown"
                ]
              }
            },
            "required": [
              "type"
            ]
          },
          {
            "type": "object",
            "properties": {
              "identifier": {
                "type": "string"
              },
              "model": {
                "type": "string"
              },
              "type": {
                "type": "string",
                "enum": [
                  "pc"
                ]
              }
            },
            "required": [
              "identifier",
              "model",
              "type"
            ]
          }
        ]
      },
      "BaseboardId": {
        "description": "A representation of a Baseboard ID as used in the inventory subsystem This type is essentially the same as a `Baseboard` except it doesn't have a revision or HW type (Gimlet, PC, Unknown).",
        "type": "object",
        "properties": {
          "part_number": {
            "description": "Oxide Part Number",
            "type": "string"
          },
          "serial_number": {
            "description": "Serial number (unique for a given part number)",
            "type": "string"
          }
        },
        "required": [
          "part_number",
          "serial_number"
        ]
      },
      "BfdMode": {
        "description": "BFD connection mode.",
        "type": "string",
        "enum": [
          "single_hop",
          "multi_hop"
        ]
      },
      "BfdPeerConfig": {
        "type": "object",
        "properties": {
          "detection_threshold": {
            "type": "integer",
            "format": "uint8",
            "minimum": 0
          },
          "local": {
            "nullable": true,
            "type": "string",
            "format": "ip"
          },
          "mode": {
            "$ref": "#/components/schemas/BfdMode"
          },
          "remote": {
            "type": "string",
            "format": "ip"
          },
          "required_rx": {
            "type": "integer",
            "format": "uint64",
            "minimum": 0
          },
          "switch": {
            "$ref": "#/components/schemas/SwitchLocation"
          }
        },
        "required": [
          "detection_threshold",
          "mode",
          "remote",
          "required_rx",
          "switch"
        ]
      },
      "BgpConfig": {
        "type": "object",
        "properties": {
          "asn": {
            "description": "The autonomous system number for the BGP configuration.",
            "type": "integer",
            "format": "uint32",
            "minimum": 0
          },
          "checker": {
            "nullable": true,
            "description": "Checker to apply to incoming messages.",
            "default": null,
            "type": "string"
          },
          "originate": {
            "description": "The set of prefixes for the BGP router to originate.",
            "type": "array",
            "items": {
              "$ref": "#/components/schemas/Ipv4Net"
            }
          },
          "shaper": {
            "nullable": true,
            "description": "Shaper to apply to outgoing messages.",
            "default": null,
            "type": "string"
          }
        },
        "required": [
          "asn",
          "originate"
        ]
      },
      "BgpPeerConfig": {
        "type": "object",
        "properties": {
          "addr": {
            "description": "Address of the peer.",
            "type": "string",
            "format": "ipv4"
          },
          "allowed_export": {
            "description": "Define export policy for a peer.",
            "default": {
              "type": "no_filtering"
            },
            "allOf": [
              {
                "$ref": "#/components/schemas/ImportExportPolicy"
              }
            ]
          },
          "allowed_import": {
            "description": "Define import policy for a peer.",
            "default": {
              "type": "no_filtering"
            },
            "allOf": [
              {
                "$ref": "#/components/schemas/ImportExportPolicy"
              }
            ]
          },
          "asn": {
            "description": "The autonomous system number of the router the peer belongs to.",
            "type": "integer",
            "format": "uint32",
            "minimum": 0
          },
          "communities": {
            "description": "Include the provided communities in updates sent to the peer.",
            "default": [],
            "type": "array",
            "items": {
              "type": "integer",
              "format": "uint32",
              "minimum": 0
            }
          },
          "connect_retry": {
            "nullable": true,
            "description": "The interval in seconds between peer connection retry attempts.",
            "type": "integer",
            "format": "uint64",
            "minimum": 0
          },
          "delay_open": {
            "nullable": true,
            "description": "How long to delay sending open messages to a peer. In seconds.",
            "type": "integer",
            "format": "uint64",
            "minimum": 0
          },
          "enforce_first_as": {
            "description": "Enforce that the first AS in paths received from this peer is the peer's AS.",
            "default": false,
            "type": "boolean"
          },
          "hold_time": {
            "nullable": true,
            "description": "How long to keep a session alive without a keepalive in seconds. Defaults to 6.",
            "type": "integer",
            "format": "uint64",
            "minimum": 0
          },
          "idle_hold_time": {
            "nullable": true,
            "description": "How long to keep a peer in idle after a state machine reset in seconds.",
            "type": "integer",
            "format": "uint64",
            "minimum": 0
          },
          "keepalive": {
            "nullable": true,
            "description": "The interval to send keepalive messages at.",
            "type": "integer",
            "format": "uint64",
            "minimum": 0
          },
          "local_pref": {
            "nullable": true,
            "description": "Apply a local preference to routes received from this peer.",
            "default": null,
            "type": "integer",
            "format": "uint32",
            "minimum": 0
          },
          "md5_auth_key": {
            "nullable": true,
            "description": "Use the given key for TCP-MD5 authentication with the peer.",
            "default": null,
            "type": "string"
          },
          "min_ttl": {
            "nullable": true,
            "description": "Require messages from a peer have a minimum IP time to live field.",
            "default": null,
            "type": "integer",
            "format": "uint8",
            "minimum": 0
          },
          "multi_exit_discriminator": {
            "nullable": true,
            "description": "Apply the provided multi-exit discriminator (MED) updates sent to the peer.",
            "default": null,
            "type": "integer",
            "format": "uint32",
            "minimum": 0
          },
          "port": {
            "description": "Switch port the peer is reachable on.",
            "type": "string"
          },
          "remote_asn": {
            "nullable": true,
            "description": "Require that a peer has a specified ASN.",
            "default": null,
            "type": "integer",
            "format": "uint32",
            "minimum": 0
          },
          "vlan_id": {
            "nullable": true,
            "description": "Associate a VLAN ID with a BGP peer session.",
            "default": null,
            "type": "integer",
            "format": "uint16",
            "minimum": 0
          }
        },
        "required": [
          "addr",
          "asn",
          "port"
        ]
      },
      "BootDiskOsWriteProgress": {
        "description": "Current progress of an OS image being written to disk.",
        "oneOf": [
          {
            "description": "The image is still being uploaded.",
            "type": "object",
            "properties": {
              "bytes_received": {
                "type": "integer",
                "format": "uint",
                "minimum": 0
              },
              "state": {
                "type": "string",
                "enum": [
                  "receiving_uploaded_image"
                ]
              }
            },
            "required": [
              "bytes_received",
              "state"
            ]
          },
          {
            "description": "The image is being written to disk.",
            "type": "object",
            "properties": {
              "bytes_written": {
                "type": "integer",
                "format": "uint",
                "minimum": 0
              },
              "state": {
                "type": "string",
                "enum": [
                  "writing_image_to_disk"
                ]
              }
            },
            "required": [
              "bytes_written",
              "state"
            ]
          },
          {
            "description": "The image is being read back from disk for validation.",
            "type": "object",
            "properties": {
              "bytes_read": {
                "type": "integer",
                "format": "uint",
                "minimum": 0
              },
              "state": {
                "type": "string",
                "enum": [
                  "validating_written_image"
                ]
              }
            },
            "required": [
              "bytes_read",
              "state"
            ]
          }
        ]
      },
      "BootDiskOsWriteStatus": {
        "description": "Status of an update to a boot disk OS.",
        "oneOf": [
          {
            "description": "No update has been started for this disk, or any previously-started update has completed and had its status cleared.",
            "type": "object",
            "properties": {
              "status": {
                "type": "string",
                "enum": [
                  "no_update_started"
                ]
              }
            },
            "required": [
              "status"
            ]
          },
          {
            "description": "An update is currently running.",
            "type": "object",
            "properties": {
              "progress": {
                "$ref": "#/components/schemas/BootDiskOsWriteProgress"
              },
              "status": {
                "type": "string",
                "enum": [
                  "in_progress"
                ]
              },
              "update_id": {
                "type": "string",
                "format": "uuid"
              }
            },
            "required": [
              "progress",
              "status",
              "update_id"
            ]
          },
          {
            "description": "The most recent update completed successfully.",
            "type": "object",
            "properties": {
              "status": {
                "type": "string",
                "enum": [
                  "complete"
                ]
              },
              "update_id": {
                "type": "string",
                "format": "uuid"
              }
            },
            "required": [
              "status",
              "update_id"
            ]
          },
          {
            "description": "The most recent update failed.",
            "type": "object",
            "properties": {
              "message": {
                "type": "string"
              },
              "status": {
                "type": "string",
                "enum": [
                  "failed"
                ]
              },
              "update_id": {
                "type": "string",
                "format": "uuid"
              }
            },
            "required": [
              "message",
              "status",
              "update_id"
            ]
          }
        ]
      },
      "BootstoreStatus": {
        "type": "object",
        "properties": {
          "accepted_connections": {
            "type": "array",
            "items": {
              "type": "string"
            },
            "uniqueItems": true
          },
          "established_connections": {
            "type": "array",
            "items": {
              "$ref": "#/components/schemas/EstablishedConnection"
            }
          },
          "fsm_ledger_generation": {
            "type": "integer",
            "format": "uint64",
            "minimum": 0
          },
          "fsm_state": {
            "type": "string"
          },
          "negotiating_connections": {
            "type": "array",
            "items": {
              "type": "string"
            },
            "uniqueItems": true
          },
          "network_config_ledger_generation": {
            "nullable": true,
            "type": "integer",
            "format": "uint64",
            "minimum": 0
          },
          "peers": {
            "type": "array",
            "items": {
              "type": "string"
            },
            "uniqueItems": true
          }
        },
        "required": [
          "accepted_connections",
          "established_connections",
          "fsm_ledger_generation",
          "fsm_state",
          "negotiating_connections",
          "peers"
        ]
      },
      "BundleUtilization": {
        "description": "The portion of a debug dataset used for zone bundles.",
        "type": "object",
        "properties": {
          "bytes_available": {
            "description": "The total number of bytes available for zone bundles.\n\nThis is `dataset_quota` multiplied by the context's storage limit.",
            "type": "integer",
            "format": "uint64",
            "minimum": 0
          },
          "bytes_used": {
            "description": "Total bundle usage, in bytes.",
            "type": "integer",
            "format": "uint64",
            "minimum": 0
          },
          "dataset_quota": {
            "description": "The total dataset quota, in bytes.",
            "type": "integer",
            "format": "uint64",
            "minimum": 0
          }
        },
        "required": [
          "bytes_available",
          "bytes_used",
          "dataset_quota"
        ]
      },
      "ByteCount": {
        "description": "Byte count to express memory or storage capacity.",
        "type": "integer",
        "format": "uint64",
        "minimum": 0
      },
      "CleanupContext": {
        "description": "Context provided for the zone bundle cleanup task.",
        "type": "object",
        "properties": {
          "period": {
            "description": "The period on which automatic checks and cleanup is performed.",
            "allOf": [
              {
                "$ref": "#/components/schemas/CleanupPeriod"
              }
            ]
          },
          "priority": {
            "description": "The priority ordering for keeping old bundles.",
            "allOf": [
              {
                "$ref": "#/components/schemas/PriorityOrder"
              }
            ]
          },
          "storage_limit": {
            "description": "The limit on the dataset quota available for zone bundles.",
            "allOf": [
              {
                "$ref": "#/components/schemas/StorageLimit"
              }
            ]
          }
        },
        "required": [
          "period",
          "priority",
          "storage_limit"
        ]
      },
      "CleanupContextUpdate": {
        "description": "Parameters used to update the zone bundle cleanup context.",
        "type": "object",
        "properties": {
          "period": {
            "nullable": true,
            "description": "The new period on which automatic cleanups are run.",
            "allOf": [
              {
                "$ref": "#/components/schemas/Duration"
              }
            ]
          },
          "priority": {
            "nullable": true,
            "description": "The priority ordering for preserving old zone bundles.",
            "allOf": [
              {
                "$ref": "#/components/schemas/PriorityOrder"
              }
            ]
          },
          "storage_limit": {
            "nullable": true,
            "description": "The new limit on the underlying dataset quota allowed for bundles.",
            "type": "integer",
            "format": "uint8",
            "minimum": 0
          }
        }
      },
      "CleanupCount": {
        "description": "The count of bundles / bytes removed during a cleanup operation.",
        "type": "object",
        "properties": {
          "bundles": {
            "description": "The number of bundles removed.",
            "type": "integer",
            "format": "uint64",
            "minimum": 0
          },
          "bytes": {
            "description": "The number of bytes removed.",
            "type": "integer",
            "format": "uint64",
            "minimum": 0
          }
        },
        "required": [
          "bundles",
          "bytes"
        ]
      },
      "CleanupPeriod": {
        "description": "A period on which bundles are automatically cleaned up.",
        "allOf": [
          {
            "$ref": "#/components/schemas/Duration"
          }
        ]
      },
      "CrucibleOpts": {
        "description": "CrucibleOpts\n\n<details><summary>JSON schema</summary>\n\n```json { \"type\": \"object\", \"required\": [ \"id\", \"lossy\", \"read_only\", \"target\" ], \"properties\": { \"cert_pem\": { \"type\": [ \"string\", \"null\" ] }, \"control\": { \"type\": [ \"string\", \"null\" ] }, \"flush_timeout\": { \"type\": [ \"number\", \"null\" ], \"format\": \"float\" }, \"id\": { \"type\": \"string\", \"format\": \"uuid\" }, \"key\": { \"type\": [ \"string\", \"null\" ] }, \"key_pem\": { \"type\": [ \"string\", \"null\" ] }, \"lossy\": { \"type\": \"boolean\" }, \"read_only\": { \"type\": \"boolean\" }, \"root_cert_pem\": { \"type\": [ \"string\", \"null\" ] }, \"target\": { \"type\": \"array\", \"items\": { \"type\": \"string\" } } } } ``` </details>",
        "type": "object",
        "properties": {
          "cert_pem": {
            "nullable": true,
            "type": "string"
          },
          "control": {
            "nullable": true,
            "type": "string"
          },
          "flush_timeout": {
            "nullable": true,
            "type": "number",
            "format": "float"
          },
          "id": {
            "type": "string",
            "format": "uuid"
          },
          "key": {
            "nullable": true,
            "type": "string"
          },
          "key_pem": {
            "nullable": true,
            "type": "string"
          },
          "lossy": {
            "type": "boolean"
          },
          "read_only": {
            "type": "boolean"
          },
          "root_cert_pem": {
            "nullable": true,
            "type": "string"
          },
          "target": {
            "type": "array",
            "items": {
              "type": "string"
            }
          }
        },
        "required": [
          "id",
          "lossy",
          "read_only",
          "target"
        ]
      },
      "DatasetConfig": {
        "description": "Configuration information necessary to request a single dataset",
        "type": "object",
        "properties": {
          "compression": {
            "nullable": true,
            "description": "The compression mode to be supplied, if any",
            "type": "string"
          },
          "id": {
            "description": "The UUID of the dataset being requested",
            "allOf": [
              {
                "$ref": "#/components/schemas/TypedUuidForDatasetKind"
              }
            ]
          },
          "name": {
            "description": "The dataset's name",
            "allOf": [
              {
                "$ref": "#/components/schemas/DatasetName"
              }
            ]
          },
          "quota": {
            "nullable": true,
            "description": "The upper bound on the amount of storage used by this dataset",
            "type": "integer",
            "format": "uint",
            "minimum": 0
          },
          "reservation": {
            "nullable": true,
            "description": "The lower bound on the amount of storage usable by this dataset",
            "type": "integer",
            "format": "uint",
            "minimum": 0
          }
        },
        "required": [
          "id",
          "name"
        ]
      },
      "DatasetKind": {
<<<<<<< HEAD
        "description": "Describes the purpose of the dataset.",
        "oneOf": [
          {
            "type": "object",
            "properties": {
              "type": {
                "type": "string",
                "enum": [
                  "cockroachdb"
                ]
              }
            },
            "required": [
              "type"
            ]
          },
          {
            "type": "object",
            "properties": {
              "type": {
                "type": "string",
                "enum": [
                  "crucible"
                ]
              }
            },
            "required": [
              "type"
            ]
          },
          {
            "type": "object",
            "properties": {
              "type": {
                "type": "string",
                "enum": [
                  "clickhouse"
                ]
              }
            },
            "required": [
              "type"
            ]
          },
          {
            "type": "object",
            "properties": {
              "type": {
                "type": "string",
                "enum": [
                  "clickhouse_keeper"
                ]
              }
            },
            "required": [
              "type"
            ]
          },
          {
            "type": "object",
            "properties": {
              "type": {
                "type": "string",
                "enum": [
                  "external_dns"
                ]
              }
            },
            "required": [
              "type"
            ]
          },
          {
            "type": "object",
            "properties": {
              "type": {
                "type": "string",
                "enum": [
                  "internal_dns"
                ]
              }
            },
            "required": [
              "type"
            ]
          },
          {
            "type": "object",
            "properties": {
              "type": {
                "type": "string",
                "enum": [
                  "zone_root"
                ]
              }
            },
            "required": [
              "type"
            ]
          },
          {
            "type": "object",
            "properties": {
              "name": {
                "type": "string"
              },
              "type": {
                "type": "string",
                "enum": [
                  "zone"
                ]
              }
            },
            "required": [
              "name",
              "type"
            ]
          },
          {
            "type": "object",
            "properties": {
              "type": {
                "type": "string",
                "enum": [
                  "debug"
                ]
              }
            },
            "required": [
              "type"
            ]
          }
        ]
=======
        "description": "The kind of dataset. See the `DatasetKind` enum in omicron-common for possible values.",
        "type": "string"
>>>>>>> aa602542
      },
      "DatasetManagementStatus": {
        "description": "Identifies how a single dataset management operation may have succeeded or failed.",
        "type": "object",
        "properties": {
          "dataset_name": {
            "$ref": "#/components/schemas/DatasetName"
          },
          "err": {
            "nullable": true,
            "type": "string"
          }
        },
        "required": [
          "dataset_name"
        ]
      },
      "DatasetName": {
        "type": "object",
        "properties": {
          "kind": {
            "$ref": "#/components/schemas/DatasetKind"
          },
          "pool_name": {
            "$ref": "#/components/schemas/ZpoolName"
          }
        },
        "required": [
          "kind",
          "pool_name"
        ]
      },
      "DatasetsConfig": {
        "type": "object",
        "properties": {
          "datasets": {
            "type": "object",
            "additionalProperties": {
              "$ref": "#/components/schemas/DatasetConfig"
            }
          },
          "generation": {
            "description": "generation number of this configuration\n\nThis generation number is owned by the control plane (i.e., RSS or Nexus, depending on whether RSS-to-Nexus handoff has happened).  It should not be bumped within Sled Agent.\n\nSled Agent rejects attempts to set the configuration to a generation older than the one it's currently running.\n\nNote that \"Generation::new()\", AKA, the first generation number, is reserved for \"no datasets\". This is the default configuration for a sled before any requests have been made.",
            "allOf": [
              {
                "$ref": "#/components/schemas/Generation"
              }
            ]
          }
        },
        "required": [
          "datasets",
          "generation"
        ]
      },
      "DatasetsManagementResult": {
        "description": "The result from attempting to manage datasets.",
        "type": "object",
        "properties": {
          "status": {
            "type": "array",
            "items": {
              "$ref": "#/components/schemas/DatasetManagementStatus"
            }
          }
        },
        "required": [
          "status"
        ]
      },
      "DhcpConfig": {
        "description": "DHCP configuration for a port\n\nNot present here: Hostname (DHCPv4 option 12; used in DHCPv6 option 39); we use `InstanceRuntimeState::hostname` for this value.",
        "type": "object",
        "properties": {
          "dns_servers": {
            "description": "DNS servers to send to the instance\n\n(DHCPv4 option 6; DHCPv6 option 23)",
            "type": "array",
            "items": {
              "type": "string",
              "format": "ip"
            }
          },
          "host_domain": {
            "nullable": true,
            "description": "DNS zone this instance's hostname belongs to (e.g. the `project.example` part of `instance1.project.example`)\n\n(DHCPv4 option 15; used in DHCPv6 option 39)",
            "type": "string"
          },
          "search_domains": {
            "description": "DNS search domains\n\n(DHCPv4 option 119; DHCPv6 option 24)",
            "type": "array",
            "items": {
              "type": "string"
            }
          }
        },
        "required": [
          "dns_servers",
          "search_domains"
        ]
      },
      "DiskEnsureBody": {
        "description": "Sent from to a sled agent to establish the runtime state of a Disk",
        "type": "object",
        "properties": {
          "initial_runtime": {
            "description": "Last runtime state of the Disk known to Nexus (used if the agent has never seen this Disk before).",
            "allOf": [
              {
                "$ref": "#/components/schemas/DiskRuntimeState"
              }
            ]
          },
          "target": {
            "description": "requested runtime state of the Disk",
            "allOf": [
              {
                "$ref": "#/components/schemas/DiskStateRequested"
              }
            ]
          }
        },
        "required": [
          "initial_runtime",
          "target"
        ]
      },
      "DiskIdentity": {
        "description": "Uniquely identifies a disk.",
        "type": "object",
        "properties": {
          "model": {
            "type": "string"
          },
          "serial": {
            "type": "string"
          },
          "vendor": {
            "type": "string"
          }
        },
        "required": [
          "model",
          "serial",
          "vendor"
        ]
      },
      "DiskManagementError": {
        "oneOf": [
          {
            "type": "object",
            "properties": {
              "type": {
                "type": "string",
                "enum": [
                  "not_found"
                ]
              }
            },
            "required": [
              "type"
            ]
          },
          {
            "type": "object",
            "properties": {
              "type": {
                "type": "string",
                "enum": [
                  "zpool_uuid_mismatch"
                ]
              },
              "value": {
                "type": "object",
                "properties": {
                  "expected": {
                    "$ref": "#/components/schemas/TypedUuidForZpoolKind"
                  },
                  "observed": {
                    "$ref": "#/components/schemas/TypedUuidForZpoolKind"
                  }
                },
                "required": [
                  "expected",
                  "observed"
                ]
              }
            },
            "required": [
              "type",
              "value"
            ]
          },
          {
            "type": "object",
            "properties": {
              "type": {
                "type": "string",
                "enum": [
                  "key_manager"
                ]
              },
              "value": {
                "type": "string"
              }
            },
            "required": [
              "type",
              "value"
            ]
          },
          {
            "type": "object",
            "properties": {
              "type": {
                "type": "string",
                "enum": [
                  "other"
                ]
              },
              "value": {
                "type": "string"
              }
            },
            "required": [
              "type",
              "value"
            ]
          }
        ]
      },
      "DiskManagementStatus": {
        "description": "Identifies how a single disk management operation may have succeeded or failed.",
        "type": "object",
        "properties": {
          "err": {
            "nullable": true,
            "allOf": [
              {
                "$ref": "#/components/schemas/DiskManagementError"
              }
            ]
          },
          "identity": {
            "$ref": "#/components/schemas/DiskIdentity"
          }
        },
        "required": [
          "identity"
        ]
      },
      "DiskRequest": {
        "description": "DiskRequest\n\n<details><summary>JSON schema</summary>\n\n```json { \"type\": \"object\", \"required\": [ \"device\", \"name\", \"read_only\", \"slot\", \"volume_construction_request\" ], \"properties\": { \"device\": { \"type\": \"string\" }, \"name\": { \"type\": \"string\" }, \"read_only\": { \"type\": \"boolean\" }, \"slot\": { \"$ref\": \"#/components/schemas/Slot\" }, \"volume_construction_request\": { \"$ref\": \"#/components/schemas/VolumeConstructionRequest\" } } } ``` </details>",
        "type": "object",
        "properties": {
          "device": {
            "type": "string"
          },
          "name": {
            "type": "string"
          },
          "read_only": {
            "type": "boolean"
          },
          "slot": {
            "$ref": "#/components/schemas/Slot"
          },
          "volume_construction_request": {
            "$ref": "#/components/schemas/VolumeConstructionRequest"
          }
        },
        "required": [
          "device",
          "name",
          "read_only",
          "slot",
          "volume_construction_request"
        ]
      },
      "DiskRuntimeState": {
        "description": "Runtime state of the Disk, which includes its attach state and some minimal metadata",
        "type": "object",
        "properties": {
          "disk_state": {
            "description": "runtime state of the Disk",
            "allOf": [
              {
                "$ref": "#/components/schemas/DiskState"
              }
            ]
          },
          "gen": {
            "description": "generation number for this state",
            "allOf": [
              {
                "$ref": "#/components/schemas/Generation"
              }
            ]
          },
          "time_updated": {
            "description": "timestamp for this information",
            "type": "string",
            "format": "date-time"
          }
        },
        "required": [
          "disk_state",
          "gen",
          "time_updated"
        ]
      },
      "DiskState": {
        "description": "State of a Disk",
        "oneOf": [
          {
            "description": "Disk is being initialized",
            "type": "object",
            "properties": {
              "state": {
                "type": "string",
                "enum": [
                  "creating"
                ]
              }
            },
            "required": [
              "state"
            ]
          },
          {
            "description": "Disk is ready but detached from any Instance",
            "type": "object",
            "properties": {
              "state": {
                "type": "string",
                "enum": [
                  "detached"
                ]
              }
            },
            "required": [
              "state"
            ]
          },
          {
            "description": "Disk is ready to receive blocks from an external source",
            "type": "object",
            "properties": {
              "state": {
                "type": "string",
                "enum": [
                  "import_ready"
                ]
              }
            },
            "required": [
              "state"
            ]
          },
          {
            "description": "Disk is importing blocks from a URL",
            "type": "object",
            "properties": {
              "state": {
                "type": "string",
                "enum": [
                  "importing_from_url"
                ]
              }
            },
            "required": [
              "state"
            ]
          },
          {
            "description": "Disk is importing blocks from bulk writes",
            "type": "object",
            "properties": {
              "state": {
                "type": "string",
                "enum": [
                  "importing_from_bulk_writes"
                ]
              }
            },
            "required": [
              "state"
            ]
          },
          {
            "description": "Disk is being finalized to state Detached",
            "type": "object",
            "properties": {
              "state": {
                "type": "string",
                "enum": [
                  "finalizing"
                ]
              }
            },
            "required": [
              "state"
            ]
          },
          {
            "description": "Disk is undergoing maintenance",
            "type": "object",
            "properties": {
              "state": {
                "type": "string",
                "enum": [
                  "maintenance"
                ]
              }
            },
            "required": [
              "state"
            ]
          },
          {
            "description": "Disk is being attached to the given Instance",
            "type": "object",
            "properties": {
              "instance": {
                "type": "string",
                "format": "uuid"
              },
              "state": {
                "type": "string",
                "enum": [
                  "attaching"
                ]
              }
            },
            "required": [
              "instance",
              "state"
            ]
          },
          {
            "description": "Disk is attached to the given Instance",
            "type": "object",
            "properties": {
              "instance": {
                "type": "string",
                "format": "uuid"
              },
              "state": {
                "type": "string",
                "enum": [
                  "attached"
                ]
              }
            },
            "required": [
              "instance",
              "state"
            ]
          },
          {
            "description": "Disk is being detached from the given Instance",
            "type": "object",
            "properties": {
              "instance": {
                "type": "string",
                "format": "uuid"
              },
              "state": {
                "type": "string",
                "enum": [
                  "detaching"
                ]
              }
            },
            "required": [
              "instance",
              "state"
            ]
          },
          {
            "description": "Disk has been destroyed",
            "type": "object",
            "properties": {
              "state": {
                "type": "string",
                "enum": [
                  "destroyed"
                ]
              }
            },
            "required": [
              "state"
            ]
          },
          {
            "description": "Disk is unavailable",
            "type": "object",
            "properties": {
              "state": {
                "type": "string",
                "enum": [
                  "faulted"
                ]
              }
            },
            "required": [
              "state"
            ]
          }
        ]
      },
      "DiskStateRequested": {
        "description": "Used to request a Disk state change",
        "oneOf": [
          {
            "type": "object",
            "properties": {
              "state": {
                "type": "string",
                "enum": [
                  "detached"
                ]
              }
            },
            "required": [
              "state"
            ]
          },
          {
            "type": "object",
            "properties": {
              "instance": {
                "type": "string",
                "format": "uuid"
              },
              "state": {
                "type": "string",
                "enum": [
                  "attached"
                ]
              }
            },
            "required": [
              "instance",
              "state"
            ]
          },
          {
            "type": "object",
            "properties": {
              "state": {
                "type": "string",
                "enum": [
                  "destroyed"
                ]
              }
            },
            "required": [
              "state"
            ]
          },
          {
            "type": "object",
            "properties": {
              "state": {
                "type": "string",
                "enum": [
                  "faulted"
                ]
              }
            },
            "required": [
              "state"
            ]
          }
        ]
      },
      "DiskType": {
        "type": "string",
        "enum": [
          "U2",
          "M2"
        ]
      },
      "DiskVariant": {
        "type": "string",
        "enum": [
          "U2",
          "M2"
        ]
      },
      "DisksManagementResult": {
        "description": "The result from attempting to manage underlying disks.\n\nThis is more complex than a simple \"Error\" type because it's possible for some disks to be initialized correctly, while others can fail.\n\nThis structure provides a mechanism for callers to learn about partial failures, and handle them appropriately on a per-disk basis.",
        "type": "object",
        "properties": {
          "status": {
            "type": "array",
            "items": {
              "$ref": "#/components/schemas/DiskManagementStatus"
            }
          }
        },
        "required": [
          "status"
        ]
      },
      "Duration": {
        "type": "object",
        "properties": {
          "nanos": {
            "type": "integer",
            "format": "uint32",
            "minimum": 0
          },
          "secs": {
            "type": "integer",
            "format": "uint64",
            "minimum": 0
          }
        },
        "required": [
          "nanos",
          "secs"
        ]
      },
      "EarlyNetworkConfig": {
        "description": "Network configuration required to bring up the control plane\n\nThe fields in this structure are those from [`crate::rack_init::RackInitializeRequest`] necessary for use beyond RSS. This is just for the initial rack configuration and cold boot purposes. Updates come from Nexus.",
        "type": "object",
        "properties": {
          "body": {
            "$ref": "#/components/schemas/EarlyNetworkConfigBody"
          },
          "generation": {
            "type": "integer",
            "format": "uint64",
            "minimum": 0
          },
          "schema_version": {
            "type": "integer",
            "format": "uint32",
            "minimum": 0
          }
        },
        "required": [
          "body",
          "generation",
          "schema_version"
        ]
      },
      "EarlyNetworkConfigBody": {
        "description": "This is the actual configuration of EarlyNetworking.\n\nWe nest it below the \"header\" of `generation` and `schema_version` so that we can perform partial deserialization of `EarlyNetworkConfig` to only read the header and defer deserialization of the body once we know the schema version. This is possible via the use of [`serde_json::value::RawValue`] in future (post-v1) deserialization paths.",
        "type": "object",
        "properties": {
          "ntp_servers": {
            "description": "The external NTP server addresses.",
            "type": "array",
            "items": {
              "type": "string"
            }
          },
          "rack_network_config": {
            "nullable": true,
            "allOf": [
              {
                "$ref": "#/components/schemas/RackNetworkConfigV2"
              }
            ]
          }
        },
        "required": [
          "ntp_servers"
        ]
      },
      "Error": {
        "description": "Error information from a response.",
        "type": "object",
        "properties": {
          "error_code": {
            "type": "string"
          },
          "message": {
            "type": "string"
          },
          "request_id": {
            "type": "string"
          }
        },
        "required": [
          "message",
          "request_id"
        ]
      },
      "EstablishedConnection": {
        "type": "object",
        "properties": {
          "addr": {
            "type": "string"
          },
          "baseboard": {
            "$ref": "#/components/schemas/Baseboard"
          }
        },
        "required": [
          "addr",
          "baseboard"
        ]
      },
      "Generation": {
        "description": "Generation numbers stored in the database, used for optimistic concurrency control",
        "type": "integer",
        "format": "uint64",
        "minimum": 0
      },
      "HostIdentifier": {
        "description": "A `HostIdentifier` represents either an IP host or network (v4 or v6), or an entire VPC (identified by its VNI). It is used in firewall rule host filters.",
        "oneOf": [
          {
            "type": "object",
            "properties": {
              "type": {
                "type": "string",
                "enum": [
                  "ip"
                ]
              },
              "value": {
                "$ref": "#/components/schemas/IpNet"
              }
            },
            "required": [
              "type",
              "value"
            ]
          },
          {
            "type": "object",
            "properties": {
              "type": {
                "type": "string",
                "enum": [
                  "vpc"
                ]
              },
              "value": {
                "$ref": "#/components/schemas/Vni"
              }
            },
            "required": [
              "type",
              "value"
            ]
          }
        ]
      },
      "HostPortConfig": {
        "type": "object",
        "properties": {
          "addrs": {
            "description": "IP Address and prefix (e.g., `192.168.0.1/16`) to apply to switchport (must be in infra_ip pool).  May also include an optional VLAN ID.",
            "type": "array",
            "items": {
              "$ref": "#/components/schemas/UplinkAddressConfig"
            }
          },
          "port": {
            "description": "Switchport to use for external connectivity",
            "type": "string"
          }
        },
        "required": [
          "addrs",
          "port"
        ]
      },
      "Hostname": {
        "title": "An RFC-1035-compliant hostname",
        "description": "A hostname identifies a host on a network, and is usually a dot-delimited sequence of labels, where each label contains only letters, digits, or the hyphen. See RFCs 1035 and 952 for more details.",
        "type": "string",
        "pattern": "^([a-zA-Z0-9]+[a-zA-Z0-9\\-]*(?<!-))(\\.[a-zA-Z0-9]+[a-zA-Z0-9\\-]*(?<!-))*$",
        "minLength": 1,
        "maxLength": 253
      },
      "ImportExportPolicy": {
        "description": "Define policy relating to the import and export of prefixes from a BGP peer.",
        "oneOf": [
          {
            "description": "Do not perform any filtering.",
            "type": "object",
            "properties": {
              "type": {
                "type": "string",
                "enum": [
                  "no_filtering"
                ]
              }
            },
            "required": [
              "type"
            ]
          },
          {
            "type": "object",
            "properties": {
              "type": {
                "type": "string",
                "enum": [
                  "allow"
                ]
              },
              "value": {
                "type": "array",
                "items": {
                  "$ref": "#/components/schemas/IpNet"
                }
              }
            },
            "required": [
              "type",
              "value"
            ]
          }
        ]
      },
      "InstanceCpuCount": {
        "description": "The number of CPUs in an Instance",
        "type": "integer",
        "format": "uint16",
        "minimum": 0
      },
      "InstanceEnsureBody": {
        "description": "The body of a request to ensure that a instance and VMM are known to a sled agent.",
        "type": "object",
        "properties": {
          "hardware": {
            "description": "A description of the instance's virtual hardware and the initial runtime state this sled agent should store for this incarnation of the instance.",
            "allOf": [
              {
                "$ref": "#/components/schemas/InstanceHardware"
              }
            ]
          },
          "instance_runtime": {
            "description": "The instance runtime state for the instance being registered.",
            "allOf": [
              {
                "$ref": "#/components/schemas/InstanceRuntimeState"
              }
            ]
          },
          "metadata": {
            "description": "Metadata used to track instance statistics.",
            "allOf": [
              {
                "$ref": "#/components/schemas/InstanceMetadata"
              }
            ]
          },
          "propolis_addr": {
            "description": "The address at which this VMM should serve a Propolis server API.",
            "type": "string"
          },
          "propolis_id": {
            "description": "The ID of the VMM being registered. This may not be the active VMM ID in the instance runtime state (e.g. if the new VMM is going to be a migration target).",
            "allOf": [
              {
                "$ref": "#/components/schemas/TypedUuidForPropolisKind"
              }
            ]
          },
          "vmm_runtime": {
            "description": "The initial VMM runtime state for the VMM being registered.",
            "allOf": [
              {
                "$ref": "#/components/schemas/VmmRuntimeState"
              }
            ]
          }
        },
        "required": [
          "hardware",
          "instance_runtime",
          "metadata",
          "propolis_addr",
          "propolis_id",
          "vmm_runtime"
        ]
      },
      "InstanceExternalIpBody": {
        "description": "Used to dynamically update external IPs attached to an instance.",
        "oneOf": [
          {
            "type": "object",
            "properties": {
              "type": {
                "type": "string",
                "enum": [
                  "ephemeral"
                ]
              },
              "value": {
                "type": "string",
                "format": "ip"
              }
            },
            "required": [
              "type",
              "value"
            ]
          },
          {
            "type": "object",
            "properties": {
              "type": {
                "type": "string",
                "enum": [
                  "floating"
                ]
              },
              "value": {
                "type": "string",
                "format": "ip"
              }
            },
            "required": [
              "type",
              "value"
            ]
          }
        ]
      },
      "InstanceHardware": {
        "description": "Describes the instance hardware.",
        "type": "object",
        "properties": {
          "cloud_init_bytes": {
            "nullable": true,
            "type": "string"
          },
          "dhcp_config": {
            "$ref": "#/components/schemas/DhcpConfig"
          },
          "disks": {
            "type": "array",
            "items": {
              "$ref": "#/components/schemas/DiskRequest"
            }
          },
          "ephemeral_ip": {
            "nullable": true,
            "description": "Zero or more external IP addresses (either floating or ephemeral), provided to an instance to allow inbound connectivity.",
            "type": "string",
            "format": "ip"
          },
          "firewall_rules": {
            "type": "array",
            "items": {
              "$ref": "#/components/schemas/VpcFirewallRule"
            }
          },
          "floating_ips": {
            "type": "array",
            "items": {
              "type": "string",
              "format": "ip"
            }
          },
          "nics": {
            "type": "array",
            "items": {
              "$ref": "#/components/schemas/NetworkInterface"
            }
          },
          "properties": {
            "$ref": "#/components/schemas/InstanceProperties"
          },
          "source_nat": {
            "$ref": "#/components/schemas/SourceNatConfig"
          }
        },
        "required": [
          "dhcp_config",
          "disks",
          "firewall_rules",
          "floating_ips",
          "nics",
          "properties",
          "source_nat"
        ]
      },
      "InstanceIssueDiskSnapshotRequestBody": {
        "type": "object",
        "properties": {
          "snapshot_id": {
            "type": "string",
            "format": "uuid"
          }
        },
        "required": [
          "snapshot_id"
        ]
      },
      "InstanceIssueDiskSnapshotRequestResponse": {
        "type": "object",
        "properties": {
          "snapshot_id": {
            "type": "string",
            "format": "uuid"
          }
        },
        "required": [
          "snapshot_id"
        ]
      },
      "InstanceMetadata": {
        "description": "Metadata used to track statistics about an instance.",
        "type": "object",
        "properties": {
          "project_id": {
            "type": "string",
            "format": "uuid"
          },
          "silo_id": {
            "type": "string",
            "format": "uuid"
          }
        },
        "required": [
          "project_id",
          "silo_id"
        ]
      },
      "InstanceMigrationTargetParams": {
        "description": "Parameters used when directing Propolis to initialize itself via live migration.",
        "type": "object",
        "properties": {
          "src_propolis_addr": {
            "description": "The address of the Propolis server that will serve as the migration source.",
            "type": "string"
          },
          "src_propolis_id": {
            "description": "The Propolis ID of the migration source.",
            "type": "string",
            "format": "uuid"
          }
        },
        "required": [
          "src_propolis_addr",
          "src_propolis_id"
        ]
      },
      "InstanceProperties": {
        "description": "The \"static\" properties of an instance: information about the instance that doesn't change while the instance is running.",
        "type": "object",
        "properties": {
          "hostname": {
            "description": "RFC1035-compliant hostname for the instance.",
            "allOf": [
              {
                "$ref": "#/components/schemas/Hostname"
              }
            ]
          },
          "memory": {
            "$ref": "#/components/schemas/ByteCount"
          },
          "ncpus": {
            "$ref": "#/components/schemas/InstanceCpuCount"
          }
        },
        "required": [
          "hostname",
          "memory",
          "ncpus"
        ]
      },
      "InstancePutStateBody": {
        "description": "The body of a request to move a previously-ensured instance into a specific runtime state.",
        "type": "object",
        "properties": {
          "state": {
            "description": "The state into which the instance should be driven.",
            "allOf": [
              {
                "$ref": "#/components/schemas/InstanceStateRequested"
              }
            ]
          }
        },
        "required": [
          "state"
        ]
      },
      "InstancePutStateResponse": {
        "description": "The response sent from a request to move an instance into a specific runtime state.",
        "type": "object",
        "properties": {
          "updated_runtime": {
            "nullable": true,
            "description": "The current runtime state of the instance after handling the request to change its state. If the instance's state did not change, this field is `None`.",
            "allOf": [
              {
                "$ref": "#/components/schemas/SledInstanceState"
              }
            ]
          }
        }
      },
      "InstanceRuntimeState": {
        "description": "The dynamic runtime properties of an instance: its current VMM ID (if any), migration information (if any), and the instance state to report if there is no active VMM.",
        "type": "object",
        "properties": {
          "dst_propolis_id": {
            "nullable": true,
            "description": "If a migration is active, the ID of the target VMM.",
            "allOf": [
              {
                "$ref": "#/components/schemas/TypedUuidForPropolisKind"
              }
            ]
          },
          "gen": {
            "description": "Generation number for this state.",
            "allOf": [
              {
                "$ref": "#/components/schemas/Generation"
              }
            ]
          },
          "migration_id": {
            "nullable": true,
            "description": "If a migration is active, the ID of that migration.",
            "type": "string",
            "format": "uuid"
          },
          "propolis_id": {
            "nullable": true,
            "description": "The instance's currently active VMM ID.",
            "allOf": [
              {
                "$ref": "#/components/schemas/TypedUuidForPropolisKind"
              }
            ]
          },
          "time_updated": {
            "description": "Timestamp for this information.",
            "type": "string",
            "format": "date-time"
          }
        },
        "required": [
          "gen",
          "time_updated"
        ]
      },
      "InstanceStateRequested": {
        "description": "Requestable running state of an Instance.\n\nA subset of [`omicron_common::api::external::InstanceState`].",
        "oneOf": [
          {
            "description": "Run this instance by migrating in from a previous running incarnation of the instance.",
            "type": "object",
            "properties": {
              "type": {
                "type": "string",
                "enum": [
                  "migration_target"
                ]
              },
              "value": {
                "$ref": "#/components/schemas/InstanceMigrationTargetParams"
              }
            },
            "required": [
              "type",
              "value"
            ]
          },
          {
            "description": "Start the instance if it is not already running.",
            "type": "object",
            "properties": {
              "type": {
                "type": "string",
                "enum": [
                  "running"
                ]
              }
            },
            "required": [
              "type"
            ]
          },
          {
            "description": "Stop the instance.",
            "type": "object",
            "properties": {
              "type": {
                "type": "string",
                "enum": [
                  "stopped"
                ]
              }
            },
            "required": [
              "type"
            ]
          },
          {
            "description": "Immediately reset the instance, as though it had stopped and immediately began to run again.",
            "type": "object",
            "properties": {
              "type": {
                "type": "string",
                "enum": [
                  "reboot"
                ]
              }
            },
            "required": [
              "type"
            ]
          }
        ]
      },
      "InstanceUnregisterResponse": {
        "description": "The response sent from a request to unregister an instance.",
        "type": "object",
        "properties": {
          "updated_runtime": {
            "nullable": true,
            "description": "The current state of the instance after handling the request to unregister it. If the instance's state did not change, this field is `None`.",
            "allOf": [
              {
                "$ref": "#/components/schemas/SledInstanceState"
              }
            ]
          }
        }
      },
      "Inventory": {
        "description": "Identity and basic status information about this sled agent",
        "type": "object",
        "properties": {
          "baseboard": {
            "$ref": "#/components/schemas/Baseboard"
          },
          "disks": {
            "type": "array",
            "items": {
              "$ref": "#/components/schemas/InventoryDisk"
            }
          },
          "reservoir_size": {
            "$ref": "#/components/schemas/ByteCount"
          },
          "sled_agent_address": {
            "type": "string"
          },
          "sled_id": {
            "type": "string",
            "format": "uuid"
          },
          "sled_role": {
            "$ref": "#/components/schemas/SledRole"
          },
          "usable_hardware_threads": {
            "type": "integer",
            "format": "uint32",
            "minimum": 0
          },
          "usable_physical_ram": {
            "$ref": "#/components/schemas/ByteCount"
          },
          "zpools": {
            "type": "array",
            "items": {
              "$ref": "#/components/schemas/InventoryZpool"
            }
          }
        },
        "required": [
          "baseboard",
          "disks",
          "reservoir_size",
          "sled_agent_address",
          "sled_id",
          "sled_role",
          "usable_hardware_threads",
          "usable_physical_ram",
          "zpools"
        ]
      },
      "InventoryDisk": {
        "description": "Identifies information about disks which may be attached to Sleds.",
        "type": "object",
        "properties": {
          "identity": {
            "$ref": "#/components/schemas/DiskIdentity"
          },
          "slot": {
            "type": "integer",
            "format": "int64"
          },
          "variant": {
            "$ref": "#/components/schemas/DiskVariant"
          }
        },
        "required": [
          "identity",
          "slot",
          "variant"
        ]
      },
      "InventoryZpool": {
        "description": "Identifies information about zpools managed by the control plane",
        "type": "object",
        "properties": {
          "id": {
            "$ref": "#/components/schemas/TypedUuidForZpoolKind"
          },
          "total_size": {
            "$ref": "#/components/schemas/ByteCount"
          }
        },
        "required": [
          "id",
          "total_size"
        ]
      },
      "IpNet": {
        "x-rust-type": {
          "crate": "oxnet",
          "path": "oxnet::IpNet",
          "version": "0.1.0"
        },
        "oneOf": [
          {
            "title": "v4",
            "allOf": [
              {
                "$ref": "#/components/schemas/Ipv4Net"
              }
            ]
          },
          {
            "title": "v6",
            "allOf": [
              {
                "$ref": "#/components/schemas/Ipv6Net"
              }
            ]
          }
        ]
      },
      "Ipv4Net": {
        "example": "192.168.1.0/24",
        "title": "An IPv4 subnet",
        "description": "An IPv4 subnet, including prefix and prefix length",
        "x-rust-type": {
          "crate": "oxnet",
          "path": "oxnet::Ipv4Net",
          "version": "0.1.0"
        },
        "type": "string",
        "pattern": "^(([0-9]|[1-9][0-9]|1[0-9][0-9]|2[0-4][0-9]|25[0-5])\\.){3}([0-9]|[1-9][0-9]|1[0-9][0-9]|2[0-4][0-9]|25[0-5])/([0-9]|1[0-9]|2[0-9]|3[0-2])$"
      },
      "Ipv6Net": {
        "example": "fd12:3456::/64",
        "title": "An IPv6 subnet",
        "description": "An IPv6 subnet, including prefix and subnet mask",
        "x-rust-type": {
          "crate": "oxnet",
          "path": "oxnet::Ipv6Net",
          "version": "0.1.0"
        },
        "type": "string",
        "pattern": "^(([0-9a-fA-F]{1,4}:){7,7}[0-9a-fA-F]{1,4}|([0-9a-fA-F]{1,4}:){1,7}:|([0-9a-fA-F]{1,4}:){1,6}:[0-9a-fA-F]{1,4}|([0-9a-fA-F]{1,4}:){1,5}(:[0-9a-fA-F]{1,4}){1,2}|([0-9a-fA-F]{1,4}:){1,4}(:[0-9a-fA-F]{1,4}){1,3}|([0-9a-fA-F]{1,4}:){1,3}(:[0-9a-fA-F]{1,4}){1,4}|([0-9a-fA-F]{1,4}:){1,2}(:[0-9a-fA-F]{1,4}){1,5}|[0-9a-fA-F]{1,4}:((:[0-9a-fA-F]{1,4}){1,6})|:((:[0-9a-fA-F]{1,4}){1,7}|:)|fe80:(:[0-9a-fA-F]{0,4}){0,4}%[0-9a-zA-Z]{1,}|::(ffff(:0{1,4}){0,1}:){0,1}((25[0-5]|(2[0-4]|1{0,1}[0-9]){0,1}[0-9])\\.){3,3}(25[0-5]|(2[0-4]|1{0,1}[0-9]){0,1}[0-9])|([0-9a-fA-F]{1,4}:){1,4}:((25[0-5]|(2[0-4]|1{0,1}[0-9]){0,1}[0-9])\\.){3,3}(25[0-5]|(2[0-4]|1{0,1}[0-9]){0,1}[0-9]))\\/([0-9]|[1-9][0-9]|1[0-1][0-9]|12[0-8])$"
      },
      "Ipv6Subnet": {
        "description": "Wraps an [`Ipv6Net`] with a compile-time prefix length.",
        "type": "object",
        "properties": {
          "net": {
            "$ref": "#/components/schemas/Ipv6Net"
          }
        },
        "required": [
          "net"
        ]
      },
      "KnownArtifactKind": {
        "description": "Kinds of update artifacts, as used by Nexus to determine what updates are available and by sled-agent to determine how to apply an update when asked.",
        "type": "string",
        "enum": [
          "gimlet_sp",
          "gimlet_rot",
          "gimlet_rot_bootloader",
          "host",
          "trampoline",
          "control_plane",
          "psc_sp",
          "psc_rot",
          "psc_rot_bootloader",
          "switch_sp",
          "switch_rot",
          "switch_rot_bootloader"
        ]
      },
      "L4PortRange": {
        "example": "22",
        "title": "A range of IP ports",
        "description": "An inclusive-inclusive range of IP ports. The second port may be omitted to represent a single port.",
        "type": "string",
        "pattern": "^[0-9]{1,5}(-[0-9]{1,5})?$",
        "minLength": 1,
        "maxLength": 11
      },
      "MacAddr": {
        "example": "ff:ff:ff:ff:ff:ff",
        "title": "A MAC address",
        "description": "A Media Access Control address, in EUI-48 format",
        "type": "string",
        "pattern": "^([0-9a-fA-F]{0,2}:){5}[0-9a-fA-F]{0,2}$",
        "minLength": 5,
        "maxLength": 17
      },
      "MigrationRuntimeState": {
        "description": "An update from a sled regarding the state of a migration, indicating the role of the VMM whose migration state was updated.",
        "type": "object",
        "properties": {
          "gen": {
            "$ref": "#/components/schemas/Generation"
          },
          "migration_id": {
            "type": "string",
            "format": "uuid"
          },
          "state": {
            "$ref": "#/components/schemas/MigrationState"
          },
          "time_updated": {
            "description": "Timestamp for the migration state update.",
            "type": "string",
            "format": "date-time"
          }
        },
        "required": [
          "gen",
          "migration_id",
          "state",
          "time_updated"
        ]
      },
      "MigrationState": {
        "description": "The state of an instance's live migration.",
        "oneOf": [
          {
            "description": "The migration has not started for this VMM.",
            "type": "string",
            "enum": [
              "pending"
            ]
          },
          {
            "description": "The migration is in progress.",
            "type": "string",
            "enum": [
              "in_progress"
            ]
          },
          {
            "description": "The migration has failed.",
            "type": "string",
            "enum": [
              "failed"
            ]
          },
          {
            "description": "The migration has completed.",
            "type": "string",
            "enum": [
              "completed"
            ]
          }
        ]
      },
      "Name": {
        "title": "A name unique within the parent collection",
        "description": "Names must begin with a lower case ASCII letter, be composed exclusively of lowercase ASCII, uppercase ASCII, numbers, and '-', and may not end with a '-'. Names cannot be a UUID, but they may contain a UUID. They can be at most 63 characters long.",
        "type": "string",
        "pattern": "^(?![0-9a-fA-F]{8}-[0-9a-fA-F]{4}-[0-9a-fA-F]{4}-[0-9a-fA-F]{4}-[0-9a-fA-F]{12}$)^[a-z]([a-zA-Z0-9-]*[a-zA-Z0-9]+)?$",
        "minLength": 1,
        "maxLength": 63
      },
      "NetworkInterface": {
        "description": "Information required to construct a virtual network interface",
        "type": "object",
        "properties": {
          "id": {
            "type": "string",
            "format": "uuid"
          },
          "ip": {
            "type": "string",
            "format": "ip"
          },
          "kind": {
            "$ref": "#/components/schemas/NetworkInterfaceKind"
          },
          "mac": {
            "$ref": "#/components/schemas/MacAddr"
          },
          "name": {
            "$ref": "#/components/schemas/Name"
          },
          "primary": {
            "type": "boolean"
          },
          "slot": {
            "type": "integer",
            "format": "uint8",
            "minimum": 0
          },
          "subnet": {
            "$ref": "#/components/schemas/IpNet"
          },
          "transit_ips": {
            "default": [],
            "type": "array",
            "items": {
              "$ref": "#/components/schemas/IpNet"
            }
          },
          "vni": {
            "$ref": "#/components/schemas/Vni"
          }
        },
        "required": [
          "id",
          "ip",
          "kind",
          "mac",
          "name",
          "primary",
          "slot",
          "subnet",
          "vni"
        ]
      },
      "NetworkInterfaceKind": {
        "description": "The type of network interface",
        "oneOf": [
          {
            "description": "A vNIC attached to a guest instance",
            "type": "object",
            "properties": {
              "id": {
                "type": "string",
                "format": "uuid"
              },
              "type": {
                "type": "string",
                "enum": [
                  "instance"
                ]
              }
            },
            "required": [
              "id",
              "type"
            ]
          },
          {
            "description": "A vNIC associated with an internal service",
            "type": "object",
            "properties": {
              "id": {
                "type": "string",
                "format": "uuid"
              },
              "type": {
                "type": "string",
                "enum": [
                  "service"
                ]
              }
            },
            "required": [
              "id",
              "type"
            ]
          },
          {
            "description": "A vNIC associated with a probe",
            "type": "object",
            "properties": {
              "id": {
                "type": "string",
                "format": "uuid"
              },
              "type": {
                "type": "string",
                "enum": [
                  "probe"
                ]
              }
            },
            "required": [
              "id",
              "type"
            ]
          }
        ]
      },
      "OmicronPhysicalDiskConfig": {
        "type": "object",
        "properties": {
          "id": {
            "type": "string",
            "format": "uuid"
          },
          "identity": {
            "$ref": "#/components/schemas/DiskIdentity"
          },
          "pool_id": {
            "$ref": "#/components/schemas/TypedUuidForZpoolKind"
          }
        },
        "required": [
          "id",
          "identity",
          "pool_id"
        ]
      },
      "OmicronPhysicalDisksConfig": {
        "type": "object",
        "properties": {
          "disks": {
            "type": "array",
            "items": {
              "$ref": "#/components/schemas/OmicronPhysicalDiskConfig"
            }
          },
          "generation": {
            "description": "generation number of this configuration\n\nThis generation number is owned by the control plane (i.e., RSS or Nexus, depending on whether RSS-to-Nexus handoff has happened).  It should not be bumped within Sled Agent.\n\nSled Agent rejects attempts to set the configuration to a generation older than the one it's currently running.",
            "allOf": [
              {
                "$ref": "#/components/schemas/Generation"
              }
            ]
          }
        },
        "required": [
          "disks",
          "generation"
        ]
      },
      "OmicronZoneConfig": {
        "description": "Describes one Omicron-managed zone running on a sled",
        "type": "object",
        "properties": {
          "filesystem_pool": {
            "nullable": true,
            "description": "The pool on which we'll place this zone's filesystem.\n\nNote that this is transient -- the sled agent is permitted to destroy the zone's dataset on this pool each time the zone is initialized.",
            "allOf": [
              {
                "$ref": "#/components/schemas/ZpoolName"
              }
            ]
          },
          "id": {
            "type": "string",
            "format": "uuid"
          },
          "underlay_address": {
            "type": "string",
            "format": "ipv6"
          },
          "zone_type": {
            "$ref": "#/components/schemas/OmicronZoneType"
          }
        },
        "required": [
          "id",
          "underlay_address",
          "zone_type"
        ]
      },
      "OmicronZoneDataset": {
        "description": "Describes a persistent ZFS dataset associated with an Omicron zone",
        "type": "object",
        "properties": {
          "pool_name": {
            "$ref": "#/components/schemas/ZpoolName"
          }
        },
        "required": [
          "pool_name"
        ]
      },
      "OmicronZoneType": {
        "description": "Describes what kind of zone this is (i.e., what component is running in it) as well as any type-specific configuration",
        "oneOf": [
          {
            "type": "object",
            "properties": {
              "address": {
                "type": "string"
              },
              "dns_servers": {
                "type": "array",
                "items": {
                  "type": "string",
                  "format": "ip"
                }
              },
              "domain": {
                "nullable": true,
                "type": "string"
              },
              "nic": {
                "description": "The service vNIC providing outbound connectivity using OPTE.",
                "allOf": [
                  {
                    "$ref": "#/components/schemas/NetworkInterface"
                  }
                ]
              },
              "ntp_servers": {
                "type": "array",
                "items": {
                  "type": "string"
                }
              },
              "snat_cfg": {
                "description": "The SNAT configuration for outbound connections.",
                "allOf": [
                  {
                    "$ref": "#/components/schemas/SourceNatConfig"
                  }
                ]
              },
              "type": {
                "type": "string",
                "enum": [
                  "boundary_ntp"
                ]
              }
            },
            "required": [
              "address",
              "dns_servers",
              "nic",
              "ntp_servers",
              "snat_cfg",
              "type"
            ]
          },
          {
            "type": "object",
            "properties": {
              "address": {
                "type": "string"
              },
              "dataset": {
                "$ref": "#/components/schemas/OmicronZoneDataset"
              },
              "type": {
                "type": "string",
                "enum": [
                  "clickhouse"
                ]
              }
            },
            "required": [
              "address",
              "dataset",
              "type"
            ]
          },
          {
            "type": "object",
            "properties": {
              "address": {
                "type": "string"
              },
              "dataset": {
                "$ref": "#/components/schemas/OmicronZoneDataset"
              },
              "type": {
                "type": "string",
                "enum": [
                  "clickhouse_keeper"
                ]
              }
            },
            "required": [
              "address",
              "dataset",
              "type"
            ]
          },
          {
            "type": "object",
            "properties": {
              "address": {
                "type": "string"
              },
              "dataset": {
                "$ref": "#/components/schemas/OmicronZoneDataset"
              },
              "type": {
                "type": "string",
                "enum": [
                  "cockroach_db"
                ]
              }
            },
            "required": [
              "address",
              "dataset",
              "type"
            ]
          },
          {
            "type": "object",
            "properties": {
              "address": {
                "type": "string"
              },
              "dataset": {
                "$ref": "#/components/schemas/OmicronZoneDataset"
              },
              "type": {
                "type": "string",
                "enum": [
                  "crucible"
                ]
              }
            },
            "required": [
              "address",
              "dataset",
              "type"
            ]
          },
          {
            "type": "object",
            "properties": {
              "address": {
                "type": "string"
              },
              "type": {
                "type": "string",
                "enum": [
                  "crucible_pantry"
                ]
              }
            },
            "required": [
              "address",
              "type"
            ]
          },
          {
            "type": "object",
            "properties": {
              "dataset": {
                "$ref": "#/components/schemas/OmicronZoneDataset"
              },
              "dns_address": {
                "description": "The address at which the external DNS server is reachable.",
                "type": "string"
              },
              "http_address": {
                "description": "The address at which the external DNS server API is reachable.",
                "type": "string"
              },
              "nic": {
                "description": "The service vNIC providing external connectivity using OPTE.",
                "allOf": [
                  {
                    "$ref": "#/components/schemas/NetworkInterface"
                  }
                ]
              },
              "type": {
                "type": "string",
                "enum": [
                  "external_dns"
                ]
              }
            },
            "required": [
              "dataset",
              "dns_address",
              "http_address",
              "nic",
              "type"
            ]
          },
          {
            "type": "object",
            "properties": {
              "dataset": {
                "$ref": "#/components/schemas/OmicronZoneDataset"
              },
              "dns_address": {
                "type": "string"
              },
              "gz_address": {
                "description": "The addresses in the global zone which should be created\n\nFor the DNS service, which exists outside the sleds's typical subnet - adding an address in the GZ is necessary to allow inter-zone traffic routing.",
                "type": "string",
                "format": "ipv6"
              },
              "gz_address_index": {
                "description": "The address is also identified with an auxiliary bit of information to ensure that the created global zone address can have a unique name.",
                "type": "integer",
                "format": "uint32",
                "minimum": 0
              },
              "http_address": {
                "type": "string"
              },
              "type": {
                "type": "string",
                "enum": [
                  "internal_dns"
                ]
              }
            },
            "required": [
              "dataset",
              "dns_address",
              "gz_address",
              "gz_address_index",
              "http_address",
              "type"
            ]
          },
          {
            "type": "object",
            "properties": {
              "address": {
                "type": "string"
              },
              "dns_servers": {
                "type": "array",
                "items": {
                  "type": "string",
                  "format": "ip"
                }
              },
              "domain": {
                "nullable": true,
                "type": "string"
              },
              "ntp_servers": {
                "type": "array",
                "items": {
                  "type": "string"
                }
              },
              "type": {
                "type": "string",
                "enum": [
                  "internal_ntp"
                ]
              }
            },
            "required": [
              "address",
              "dns_servers",
              "ntp_servers",
              "type"
            ]
          },
          {
            "type": "object",
            "properties": {
              "external_dns_servers": {
                "description": "External DNS servers Nexus can use to resolve external hosts.",
                "type": "array",
                "items": {
                  "type": "string",
                  "format": "ip"
                }
              },
              "external_ip": {
                "description": "The address at which the external nexus server is reachable.",
                "type": "string",
                "format": "ip"
              },
              "external_tls": {
                "description": "Whether Nexus's external endpoint should use TLS",
                "type": "boolean"
              },
              "internal_address": {
                "description": "The address at which the internal nexus server is reachable.",
                "type": "string"
              },
              "nic": {
                "description": "The service vNIC providing external connectivity using OPTE.",
                "allOf": [
                  {
                    "$ref": "#/components/schemas/NetworkInterface"
                  }
                ]
              },
              "type": {
                "type": "string",
                "enum": [
                  "nexus"
                ]
              }
            },
            "required": [
              "external_dns_servers",
              "external_ip",
              "external_tls",
              "internal_address",
              "nic",
              "type"
            ]
          },
          {
            "type": "object",
            "properties": {
              "address": {
                "type": "string"
              },
              "type": {
                "type": "string",
                "enum": [
                  "oximeter"
                ]
              }
            },
            "required": [
              "address",
              "type"
            ]
          }
        ]
      },
      "OmicronZonesConfig": {
        "description": "Describes the set of Omicron-managed zones running on a sled",
        "type": "object",
        "properties": {
          "generation": {
            "description": "generation number of this configuration\n\nThis generation number is owned by the control plane (i.e., RSS or Nexus, depending on whether RSS-to-Nexus handoff has happened).  It should not be bumped within Sled Agent.\n\nSled Agent rejects attempts to set the configuration to a generation older than the one it's currently running.",
            "allOf": [
              {
                "$ref": "#/components/schemas/Generation"
              }
            ]
          },
          "zones": {
            "description": "list of running zones",
            "type": "array",
            "items": {
              "$ref": "#/components/schemas/OmicronZoneConfig"
            }
          }
        },
        "required": [
          "generation",
          "zones"
        ]
      },
      "PortConfigV2": {
        "type": "object",
        "properties": {
          "addresses": {
            "description": "This port's addresses and optional vlan IDs",
            "type": "array",
            "items": {
              "$ref": "#/components/schemas/UplinkAddressConfig"
            }
          },
          "autoneg": {
            "description": "Whether or not to set autonegotiation",
            "default": false,
            "type": "boolean"
          },
          "bgp_peers": {
            "description": "BGP peers on this port",
            "type": "array",
            "items": {
              "$ref": "#/components/schemas/BgpPeerConfig"
            }
          },
          "port": {
            "description": "Nmae of the port this config applies to.",
            "type": "string"
          },
          "routes": {
            "description": "The set of routes associated with this port.",
            "type": "array",
            "items": {
              "$ref": "#/components/schemas/RouteConfig"
            }
          },
          "switch": {
            "description": "Switch the port belongs to.",
            "allOf": [
              {
                "$ref": "#/components/schemas/SwitchLocation"
              }
            ]
          },
          "uplink_port_fec": {
            "description": "Port forward error correction type.",
            "allOf": [
              {
                "$ref": "#/components/schemas/PortFec"
              }
            ]
          },
          "uplink_port_speed": {
            "description": "Port speed.",
            "allOf": [
              {
                "$ref": "#/components/schemas/PortSpeed"
              }
            ]
          }
        },
        "required": [
          "addresses",
          "bgp_peers",
          "port",
          "routes",
          "switch",
          "uplink_port_fec",
          "uplink_port_speed"
        ]
      },
      "PortFec": {
        "description": "Switchport FEC options",
        "type": "string",
        "enum": [
          "firecode",
          "none",
          "rs"
        ]
      },
      "PortSpeed": {
        "description": "Switchport Speed options",
        "type": "string",
        "enum": [
          "speed0_g",
          "speed1_g",
          "speed10_g",
          "speed25_g",
          "speed40_g",
          "speed50_g",
          "speed100_g",
          "speed200_g",
          "speed400_g"
        ]
      },
      "PriorityDimension": {
        "description": "A dimension along with bundles can be sorted, to determine priority.",
        "oneOf": [
          {
            "description": "Sorting by time, with older bundles with lower priority.",
            "type": "string",
            "enum": [
              "time"
            ]
          },
          {
            "description": "Sorting by the cause for creating the bundle.",
            "type": "string",
            "enum": [
              "cause"
            ]
          }
        ]
      },
      "PriorityOrder": {
        "description": "The priority order for bundles during cleanup.\n\nBundles are sorted along the dimensions in [`PriorityDimension`], with each dimension appearing exactly once. During cleanup, lesser-priority bundles are pruned first, to maintain the dataset quota. Note that bundles are sorted by each dimension in the order in which they appear, with each dimension having higher priority than the next.",
        "type": "array",
        "items": {
          "$ref": "#/components/schemas/PriorityDimension"
        },
        "minItems": 2,
        "maxItems": 2
      },
      "RackNetworkConfigV2": {
        "description": "Initial network configuration",
        "type": "object",
        "properties": {
          "bfd": {
            "description": "BFD configuration for connecting the rack to external networks",
            "default": [],
            "type": "array",
            "items": {
              "$ref": "#/components/schemas/BfdPeerConfig"
            }
          },
          "bgp": {
            "description": "BGP configurations for connecting the rack to external networks",
            "type": "array",
            "items": {
              "$ref": "#/components/schemas/BgpConfig"
            }
          },
          "infra_ip_first": {
            "description": "First ip address to be used for configuring network infrastructure",
            "type": "string",
            "format": "ipv4"
          },
          "infra_ip_last": {
            "description": "Last ip address to be used for configuring network infrastructure",
            "type": "string",
            "format": "ipv4"
          },
          "ports": {
            "description": "Uplinks for connecting the rack to external networks",
            "type": "array",
            "items": {
              "$ref": "#/components/schemas/PortConfigV2"
            }
          },
          "rack_subnet": {
            "$ref": "#/components/schemas/Ipv6Net"
          }
        },
        "required": [
          "bgp",
          "infra_ip_first",
          "infra_ip_last",
          "ports",
          "rack_subnet"
        ]
      },
      "ResolvedVpcRoute": {
        "description": "A VPC route resolved into a concrete target.",
        "type": "object",
        "properties": {
          "dest": {
            "$ref": "#/components/schemas/IpNet"
          },
          "target": {
            "$ref": "#/components/schemas/RouterTarget"
          }
        },
        "required": [
          "dest",
          "target"
        ]
      },
      "ResolvedVpcRouteSet": {
        "description": "An updated set of routes for a given VPC and/or subnet.",
        "type": "object",
        "properties": {
          "id": {
            "$ref": "#/components/schemas/RouterId"
          },
          "routes": {
            "type": "array",
            "items": {
              "$ref": "#/components/schemas/ResolvedVpcRoute"
            },
            "uniqueItems": true
          },
          "version": {
            "nullable": true,
            "allOf": [
              {
                "$ref": "#/components/schemas/RouterVersion"
              }
            ]
          }
        },
        "required": [
          "id",
          "routes"
        ]
      },
      "ResolvedVpcRouteState": {
        "description": "Version information for routes on a given VPC subnet.",
        "type": "object",
        "properties": {
          "id": {
            "$ref": "#/components/schemas/RouterId"
          },
          "version": {
            "nullable": true,
            "allOf": [
              {
                "$ref": "#/components/schemas/RouterVersion"
              }
            ]
          }
        },
        "required": [
          "id"
        ]
      },
      "RouteConfig": {
        "type": "object",
        "properties": {
          "destination": {
            "description": "The destination of the route.",
            "allOf": [
              {
                "$ref": "#/components/schemas/IpNet"
              }
            ]
          },
          "nexthop": {
            "description": "The nexthop/gateway address.",
            "type": "string",
            "format": "ip"
          },
          "vlan_id": {
            "nullable": true,
            "description": "The VLAN id associated with this route.",
            "default": null,
            "type": "integer",
            "format": "uint16",
            "minimum": 0
          }
        },
        "required": [
          "destination",
          "nexthop"
        ]
      },
      "RouterId": {
        "description": "Identifier for a VPC and/or subnet.",
        "type": "object",
        "properties": {
          "kind": {
            "$ref": "#/components/schemas/RouterKind"
          },
          "vni": {
            "$ref": "#/components/schemas/Vni"
          }
        },
        "required": [
          "kind",
          "vni"
        ]
      },
      "RouterKind": {
        "description": "The scope of a set of VPC router rules.",
        "oneOf": [
          {
            "type": "object",
            "properties": {
              "type": {
                "type": "string",
                "enum": [
                  "system"
                ]
              }
            },
            "required": [
              "type"
            ]
          },
          {
            "type": "object",
            "properties": {
              "subnet": {
                "$ref": "#/components/schemas/IpNet"
              },
              "type": {
                "type": "string",
                "enum": [
                  "custom"
                ]
              }
            },
            "required": [
              "subnet",
              "type"
            ]
          }
        ]
      },
      "RouterTarget": {
        "description": "The target for a given router entry.",
        "oneOf": [
          {
            "type": "object",
            "properties": {
              "type": {
                "type": "string",
                "enum": [
                  "drop"
                ]
              }
            },
            "required": [
              "type"
            ]
          },
          {
            "type": "object",
            "properties": {
              "type": {
                "type": "string",
                "enum": [
                  "internet_gateway"
                ]
              }
            },
            "required": [
              "type"
            ]
          },
          {
            "type": "object",
            "properties": {
              "type": {
                "type": "string",
                "enum": [
                  "ip"
                ]
              },
              "value": {
                "type": "string",
                "format": "ip"
              }
            },
            "required": [
              "type",
              "value"
            ]
          },
          {
            "type": "object",
            "properties": {
              "type": {
                "type": "string",
                "enum": [
                  "vpc_subnet"
                ]
              },
              "value": {
                "$ref": "#/components/schemas/IpNet"
              }
            },
            "required": [
              "type",
              "value"
            ]
          }
        ]
      },
      "RouterVersion": {
        "description": "Information on the current parent router (and version) of a route set according to the control plane.",
        "type": "object",
        "properties": {
          "router_id": {
            "type": "string",
            "format": "uuid"
          },
          "version": {
            "type": "integer",
            "format": "uint64",
            "minimum": 0
          }
        },
        "required": [
          "router_id",
          "version"
        ]
      },
      "SemverVersion": {
        "type": "string",
        "pattern": "^(0|[1-9]\\d*)\\.(0|[1-9]\\d*)\\.(0|[1-9]\\d*)(?:-((?:0|[1-9]\\d*|\\d*[a-zA-Z-][0-9a-zA-Z-]*)(?:\\.(?:0|[1-9]\\d*|\\d*[a-zA-Z-][0-9a-zA-Z-]*))*))?(?:\\+([0-9a-zA-Z-]+(?:\\.[0-9a-zA-Z-]+)*))?$"
      },
      "SledIdentifiers": {
        "description": "Identifiers for a single sled.\n\nThis is intended primarily to be used in timeseries, to identify sled from which metric data originates.",
        "type": "object",
        "properties": {
          "model": {
            "description": "Model name of the sled",
            "type": "string"
          },
          "rack_id": {
            "description": "Control plane ID of the rack this sled is a member of",
            "type": "string",
            "format": "uuid"
          },
          "revision": {
            "description": "Revision number of the sled",
            "type": "integer",
            "format": "uint32",
            "minimum": 0
          },
          "serial": {
            "description": "Serial number of the sled",
            "type": "string"
          },
          "sled_id": {
            "description": "Control plane ID for the sled itself",
            "type": "string",
            "format": "uuid"
          }
        },
        "required": [
          "model",
          "rack_id",
          "revision",
          "serial",
          "sled_id"
        ]
      },
      "SledInstanceState": {
        "description": "A wrapper type containing a sled's total knowledge of the state of a specific VMM and the instance it incarnates.",
        "type": "object",
        "properties": {
          "migration_in": {
            "nullable": true,
            "description": "The current state of any inbound migration to this VMM.",
            "allOf": [
              {
                "$ref": "#/components/schemas/MigrationRuntimeState"
              }
            ]
          },
          "migration_out": {
            "nullable": true,
            "description": "The state of any outbound migration from this VMM.",
            "allOf": [
              {
                "$ref": "#/components/schemas/MigrationRuntimeState"
              }
            ]
          },
          "propolis_id": {
            "description": "The ID of the VMM whose state is being reported.",
            "allOf": [
              {
                "$ref": "#/components/schemas/TypedUuidForPropolisKind"
              }
            ]
          },
          "vmm_state": {
            "description": "The most recent state of the sled's VMM process.",
            "allOf": [
              {
                "$ref": "#/components/schemas/VmmRuntimeState"
              }
            ]
          }
        },
        "required": [
          "propolis_id",
          "vmm_state"
        ]
      },
      "SledRole": {
        "description": "Describes the role of the sled within the rack.\n\nNote that this may change if the sled is physically moved within the rack.",
        "oneOf": [
          {
            "description": "The sled is a general compute sled.",
            "type": "string",
            "enum": [
              "gimlet"
            ]
          },
          {
            "description": "The sled is attached to the network switch, and has additional responsibilities.",
            "type": "string",
            "enum": [
              "scrimlet"
            ]
          }
        ]
      },
      "Slot": {
        "description": "A stable index which is translated by Propolis into a PCI BDF, visible to the guest.\n\n<details><summary>JSON schema</summary>\n\n```json { \"description\": \"A stable index which is translated by Propolis into a PCI BDF, visible to the guest.\", \"type\": \"integer\", \"format\": \"uint8\", \"minimum\": 0.0 } ``` </details>",
        "type": "integer",
        "format": "uint8",
        "minimum": 0
      },
      "SourceNatConfig": {
        "description": "An IP address and port range used for source NAT, i.e., making outbound network connections from guests or services.",
        "type": "object",
        "properties": {
          "first_port": {
            "description": "The first port used for source NAT, inclusive.",
            "type": "integer",
            "format": "uint16",
            "minimum": 0
          },
          "ip": {
            "description": "The external address provided to the instance or service.",
            "type": "string",
            "format": "ip"
          },
          "last_port": {
            "description": "The last port used for source NAT, also inclusive.",
            "type": "integer",
            "format": "uint16",
            "minimum": 0
          }
        },
        "required": [
          "first_port",
          "ip",
          "last_port"
        ]
      },
      "StartSledAgentRequest": {
        "description": "Configuration information for launching a Sled Agent.",
        "type": "object",
        "properties": {
          "body": {
            "$ref": "#/components/schemas/StartSledAgentRequestBody"
          },
          "generation": {
            "description": "The current generation number of data as stored in CRDB.\n\nThe initial generation is set during RSS time and then only mutated by Nexus. For now, we don't actually anticipate mutating this data, but we leave open the possiblity.",
            "type": "integer",
            "format": "uint64",
            "minimum": 0
          },
          "schema_version": {
            "type": "integer",
            "format": "uint32",
            "minimum": 0
          }
        },
        "required": [
          "body",
          "generation",
          "schema_version"
        ]
      },
      "StartSledAgentRequestBody": {
        "description": "This is the actual app level data of `StartSledAgentRequest`\n\nWe nest it below the \"header\" of `generation` and `schema_version` so that we can perform partial deserialization of `EarlyNetworkConfig` to only read the header and defer deserialization of the body once we know the schema version. This is possible via the use of [`serde_json::value::RawValue`] in future (post-v1) deserialization paths.",
        "type": "object",
        "properties": {
          "id": {
            "description": "Uuid of the Sled Agent to be created.",
            "type": "string",
            "format": "uuid"
          },
          "is_lrtq_learner": {
            "description": "Is this node an LRTQ learner node?\n\nWe only put the node into learner mode if `use_trust_quorum` is also true.",
            "type": "boolean"
          },
          "rack_id": {
            "description": "Uuid of the rack to which this sled agent belongs.",
            "type": "string",
            "format": "uuid"
          },
          "subnet": {
            "description": "Portion of the IP space to be managed by the Sled Agent.",
            "allOf": [
              {
                "$ref": "#/components/schemas/Ipv6Subnet"
              }
            ]
          },
          "use_trust_quorum": {
            "description": "Use trust quorum for key generation",
            "type": "boolean"
          }
        },
        "required": [
          "id",
          "is_lrtq_learner",
          "rack_id",
          "subnet",
          "use_trust_quorum"
        ]
      },
      "StorageLimit": {
        "description": "The limit on space allowed for zone bundles, as a percentage of the overall dataset's quota.",
        "type": "integer",
        "format": "uint8",
        "minimum": 0
      },
      "SwitchLocation": {
        "description": "Identifies switch physical location",
        "oneOf": [
          {
            "description": "Switch in upper slot",
            "type": "string",
            "enum": [
              "switch0"
            ]
          },
          {
            "description": "Switch in lower slot",
            "type": "string",
            "enum": [
              "switch1"
            ]
          }
        ]
      },
      "SwitchPorts": {
        "description": "A set of switch uplinks.",
        "type": "object",
        "properties": {
          "uplinks": {
            "type": "array",
            "items": {
              "$ref": "#/components/schemas/HostPortConfig"
            }
          }
        },
        "required": [
          "uplinks"
        ]
      },
      "TimeSync": {
        "type": "object",
        "properties": {
          "correction": {
            "description": "The current offset between the NTP clock and system clock.",
            "type": "number",
            "format": "double"
          },
          "ip_addr": {
            "description": "The NTP reference IP address.",
            "type": "string",
            "format": "ip"
          },
          "ref_id": {
            "description": "The NTP reference ID.",
            "type": "integer",
            "format": "uint32",
            "minimum": 0
          },
          "ref_time": {
            "description": "The NTP reference time (i.e. what chrony thinks the current time is, not necessarily the current system time).",
            "type": "number",
            "format": "double"
          },
          "stratum": {
            "description": "The NTP stratum (our upstream's stratum plus one).",
            "type": "integer",
            "format": "uint8",
            "minimum": 0
          },
          "sync": {
            "description": "The synchronization state of the sled, true when the system clock and the NTP clock are in sync (to within a small window).",
            "type": "boolean"
          }
        },
        "required": [
          "correction",
          "ip_addr",
          "ref_id",
          "ref_time",
          "stratum",
          "sync"
        ]
      },
      "TypedUuidForDatasetKind": {
        "type": "string",
        "format": "uuid"
      },
      "TypedUuidForPropolisKind": {
        "type": "string",
        "format": "uuid"
      },
      "TypedUuidForZpoolKind": {
        "type": "string",
        "format": "uuid"
      },
      "UpdateArtifactId": {
        "description": "An identifier for a single update artifact.",
        "type": "object",
        "properties": {
          "kind": {
            "description": "The kind of update artifact this is.",
            "allOf": [
              {
                "$ref": "#/components/schemas/KnownArtifactKind"
              }
            ]
          },
          "name": {
            "description": "The artifact's name.",
            "type": "string"
          },
          "version": {
            "description": "The artifact's version.",
            "allOf": [
              {
                "$ref": "#/components/schemas/SemverVersion"
              }
            ]
          }
        },
        "required": [
          "kind",
          "name",
          "version"
        ]
      },
      "UplinkAddressConfig": {
        "type": "object",
        "properties": {
          "address": {
            "$ref": "#/components/schemas/IpNet"
          },
          "vlan_id": {
            "nullable": true,
            "description": "The VLAN id (if any) associated with this address.",
            "default": null,
            "type": "integer",
            "format": "uint16",
            "minimum": 0
          }
        },
        "required": [
          "address"
        ]
      },
      "VirtualNetworkInterfaceHost": {
        "description": "A mapping from a virtual NIC to a physical host",
        "type": "object",
        "properties": {
          "physical_host_ip": {
            "type": "string",
            "format": "ipv6"
          },
          "virtual_ip": {
            "type": "string",
            "format": "ip"
          },
          "virtual_mac": {
            "$ref": "#/components/schemas/MacAddr"
          },
          "vni": {
            "$ref": "#/components/schemas/Vni"
          }
        },
        "required": [
          "physical_host_ip",
          "virtual_ip",
          "virtual_mac",
          "vni"
        ]
      },
      "VmmRuntimeState": {
        "description": "The dynamic runtime properties of an individual VMM process.",
        "type": "object",
        "properties": {
          "gen": {
            "description": "The generation number for this VMM's state.",
            "allOf": [
              {
                "$ref": "#/components/schemas/Generation"
              }
            ]
          },
          "state": {
            "description": "The last state reported by this VMM.",
            "allOf": [
              {
                "$ref": "#/components/schemas/VmmState"
              }
            ]
          },
          "time_updated": {
            "description": "Timestamp for the VMM's state.",
            "type": "string",
            "format": "date-time"
          }
        },
        "required": [
          "gen",
          "state",
          "time_updated"
        ]
      },
      "VmmState": {
        "description": "One of the states that a VMM can be in.",
        "oneOf": [
          {
            "description": "The VMM is initializing and has not started running guest CPUs yet.",
            "type": "string",
            "enum": [
              "starting"
            ]
          },
          {
            "description": "The VMM has finished initializing and may be running guest CPUs.",
            "type": "string",
            "enum": [
              "running"
            ]
          },
          {
            "description": "The VMM is shutting down.",
            "type": "string",
            "enum": [
              "stopping"
            ]
          },
          {
            "description": "The VMM's guest has stopped, and the guest will not run again, but the VMM process may not have released all of its resources yet.",
            "type": "string",
            "enum": [
              "stopped"
            ]
          },
          {
            "description": "The VMM is being restarted or its guest OS is rebooting.",
            "type": "string",
            "enum": [
              "rebooting"
            ]
          },
          {
            "description": "The VMM is part of a live migration.",
            "type": "string",
            "enum": [
              "migrating"
            ]
          },
          {
            "description": "The VMM process reported an internal failure.",
            "type": "string",
            "enum": [
              "failed"
            ]
          },
          {
            "description": "The VMM process has been destroyed and its resources have been released.",
            "type": "string",
            "enum": [
              "destroyed"
            ]
          }
        ]
      },
      "Vni": {
        "description": "A Geneve Virtual Network Identifier",
        "type": "integer",
        "format": "uint32",
        "minimum": 0
      },
      "VolumeConstructionRequest": {
        "description": "VolumeConstructionRequest\n\n<details><summary>JSON schema</summary>\n\n```json { \"oneOf\": [ { \"type\": \"object\", \"required\": [ \"block_size\", \"id\", \"sub_volumes\", \"type\" ], \"properties\": { \"block_size\": { \"type\": \"integer\", \"format\": \"uint64\", \"minimum\": 0.0 }, \"id\": { \"type\": \"string\", \"format\": \"uuid\" }, \"read_only_parent\": { \"allOf\": [ { \"$ref\": \"#/components/schemas/VolumeConstructionRequest\" } ] }, \"sub_volumes\": { \"type\": \"array\", \"items\": { \"$ref\": \"#/components/schemas/VolumeConstructionRequest\" } }, \"type\": { \"type\": \"string\", \"enum\": [ \"volume\" ] } } }, { \"type\": \"object\", \"required\": [ \"block_size\", \"id\", \"type\", \"url\" ], \"properties\": { \"block_size\": { \"type\": \"integer\", \"format\": \"uint64\", \"minimum\": 0.0 }, \"id\": { \"type\": \"string\", \"format\": \"uuid\" }, \"type\": { \"type\": \"string\", \"enum\": [ \"url\" ] }, \"url\": { \"type\": \"string\" } } }, { \"type\": \"object\", \"required\": [ \"block_size\", \"blocks_per_extent\", \"extent_count\", \"gen\", \"opts\", \"type\" ], \"properties\": { \"block_size\": { \"type\": \"integer\", \"format\": \"uint64\", \"minimum\": 0.0 }, \"blocks_per_extent\": { \"type\": \"integer\", \"format\": \"uint64\", \"minimum\": 0.0 }, \"extent_count\": { \"type\": \"integer\", \"format\": \"uint32\", \"minimum\": 0.0 }, \"gen\": { \"type\": \"integer\", \"format\": \"uint64\", \"minimum\": 0.0 }, \"opts\": { \"$ref\": \"#/components/schemas/CrucibleOpts\" }, \"type\": { \"type\": \"string\", \"enum\": [ \"region\" ] } } }, { \"type\": \"object\", \"required\": [ \"block_size\", \"id\", \"path\", \"type\" ], \"properties\": { \"block_size\": { \"type\": \"integer\", \"format\": \"uint64\", \"minimum\": 0.0 }, \"id\": { \"type\": \"string\", \"format\": \"uuid\" }, \"path\": { \"type\": \"string\" }, \"type\": { \"type\": \"string\", \"enum\": [ \"file\" ] } } } ] } ``` </details>",
        "oneOf": [
          {
            "type": "object",
            "properties": {
              "block_size": {
                "type": "integer",
                "format": "uint64",
                "minimum": 0
              },
              "id": {
                "type": "string",
                "format": "uuid"
              },
              "read_only_parent": {
                "nullable": true,
                "allOf": [
                  {
                    "$ref": "#/components/schemas/VolumeConstructionRequest"
                  }
                ]
              },
              "sub_volumes": {
                "type": "array",
                "items": {
                  "$ref": "#/components/schemas/VolumeConstructionRequest"
                }
              },
              "type": {
                "type": "string",
                "enum": [
                  "volume"
                ]
              }
            },
            "required": [
              "block_size",
              "id",
              "sub_volumes",
              "type"
            ]
          },
          {
            "type": "object",
            "properties": {
              "block_size": {
                "type": "integer",
                "format": "uint64",
                "minimum": 0
              },
              "id": {
                "type": "string",
                "format": "uuid"
              },
              "type": {
                "type": "string",
                "enum": [
                  "url"
                ]
              },
              "url": {
                "type": "string"
              }
            },
            "required": [
              "block_size",
              "id",
              "type",
              "url"
            ]
          },
          {
            "type": "object",
            "properties": {
              "block_size": {
                "type": "integer",
                "format": "uint64",
                "minimum": 0
              },
              "blocks_per_extent": {
                "type": "integer",
                "format": "uint64",
                "minimum": 0
              },
              "extent_count": {
                "type": "integer",
                "format": "uint32",
                "minimum": 0
              },
              "gen": {
                "type": "integer",
                "format": "uint64",
                "minimum": 0
              },
              "opts": {
                "$ref": "#/components/schemas/CrucibleOpts"
              },
              "type": {
                "type": "string",
                "enum": [
                  "region"
                ]
              }
            },
            "required": [
              "block_size",
              "blocks_per_extent",
              "extent_count",
              "gen",
              "opts",
              "type"
            ]
          },
          {
            "type": "object",
            "properties": {
              "block_size": {
                "type": "integer",
                "format": "uint64",
                "minimum": 0
              },
              "id": {
                "type": "string",
                "format": "uuid"
              },
              "path": {
                "type": "string"
              },
              "type": {
                "type": "string",
                "enum": [
                  "file"
                ]
              }
            },
            "required": [
              "block_size",
              "id",
              "path",
              "type"
            ]
          }
        ]
      },
      "VpcFirewallRule": {
        "description": "VPC firewall rule after object name resolution has been performed by Nexus",
        "type": "object",
        "properties": {
          "action": {
            "$ref": "#/components/schemas/VpcFirewallRuleAction"
          },
          "direction": {
            "$ref": "#/components/schemas/VpcFirewallRuleDirection"
          },
          "filter_hosts": {
            "nullable": true,
            "type": "array",
            "items": {
              "$ref": "#/components/schemas/HostIdentifier"
            }
          },
          "filter_ports": {
            "nullable": true,
            "type": "array",
            "items": {
              "$ref": "#/components/schemas/L4PortRange"
            }
          },
          "filter_protocols": {
            "nullable": true,
            "type": "array",
            "items": {
              "$ref": "#/components/schemas/VpcFirewallRuleProtocol"
            }
          },
          "priority": {
            "type": "integer",
            "format": "uint16",
            "minimum": 0
          },
          "status": {
            "$ref": "#/components/schemas/VpcFirewallRuleStatus"
          },
          "targets": {
            "type": "array",
            "items": {
              "$ref": "#/components/schemas/NetworkInterface"
            }
          }
        },
        "required": [
          "action",
          "direction",
          "priority",
          "status",
          "targets"
        ]
      },
      "VpcFirewallRuleAction": {
        "type": "string",
        "enum": [
          "allow",
          "deny"
        ]
      },
      "VpcFirewallRuleDirection": {
        "type": "string",
        "enum": [
          "inbound",
          "outbound"
        ]
      },
      "VpcFirewallRuleProtocol": {
        "description": "The protocols that may be specified in a firewall rule's filter",
        "type": "string",
        "enum": [
          "TCP",
          "UDP",
          "ICMP"
        ]
      },
      "VpcFirewallRuleStatus": {
        "type": "string",
        "enum": [
          "disabled",
          "enabled"
        ]
      },
      "VpcFirewallRulesEnsureBody": {
        "description": "Update firewall rules for a VPC",
        "type": "object",
        "properties": {
          "rules": {
            "type": "array",
            "items": {
              "$ref": "#/components/schemas/VpcFirewallRule"
            }
          },
          "vni": {
            "$ref": "#/components/schemas/Vni"
          }
        },
        "required": [
          "rules",
          "vni"
        ]
      },
      "ZoneBundleCause": {
        "description": "The reason or cause for a zone bundle, i.e., why it was created.",
        "oneOf": [
          {
            "description": "Some other, unspecified reason.",
            "type": "string",
            "enum": [
              "other"
            ]
          },
          {
            "description": "A zone bundle taken when a sled agent finds a zone that it does not expect to be running.",
            "type": "string",
            "enum": [
              "unexpected_zone"
            ]
          },
          {
            "description": "An instance zone was terminated.",
            "type": "string",
            "enum": [
              "terminated_instance"
            ]
          },
          {
            "description": "Generated in response to an explicit request to the sled agent.",
            "type": "string",
            "enum": [
              "explicit_request"
            ]
          }
        ]
      },
      "ZoneBundleId": {
        "description": "An identifier for a zone bundle.",
        "type": "object",
        "properties": {
          "bundle_id": {
            "description": "The ID for this bundle itself.",
            "type": "string",
            "format": "uuid"
          },
          "zone_name": {
            "description": "The name of the zone this bundle is derived from.",
            "type": "string"
          }
        },
        "required": [
          "bundle_id",
          "zone_name"
        ]
      },
      "ZoneBundleMetadata": {
        "description": "Metadata about a zone bundle.",
        "type": "object",
        "properties": {
          "cause": {
            "description": "The reason or cause a bundle was created.",
            "allOf": [
              {
                "$ref": "#/components/schemas/ZoneBundleCause"
              }
            ]
          },
          "id": {
            "description": "Identifier for this zone bundle",
            "allOf": [
              {
                "$ref": "#/components/schemas/ZoneBundleId"
              }
            ]
          },
          "time_created": {
            "description": "The time at which this zone bundle was created.",
            "type": "string",
            "format": "date-time"
          },
          "version": {
            "description": "A version number for this zone bundle.",
            "type": "integer",
            "format": "uint8",
            "minimum": 0
          }
        },
        "required": [
          "cause",
          "id",
          "time_created",
          "version"
        ]
      },
      "Zpool": {
        "type": "object",
        "properties": {
          "disk_type": {
            "$ref": "#/components/schemas/DiskType"
          },
          "id": {
            "$ref": "#/components/schemas/TypedUuidForZpoolKind"
          }
        },
        "required": [
          "disk_type",
          "id"
        ]
      },
      "ZpoolName": {
        "title": "The name of a Zpool",
        "description": "Zpool names are of the format ox{i,p}_<UUID>. They are either Internal or External, and should be unique",
        "type": "string",
        "pattern": "^ox[ip]_[0-9a-f]{8}-[0-9a-f]{4}-4[0-9a-f]{3}-[89ab][0-9a-f]{3}-[0-9a-f]{12}$"
      },
      "M2Slot": {
        "description": "An M.2 slot that was written.",
        "type": "string",
        "enum": [
          "A",
          "B"
        ]
      },
      "TypedUuidForInstanceKind": {
        "type": "string",
        "format": "uuid"
      }
    },
    "responses": {
      "Error": {
        "description": "Error",
        "content": {
          "application/json": {
            "schema": {
              "$ref": "#/components/schemas/Error"
            }
          }
        }
      }
    }
  }
}<|MERGE_RESOLUTION|>--- conflicted
+++ resolved
@@ -2162,144 +2162,8 @@
         ]
       },
       "DatasetKind": {
-<<<<<<< HEAD
-        "description": "Describes the purpose of the dataset.",
-        "oneOf": [
-          {
-            "type": "object",
-            "properties": {
-              "type": {
-                "type": "string",
-                "enum": [
-                  "cockroachdb"
-                ]
-              }
-            },
-            "required": [
-              "type"
-            ]
-          },
-          {
-            "type": "object",
-            "properties": {
-              "type": {
-                "type": "string",
-                "enum": [
-                  "crucible"
-                ]
-              }
-            },
-            "required": [
-              "type"
-            ]
-          },
-          {
-            "type": "object",
-            "properties": {
-              "type": {
-                "type": "string",
-                "enum": [
-                  "clickhouse"
-                ]
-              }
-            },
-            "required": [
-              "type"
-            ]
-          },
-          {
-            "type": "object",
-            "properties": {
-              "type": {
-                "type": "string",
-                "enum": [
-                  "clickhouse_keeper"
-                ]
-              }
-            },
-            "required": [
-              "type"
-            ]
-          },
-          {
-            "type": "object",
-            "properties": {
-              "type": {
-                "type": "string",
-                "enum": [
-                  "external_dns"
-                ]
-              }
-            },
-            "required": [
-              "type"
-            ]
-          },
-          {
-            "type": "object",
-            "properties": {
-              "type": {
-                "type": "string",
-                "enum": [
-                  "internal_dns"
-                ]
-              }
-            },
-            "required": [
-              "type"
-            ]
-          },
-          {
-            "type": "object",
-            "properties": {
-              "type": {
-                "type": "string",
-                "enum": [
-                  "zone_root"
-                ]
-              }
-            },
-            "required": [
-              "type"
-            ]
-          },
-          {
-            "type": "object",
-            "properties": {
-              "name": {
-                "type": "string"
-              },
-              "type": {
-                "type": "string",
-                "enum": [
-                  "zone"
-                ]
-              }
-            },
-            "required": [
-              "name",
-              "type"
-            ]
-          },
-          {
-            "type": "object",
-            "properties": {
-              "type": {
-                "type": "string",
-                "enum": [
-                  "debug"
-                ]
-              }
-            },
-            "required": [
-              "type"
-            ]
-          }
-        ]
-=======
         "description": "The kind of dataset. See the `DatasetKind` enum in omicron-common for possible values.",
         "type": "string"
->>>>>>> aa602542
       },
       "DatasetManagementStatus": {
         "description": "Identifies how a single dataset management operation may have succeeded or failed.",
