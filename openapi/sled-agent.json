--- conflicted
+++ resolved
@@ -5082,17 +5082,10 @@
         "type": "string",
         "format": "uuid"
       },
-<<<<<<< HEAD
       "TypedUuidForOmicronZoneKind": {
         "type": "string",
         "format": "uuid"
       },
-      "TypedUuidForPropolisKind": {
-        "type": "string",
-        "format": "uuid"
-      },
-=======
->>>>>>> 1b43a0ad
       "TypedUuidForZpoolKind": {
         "type": "string",
         "format": "uuid"
