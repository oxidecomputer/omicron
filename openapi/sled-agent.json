{
  "openapi": "3.0.3",
  "info": {
    "title": "Oxide Sled Agent API",
    "description": "API for interacting with individual sleds",
    "contact": {
      "url": "https://oxide.computer",
      "email": "api@oxide.computer"
    },
    "version": "0.0.1"
  },
  "paths": {
    "/artifacts": {
      "get": {
        "operationId": "artifact_list",
        "responses": {
          "200": {
            "description": "successful operation",
            "content": {
              "application/json": {
                "schema": {
                  "$ref": "#/components/schemas/ArtifactListResponse"
                }
              }
            }
          },
          "4XX": {
            "$ref": "#/components/responses/Error"
          },
          "5XX": {
            "$ref": "#/components/responses/Error"
          }
        }
      }
    },
    "/artifacts/{sha256}": {
      "put": {
        "operationId": "artifact_put",
        "parameters": [
          {
            "in": "path",
            "name": "sha256",
            "required": true,
            "schema": {
              "type": "string",
              "format": "hex string (32 bytes)"
            }
          },
          {
            "in": "query",
            "name": "generation",
            "required": true,
            "schema": {
              "$ref": "#/components/schemas/Generation"
            }
          }
        ],
        "requestBody": {
          "content": {
            "application/octet-stream": {
              "schema": {
                "type": "string",
                "format": "binary"
              }
            }
          },
          "required": true
        },
        "responses": {
          "200": {
            "description": "successful operation",
            "content": {
              "application/json": {
                "schema": {
                  "$ref": "#/components/schemas/ArtifactPutResponse"
                }
              }
            }
          },
          "4XX": {
            "$ref": "#/components/responses/Error"
          },
          "5XX": {
            "$ref": "#/components/responses/Error"
          }
        }
      }
    },
    "/artifacts/{sha256}/copy-from-depot": {
      "post": {
        "operationId": "artifact_copy_from_depot",
        "parameters": [
          {
            "in": "path",
            "name": "sha256",
            "required": true,
            "schema": {
              "type": "string",
              "format": "hex string (32 bytes)"
            }
          },
          {
            "in": "query",
            "name": "generation",
            "required": true,
            "schema": {
              "$ref": "#/components/schemas/Generation"
            }
          }
        ],
        "requestBody": {
          "content": {
            "application/json": {
              "schema": {
                "$ref": "#/components/schemas/ArtifactCopyFromDepotBody"
              }
            }
          },
          "required": true
        },
        "responses": {
          "202": {
            "description": "successfully enqueued operation",
            "content": {
              "application/json": {
                "schema": {
                  "$ref": "#/components/schemas/ArtifactCopyFromDepotResponse"
                }
              }
            }
          },
          "4XX": {
            "$ref": "#/components/responses/Error"
          },
          "5XX": {
            "$ref": "#/components/responses/Error"
          }
        }
      }
    },
    "/artifacts-config": {
      "get": {
        "operationId": "artifact_config_get",
        "responses": {
          "200": {
            "description": "successful operation",
            "content": {
              "application/json": {
                "schema": {
                  "$ref": "#/components/schemas/ArtifactConfig"
                }
              }
            }
          },
          "4XX": {
            "$ref": "#/components/responses/Error"
          },
          "5XX": {
            "$ref": "#/components/responses/Error"
          }
        }
      },
      "put": {
        "operationId": "artifact_config_put",
        "requestBody": {
          "content": {
            "application/json": {
              "schema": {
                "$ref": "#/components/schemas/ArtifactConfig"
              }
            }
          },
          "required": true
        },
        "responses": {
          "204": {
            "description": "resource updated"
          },
          "4XX": {
            "$ref": "#/components/responses/Error"
          },
          "5XX": {
            "$ref": "#/components/responses/Error"
          }
        }
      }
    },
    "/boot-disk/{boot_disk}/os/write": {
      "post": {
        "summary": "Write a new host OS image to the specified boot disk",
        "operationId": "host_os_write_start",
        "parameters": [
          {
            "in": "path",
            "name": "boot_disk",
            "required": true,
            "schema": {
              "$ref": "#/components/schemas/M2Slot"
            }
          },
          {
            "in": "query",
            "name": "sha3_256_digest",
            "required": true,
            "schema": {
              "type": "string",
              "format": "hex string (32 bytes)"
            }
          },
          {
            "in": "query",
            "name": "update_id",
            "required": true,
            "schema": {
              "type": "string",
              "format": "uuid"
            }
          }
        ],
        "requestBody": {
          "content": {
            "application/octet-stream": {
              "schema": {
                "type": "string",
                "format": "binary"
              }
            }
          },
          "required": true
        },
        "responses": {
          "204": {
            "description": "resource updated"
          },
          "4XX": {
            "$ref": "#/components/responses/Error"
          },
          "5XX": {
            "$ref": "#/components/responses/Error"
          }
        }
      }
    },
    "/boot-disk/{boot_disk}/os/write/status": {
      "get": {
        "operationId": "host_os_write_status_get",
        "parameters": [
          {
            "in": "path",
            "name": "boot_disk",
            "required": true,
            "schema": {
              "$ref": "#/components/schemas/M2Slot"
            }
          }
        ],
        "responses": {
          "200": {
            "description": "successful operation",
            "content": {
              "application/json": {
                "schema": {
                  "$ref": "#/components/schemas/BootDiskOsWriteStatus"
                }
              }
            }
          },
          "4XX": {
            "$ref": "#/components/responses/Error"
          },
          "5XX": {
            "$ref": "#/components/responses/Error"
          }
        }
      }
    },
    "/boot-disk/{boot_disk}/os/write/status/{update_id}": {
      "delete": {
        "summary": "Clear the status of a completed write of a new host OS",
        "operationId": "host_os_write_status_delete",
        "parameters": [
          {
            "in": "path",
            "name": "boot_disk",
            "required": true,
            "schema": {
              "$ref": "#/components/schemas/M2Slot"
            }
          },
          {
            "in": "path",
            "name": "update_id",
            "required": true,
            "schema": {
              "type": "string",
              "format": "uuid"
            }
          }
        ],
        "responses": {
          "204": {
            "description": "resource updated"
          },
          "4XX": {
            "$ref": "#/components/responses/Error"
          },
          "5XX": {
            "$ref": "#/components/responses/Error"
          }
        }
      }
    },
    "/bootstore/status": {
      "get": {
        "summary": "Get the internal state of the local bootstore node",
        "operationId": "bootstore_status",
        "responses": {
          "200": {
            "description": "successful operation",
            "content": {
              "application/json": {
                "schema": {
                  "$ref": "#/components/schemas/BootstoreStatus"
                }
              }
            }
          },
          "4XX": {
            "$ref": "#/components/responses/Error"
          },
          "5XX": {
            "$ref": "#/components/responses/Error"
          }
        }
      }
    },
    "/disks/{disk_id}": {
      "put": {
        "operationId": "disk_put",
        "parameters": [
          {
            "in": "path",
            "name": "disk_id",
            "required": true,
            "schema": {
              "type": "string",
              "format": "uuid"
            }
          }
        ],
        "requestBody": {
          "content": {
            "application/json": {
              "schema": {
                "$ref": "#/components/schemas/DiskEnsureBody"
              }
            }
          },
          "required": true
        },
        "responses": {
          "200": {
            "description": "successful operation",
            "content": {
              "application/json": {
                "schema": {
                  "$ref": "#/components/schemas/DiskRuntimeState"
                }
              }
            }
          },
          "4XX": {
            "$ref": "#/components/responses/Error"
          },
          "5XX": {
            "$ref": "#/components/responses/Error"
          }
        }
      }
    },
    "/eip-gateways": {
      "put": {
        "summary": "Update per-NIC IP address <-> internet gateway mappings.",
        "operationId": "set_eip_gateways",
        "requestBody": {
          "content": {
            "application/json": {
              "schema": {
                "$ref": "#/components/schemas/ExternalIpGatewayMap"
              }
            }
          },
          "required": true
        },
        "responses": {
          "204": {
            "description": "resource updated"
          },
          "4XX": {
            "$ref": "#/components/responses/Error"
          },
          "5XX": {
            "$ref": "#/components/responses/Error"
          }
        }
      }
    },
    "/inventory": {
      "get": {
        "summary": "Fetch basic information about this sled",
        "operationId": "inventory",
        "responses": {
          "200": {
            "description": "successful operation",
            "content": {
              "application/json": {
                "schema": {
                  "$ref": "#/components/schemas/Inventory"
                }
              }
            }
          },
          "4XX": {
            "$ref": "#/components/responses/Error"
          },
          "5XX": {
            "$ref": "#/components/responses/Error"
          }
        }
      }
    },
    "/network-bootstore-config": {
      "get": {
        "summary": "This API endpoint is only reading the local sled agent's view of the",
        "description": "bootstore. The boostore is a distributed data store that is eventually consistent. Reads from individual nodes may not represent the latest state.",
        "operationId": "read_network_bootstore_config_cache",
        "responses": {
          "200": {
            "description": "successful operation",
            "content": {
              "application/json": {
                "schema": {
                  "$ref": "#/components/schemas/EarlyNetworkConfig"
                }
              }
            }
          },
          "4XX": {
            "$ref": "#/components/responses/Error"
          },
          "5XX": {
            "$ref": "#/components/responses/Error"
          }
        }
      },
      "put": {
        "operationId": "write_network_bootstore_config",
        "requestBody": {
          "content": {
            "application/json": {
              "schema": {
                "$ref": "#/components/schemas/EarlyNetworkConfig"
              }
            }
          },
          "required": true
        },
        "responses": {
          "204": {
            "description": "resource updated"
          },
          "4XX": {
            "$ref": "#/components/responses/Error"
          },
          "5XX": {
            "$ref": "#/components/responses/Error"
          }
        }
      }
    },
    "/omicron-config": {
      "put": {
        "operationId": "omicron_config_put",
        "requestBody": {
          "content": {
            "application/json": {
              "schema": {
                "$ref": "#/components/schemas/OmicronSledConfig"
              }
            }
          },
          "required": true
        },
        "responses": {
          "204": {
            "description": "resource updated"
          },
          "4XX": {
            "$ref": "#/components/responses/Error"
          },
          "5XX": {
            "$ref": "#/components/responses/Error"
          }
        }
      }
    },
    "/sled-identifiers": {
      "get": {
        "summary": "Fetch sled identifiers",
        "operationId": "sled_identifiers",
        "responses": {
          "200": {
            "description": "successful operation",
            "content": {
              "application/json": {
                "schema": {
                  "$ref": "#/components/schemas/SledIdentifiers"
                }
              }
            }
          },
          "4XX": {
            "$ref": "#/components/responses/Error"
          },
          "5XX": {
            "$ref": "#/components/responses/Error"
          }
        }
      }
    },
    "/sled-role": {
      "get": {
        "operationId": "sled_role_get",
        "responses": {
          "200": {
            "description": "successful operation",
            "content": {
              "application/json": {
                "schema": {
                  "$ref": "#/components/schemas/SledRole"
                }
              }
            }
          },
          "4XX": {
            "$ref": "#/components/responses/Error"
          },
          "5XX": {
            "$ref": "#/components/responses/Error"
          }
        }
      }
    },
    "/sleds": {
      "put": {
        "summary": "Add a sled to a rack that was already initialized via RSS",
        "operationId": "sled_add",
        "requestBody": {
          "content": {
            "application/json": {
              "schema": {
                "$ref": "#/components/schemas/AddSledRequest"
              }
            }
          },
          "required": true
        },
        "responses": {
          "204": {
            "description": "resource updated"
          },
          "4XX": {
            "$ref": "#/components/responses/Error"
          },
          "5XX": {
            "$ref": "#/components/responses/Error"
          }
        }
      }
    },
    "/support/dladm-info": {
      "get": {
        "operationId": "support_dladm_info",
        "responses": {
          "200": {
            "description": "successful operation",
            "content": {
              "application/json": {
                "schema": {
                  "title": "Array_of_SledDiagnosticsQueryOutput",
                  "type": "array",
                  "items": {
                    "$ref": "#/components/schemas/SledDiagnosticsQueryOutput"
                  }
                }
              }
            }
          },
          "4XX": {
            "$ref": "#/components/responses/Error"
          },
          "5XX": {
            "$ref": "#/components/responses/Error"
          }
        }
      }
    },
    "/support/health-check": {
      "get": {
        "operationId": "support_health_check",
        "responses": {
          "200": {
            "description": "successful operation",
            "content": {
              "application/json": {
                "schema": {
                  "title": "Array_of_SledDiagnosticsQueryOutput",
                  "type": "array",
                  "items": {
                    "$ref": "#/components/schemas/SledDiagnosticsQueryOutput"
                  }
                }
              }
            }
          },
          "4XX": {
            "$ref": "#/components/responses/Error"
          },
          "5XX": {
            "$ref": "#/components/responses/Error"
          }
        }
      }
    },
    "/support/ipadm-info": {
      "get": {
        "operationId": "support_ipadm_info",
        "responses": {
          "200": {
            "description": "successful operation",
            "content": {
              "application/json": {
                "schema": {
                  "title": "Array_of_SledDiagnosticsQueryOutput",
                  "type": "array",
                  "items": {
                    "$ref": "#/components/schemas/SledDiagnosticsQueryOutput"
                  }
                }
              }
            }
          },
          "4XX": {
            "$ref": "#/components/responses/Error"
          },
          "5XX": {
            "$ref": "#/components/responses/Error"
          }
        }
      }
    },
    "/support/logs/download/{zone}": {
      "get": {
        "summary": "This endpoint returns a zip file of a zone's logs organized by service.",
        "operationId": "support_logs_download",
        "parameters": [
          {
            "in": "path",
            "name": "zone",
            "description": "The zone for which one would like to collect logs for",
            "required": true,
            "schema": {
              "type": "string"
            }
          },
          {
            "in": "query",
            "name": "max_rotated",
            "description": "The max number of rotated logs to include in the final support bundle",
            "required": true,
            "schema": {
              "type": "integer",
              "format": "uint",
              "minimum": 0
            }
          }
        ],
        "responses": {
          "default": {
            "description": "",
            "content": {
              "*/*": {
                "schema": {}
              }
            }
          }
        }
      }
    },
    "/support/logs/zones": {
      "get": {
        "summary": "This endpoint returns a list of known zones on a sled that have service",
        "description": "logs that can be collected into a support bundle.",
        "operationId": "support_logs",
        "responses": {
          "200": {
            "description": "successful operation",
            "content": {
              "application/json": {
                "schema": {
                  "title": "Array_of_String",
                  "type": "array",
                  "items": {
                    "type": "string"
                  }
                }
              }
            }
          },
          "4XX": {
            "$ref": "#/components/responses/Error"
          },
          "5XX": {
            "$ref": "#/components/responses/Error"
          }
        }
      }
    },
    "/support/nvmeadm-info": {
      "get": {
        "operationId": "support_nvmeadm_info",
        "responses": {
          "200": {
            "description": "successful operation",
            "content": {
              "application/json": {
                "schema": {
                  "$ref": "#/components/schemas/SledDiagnosticsQueryOutput"
                }
              }
            }
          },
          "4XX": {
            "$ref": "#/components/responses/Error"
          },
          "5XX": {
            "$ref": "#/components/responses/Error"
          }
        }
      }
    },
    "/support/pargs-info": {
      "get": {
        "operationId": "support_pargs_info",
        "responses": {
          "200": {
            "description": "successful operation",
            "content": {
              "application/json": {
                "schema": {
                  "title": "Array_of_SledDiagnosticsQueryOutput",
                  "type": "array",
                  "items": {
                    "$ref": "#/components/schemas/SledDiagnosticsQueryOutput"
                  }
                }
              }
            }
          },
          "4XX": {
            "$ref": "#/components/responses/Error"
          },
          "5XX": {
            "$ref": "#/components/responses/Error"
          }
        }
      }
    },
    "/support/pfiles-info": {
      "get": {
        "operationId": "support_pfiles_info",
        "responses": {
          "200": {
            "description": "successful operation",
            "content": {
              "application/json": {
                "schema": {
                  "title": "Array_of_SledDiagnosticsQueryOutput",
                  "type": "array",
                  "items": {
                    "$ref": "#/components/schemas/SledDiagnosticsQueryOutput"
                  }
                }
              }
            }
          },
          "4XX": {
            "$ref": "#/components/responses/Error"
          },
          "5XX": {
            "$ref": "#/components/responses/Error"
          }
        }
      }
    },
    "/support/pstack-info": {
      "get": {
        "operationId": "support_pstack_info",
        "responses": {
          "200": {
            "description": "successful operation",
            "content": {
              "application/json": {
                "schema": {
                  "title": "Array_of_SledDiagnosticsQueryOutput",
                  "type": "array",
                  "items": {
                    "$ref": "#/components/schemas/SledDiagnosticsQueryOutput"
                  }
                }
              }
            }
          },
          "4XX": {
            "$ref": "#/components/responses/Error"
          },
          "5XX": {
            "$ref": "#/components/responses/Error"
          }
        }
      }
    },
    "/support/zfs-info": {
      "get": {
        "operationId": "support_zfs_info",
        "responses": {
          "200": {
            "description": "successful operation",
            "content": {
              "application/json": {
                "schema": {
                  "$ref": "#/components/schemas/SledDiagnosticsQueryOutput"
                }
              }
            }
          },
          "4XX": {
            "$ref": "#/components/responses/Error"
          },
          "5XX": {
            "$ref": "#/components/responses/Error"
          }
        }
      }
    },
    "/support/zoneadm-info": {
      "get": {
        "operationId": "support_zoneadm_info",
        "responses": {
          "200": {
            "description": "successful operation",
            "content": {
              "application/json": {
                "schema": {
                  "$ref": "#/components/schemas/SledDiagnosticsQueryOutput"
                }
              }
            }
          },
          "4XX": {
            "$ref": "#/components/responses/Error"
          },
          "5XX": {
            "$ref": "#/components/responses/Error"
          }
        }
      }
    },
    "/support/zpool-info": {
      "get": {
        "operationId": "support_zpool_info",
        "responses": {
          "200": {
            "description": "successful operation",
            "content": {
              "application/json": {
                "schema": {
                  "$ref": "#/components/schemas/SledDiagnosticsQueryOutput"
                }
              }
            }
          },
          "4XX": {
            "$ref": "#/components/responses/Error"
          },
          "5XX": {
            "$ref": "#/components/responses/Error"
          }
        }
      }
    },
    "/support-bundles/{zpool_id}/{dataset_id}": {
      "get": {
        "summary": "List all support bundles within a particular dataset",
        "operationId": "support_bundle_list",
        "parameters": [
          {
            "in": "path",
            "name": "dataset_id",
            "description": "The dataset on which this support bundle was provisioned",
            "required": true,
            "schema": {
              "$ref": "#/components/schemas/TypedUuidForDatasetKind"
            }
          },
          {
            "in": "path",
            "name": "zpool_id",
            "description": "The zpool on which this support bundle was provisioned",
            "required": true,
            "schema": {
              "$ref": "#/components/schemas/TypedUuidForZpoolKind"
            }
          }
        ],
        "responses": {
          "200": {
            "description": "successful operation",
            "content": {
              "application/json": {
                "schema": {
                  "title": "Array_of_SupportBundleMetadata",
                  "type": "array",
                  "items": {
                    "$ref": "#/components/schemas/SupportBundleMetadata"
                  }
                }
              }
            }
          },
          "4XX": {
            "$ref": "#/components/responses/Error"
          },
          "5XX": {
            "$ref": "#/components/responses/Error"
          }
        }
      }
    },
    "/support-bundles/{zpool_id}/{dataset_id}/{support_bundle_id}": {
      "post": {
        "summary": "Create a support bundle within a particular dataset",
        "operationId": "support_bundle_create",
        "parameters": [
          {
            "in": "path",
            "name": "dataset_id",
            "description": "The dataset on which this support bundle was provisioned",
            "required": true,
            "schema": {
              "$ref": "#/components/schemas/TypedUuidForDatasetKind"
            }
          },
          {
            "in": "path",
            "name": "support_bundle_id",
            "description": "The ID of the support bundle itself",
            "required": true,
            "schema": {
              "$ref": "#/components/schemas/TypedUuidForSupportBundleKind"
            }
          },
          {
            "in": "path",
            "name": "zpool_id",
            "description": "The zpool on which this support bundle was provisioned",
            "required": true,
            "schema": {
              "$ref": "#/components/schemas/TypedUuidForZpoolKind"
            }
          },
          {
            "in": "query",
            "name": "hash",
            "required": true,
            "schema": {
              "type": "string",
              "format": "hex string (32 bytes)"
            }
          }
        ],
        "requestBody": {
          "content": {
            "application/octet-stream": {
              "schema": {
                "type": "string",
                "format": "binary"
              }
            }
          },
          "required": true
        },
        "responses": {
          "201": {
            "description": "successful creation",
            "content": {
              "application/json": {
                "schema": {
                  "$ref": "#/components/schemas/SupportBundleMetadata"
                }
              }
            }
          },
          "4XX": {
            "$ref": "#/components/responses/Error"
          },
          "5XX": {
            "$ref": "#/components/responses/Error"
          }
        }
      },
      "delete": {
        "summary": "Delete a support bundle from a particular dataset",
        "operationId": "support_bundle_delete",
        "parameters": [
          {
            "in": "path",
            "name": "dataset_id",
            "description": "The dataset on which this support bundle was provisioned",
            "required": true,
            "schema": {
              "$ref": "#/components/schemas/TypedUuidForDatasetKind"
            }
          },
          {
            "in": "path",
            "name": "support_bundle_id",
            "description": "The ID of the support bundle itself",
            "required": true,
            "schema": {
              "$ref": "#/components/schemas/TypedUuidForSupportBundleKind"
            }
          },
          {
            "in": "path",
            "name": "zpool_id",
            "description": "The zpool on which this support bundle was provisioned",
            "required": true,
            "schema": {
              "$ref": "#/components/schemas/TypedUuidForZpoolKind"
            }
          }
        ],
        "responses": {
          "204": {
            "description": "successful deletion"
          },
          "4XX": {
            "$ref": "#/components/responses/Error"
          },
          "5XX": {
            "$ref": "#/components/responses/Error"
          }
        }
      }
    },
    "/support-bundles/{zpool_id}/{dataset_id}/{support_bundle_id}/download": {
      "get": {
        "summary": "Fetch a support bundle from a particular dataset",
        "operationId": "support_bundle_download",
        "parameters": [
          {
            "in": "header",
            "name": "range",
            "description": "A request to access a portion of the resource, such as `bytes=0-499`\n\nSee: <https://developer.mozilla.org/en-US/docs/Web/HTTP/Reference/Headers/Range>",
            "schema": {
              "type": "string"
            }
          },
          {
            "in": "path",
            "name": "dataset_id",
            "description": "The dataset on which this support bundle was provisioned",
            "required": true,
            "schema": {
              "$ref": "#/components/schemas/TypedUuidForDatasetKind"
            }
          },
          {
            "in": "path",
            "name": "support_bundle_id",
            "description": "The ID of the support bundle itself",
            "required": true,
            "schema": {
              "$ref": "#/components/schemas/TypedUuidForSupportBundleKind"
            }
          },
          {
            "in": "path",
            "name": "zpool_id",
            "description": "The zpool on which this support bundle was provisioned",
            "required": true,
            "schema": {
              "$ref": "#/components/schemas/TypedUuidForZpoolKind"
            }
          }
        ],
        "responses": {
          "default": {
            "description": "",
            "content": {
              "*/*": {
                "schema": {}
              }
            }
          }
        }
      },
      "head": {
        "summary": "Fetch metadata about a support bundle from a particular dataset",
        "operationId": "support_bundle_head",
        "parameters": [
          {
            "in": "header",
            "name": "range",
            "description": "A request to access a portion of the resource, such as `bytes=0-499`\n\nSee: <https://developer.mozilla.org/en-US/docs/Web/HTTP/Reference/Headers/Range>",
            "schema": {
              "type": "string"
            }
          },
          {
            "in": "path",
            "name": "dataset_id",
            "description": "The dataset on which this support bundle was provisioned",
            "required": true,
            "schema": {
              "$ref": "#/components/schemas/TypedUuidForDatasetKind"
            }
          },
          {
            "in": "path",
            "name": "support_bundle_id",
            "description": "The ID of the support bundle itself",
            "required": true,
            "schema": {
              "$ref": "#/components/schemas/TypedUuidForSupportBundleKind"
            }
          },
          {
            "in": "path",
            "name": "zpool_id",
            "description": "The zpool on which this support bundle was provisioned",
            "required": true,
            "schema": {
              "$ref": "#/components/schemas/TypedUuidForZpoolKind"
            }
          }
        ],
        "responses": {
          "default": {
            "description": "",
            "content": {
              "*/*": {
                "schema": {}
              }
            }
          }
        }
      }
    },
    "/support-bundles/{zpool_id}/{dataset_id}/{support_bundle_id}/download/{file}": {
      "get": {
        "summary": "Fetch a file within a support bundle from a particular dataset",
        "operationId": "support_bundle_download_file",
        "parameters": [
          {
            "in": "header",
            "name": "range",
            "description": "A request to access a portion of the resource, such as `bytes=0-499`\n\nSee: <https://developer.mozilla.org/en-US/docs/Web/HTTP/Reference/Headers/Range>",
            "schema": {
              "type": "string"
            }
          },
          {
            "in": "path",
            "name": "dataset_id",
            "description": "The dataset on which this support bundle was provisioned",
            "required": true,
            "schema": {
              "$ref": "#/components/schemas/TypedUuidForDatasetKind"
            }
          },
          {
            "in": "path",
            "name": "file",
            "description": "The path of the file within the support bundle to query",
            "required": true,
            "schema": {
              "type": "string"
            }
          },
          {
            "in": "path",
            "name": "support_bundle_id",
            "description": "The ID of the support bundle itself",
            "required": true,
            "schema": {
              "$ref": "#/components/schemas/TypedUuidForSupportBundleKind"
            }
          },
          {
            "in": "path",
            "name": "zpool_id",
            "description": "The zpool on which this support bundle was provisioned",
            "required": true,
            "schema": {
              "$ref": "#/components/schemas/TypedUuidForZpoolKind"
            }
          }
        ],
        "responses": {
          "default": {
            "description": "",
            "content": {
              "*/*": {
                "schema": {}
              }
            }
          }
        }
      },
      "head": {
        "summary": "Fetch metadata about a file within a support bundle from a particular dataset",
        "operationId": "support_bundle_head_file",
        "parameters": [
          {
            "in": "header",
            "name": "range",
            "description": "A request to access a portion of the resource, such as `bytes=0-499`\n\nSee: <https://developer.mozilla.org/en-US/docs/Web/HTTP/Reference/Headers/Range>",
            "schema": {
              "type": "string"
            }
          },
          {
            "in": "path",
            "name": "dataset_id",
            "description": "The dataset on which this support bundle was provisioned",
            "required": true,
            "schema": {
              "$ref": "#/components/schemas/TypedUuidForDatasetKind"
            }
          },
          {
            "in": "path",
            "name": "file",
            "description": "The path of the file within the support bundle to query",
            "required": true,
            "schema": {
              "type": "string"
            }
          },
          {
            "in": "path",
            "name": "support_bundle_id",
            "description": "The ID of the support bundle itself",
            "required": true,
            "schema": {
              "$ref": "#/components/schemas/TypedUuidForSupportBundleKind"
            }
          },
          {
            "in": "path",
            "name": "zpool_id",
            "description": "The zpool on which this support bundle was provisioned",
            "required": true,
            "schema": {
              "$ref": "#/components/schemas/TypedUuidForZpoolKind"
            }
          }
        ],
        "responses": {
          "default": {
            "description": "",
            "content": {
              "*/*": {
                "schema": {}
              }
            }
          }
        }
      }
    },
    "/support-bundles/{zpool_id}/{dataset_id}/{support_bundle_id}/index": {
      "get": {
        "summary": "Fetch the index (list of files within a support bundle)",
        "operationId": "support_bundle_index",
        "parameters": [
          {
            "in": "header",
            "name": "range",
            "description": "A request to access a portion of the resource, such as `bytes=0-499`\n\nSee: <https://developer.mozilla.org/en-US/docs/Web/HTTP/Reference/Headers/Range>",
            "schema": {
              "type": "string"
            }
          },
          {
            "in": "path",
            "name": "dataset_id",
            "description": "The dataset on which this support bundle was provisioned",
            "required": true,
            "schema": {
              "$ref": "#/components/schemas/TypedUuidForDatasetKind"
            }
          },
          {
            "in": "path",
            "name": "support_bundle_id",
            "description": "The ID of the support bundle itself",
            "required": true,
            "schema": {
              "$ref": "#/components/schemas/TypedUuidForSupportBundleKind"
            }
          },
          {
            "in": "path",
            "name": "zpool_id",
            "description": "The zpool on which this support bundle was provisioned",
            "required": true,
            "schema": {
              "$ref": "#/components/schemas/TypedUuidForZpoolKind"
            }
          }
        ],
        "responses": {
          "default": {
            "description": "",
            "content": {
              "*/*": {
                "schema": {}
              }
            }
          }
        }
      },
      "head": {
        "summary": "Fetch metadata about the list of files within a support bundle",
        "operationId": "support_bundle_head_index",
        "parameters": [
          {
            "in": "header",
            "name": "range",
            "description": "A request to access a portion of the resource, such as `bytes=0-499`\n\nSee: <https://developer.mozilla.org/en-US/docs/Web/HTTP/Reference/Headers/Range>",
            "schema": {
              "type": "string"
            }
          },
          {
            "in": "path",
            "name": "dataset_id",
            "description": "The dataset on which this support bundle was provisioned",
            "required": true,
            "schema": {
              "$ref": "#/components/schemas/TypedUuidForDatasetKind"
            }
          },
          {
            "in": "path",
            "name": "support_bundle_id",
            "description": "The ID of the support bundle itself",
            "required": true,
            "schema": {
              "$ref": "#/components/schemas/TypedUuidForSupportBundleKind"
            }
          },
          {
            "in": "path",
            "name": "zpool_id",
            "description": "The zpool on which this support bundle was provisioned",
            "required": true,
            "schema": {
              "$ref": "#/components/schemas/TypedUuidForZpoolKind"
            }
          }
        ],
        "responses": {
          "default": {
            "description": "",
            "content": {
              "*/*": {
                "schema": {}
              }
            }
          }
        }
      }
    },
    "/switch-ports": {
      "post": {
        "operationId": "uplink_ensure",
        "requestBody": {
          "content": {
            "application/json": {
              "schema": {
                "$ref": "#/components/schemas/SwitchPorts"
              }
            }
          },
          "required": true
        },
        "responses": {
          "204": {
            "description": "resource updated"
          },
          "4XX": {
            "$ref": "#/components/responses/Error"
          },
          "5XX": {
            "$ref": "#/components/responses/Error"
          }
        }
      }
    },
    "/timesync": {
      "get": {
        "operationId": "timesync_get",
        "responses": {
          "200": {
            "description": "successful operation",
            "content": {
              "application/json": {
                "schema": {
                  "$ref": "#/components/schemas/TimeSync"
                }
              }
            }
          },
          "4XX": {
            "$ref": "#/components/responses/Error"
          },
          "5XX": {
            "$ref": "#/components/responses/Error"
          }
        }
      }
    },
    "/v2p": {
      "get": {
        "summary": "List v2p mappings present on sled",
        "operationId": "list_v2p",
        "responses": {
          "200": {
            "description": "successful operation",
            "content": {
              "application/json": {
                "schema": {
                  "title": "Array_of_VirtualNetworkInterfaceHost",
                  "type": "array",
                  "items": {
                    "$ref": "#/components/schemas/VirtualNetworkInterfaceHost"
                  }
                }
              }
            }
          },
          "4XX": {
            "$ref": "#/components/responses/Error"
          },
          "5XX": {
            "$ref": "#/components/responses/Error"
          }
        }
      },
      "put": {
        "summary": "Create a mapping from a virtual NIC to a physical host",
        "operationId": "set_v2p",
        "requestBody": {
          "content": {
            "application/json": {
              "schema": {
                "$ref": "#/components/schemas/VirtualNetworkInterfaceHost"
              }
            }
          },
          "required": true
        },
        "responses": {
          "204": {
            "description": "resource updated"
          },
          "4XX": {
            "$ref": "#/components/responses/Error"
          },
          "5XX": {
            "$ref": "#/components/responses/Error"
          }
        }
      },
      "delete": {
        "summary": "Delete a mapping from a virtual NIC to a physical host",
        "operationId": "del_v2p",
        "requestBody": {
          "content": {
            "application/json": {
              "schema": {
                "$ref": "#/components/schemas/VirtualNetworkInterfaceHost"
              }
            }
          },
          "required": true
        },
        "responses": {
          "204": {
            "description": "resource updated"
          },
          "4XX": {
            "$ref": "#/components/responses/Error"
          },
          "5XX": {
            "$ref": "#/components/responses/Error"
          }
        }
      }
    },
    "/vmms/{propolis_id}": {
      "put": {
        "operationId": "vmm_register",
        "parameters": [
          {
            "in": "path",
            "name": "propolis_id",
            "required": true,
            "schema": {
              "$ref": "#/components/schemas/TypedUuidForPropolisKind"
            }
          }
        ],
        "requestBody": {
          "content": {
            "application/json": {
              "schema": {
                "$ref": "#/components/schemas/InstanceEnsureBody"
              }
            }
          },
          "required": true
        },
        "responses": {
          "200": {
            "description": "successful operation",
            "content": {
              "application/json": {
                "schema": {
                  "$ref": "#/components/schemas/SledVmmState"
                }
              }
            }
          },
          "4XX": {
            "$ref": "#/components/responses/Error"
          },
          "5XX": {
            "$ref": "#/components/responses/Error"
          }
        }
      },
      "delete": {
        "operationId": "vmm_unregister",
        "parameters": [
          {
            "in": "path",
            "name": "propolis_id",
            "required": true,
            "schema": {
              "$ref": "#/components/schemas/TypedUuidForPropolisKind"
            }
          }
        ],
        "responses": {
          "200": {
            "description": "successful operation",
            "content": {
              "application/json": {
                "schema": {
                  "$ref": "#/components/schemas/VmmUnregisterResponse"
                }
              }
            }
          },
          "4XX": {
            "$ref": "#/components/responses/Error"
          },
          "5XX": {
            "$ref": "#/components/responses/Error"
          }
        }
      }
    },
    "/vmms/{propolis_id}/disks/{disk_id}/snapshot": {
      "post": {
        "summary": "Take a snapshot of a disk that is attached to an instance",
        "operationId": "vmm_issue_disk_snapshot_request",
        "parameters": [
          {
            "in": "path",
            "name": "disk_id",
            "required": true,
            "schema": {
              "type": "string",
              "format": "uuid"
            }
          },
          {
            "in": "path",
            "name": "propolis_id",
            "required": true,
            "schema": {
              "$ref": "#/components/schemas/TypedUuidForPropolisKind"
            }
          }
        ],
        "requestBody": {
          "content": {
            "application/json": {
              "schema": {
                "$ref": "#/components/schemas/VmmIssueDiskSnapshotRequestBody"
              }
            }
          },
          "required": true
        },
        "responses": {
          "200": {
            "description": "successful operation",
            "content": {
              "application/json": {
                "schema": {
                  "$ref": "#/components/schemas/VmmIssueDiskSnapshotRequestResponse"
                }
              }
            }
          },
          "4XX": {
            "$ref": "#/components/responses/Error"
          },
          "5XX": {
            "$ref": "#/components/responses/Error"
          }
        }
      }
    },
    "/vmms/{propolis_id}/external-ip": {
      "put": {
        "operationId": "vmm_put_external_ip",
        "parameters": [
          {
            "in": "path",
            "name": "propolis_id",
            "required": true,
            "schema": {
              "$ref": "#/components/schemas/TypedUuidForPropolisKind"
            }
          }
        ],
        "requestBody": {
          "content": {
            "application/json": {
              "schema": {
                "$ref": "#/components/schemas/InstanceExternalIpBody"
              }
            }
          },
          "required": true
        },
        "responses": {
          "204": {
            "description": "resource updated"
          },
          "4XX": {
            "$ref": "#/components/responses/Error"
          },
          "5XX": {
            "$ref": "#/components/responses/Error"
          }
        }
      },
      "delete": {
        "operationId": "vmm_delete_external_ip",
        "parameters": [
          {
            "in": "path",
            "name": "propolis_id",
            "required": true,
            "schema": {
              "$ref": "#/components/schemas/TypedUuidForPropolisKind"
            }
          }
        ],
        "requestBody": {
          "content": {
            "application/json": {
              "schema": {
                "$ref": "#/components/schemas/InstanceExternalIpBody"
              }
            }
          },
          "required": true
        },
        "responses": {
          "204": {
            "description": "resource updated"
          },
          "4XX": {
            "$ref": "#/components/responses/Error"
          },
          "5XX": {
            "$ref": "#/components/responses/Error"
          }
        }
      }
    },
    "/vmms/{propolis_id}/state": {
      "get": {
        "operationId": "vmm_get_state",
        "parameters": [
          {
            "in": "path",
            "name": "propolis_id",
            "required": true,
            "schema": {
              "$ref": "#/components/schemas/TypedUuidForPropolisKind"
            }
          }
        ],
        "responses": {
          "200": {
            "description": "successful operation",
            "content": {
              "application/json": {
                "schema": {
                  "$ref": "#/components/schemas/SledVmmState"
                }
              }
            }
          },
          "4XX": {
            "$ref": "#/components/responses/Error"
          },
          "5XX": {
            "$ref": "#/components/responses/Error"
          }
        }
      },
      "put": {
        "operationId": "vmm_put_state",
        "parameters": [
          {
            "in": "path",
            "name": "propolis_id",
            "required": true,
            "schema": {
              "$ref": "#/components/schemas/TypedUuidForPropolisKind"
            }
          }
        ],
        "requestBody": {
          "content": {
            "application/json": {
              "schema": {
                "$ref": "#/components/schemas/VmmPutStateBody"
              }
            }
          },
          "required": true
        },
        "responses": {
          "200": {
            "description": "successful operation",
            "content": {
              "application/json": {
                "schema": {
                  "$ref": "#/components/schemas/VmmPutStateResponse"
                }
              }
            }
          },
          "4XX": {
            "$ref": "#/components/responses/Error"
          },
          "5XX": {
            "$ref": "#/components/responses/Error"
          }
        }
      }
    },
    "/vpc/{vpc_id}/firewall/rules": {
      "put": {
        "operationId": "vpc_firewall_rules_put",
        "parameters": [
          {
            "in": "path",
            "name": "vpc_id",
            "required": true,
            "schema": {
              "type": "string",
              "format": "uuid"
            }
          }
        ],
        "requestBody": {
          "content": {
            "application/json": {
              "schema": {
                "$ref": "#/components/schemas/VpcFirewallRulesEnsureBody"
              }
            }
          },
          "required": true
        },
        "responses": {
          "204": {
            "description": "resource updated"
          },
          "4XX": {
            "$ref": "#/components/responses/Error"
          },
          "5XX": {
            "$ref": "#/components/responses/Error"
          }
        }
      }
    },
    "/vpc-routes": {
      "get": {
        "summary": "Get the current versions of VPC routing rules.",
        "operationId": "list_vpc_routes",
        "responses": {
          "200": {
            "description": "successful operation",
            "content": {
              "application/json": {
                "schema": {
                  "title": "Array_of_ResolvedVpcRouteState",
                  "type": "array",
                  "items": {
                    "$ref": "#/components/schemas/ResolvedVpcRouteState"
                  }
                }
              }
            }
          },
          "4XX": {
            "$ref": "#/components/responses/Error"
          },
          "5XX": {
            "$ref": "#/components/responses/Error"
          }
        }
      },
      "put": {
        "summary": "Update VPC routing rules.",
        "operationId": "set_vpc_routes",
        "requestBody": {
          "content": {
            "application/json": {
              "schema": {
                "title": "Array_of_ResolvedVpcRouteSet",
                "type": "array",
                "items": {
                  "$ref": "#/components/schemas/ResolvedVpcRouteSet"
                }
              }
            }
          },
          "required": true
        },
        "responses": {
          "204": {
            "description": "resource updated"
          },
          "4XX": {
            "$ref": "#/components/responses/Error"
          },
          "5XX": {
            "$ref": "#/components/responses/Error"
          }
        }
      }
    },
    "/zones": {
      "get": {
        "summary": "List the zones that are currently managed by the sled agent.",
        "operationId": "zones_list",
        "responses": {
          "200": {
            "description": "successful operation",
            "content": {
              "application/json": {
                "schema": {
                  "title": "Array_of_String",
                  "type": "array",
                  "items": {
                    "type": "string"
                  }
                }
              }
            }
          },
          "4XX": {
            "$ref": "#/components/responses/Error"
          },
          "5XX": {
            "$ref": "#/components/responses/Error"
          }
        }
      }
    },
    "/zones/bundle-cleanup": {
      "post": {
        "summary": "Trigger a zone bundle cleanup.",
        "operationId": "zone_bundle_cleanup",
        "responses": {
          "200": {
            "description": "successful operation",
            "content": {
              "application/json": {
                "schema": {
                  "title": "Map_of_CleanupCount",
                  "type": "object",
                  "additionalProperties": {
                    "$ref": "#/components/schemas/CleanupCount"
                  }
                }
              }
            }
          },
          "4XX": {
            "$ref": "#/components/responses/Error"
          },
          "5XX": {
            "$ref": "#/components/responses/Error"
          }
        }
      }
    },
    "/zones/bundle-cleanup/context": {
      "get": {
        "summary": "Return context used by the zone-bundle cleanup task.",
        "operationId": "zone_bundle_cleanup_context",
        "responses": {
          "200": {
            "description": "successful operation",
            "content": {
              "application/json": {
                "schema": {
                  "$ref": "#/components/schemas/CleanupContext"
                }
              }
            }
          },
          "4XX": {
            "$ref": "#/components/responses/Error"
          },
          "5XX": {
            "$ref": "#/components/responses/Error"
          }
        }
      },
      "put": {
        "summary": "Update context used by the zone-bundle cleanup task.",
        "operationId": "zone_bundle_cleanup_context_update",
        "requestBody": {
          "content": {
            "application/json": {
              "schema": {
                "$ref": "#/components/schemas/CleanupContextUpdate"
              }
            }
          },
          "required": true
        },
        "responses": {
          "204": {
            "description": "resource updated"
          },
          "4XX": {
            "$ref": "#/components/responses/Error"
          },
          "5XX": {
            "$ref": "#/components/responses/Error"
          }
        }
      }
    },
    "/zones/bundle-cleanup/utilization": {
      "get": {
        "summary": "Return utilization information about all zone bundles.",
        "operationId": "zone_bundle_utilization",
        "responses": {
          "200": {
            "description": "successful operation",
            "content": {
              "application/json": {
                "schema": {
                  "title": "Map_of_BundleUtilization",
                  "type": "object",
                  "additionalProperties": {
                    "$ref": "#/components/schemas/BundleUtilization"
                  }
                }
              }
            }
          },
          "4XX": {
            "$ref": "#/components/responses/Error"
          },
          "5XX": {
            "$ref": "#/components/responses/Error"
          }
        }
      }
    },
    "/zones/bundles": {
      "get": {
        "summary": "List all zone bundles that exist, even for now-deleted zones.",
        "operationId": "zone_bundle_list_all",
        "parameters": [
          {
            "in": "query",
            "name": "filter",
            "description": "An optional substring used to filter zone bundles.",
            "schema": {
              "nullable": true,
              "type": "string"
            }
          }
        ],
        "responses": {
          "200": {
            "description": "successful operation",
            "content": {
              "application/json": {
                "schema": {
                  "title": "Array_of_ZoneBundleMetadata",
                  "type": "array",
                  "items": {
                    "$ref": "#/components/schemas/ZoneBundleMetadata"
                  }
                }
              }
            }
          },
          "4XX": {
            "$ref": "#/components/responses/Error"
          },
          "5XX": {
            "$ref": "#/components/responses/Error"
          }
        }
      }
    },
    "/zones/bundles/{zone_name}": {
      "get": {
        "summary": "List the zone bundles that are available for a running zone.",
        "operationId": "zone_bundle_list",
        "parameters": [
          {
            "in": "path",
            "name": "zone_name",
            "description": "The name of the zone.",
            "required": true,
            "schema": {
              "type": "string"
            }
          }
        ],
        "responses": {
          "200": {
            "description": "successful operation",
            "content": {
              "application/json": {
                "schema": {
                  "title": "Array_of_ZoneBundleMetadata",
                  "type": "array",
                  "items": {
                    "$ref": "#/components/schemas/ZoneBundleMetadata"
                  }
                }
              }
            }
          },
          "4XX": {
            "$ref": "#/components/responses/Error"
          },
          "5XX": {
            "$ref": "#/components/responses/Error"
          }
        }
      }
    },
    "/zones/bundles/{zone_name}/{bundle_id}": {
      "get": {
        "summary": "Fetch the binary content of a single zone bundle.",
        "operationId": "zone_bundle_get",
        "parameters": [
          {
            "in": "path",
            "name": "bundle_id",
            "description": "The ID for this bundle itself.",
            "required": true,
            "schema": {
              "type": "string",
              "format": "uuid"
            }
          },
          {
            "in": "path",
            "name": "zone_name",
            "description": "The name of the zone this bundle is derived from.",
            "required": true,
            "schema": {
              "type": "string"
            }
          }
        ],
        "responses": {
          "200": {
            "description": "",
            "content": {
              "*/*": {
                "schema": {}
              }
            }
          },
          "4XX": {
            "$ref": "#/components/responses/Error"
          },
          "5XX": {
            "$ref": "#/components/responses/Error"
          }
        }
      },
      "delete": {
        "summary": "Delete a zone bundle.",
        "operationId": "zone_bundle_delete",
        "parameters": [
          {
            "in": "path",
            "name": "bundle_id",
            "description": "The ID for this bundle itself.",
            "required": true,
            "schema": {
              "type": "string",
              "format": "uuid"
            }
          },
          {
            "in": "path",
            "name": "zone_name",
            "description": "The name of the zone this bundle is derived from.",
            "required": true,
            "schema": {
              "type": "string"
            }
          }
        ],
        "responses": {
          "204": {
            "description": "successful deletion"
          },
          "4XX": {
            "$ref": "#/components/responses/Error"
          },
          "5XX": {
            "$ref": "#/components/responses/Error"
          }
        }
      }
    }
  },
  "components": {
    "schemas": {
      "AddSledRequest": {
        "description": "A request to Add a given sled after rack initialization has occurred",
        "type": "object",
        "properties": {
          "sled_id": {
            "$ref": "#/components/schemas/BaseboardId"
          },
          "start_request": {
            "$ref": "#/components/schemas/StartSledAgentRequest"
          }
        },
        "required": [
          "sled_id",
          "start_request"
        ]
      },
      "ArtifactConfig": {
        "type": "object",
        "properties": {
          "artifacts": {
            "type": "array",
            "items": {
              "type": "string",
              "format": "hex string (32 bytes)"
            },
            "uniqueItems": true
          },
          "generation": {
            "$ref": "#/components/schemas/Generation"
          }
        },
        "required": [
          "artifacts",
          "generation"
        ]
      },
      "ArtifactCopyFromDepotBody": {
        "type": "object",
        "properties": {
          "depot_base_url": {
            "type": "string"
          }
        },
        "required": [
          "depot_base_url"
        ]
      },
      "ArtifactCopyFromDepotResponse": {
        "type": "object"
      },
      "ArtifactHashId": {
        "description": "A hash-based identifier for an artifact or deployment unit: the kind and hash.",
        "type": "object",
        "properties": {
          "hash": {
            "description": "The hash of the artifact.",
            "type": "string",
            "format": "hex string (32 bytes)"
          },
          "kind": {
            "description": "The kind of artifact this is.",
            "type": "string"
          }
        },
        "required": [
          "hash",
          "kind"
        ]
      },
      "ArtifactListResponse": {
        "type": "object",
        "properties": {
          "generation": {
            "$ref": "#/components/schemas/Generation"
          },
          "list": {
            "type": "object",
            "additionalProperties": {
              "type": "integer",
              "format": "uint",
              "minimum": 0
            }
          }
        },
        "required": [
          "generation",
          "list"
        ]
      },
      "ArtifactPutResponse": {
        "type": "object",
        "properties": {
          "datasets": {
            "description": "The number of valid M.2 artifact datasets we found on the sled. There is typically one of these datasets for each functional M.2.",
            "type": "integer",
            "format": "uint",
            "minimum": 0
          },
          "successful_writes": {
            "description": "The number of valid writes to the M.2 artifact datasets. This should be less than or equal to the number of artifact datasets.",
            "type": "integer",
            "format": "uint",
            "minimum": 0
          }
        },
        "required": [
          "datasets",
          "successful_writes"
        ]
      },
      "Baseboard": {
        "description": "Describes properties that should uniquely identify a Gimlet.",
        "oneOf": [
          {
            "type": "object",
            "properties": {
              "identifier": {
                "type": "string"
              },
              "model": {
                "type": "string"
              },
              "revision": {
                "type": "integer",
                "format": "uint32",
                "minimum": 0
              },
              "type": {
                "type": "string",
                "enum": [
                  "gimlet"
                ]
              }
            },
            "required": [
              "identifier",
              "model",
              "revision",
              "type"
            ]
          },
          {
            "type": "object",
            "properties": {
              "type": {
                "type": "string",
                "enum": [
                  "unknown"
                ]
              }
            },
            "required": [
              "type"
            ]
          },
          {
            "type": "object",
            "properties": {
              "identifier": {
                "type": "string"
              },
              "model": {
                "type": "string"
              },
              "type": {
                "type": "string",
                "enum": [
                  "pc"
                ]
              }
            },
            "required": [
              "identifier",
              "model",
              "type"
            ]
          }
        ]
      },
      "BaseboardId": {
        "description": "A representation of a Baseboard ID as used in the inventory subsystem This type is essentially the same as a `Baseboard` except it doesn't have a revision or HW type (Gimlet, PC, Unknown).",
        "type": "object",
        "properties": {
          "part_number": {
            "description": "Oxide Part Number",
            "type": "string"
          },
          "serial_number": {
            "description": "Serial number (unique for a given part number)",
            "type": "string"
          }
        },
        "required": [
          "part_number",
          "serial_number"
        ]
      },
      "BfdMode": {
        "description": "BFD connection mode.",
        "type": "string",
        "enum": [
          "single_hop",
          "multi_hop"
        ]
      },
      "BfdPeerConfig": {
        "type": "object",
        "properties": {
          "detection_threshold": {
            "type": "integer",
            "format": "uint8",
            "minimum": 0
          },
          "local": {
            "nullable": true,
            "type": "string",
            "format": "ip"
          },
          "mode": {
            "$ref": "#/components/schemas/BfdMode"
          },
          "remote": {
            "type": "string",
            "format": "ip"
          },
          "required_rx": {
            "type": "integer",
            "format": "uint64",
            "minimum": 0
          },
          "switch": {
            "$ref": "#/components/schemas/SwitchLocation"
          }
        },
        "required": [
          "detection_threshold",
          "mode",
          "remote",
          "required_rx",
          "switch"
        ]
      },
      "BgpConfig": {
        "type": "object",
        "properties": {
          "asn": {
            "description": "The autonomous system number for the BGP configuration.",
            "type": "integer",
            "format": "uint32",
            "minimum": 0
          },
          "checker": {
            "nullable": true,
            "description": "Checker to apply to incoming messages.",
            "default": null,
            "type": "string"
          },
          "originate": {
            "description": "The set of prefixes for the BGP router to originate.",
            "type": "array",
            "items": {
              "$ref": "#/components/schemas/Ipv4Net"
            }
          },
          "shaper": {
            "nullable": true,
            "description": "Shaper to apply to outgoing messages.",
            "default": null,
            "type": "string"
          }
        },
        "required": [
          "asn",
          "originate"
        ]
      },
      "BgpPeerConfig": {
        "type": "object",
        "properties": {
          "addr": {
            "description": "Address of the peer.",
            "type": "string",
            "format": "ipv4"
          },
          "allowed_export": {
            "description": "Define export policy for a peer.",
            "default": {
              "type": "no_filtering"
            },
            "allOf": [
              {
                "$ref": "#/components/schemas/ImportExportPolicy"
              }
            ]
          },
          "allowed_import": {
            "description": "Define import policy for a peer.",
            "default": {
              "type": "no_filtering"
            },
            "allOf": [
              {
                "$ref": "#/components/schemas/ImportExportPolicy"
              }
            ]
          },
          "asn": {
            "description": "The autonomous system number of the router the peer belongs to.",
            "type": "integer",
            "format": "uint32",
            "minimum": 0
          },
          "communities": {
            "description": "Include the provided communities in updates sent to the peer.",
            "default": [],
            "type": "array",
            "items": {
              "type": "integer",
              "format": "uint32",
              "minimum": 0
            }
          },
          "connect_retry": {
            "nullable": true,
            "description": "The interval in seconds between peer connection retry attempts.",
            "type": "integer",
            "format": "uint64",
            "minimum": 0
          },
          "delay_open": {
            "nullable": true,
            "description": "How long to delay sending open messages to a peer. In seconds.",
            "type": "integer",
            "format": "uint64",
            "minimum": 0
          },
          "enforce_first_as": {
            "description": "Enforce that the first AS in paths received from this peer is the peer's AS.",
            "default": false,
            "type": "boolean"
          },
          "hold_time": {
            "nullable": true,
            "description": "How long to keep a session alive without a keepalive in seconds. Defaults to 6.",
            "type": "integer",
            "format": "uint64",
            "minimum": 0
          },
          "idle_hold_time": {
            "nullable": true,
            "description": "How long to keep a peer in idle after a state machine reset in seconds.",
            "type": "integer",
            "format": "uint64",
            "minimum": 0
          },
          "keepalive": {
            "nullable": true,
            "description": "The interval to send keepalive messages at.",
            "type": "integer",
            "format": "uint64",
            "minimum": 0
          },
          "local_pref": {
            "nullable": true,
            "description": "Apply a local preference to routes received from this peer.",
            "default": null,
            "type": "integer",
            "format": "uint32",
            "minimum": 0
          },
          "md5_auth_key": {
            "nullable": true,
            "description": "Use the given key for TCP-MD5 authentication with the peer.",
            "default": null,
            "type": "string"
          },
          "min_ttl": {
            "nullable": true,
            "description": "Require messages from a peer have a minimum IP time to live field.",
            "default": null,
            "type": "integer",
            "format": "uint8",
            "minimum": 0
          },
          "multi_exit_discriminator": {
            "nullable": true,
            "description": "Apply the provided multi-exit discriminator (MED) updates sent to the peer.",
            "default": null,
            "type": "integer",
            "format": "uint32",
            "minimum": 0
          },
          "port": {
            "description": "Switch port the peer is reachable on.",
            "type": "string"
          },
          "remote_asn": {
            "nullable": true,
            "description": "Require that a peer has a specified ASN.",
            "default": null,
            "type": "integer",
            "format": "uint32",
            "minimum": 0
          },
          "vlan_id": {
            "nullable": true,
            "description": "Associate a VLAN ID with a BGP peer session.",
            "default": null,
            "type": "integer",
            "format": "uint16",
            "minimum": 0
          }
        },
        "required": [
          "addr",
          "asn",
          "port"
        ]
      },
      "BlobStorageBackend": {
        "description": "A storage backend for a disk whose initial contents are given explicitly by the specification.",
        "type": "object",
        "properties": {
          "base64": {
            "description": "The disk's initial contents, encoded as a base64 string.",
            "type": "string"
          },
          "readonly": {
            "description": "Indicates whether the storage is read-only.",
            "type": "boolean"
          }
        },
        "required": [
          "base64",
          "readonly"
        ],
        "additionalProperties": false
      },
      "Board": {
        "description": "A VM's mainboard.",
        "type": "object",
        "properties": {
          "chipset": {
            "description": "The chipset to expose to guest software.",
            "allOf": [
              {
                "$ref": "#/components/schemas/Chipset"
              }
            ]
          },
          "cpuid": {
            "nullable": true,
            "description": "The CPUID values to expose to the guest. If `None`, bhyve will derive default values from the host's CPUID values.",
            "allOf": [
              {
                "$ref": "#/components/schemas/Cpuid"
              }
            ]
          },
          "cpus": {
            "description": "The number of virtual logical processors attached to this VM.",
            "type": "integer",
            "format": "uint8",
            "minimum": 0
          },
          "guest_hv_interface": {
            "description": "The hypervisor platform to expose to the guest. The default is a bhyve-compatible interface with no additional features.\n\nFor compatibility with older versions of Propolis, this field is only serialized if it specifies a non-default interface.",
            "allOf": [
              {
                "$ref": "#/components/schemas/GuestHypervisorInterface"
              }
            ]
          },
          "memory_mb": {
            "description": "The amount of guest RAM attached to this VM.",
            "type": "integer",
            "format": "uint64",
            "minimum": 0
          }
        },
        "required": [
          "chipset",
          "cpus",
          "memory_mb"
        ],
        "additionalProperties": false
      },
      "BootDiskOsWriteProgress": {
        "description": "Current progress of an OS image being written to disk.",
        "oneOf": [
          {
            "description": "The image is still being uploaded.",
            "type": "object",
            "properties": {
              "bytes_received": {
                "type": "integer",
                "format": "uint",
                "minimum": 0
              },
              "state": {
                "type": "string",
                "enum": [
                  "receiving_uploaded_image"
                ]
              }
            },
            "required": [
              "bytes_received",
              "state"
            ]
          },
          {
            "description": "The image is being written to disk.",
            "type": "object",
            "properties": {
              "bytes_written": {
                "type": "integer",
                "format": "uint",
                "minimum": 0
              },
              "state": {
                "type": "string",
                "enum": [
                  "writing_image_to_disk"
                ]
              }
            },
            "required": [
              "bytes_written",
              "state"
            ]
          },
          {
            "description": "The image is being read back from disk for validation.",
            "type": "object",
            "properties": {
              "bytes_read": {
                "type": "integer",
                "format": "uint",
                "minimum": 0
              },
              "state": {
                "type": "string",
                "enum": [
                  "validating_written_image"
                ]
              }
            },
            "required": [
              "bytes_read",
              "state"
            ]
          }
        ]
      },
      "BootDiskOsWriteStatus": {
        "description": "Status of an update to a boot disk OS.",
        "oneOf": [
          {
            "description": "No update has been started for this disk, or any previously-started update has completed and had its status cleared.",
            "type": "object",
            "properties": {
              "status": {
                "type": "string",
                "enum": [
                  "no_update_started"
                ]
              }
            },
            "required": [
              "status"
            ]
          },
          {
            "description": "An update is currently running.",
            "type": "object",
            "properties": {
              "progress": {
                "$ref": "#/components/schemas/BootDiskOsWriteProgress"
              },
              "status": {
                "type": "string",
                "enum": [
                  "in_progress"
                ]
              },
              "update_id": {
                "type": "string",
                "format": "uuid"
              }
            },
            "required": [
              "progress",
              "status",
              "update_id"
            ]
          },
          {
            "description": "The most recent update completed successfully.",
            "type": "object",
            "properties": {
              "status": {
                "type": "string",
                "enum": [
                  "complete"
                ]
              },
              "update_id": {
                "type": "string",
                "format": "uuid"
              }
            },
            "required": [
              "status",
              "update_id"
            ]
          },
          {
            "description": "The most recent update failed.",
            "type": "object",
            "properties": {
              "message": {
                "type": "string"
              },
              "status": {
                "type": "string",
                "enum": [
                  "failed"
                ]
              },
              "update_id": {
                "type": "string",
                "format": "uuid"
              }
            },
            "required": [
              "message",
              "status",
              "update_id"
            ]
          }
        ]
      },
      "BootOrderEntry": {
        "description": "An entry in the boot order stored in a [`BootSettings`] component.",
        "type": "object",
        "properties": {
          "id": {
            "description": "The ID of another component in the spec that Propolis should try to boot from.\n\nCurrently, only disk device components are supported.",
            "allOf": [
              {
                "$ref": "#/components/schemas/SpecKey"
              }
            ]
          }
        },
        "required": [
          "id"
        ]
      },
      "BootSettings": {
        "description": "Settings supplied to the guest's firmware image that specify the order in which it should consider its options when selecting a device to try to boot from.",
        "type": "object",
        "properties": {
          "order": {
            "description": "An ordered list of components to attempt to boot from.",
            "type": "array",
            "items": {
              "$ref": "#/components/schemas/BootOrderEntry"
            }
          }
        },
        "required": [
          "order"
        ],
        "additionalProperties": false
      },
      "BootstoreStatus": {
        "type": "object",
        "properties": {
          "accepted_connections": {
            "type": "array",
            "items": {
              "type": "string"
            },
            "uniqueItems": true
          },
          "established_connections": {
            "type": "array",
            "items": {
              "$ref": "#/components/schemas/EstablishedConnection"
            }
          },
          "fsm_ledger_generation": {
            "type": "integer",
            "format": "uint64",
            "minimum": 0
          },
          "fsm_state": {
            "type": "string"
          },
          "negotiating_connections": {
            "type": "array",
            "items": {
              "type": "string"
            },
            "uniqueItems": true
          },
          "network_config_ledger_generation": {
            "nullable": true,
            "type": "integer",
            "format": "uint64",
            "minimum": 0
          },
          "peers": {
            "type": "array",
            "items": {
              "type": "string"
            },
            "uniqueItems": true
          }
        },
        "required": [
          "accepted_connections",
          "established_connections",
          "fsm_ledger_generation",
          "fsm_state",
          "negotiating_connections",
          "peers"
        ]
      },
      "BundleUtilization": {
        "description": "The portion of a debug dataset used for zone bundles.",
        "type": "object",
        "properties": {
          "bytes_available": {
            "description": "The total number of bytes available for zone bundles.\n\nThis is `dataset_quota` multiplied by the context's storage limit.",
            "type": "integer",
            "format": "uint64",
            "minimum": 0
          },
          "bytes_used": {
            "description": "Total bundle usage, in bytes.",
            "type": "integer",
            "format": "uint64",
            "minimum": 0
          },
          "dataset_quota": {
            "description": "The total dataset quota, in bytes.",
            "type": "integer",
            "format": "uint64",
            "minimum": 0
          }
        },
        "required": [
          "bytes_available",
          "bytes_used",
          "dataset_quota"
        ]
      },
      "ByteCount": {
        "description": "Byte count to express memory or storage capacity.",
        "type": "integer",
        "format": "uint64",
        "minimum": 0
      },
      "Chipset": {
        "description": "A kind of virtual chipset.",
        "oneOf": [
          {
            "description": "An Intel 440FX-compatible chipset.",
            "type": "object",
            "properties": {
              "type": {
                "type": "string",
                "enum": [
                  "i440_fx"
                ]
              },
              "value": {
                "$ref": "#/components/schemas/I440Fx"
              }
            },
            "required": [
              "type",
              "value"
            ],
            "additionalProperties": false
          }
        ]
      },
      "CleanupContext": {
        "description": "Context provided for the zone bundle cleanup task.",
        "type": "object",
        "properties": {
          "period": {
            "description": "The period on which automatic checks and cleanup is performed.",
            "allOf": [
              {
                "$ref": "#/components/schemas/CleanupPeriod"
              }
            ]
          },
          "priority": {
            "description": "The priority ordering for keeping old bundles.",
            "allOf": [
              {
                "$ref": "#/components/schemas/PriorityOrder"
              }
            ]
          },
          "storage_limit": {
            "description": "The limit on the dataset quota available for zone bundles.",
            "allOf": [
              {
                "$ref": "#/components/schemas/StorageLimit"
              }
            ]
          }
        },
        "required": [
          "period",
          "priority",
          "storage_limit"
        ]
      },
      "CleanupContextUpdate": {
        "description": "Parameters used to update the zone bundle cleanup context.",
        "type": "object",
        "properties": {
          "period": {
            "nullable": true,
            "description": "The new period on which automatic cleanups are run.",
            "allOf": [
              {
                "$ref": "#/components/schemas/Duration"
              }
            ]
          },
          "priority": {
            "nullable": true,
            "description": "The priority ordering for preserving old zone bundles.",
            "allOf": [
              {
                "$ref": "#/components/schemas/PriorityOrder"
              }
            ]
          },
          "storage_limit": {
            "nullable": true,
            "description": "The new limit on the underlying dataset quota allowed for bundles.",
            "type": "integer",
            "format": "uint8",
            "minimum": 0
          }
        }
      },
      "CleanupCount": {
        "description": "The count of bundles / bytes removed during a cleanup operation.",
        "type": "object",
        "properties": {
          "bundles": {
            "description": "The number of bundles removed.",
            "type": "integer",
            "format": "uint64",
            "minimum": 0
          },
          "bytes": {
            "description": "The number of bytes removed.",
            "type": "integer",
            "format": "uint64",
            "minimum": 0
          }
        },
        "required": [
          "bundles",
          "bytes"
        ]
      },
      "CleanupPeriod": {
        "description": "A period on which bundles are automatically cleaned up.",
        "allOf": [
          {
            "$ref": "#/components/schemas/Duration"
          }
        ]
      },
      "ComponentV0": {
        "oneOf": [
          {
            "type": "object",
            "properties": {
              "component": {
                "$ref": "#/components/schemas/VirtioDisk"
              },
              "type": {
                "type": "string",
                "enum": [
                  "virtio_disk"
                ]
              }
            },
            "required": [
              "component",
              "type"
            ],
            "additionalProperties": false
          },
          {
            "type": "object",
            "properties": {
              "component": {
                "$ref": "#/components/schemas/NvmeDisk"
              },
              "type": {
                "type": "string",
                "enum": [
                  "nvme_disk"
                ]
              }
            },
            "required": [
              "component",
              "type"
            ],
            "additionalProperties": false
          },
          {
            "type": "object",
            "properties": {
              "component": {
                "$ref": "#/components/schemas/VirtioNic"
              },
              "type": {
                "type": "string",
                "enum": [
                  "virtio_nic"
                ]
              }
            },
            "required": [
              "component",
              "type"
            ],
            "additionalProperties": false
          },
          {
            "type": "object",
            "properties": {
              "component": {
                "$ref": "#/components/schemas/SerialPort"
              },
              "type": {
                "type": "string",
                "enum": [
                  "serial_port"
                ]
              }
            },
            "required": [
              "component",
              "type"
            ],
            "additionalProperties": false
          },
          {
            "type": "object",
            "properties": {
              "component": {
                "$ref": "#/components/schemas/PciPciBridge"
              },
              "type": {
                "type": "string",
                "enum": [
                  "pci_pci_bridge"
                ]
              }
            },
            "required": [
              "component",
              "type"
            ],
            "additionalProperties": false
          },
          {
            "type": "object",
            "properties": {
              "component": {
                "$ref": "#/components/schemas/QemuPvpanic"
              },
              "type": {
                "type": "string",
                "enum": [
                  "qemu_pvpanic"
                ]
              }
            },
            "required": [
              "component",
              "type"
            ],
            "additionalProperties": false
          },
          {
            "type": "object",
            "properties": {
              "component": {
                "$ref": "#/components/schemas/BootSettings"
              },
              "type": {
                "type": "string",
                "enum": [
                  "boot_settings"
                ]
              }
            },
            "required": [
              "component",
              "type"
            ],
            "additionalProperties": false
          },
          {
            "type": "object",
            "properties": {
              "component": {
                "$ref": "#/components/schemas/SoftNpuPciPort"
              },
              "type": {
                "type": "string",
                "enum": [
                  "soft_npu_pci_port"
                ]
              }
            },
            "required": [
              "component",
              "type"
            ],
            "additionalProperties": false
          },
          {
            "type": "object",
            "properties": {
              "component": {
                "$ref": "#/components/schemas/SoftNpuPort"
              },
              "type": {
                "type": "string",
                "enum": [
                  "soft_npu_port"
                ]
              }
            },
            "required": [
              "component",
              "type"
            ],
            "additionalProperties": false
          },
          {
            "type": "object",
            "properties": {
              "component": {
                "$ref": "#/components/schemas/SoftNpuP9"
              },
              "type": {
                "type": "string",
                "enum": [
                  "soft_npu_p9"
                ]
              }
            },
            "required": [
              "component",
              "type"
            ],
            "additionalProperties": false
          },
          {
            "type": "object",
            "properties": {
              "component": {
                "$ref": "#/components/schemas/P9fs"
              },
              "type": {
                "type": "string",
                "enum": [
                  "p9fs"
                ]
              }
            },
            "required": [
              "component",
              "type"
            ],
            "additionalProperties": false
          },
          {
            "type": "object",
            "properties": {
              "component": {
                "$ref": "#/components/schemas/MigrationFailureInjector"
              },
              "type": {
                "type": "string",
                "enum": [
                  "migration_failure_injector"
                ]
              }
            },
            "required": [
              "component",
              "type"
            ],
            "additionalProperties": false
          },
          {
            "type": "object",
            "properties": {
              "component": {
                "$ref": "#/components/schemas/CrucibleStorageBackend"
              },
              "type": {
                "type": "string",
                "enum": [
                  "crucible_storage_backend"
                ]
              }
            },
            "required": [
              "component",
              "type"
            ],
            "additionalProperties": false
          },
          {
            "type": "object",
            "properties": {
              "component": {
                "$ref": "#/components/schemas/FileStorageBackend"
              },
              "type": {
                "type": "string",
                "enum": [
                  "file_storage_backend"
                ]
              }
            },
            "required": [
              "component",
              "type"
            ],
            "additionalProperties": false
          },
          {
            "type": "object",
            "properties": {
              "component": {
                "$ref": "#/components/schemas/BlobStorageBackend"
              },
              "type": {
                "type": "string",
                "enum": [
                  "blob_storage_backend"
                ]
              }
            },
            "required": [
              "component",
              "type"
            ],
            "additionalProperties": false
          },
          {
            "type": "object",
            "properties": {
              "component": {
                "$ref": "#/components/schemas/VirtioNetworkBackend"
              },
              "type": {
                "type": "string",
                "enum": [
                  "virtio_network_backend"
                ]
              }
            },
            "required": [
              "component",
              "type"
            ],
            "additionalProperties": false
          },
          {
            "type": "object",
            "properties": {
              "component": {
                "$ref": "#/components/schemas/DlpiNetworkBackend"
              },
              "type": {
                "type": "string",
                "enum": [
                  "dlpi_network_backend"
                ]
              }
            },
            "required": [
              "component",
              "type"
            ],
            "additionalProperties": false
          }
        ]
      },
      "CompressionAlgorithm": {
        "oneOf": [
          {
            "type": "object",
            "properties": {
              "type": {
                "type": "string",
                "enum": [
                  "on"
                ]
              }
            },
            "required": [
              "type"
            ]
          },
          {
            "type": "object",
            "properties": {
              "type": {
                "type": "string",
                "enum": [
                  "off"
                ]
              }
            },
            "required": [
              "type"
            ]
          },
          {
            "type": "object",
            "properties": {
              "type": {
                "type": "string",
                "enum": [
                  "gzip"
                ]
              }
            },
            "required": [
              "type"
            ]
          },
          {
            "type": "object",
            "properties": {
              "level": {
                "$ref": "#/components/schemas/GzipLevel"
              },
              "type": {
                "type": "string",
                "enum": [
                  "gzip_n"
                ]
              }
            },
            "required": [
              "level",
              "type"
            ]
          },
          {
            "type": "object",
            "properties": {
              "type": {
                "type": "string",
                "enum": [
                  "lz4"
                ]
              }
            },
            "required": [
              "type"
            ]
          },
          {
            "type": "object",
            "properties": {
              "type": {
                "type": "string",
                "enum": [
                  "lzjb"
                ]
              }
            },
            "required": [
              "type"
            ]
          },
          {
            "type": "object",
            "properties": {
              "type": {
                "type": "string",
                "enum": [
                  "zle"
                ]
              }
            },
            "required": [
              "type"
            ]
          }
        ]
      },
      "ConfigReconcilerInventory": {
        "description": "Describes the last attempt made by the sled-agent-config-reconciler to reconcile the current sled config against the actual state of the sled.",
        "type": "object",
        "properties": {
          "datasets": {
            "type": "object",
            "additionalProperties": {
              "$ref": "#/components/schemas/ConfigReconcilerInventoryResult"
            }
          },
          "external_disks": {
            "type": "object",
            "additionalProperties": {
              "$ref": "#/components/schemas/ConfigReconcilerInventoryResult"
            }
          },
          "last_reconciled_config": {
            "$ref": "#/components/schemas/OmicronSledConfig"
          },
          "zones": {
            "type": "object",
            "additionalProperties": {
              "$ref": "#/components/schemas/ConfigReconcilerInventoryResult"
            }
          }
        },
        "required": [
          "datasets",
          "external_disks",
          "last_reconciled_config",
          "zones"
        ]
      },
      "ConfigReconcilerInventoryResult": {
        "oneOf": [
          {
            "type": "object",
            "properties": {
              "result": {
                "type": "string",
                "enum": [
                  "ok"
                ]
              }
            },
            "required": [
              "result"
            ]
          },
          {
            "type": "object",
            "properties": {
              "message": {
                "type": "string"
              },
              "result": {
                "type": "string",
                "enum": [
                  "err"
                ]
              }
            },
            "required": [
              "message",
              "result"
            ]
          }
        ]
      },
      "ConfigReconcilerInventoryStatus": {
        "description": "Status of the sled-agent-config-reconciler task.",
        "oneOf": [
          {
            "description": "The reconciler task has not yet run for the first time since sled-agent started.",
            "type": "object",
            "properties": {
              "status": {
                "type": "string",
                "enum": [
                  "not_yet_run"
                ]
              }
            },
            "required": [
              "status"
            ]
          },
          {
            "description": "The reconciler task is actively running.",
            "type": "object",
            "properties": {
              "config": {
                "$ref": "#/components/schemas/OmicronSledConfig"
              },
              "running_for": {
                "$ref": "#/components/schemas/Duration"
              },
              "started_at": {
                "type": "string",
                "format": "date-time"
              },
              "status": {
                "type": "string",
                "enum": [
                  "running"
                ]
              }
            },
            "required": [
              "config",
              "running_for",
              "started_at",
              "status"
            ]
          },
          {
            "description": "The reconciler task is currently idle, but previously did complete a reconciliation attempt.\n\nThis variant does not include the `OmicronSledConfig` used in the last attempt, because that's always available via [`ConfigReconcilerInventory::last_reconciled_config`].",
            "type": "object",
            "properties": {
              "completed_at": {
                "type": "string",
                "format": "date-time"
              },
              "ran_for": {
                "$ref": "#/components/schemas/Duration"
              },
              "status": {
                "type": "string",
                "enum": [
                  "idle"
                ]
              }
            },
            "required": [
              "completed_at",
              "ran_for",
              "status"
            ]
          }
        ]
      },
      "Cpuid": {
        "description": "A set of CPUID values to expose to a guest.",
        "type": "object",
        "properties": {
          "entries": {
            "description": "A list of CPUID leaves/subleaves and their associated values.\n\nPropolis servers require that each entry's `leaf` be unique and that it falls in either the \"standard\" (0 to 0xFFFF) or \"extended\" (0x8000_0000 to 0x8000_FFFF) function ranges, since these are the only valid input ranges currently defined by Intel and AMD. See the Intel 64 and IA-32 Architectures Software Developer's Manual (June 2024) Table 3-17 and the AMD64 Architecture Programmer's Manual (March 2024) Volume 3's documentation of the CPUID instruction.",
            "type": "array",
            "items": {
              "$ref": "#/components/schemas/CpuidEntry"
            }
          },
          "vendor": {
            "description": "The CPU vendor to emulate.\n\nCPUID leaves in the extended range (0x8000_0000 to 0x8000_FFFF) have vendor-defined semantics. Propolis uses this value to determine these semantics when deciding whether it needs to specialize the supplied template values for these leaves.",
            "allOf": [
              {
                "$ref": "#/components/schemas/CpuidVendor"
              }
            ]
          }
        },
        "required": [
          "entries",
          "vendor"
        ],
        "additionalProperties": false
      },
      "CpuidEntry": {
        "description": "A full description of a CPUID leaf/subleaf and the values it produces.",
        "type": "object",
        "properties": {
          "eax": {
            "description": "The value to return in eax.",
            "type": "integer",
            "format": "uint32",
            "minimum": 0
          },
          "ebx": {
            "description": "The value to return in ebx.",
            "type": "integer",
            "format": "uint32",
            "minimum": 0
          },
          "ecx": {
            "description": "The value to return in ecx.",
            "type": "integer",
            "format": "uint32",
            "minimum": 0
          },
          "edx": {
            "description": "The value to return in edx.",
            "type": "integer",
            "format": "uint32",
            "minimum": 0
          },
          "leaf": {
            "description": "The leaf (function) number for this entry.",
            "type": "integer",
            "format": "uint32",
            "minimum": 0
          },
          "subleaf": {
            "nullable": true,
            "description": "The subleaf (index) number for this entry, if it uses subleaves.",
            "type": "integer",
            "format": "uint32",
            "minimum": 0
          }
        },
        "required": [
          "eax",
          "ebx",
          "ecx",
          "edx",
          "leaf"
        ],
        "additionalProperties": false
      },
      "CpuidVendor": {
        "description": "A CPU vendor to use when interpreting the meanings of CPUID leaves in the extended ID range (0x80000000 to 0x8000FFFF).",
        "type": "string",
        "enum": [
          "amd",
          "intel"
        ]
      },
      "CrucibleStorageBackend": {
        "description": "A Crucible storage backend.",
        "type": "object",
        "properties": {
          "readonly": {
            "description": "Indicates whether the storage is read-only.",
            "type": "boolean"
          },
          "request_json": {
            "description": "A serialized `[crucible_client_types::VolumeConstructionRequest]`. This is stored in serialized form so that breaking changes to the definition of a `VolumeConstructionRequest` do not inadvertently break instance spec deserialization.\n\nWhen using a spec to initialize a new instance, the spec author must ensure this request is well-formed and can be deserialized by the version of `crucible_client_types` used by the target Propolis.",
            "type": "string"
          }
        },
        "required": [
          "readonly",
          "request_json"
        ],
        "additionalProperties": false
      },
      "DatasetConfig": {
        "description": "Configuration information necessary to request a single dataset.\n\nThese datasets are tracked directly by Nexus.",
        "type": "object",
        "properties": {
          "compression": {
            "description": "The compression mode to be used by the dataset",
            "allOf": [
              {
                "$ref": "#/components/schemas/CompressionAlgorithm"
              }
            ]
          },
          "id": {
            "description": "The UUID of the dataset being requested",
            "allOf": [
              {
                "$ref": "#/components/schemas/TypedUuidForDatasetKind"
              }
            ]
          },
          "name": {
            "description": "The dataset's name",
            "allOf": [
              {
                "$ref": "#/components/schemas/DatasetName"
              }
            ]
          },
          "quota": {
            "nullable": true,
            "description": "The upper bound on the amount of storage used by this dataset",
            "allOf": [
              {
                "$ref": "#/components/schemas/ByteCount"
              }
            ]
          },
          "reservation": {
            "nullable": true,
            "description": "The lower bound on the amount of storage usable by this dataset",
            "allOf": [
              {
                "$ref": "#/components/schemas/ByteCount"
              }
            ]
          }
        },
        "required": [
          "compression",
          "id",
          "name"
        ]
      },
      "DatasetKind": {
        "description": "The kind of dataset. See the `DatasetKind` enum in omicron-common for possible values.",
        "type": "string"
      },
      "DatasetName": {
        "type": "object",
        "properties": {
          "kind": {
            "$ref": "#/components/schemas/DatasetKind"
          },
          "pool_name": {
            "$ref": "#/components/schemas/ZpoolName"
          }
        },
        "required": [
          "kind",
          "pool_name"
        ]
      },
      "DhcpConfig": {
        "description": "DHCP configuration for a port\n\nNot present here: Hostname (DHCPv4 option 12; used in DHCPv6 option 39); we use `InstanceRuntimeState::hostname` for this value.",
        "type": "object",
        "properties": {
          "dns_servers": {
            "description": "DNS servers to send to the instance\n\n(DHCPv4 option 6; DHCPv6 option 23)",
            "type": "array",
            "items": {
              "type": "string",
              "format": "ip"
            }
          },
          "host_domain": {
            "nullable": true,
            "description": "DNS zone this instance's hostname belongs to (e.g. the `project.example` part of `instance1.project.example`)\n\n(DHCPv4 option 15; used in DHCPv6 option 39)",
            "type": "string"
          },
          "search_domains": {
            "description": "DNS search domains\n\n(DHCPv4 option 119; DHCPv6 option 24)",
            "type": "array",
            "items": {
              "type": "string"
            }
          }
        },
        "required": [
          "dns_servers",
          "search_domains"
        ]
      },
      "DiskEnsureBody": {
        "description": "Sent from to a sled agent to establish the runtime state of a Disk",
        "type": "object",
        "properties": {
          "initial_runtime": {
            "description": "Last runtime state of the Disk known to Nexus (used if the agent has never seen this Disk before).",
            "allOf": [
              {
                "$ref": "#/components/schemas/DiskRuntimeState"
              }
            ]
          },
          "target": {
            "description": "requested runtime state of the Disk",
            "allOf": [
              {
                "$ref": "#/components/schemas/DiskStateRequested"
              }
            ]
          }
        },
        "required": [
          "initial_runtime",
          "target"
        ]
      },
      "DiskIdentity": {
        "description": "Uniquely identifies a disk.",
        "type": "object",
        "properties": {
          "model": {
            "type": "string"
          },
          "serial": {
            "type": "string"
          },
          "vendor": {
            "type": "string"
          }
        },
        "required": [
          "model",
          "serial",
          "vendor"
        ]
      },
      "DiskRuntimeState": {
        "description": "Runtime state of the Disk, which includes its attach state and some minimal metadata",
        "type": "object",
        "properties": {
          "disk_state": {
            "description": "runtime state of the Disk",
            "allOf": [
              {
                "$ref": "#/components/schemas/DiskState"
              }
            ]
          },
          "gen": {
            "description": "generation number for this state",
            "allOf": [
              {
                "$ref": "#/components/schemas/Generation"
              }
            ]
          },
          "time_updated": {
            "description": "timestamp for this information",
            "type": "string",
            "format": "date-time"
          }
        },
        "required": [
          "disk_state",
          "gen",
          "time_updated"
        ]
      },
      "DiskState": {
        "description": "State of a Disk",
        "oneOf": [
          {
            "description": "Disk is being initialized",
            "type": "object",
            "properties": {
              "state": {
                "type": "string",
                "enum": [
                  "creating"
                ]
              }
            },
            "required": [
              "state"
            ]
          },
          {
            "description": "Disk is ready but detached from any Instance",
            "type": "object",
            "properties": {
              "state": {
                "type": "string",
                "enum": [
                  "detached"
                ]
              }
            },
            "required": [
              "state"
            ]
          },
          {
            "description": "Disk is ready to receive blocks from an external source",
            "type": "object",
            "properties": {
              "state": {
                "type": "string",
                "enum": [
                  "import_ready"
                ]
              }
            },
            "required": [
              "state"
            ]
          },
          {
            "description": "Disk is importing blocks from a URL",
            "type": "object",
            "properties": {
              "state": {
                "type": "string",
                "enum": [
                  "importing_from_url"
                ]
              }
            },
            "required": [
              "state"
            ]
          },
          {
            "description": "Disk is importing blocks from bulk writes",
            "type": "object",
            "properties": {
              "state": {
                "type": "string",
                "enum": [
                  "importing_from_bulk_writes"
                ]
              }
            },
            "required": [
              "state"
            ]
          },
          {
            "description": "Disk is being finalized to state Detached",
            "type": "object",
            "properties": {
              "state": {
                "type": "string",
                "enum": [
                  "finalizing"
                ]
              }
            },
            "required": [
              "state"
            ]
          },
          {
            "description": "Disk is undergoing maintenance",
            "type": "object",
            "properties": {
              "state": {
                "type": "string",
                "enum": [
                  "maintenance"
                ]
              }
            },
            "required": [
              "state"
            ]
          },
          {
            "description": "Disk is being attached to the given Instance",
            "type": "object",
            "properties": {
              "instance": {
                "type": "string",
                "format": "uuid"
              },
              "state": {
                "type": "string",
                "enum": [
                  "attaching"
                ]
              }
            },
            "required": [
              "instance",
              "state"
            ]
          },
          {
            "description": "Disk is attached to the given Instance",
            "type": "object",
            "properties": {
              "instance": {
                "type": "string",
                "format": "uuid"
              },
              "state": {
                "type": "string",
                "enum": [
                  "attached"
                ]
              }
            },
            "required": [
              "instance",
              "state"
            ]
          },
          {
            "description": "Disk is being detached from the given Instance",
            "type": "object",
            "properties": {
              "instance": {
                "type": "string",
                "format": "uuid"
              },
              "state": {
                "type": "string",
                "enum": [
                  "detaching"
                ]
              }
            },
            "required": [
              "instance",
              "state"
            ]
          },
          {
            "description": "Disk has been destroyed",
            "type": "object",
            "properties": {
              "state": {
                "type": "string",
                "enum": [
                  "destroyed"
                ]
              }
            },
            "required": [
              "state"
            ]
          },
          {
            "description": "Disk is unavailable",
            "type": "object",
            "properties": {
              "state": {
                "type": "string",
                "enum": [
                  "faulted"
                ]
              }
            },
            "required": [
              "state"
            ]
          }
        ]
      },
      "DiskStateRequested": {
        "description": "Used to request a Disk state change",
        "oneOf": [
          {
            "type": "object",
            "properties": {
              "state": {
                "type": "string",
                "enum": [
                  "detached"
                ]
              }
            },
            "required": [
              "state"
            ]
          },
          {
            "type": "object",
            "properties": {
              "instance": {
                "type": "string",
                "format": "uuid"
              },
              "state": {
                "type": "string",
                "enum": [
                  "attached"
                ]
              }
            },
            "required": [
              "instance",
              "state"
            ]
          },
          {
            "type": "object",
            "properties": {
              "state": {
                "type": "string",
                "enum": [
                  "destroyed"
                ]
              }
            },
            "required": [
              "state"
            ]
          },
          {
            "type": "object",
            "properties": {
              "state": {
                "type": "string",
                "enum": [
                  "faulted"
                ]
              }
            },
            "required": [
              "state"
            ]
          }
        ]
      },
      "DiskVariant": {
        "type": "string",
        "enum": [
          "U2",
          "M2"
        ]
      },
      "DlpiNetworkBackend": {
        "description": "A network backend associated with a DLPI VNIC on the host.",
        "type": "object",
        "properties": {
          "vnic_name": {
            "description": "The name of the VNIC to use as a backend.",
            "type": "string"
          }
        },
        "required": [
          "vnic_name"
        ],
        "additionalProperties": false
      },
      "Duration": {
        "type": "object",
        "properties": {
          "nanos": {
            "type": "integer",
            "format": "uint32",
            "minimum": 0
          },
          "secs": {
            "type": "integer",
            "format": "uint64",
            "minimum": 0
          }
        },
        "required": [
          "nanos",
          "secs"
        ]
      },
      "EarlyNetworkConfig": {
        "description": "Network configuration required to bring up the control plane\n\nThe fields in this structure are those from [`crate::rack_init::RackInitializeRequest`] necessary for use beyond RSS. This is just for the initial rack configuration and cold boot purposes. Updates come from Nexus.",
        "type": "object",
        "properties": {
          "body": {
            "$ref": "#/components/schemas/EarlyNetworkConfigBody"
          },
          "generation": {
            "type": "integer",
            "format": "uint64",
            "minimum": 0
          },
          "schema_version": {
            "type": "integer",
            "format": "uint32",
            "minimum": 0
          }
        },
        "required": [
          "body",
          "generation",
          "schema_version"
        ]
      },
      "EarlyNetworkConfigBody": {
        "description": "This is the actual configuration of EarlyNetworking.\n\nWe nest it below the \"header\" of `generation` and `schema_version` so that we can perform partial deserialization of `EarlyNetworkConfig` to only read the header and defer deserialization of the body once we know the schema version. This is possible via the use of [`serde_json::value::RawValue`] in future (post-v1) deserialization paths.",
        "type": "object",
        "properties": {
          "ntp_servers": {
            "description": "The external NTP server addresses.",
            "type": "array",
            "items": {
              "type": "string"
            }
          },
          "rack_network_config": {
            "nullable": true,
            "allOf": [
              {
                "$ref": "#/components/schemas/RackNetworkConfigV2"
              }
            ]
          }
        },
        "required": [
          "ntp_servers"
        ]
      },
      "Error": {
        "description": "Error information from a response.",
        "type": "object",
        "properties": {
          "error_code": {
            "type": "string"
          },
          "message": {
            "type": "string"
          },
          "request_id": {
            "type": "string"
          }
        },
        "required": [
          "message",
          "request_id"
        ]
      },
      "EstablishedConnection": {
        "type": "object",
        "properties": {
          "addr": {
            "type": "string"
          },
          "baseboard": {
            "$ref": "#/components/schemas/Baseboard"
          }
        },
        "required": [
          "addr",
          "baseboard"
        ]
      },
      "ExternalIpGatewayMap": {
        "description": "Per-NIC mappings from external IP addresses to the Internet Gateways which can choose them as a source.",
        "type": "object",
        "properties": {
          "mappings": {
            "type": "object",
            "additionalProperties": {
              "type": "object",
              "additionalProperties": {
                "type": "array",
                "items": {
                  "type": "string",
                  "format": "uuid"
                },
                "uniqueItems": true
              }
            }
          }
        },
        "required": [
          "mappings"
        ]
      },
      "FileStorageBackend": {
        "description": "A storage backend backed by a file in the host system's file system.",
        "type": "object",
        "properties": {
          "path": {
            "description": "A path to a file that backs a disk.",
            "type": "string"
          },
          "readonly": {
            "description": "Indicates whether the storage is read-only.",
            "type": "boolean"
          }
        },
        "required": [
          "path",
          "readonly"
        ],
        "additionalProperties": false
      },
      "Generation": {
        "description": "Generation numbers stored in the database, used for optimistic concurrency control",
        "type": "integer",
        "format": "uint64",
        "minimum": 0
      },
      "GuestHypervisorInterface": {
        "description": "A hypervisor interface to expose to the guest.",
        "oneOf": [
          {
            "description": "Expose a bhyve-like interface (\"bhyve bhyve \" as the hypervisor ID in leaf 0x4000_0000 and no additional leaves or features).",
            "type": "object",
            "properties": {
              "type": {
                "type": "string",
                "enum": [
                  "bhyve"
                ]
              }
            },
            "required": [
              "type"
            ],
            "additionalProperties": false
          },
          {
            "description": "Expose a Hyper-V-compatible hypervisor interface with the supplied features enabled.",
            "type": "object",
            "properties": {
              "type": {
                "type": "string",
                "enum": [
                  "hyper_v"
                ]
              },
              "value": {
                "type": "object",
                "properties": {
                  "features": {
                    "type": "array",
                    "items": {
                      "$ref": "#/components/schemas/HyperVFeatureFlag"
                    },
                    "uniqueItems": true
                  }
                },
                "required": [
                  "features"
                ],
                "additionalProperties": false
              }
            },
            "required": [
              "type",
              "value"
            ],
            "additionalProperties": false
          }
        ]
      },
      "GzipLevel": {
        "type": "integer",
        "format": "uint8",
        "minimum": 0
      },
      "HostIdentifier": {
        "description": "A `HostIdentifier` represents either an IP host or network (v4 or v6), or an entire VPC (identified by its VNI). It is used in firewall rule host filters.",
        "oneOf": [
          {
            "type": "object",
            "properties": {
              "type": {
                "type": "string",
                "enum": [
                  "ip"
                ]
              },
              "value": {
                "$ref": "#/components/schemas/IpNet"
              }
            },
            "required": [
              "type",
              "value"
            ]
          },
          {
            "type": "object",
            "properties": {
              "type": {
                "type": "string",
                "enum": [
                  "vpc"
                ]
              },
              "value": {
                "$ref": "#/components/schemas/Vni"
              }
            },
            "required": [
              "type",
              "value"
            ]
          }
        ]
      },
      "HostPortConfig": {
        "type": "object",
        "properties": {
          "addrs": {
            "description": "IP Address and prefix (e.g., `192.168.0.1/16`) to apply to switchport (must be in infra_ip pool).  May also include an optional VLAN ID.",
            "type": "array",
            "items": {
              "$ref": "#/components/schemas/UplinkAddressConfig"
            }
          },
          "lldp": {
            "nullable": true,
            "allOf": [
              {
                "$ref": "#/components/schemas/LldpPortConfig"
              }
            ]
          },
          "port": {
            "description": "Switchport to use for external connectivity",
            "type": "string"
          },
          "tx_eq": {
            "nullable": true,
            "allOf": [
              {
                "$ref": "#/components/schemas/TxEqConfig"
              }
            ]
          }
        },
        "required": [
          "addrs",
          "port"
        ]
      },
      "Hostname": {
        "title": "An RFC-1035-compliant hostname",
        "description": "A hostname identifies a host on a network, and is usually a dot-delimited sequence of labels, where each label contains only letters, digits, or the hyphen. See RFCs 1035 and 952 for more details.",
        "type": "string",
        "pattern": "^([a-zA-Z0-9]+[a-zA-Z0-9\\-]*(?<!-))(\\.[a-zA-Z0-9]+[a-zA-Z0-9\\-]*(?<!-))*$",
        "minLength": 1,
        "maxLength": 253
      },
      "HyperVFeatureFlag": {
        "description": "Flags that enable \"simple\" Hyper-V enlightenments that require no feature-specific configuration.",
        "type": "string",
        "enum": [
          "reference_tsc"
        ]
      },
      "I440Fx": {
        "description": "An Intel 440FX-compatible chipset.",
        "type": "object",
        "properties": {
          "enable_pcie": {
            "description": "Specifies whether the chipset should allow PCI configuration space to be accessed through the PCIe extended configuration mechanism.",
            "type": "boolean"
          }
        },
        "required": [
          "enable_pcie"
        ],
        "additionalProperties": false
      },
      "IdMapDatasetConfig": {
        "type": "object",
        "additionalProperties": {
          "$ref": "#/components/schemas/DatasetConfig"
        }
      },
      "IdMapOmicronPhysicalDiskConfig": {
        "type": "object",
        "additionalProperties": {
          "$ref": "#/components/schemas/OmicronPhysicalDiskConfig"
        }
      },
      "IdMapOmicronZoneConfig": {
        "type": "object",
        "additionalProperties": {
          "$ref": "#/components/schemas/OmicronZoneConfig"
        }
      },
      "ImportExportPolicy": {
        "description": "Define policy relating to the import and export of prefixes from a BGP peer.",
        "oneOf": [
          {
            "description": "Do not perform any filtering.",
            "type": "object",
            "properties": {
              "type": {
                "type": "string",
                "enum": [
                  "no_filtering"
                ]
              }
            },
            "required": [
              "type"
            ]
          },
          {
            "type": "object",
            "properties": {
              "type": {
                "type": "string",
                "enum": [
                  "allow"
                ]
              },
              "value": {
                "type": "array",
                "items": {
                  "$ref": "#/components/schemas/IpNet"
                }
              }
            },
            "required": [
              "type",
              "value"
            ]
          }
        ]
      },
      "InstanceEnsureBody": {
        "description": "The body of a request to ensure that a instance and VMM are known to a sled agent.",
        "type": "object",
        "properties": {
          "instance_id": {
            "description": "The ID of the instance for which this VMM is being created.",
            "allOf": [
              {
                "$ref": "#/components/schemas/TypedUuidForInstanceKind"
              }
            ]
          },
          "local_config": {
            "description": "Information about the sled-local configuration that needs to be established to make the VM's virtual hardware fully functional.",
            "allOf": [
              {
                "$ref": "#/components/schemas/InstanceSledLocalConfig"
              }
            ]
          },
          "metadata": {
            "description": "Metadata used to track instance statistics.",
            "allOf": [
              {
                "$ref": "#/components/schemas/InstanceMetadata"
              }
            ]
          },
          "migration_id": {
            "nullable": true,
            "description": "The ID of the migration in to this VMM, if this VMM is being ensured is part of a migration in. If this is `None`, the VMM is not being created due to a migration.",
            "type": "string",
            "format": "uuid"
          },
          "propolis_addr": {
            "description": "The address at which this VMM should serve a Propolis server API.",
            "type": "string"
          },
          "vmm_runtime": {
            "description": "The initial VMM runtime state for the VMM being registered.",
            "allOf": [
              {
                "$ref": "#/components/schemas/VmmRuntimeState"
              }
            ]
          },
          "vmm_spec": {
            "description": "The virtual hardware configuration this virtual machine should have when it is started.",
            "allOf": [
              {
                "$ref": "#/components/schemas/VmmSpec"
              }
            ]
          }
        },
        "required": [
          "instance_id",
          "local_config",
          "metadata",
          "propolis_addr",
          "vmm_runtime",
          "vmm_spec"
        ]
      },
      "InstanceExternalIpBody": {
        "description": "Used to dynamically update external IPs attached to an instance.",
        "oneOf": [
          {
            "type": "object",
            "properties": {
              "type": {
                "type": "string",
                "enum": [
                  "ephemeral"
                ]
              },
              "value": {
                "type": "string",
                "format": "ip"
              }
            },
            "required": [
              "type",
              "value"
            ]
          },
          {
            "type": "object",
            "properties": {
              "type": {
                "type": "string",
                "enum": [
                  "floating"
                ]
              },
              "value": {
                "type": "string",
                "format": "ip"
              }
            },
            "required": [
              "type",
              "value"
            ]
          }
        ]
      },
      "InstanceMetadata": {
        "description": "Metadata used to track statistics about an instance.",
        "type": "object",
        "properties": {
          "project_id": {
            "type": "string",
            "format": "uuid"
          },
          "silo_id": {
            "type": "string",
            "format": "uuid"
          }
        },
        "required": [
          "project_id",
          "silo_id"
        ]
      },
      "InstanceMigrationTargetParams": {
        "description": "Parameters used when directing Propolis to initialize itself via live migration.",
        "type": "object",
        "properties": {
          "src_propolis_addr": {
            "description": "The address of the Propolis server that will serve as the migration source.",
            "type": "string"
          }
        },
        "required": [
          "src_propolis_addr"
        ]
      },
      "InstanceSledLocalConfig": {
        "description": "Describes sled-local configuration that a sled-agent must establish to make the instance's virtual hardware fully functional.",
        "type": "object",
        "properties": {
          "dhcp_config": {
            "$ref": "#/components/schemas/DhcpConfig"
          },
          "ephemeral_ip": {
            "nullable": true,
            "description": "Zero or more external IP addresses (either floating or ephemeral), provided to an instance to allow inbound connectivity.",
            "type": "string",
            "format": "ip"
          },
          "firewall_rules": {
            "type": "array",
            "items": {
              "$ref": "#/components/schemas/ResolvedVpcFirewallRule"
            }
          },
          "floating_ips": {
            "type": "array",
            "items": {
              "type": "string",
              "format": "ip"
            }
          },
          "hostname": {
            "$ref": "#/components/schemas/Hostname"
          },
          "nics": {
            "type": "array",
            "items": {
              "$ref": "#/components/schemas/NetworkInterface"
            }
          },
          "source_nat": {
            "$ref": "#/components/schemas/SourceNatConfig"
          }
        },
        "required": [
          "dhcp_config",
          "firewall_rules",
          "floating_ips",
          "hostname",
          "nics",
          "source_nat"
        ]
      },
      "InstanceSpecV0": {
        "type": "object",
        "properties": {
          "board": {
            "$ref": "#/components/schemas/Board"
          },
          "components": {
            "type": "object",
            "additionalProperties": {
              "$ref": "#/components/schemas/ComponentV0"
            }
          }
        },
        "required": [
          "board",
          "components"
        ],
        "additionalProperties": false
      },
      "InternetGatewayRouterTarget": {
        "description": "An Internet Gateway router target.",
        "oneOf": [
          {
            "description": "Targets the gateway for the system-internal services VPC.",
            "type": "object",
            "properties": {
              "type": {
                "type": "string",
                "enum": [
                  "system"
                ]
              }
            },
            "required": [
              "type"
            ]
          },
          {
            "description": "Targets a gateway for an instance's VPC.",
            "type": "object",
            "properties": {
              "type": {
                "type": "string",
                "enum": [
                  "instance"
                ]
              },
              "value": {
                "type": "string",
                "format": "uuid"
              }
            },
            "required": [
              "type",
              "value"
            ]
          }
        ]
      },
      "Inventory": {
        "description": "Identity and basic status information about this sled agent",
        "type": "object",
        "properties": {
          "baseboard": {
            "$ref": "#/components/schemas/Baseboard"
          },
          "datasets": {
            "type": "array",
            "items": {
              "$ref": "#/components/schemas/InventoryDataset"
            }
          },
          "disks": {
            "type": "array",
            "items": {
              "$ref": "#/components/schemas/InventoryDisk"
            }
          },
          "last_reconciliation": {
            "nullable": true,
            "allOf": [
              {
                "$ref": "#/components/schemas/ConfigReconcilerInventory"
              }
            ]
          },
          "ledgered_sled_config": {
            "nullable": true,
            "allOf": [
              {
                "$ref": "#/components/schemas/OmicronSledConfig"
              }
            ]
          },
          "reconciler_status": {
            "$ref": "#/components/schemas/ConfigReconcilerInventoryStatus"
          },
          "reservoir_size": {
            "$ref": "#/components/schemas/ByteCount"
          },
          "sled_agent_address": {
            "type": "string"
          },
          "sled_id": {
            "$ref": "#/components/schemas/TypedUuidForSledKind"
          },
          "sled_role": {
            "$ref": "#/components/schemas/SledRole"
          },
          "usable_hardware_threads": {
            "type": "integer",
            "format": "uint32",
            "minimum": 0
          },
          "usable_physical_ram": {
            "$ref": "#/components/schemas/ByteCount"
          },
          "zone_image_resolver": {
            "$ref": "#/components/schemas/ZoneImageResolverStatus"
          },
          "zpools": {
            "type": "array",
            "items": {
              "$ref": "#/components/schemas/InventoryZpool"
            }
          }
        },
        "required": [
          "baseboard",
          "datasets",
          "disks",
          "reconciler_status",
          "reservoir_size",
          "sled_agent_address",
          "sled_id",
          "sled_role",
          "usable_hardware_threads",
          "usable_physical_ram",
          "zone_image_resolver",
          "zpools"
        ]
      },
      "InventoryDataset": {
        "description": "Identifies information about datasets within Oxide-managed zpools",
        "type": "object",
        "properties": {
          "available": {
            "description": "The amount of remaining space usable by the dataset (and children) assuming there is no other activity within the pool.",
            "allOf": [
              {
                "$ref": "#/components/schemas/ByteCount"
              }
            ]
          },
          "compression": {
            "description": "The compression algorithm used for this dataset, if any.",
            "type": "string"
          },
          "id": {
            "nullable": true,
            "description": "Although datasets mandated by the control plane will have UUIDs, datasets can be created (and have been created) without UUIDs.",
            "allOf": [
              {
                "$ref": "#/components/schemas/TypedUuidForDatasetKind"
              }
            ]
          },
          "name": {
            "description": "This name is the full path of the dataset.",
            "type": "string"
          },
          "quota": {
            "nullable": true,
            "description": "The maximum amount of space usable by a dataset and all descendents.",
            "allOf": [
              {
                "$ref": "#/components/schemas/ByteCount"
              }
            ]
          },
          "reservation": {
            "nullable": true,
            "description": "The minimum amount of space guaranteed to a dataset and descendents.",
            "allOf": [
              {
                "$ref": "#/components/schemas/ByteCount"
              }
            ]
          },
          "used": {
            "description": "The amount of space consumed by this dataset and descendents.",
            "allOf": [
              {
                "$ref": "#/components/schemas/ByteCount"
              }
            ]
          }
        },
        "required": [
          "available",
          "compression",
          "name",
          "used"
        ]
      },
      "InventoryDisk": {
        "description": "Identifies information about disks which may be attached to Sleds.",
        "type": "object",
        "properties": {
          "active_firmware_slot": {
            "type": "integer",
            "format": "uint8",
            "minimum": 0
          },
          "identity": {
            "$ref": "#/components/schemas/DiskIdentity"
          },
          "next_active_firmware_slot": {
            "nullable": true,
            "type": "integer",
            "format": "uint8",
            "minimum": 0
          },
          "number_of_firmware_slots": {
            "type": "integer",
            "format": "uint8",
            "minimum": 0
          },
          "slot": {
            "type": "integer",
            "format": "int64"
          },
          "slot1_is_read_only": {
            "type": "boolean"
          },
          "slot_firmware_versions": {
            "type": "array",
            "items": {
              "nullable": true,
              "type": "string"
            }
          },
          "variant": {
            "$ref": "#/components/schemas/DiskVariant"
          }
        },
        "required": [
          "active_firmware_slot",
          "identity",
          "number_of_firmware_slots",
          "slot",
          "slot1_is_read_only",
          "slot_firmware_versions",
          "variant"
        ]
      },
      "InventoryZpool": {
        "description": "Identifies information about zpools managed by the control plane",
        "type": "object",
        "properties": {
          "id": {
            "$ref": "#/components/schemas/TypedUuidForZpoolKind"
          },
          "total_size": {
            "$ref": "#/components/schemas/ByteCount"
          }
        },
        "required": [
          "id",
          "total_size"
        ]
      },
      "IpNet": {
        "x-rust-type": {
          "crate": "oxnet",
          "path": "oxnet::IpNet",
          "version": "0.1.0"
        },
        "oneOf": [
          {
            "title": "v4",
            "allOf": [
              {
                "$ref": "#/components/schemas/Ipv4Net"
              }
            ]
          },
          {
            "title": "v6",
            "allOf": [
              {
                "$ref": "#/components/schemas/Ipv6Net"
              }
            ]
          }
        ]
      },
      "Ipv4Net": {
        "example": "192.168.1.0/24",
        "title": "An IPv4 subnet",
        "description": "An IPv4 subnet, including prefix and prefix length",
        "x-rust-type": {
          "crate": "oxnet",
          "path": "oxnet::Ipv4Net",
          "version": "0.1.0"
        },
        "type": "string",
        "pattern": "^(([0-9]|[1-9][0-9]|1[0-9][0-9]|2[0-4][0-9]|25[0-5])\\.){3}([0-9]|[1-9][0-9]|1[0-9][0-9]|2[0-4][0-9]|25[0-5])/([0-9]|1[0-9]|2[0-9]|3[0-2])$"
      },
      "Ipv6Net": {
        "example": "fd12:3456::/64",
        "title": "An IPv6 subnet",
        "description": "An IPv6 subnet, including prefix and subnet mask",
        "x-rust-type": {
          "crate": "oxnet",
          "path": "oxnet::Ipv6Net",
          "version": "0.1.0"
        },
        "type": "string",
        "pattern": "^(([0-9a-fA-F]{1,4}:){7,7}[0-9a-fA-F]{1,4}|([0-9a-fA-F]{1,4}:){1,7}:|([0-9a-fA-F]{1,4}:){1,6}:[0-9a-fA-F]{1,4}|([0-9a-fA-F]{1,4}:){1,5}(:[0-9a-fA-F]{1,4}){1,2}|([0-9a-fA-F]{1,4}:){1,4}(:[0-9a-fA-F]{1,4}){1,3}|([0-9a-fA-F]{1,4}:){1,3}(:[0-9a-fA-F]{1,4}){1,4}|([0-9a-fA-F]{1,4}:){1,2}(:[0-9a-fA-F]{1,4}){1,5}|[0-9a-fA-F]{1,4}:((:[0-9a-fA-F]{1,4}){1,6})|:((:[0-9a-fA-F]{1,4}){1,7}|:)|fe80:(:[0-9a-fA-F]{0,4}){0,4}%[0-9a-zA-Z]{1,}|::(ffff(:0{1,4}){0,1}:){0,1}((25[0-5]|(2[0-4]|1{0,1}[0-9]){0,1}[0-9])\\.){3,3}(25[0-5]|(2[0-4]|1{0,1}[0-9]){0,1}[0-9])|([0-9a-fA-F]{1,4}:){1,4}:((25[0-5]|(2[0-4]|1{0,1}[0-9]){0,1}[0-9])\\.){3,3}(25[0-5]|(2[0-4]|1{0,1}[0-9]){0,1}[0-9]))\\/([0-9]|[1-9][0-9]|1[0-1][0-9]|12[0-8])$"
      },
      "Ipv6Subnet": {
        "description": "Wraps an [`Ipv6Net`] with a compile-time prefix length.",
        "type": "object",
        "properties": {
          "net": {
            "$ref": "#/components/schemas/Ipv6Net"
          }
        },
        "required": [
          "net"
        ]
      },
      "L4PortRange": {
        "example": "22",
        "title": "A range of IP ports",
        "description": "An inclusive-inclusive range of IP ports. The second port may be omitted to represent a single port.",
        "type": "string",
        "pattern": "^[0-9]{1,5}(-[0-9]{1,5})?$",
        "minLength": 1,
        "maxLength": 11
      },
      "LldpAdminStatus": {
        "description": "To what extent should this port participate in LLDP",
        "type": "string",
        "enum": [
          "enabled",
          "disabled",
          "rx_only",
          "tx_only"
        ]
      },
      "LldpPortConfig": {
        "description": "Per-port LLDP configuration settings.  Only the \"status\" setting is mandatory.  All other fields have natural defaults or may be inherited from the switch.",
        "type": "object",
        "properties": {
          "chassis_id": {
            "nullable": true,
            "description": "Chassis ID to advertise.  If this is set, it will be advertised as a LocallyAssigned ID type.  If this is not set, it will be inherited from the switch-level settings.",
            "type": "string"
          },
          "management_addrs": {
            "nullable": true,
            "description": "Management IP addresses to advertise.  If this is not set, it will be inherited from the switch-level settings.",
            "type": "array",
            "items": {
              "type": "string",
              "format": "ip"
            }
          },
          "port_description": {
            "nullable": true,
            "description": "Port description to advertise.  If this is not set, no description will be advertised.",
            "type": "string"
          },
          "port_id": {
            "nullable": true,
            "description": "Port ID to advertise.  If this is set, it will be advertised as a LocallyAssigned ID type.  If this is not set, it will be set to the port name. e.g., qsfp0/0.",
            "type": "string"
          },
          "status": {
            "description": "To what extent should this port participate in LLDP",
            "allOf": [
              {
                "$ref": "#/components/schemas/LldpAdminStatus"
              }
            ]
          },
          "system_description": {
            "nullable": true,
            "description": "System description to advertise.  If this is not set, it will be inherited from the switch-level settings.",
            "type": "string"
          },
          "system_name": {
            "nullable": true,
            "description": "System name to advertise.  If this is not set, it will be inherited from the switch-level settings.",
            "type": "string"
          }
        },
        "required": [
          "status"
        ]
      },
      "MacAddr": {
        "example": "ff:ff:ff:ff:ff:ff",
        "title": "A MAC address",
        "description": "A Media Access Control address, in EUI-48 format",
        "type": "string",
        "pattern": "^([0-9a-fA-F]{0,2}:){5}[0-9a-fA-F]{0,2}$",
        "minLength": 5,
        "maxLength": 17
      },
      "MigrationFailureInjector": {
        "description": "Describes a synthetic device that registers for VM lifecycle notifications and returns errors during attempts to migrate.\n\nThis is only supported by Propolis servers compiled with the `failure-injection` feature.",
        "type": "object",
        "properties": {
          "fail_exports": {
            "description": "The number of times this device should fail requests to export state.",
            "type": "integer",
            "format": "uint32",
            "minimum": 0
          },
          "fail_imports": {
            "description": "The number of times this device should fail requests to import state.",
            "type": "integer",
            "format": "uint32",
            "minimum": 0
          }
        },
        "required": [
          "fail_exports",
          "fail_imports"
        ],
        "additionalProperties": false
      },
      "MigrationRuntimeState": {
        "description": "An update from a sled regarding the state of a migration, indicating the role of the VMM whose migration state was updated.",
        "type": "object",
        "properties": {
          "gen": {
            "$ref": "#/components/schemas/Generation"
          },
          "migration_id": {
            "type": "string",
            "format": "uuid"
          },
          "state": {
            "$ref": "#/components/schemas/MigrationState"
          },
          "time_updated": {
            "description": "Timestamp for the migration state update.",
            "type": "string",
            "format": "date-time"
          }
        },
        "required": [
          "gen",
          "migration_id",
          "state",
          "time_updated"
        ]
      },
      "MigrationState": {
        "description": "The state of an instance's live migration.",
        "oneOf": [
          {
            "description": "The migration has not started for this VMM.",
            "type": "string",
            "enum": [
              "pending"
            ]
          },
          {
            "description": "The migration is in progress.",
            "type": "string",
            "enum": [
              "in_progress"
            ]
          },
          {
            "description": "The migration has failed.",
            "type": "string",
            "enum": [
              "failed"
            ]
          },
          {
            "description": "The migration has completed.",
            "type": "string",
            "enum": [
              "completed"
            ]
          }
        ]
      },
      "MupdateOverrideInfo": {
        "description": "MUPdate override information, typically serialized as JSON (RFD 556).\n\nWhen a MUPdate occurs, a file containing this information is created on the install dataset of the system.",
        "type": "object",
        "properties": {
          "hash_ids": {
            "description": "Artifact hashes written out to the install dataset.\n\nCurrently includes the host phase 2 and composite control plane artifacts.",
            "type": "array",
            "items": {
              "$ref": "#/components/schemas/ArtifactHashId"
            },
            "uniqueItems": true
          },
          "mupdate_uuid": {
            "description": "A UUID that identifies a MUPdate that occurred.",
            "allOf": [
              {
                "$ref": "#/components/schemas/TypedUuidForMupdateOverrideKind"
              }
            ]
          }
        },
        "required": [
          "hash_ids",
          "mupdate_uuid"
        ]
      },
      "MupdateOverrideNonBootInfo": {
        "description": "Describes the result of reading a mupdate override file from a non-boot disk.",
        "type": "object",
        "properties": {
          "path": {
            "description": "The path to the mupdate override file.",
            "type": "string",
            "format": "Utf8PathBuf"
          },
          "result": {
            "description": "The result of reading the mupdate override file.",
            "allOf": [
              {
                "$ref": "#/components/schemas/MupdateOverrideNonBootResult"
              }
            ]
          },
          "zpool_name": {
            "description": "The zpool name.",
            "allOf": [
              {
                "$ref": "#/components/schemas/ZpoolName"
              }
            ]
          }
        },
        "required": [
          "path",
          "result",
          "zpool_name"
        ]
      },
      "MupdateOverrideNonBootMismatch": {
        "description": "Describes a mismatch between the boot disk and a non-boot disk.",
        "oneOf": [
          {
            "description": "The boot disk is present but the non-boot disk is absent.",
            "type": "object",
            "properties": {
              "reason": {
                "type": "string",
                "enum": [
                  "boot_present_other_absent"
                ]
              }
            },
            "required": [
              "reason"
            ]
          },
          {
            "description": "The boot disk is absent but the non-boot disk is present.",
            "type": "object",
            "properties": {
              "non_boot_disk_info": {
                "$ref": "#/components/schemas/MupdateOverrideInfo"
              },
              "reason": {
                "type": "string",
                "enum": [
                  "boot_absent_other_present"
                ]
              }
            },
            "required": [
              "non_boot_disk_info",
              "reason"
            ]
          },
          {
            "description": "Both disks are present but have different values.",
            "type": "object",
            "properties": {
              "non_boot_disk_info": {
                "$ref": "#/components/schemas/MupdateOverrideInfo"
              },
              "reason": {
                "type": "string",
                "enum": [
                  "value_mismatch"
                ]
              }
            },
            "required": [
              "non_boot_disk_info",
              "reason"
            ]
          },
          {
            "description": "There was an error reading the boot disk.",
            "type": "object",
            "properties": {
              "non_boot_disk_info": {
                "nullable": true,
                "allOf": [
                  {
                    "$ref": "#/components/schemas/MupdateOverrideInfo"
                  }
                ]
              },
              "reason": {
                "type": "string",
                "enum": [
                  "boot_disk_read_error"
                ]
              }
            },
            "required": [
              "reason"
            ]
          }
        ]
      },
      "MupdateOverrideNonBootResult": {
        "description": "The result of reading a mupdate override file from a non-boot disk.",
        "oneOf": [
          {
            "description": "The non-boot disk matches the boot disk (both present).",
            "type": "object",
            "properties": {
              "result": {
                "type": "string",
                "enum": [
                  "matches_present"
                ]
              }
            },
            "required": [
              "result"
            ]
          },
          {
            "description": "The non-boot disk matches the boot disk (both absent).",
            "type": "object",
            "properties": {
              "result": {
                "type": "string",
                "enum": [
                  "matches_absent"
                ]
              }
            },
            "required": [
              "result"
            ]
          },
          {
            "description": "The non-boot disk does not match the boot disk.",
            "type": "object",
            "properties": {
              "reason": {
                "$ref": "#/components/schemas/MupdateOverrideNonBootMismatch"
              },
              "result": {
                "type": "string",
                "enum": [
                  "mismatch"
                ]
              }
            },
            "required": [
              "reason",
              "result"
            ]
          },
          {
            "description": "There was an error reading the mupdate override file from the non-boot disk.",
            "type": "object",
            "properties": {
              "message": {
                "type": "string"
              },
              "result": {
                "type": "string",
                "enum": [
                  "read_error"
                ]
              }
            },
            "required": [
              "message",
              "result"
            ]
          }
        ]
      },
      "MupdateOverrideStatus": {
        "description": "Describes the current state of mupdate overrides.",
        "type": "object",
        "properties": {
          "boot_disk_override": {
            "description": "Status of the boot disk.",
            "x-rust-type": {
              "crate": "std",
              "parameters": [
                {
                  "$ref": "#/components/schemas/MupdateOverrideInfo",
                  "nullable": true
                },
                {
                  "type": "string"
                }
              ],
              "path": "::std::result::Result",
              "version": "*"
            },
            "oneOf": [
              {
                "type": "object",
                "properties": {
                  "ok": {
                    "nullable": true,
                    "allOf": [
                      {
                        "$ref": "#/components/schemas/MupdateOverrideInfo"
                      }
                    ]
                  }
                },
                "required": [
                  "ok"
                ]
              },
              {
                "type": "object",
                "properties": {
                  "err": {
                    "type": "string"
                  }
                },
                "required": [
                  "err"
                ]
              }
            ]
          },
          "boot_disk_path": {
            "description": "The path to the mupdate override JSON on the boot disk.",
            "type": "string",
            "format": "Utf8PathBuf"
          },
          "non_boot_disk_overrides": {
            "title": "IdOrdMap",
            "description": "Status of the non-boot disks. This results in warnings in case of a mismatch.",
            "x-rust-type": {
              "crate": "iddqd",
              "parameters": [
                {
                  "$ref": "#/components/schemas/MupdateOverrideNonBootInfo"
                }
              ],
              "path": "iddqd::IdOrdMap",
              "version": "*"
            },
            "type": "array",
            "items": {
              "$ref": "#/components/schemas/MupdateOverrideNonBootInfo"
            },
            "uniqueItems": true
          }
        },
        "required": [
          "boot_disk_override",
          "boot_disk_path",
          "non_boot_disk_overrides"
        ]
      },
      "Name": {
        "title": "A name unique within the parent collection",
        "description": "Names must begin with a lower case ASCII letter, be composed exclusively of lowercase ASCII, uppercase ASCII, numbers, and '-', and may not end with a '-'. Names cannot be a UUID, but they may contain a UUID. They can be at most 63 characters long.",
        "type": "string",
        "pattern": "^(?![0-9a-fA-F]{8}-[0-9a-fA-F]{4}-[0-9a-fA-F]{4}-[0-9a-fA-F]{4}-[0-9a-fA-F]{12}$)^[a-z]([a-zA-Z0-9-]*[a-zA-Z0-9]+)?$",
        "minLength": 1,
        "maxLength": 63
      },
      "NetworkInterface": {
        "description": "Information required to construct a virtual network interface",
        "type": "object",
        "properties": {
          "id": {
            "type": "string",
            "format": "uuid"
          },
          "ip": {
            "type": "string",
            "format": "ip"
          },
          "kind": {
            "$ref": "#/components/schemas/NetworkInterfaceKind"
          },
          "mac": {
            "$ref": "#/components/schemas/MacAddr"
          },
          "name": {
            "$ref": "#/components/schemas/Name"
          },
          "primary": {
            "type": "boolean"
          },
          "slot": {
            "type": "integer",
            "format": "uint8",
            "minimum": 0
          },
          "subnet": {
            "$ref": "#/components/schemas/IpNet"
          },
          "transit_ips": {
            "default": [],
            "type": "array",
            "items": {
              "$ref": "#/components/schemas/IpNet"
            }
          },
          "vni": {
            "$ref": "#/components/schemas/Vni"
          }
        },
        "required": [
          "id",
          "ip",
          "kind",
          "mac",
          "name",
          "primary",
          "slot",
          "subnet",
          "vni"
        ]
      },
      "NetworkInterfaceKind": {
        "description": "The type of network interface",
        "oneOf": [
          {
            "description": "A vNIC attached to a guest instance",
            "type": "object",
            "properties": {
              "id": {
                "type": "string",
                "format": "uuid"
              },
              "type": {
                "type": "string",
                "enum": [
                  "instance"
                ]
              }
            },
            "required": [
              "id",
              "type"
            ]
          },
          {
            "description": "A vNIC associated with an internal service",
            "type": "object",
            "properties": {
              "id": {
                "type": "string",
                "format": "uuid"
              },
              "type": {
                "type": "string",
                "enum": [
                  "service"
                ]
              }
            },
            "required": [
              "id",
              "type"
            ]
          },
          {
            "description": "A vNIC associated with a probe",
            "type": "object",
            "properties": {
              "id": {
                "type": "string",
                "format": "uuid"
              },
              "type": {
                "type": "string",
                "enum": [
                  "probe"
                ]
              }
            },
            "required": [
              "id",
              "type"
            ]
          }
        ]
      },
      "NvmeDisk": {
        "description": "A disk that presents an NVMe interface to the guest.",
        "type": "object",
        "properties": {
          "backend_id": {
            "description": "The name of the disk's backend component.",
            "allOf": [
              {
                "$ref": "#/components/schemas/SpecKey"
              }
            ]
          },
          "pci_path": {
            "description": "The PCI bus/device/function at which this disk should be attached.",
            "allOf": [
              {
                "$ref": "#/components/schemas/PciPath"
              }
            ]
          },
          "serial_number": {
            "description": "The serial number to return in response to an NVMe Identify Controller command.",
            "type": "array",
            "items": {
              "type": "integer",
              "format": "uint8",
              "minimum": 0
            },
            "minItems": 20,
            "maxItems": 20
          }
        },
        "required": [
          "backend_id",
          "pci_path",
          "serial_number"
        ],
        "additionalProperties": false
      },
      "OmicronPhysicalDiskConfig": {
        "type": "object",
        "properties": {
          "id": {
            "$ref": "#/components/schemas/TypedUuidForPhysicalDiskKind"
          },
          "identity": {
            "$ref": "#/components/schemas/DiskIdentity"
          },
          "pool_id": {
            "$ref": "#/components/schemas/TypedUuidForZpoolKind"
          }
        },
        "required": [
          "id",
          "identity",
          "pool_id"
        ]
      },
      "OmicronSledConfig": {
        "description": "Describes the set of Reconfigurator-managed configuration elements of a sled",
        "type": "object",
        "properties": {
          "datasets": {
            "$ref": "#/components/schemas/IdMapDatasetConfig"
          },
          "disks": {
            "$ref": "#/components/schemas/IdMapOmicronPhysicalDiskConfig"
          },
          "generation": {
            "$ref": "#/components/schemas/Generation"
          },
          "remove_mupdate_override": {
            "nullable": true,
            "allOf": [
              {
                "$ref": "#/components/schemas/TypedUuidForMupdateOverrideKind"
              }
            ]
          },
          "zones": {
            "$ref": "#/components/schemas/IdMapOmicronZoneConfig"
          }
        },
        "required": [
          "datasets",
          "disks",
          "generation",
          "zones"
        ]
      },
      "OmicronZoneConfig": {
        "description": "Describes one Omicron-managed zone running on a sled",
        "type": "object",
        "properties": {
          "filesystem_pool": {
            "nullable": true,
            "description": "The pool on which we'll place this zone's root filesystem.\n\nNote that the root filesystem is transient -- the sled agent is permitted to destroy this dataset each time the zone is initialized.",
            "allOf": [
              {
                "$ref": "#/components/schemas/ZpoolName"
              }
            ]
          },
          "id": {
            "$ref": "#/components/schemas/TypedUuidForOmicronZoneKind"
          },
          "image_source": {
            "default": {
              "type": "install_dataset"
            },
            "allOf": [
              {
                "$ref": "#/components/schemas/OmicronZoneImageSource"
              }
            ]
          },
          "zone_type": {
            "$ref": "#/components/schemas/OmicronZoneType"
          }
        },
        "required": [
          "id",
          "zone_type"
        ]
      },
      "OmicronZoneDataset": {
        "description": "Describes a persistent ZFS dataset associated with an Omicron zone",
        "type": "object",
        "properties": {
          "pool_name": {
            "$ref": "#/components/schemas/ZpoolName"
          }
        },
        "required": [
          "pool_name"
        ]
      },
      "OmicronZoneFileMetadata": {
        "description": "Information about an Omicron zone file written out to the install dataset.\n\nPart of [`OmicronZoneManifest`].",
        "type": "object",
        "properties": {
          "file_name": {
            "description": "The file name.",
            "type": "string"
          },
          "file_size": {
            "description": "The file size.",
            "type": "integer",
            "format": "uint64",
            "minimum": 0
          },
          "hash": {
            "description": "The hash of the file.",
            "type": "string",
            "format": "hex string (32 bytes)"
          }
        },
        "required": [
          "file_name",
          "file_size",
          "hash"
        ]
      },
      "OmicronZoneImageSource": {
        "description": "Where Sled Agent should get the image for a zone.",
        "oneOf": [
          {
            "description": "This zone's image source is whatever happens to be on the sled's \"install\" dataset.\n\nThis is whatever was put in place at the factory or by the latest MUPdate. The image used here can vary by sled and even over time (if the sled gets MUPdated again).\n\nHistorically, this was the only source for zone images. In an system with automated control-plane-driven update we expect to only use this variant in emergencies where the system had to be recovered via MUPdate.",
            "type": "object",
            "properties": {
              "type": {
                "type": "string",
                "enum": [
                  "install_dataset"
                ]
              }
            },
            "required": [
              "type"
            ]
          },
          {
            "description": "This zone's image source is the artifact matching this hash from the TUF artifact store (aka \"TUF repo depot\").\n\nThis originates from TUF repos uploaded to Nexus which are then replicated out to all sleds.",
            "type": "object",
            "properties": {
              "hash": {
                "type": "string",
                "format": "hex string (32 bytes)"
              },
              "type": {
                "type": "string",
                "enum": [
                  "artifact"
                ]
              }
            },
            "required": [
              "hash",
              "type"
            ]
          }
        ]
      },
      "OmicronZoneManifest": {
        "description": "Describes the set of Omicron zones written out into an install dataset.",
        "type": "object",
        "properties": {
          "mupdate_id": {
            "description": "The UUID of the mupdate which created this manifest. Intended primarily for checking equality.",
            "allOf": [
              {
                "$ref": "#/components/schemas/TypedUuidForMupdateKind"
              }
            ]
          },
          "zones": {
            "title": "IdOrdMap",
            "description": "Omicron zone file names and hashes.",
            "x-rust-type": {
              "crate": "iddqd",
              "parameters": [
                {
                  "$ref": "#/components/schemas/OmicronZoneFileMetadata"
                }
              ],
              "path": "iddqd::IdOrdMap",
              "version": "*"
            },
            "type": "array",
            "items": {
              "$ref": "#/components/schemas/OmicronZoneFileMetadata"
            },
            "uniqueItems": true
          }
        },
        "required": [
          "mupdate_id",
          "zones"
        ]
      },
      "OmicronZoneType": {
        "description": "Describes what kind of zone this is (i.e., what component is running in it) as well as any type-specific configuration",
        "oneOf": [
          {
            "type": "object",
            "properties": {
              "address": {
                "type": "string"
              },
              "dns_servers": {
                "type": "array",
                "items": {
                  "type": "string",
                  "format": "ip"
                }
              },
              "domain": {
                "nullable": true,
                "type": "string"
              },
              "nic": {
                "description": "The service vNIC providing outbound connectivity using OPTE.",
                "allOf": [
                  {
                    "$ref": "#/components/schemas/NetworkInterface"
                  }
                ]
              },
              "ntp_servers": {
                "type": "array",
                "items": {
                  "type": "string"
                }
              },
              "snat_cfg": {
                "description": "The SNAT configuration for outbound connections.",
                "allOf": [
                  {
                    "$ref": "#/components/schemas/SourceNatConfig"
                  }
                ]
              },
              "type": {
                "type": "string",
                "enum": [
                  "boundary_ntp"
                ]
              }
            },
            "required": [
              "address",
              "dns_servers",
              "nic",
              "ntp_servers",
              "snat_cfg",
              "type"
            ]
          },
          {
            "description": "Type of clickhouse zone used for a single node clickhouse deployment",
            "type": "object",
            "properties": {
              "address": {
                "type": "string"
              },
              "dataset": {
                "$ref": "#/components/schemas/OmicronZoneDataset"
              },
              "type": {
                "type": "string",
                "enum": [
                  "clickhouse"
                ]
              }
            },
            "required": [
              "address",
              "dataset",
              "type"
            ]
          },
          {
            "description": "A zone used to run a Clickhouse Keeper node\n\nKeepers are only used in replicated clickhouse setups",
            "type": "object",
            "properties": {
              "address": {
                "type": "string"
              },
              "dataset": {
                "$ref": "#/components/schemas/OmicronZoneDataset"
              },
              "type": {
                "type": "string",
                "enum": [
                  "clickhouse_keeper"
                ]
              }
            },
            "required": [
              "address",
              "dataset",
              "type"
            ]
          },
          {
            "description": "A zone used to run a Clickhouse Server in a replicated deployment",
            "type": "object",
            "properties": {
              "address": {
                "type": "string"
              },
              "dataset": {
                "$ref": "#/components/schemas/OmicronZoneDataset"
              },
              "type": {
                "type": "string",
                "enum": [
                  "clickhouse_server"
                ]
              }
            },
            "required": [
              "address",
              "dataset",
              "type"
            ]
          },
          {
            "type": "object",
            "properties": {
              "address": {
                "type": "string"
              },
              "dataset": {
                "$ref": "#/components/schemas/OmicronZoneDataset"
              },
              "type": {
                "type": "string",
                "enum": [
                  "cockroach_db"
                ]
              }
            },
            "required": [
              "address",
              "dataset",
              "type"
            ]
          },
          {
            "type": "object",
            "properties": {
              "address": {
                "type": "string"
              },
              "dataset": {
                "$ref": "#/components/schemas/OmicronZoneDataset"
              },
              "type": {
                "type": "string",
                "enum": [
                  "crucible"
                ]
              }
            },
            "required": [
              "address",
              "dataset",
              "type"
            ]
          },
          {
            "type": "object",
            "properties": {
              "address": {
                "type": "string"
              },
              "type": {
                "type": "string",
                "enum": [
                  "crucible_pantry"
                ]
              }
            },
            "required": [
              "address",
              "type"
            ]
          },
          {
            "type": "object",
            "properties": {
              "dataset": {
                "$ref": "#/components/schemas/OmicronZoneDataset"
              },
              "dns_address": {
                "description": "The address at which the external DNS server is reachable.",
                "type": "string"
              },
              "http_address": {
                "description": "The address at which the external DNS server API is reachable.",
                "type": "string"
              },
              "nic": {
                "description": "The service vNIC providing external connectivity using OPTE.",
                "allOf": [
                  {
                    "$ref": "#/components/schemas/NetworkInterface"
                  }
                ]
              },
              "type": {
                "type": "string",
                "enum": [
                  "external_dns"
                ]
              }
            },
            "required": [
              "dataset",
              "dns_address",
              "http_address",
              "nic",
              "type"
            ]
          },
          {
            "type": "object",
            "properties": {
              "dataset": {
                "$ref": "#/components/schemas/OmicronZoneDataset"
              },
              "dns_address": {
                "type": "string"
              },
              "gz_address": {
                "description": "The addresses in the global zone which should be created\n\nFor the DNS service, which exists outside the sleds's typical subnet - adding an address in the GZ is necessary to allow inter-zone traffic routing.",
                "type": "string",
                "format": "ipv6"
              },
              "gz_address_index": {
                "description": "The address is also identified with an auxiliary bit of information to ensure that the created global zone address can have a unique name.",
                "type": "integer",
                "format": "uint32",
                "minimum": 0
              },
              "http_address": {
                "type": "string"
              },
              "type": {
                "type": "string",
                "enum": [
                  "internal_dns"
                ]
              }
            },
            "required": [
              "dataset",
              "dns_address",
              "gz_address",
              "gz_address_index",
              "http_address",
              "type"
            ]
          },
          {
            "type": "object",
            "properties": {
              "address": {
                "type": "string"
              },
              "type": {
                "type": "string",
                "enum": [
                  "internal_ntp"
                ]
              }
            },
            "required": [
              "address",
              "type"
            ]
          },
          {
            "type": "object",
            "properties": {
              "external_dns_servers": {
                "description": "External DNS servers Nexus can use to resolve external hosts.",
                "type": "array",
                "items": {
                  "type": "string",
                  "format": "ip"
                }
              },
              "external_ip": {
                "description": "The address at which the external nexus server is reachable.",
                "type": "string",
                "format": "ip"
              },
              "external_tls": {
                "description": "Whether Nexus's external endpoint should use TLS",
                "type": "boolean"
              },
              "internal_address": {
                "description": "The address at which the internal nexus server is reachable.",
                "type": "string"
              },
              "nic": {
                "description": "The service vNIC providing external connectivity using OPTE.",
                "allOf": [
                  {
                    "$ref": "#/components/schemas/NetworkInterface"
                  }
                ]
              },
              "type": {
                "type": "string",
                "enum": [
                  "nexus"
                ]
              }
            },
            "required": [
              "external_dns_servers",
              "external_ip",
              "external_tls",
              "internal_address",
              "nic",
              "type"
            ]
          },
          {
            "type": "object",
            "properties": {
              "address": {
                "type": "string"
              },
              "type": {
                "type": "string",
                "enum": [
                  "oximeter"
                ]
              }
            },
            "required": [
              "address",
              "type"
            ]
          }
        ]
      },
      "P9fs": {
        "description": "Describes a filesystem to expose through a P9 device.\n\nThis is only supported by Propolis servers compiled with the `falcon` feature.",
        "type": "object",
        "properties": {
          "chunk_size": {
            "description": "The chunk size to use in the 9P protocol. Vanilla Helios images should use 8192. Falcon Helios base images and Linux can use up to 65536.",
            "type": "integer",
            "format": "uint32",
            "minimum": 0
          },
          "pci_path": {
            "description": "The PCI path at which to attach the guest to this P9 filesystem.",
            "allOf": [
              {
                "$ref": "#/components/schemas/PciPath"
              }
            ]
          },
          "source": {
            "description": "The host source path to mount into the guest.",
            "type": "string"
          },
          "target": {
            "description": "The 9P target filesystem tag.",
            "type": "string"
          }
        },
        "required": [
          "chunk_size",
          "pci_path",
          "source",
          "target"
        ],
        "additionalProperties": false
      },
      "PciPath": {
        "description": "A PCI bus/device/function tuple.",
        "type": "object",
        "properties": {
          "bus": {
            "type": "integer",
            "format": "uint8",
            "minimum": 0
          },
          "device": {
            "type": "integer",
            "format": "uint8",
            "minimum": 0
          },
          "function": {
            "type": "integer",
            "format": "uint8",
            "minimum": 0
          }
        },
        "required": [
          "bus",
          "device",
          "function"
        ]
      },
      "PciPciBridge": {
        "description": "A PCI-PCI bridge.",
        "type": "object",
        "properties": {
          "downstream_bus": {
            "description": "The logical bus number of this bridge's downstream bus. Other devices may use this bus number in their PCI paths to indicate they should be attached to this bridge's bus.",
            "type": "integer",
            "format": "uint8",
            "minimum": 0
          },
          "pci_path": {
            "description": "The PCI path at which to attach this bridge.",
            "allOf": [
              {
                "$ref": "#/components/schemas/PciPath"
              }
            ]
          }
        },
        "required": [
          "downstream_bus",
          "pci_path"
        ],
        "additionalProperties": false
      },
      "PortConfigV2": {
        "type": "object",
        "properties": {
          "addresses": {
            "description": "This port's addresses and optional vlan IDs",
            "type": "array",
            "items": {
              "$ref": "#/components/schemas/UplinkAddressConfig"
            }
          },
          "autoneg": {
            "description": "Whether or not to set autonegotiation",
            "default": false,
            "type": "boolean"
          },
          "bgp_peers": {
            "description": "BGP peers on this port",
            "type": "array",
            "items": {
              "$ref": "#/components/schemas/BgpPeerConfig"
            }
          },
          "lldp": {
            "nullable": true,
            "description": "LLDP configuration for this port",
            "allOf": [
              {
                "$ref": "#/components/schemas/LldpPortConfig"
              }
            ]
          },
          "port": {
            "description": "Nmae of the port this config applies to.",
            "type": "string"
          },
          "routes": {
            "description": "The set of routes associated with this port.",
            "type": "array",
            "items": {
              "$ref": "#/components/schemas/RouteConfig"
            }
          },
          "switch": {
            "description": "Switch the port belongs to.",
            "allOf": [
              {
                "$ref": "#/components/schemas/SwitchLocation"
              }
            ]
          },
          "tx_eq": {
            "nullable": true,
            "description": "TX-EQ configuration for this port",
            "allOf": [
              {
                "$ref": "#/components/schemas/TxEqConfig"
              }
            ]
          },
          "uplink_port_fec": {
            "nullable": true,
            "description": "Port forward error correction type.",
            "allOf": [
              {
                "$ref": "#/components/schemas/PortFec"
              }
            ]
          },
          "uplink_port_speed": {
            "description": "Port speed.",
            "allOf": [
              {
                "$ref": "#/components/schemas/PortSpeed"
              }
            ]
          }
        },
        "required": [
          "addresses",
          "bgp_peers",
          "port",
          "routes",
          "switch",
          "uplink_port_speed"
        ]
      },
      "PortFec": {
        "description": "Switchport FEC options",
        "type": "string",
        "enum": [
          "firecode",
          "none",
          "rs"
        ]
      },
      "PortSpeed": {
        "description": "Switchport Speed options",
        "type": "string",
        "enum": [
          "speed0_g",
          "speed1_g",
          "speed10_g",
          "speed25_g",
          "speed40_g",
          "speed50_g",
          "speed100_g",
          "speed200_g",
          "speed400_g"
        ]
      },
      "PriorityDimension": {
        "description": "A dimension along with bundles can be sorted, to determine priority.",
        "oneOf": [
          {
            "description": "Sorting by time, with older bundles with lower priority.",
            "type": "string",
            "enum": [
              "time"
            ]
          },
          {
            "description": "Sorting by the cause for creating the bundle.",
            "type": "string",
            "enum": [
              "cause"
            ]
          }
        ]
      },
      "PriorityOrder": {
        "description": "The priority order for bundles during cleanup.\n\nBundles are sorted along the dimensions in [`PriorityDimension`], with each dimension appearing exactly once. During cleanup, lesser-priority bundles are pruned first, to maintain the dataset quota. Note that bundles are sorted by each dimension in the order in which they appear, with each dimension having higher priority than the next.",
        "type": "array",
        "items": {
          "$ref": "#/components/schemas/PriorityDimension"
        },
        "minItems": 2,
        "maxItems": 2
      },
      "QemuPvpanic": {
        "type": "object",
        "properties": {
          "enable_isa": {
            "description": "Enable the QEMU PVPANIC ISA bus device (I/O port 0x505).",
            "type": "boolean"
          }
        },
        "required": [
          "enable_isa"
        ],
        "additionalProperties": false
      },
      "RackNetworkConfigV2": {
        "description": "Initial network configuration",
        "type": "object",
        "properties": {
          "bfd": {
            "description": "BFD configuration for connecting the rack to external networks",
            "default": [],
            "type": "array",
            "items": {
              "$ref": "#/components/schemas/BfdPeerConfig"
            }
          },
          "bgp": {
            "description": "BGP configurations for connecting the rack to external networks",
            "type": "array",
            "items": {
              "$ref": "#/components/schemas/BgpConfig"
            }
          },
          "infra_ip_first": {
            "description": "First ip address to be used for configuring network infrastructure",
            "type": "string",
            "format": "ipv4"
          },
          "infra_ip_last": {
            "description": "Last ip address to be used for configuring network infrastructure",
            "type": "string",
            "format": "ipv4"
          },
          "ports": {
            "description": "Uplinks for connecting the rack to external networks",
            "type": "array",
            "items": {
              "$ref": "#/components/schemas/PortConfigV2"
            }
          },
          "rack_subnet": {
            "$ref": "#/components/schemas/Ipv6Net"
          }
        },
        "required": [
          "bgp",
          "infra_ip_first",
          "infra_ip_last",
          "ports",
          "rack_subnet"
        ]
      },
      "ResolvedVpcFirewallRule": {
        "description": "VPC firewall rule after object name resolution has been performed by Nexus",
        "type": "object",
        "properties": {
          "action": {
            "$ref": "#/components/schemas/VpcFirewallRuleAction"
          },
          "direction": {
            "$ref": "#/components/schemas/VpcFirewallRuleDirection"
          },
          "filter_hosts": {
            "nullable": true,
            "type": "array",
            "items": {
              "$ref": "#/components/schemas/HostIdentifier"
            }
          },
          "filter_ports": {
            "nullable": true,
            "type": "array",
            "items": {
              "$ref": "#/components/schemas/L4PortRange"
            }
          },
          "filter_protocols": {
            "nullable": true,
            "type": "array",
            "items": {
              "$ref": "#/components/schemas/VpcFirewallRuleProtocol"
            }
          },
          "priority": {
            "type": "integer",
            "format": "uint16",
            "minimum": 0
          },
          "status": {
            "$ref": "#/components/schemas/VpcFirewallRuleStatus"
          },
          "targets": {
            "type": "array",
            "items": {
              "$ref": "#/components/schemas/NetworkInterface"
            }
          }
        },
        "required": [
          "action",
          "direction",
          "priority",
          "status",
          "targets"
        ]
      },
      "ResolvedVpcRoute": {
        "description": "A VPC route resolved into a concrete target.",
        "type": "object",
        "properties": {
          "dest": {
            "$ref": "#/components/schemas/IpNet"
          },
          "target": {
            "$ref": "#/components/schemas/RouterTarget"
          }
        },
        "required": [
          "dest",
          "target"
        ]
      },
      "ResolvedVpcRouteSet": {
        "description": "An updated set of routes for a given VPC and/or subnet.",
        "type": "object",
        "properties": {
          "id": {
            "$ref": "#/components/schemas/RouterId"
          },
          "routes": {
            "type": "array",
            "items": {
              "$ref": "#/components/schemas/ResolvedVpcRoute"
            },
            "uniqueItems": true
          },
          "version": {
            "nullable": true,
            "allOf": [
              {
                "$ref": "#/components/schemas/RouterVersion"
              }
            ]
          }
        },
        "required": [
          "id",
          "routes"
        ]
      },
      "ResolvedVpcRouteState": {
        "description": "Version information for routes on a given VPC subnet.",
        "type": "object",
        "properties": {
          "id": {
            "$ref": "#/components/schemas/RouterId"
          },
          "version": {
            "nullable": true,
            "allOf": [
              {
                "$ref": "#/components/schemas/RouterVersion"
              }
            ]
          }
        },
        "required": [
          "id"
        ]
      },
      "RouteConfig": {
        "type": "object",
        "properties": {
          "destination": {
            "description": "The destination of the route.",
            "allOf": [
              {
                "$ref": "#/components/schemas/IpNet"
              }
            ]
          },
          "nexthop": {
            "description": "The nexthop/gateway address.",
            "type": "string",
            "format": "ip"
          },
          "rib_priority": {
            "nullable": true,
            "description": "The RIB priority (i.e. Admin Distance) associated with this route.",
            "default": null,
            "type": "integer",
            "format": "uint8",
            "minimum": 0
          },
          "vlan_id": {
            "nullable": true,
            "description": "The VLAN id associated with this route.",
            "default": null,
            "type": "integer",
            "format": "uint16",
            "minimum": 0
          }
        },
        "required": [
          "destination",
          "nexthop"
        ]
      },
      "RouterId": {
        "description": "Identifier for a VPC and/or subnet.",
        "type": "object",
        "properties": {
          "kind": {
            "$ref": "#/components/schemas/RouterKind"
          },
          "vni": {
            "$ref": "#/components/schemas/Vni"
          }
        },
        "required": [
          "kind",
          "vni"
        ]
      },
      "RouterKind": {
        "description": "The scope of a set of VPC router rules.",
        "oneOf": [
          {
            "type": "object",
            "properties": {
              "type": {
                "type": "string",
                "enum": [
                  "system"
                ]
              }
            },
            "required": [
              "type"
            ]
          },
          {
            "type": "object",
            "properties": {
              "subnet": {
                "$ref": "#/components/schemas/IpNet"
              },
              "type": {
                "type": "string",
                "enum": [
                  "custom"
                ]
              }
            },
            "required": [
              "subnet",
              "type"
            ]
          }
        ]
      },
      "RouterTarget": {
        "description": "The target for a given router entry.",
        "oneOf": [
          {
            "type": "object",
            "properties": {
              "type": {
                "type": "string",
                "enum": [
                  "drop"
                ]
              }
            },
            "required": [
              "type"
            ]
          },
          {
            "type": "object",
            "properties": {
              "type": {
                "type": "string",
                "enum": [
                  "internet_gateway"
                ]
              },
              "value": {
                "$ref": "#/components/schemas/InternetGatewayRouterTarget"
              }
            },
            "required": [
              "type",
              "value"
            ]
          },
          {
            "type": "object",
            "properties": {
              "type": {
                "type": "string",
                "enum": [
                  "ip"
                ]
              },
              "value": {
                "type": "string",
                "format": "ip"
              }
            },
            "required": [
              "type",
              "value"
            ]
          },
          {
            "type": "object",
            "properties": {
              "type": {
                "type": "string",
                "enum": [
                  "vpc_subnet"
                ]
              },
              "value": {
                "$ref": "#/components/schemas/IpNet"
              }
            },
            "required": [
              "type",
              "value"
            ]
          }
        ]
      },
      "RouterVersion": {
        "description": "Information on the current parent router (and version) of a route set according to the control plane.",
        "type": "object",
        "properties": {
          "router_id": {
            "type": "string",
            "format": "uuid"
          },
          "version": {
            "type": "integer",
            "format": "uint64",
            "minimum": 0
          }
        },
        "required": [
          "router_id",
          "version"
        ]
      },
      "SerialPort": {
        "description": "A serial port device.",
        "type": "object",
        "properties": {
          "num": {
            "description": "The serial port number for this port.",
            "allOf": [
              {
                "$ref": "#/components/schemas/SerialPortNumber"
              }
            ]
          }
        },
        "required": [
          "num"
        ],
        "additionalProperties": false
      },
      "SerialPortNumber": {
        "description": "A serial port identifier, which determines what I/O ports a guest can use to access a port.",
        "type": "string",
        "enum": [
          "com1",
          "com2",
          "com3",
          "com4"
        ]
      },
      "SledDiagnosticsQueryOutput": {
        "oneOf": [
          {
            "type": "object",
            "properties": {
              "success": {
                "type": "object",
                "properties": {
                  "command": {
                    "description": "The command and its arguments.",
                    "type": "string"
                  },
                  "exit_code": {
                    "nullable": true,
                    "description": "The exit code if one was present when the command exited.",
                    "type": "integer",
                    "format": "int32"
                  },
                  "exit_status": {
                    "description": "The exit status of the command. This will be the exit code (if any) and exit reason such as from a signal.",
                    "type": "string"
                  },
                  "stdio": {
                    "description": "Any stdout/stderr produced by the command.",
                    "type": "string"
                  }
                },
                "required": [
                  "command",
                  "exit_status",
                  "stdio"
                ]
              }
            },
            "required": [
              "success"
            ],
            "additionalProperties": false
          },
          {
            "type": "object",
            "properties": {
              "failure": {
                "type": "object",
                "properties": {
                  "error": {
                    "description": "The reason the command failed to execute.",
                    "type": "string"
                  }
                },
                "required": [
                  "error"
                ]
              }
            },
            "required": [
              "failure"
            ],
            "additionalProperties": false
          }
        ]
      },
      "SledIdentifiers": {
        "description": "Identifiers for a single sled.\n\nThis is intended primarily to be used in timeseries, to identify sled from which metric data originates.",
        "type": "object",
        "properties": {
          "model": {
            "description": "Model name of the sled",
            "type": "string"
          },
          "rack_id": {
            "description": "Control plane ID of the rack this sled is a member of",
            "type": "string",
            "format": "uuid"
          },
          "revision": {
            "description": "Revision number of the sled",
            "type": "integer",
            "format": "uint32",
            "minimum": 0
          },
          "serial": {
            "description": "Serial number of the sled",
            "type": "string"
          },
          "sled_id": {
            "description": "Control plane ID for the sled itself",
            "type": "string",
            "format": "uuid"
          }
        },
        "required": [
          "model",
          "rack_id",
          "revision",
          "serial",
          "sled_id"
        ]
      },
      "SledRole": {
        "description": "Describes the role of the sled within the rack.\n\nNote that this may change if the sled is physically moved within the rack.",
        "oneOf": [
          {
            "description": "The sled is a general compute sled.",
            "type": "string",
            "enum": [
              "gimlet"
            ]
          },
          {
            "description": "The sled is attached to the network switch, and has additional responsibilities.",
            "type": "string",
            "enum": [
              "scrimlet"
            ]
          }
        ]
      },
      "SledVmmState": {
        "description": "A wrapper type containing a sled's total knowledge of the state of a VMM.",
        "type": "object",
        "properties": {
          "migration_in": {
            "nullable": true,
            "description": "The current state of any inbound migration to this VMM.",
            "allOf": [
              {
                "$ref": "#/components/schemas/MigrationRuntimeState"
              }
            ]
          },
          "migration_out": {
            "nullable": true,
            "description": "The state of any outbound migration from this VMM.",
            "allOf": [
              {
                "$ref": "#/components/schemas/MigrationRuntimeState"
              }
            ]
          },
          "vmm_state": {
            "description": "The most recent state of the sled's VMM process.",
            "allOf": [
              {
                "$ref": "#/components/schemas/VmmRuntimeState"
              }
            ]
          }
        },
        "required": [
          "vmm_state"
        ]
      },
      "SoftNpuP9": {
        "description": "Describes a PCI device that shares host files with the guest using the P9 protocol.\n\nThis is only supported by Propolis servers compiled with the `falcon` feature.",
        "type": "object",
        "properties": {
          "pci_path": {
            "description": "The PCI path at which to attach the guest to this port.",
            "allOf": [
              {
                "$ref": "#/components/schemas/PciPath"
              }
            ]
          }
        },
        "required": [
          "pci_path"
        ],
        "additionalProperties": false
      },
      "SoftNpuPciPort": {
        "description": "Describes a SoftNPU PCI device.\n\nThis is only supported by Propolis servers compiled with the `falcon` feature.",
        "type": "object",
        "properties": {
          "pci_path": {
            "description": "The PCI path at which to attach the guest to this port.",
            "allOf": [
              {
                "$ref": "#/components/schemas/PciPath"
              }
            ]
          }
        },
        "required": [
          "pci_path"
        ],
        "additionalProperties": false
      },
      "SoftNpuPort": {
        "description": "Describes a port in a SoftNPU emulated ASIC.\n\nThis is only supported by Propolis servers compiled with the `falcon` feature.",
        "type": "object",
        "properties": {
          "backend_id": {
            "description": "The name of the port's associated DLPI backend.",
            "allOf": [
              {
                "$ref": "#/components/schemas/SpecKey"
              }
            ]
          },
          "link_name": {
            "description": "The data link name for this port.",
            "type": "string"
          }
        },
        "required": [
          "backend_id",
          "link_name"
        ],
        "additionalProperties": false
      },
      "SourceNatConfig": {
        "description": "An IP address and port range used for source NAT, i.e., making outbound network connections from guests or services.",
        "type": "object",
        "properties": {
          "first_port": {
            "description": "The first port used for source NAT, inclusive.",
            "type": "integer",
            "format": "uint16",
            "minimum": 0
          },
          "ip": {
            "description": "The external address provided to the instance or service.",
            "type": "string",
            "format": "ip"
          },
          "last_port": {
            "description": "The last port used for source NAT, also inclusive.",
            "type": "integer",
            "format": "uint16",
            "minimum": 0
          }
        },
        "required": [
          "first_port",
          "ip",
          "last_port"
        ]
      },
      "SpecKey": {
        "description": "A key identifying a component in an instance spec.",
        "oneOf": [
          {
            "title": "uuid",
            "allOf": [
              {
                "type": "string",
                "format": "uuid"
              }
            ]
          },
          {
            "title": "name",
            "allOf": [
              {
                "type": "string"
              }
            ]
          }
        ]
      },
      "StartSledAgentRequest": {
        "description": "Configuration information for launching a Sled Agent.",
        "type": "object",
        "properties": {
          "body": {
            "$ref": "#/components/schemas/StartSledAgentRequestBody"
          },
          "generation": {
            "description": "The current generation number of data as stored in CRDB.\n\nThe initial generation is set during RSS time and then only mutated by Nexus. For now, we don't actually anticipate mutating this data, but we leave open the possiblity.",
            "type": "integer",
            "format": "uint64",
            "minimum": 0
          },
          "schema_version": {
            "type": "integer",
            "format": "uint32",
            "minimum": 0
          }
        },
        "required": [
          "body",
          "generation",
          "schema_version"
        ]
      },
      "StartSledAgentRequestBody": {
        "description": "This is the actual app level data of `StartSledAgentRequest`\n\nWe nest it below the \"header\" of `generation` and `schema_version` so that we can perform partial deserialization of `EarlyNetworkConfig` to only read the header and defer deserialization of the body once we know the schema version. This is possible via the use of [`serde_json::value::RawValue`] in future (post-v1) deserialization paths.",
        "type": "object",
        "properties": {
          "id": {
            "description": "Uuid of the Sled Agent to be created.",
            "allOf": [
              {
                "$ref": "#/components/schemas/TypedUuidForSledKind"
              }
            ]
          },
          "is_lrtq_learner": {
            "description": "Is this node an LRTQ learner node?\n\nWe only put the node into learner mode if `use_trust_quorum` is also true.",
            "type": "boolean"
          },
          "rack_id": {
            "description": "Uuid of the rack to which this sled agent belongs.",
            "type": "string",
            "format": "uuid"
          },
          "subnet": {
            "description": "Portion of the IP space to be managed by the Sled Agent.",
            "allOf": [
              {
                "$ref": "#/components/schemas/Ipv6Subnet"
              }
            ]
          },
          "use_trust_quorum": {
            "description": "Use trust quorum for key generation",
            "type": "boolean"
          }
        },
        "required": [
          "id",
          "is_lrtq_learner",
          "rack_id",
          "subnet",
          "use_trust_quorum"
        ]
      },
      "StorageLimit": {
        "description": "The limit on space allowed for zone bundles, as a percentage of the overall dataset's quota.",
        "type": "integer",
        "format": "uint8",
        "minimum": 0
      },
      "SupportBundleMetadata": {
        "description": "Metadata about a support bundle",
        "type": "object",
        "properties": {
          "state": {
            "$ref": "#/components/schemas/SupportBundleState"
          },
          "support_bundle_id": {
            "$ref": "#/components/schemas/TypedUuidForSupportBundleKind"
          }
        },
        "required": [
          "state",
          "support_bundle_id"
        ]
      },
      "SupportBundleState": {
        "type": "string",
        "enum": [
          "complete",
          "incomplete"
        ]
      },
      "SwitchLocation": {
        "description": "Identifies switch physical location",
        "oneOf": [
          {
            "description": "Switch in upper slot",
            "type": "string",
            "enum": [
              "switch0"
            ]
          },
          {
            "description": "Switch in lower slot",
            "type": "string",
            "enum": [
              "switch1"
            ]
          }
        ]
      },
      "SwitchPorts": {
        "description": "A set of switch uplinks.",
        "type": "object",
        "properties": {
          "uplinks": {
            "type": "array",
            "items": {
              "$ref": "#/components/schemas/HostPortConfig"
            }
          }
        },
        "required": [
          "uplinks"
        ]
      },
      "TimeSync": {
        "type": "object",
        "properties": {
          "correction": {
            "description": "The current offset between the NTP clock and system clock.",
            "type": "number",
            "format": "double"
          },
          "ip_addr": {
            "description": "The NTP reference IP address.",
            "type": "string",
            "format": "ip"
          },
          "ref_id": {
            "description": "The NTP reference ID.",
            "type": "integer",
            "format": "uint32",
            "minimum": 0
          },
          "ref_time": {
            "description": "The NTP reference time (i.e. what chrony thinks the current time is, not necessarily the current system time).",
            "type": "number",
            "format": "double"
          },
          "stratum": {
            "description": "The NTP stratum (our upstream's stratum plus one).",
            "type": "integer",
            "format": "uint8",
            "minimum": 0
          },
          "sync": {
            "description": "The synchronization state of the sled, true when the system clock and the NTP clock are in sync (to within a small window).",
            "type": "boolean"
          }
        },
        "required": [
          "correction",
          "ip_addr",
          "ref_id",
          "ref_time",
          "stratum",
          "sync"
        ]
      },
      "TxEqConfig": {
        "description": "Per-port tx-eq overrides.  This can be used to fine-tune the transceiver equalization settings to improve signal integrity.",
        "type": "object",
        "properties": {
          "main": {
            "nullable": true,
            "description": "Main tap",
            "type": "integer",
            "format": "int32"
          },
          "post1": {
            "nullable": true,
            "description": "Post-cursor tap1",
            "type": "integer",
            "format": "int32"
          },
          "post2": {
            "nullable": true,
            "description": "Post-cursor tap2",
            "type": "integer",
            "format": "int32"
          },
          "pre1": {
            "nullable": true,
            "description": "Pre-cursor tap1",
            "type": "integer",
            "format": "int32"
          },
          "pre2": {
            "nullable": true,
            "description": "Pre-cursor tap2",
            "type": "integer",
            "format": "int32"
          }
        }
      },
      "TypedUuidForDatasetKind": {
        "type": "string",
        "format": "uuid"
      },
      "TypedUuidForInstanceKind": {
        "type": "string",
        "format": "uuid"
      },
      "TypedUuidForMupdateKind": {
        "type": "string",
        "format": "uuid"
      },
      "TypedUuidForMupdateOverrideKind": {
        "type": "string",
        "format": "uuid"
      },
      "TypedUuidForOmicronZoneKind": {
        "type": "string",
        "format": "uuid"
      },
      "TypedUuidForPhysicalDiskKind": {
        "type": "string",
        "format": "uuid"
      },
      "TypedUuidForSledKind": {
        "type": "string",
        "format": "uuid"
      },
      "TypedUuidForSupportBundleKind": {
        "type": "string",
        "format": "uuid"
      },
      "TypedUuidForZpoolKind": {
        "type": "string",
        "format": "uuid"
      },
      "UplinkAddressConfig": {
        "type": "object",
        "properties": {
          "address": {
            "$ref": "#/components/schemas/IpNet"
          },
          "vlan_id": {
            "nullable": true,
            "description": "The VLAN id (if any) associated with this address.",
            "default": null,
            "type": "integer",
            "format": "uint16",
            "minimum": 0
          }
        },
        "required": [
          "address"
        ]
      },
      "VirtioDisk": {
        "description": "A disk that presents a virtio-block interface to the guest.",
        "type": "object",
        "properties": {
          "backend_id": {
            "description": "The name of the disk's backend component.",
            "allOf": [
              {
                "$ref": "#/components/schemas/SpecKey"
              }
            ]
          },
          "pci_path": {
            "description": "The PCI bus/device/function at which this disk should be attached.",
            "allOf": [
              {
                "$ref": "#/components/schemas/PciPath"
              }
            ]
          }
        },
        "required": [
          "backend_id",
          "pci_path"
        ],
        "additionalProperties": false
      },
      "VirtioNetworkBackend": {
        "description": "A network backend associated with a virtio-net (viona) VNIC on the host.",
        "type": "object",
        "properties": {
          "vnic_name": {
            "description": "The name of the viona VNIC to use as a backend.",
            "type": "string"
          }
        },
        "required": [
          "vnic_name"
        ],
        "additionalProperties": false
      },
      "VirtioNic": {
        "description": "A network card that presents a virtio-net interface to the guest.",
        "type": "object",
        "properties": {
          "backend_id": {
            "description": "The name of the device's backend.",
            "allOf": [
              {
                "$ref": "#/components/schemas/SpecKey"
              }
            ]
          },
          "interface_id": {
            "description": "A caller-defined correlation identifier for this interface. If Propolis is configured to collect network interface kstats in its Oximeter metrics, the metric series for this interface will be associated with this identifier.",
            "type": "string",
            "format": "uuid"
          },
          "pci_path": {
            "description": "The PCI path at which to attach this device.",
            "allOf": [
              {
                "$ref": "#/components/schemas/PciPath"
              }
            ]
          }
        },
        "required": [
          "backend_id",
          "interface_id",
          "pci_path"
        ],
        "additionalProperties": false
      },
      "VirtualNetworkInterfaceHost": {
        "description": "A mapping from a virtual NIC to a physical host",
        "type": "object",
        "properties": {
          "physical_host_ip": {
            "type": "string",
            "format": "ipv6"
          },
          "virtual_ip": {
            "type": "string",
            "format": "ip"
          },
          "virtual_mac": {
            "$ref": "#/components/schemas/MacAddr"
          },
          "vni": {
            "$ref": "#/components/schemas/Vni"
          }
        },
        "required": [
          "physical_host_ip",
          "virtual_ip",
          "virtual_mac",
          "vni"
        ]
      },
      "VmmIssueDiskSnapshotRequestBody": {
        "type": "object",
        "properties": {
          "snapshot_id": {
            "type": "string",
            "format": "uuid"
          }
        },
        "required": [
          "snapshot_id"
        ]
      },
      "VmmIssueDiskSnapshotRequestResponse": {
        "type": "object",
        "properties": {
          "snapshot_id": {
            "type": "string",
            "format": "uuid"
          }
        },
        "required": [
          "snapshot_id"
        ]
      },
      "VmmPutStateBody": {
        "description": "The body of a request to move a previously-ensured instance into a specific runtime state.",
        "type": "object",
        "properties": {
          "state": {
            "description": "The state into which the instance should be driven.",
            "allOf": [
              {
                "$ref": "#/components/schemas/VmmStateRequested"
              }
            ]
          }
        },
        "required": [
          "state"
        ]
      },
      "VmmPutStateResponse": {
        "description": "The response sent from a request to move an instance into a specific runtime state.",
        "type": "object",
        "properties": {
          "updated_runtime": {
            "nullable": true,
            "description": "The current runtime state of the instance after handling the request to change its state. If the instance's state did not change, this field is `None`.",
            "allOf": [
              {
                "$ref": "#/components/schemas/SledVmmState"
              }
            ]
          }
        }
      },
      "VmmRuntimeState": {
        "description": "The dynamic runtime properties of an individual VMM process.",
        "type": "object",
        "properties": {
          "gen": {
            "description": "The generation number for this VMM's state.",
            "allOf": [
              {
                "$ref": "#/components/schemas/Generation"
              }
            ]
          },
          "state": {
            "description": "The last state reported by this VMM.",
            "allOf": [
              {
                "$ref": "#/components/schemas/VmmState"
              }
            ]
          },
          "time_updated": {
            "description": "Timestamp for the VMM's state.",
            "type": "string",
            "format": "date-time"
          }
        },
        "required": [
          "gen",
          "state",
          "time_updated"
        ]
      },
      "VmmSpec": {
        "description": "Specifies the virtual hardware configuration of a new Propolis VMM in the form of a Propolis instance specification.\n\nSled-agent expects that when an instance spec is provided alongside an `InstanceSledLocalConfig` to initialize a new instance, the NIC IDs in that config's network interface list will match the IDs of the virtio network backends in the instance spec.",
        "allOf": [
          {
            "$ref": "#/components/schemas/InstanceSpecV0"
          }
        ]
      },
      "VmmState": {
        "description": "One of the states that a VMM can be in.",
        "oneOf": [
          {
            "description": "The VMM is initializing and has not started running guest CPUs yet.",
            "type": "string",
            "enum": [
              "starting"
            ]
          },
          {
            "description": "The VMM has finished initializing and may be running guest CPUs.",
            "type": "string",
            "enum": [
              "running"
            ]
          },
          {
            "description": "The VMM is shutting down.",
            "type": "string",
            "enum": [
              "stopping"
            ]
          },
          {
            "description": "The VMM's guest has stopped, and the guest will not run again, but the VMM process may not have released all of its resources yet.",
            "type": "string",
            "enum": [
              "stopped"
            ]
          },
          {
            "description": "The VMM is being restarted or its guest OS is rebooting.",
            "type": "string",
            "enum": [
              "rebooting"
            ]
          },
          {
            "description": "The VMM is part of a live migration.",
            "type": "string",
            "enum": [
              "migrating"
            ]
          },
          {
            "description": "The VMM process reported an internal failure.",
            "type": "string",
            "enum": [
              "failed"
            ]
          },
          {
            "description": "The VMM process has been destroyed and its resources have been released.",
            "type": "string",
            "enum": [
              "destroyed"
            ]
          }
        ]
      },
      "VmmStateRequested": {
        "description": "Requestable running state of an Instance.\n\nA subset of [`omicron_common::api::external::InstanceState`].",
        "oneOf": [
          {
            "description": "Run this instance by migrating in from a previous running incarnation of the instance.",
            "type": "object",
            "properties": {
              "type": {
                "type": "string",
                "enum": [
                  "migration_target"
                ]
              },
              "value": {
                "$ref": "#/components/schemas/InstanceMigrationTargetParams"
              }
            },
            "required": [
              "type",
              "value"
            ]
          },
          {
            "description": "Start the instance if it is not already running.",
            "type": "object",
            "properties": {
              "type": {
                "type": "string",
                "enum": [
                  "running"
                ]
              }
            },
            "required": [
              "type"
            ]
          },
          {
            "description": "Stop the instance.",
            "type": "object",
            "properties": {
              "type": {
                "type": "string",
                "enum": [
                  "stopped"
                ]
              }
            },
            "required": [
              "type"
            ]
          },
          {
            "description": "Immediately reset the instance, as though it had stopped and immediately began to run again.",
            "type": "object",
            "properties": {
              "type": {
                "type": "string",
                "enum": [
                  "reboot"
                ]
              }
            },
            "required": [
              "type"
            ]
          }
        ]
      },
      "VmmUnregisterResponse": {
        "description": "The response sent from a request to unregister an instance.",
        "type": "object",
        "properties": {
          "updated_runtime": {
            "nullable": true,
            "description": "The current state of the instance after handling the request to unregister it. If the instance's state did not change, this field is `None`.",
            "allOf": [
              {
                "$ref": "#/components/schemas/SledVmmState"
              }
            ]
          }
        }
      },
      "Vni": {
        "description": "A Geneve Virtual Network Identifier",
        "type": "integer",
        "format": "uint32",
        "minimum": 0
      },
      "VpcFirewallRuleAction": {
        "type": "string",
        "enum": [
          "allow",
          "deny"
        ]
      },
      "VpcFirewallRuleDirection": {
        "type": "string",
        "enum": [
          "inbound",
          "outbound"
        ]
      },
      "VpcFirewallRuleProtocol": {
        "description": "The protocols that may be specified in a firewall rule's filter",
        "type": "string",
        "enum": [
          "TCP",
          "UDP",
          "ICMP"
        ]
      },
      "VpcFirewallRuleStatus": {
        "type": "string",
        "enum": [
          "disabled",
          "enabled"
        ]
      },
      "VpcFirewallRulesEnsureBody": {
        "description": "Update firewall rules for a VPC",
        "type": "object",
        "properties": {
          "rules": {
            "type": "array",
            "items": {
              "$ref": "#/components/schemas/ResolvedVpcFirewallRule"
            }
          },
          "vni": {
            "$ref": "#/components/schemas/Vni"
          }
        },
        "required": [
          "rules",
          "vni"
        ]
      },
      "ZoneBundleCause": {
        "description": "The reason or cause for a zone bundle, i.e., why it was created.",
        "oneOf": [
          {
            "description": "Some other, unspecified reason.",
            "type": "string",
            "enum": [
              "other"
            ]
          },
          {
            "description": "A zone bundle taken when a sled agent finds a zone that it does not expect to be running.",
            "type": "string",
            "enum": [
              "unexpected_zone"
            ]
          },
          {
            "description": "An instance zone was terminated.",
            "type": "string",
            "enum": [
              "terminated_instance"
            ]
          }
        ]
      },
      "ZoneBundleId": {
        "description": "An identifier for a zone bundle.",
        "type": "object",
        "properties": {
          "bundle_id": {
            "description": "The ID for this bundle itself.",
            "type": "string",
            "format": "uuid"
          },
          "zone_name": {
            "description": "The name of the zone this bundle is derived from.",
            "type": "string"
          }
        },
        "required": [
          "bundle_id",
          "zone_name"
        ]
      },
      "ZoneBundleMetadata": {
        "description": "Metadata about a zone bundle.",
        "type": "object",
        "properties": {
          "cause": {
            "description": "The reason or cause a bundle was created.",
            "allOf": [
              {
                "$ref": "#/components/schemas/ZoneBundleCause"
              }
            ]
          },
          "id": {
            "description": "Identifier for this zone bundle",
            "allOf": [
              {
                "$ref": "#/components/schemas/ZoneBundleId"
              }
            ]
          },
          "time_created": {
            "description": "The time at which this zone bundle was created.",
            "type": "string",
            "format": "date-time"
          },
          "version": {
            "description": "A version number for this zone bundle.",
            "type": "integer",
            "format": "uint8",
            "minimum": 0
          }
        },
        "required": [
          "cause",
          "id",
          "time_created",
          "version"
        ]
      },
<<<<<<< HEAD
      "ZoneImageResolverStatus": {
        "description": "Current status of the zone image resolver.\n\nThe zone resolver is the component responsible for looking up zone images from the install dataset and artifact store.",
        "type": "object",
        "properties": {
          "mupdate_override": {
            "description": "The mupdate override status.",
            "allOf": [
              {
                "$ref": "#/components/schemas/MupdateOverrideStatus"
              }
            ]
          },
          "zone_manifest": {
            "description": "The zone manifest status.",
            "allOf": [
              {
                "$ref": "#/components/schemas/ZoneManifestStatus"
              }
            ]
          }
        },
        "required": [
          "mupdate_override",
          "zone_manifest"
        ]
      },
      "ZoneManifestArtifactResult": {
        "type": "object",
        "properties": {
          "expected_hash": {
            "description": "The expected hash.",
            "type": "string",
            "format": "hex string (32 bytes)"
          },
          "expected_size": {
            "description": "The expected size.",
            "type": "integer",
            "format": "uint64",
            "minimum": 0
          },
          "file_name": {
            "description": "The filename.",
            "type": "string"
          },
          "path": {
            "description": "The full path to the file.",
            "type": "string",
            "format": "Utf8PathBuf"
          },
          "status": {
            "description": "The status on disk.",
            "allOf": [
              {
                "$ref": "#/components/schemas/ZoneManifestArtifactStatus"
              }
            ]
          }
        },
        "required": [
          "expected_hash",
          "expected_size",
          "file_name",
          "path",
          "status"
        ]
      },
      "ZoneManifestArtifactStatus": {
        "oneOf": [
          {
            "description": "The artifact was read successfully and matches.",
            "type": "object",
            "properties": {
              "status": {
                "type": "string",
                "enum": [
                  "valid"
                ]
              }
            },
            "required": [
              "status"
            ]
          },
          {
            "description": "The artifact was read successfully but does not match.",
            "type": "object",
            "properties": {
              "actual_hash": {
                "description": "The actual hash.",
                "type": "string",
                "format": "hex string (32 bytes)"
              },
              "actual_size": {
                "description": "The actual file size.",
                "type": "integer",
                "format": "uint64",
                "minimum": 0
              },
              "status": {
                "type": "string",
                "enum": [
                  "mismatch"
                ]
              }
            },
            "required": [
              "actual_hash",
              "actual_size",
              "status"
            ]
          },
          {
            "description": "An error occurred while reading the artifact.",
            "type": "object",
            "properties": {
              "message": {
                "type": "string"
              },
              "status": {
                "type": "string",
                "enum": [
                  "error"
                ]
              }
            },
            "required": [
              "message",
              "status"
            ]
          }
        ]
      },
      "ZoneManifestArtifactsResult": {
        "description": "The result of reading artifacts from an install dataset.\n\nThis may or may not be valid, depending on the status of the artifacts. See [`Self::is_valid`].",
        "type": "object",
        "properties": {
          "data": {
            "title": "IdOrdMap",
            "x-rust-type": {
              "crate": "iddqd",
              "parameters": [
                {
                  "$ref": "#/components/schemas/ZoneManifestArtifactResult"
                }
              ],
              "path": "iddqd::IdOrdMap",
              "version": "*"
            },
            "type": "array",
            "items": {
              "$ref": "#/components/schemas/ZoneManifestArtifactResult"
            },
            "uniqueItems": true
          },
          "manifest": {
            "$ref": "#/components/schemas/OmicronZoneManifest"
          }
        },
        "required": [
          "data",
          "manifest"
        ]
      },
      "ZoneManifestNonBootInfo": {
        "type": "object",
        "properties": {
          "dataset_dir": {
            "description": "The dataset directory.",
            "type": "string",
            "format": "Utf8PathBuf"
          },
          "path": {
            "description": "The zone manifest path.",
            "type": "string",
            "format": "Utf8PathBuf"
          },
          "result": {
            "description": "The result of performing the read operation.",
            "allOf": [
              {
                "$ref": "#/components/schemas/ZoneManifestNonBootResult"
              }
            ]
          },
          "zpool_name": {
            "description": "The name of the zpool.",
            "allOf": [
              {
                "$ref": "#/components/schemas/ZpoolName"
              }
            ]
          }
        },
        "required": [
          "dataset_dir",
          "path",
          "result",
          "zpool_name"
        ]
      },
      "ZoneManifestNonBootMismatch": {
        "oneOf": [
          {
            "description": "The file is absent on the boot disk but present on the other disk.",
            "type": "object",
            "properties": {
              "non_boot_disk_result": {
                "description": "The result of reading the file on the other disk.",
                "allOf": [
                  {
                    "$ref": "#/components/schemas/ZoneManifestArtifactsResult"
                  }
                ]
              },
              "reason": {
                "type": "string",
                "enum": [
                  "boot_absent_other_present"
                ]
              }
            },
            "required": [
              "non_boot_disk_result",
              "reason"
            ]
          },
          {
            "description": "The file's contents differ between the boot disk and the other disk.",
            "type": "object",
            "properties": {
              "non_boot_disk_result": {
                "$ref": "#/components/schemas/ZoneManifestArtifactsResult"
              },
              "reason": {
                "type": "string",
                "enum": [
                  "value_mismatch"
                ]
              }
            },
            "required": [
              "non_boot_disk_result",
              "reason"
            ]
          },
          {
            "description": "There was a read error on the boot disk, so we were unable to verify consistency.",
            "type": "object",
            "properties": {
              "non_boot_disk_result": {
                "description": "The value as found on this disk. This value is logged but not used.",
                "allOf": [
                  {
                    "$ref": "#/components/schemas/ZoneManifestArtifactsResult"
                  }
                ]
              },
              "reason": {
                "type": "string",
                "enum": [
                  "boot_disk_read_error"
                ]
              }
            },
            "required": [
              "non_boot_disk_result",
              "reason"
            ]
          }
        ]
      },
      "ZoneManifestNonBootResult": {
        "oneOf": [
          {
            "description": "The manifest is present and matches the value on the boot disk.\n\nThis does not necessarily mean that the zone tarballs on the non-boot disk match the manifest. Information about that is stored in the `ZoneManifestArtifactsResult`.",
            "type": "object",
            "properties": {
              "artifacts_result": {
                "$ref": "#/components/schemas/ZoneManifestArtifactsResult"
              },
              "result": {
                "type": "string",
                "enum": [
                  "matches"
                ]
              }
            },
            "required": [
              "artifacts_result",
              "result"
            ]
          },
          {
            "description": "A mismatch between the boot disk and the other disk was detected.",
            "type": "object",
            "properties": {
              "reason": {
                "$ref": "#/components/schemas/ZoneManifestNonBootMismatch"
              },
              "result": {
                "type": "string",
                "enum": [
                  "mismatch"
                ]
              }
            },
            "required": [
              "reason",
              "result"
            ]
          },
          {
            "description": "An error occurred while reading the zone manifest on this disk.",
            "type": "object",
            "properties": {
              "message": {
                "type": "string"
              },
              "result": {
                "type": "string",
                "enum": [
                  "read_error"
                ]
              }
            },
            "required": [
              "message",
              "result"
            ]
          }
        ]
      },
      "ZoneManifestStatus": {
        "description": "Describes the current state of zone manifests.",
        "type": "object",
        "properties": {
          "boot_disk_path": {
            "description": "The path to the zone manifest JSON on the boot disk.",
            "type": "string",
            "format": "Utf8PathBuf"
          },
          "boot_disk_result": {
            "description": "Status of the boot disk.",
            "x-rust-type": {
              "crate": "std",
              "parameters": [
                {
                  "$ref": "#/components/schemas/ZoneManifestArtifactsResult"
                },
                {
                  "type": "string"
                }
              ],
              "path": "::std::result::Result",
              "version": "*"
            },
            "oneOf": [
              {
                "type": "object",
                "properties": {
                  "ok": {
                    "$ref": "#/components/schemas/ZoneManifestArtifactsResult"
                  }
                },
                "required": [
                  "ok"
                ]
              },
              {
                "type": "object",
                "properties": {
                  "err": {
                    "type": "string"
                  }
                },
                "required": [
                  "err"
                ]
              }
            ]
          },
          "non_boot_disk_metadata": {
            "title": "IdOrdMap",
            "description": "Status of the non-boot disks. This results in warnings in case of a mismatch.",
            "x-rust-type": {
              "crate": "iddqd",
              "parameters": [
                {
                  "$ref": "#/components/schemas/ZoneManifestNonBootInfo"
                }
              ],
              "path": "iddqd::IdOrdMap",
              "version": "*"
            },
            "type": "array",
            "items": {
              "$ref": "#/components/schemas/ZoneManifestNonBootInfo"
            },
            "uniqueItems": true
          }
        },
        "required": [
          "boot_disk_path",
          "boot_disk_result",
          "non_boot_disk_metadata"
        ]
      },
      "Zpool": {
        "type": "object",
        "properties": {
          "disk_type": {
            "$ref": "#/components/schemas/DiskType"
          },
          "id": {
            "$ref": "#/components/schemas/TypedUuidForZpoolKind"
          }
        },
        "required": [
          "disk_type",
          "id"
        ]
      },
=======
>>>>>>> f2aada19
      "ZpoolName": {
        "title": "The name of a Zpool",
        "description": "Zpool names are of the format ox{i,p}_<UUID>. They are either Internal or External, and should be unique",
        "type": "string",
        "pattern": "^ox[ip]_[0-9a-f]{8}-[0-9a-f]{4}-4[0-9a-f]{3}-[89ab][0-9a-f]{3}-[0-9a-f]{12}$"
      },
      "M2Slot": {
        "description": "Describes an M.2 slot, often in the context of writing a system image to it.",
        "type": "string",
        "enum": [
          "A",
          "B"
        ]
      },
      "TypedUuidForPropolisKind": {
        "type": "string",
        "format": "uuid"
      }
    },
    "responses": {
      "Error": {
        "description": "Error",
        "content": {
          "application/json": {
            "schema": {
              "$ref": "#/components/schemas/Error"
            }
          }
        }
      }
    }
  }
}<|MERGE_RESOLUTION|>--- conflicted
+++ resolved
@@ -7899,7 +7899,6 @@
           "version"
         ]
       },
-<<<<<<< HEAD
       "ZoneImageResolverStatus": {
         "description": "Current status of the zone image resolver.\n\nThe zone resolver is the component responsible for looking up zone images from the install dataset and artifact store.",
         "type": "object",
@@ -8307,23 +8306,6 @@
           "non_boot_disk_metadata"
         ]
       },
-      "Zpool": {
-        "type": "object",
-        "properties": {
-          "disk_type": {
-            "$ref": "#/components/schemas/DiskType"
-          },
-          "id": {
-            "$ref": "#/components/schemas/TypedUuidForZpoolKind"
-          }
-        },
-        "required": [
-          "disk_type",
-          "id"
-        ]
-      },
-=======
->>>>>>> f2aada19
       "ZpoolName": {
         "title": "The name of a Zpool",
         "description": "Zpool names are of the format ox{i,p}_<UUID>. They are either Internal or External, and should be unique",
