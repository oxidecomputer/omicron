--- conflicted
+++ resolved
@@ -5328,13 +5328,6 @@
           }
         ]
       },
-<<<<<<< HEAD
-      "MupdateOverrideInventory": {
-        "type": "object",
-        "properties": {
-          "boot_disk_override": {
-            "description": "The boot disk override, or an error if it could not be parsed.",
-=======
       "MupdateOverrideBootInventory": {
         "description": "Inventory representation of the MUPdate override on the boot disk.",
         "type": "object",
@@ -5363,17 +5356,12 @@
           },
           "boot_override": {
             "description": "The boot disk override, or an error if it could not be parsed.\n\nThis is `None` if the override is not present.",
->>>>>>> 1b4b0194
             "x-rust-type": {
               "crate": "std",
               "parameters": [
                 {
-<<<<<<< HEAD
-                  "type": "null"
-=======
                   "$ref": "#/components/schemas/MupdateOverrideBootInventory",
                   "nullable": true
->>>>>>> 1b4b0194
                 },
                 {
                   "type": "string"
@@ -5387,17 +5375,11 @@
                 "type": "object",
                 "properties": {
                   "ok": {
-<<<<<<< HEAD
-                    "type": "string",
-                    "enum": [
-                      null
-=======
                     "nullable": true,
                     "allOf": [
                       {
                         "$ref": "#/components/schemas/MupdateOverrideBootInventory"
                       }
->>>>>>> 1b4b0194
                     ]
                   }
                 },
@@ -5418,20 +5400,9 @@
               }
             ]
           },
-<<<<<<< HEAD
-          "boot_disk_path": {
-            "description": "The path to the mupdate override JSON on the boot disk.",
-            "type": "string",
-            "format": "Utf8PathBuf"
-          },
-          "non_boot_status": {
-            "title": "IdOrdMap",
-            "description": "Warnings about non-boot disks, if any.",
-=======
           "non_boot_status": {
             "title": "IdOrdMap",
             "description": "Information about the MUPdate override on non-boot disks.",
->>>>>>> 1b4b0194
             "x-rust-type": {
               "crate": "iddqd",
               "parameters": [
@@ -5450,21 +5421,13 @@
           }
         },
         "required": [
-<<<<<<< HEAD
-          "boot_disk_override",
-          "boot_disk_path",
-=======
           "boot_disk_path",
           "boot_override",
->>>>>>> 1b4b0194
           "non_boot_status"
         ]
       },
       "MupdateOverrideNonBootInventory": {
-<<<<<<< HEAD
-=======
         "description": "Inventory representation of the MUPdate override on a non-boot disk.\n\nUnlike [`MupdateOverrideBootInventory`] which is structured since Reconfigurator makes decisions based on it, information about non-boot disks is purely advisory. For simplicity, we store information in an unstructured format.",
->>>>>>> 1b4b0194
         "type": "object",
         "properties": {
           "is_valid": {
@@ -5472,11 +5435,7 @@
             "type": "boolean"
           },
           "message": {
-<<<<<<< HEAD
-            "description": "A message describing the status. If `is_valid` is false, then this message describes the reason for the invalid status.",
-=======
             "description": "A message describing the status.\n\nIf `is_valid` is true, then the message is a short description saying that it matches the boot disk, and whether the MUPdate override is present.\n\nIf `is_valid` is false, then this message describes the reason for the invalid status. This could include errors reading the MUPdate override JSON, or a mismatch between the boot and non-boot disks.",
->>>>>>> 1b4b0194
             "type": "string"
           },
           "path": {
@@ -7778,54 +7737,31 @@
         ]
       },
       "ZoneArtifactInventory": {
-<<<<<<< HEAD
-        "type": "object",
-        "properties": {
-          "expected_hash": {
-            "description": "The expected hash of the file.",
-=======
         "description": "Inventory representation of a single zone artifact on a boot disk.\n\nPart of [`ZoneManifestBootInventory`].",
         "type": "object",
         "properties": {
           "expected_hash": {
             "description": "The expected digest of the file's contents.",
->>>>>>> 1b4b0194
             "type": "string",
             "format": "hex string (32 bytes)"
           },
           "expected_size": {
-<<<<<<< HEAD
-            "description": "The expected size of the file.",
-=======
             "description": "The expected size of the file, in bytes.",
->>>>>>> 1b4b0194
             "type": "integer",
             "format": "uint64",
             "minimum": 0
           },
           "file_name": {
-<<<<<<< HEAD
-            "description": "The filename.",
-            "type": "string"
-          },
-          "path": {
-            "description": "The full path to the file.",
-=======
             "description": "The name of the zone file on disk, for example `nexus.tar.gz`. Zone files are always \".tar.gz\".",
             "type": "string"
           },
           "path": {
             "description": "The full path to the zone file.",
->>>>>>> 1b4b0194
             "type": "string",
             "format": "Utf8PathBuf"
           },
           "status": {
-<<<<<<< HEAD
-            "description": "The status.",
-=======
             "description": "The status of the artifact.\n\nThis is `Ok(())` if the artifact is present and matches the expected size and digest, or an error message if it is missing or does not match.",
->>>>>>> 1b4b0194
             "x-rust-type": {
               "crate": "std",
               "parameters": [
@@ -7876,8 +7812,118 @@
           "status"
         ]
       },
-<<<<<<< HEAD
-      "ZoneArtifactsInventory": {
+      "ZoneBundleCause": {
+        "description": "The reason or cause for a zone bundle, i.e., why it was created.",
+        "oneOf": [
+          {
+            "description": "Some other, unspecified reason.",
+            "type": "string",
+            "enum": [
+              "other"
+            ]
+          },
+          {
+            "description": "A zone bundle taken when a sled agent finds a zone that it does not expect to be running.",
+            "type": "string",
+            "enum": [
+              "unexpected_zone"
+            ]
+          },
+          {
+            "description": "An instance zone was terminated.",
+            "type": "string",
+            "enum": [
+              "terminated_instance"
+            ]
+          }
+        ]
+      },
+      "ZoneBundleId": {
+        "description": "An identifier for a zone bundle.",
+        "type": "object",
+        "properties": {
+          "bundle_id": {
+            "description": "The ID for this bundle itself.",
+            "type": "string",
+            "format": "uuid"
+          },
+          "zone_name": {
+            "description": "The name of the zone this bundle is derived from.",
+            "type": "string"
+          }
+        },
+        "required": [
+          "bundle_id",
+          "zone_name"
+        ]
+      },
+      "ZoneBundleMetadata": {
+        "description": "Metadata about a zone bundle.",
+        "type": "object",
+        "properties": {
+          "cause": {
+            "description": "The reason or cause a bundle was created.",
+            "allOf": [
+              {
+                "$ref": "#/components/schemas/ZoneBundleCause"
+              }
+            ]
+          },
+          "id": {
+            "description": "Identifier for this zone bundle",
+            "allOf": [
+              {
+                "$ref": "#/components/schemas/ZoneBundleId"
+              }
+            ]
+          },
+          "time_created": {
+            "description": "The time at which this zone bundle was created.",
+            "type": "string",
+            "format": "date-time"
+          },
+          "version": {
+            "description": "A version number for this zone bundle.",
+            "type": "integer",
+            "format": "uint8",
+            "minimum": 0
+          }
+        },
+        "required": [
+          "cause",
+          "id",
+          "time_created",
+          "version"
+        ]
+      },
+      "ZoneImageResolverInventory": {
+        "description": "Inventory representation of zone image resolver status and health.",
+        "type": "object",
+        "properties": {
+          "mupdate_override": {
+            "description": "The mupdate override status.",
+            "allOf": [
+              {
+                "$ref": "#/components/schemas/MupdateOverrideInventory"
+              }
+            ]
+          },
+          "zone_manifest": {
+            "description": "The zone manifest status.",
+            "allOf": [
+              {
+                "$ref": "#/components/schemas/ZoneManifestInventory"
+              }
+            ]
+          }
+        },
+        "required": [
+          "mupdate_override",
+          "zone_manifest"
+        ]
+      },
+      "ZoneManifestBootInventory": {
+        "description": "Inventory representation of zone artifacts on the boot disk.\n\nPart of [`ZoneManifestInventory`].",
         "type": "object",
         "properties": {
           "artifacts": {
@@ -7900,171 +7946,6 @@
             "uniqueItems": true
           },
           "source": {
-            "description": "The manifest source.",
-            "allOf": [
-              {
-                "$ref": "#/components/schemas/OmicronZoneManifestSource"
-              }
-            ]
-          }
-        },
-        "required": [
-          "artifacts",
-          "source"
-        ]
-      },
-=======
->>>>>>> 1b4b0194
-      "ZoneBundleCause": {
-        "description": "The reason or cause for a zone bundle, i.e., why it was created.",
-        "oneOf": [
-          {
-            "description": "Some other, unspecified reason.",
-            "type": "string",
-            "enum": [
-              "other"
-            ]
-          },
-          {
-            "description": "A zone bundle taken when a sled agent finds a zone that it does not expect to be running.",
-            "type": "string",
-            "enum": [
-              "unexpected_zone"
-            ]
-          },
-          {
-            "description": "An instance zone was terminated.",
-            "type": "string",
-            "enum": [
-              "terminated_instance"
-            ]
-          }
-        ]
-      },
-      "ZoneBundleId": {
-        "description": "An identifier for a zone bundle.",
-        "type": "object",
-        "properties": {
-          "bundle_id": {
-            "description": "The ID for this bundle itself.",
-            "type": "string",
-            "format": "uuid"
-          },
-          "zone_name": {
-            "description": "The name of the zone this bundle is derived from.",
-            "type": "string"
-          }
-        },
-        "required": [
-          "bundle_id",
-          "zone_name"
-        ]
-      },
-      "ZoneBundleMetadata": {
-        "description": "Metadata about a zone bundle.",
-        "type": "object",
-        "properties": {
-          "cause": {
-            "description": "The reason or cause a bundle was created.",
-            "allOf": [
-              {
-                "$ref": "#/components/schemas/ZoneBundleCause"
-              }
-            ]
-          },
-          "id": {
-            "description": "Identifier for this zone bundle",
-            "allOf": [
-              {
-                "$ref": "#/components/schemas/ZoneBundleId"
-              }
-            ]
-          },
-          "time_created": {
-            "description": "The time at which this zone bundle was created.",
-            "type": "string",
-            "format": "date-time"
-          },
-          "version": {
-            "description": "A version number for this zone bundle.",
-            "type": "integer",
-            "format": "uint8",
-            "minimum": 0
-          }
-        },
-        "required": [
-          "cause",
-          "id",
-          "time_created",
-          "version"
-        ]
-      },
-      "ZoneImageResolverInventory": {
-<<<<<<< HEAD
-        "description": "A simplified form of zone image resolver status.",
-=======
-        "description": "Inventory representation of zone image resolver status and health.",
->>>>>>> 1b4b0194
-        "type": "object",
-        "properties": {
-          "mupdate_override": {
-            "description": "The mupdate override status.",
-            "allOf": [
-              {
-                "$ref": "#/components/schemas/MupdateOverrideInventory"
-              }
-            ]
-          },
-          "zone_manifest": {
-            "description": "The zone manifest status.",
-            "allOf": [
-              {
-                "$ref": "#/components/schemas/ZoneManifestInventory"
-              }
-            ]
-          }
-        },
-        "required": [
-          "mupdate_override",
-          "zone_manifest"
-        ]
-      },
-<<<<<<< HEAD
-      "ZoneManifestInventory": {
-        "type": "object",
-        "properties": {
-          "boot_disk_path": {
-            "description": "The path to the zone manifest file on the boot disk.",
-            "type": "string",
-            "format": "Utf8PathBuf"
-          },
-          "manifest": {
-            "description": "The manifest read from disk.",
-=======
-      "ZoneManifestBootInventory": {
-        "description": "Inventory representation of zone artifacts on the boot disk.\n\nPart of [`ZoneManifestInventory`].",
-        "type": "object",
-        "properties": {
-          "artifacts": {
-            "title": "IdOrdMap",
-            "description": "The artifacts on disk.",
-            "x-rust-type": {
-              "crate": "iddqd",
-              "parameters": [
-                {
-                  "$ref": "#/components/schemas/ZoneArtifactInventory"
-                }
-              ],
-              "path": "iddqd::IdOrdMap",
-              "version": "*"
-            },
-            "type": "array",
-            "items": {
-              "$ref": "#/components/schemas/ZoneArtifactInventory"
-            },
-            "uniqueItems": true
-          },
-          "source": {
             "description": "The manifest source.\n\nIn production this is [`OmicronZoneManifestSource::Installinator`], but in some development and testing flows Sled Agent synthesizes zone manifests. In those cases, the source is [`OmicronZoneManifestSource::SledAgent`].",
             "allOf": [
               {
@@ -8089,16 +7970,11 @@
           },
           "boot_inventory": {
             "description": "The manifest read from the boot disk, and whether the manifest is valid.",
->>>>>>> 1b4b0194
             "x-rust-type": {
               "crate": "std",
               "parameters": [
                 {
-<<<<<<< HEAD
-                  "$ref": "#/components/schemas/ZoneArtifactsInventory"
-=======
                   "$ref": "#/components/schemas/ZoneManifestBootInventory"
->>>>>>> 1b4b0194
                 },
                 {
                   "type": "string"
@@ -8112,11 +7988,7 @@
                 "type": "object",
                 "properties": {
                   "ok": {
-<<<<<<< HEAD
-                    "$ref": "#/components/schemas/ZoneArtifactsInventory"
-=======
                     "$ref": "#/components/schemas/ZoneManifestBootInventory"
->>>>>>> 1b4b0194
                   }
                 },
                 "required": [
@@ -8138,11 +8010,7 @@
           },
           "non_boot_status": {
             "title": "IdOrdMap",
-<<<<<<< HEAD
-            "description": "Warnings about non-boot disks, if any.",
-=======
             "description": "Information about the install dataset on non-boot disks.",
->>>>>>> 1b4b0194
             "x-rust-type": {
               "crate": "iddqd",
               "parameters": [
@@ -8162,19 +8030,12 @@
         },
         "required": [
           "boot_disk_path",
-<<<<<<< HEAD
-          "manifest",
-=======
           "boot_inventory",
->>>>>>> 1b4b0194
           "non_boot_status"
         ]
       },
       "ZoneManifestNonBootInventory": {
-<<<<<<< HEAD
-=======
         "description": "Inventory representation of a zone manifest on a non-boot disk.\n\nUnlike [`ZoneManifestBootInventory`] which is structured since Reconfigurator makes decisions based on it, information about non-boot disks is purely advisory. For simplicity, we store information in an unstructured format.",
->>>>>>> 1b4b0194
         "type": "object",
         "properties": {
           "is_valid": {
@@ -8182,28 +8043,16 @@
             "type": "boolean"
           },
           "message": {
-<<<<<<< HEAD
-            "description": "A message describing the status. If `is_valid` is false, then this message describes the reason for the invalid status.",
-            "type": "string"
-          },
-          "path": {
-            "description": "The path to the zone manifest JSON on the non-boot disk.",
-=======
             "description": "A message describing the status.\n\nIf `is_valid` is true, then the message describes the list of artifacts found and their hashes.\n\nIf `is_valid` is false, then this message describes the reason for the invalid status. This could include errors reading the zone manifest, or zone file mismatches.",
             "type": "string"
           },
           "path": {
             "description": "The full path to the zone manifest JSON on the non-boot disk.",
->>>>>>> 1b4b0194
             "type": "string",
             "format": "Utf8PathBuf"
           },
           "zpool_id": {
-<<<<<<< HEAD
-            "description": "The non-boot zpool ID.",
-=======
             "description": "The ID of the non-boot zpool.",
->>>>>>> 1b4b0194
             "allOf": [
               {
                 "$ref": "#/components/schemas/TypedUuidForInternalZpoolKind"
