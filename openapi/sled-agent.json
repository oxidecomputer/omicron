--- conflicted
+++ resolved
@@ -4927,48 +4927,9 @@
         "description": "Describes one Omicron-managed zone running on a sled",
         "type": "object",
         "properties": {
-<<<<<<< HEAD
           "id": {
             "type": "string",
             "format": "uuid"
-=======
-          "addresses": {
-            "description": "This port's addresses.",
-            "type": "array",
-            "items": {
-              "$ref": "#/components/schemas/IpNetwork"
-            }
-          },
-          "autoneg": {
-            "description": "Whether or not to set autonegotiation",
-            "type": "boolean"
-          },
-          "bgp_peers": {
-            "description": "BGP peers on this port",
-            "type": "array",
-            "items": {
-              "$ref": "#/components/schemas/BgpPeerConfig"
-            }
-          },
-          "port": {
-            "description": "Nmae of the port this config applies to.",
-            "type": "string"
-          },
-          "routes": {
-            "description": "The set of routes associated with this port.",
-            "type": "array",
-            "items": {
-              "$ref": "#/components/schemas/RouteConfig"
-            }
-          },
-          "switch": {
-            "description": "Switch the port belongs to.",
-            "allOf": [
-              {
-                "$ref": "#/components/schemas/SwitchLocation"
-              }
-            ]
->>>>>>> 7ef3631e
           },
           "underlay_address": {
             "type": "string",
@@ -4979,44 +4940,9 @@
           }
         },
         "required": [
-<<<<<<< HEAD
           "id",
           "underlay_address",
           "zone_type"
-=======
-          "addresses",
-          "autoneg",
-          "bgp_peers",
-          "port",
-          "routes",
-          "switch",
-          "uplink_port_fec",
-          "uplink_port_speed"
-        ]
-      },
-      "PortFec": {
-        "description": "Switchport FEC options",
-        "type": "string",
-        "enum": [
-          "firecode",
-          "none",
-          "rs"
-        ]
-      },
-      "PortSpeed": {
-        "description": "Switchport Speed options",
-        "type": "string",
-        "enum": [
-          "speed0_g",
-          "speed1_g",
-          "speed10_g",
-          "speed25_g",
-          "speed40_g",
-          "speed50_g",
-          "speed100_g",
-          "speed200_g",
-          "speed400_g"
->>>>>>> 7ef3631e
         ]
       },
       "OmicronZoneDataset": {
@@ -5411,6 +5337,10 @@
               "$ref": "#/components/schemas/IpNetwork"
             }
           },
+          "autoneg": {
+            "description": "Whether or not to set autonegotiation",
+            "type": "boolean"
+          },
           "bgp_peers": {
             "description": "BGP peers on this port",
             "type": "array",
@@ -5456,6 +5386,7 @@
         },
         "required": [
           "addresses",
+          "autoneg",
           "bgp_peers",
           "port",
           "routes",
