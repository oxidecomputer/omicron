{
  "openapi": "3.0.3",
  "info": {
    "title": "Oxide Sled Agent API",
    "description": "API for interacting with individual sleds",
    "contact": {
      "url": "https://oxide.computer",
      "email": "api@oxide.computer"
    },
    "version": "0.0.1"
  },
  "paths": {
    "/disks/{disk_id}": {
      "put": {
        "operationId": "disk_put",
        "parameters": [
          {
            "in": "path",
            "name": "disk_id",
            "required": true,
            "schema": {
              "type": "string",
              "format": "uuid"
            },
            "style": "simple"
          }
        ],
        "requestBody": {
          "content": {
            "application/json": {
              "schema": {
                "$ref": "#/components/schemas/DiskEnsureBody"
              }
            }
          },
          "required": true
        },
        "responses": {
          "200": {
            "description": "successful operation",
            "content": {
              "application/json": {
                "schema": {
                  "$ref": "#/components/schemas/DiskRuntimeState"
                }
              }
            }
          },
          "4XX": {
            "$ref": "#/components/responses/Error"
          },
          "5XX": {
            "$ref": "#/components/responses/Error"
          }
        }
      }
    },
    "/disks/{disk_id}/snapshot": {
      "post": {
        "summary": "Take a snapshot of a disk that is not attached to an instance.",
        "description": "For disks attached to an instance, see [`instance_issue_disk_snapshot_request`]",
        "operationId": "issue_disk_snapshot_request",
        "parameters": [
          {
            "in": "path",
            "name": "disk_id",
            "required": true,
            "schema": {
              "type": "string",
              "format": "uuid"
            },
            "style": "simple"
          }
        ],
        "requestBody": {
          "content": {
            "application/json": {
              "schema": {
                "$ref": "#/components/schemas/DiskSnapshotRequestBody"
              }
            }
          },
          "required": true
        },
        "responses": {
          "200": {
            "description": "successful operation",
            "content": {
              "application/json": {
                "schema": {
                  "$ref": "#/components/schemas/DiskSnapshotRequestResponse"
                }
              }
            }
          },
          "4XX": {
            "$ref": "#/components/responses/Error"
          },
          "5XX": {
            "$ref": "#/components/responses/Error"
          }
        }
      }
    },
    "/filesystem": {
      "put": {
        "operationId": "filesystem_put",
        "requestBody": {
          "content": {
            "application/json": {
              "schema": {
                "$ref": "#/components/schemas/DatasetEnsureBody"
              }
            }
          },
          "required": true
        },
        "responses": {
          "204": {
            "description": "resource updated"
          },
          "4XX": {
            "$ref": "#/components/responses/Error"
          },
          "5XX": {
            "$ref": "#/components/responses/Error"
          }
        }
      }
    },
    "/instances/{instance_id}": {
      "put": {
        "operationId": "instance_put",
        "parameters": [
          {
            "in": "path",
            "name": "instance_id",
            "required": true,
            "schema": {
              "type": "string",
              "format": "uuid"
            },
            "style": "simple"
          }
        ],
        "requestBody": {
          "content": {
            "application/json": {
              "schema": {
                "$ref": "#/components/schemas/InstanceEnsureBody"
              }
            }
          },
          "required": true
        },
        "responses": {
          "200": {
            "description": "successful operation",
            "content": {
              "application/json": {
                "schema": {
                  "$ref": "#/components/schemas/InstanceRuntimeState"
                }
              }
            }
          },
          "4XX": {
            "$ref": "#/components/responses/Error"
          },
          "5XX": {
            "$ref": "#/components/responses/Error"
          }
        }
      }
    },
    "/instances/{instance_id}/disks/{disk_id}/snapshot": {
      "post": {
        "summary": "Take a snapshot of a disk that is attached to an instance",
        "description": "For disks not attached to an instance, see [`issue_disk_snapshot_request`]",
        "operationId": "instance_issue_disk_snapshot_request",
        "parameters": [
          {
            "in": "path",
            "name": "disk_id",
            "required": true,
            "schema": {
              "type": "string",
              "format": "uuid"
            },
            "style": "simple"
          },
          {
            "in": "path",
            "name": "instance_id",
            "required": true,
            "schema": {
              "type": "string",
              "format": "uuid"
            },
            "style": "simple"
          }
        ],
        "requestBody": {
          "content": {
            "application/json": {
              "schema": {
                "$ref": "#/components/schemas/InstanceIssueDiskSnapshotRequestBody"
              }
            }
          },
          "required": true
        },
        "responses": {
          "200": {
            "description": "successful operation",
            "content": {
              "application/json": {
                "schema": {
                  "$ref": "#/components/schemas/InstanceIssueDiskSnapshotRequestResponse"
                }
              }
            }
          },
          "4XX": {
            "$ref": "#/components/responses/Error"
          },
          "5XX": {
            "$ref": "#/components/responses/Error"
          }
        }
      }
    },
    "/instances/{instance_id}/serial": {
      "get": {
        "operationId": "instance_serial_get",
        "parameters": [
          {
            "in": "path",
            "name": "instance_id",
            "required": true,
            "schema": {
              "type": "string",
              "format": "uuid"
            },
            "style": "simple"
          },
          {
            "in": "query",
            "name": "from_start",
            "description": "Character index in the serial buffer from which to read, counting the bytes output since instance start. If this is not provided, `most_recent` must be provided, and if this *is* provided, `most_recent` must *not* be provided.",
            "schema": {
              "nullable": true,
              "type": "integer",
              "format": "uint64",
              "minimum": 0
            },
            "style": "form"
          },
          {
            "in": "query",
            "name": "max_bytes",
            "description": "Maximum number of bytes of buffered serial console contents to return. If the requested range runs to the end of the available buffer, the data returned will be shorter than `max_bytes`.",
            "schema": {
              "nullable": true,
              "type": "integer",
              "format": "uint64",
              "minimum": 0
            },
            "style": "form"
          },
          {
            "in": "query",
            "name": "most_recent",
            "description": "Character index in the serial buffer from which to read, counting *backward* from the most recently buffered data retrieved from the instance. (See note on `from_start` about mutual exclusivity)",
            "schema": {
              "nullable": true,
              "type": "integer",
              "format": "uint64",
              "minimum": 0
            },
            "style": "form"
          }
        ],
        "responses": {
          "200": {
            "description": "successful operation",
            "content": {
              "application/json": {
                "schema": {
                  "$ref": "#/components/schemas/InstanceSerialConsoleData"
                }
              }
            }
          },
          "4XX": {
            "$ref": "#/components/responses/Error"
          },
          "5XX": {
            "$ref": "#/components/responses/Error"
          }
        }
      }
    },
    "/services": {
      "put": {
        "operationId": "services_put",
        "requestBody": {
          "content": {
            "application/json": {
              "schema": {
                "$ref": "#/components/schemas/ServiceEnsureBody"
              }
            }
          },
          "required": true
        },
        "responses": {
          "204": {
            "description": "resource updated"
          },
          "4XX": {
            "$ref": "#/components/responses/Error"
          },
          "5XX": {
            "$ref": "#/components/responses/Error"
          }
        }
      }
    },
    "/update": {
      "post": {
        "operationId": "update_artifact",
        "requestBody": {
          "content": {
            "application/json": {
              "schema": {
                "$ref": "#/components/schemas/UpdateArtifact"
              }
            }
          },
          "required": true
        },
        "responses": {
          "204": {
            "description": "resource updated"
          },
          "4XX": {
            "$ref": "#/components/responses/Error"
          },
          "5XX": {
            "$ref": "#/components/responses/Error"
          }
        }
      }
    },
<<<<<<< HEAD
    "/zpools": {
      "get": {
        "operationId": "zpools_get",
        "responses": {
          "200": {
            "description": "successful operation",
            "content": {
              "application/json": {
                "schema": {
                  "title": "Array_of_Zpool",
                  "type": "array",
                  "items": {
                    "$ref": "#/components/schemas/Zpool"
                  }
                }
              }
            }
          },
=======
    "/vpc/{vpc_id}/firewall/rules": {
      "put": {
        "operationId": "vpc_firewall_rules_put",
        "parameters": [
          {
            "in": "path",
            "name": "vpc_id",
            "required": true,
            "schema": {
              "type": "string",
              "format": "uuid"
            },
            "style": "simple"
          }
        ],
        "requestBody": {
          "content": {
            "application/json": {
              "schema": {
                "$ref": "#/components/schemas/VpcFirewallRulesEnsureBody"
              }
            }
          },
          "required": true
        },
        "responses": {
          "204": {
            "description": "resource updated"
          },
>>>>>>> bafa179a
          "4XX": {
            "$ref": "#/components/responses/Error"
          },
          "5XX": {
            "$ref": "#/components/responses/Error"
          }
        }
      }
    }
  },
  "components": {
    "responses": {
      "Error": {
        "description": "Error",
        "content": {
          "application/json": {
            "schema": {
              "$ref": "#/components/schemas/Error"
            }
          }
        }
      }
    },
    "schemas": {
      "ByteCount": {
        "description": "A count of bytes, typically used either for memory or storage capacity\n\nThe maximum supported byte count is [`i64::MAX`].  This makes it somewhat inconvenient to define constructors: a u32 constructor can be infallible, but an i64 constructor can fail (if the value is negative) and a u64 constructor can fail (if the value is larger than i64::MAX).  We provide all of these for consumers' convenience.",
        "type": "integer",
        "format": "uint64",
        "minimum": 0
      },
      "CrucibleOpts": {
        "type": "object",
        "properties": {
          "cert_pem": {
            "nullable": true,
            "type": "string"
          },
          "control": {
            "nullable": true,
            "type": "string"
          },
          "flush_timeout": {
            "nullable": true,
            "type": "integer",
            "format": "uint32",
            "minimum": 0
          },
          "id": {
            "type": "string",
            "format": "uuid"
          },
          "key": {
            "nullable": true,
            "type": "string"
          },
          "key_pem": {
            "nullable": true,
            "type": "string"
          },
          "lossy": {
            "type": "boolean"
          },
          "read_only": {
            "type": "boolean"
          },
          "root_cert_pem": {
            "nullable": true,
            "type": "string"
          },
          "target": {
            "type": "array",
            "items": {
              "type": "string"
            }
          }
        },
        "required": [
          "id",
          "lossy",
          "read_only",
          "target"
        ]
      },
      "DatasetEnsureBody": {
        "description": "Used to request a new dataset kind exists within a zpool.\n\nMany dataset types are associated with services that will be instantiated when the dataset is detected.",
        "type": "object",
        "properties": {
          "address": {
            "type": "string"
          },
          "dataset_kind": {
            "$ref": "#/components/schemas/DatasetKind"
          },
          "id": {
            "type": "string",
            "format": "uuid"
          },
          "zpool_id": {
            "type": "string",
            "format": "uuid"
          }
        },
        "required": [
          "address",
          "dataset_kind",
          "id",
          "zpool_id"
        ]
      },
      "DatasetKind": {
        "description": "The type of a dataset, and an auxiliary information necessary to successfully launch a zone managing the associated data.",
        "oneOf": [
          {
            "type": "object",
            "properties": {
              "all_addresses": {
                "description": "The addresses of all nodes within the cluster.",
                "type": "array",
                "items": {
                  "type": "string"
                }
              },
              "type": {
                "type": "string",
                "enum": [
                  "cockroach_db"
                ]
              }
            },
            "required": [
              "all_addresses",
              "type"
            ]
          },
          {
            "type": "object",
            "properties": {
              "type": {
                "type": "string",
                "enum": [
                  "crucible"
                ]
              }
            },
            "required": [
              "type"
            ]
          },
          {
            "type": "object",
            "properties": {
              "type": {
                "type": "string",
                "enum": [
                  "clickhouse"
                ]
              }
            },
            "required": [
              "type"
            ]
          }
        ]
      },
      "DendriteAsic": {
        "type": "string",
        "enum": [
          "tofino_asic",
          "tofino_stub",
          "softnpu"
        ]
      },
      "DiskEnsureBody": {
        "description": "Sent from to a sled agent to establish the runtime state of a Disk",
        "type": "object",
        "properties": {
          "initial_runtime": {
            "description": "Last runtime state of the Disk known to Nexus (used if the agent has never seen this Disk before).",
            "allOf": [
              {
                "$ref": "#/components/schemas/DiskRuntimeState"
              }
            ]
          },
          "target": {
            "description": "requested runtime state of the Disk",
            "allOf": [
              {
                "$ref": "#/components/schemas/DiskStateRequested"
              }
            ]
          }
        },
        "required": [
          "initial_runtime",
          "target"
        ]
      },
      "DiskRequest": {
        "type": "object",
        "properties": {
          "device": {
            "type": "string"
          },
          "gen": {
            "type": "integer",
            "format": "uint64",
            "minimum": 0
          },
          "name": {
            "type": "string"
          },
          "read_only": {
            "type": "boolean"
          },
          "slot": {
            "$ref": "#/components/schemas/Slot"
          },
          "volume_construction_request": {
            "$ref": "#/components/schemas/VolumeConstructionRequest"
          }
        },
        "required": [
          "device",
          "gen",
          "name",
          "read_only",
          "slot",
          "volume_construction_request"
        ]
      },
      "DiskRuntimeState": {
        "description": "Runtime state of the Disk, which includes its attach state and some minimal metadata",
        "type": "object",
        "properties": {
          "disk_state": {
            "description": "runtime state of the Disk",
            "allOf": [
              {
                "$ref": "#/components/schemas/DiskState"
              }
            ]
          },
          "gen": {
            "description": "generation number for this state",
            "allOf": [
              {
                "$ref": "#/components/schemas/Generation"
              }
            ]
          },
          "time_updated": {
            "description": "timestamp for this information",
            "type": "string",
            "format": "date-time"
          }
        },
        "required": [
          "disk_state",
          "gen",
          "time_updated"
        ]
      },
      "DiskSnapshotRequestBody": {
        "type": "object",
        "properties": {
          "snapshot_id": {
            "type": "string",
            "format": "uuid"
          },
          "volume_construction_request": {
            "$ref": "#/components/schemas/VolumeConstructionRequest"
          }
        },
        "required": [
          "snapshot_id",
          "volume_construction_request"
        ]
      },
      "DiskSnapshotRequestResponse": {
        "type": "object",
        "properties": {
          "snapshot_id": {
            "type": "string",
            "format": "uuid"
          }
        },
        "required": [
          "snapshot_id"
        ]
      },
      "DiskState": {
        "description": "State of a Disk (primarily: attached or not)",
        "oneOf": [
          {
            "description": "Disk is being initialized",
            "type": "object",
            "properties": {
              "state": {
                "type": "string",
                "enum": [
                  "creating"
                ]
              }
            },
            "required": [
              "state"
            ]
          },
          {
            "description": "Disk is ready but detached from any Instance",
            "type": "object",
            "properties": {
              "state": {
                "type": "string",
                "enum": [
                  "detached"
                ]
              }
            },
            "required": [
              "state"
            ]
          },
          {
            "description": "Disk is being attached to the given Instance",
            "type": "object",
            "properties": {
              "instance": {
                "type": "string",
                "format": "uuid"
              },
              "state": {
                "type": "string",
                "enum": [
                  "attaching"
                ]
              }
            },
            "required": [
              "instance",
              "state"
            ]
          },
          {
            "description": "Disk is attached to the given Instance",
            "type": "object",
            "properties": {
              "instance": {
                "type": "string",
                "format": "uuid"
              },
              "state": {
                "type": "string",
                "enum": [
                  "attached"
                ]
              }
            },
            "required": [
              "instance",
              "state"
            ]
          },
          {
            "description": "Disk is being detached from the given Instance",
            "type": "object",
            "properties": {
              "instance": {
                "type": "string",
                "format": "uuid"
              },
              "state": {
                "type": "string",
                "enum": [
                  "detaching"
                ]
              }
            },
            "required": [
              "instance",
              "state"
            ]
          },
          {
            "description": "Disk has been destroyed",
            "type": "object",
            "properties": {
              "state": {
                "type": "string",
                "enum": [
                  "destroyed"
                ]
              }
            },
            "required": [
              "state"
            ]
          },
          {
            "description": "Disk is unavailable",
            "type": "object",
            "properties": {
              "state": {
                "type": "string",
                "enum": [
                  "faulted"
                ]
              }
            },
            "required": [
              "state"
            ]
          }
        ]
      },
      "DiskStateRequested": {
        "description": "Used to request a Disk state change",
        "oneOf": [
          {
            "type": "object",
            "properties": {
              "state": {
                "type": "string",
                "enum": [
                  "detached"
                ]
              }
            },
            "required": [
              "state"
            ]
          },
          {
            "type": "object",
            "properties": {
              "instance": {
                "type": "string",
                "format": "uuid"
              },
              "state": {
                "type": "string",
                "enum": [
                  "attached"
                ]
              }
            },
            "required": [
              "instance",
              "state"
            ]
          },
          {
            "type": "object",
            "properties": {
              "state": {
                "type": "string",
                "enum": [
                  "destroyed"
                ]
              }
            },
            "required": [
              "state"
            ]
          },
          {
            "type": "object",
            "properties": {
              "state": {
                "type": "string",
                "enum": [
                  "faulted"
                ]
              }
            },
            "required": [
              "state"
            ]
          }
        ]
      },
      "Error": {
        "description": "Error information from a response.",
        "type": "object",
        "properties": {
          "error_code": {
            "type": "string"
          },
          "message": {
            "type": "string"
          },
          "request_id": {
            "type": "string"
          }
        },
        "required": [
          "message",
          "request_id"
        ]
      },
      "Generation": {
        "description": "Generation numbers stored in the database, used for optimistic concurrency control",
        "type": "integer",
        "format": "uint64",
        "minimum": 0
      },
      "InstanceCpuCount": {
        "description": "The number of CPUs in an Instance",
        "type": "integer",
        "format": "uint16",
        "minimum": 0
      },
      "InstanceEnsureBody": {
        "description": "Sent to a sled agent to establish the runtime state of an Instance",
        "type": "object",
        "properties": {
          "initial": {
            "description": "Last runtime state of the Instance known to Nexus (used if the agent has never seen this Instance before).",
            "allOf": [
              {
                "$ref": "#/components/schemas/InstanceHardware"
              }
            ]
          },
          "migrate": {
            "nullable": true,
            "description": "If we're migrating this instance, the details needed to drive the migration",
            "allOf": [
              {
                "$ref": "#/components/schemas/InstanceMigrateParams"
              }
            ]
          },
          "target": {
            "description": "requested runtime state of the Instance",
            "allOf": [
              {
                "$ref": "#/components/schemas/InstanceRuntimeStateRequested"
              }
            ]
          }
        },
        "required": [
          "initial",
          "target"
        ]
      },
      "InstanceHardware": {
        "description": "Describes the instance hardware.",
        "type": "object",
        "properties": {
          "cloud_init_bytes": {
            "nullable": true,
            "type": "string"
          },
          "disks": {
            "type": "array",
            "items": {
              "$ref": "#/components/schemas/DiskRequest"
            }
          },
          "external_ips": {
            "description": "Zero or more external IP addresses (either floating or ephemeral), provided to an instance to allow inbound connectivity.",
            "type": "array",
            "items": {
              "type": "string",
              "format": "ip"
            }
          },
          "firewall_rules": {
            "type": "array",
            "items": {
              "$ref": "#/components/schemas/VpcFirewallRule"
            }
          },
          "nics": {
            "type": "array",
            "items": {
              "$ref": "#/components/schemas/NetworkInterface"
            }
          },
          "runtime": {
            "$ref": "#/components/schemas/InstanceRuntimeState"
          },
          "source_nat": {
            "$ref": "#/components/schemas/SourceNatConfig"
          }
        },
        "required": [
          "disks",
          "external_ips",
          "firewall_rules",
          "nics",
          "runtime",
          "source_nat"
        ]
      },
      "InstanceIssueDiskSnapshotRequestBody": {
        "type": "object",
        "properties": {
          "snapshot_id": {
            "type": "string",
            "format": "uuid"
          }
        },
        "required": [
          "snapshot_id"
        ]
      },
      "InstanceIssueDiskSnapshotRequestResponse": {
        "type": "object",
        "properties": {
          "snapshot_id": {
            "type": "string",
            "format": "uuid"
          }
        },
        "required": [
          "snapshot_id"
        ]
      },
      "InstanceMigrateParams": {
        "type": "object",
        "properties": {
          "src_propolis_addr": {
            "type": "string"
          },
          "src_propolis_id": {
            "type": "string",
            "format": "uuid"
          }
        },
        "required": [
          "src_propolis_addr",
          "src_propolis_id"
        ]
      },
      "InstanceRuntimeState": {
        "description": "Runtime state of the Instance, including the actual running state and minimal metadata\n\nThis state is owned by the sled agent running that Instance.",
        "type": "object",
        "properties": {
          "dst_propolis_id": {
            "nullable": true,
            "description": "the target propolis-server during a migration of this Instance",
            "type": "string",
            "format": "uuid"
          },
          "gen": {
            "description": "generation number for this state",
            "allOf": [
              {
                "$ref": "#/components/schemas/Generation"
              }
            ]
          },
          "hostname": {
            "description": "RFC1035-compliant hostname for the Instance.",
            "type": "string"
          },
          "memory": {
            "description": "memory allocated for this Instance",
            "allOf": [
              {
                "$ref": "#/components/schemas/ByteCount"
              }
            ]
          },
          "migration_id": {
            "nullable": true,
            "description": "migration id (if one in process)",
            "type": "string",
            "format": "uuid"
          },
          "ncpus": {
            "description": "number of CPUs allocated for this Instance",
            "allOf": [
              {
                "$ref": "#/components/schemas/InstanceCpuCount"
              }
            ]
          },
          "propolis_addr": {
            "nullable": true,
            "description": "address of propolis-server running this Instance",
            "type": "string"
          },
          "propolis_id": {
            "description": "which propolis-server is running this Instance",
            "type": "string",
            "format": "uuid"
          },
          "run_state": {
            "description": "runtime state of the Instance",
            "allOf": [
              {
                "$ref": "#/components/schemas/InstanceState"
              }
            ]
          },
          "sled_id": {
            "description": "which sled is running this Instance",
            "type": "string",
            "format": "uuid"
          },
          "time_updated": {
            "description": "timestamp for this information",
            "type": "string",
            "format": "date-time"
          }
        },
        "required": [
          "gen",
          "hostname",
          "memory",
          "ncpus",
          "propolis_id",
          "run_state",
          "sled_id",
          "time_updated"
        ]
      },
      "InstanceRuntimeStateMigrateParams": {
        "description": "Instance runtime state to update for a migration.",
        "type": "object",
        "properties": {
          "dst_propolis_id": {
            "type": "string",
            "format": "uuid"
          },
          "migration_id": {
            "type": "string",
            "format": "uuid"
          }
        },
        "required": [
          "dst_propolis_id",
          "migration_id"
        ]
      },
      "InstanceRuntimeStateRequested": {
        "description": "Used to request an Instance state change from a sled agent\n\nRight now, it's only the run state and migration id that can be changed, though we might want to support changing properties like \"ncpus\" here.",
        "type": "object",
        "properties": {
          "migration_params": {
            "nullable": true,
            "allOf": [
              {
                "$ref": "#/components/schemas/InstanceRuntimeStateMigrateParams"
              }
            ]
          },
          "run_state": {
            "$ref": "#/components/schemas/InstanceStateRequested"
          }
        },
        "required": [
          "run_state"
        ]
      },
      "InstanceSerialConsoleData": {
        "description": "Contents of an Instance's serial console buffer.",
        "type": "object",
        "properties": {
          "data": {
            "description": "The bytes starting from the requested offset up to either the end of the buffer or the request's `max_bytes`. Provided as a u8 array rather than a string, as it may not be UTF-8.",
            "type": "array",
            "items": {
              "type": "integer",
              "format": "uint8",
              "minimum": 0
            }
          },
          "last_byte_offset": {
            "description": "The absolute offset since boot (suitable for use as `byte_offset` in a subsequent request) of the last byte returned in `data`.",
            "type": "integer",
            "format": "uint64",
            "minimum": 0
          }
        },
        "required": [
          "data",
          "last_byte_offset"
        ]
      },
      "InstanceState": {
        "description": "Running state of an Instance (primarily: booted or stopped)\n\nThis typically reflects whether it's starting, running, stopping, or stopped, but also includes states related to the Instance's lifecycle",
        "oneOf": [
          {
            "description": "The instance is being created.",
            "type": "string",
            "enum": [
              "creating"
            ]
          },
          {
            "description": "The instance is currently starting up.",
            "type": "string",
            "enum": [
              "starting"
            ]
          },
          {
            "description": "The instance is currently running.",
            "type": "string",
            "enum": [
              "running"
            ]
          },
          {
            "description": "The instance has been requested to stop and a transition to \"Stopped\" is imminent.",
            "type": "string",
            "enum": [
              "stopping"
            ]
          },
          {
            "description": "The instance is currently stopped.",
            "type": "string",
            "enum": [
              "stopped"
            ]
          },
          {
            "description": "The instance is in the process of rebooting - it will remain in the \"rebooting\" state until the VM is starting once more.",
            "type": "string",
            "enum": [
              "rebooting"
            ]
          },
          {
            "description": "The instance is in the process of migrating - it will remain in the \"migrating\" state until the migration process is complete and the destination propolis is ready to continue execution.",
            "type": "string",
            "enum": [
              "migrating"
            ]
          },
          {
            "description": "The instance is attempting to recover from a failure.",
            "type": "string",
            "enum": [
              "repairing"
            ]
          },
          {
            "description": "The instance has encountered a failure.",
            "type": "string",
            "enum": [
              "failed"
            ]
          },
          {
            "description": "The instance has been deleted.",
            "type": "string",
            "enum": [
              "destroyed"
            ]
          }
        ]
      },
      "InstanceStateRequested": {
        "description": "Requestable running state of an Instance.\n\nA subset of [`external::InstanceState`].",
        "oneOf": [
          {
            "description": "Start the instance if it is not already running.",
            "type": "string",
            "enum": [
              "running"
            ]
          },
          {
            "description": "Stop the instance.",
            "type": "string",
            "enum": [
              "stopped"
            ]
          },
          {
            "description": "Issue a reset command to the instance, such that it should stop and then immediately become running.",
            "type": "string",
            "enum": [
              "reboot"
            ]
          },
          {
            "description": "Migrate the instance to another node.",
            "type": "string",
            "enum": [
              "migrating"
            ]
          },
          {
            "description": "Stop the instance and delete it.",
            "type": "string",
            "enum": [
              "destroyed"
            ]
          }
        ]
      },
      "IpNet": {
        "oneOf": [
          {
            "title": "v4",
            "allOf": [
              {
                "$ref": "#/components/schemas/Ipv4Net"
              }
            ]
          },
          {
            "title": "v6",
            "allOf": [
              {
                "$ref": "#/components/schemas/Ipv6Net"
              }
            ]
          }
        ]
      },
      "Ipv4Net": {
        "example": "192.168.1.0/24",
        "title": "An IPv4 subnet",
        "description": "An IPv4 subnet, including prefix and subnet mask",
        "type": "string",
        "pattern": "^(([0-9]|[1-9][0-9]|1[0-9][0-9]|2[0-4][0-9]|25[0-5])\\.){3}([0-9]|[1-9][0-9]|1[0-9][0-9]|2[0-4][0-9]|25[0-5])/([8-9]|1[0-9]|2[0-9]|3[0-2])$"
      },
      "Ipv6Net": {
        "example": "fd12:3456::/64",
        "title": "An IPv6 subnet",
        "description": "An IPv6 subnet, including prefix and subnet mask",
        "type": "string",
        "pattern": "^([fF][dD])[0-9a-fA-F]{2}:(([0-9a-fA-F]{1,4}:){6}[0-9a-fA-F]{1,4}|([0-9a-fA-F]{1,4}:){1,6}:)\\/([1-9]|[1-9][0-9]|1[0-1][0-9]|12[0-8])$"
      },
      "L4PortRange": {
        "example": "22",
        "title": "A range of IP ports",
        "description": "An inclusive-inclusive range of IP ports. The second port may be omitted to represent a single port",
        "type": "string",
        "pattern": "^[0-9]{1,5}(-[0-9]{1,5})?$",
        "minLength": 1,
        "maxLength": 11
      },
      "MacAddr": {
        "example": "ff:ff:ff:ff:ff:ff",
        "title": "A MAC address",
        "description": "A Media Access Control address, in EUI-48 format",
        "type": "string",
        "pattern": "^([0-9a-fA-F]{2}:){5}[0-9a-fA-F]{2}$",
        "minLength": 17,
        "maxLength": 17
      },
      "Name": {
        "title": "A name unique within the parent collection",
        "description": "Names must begin with a lower case ASCII letter, be composed exclusively of lowercase ASCII, uppercase ASCII, numbers, and '-', and may not end with a '-'. Names cannot be a UUID though they may contain a UUID.",
        "type": "string",
        "pattern": "^(?![0-9a-fA-F]{8}-[0-9a-fA-F]{4}-[0-9a-fA-F]{4}-[0-9a-fA-F]{4}-[0-9a-fA-F]{12}$)^[a-z][a-z0-9-]*[a-zA-Z0-9]$",
        "maxLength": 63
      },
      "NetworkInterface": {
        "description": "Information required to construct a virtual network interface for a guest",
        "type": "object",
        "properties": {
          "ip": {
            "type": "string",
            "format": "ip"
          },
          "mac": {
            "$ref": "#/components/schemas/MacAddr"
          },
          "name": {
            "$ref": "#/components/schemas/Name"
          },
          "primary": {
            "type": "boolean"
          },
          "slot": {
            "type": "integer",
            "format": "uint8",
            "minimum": 0
          },
          "subnet": {
            "$ref": "#/components/schemas/IpNet"
          },
          "vni": {
            "$ref": "#/components/schemas/Vni"
          }
        },
        "required": [
          "ip",
          "mac",
          "name",
          "primary",
          "slot",
          "subnet",
          "vni"
        ]
      },
      "ServiceEnsureBody": {
        "description": "Used to request that the Sled initialize certain services on initialization.\n\nThis may be used to record that certain sleds are responsible for launching services which may not be associated with a dataset, such as Nexus.",
        "type": "object",
        "properties": {
          "services": {
            "type": "array",
            "items": {
              "$ref": "#/components/schemas/ServiceZoneRequest"
            }
          }
        },
        "required": [
          "services"
        ]
      },
      "ServiceType": {
        "description": "Describes service-specific parameters.",
        "oneOf": [
          {
            "type": "object",
            "properties": {
              "external_ip": {
                "type": "string",
                "format": "ip"
              },
              "internal_ip": {
                "type": "string",
                "format": "ipv6"
              },
              "type": {
                "type": "string",
                "enum": [
                  "nexus"
                ]
              }
            },
            "required": [
              "external_ip",
              "internal_ip",
              "type"
            ]
          },
          {
            "type": "object",
            "properties": {
              "dns_address": {
                "type": "string"
              },
              "server_address": {
                "type": "string"
              },
              "type": {
                "type": "string",
                "enum": [
                  "internal_dns"
                ]
              }
            },
            "required": [
              "dns_address",
              "server_address",
              "type"
            ]
          },
          {
            "type": "object",
            "properties": {
              "type": {
                "type": "string",
                "enum": [
                  "oximeter"
                ]
              }
            },
            "required": [
              "type"
            ]
          },
          {
            "type": "object",
            "properties": {
              "asic": {
                "$ref": "#/components/schemas/DendriteAsic"
              },
              "type": {
                "type": "string",
                "enum": [
                  "dendrite"
                ]
              }
            },
            "required": [
              "asic",
              "type"
            ]
          },
          {
            "type": "object",
            "properties": {
              "pkt_source": {
                "type": "string"
              },
              "type": {
                "type": "string",
                "enum": [
                  "tfport"
                ]
              }
            },
            "required": [
              "pkt_source",
              "type"
            ]
          }
        ]
      },
      "ServiceZoneRequest": {
        "description": "Describes a request to create a zone running one or more services.",
        "type": "object",
        "properties": {
          "addresses": {
            "type": "array",
            "items": {
              "type": "string",
              "format": "ipv6"
            }
          },
          "gz_addresses": {
            "default": [],
            "type": "array",
            "items": {
              "type": "string",
              "format": "ipv6"
            }
          },
          "id": {
            "type": "string",
            "format": "uuid"
          },
          "services": {
            "type": "array",
            "items": {
              "$ref": "#/components/schemas/ServiceType"
            }
          },
          "zone_name": {
            "type": "string"
          }
        },
        "required": [
          "addresses",
          "id",
          "services",
          "zone_name"
        ]
      },
      "Slot": {
        "description": "A stable index which is translated by Propolis into a PCI BDF, visible to the guest.",
        "type": "integer",
        "format": "uint8",
        "minimum": 0
      },
      "SourceNatConfig": {
        "description": "An IP address and port range used for instance source NAT, i.e., making outbound network connections from guests.",
        "type": "object",
        "properties": {
          "first_port": {
            "description": "The first port used for instance NAT, inclusive.",
            "type": "integer",
            "format": "uint16",
            "minimum": 0
          },
          "ip": {
            "description": "The external address provided to the instance",
            "type": "string",
            "format": "ip"
          },
          "last_port": {
            "description": "The last port used for instance NAT, also inclusive.",
            "type": "integer",
            "format": "uint16",
            "minimum": 0
          }
        },
        "required": [
          "first_port",
          "ip",
          "last_port"
        ]
      },
      "UpdateArtifact": {
        "description": "Description of a single update artifact.",
        "type": "object",
        "properties": {
          "kind": {
            "$ref": "#/components/schemas/UpdateArtifactKind"
          },
          "name": {
            "type": "string"
          },
          "version": {
            "type": "integer",
            "format": "int64"
          }
        },
        "required": [
          "kind",
          "name",
          "version"
        ]
      },
      "UpdateArtifactKind": {
        "description": "Kinds of update artifacts, as used by Nexus to determine what updates are available and by sled-agent to determine how to apply an update when asked.",
        "type": "string",
        "enum": [
          "zone"
        ]
      },
      "Vni": {
        "description": "A Geneve Virtual Network Identifier",
        "type": "integer",
        "format": "uint32",
        "minimum": 0
      },
      "VolumeConstructionRequest": {
        "oneOf": [
          {
            "type": "object",
            "properties": {
              "block_size": {
                "type": "integer",
                "format": "uint64",
                "minimum": 0
              },
              "id": {
                "type": "string",
                "format": "uuid"
              },
              "read_only_parent": {
                "nullable": true,
                "allOf": [
                  {
                    "$ref": "#/components/schemas/VolumeConstructionRequest"
                  }
                ]
              },
              "sub_volumes": {
                "type": "array",
                "items": {
                  "$ref": "#/components/schemas/VolumeConstructionRequest"
                }
              },
              "type": {
                "type": "string",
                "enum": [
                  "volume"
                ]
              }
            },
            "required": [
              "block_size",
              "id",
              "sub_volumes",
              "type"
            ]
          },
          {
            "type": "object",
            "properties": {
              "block_size": {
                "type": "integer",
                "format": "uint64",
                "minimum": 0
              },
              "id": {
                "type": "string",
                "format": "uuid"
              },
              "type": {
                "type": "string",
                "enum": [
                  "url"
                ]
              },
              "url": {
                "type": "string"
              }
            },
            "required": [
              "block_size",
              "id",
              "type",
              "url"
            ]
          },
          {
            "type": "object",
            "properties": {
              "block_size": {
                "type": "integer",
                "format": "uint64",
                "minimum": 0
              },
              "gen": {
                "type": "integer",
                "format": "uint64",
                "minimum": 0
              },
              "opts": {
                "$ref": "#/components/schemas/CrucibleOpts"
              },
              "type": {
                "type": "string",
                "enum": [
                  "region"
                ]
              }
            },
            "required": [
              "block_size",
              "gen",
              "opts",
              "type"
            ]
          },
          {
            "type": "object",
            "properties": {
              "block_size": {
                "type": "integer",
                "format": "uint64",
                "minimum": 0
              },
              "id": {
                "type": "string",
                "format": "uuid"
              },
              "path": {
                "type": "string"
              },
              "type": {
                "type": "string",
                "enum": [
                  "file"
                ]
              }
            },
            "required": [
              "block_size",
              "id",
              "path",
              "type"
            ]
          }
        ]
      },
<<<<<<< HEAD
      "Zpool": {
        "type": "object",
        "properties": {
          "id": {
            "type": "string",
            "format": "uuid"
          }
        },
        "required": [
          "id"
=======
      "VpcFirewallRule": {
        "description": "VPC firewall rule after object name resolution has been performed by Nexus",
        "type": "object",
        "properties": {
          "action": {
            "$ref": "#/components/schemas/VpcFirewallRuleAction"
          },
          "direction": {
            "$ref": "#/components/schemas/VpcFirewallRuleDirection"
          },
          "filter_hosts": {
            "nullable": true,
            "type": "array",
            "items": {
              "$ref": "#/components/schemas/IpNet"
            }
          },
          "filter_ports": {
            "nullable": true,
            "type": "array",
            "items": {
              "$ref": "#/components/schemas/L4PortRange"
            }
          },
          "filter_protocols": {
            "nullable": true,
            "type": "array",
            "items": {
              "$ref": "#/components/schemas/VpcFirewallRuleProtocol"
            }
          },
          "priority": {
            "type": "integer",
            "format": "uint16",
            "minimum": 0
          },
          "status": {
            "$ref": "#/components/schemas/VpcFirewallRuleStatus"
          },
          "targets": {
            "type": "array",
            "items": {
              "$ref": "#/components/schemas/NetworkInterface"
            }
          }
        },
        "required": [
          "action",
          "direction",
          "priority",
          "status",
          "targets"
        ]
      },
      "VpcFirewallRuleAction": {
        "type": "string",
        "enum": [
          "allow",
          "deny"
        ]
      },
      "VpcFirewallRuleDirection": {
        "type": "string",
        "enum": [
          "inbound",
          "outbound"
        ]
      },
      "VpcFirewallRuleProtocol": {
        "description": "The protocols that may be specified in a firewall rule's filter",
        "type": "string",
        "enum": [
          "TCP",
          "UDP",
          "ICMP"
        ]
      },
      "VpcFirewallRuleStatus": {
        "type": "string",
        "enum": [
          "disabled",
          "enabled"
        ]
      },
      "VpcFirewallRulesEnsureBody": {
        "description": "Update firewall rules for a VPC",
        "type": "object",
        "properties": {
          "rules": {
            "type": "array",
            "items": {
              "$ref": "#/components/schemas/VpcFirewallRule"
            }
          }
        },
        "required": [
          "rules"
>>>>>>> bafa179a
        ]
      }
    }
  }
}<|MERGE_RESOLUTION|>--- conflicted
+++ resolved
@@ -353,7 +353,44 @@
         }
       }
     },
-<<<<<<< HEAD
+    "/vpc/{vpc_id}/firewall/rules": {
+      "put": {
+        "operationId": "vpc_firewall_rules_put",
+        "parameters": [
+          {
+            "in": "path",
+            "name": "vpc_id",
+            "required": true,
+            "schema": {
+              "type": "string",
+              "format": "uuid"
+            },
+            "style": "simple"
+          }
+        ],
+        "requestBody": {
+          "content": {
+            "application/json": {
+              "schema": {
+                "$ref": "#/components/schemas/VpcFirewallRulesEnsureBody"
+              }
+            }
+          },
+          "required": true
+        },
+        "responses": {
+          "204": {
+            "description": "resource updated"
+          },
+          "4XX": {
+            "$ref": "#/components/responses/Error"
+          },
+          "5XX": {
+            "$ref": "#/components/responses/Error"
+          }
+        }
+      }
+    },
     "/zpools": {
       "get": {
         "operationId": "zpools_get",
@@ -372,37 +409,6 @@
               }
             }
           },
-=======
-    "/vpc/{vpc_id}/firewall/rules": {
-      "put": {
-        "operationId": "vpc_firewall_rules_put",
-        "parameters": [
-          {
-            "in": "path",
-            "name": "vpc_id",
-            "required": true,
-            "schema": {
-              "type": "string",
-              "format": "uuid"
-            },
-            "style": "simple"
-          }
-        ],
-        "requestBody": {
-          "content": {
-            "application/json": {
-              "schema": {
-                "$ref": "#/components/schemas/VpcFirewallRulesEnsureBody"
-              }
-            }
-          },
-          "required": true
-        },
-        "responses": {
-          "204": {
-            "description": "resource updated"
-          },
->>>>>>> bafa179a
           "4XX": {
             "$ref": "#/components/responses/Error"
           },
@@ -1757,18 +1763,6 @@
           }
         ]
       },
-<<<<<<< HEAD
-      "Zpool": {
-        "type": "object",
-        "properties": {
-          "id": {
-            "type": "string",
-            "format": "uuid"
-          }
-        },
-        "required": [
-          "id"
-=======
       "VpcFirewallRule": {
         "description": "VPC firewall rule after object name resolution has been performed by Nexus",
         "type": "object",
@@ -1866,7 +1860,18 @@
         },
         "required": [
           "rules"
->>>>>>> bafa179a
+        ]
+      },
+      "Zpool": {
+        "type": "object",
+        "properties": {
+          "id": {
+            "type": "string",
+            "format": "uuid"
+          }
+        },
+        "required": [
+          "id"
         ]
       }
     }
