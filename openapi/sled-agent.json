--- conflicted
+++ resolved
@@ -1681,24 +1681,6 @@
           "zone_type"
         ]
       },
-<<<<<<< HEAD
-      "SledRole": {
-        "oneOf": [
-          {
-            "description": "The sled is a general compute sled.",
-            "type": "string",
-            "enum": [
-              "gimlet"
-            ]
-          },
-          {
-            "description": "The sled is attached to the network switch, and has additional responsibilities.",
-            "type": "string",
-            "enum": [
-              "scrimlet"
-            ]
-          }
-=======
       "SetVirtualNetworkInterfaceHost": {
         "description": "A mapping from a virtual NIC to a physical host",
         "type": "object",
@@ -1723,7 +1705,24 @@
           "virtual_ip",
           "virtual_mac",
           "vni"
->>>>>>> 884b80c7
+        ]
+      },
+      "SledRole": {
+        "oneOf": [
+          {
+            "description": "The sled is a general compute sled.",
+            "type": "string",
+            "enum": [
+              "gimlet"
+            ]
+          },
+          {
+            "description": "The sled is attached to the network switch, and has additional responsibilities.",
+            "type": "string",
+            "enum": [
+              "scrimlet"
+            ]
+          }
         ]
       },
       "Slot": {
