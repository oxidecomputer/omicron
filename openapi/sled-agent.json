{
  "openapi": "3.0.3",
  "info": {
    "title": "Oxide Sled Agent API",
    "description": "API for interacting with individual sleds",
    "contact": {
      "url": "https://oxide.computer",
      "email": "api@oxide.computer"
    },
    "version": "0.0.1"
  },
  "paths": {
    "/boot-disk/{boot_disk}/os/write": {
      "post": {
        "summary": "Write a new host OS image to the specified boot disk",
        "operationId": "host_os_write_start",
        "parameters": [
          {
            "in": "path",
            "name": "boot_disk",
            "required": true,
            "schema": {
              "$ref": "#/components/schemas/M2Slot"
            }
          },
          {
            "in": "query",
            "name": "sha3_256_digest",
            "required": true,
            "schema": {
              "type": "string",
              "format": "hex string (32 bytes)"
            }
          },
          {
            "in": "query",
            "name": "update_id",
            "required": true,
            "schema": {
              "type": "string",
              "format": "uuid"
            }
          }
        ],
        "requestBody": {
          "content": {
            "application/octet-stream": {
              "schema": {
                "type": "string",
                "format": "binary"
              }
            }
          },
          "required": true
        },
        "responses": {
          "204": {
            "description": "resource updated"
          },
          "4XX": {
            "$ref": "#/components/responses/Error"
          },
          "5XX": {
            "$ref": "#/components/responses/Error"
          }
        }
      }
    },
    "/boot-disk/{boot_disk}/os/write/status": {
      "get": {
        "operationId": "host_os_write_status_get",
        "parameters": [
          {
            "in": "path",
            "name": "boot_disk",
            "required": true,
            "schema": {
              "$ref": "#/components/schemas/M2Slot"
            }
          }
        ],
        "responses": {
          "200": {
            "description": "successful operation",
            "content": {
              "application/json": {
                "schema": {
                  "$ref": "#/components/schemas/BootDiskOsWriteStatus"
                }
              }
            }
          },
          "4XX": {
            "$ref": "#/components/responses/Error"
          },
          "5XX": {
            "$ref": "#/components/responses/Error"
          }
        }
      }
    },
    "/boot-disk/{boot_disk}/os/write/status/{update_id}": {
      "delete": {
        "summary": "Clear the status of a completed write of a new host OS",
        "operationId": "host_os_write_status_delete",
        "parameters": [
          {
            "in": "path",
            "name": "boot_disk",
            "required": true,
            "schema": {
              "$ref": "#/components/schemas/M2Slot"
            }
          },
          {
            "in": "path",
            "name": "update_id",
            "required": true,
            "schema": {
              "type": "string",
              "format": "uuid"
            }
          }
        ],
        "responses": {
          "204": {
            "description": "resource updated"
          },
          "4XX": {
            "$ref": "#/components/responses/Error"
          },
          "5XX": {
            "$ref": "#/components/responses/Error"
          }
        }
      }
    },
    "/bootstore/status": {
      "get": {
        "summary": "Get the internal state of the local bootstore node",
        "operationId": "bootstore_status",
        "responses": {
          "200": {
            "description": "successful operation",
            "content": {
              "application/json": {
                "schema": {
                  "$ref": "#/components/schemas/BootstoreStatus"
                }
              }
            }
          },
          "4XX": {
            "$ref": "#/components/responses/Error"
          },
          "5XX": {
            "$ref": "#/components/responses/Error"
          }
        }
      }
    },
    "/cockroachdb": {
      "post": {
        "summary": "Initializes a CockroachDB cluster",
        "operationId": "cockroachdb_init",
        "responses": {
          "204": {
            "description": "resource updated"
          },
          "4XX": {
            "$ref": "#/components/responses/Error"
          },
          "5XX": {
            "$ref": "#/components/responses/Error"
          }
        }
      }
    },
    "/datasets": {
      "get": {
        "summary": "Lists the datasets that this sled is configured to use",
        "operationId": "datasets_get",
        "responses": {
          "200": {
            "description": "successful operation",
            "content": {
              "application/json": {
                "schema": {
                  "$ref": "#/components/schemas/DatasetsConfig"
                }
              }
            }
          },
          "4XX": {
            "$ref": "#/components/responses/Error"
          },
          "5XX": {
            "$ref": "#/components/responses/Error"
          }
        }
      },
      "put": {
        "summary": "Configures datasets to be used on this sled",
        "operationId": "datasets_put",
        "requestBody": {
          "content": {
            "application/json": {
              "schema": {
                "$ref": "#/components/schemas/DatasetsConfig"
              }
            }
          },
          "required": true
        },
        "responses": {
          "200": {
            "description": "successful operation",
            "content": {
              "application/json": {
                "schema": {
                  "$ref": "#/components/schemas/DatasetsManagementResult"
                }
              }
            }
          },
          "4XX": {
            "$ref": "#/components/responses/Error"
          },
          "5XX": {
            "$ref": "#/components/responses/Error"
          }
        }
      }
    },
    "/disks/{disk_id}": {
      "put": {
        "operationId": "disk_put",
        "parameters": [
          {
            "in": "path",
            "name": "disk_id",
            "required": true,
            "schema": {
              "type": "string",
              "format": "uuid"
            }
          }
        ],
        "requestBody": {
          "content": {
            "application/json": {
              "schema": {
                "$ref": "#/components/schemas/DiskEnsureBody"
              }
            }
          },
          "required": true
        },
        "responses": {
          "200": {
            "description": "successful operation",
            "content": {
              "application/json": {
                "schema": {
                  "$ref": "#/components/schemas/DiskRuntimeState"
                }
              }
            }
          },
          "4XX": {
            "$ref": "#/components/responses/Error"
          },
          "5XX": {
            "$ref": "#/components/responses/Error"
          }
        }
      }
    },
    "/inventory": {
      "get": {
        "summary": "Fetch basic information about this sled",
        "operationId": "inventory",
        "responses": {
          "200": {
            "description": "successful operation",
            "content": {
              "application/json": {
                "schema": {
                  "$ref": "#/components/schemas/Inventory"
                }
              }
            }
          },
          "4XX": {
            "$ref": "#/components/responses/Error"
          },
          "5XX": {
            "$ref": "#/components/responses/Error"
          }
        }
      }
    },
    "/network-bootstore-config": {
      "get": {
        "summary": "This API endpoint is only reading the local sled agent's view of the",
        "description": "bootstore. The boostore is a distributed data store that is eventually consistent. Reads from individual nodes may not represent the latest state.",
        "operationId": "read_network_bootstore_config_cache",
        "responses": {
          "200": {
            "description": "successful operation",
            "content": {
              "application/json": {
                "schema": {
                  "$ref": "#/components/schemas/EarlyNetworkConfig"
                }
              }
            }
          },
          "4XX": {
            "$ref": "#/components/responses/Error"
          },
          "5XX": {
            "$ref": "#/components/responses/Error"
          }
        }
      },
      "put": {
        "operationId": "write_network_bootstore_config",
        "requestBody": {
          "content": {
            "application/json": {
              "schema": {
                "$ref": "#/components/schemas/EarlyNetworkConfig"
              }
            }
          },
          "required": true
        },
        "responses": {
          "204": {
            "description": "resource updated"
          },
          "4XX": {
            "$ref": "#/components/responses/Error"
          },
          "5XX": {
            "$ref": "#/components/responses/Error"
          }
        }
      }
    },
    "/omicron-physical-disks": {
      "get": {
        "operationId": "omicron_physical_disks_get",
        "responses": {
          "200": {
            "description": "successful operation",
            "content": {
              "application/json": {
                "schema": {
                  "$ref": "#/components/schemas/OmicronPhysicalDisksConfig"
                }
              }
            }
          },
          "4XX": {
            "$ref": "#/components/responses/Error"
          },
          "5XX": {
            "$ref": "#/components/responses/Error"
          }
        }
      },
      "put": {
        "operationId": "omicron_physical_disks_put",
        "requestBody": {
          "content": {
            "application/json": {
              "schema": {
                "$ref": "#/components/schemas/OmicronPhysicalDisksConfig"
              }
            }
          },
          "required": true
        },
        "responses": {
          "200": {
            "description": "successful operation",
            "content": {
              "application/json": {
                "schema": {
                  "$ref": "#/components/schemas/DisksManagementResult"
                }
              }
            }
          },
          "4XX": {
            "$ref": "#/components/responses/Error"
          },
          "5XX": {
            "$ref": "#/components/responses/Error"
          }
        }
      }
    },
    "/omicron-zones": {
      "get": {
        "operationId": "omicron_zones_get",
        "responses": {
          "200": {
            "description": "successful operation",
            "content": {
              "application/json": {
                "schema": {
                  "$ref": "#/components/schemas/OmicronZonesConfig"
                }
              }
            }
          },
          "4XX": {
            "$ref": "#/components/responses/Error"
          },
          "5XX": {
            "$ref": "#/components/responses/Error"
          }
        }
      },
      "put": {
        "operationId": "omicron_zones_put",
        "requestBody": {
          "content": {
            "application/json": {
              "schema": {
                "$ref": "#/components/schemas/OmicronZonesConfig"
              }
            }
          },
          "required": true
        },
        "responses": {
          "204": {
            "description": "resource updated"
          },
          "4XX": {
            "$ref": "#/components/responses/Error"
          },
          "5XX": {
            "$ref": "#/components/responses/Error"
          }
        }
      }
    },
    "/sled-identifiers": {
      "get": {
        "summary": "Fetch sled identifiers",
        "operationId": "sled_identifiers",
        "responses": {
          "200": {
            "description": "successful operation",
            "content": {
              "application/json": {
                "schema": {
                  "$ref": "#/components/schemas/SledIdentifiers"
                }
              }
            }
          },
          "4XX": {
            "$ref": "#/components/responses/Error"
          },
          "5XX": {
            "$ref": "#/components/responses/Error"
          }
        }
      }
    },
    "/sled-role": {
      "get": {
        "operationId": "sled_role_get",
        "responses": {
          "200": {
            "description": "successful operation",
            "content": {
              "application/json": {
                "schema": {
                  "$ref": "#/components/schemas/SledRole"
                }
              }
            }
          },
          "4XX": {
            "$ref": "#/components/responses/Error"
          },
          "5XX": {
            "$ref": "#/components/responses/Error"
          }
        }
      }
    },
    "/sleds": {
      "put": {
        "summary": "Add a sled to a rack that was already initialized via RSS",
        "operationId": "sled_add",
        "requestBody": {
          "content": {
            "application/json": {
              "schema": {
                "$ref": "#/components/schemas/AddSledRequest"
              }
            }
          },
          "required": true
        },
        "responses": {
          "204": {
            "description": "resource updated"
          },
          "4XX": {
            "$ref": "#/components/responses/Error"
          },
          "5XX": {
            "$ref": "#/components/responses/Error"
          }
        }
      }
    },
    "/switch-ports": {
      "post": {
        "operationId": "uplink_ensure",
        "requestBody": {
          "content": {
            "application/json": {
              "schema": {
                "$ref": "#/components/schemas/SwitchPorts"
              }
            }
          },
          "required": true
        },
        "responses": {
          "204": {
            "description": "resource updated"
          },
          "4XX": {
            "$ref": "#/components/responses/Error"
          },
          "5XX": {
            "$ref": "#/components/responses/Error"
          }
        }
      }
    },
    "/timesync": {
      "get": {
        "operationId": "timesync_get",
        "responses": {
          "200": {
            "description": "successful operation",
            "content": {
              "application/json": {
                "schema": {
                  "$ref": "#/components/schemas/TimeSync"
                }
              }
            }
          },
          "4XX": {
            "$ref": "#/components/responses/Error"
          },
          "5XX": {
            "$ref": "#/components/responses/Error"
          }
        }
      }
    },
    "/update": {
      "post": {
        "operationId": "update_artifact",
        "requestBody": {
          "content": {
            "application/json": {
              "schema": {
                "$ref": "#/components/schemas/UpdateArtifactId"
              }
            }
          },
          "required": true
        },
        "responses": {
          "204": {
            "description": "resource updated"
          },
          "4XX": {
            "$ref": "#/components/responses/Error"
          },
          "5XX": {
            "$ref": "#/components/responses/Error"
          }
        }
      }
    },
    "/v2p": {
      "get": {
        "summary": "List v2p mappings present on sled",
        "operationId": "list_v2p",
        "responses": {
          "200": {
            "description": "successful operation",
            "content": {
              "application/json": {
                "schema": {
                  "title": "Array_of_VirtualNetworkInterfaceHost",
                  "type": "array",
                  "items": {
                    "$ref": "#/components/schemas/VirtualNetworkInterfaceHost"
                  }
                }
              }
            }
          },
          "4XX": {
            "$ref": "#/components/responses/Error"
          },
          "5XX": {
            "$ref": "#/components/responses/Error"
          }
        }
      },
      "put": {
        "summary": "Create a mapping from a virtual NIC to a physical host",
        "operationId": "set_v2p",
        "requestBody": {
          "content": {
            "application/json": {
              "schema": {
                "$ref": "#/components/schemas/VirtualNetworkInterfaceHost"
              }
            }
          },
          "required": true
        },
        "responses": {
          "204": {
            "description": "resource updated"
          },
          "4XX": {
            "$ref": "#/components/responses/Error"
          },
          "5XX": {
            "$ref": "#/components/responses/Error"
          }
        }
      },
      "delete": {
        "summary": "Delete a mapping from a virtual NIC to a physical host",
        "operationId": "del_v2p",
        "requestBody": {
          "content": {
            "application/json": {
              "schema": {
                "$ref": "#/components/schemas/VirtualNetworkInterfaceHost"
              }
            }
          },
          "required": true
        },
        "responses": {
          "204": {
            "description": "resource updated"
          },
          "4XX": {
            "$ref": "#/components/responses/Error"
          },
          "5XX": {
            "$ref": "#/components/responses/Error"
          }
        }
      }
    },
    "/vmms/{propolis_id}": {
      "put": {
        "operationId": "vmm_register",
        "parameters": [
          {
            "in": "path",
            "name": "propolis_id",
            "required": true,
            "schema": {
              "$ref": "#/components/schemas/TypedUuidForPropolisKind"
            }
          }
        ],
        "requestBody": {
          "content": {
            "application/json": {
              "schema": {
                "$ref": "#/components/schemas/InstanceEnsureBody"
              }
            }
          },
          "required": true
        },
        "responses": {
          "200": {
            "description": "successful operation",
            "content": {
              "application/json": {
                "schema": {
                  "$ref": "#/components/schemas/SledVmmState"
                }
              }
            }
          },
          "4XX": {
            "$ref": "#/components/responses/Error"
          },
          "5XX": {
            "$ref": "#/components/responses/Error"
          }
        }
      },
      "delete": {
        "operationId": "vmm_unregister",
        "parameters": [
          {
            "in": "path",
            "name": "propolis_id",
            "required": true,
            "schema": {
              "$ref": "#/components/schemas/TypedUuidForPropolisKind"
            }
          }
        ],
        "responses": {
          "200": {
            "description": "successful operation",
            "content": {
              "application/json": {
                "schema": {
                  "$ref": "#/components/schemas/VmmUnregisterResponse"
                }
              }
            }
          },
          "4XX": {
            "$ref": "#/components/responses/Error"
          },
          "5XX": {
            "$ref": "#/components/responses/Error"
          }
        }
      }
    },
    "/vmms/{propolis_id}/disks/{disk_id}/snapshot": {
      "post": {
        "summary": "Take a snapshot of a disk that is attached to an instance",
        "operationId": "vmm_issue_disk_snapshot_request",
        "parameters": [
          {
            "in": "path",
            "name": "disk_id",
            "required": true,
            "schema": {
              "type": "string",
              "format": "uuid"
            }
          },
          {
            "in": "path",
            "name": "propolis_id",
            "required": true,
            "schema": {
              "$ref": "#/components/schemas/TypedUuidForPropolisKind"
            }
          }
        ],
        "requestBody": {
          "content": {
            "application/json": {
              "schema": {
                "$ref": "#/components/schemas/VmmIssueDiskSnapshotRequestBody"
              }
            }
          },
          "required": true
        },
        "responses": {
          "200": {
            "description": "successful operation",
            "content": {
              "application/json": {
                "schema": {
                  "$ref": "#/components/schemas/VmmIssueDiskSnapshotRequestResponse"
                }
              }
            }
          },
          "4XX": {
            "$ref": "#/components/responses/Error"
          },
          "5XX": {
            "$ref": "#/components/responses/Error"
          }
        }
      }
    },
    "/vmms/{propolis_id}/external-ip": {
      "put": {
        "operationId": "vmm_put_external_ip",
        "parameters": [
          {
            "in": "path",
            "name": "propolis_id",
            "required": true,
            "schema": {
              "$ref": "#/components/schemas/TypedUuidForPropolisKind"
            }
          }
        ],
        "requestBody": {
          "content": {
            "application/json": {
              "schema": {
                "$ref": "#/components/schemas/InstanceExternalIpBody"
              }
            }
          },
          "required": true
        },
        "responses": {
          "204": {
            "description": "resource updated"
          },
          "4XX": {
            "$ref": "#/components/responses/Error"
          },
          "5XX": {
            "$ref": "#/components/responses/Error"
          }
        }
      },
      "delete": {
        "operationId": "vmm_delete_external_ip",
        "parameters": [
          {
            "in": "path",
            "name": "propolis_id",
            "required": true,
            "schema": {
              "$ref": "#/components/schemas/TypedUuidForPropolisKind"
            }
          }
        ],
        "requestBody": {
          "content": {
            "application/json": {
              "schema": {
                "$ref": "#/components/schemas/InstanceExternalIpBody"
              }
            }
          },
          "required": true
        },
        "responses": {
          "204": {
            "description": "resource updated"
          },
          "4XX": {
            "$ref": "#/components/responses/Error"
          },
          "5XX": {
            "$ref": "#/components/responses/Error"
          }
        }
      }
    },
    "/vmms/{propolis_id}/state": {
      "get": {
        "operationId": "vmm_get_state",
        "parameters": [
          {
            "in": "path",
            "name": "propolis_id",
            "required": true,
            "schema": {
              "$ref": "#/components/schemas/TypedUuidForPropolisKind"
            }
          }
        ],
        "responses": {
          "200": {
            "description": "successful operation",
            "content": {
              "application/json": {
                "schema": {
                  "$ref": "#/components/schemas/SledVmmState"
                }
              }
            }
          },
          "4XX": {
            "$ref": "#/components/responses/Error"
          },
          "5XX": {
            "$ref": "#/components/responses/Error"
          }
        }
      },
      "put": {
        "operationId": "vmm_put_state",
        "parameters": [
          {
            "in": "path",
            "name": "propolis_id",
            "required": true,
            "schema": {
              "$ref": "#/components/schemas/TypedUuidForPropolisKind"
            }
          }
        ],
        "requestBody": {
          "content": {
            "application/json": {
              "schema": {
                "$ref": "#/components/schemas/VmmPutStateBody"
              }
            }
          },
          "required": true
        },
        "responses": {
          "200": {
            "description": "successful operation",
            "content": {
              "application/json": {
                "schema": {
                  "$ref": "#/components/schemas/VmmPutStateResponse"
                }
              }
            }
          },
          "4XX": {
            "$ref": "#/components/responses/Error"
          },
          "5XX": {
            "$ref": "#/components/responses/Error"
          }
        }
      }
    },
    "/vpc/{vpc_id}/firewall/rules": {
      "put": {
        "operationId": "vpc_firewall_rules_put",
        "parameters": [
          {
            "in": "path",
            "name": "vpc_id",
            "required": true,
            "schema": {
              "type": "string",
              "format": "uuid"
            }
          }
        ],
        "requestBody": {
          "content": {
            "application/json": {
              "schema": {
                "$ref": "#/components/schemas/VpcFirewallRulesEnsureBody"
              }
            }
          },
          "required": true
        },
        "responses": {
          "204": {
            "description": "resource updated"
          },
          "4XX": {
            "$ref": "#/components/responses/Error"
          },
          "5XX": {
            "$ref": "#/components/responses/Error"
          }
        }
      }
    },
    "/vpc-routes": {
      "get": {
        "summary": "Get the current versions of VPC routing rules.",
        "operationId": "list_vpc_routes",
        "responses": {
          "200": {
            "description": "successful operation",
            "content": {
              "application/json": {
                "schema": {
                  "title": "Array_of_ResolvedVpcRouteState",
                  "type": "array",
                  "items": {
                    "$ref": "#/components/schemas/ResolvedVpcRouteState"
                  }
                }
              }
            }
          },
          "4XX": {
            "$ref": "#/components/responses/Error"
          },
          "5XX": {
            "$ref": "#/components/responses/Error"
          }
        }
      },
      "put": {
        "summary": "Update VPC routing rules.",
        "operationId": "set_vpc_routes",
        "requestBody": {
          "content": {
            "application/json": {
              "schema": {
                "title": "Array_of_ResolvedVpcRouteSet",
                "type": "array",
                "items": {
                  "$ref": "#/components/schemas/ResolvedVpcRouteSet"
                }
              }
            }
          },
          "required": true
        },
        "responses": {
          "204": {
            "description": "resource updated"
          },
          "4XX": {
            "$ref": "#/components/responses/Error"
          },
          "5XX": {
            "$ref": "#/components/responses/Error"
          }
        }
      }
    },
    "/zones": {
      "get": {
        "summary": "List the zones that are currently managed by the sled agent.",
        "operationId": "zones_list",
        "responses": {
          "200": {
            "description": "successful operation",
            "content": {
              "application/json": {
                "schema": {
                  "title": "Array_of_String",
                  "type": "array",
                  "items": {
                    "type": "string"
                  }
                }
              }
            }
          },
          "4XX": {
            "$ref": "#/components/responses/Error"
          },
          "5XX": {
            "$ref": "#/components/responses/Error"
          }
        }
      }
    },
    "/zones/bundle-cleanup": {
      "post": {
        "summary": "Trigger a zone bundle cleanup.",
        "operationId": "zone_bundle_cleanup",
        "responses": {
          "200": {
            "description": "successful operation",
            "content": {
              "application/json": {
                "schema": {
                  "title": "Map_of_CleanupCount",
                  "type": "object",
                  "additionalProperties": {
                    "$ref": "#/components/schemas/CleanupCount"
                  }
                }
              }
            }
          },
          "4XX": {
            "$ref": "#/components/responses/Error"
          },
          "5XX": {
            "$ref": "#/components/responses/Error"
          }
        }
      }
    },
    "/zones/bundle-cleanup/context": {
      "get": {
        "summary": "Return context used by the zone-bundle cleanup task.",
        "operationId": "zone_bundle_cleanup_context",
        "responses": {
          "200": {
            "description": "successful operation",
            "content": {
              "application/json": {
                "schema": {
                  "$ref": "#/components/schemas/CleanupContext"
                }
              }
            }
          },
          "4XX": {
            "$ref": "#/components/responses/Error"
          },
          "5XX": {
            "$ref": "#/components/responses/Error"
          }
        }
      },
      "put": {
        "summary": "Update context used by the zone-bundle cleanup task.",
        "operationId": "zone_bundle_cleanup_context_update",
        "requestBody": {
          "content": {
            "application/json": {
              "schema": {
                "$ref": "#/components/schemas/CleanupContextUpdate"
              }
            }
          },
          "required": true
        },
        "responses": {
          "204": {
            "description": "resource updated"
          },
          "4XX": {
            "$ref": "#/components/responses/Error"
          },
          "5XX": {
            "$ref": "#/components/responses/Error"
          }
        }
      }
    },
    "/zones/bundle-cleanup/utilization": {
      "get": {
        "summary": "Return utilization information about all zone bundles.",
        "operationId": "zone_bundle_utilization",
        "responses": {
          "200": {
            "description": "successful operation",
            "content": {
              "application/json": {
                "schema": {
                  "title": "Map_of_BundleUtilization",
                  "type": "object",
                  "additionalProperties": {
                    "$ref": "#/components/schemas/BundleUtilization"
                  }
                }
              }
            }
          },
          "4XX": {
            "$ref": "#/components/responses/Error"
          },
          "5XX": {
            "$ref": "#/components/responses/Error"
          }
        }
      }
    },
    "/zones/bundles": {
      "get": {
        "summary": "List all zone bundles that exist, even for now-deleted zones.",
        "operationId": "zone_bundle_list_all",
        "parameters": [
          {
            "in": "query",
            "name": "filter",
            "description": "An optional substring used to filter zone bundles.",
            "schema": {
              "nullable": true,
              "type": "string"
            }
          }
        ],
        "responses": {
          "200": {
            "description": "successful operation",
            "content": {
              "application/json": {
                "schema": {
                  "title": "Array_of_ZoneBundleMetadata",
                  "type": "array",
                  "items": {
                    "$ref": "#/components/schemas/ZoneBundleMetadata"
                  }
                }
              }
            }
          },
          "4XX": {
            "$ref": "#/components/responses/Error"
          },
          "5XX": {
            "$ref": "#/components/responses/Error"
          }
        }
      }
    },
    "/zones/bundles/{zone_name}": {
      "get": {
        "summary": "List the zone bundles that are available for a running zone.",
        "operationId": "zone_bundle_list",
        "parameters": [
          {
            "in": "path",
            "name": "zone_name",
            "description": "The name of the zone.",
            "required": true,
            "schema": {
              "type": "string"
            }
          }
        ],
        "responses": {
          "200": {
            "description": "successful operation",
            "content": {
              "application/json": {
                "schema": {
                  "title": "Array_of_ZoneBundleMetadata",
                  "type": "array",
                  "items": {
                    "$ref": "#/components/schemas/ZoneBundleMetadata"
                  }
                }
              }
            }
          },
          "4XX": {
            "$ref": "#/components/responses/Error"
          },
          "5XX": {
            "$ref": "#/components/responses/Error"
          }
        }
      },
      "post": {
        "summary": "Ask the sled agent to create a zone bundle.",
        "operationId": "zone_bundle_create",
        "parameters": [
          {
            "in": "path",
            "name": "zone_name",
            "description": "The name of the zone.",
            "required": true,
            "schema": {
              "type": "string"
            }
          }
        ],
        "responses": {
          "201": {
            "description": "successful creation",
            "content": {
              "application/json": {
                "schema": {
                  "$ref": "#/components/schemas/ZoneBundleMetadata"
                }
              }
            }
          },
          "4XX": {
            "$ref": "#/components/responses/Error"
          },
          "5XX": {
            "$ref": "#/components/responses/Error"
          }
        }
      }
    },
    "/zones/bundles/{zone_name}/{bundle_id}": {
      "get": {
        "summary": "Fetch the binary content of a single zone bundle.",
        "operationId": "zone_bundle_get",
        "parameters": [
          {
            "in": "path",
            "name": "bundle_id",
            "description": "The ID for this bundle itself.",
            "required": true,
            "schema": {
              "type": "string",
              "format": "uuid"
            }
          },
          {
            "in": "path",
            "name": "zone_name",
            "description": "The name of the zone this bundle is derived from.",
            "required": true,
            "schema": {
              "type": "string"
            }
          }
        ],
        "responses": {
          "200": {
            "description": "",
            "content": {
              "*/*": {
                "schema": {}
              }
            }
          },
          "4XX": {
            "$ref": "#/components/responses/Error"
          },
          "5XX": {
            "$ref": "#/components/responses/Error"
          }
        }
      },
      "delete": {
        "summary": "Delete a zone bundle.",
        "operationId": "zone_bundle_delete",
        "parameters": [
          {
            "in": "path",
            "name": "bundle_id",
            "description": "The ID for this bundle itself.",
            "required": true,
            "schema": {
              "type": "string",
              "format": "uuid"
            }
          },
          {
            "in": "path",
            "name": "zone_name",
            "description": "The name of the zone this bundle is derived from.",
            "required": true,
            "schema": {
              "type": "string"
            }
          }
        ],
        "responses": {
          "204": {
            "description": "successful deletion"
          },
          "4XX": {
            "$ref": "#/components/responses/Error"
          },
          "5XX": {
            "$ref": "#/components/responses/Error"
          }
        }
      }
    },
    "/zpools": {
      "get": {
        "operationId": "zpools_get",
        "responses": {
          "200": {
            "description": "successful operation",
            "content": {
              "application/json": {
                "schema": {
                  "title": "Array_of_Zpool",
                  "type": "array",
                  "items": {
                    "$ref": "#/components/schemas/Zpool"
                  }
                }
              }
            }
          },
          "4XX": {
            "$ref": "#/components/responses/Error"
          },
          "5XX": {
            "$ref": "#/components/responses/Error"
          }
        }
      }
    }
  },
  "components": {
    "schemas": {
      "AddSledRequest": {
        "description": "A request to Add a given sled after rack initialization has occurred",
        "type": "object",
        "properties": {
          "sled_id": {
            "$ref": "#/components/schemas/BaseboardId"
          },
          "start_request": {
            "$ref": "#/components/schemas/StartSledAgentRequest"
          }
        },
        "required": [
          "sled_id",
          "start_request"
        ]
      },
      "Baseboard": {
        "description": "Describes properties that should uniquely identify a Gimlet.",
        "oneOf": [
          {
            "type": "object",
            "properties": {
              "identifier": {
                "type": "string"
              },
              "model": {
                "type": "string"
              },
              "revision": {
                "type": "integer",
                "format": "uint32",
                "minimum": 0
              },
              "type": {
                "type": "string",
                "enum": [
                  "gimlet"
                ]
              }
            },
            "required": [
              "identifier",
              "model",
              "revision",
              "type"
            ]
          },
          {
            "type": "object",
            "properties": {
              "type": {
                "type": "string",
                "enum": [
                  "unknown"
                ]
              }
            },
            "required": [
              "type"
            ]
          },
          {
            "type": "object",
            "properties": {
              "identifier": {
                "type": "string"
              },
              "model": {
                "type": "string"
              },
              "type": {
                "type": "string",
                "enum": [
                  "pc"
                ]
              }
            },
            "required": [
              "identifier",
              "model",
              "type"
            ]
          }
        ]
      },
      "BaseboardId": {
        "description": "A representation of a Baseboard ID as used in the inventory subsystem This type is essentially the same as a `Baseboard` except it doesn't have a revision or HW type (Gimlet, PC, Unknown).",
        "type": "object",
        "properties": {
          "part_number": {
            "description": "Oxide Part Number",
            "type": "string"
          },
          "serial_number": {
            "description": "Serial number (unique for a given part number)",
            "type": "string"
          }
        },
        "required": [
          "part_number",
          "serial_number"
        ]
      },
      "BfdMode": {
        "description": "BFD connection mode.",
        "type": "string",
        "enum": [
          "single_hop",
          "multi_hop"
        ]
      },
      "BfdPeerConfig": {
        "type": "object",
        "properties": {
          "detection_threshold": {
            "type": "integer",
            "format": "uint8",
            "minimum": 0
          },
          "local": {
            "nullable": true,
            "type": "string",
            "format": "ip"
          },
          "mode": {
            "$ref": "#/components/schemas/BfdMode"
          },
          "remote": {
            "type": "string",
            "format": "ip"
          },
          "required_rx": {
            "type": "integer",
            "format": "uint64",
            "minimum": 0
          },
          "switch": {
            "$ref": "#/components/schemas/SwitchLocation"
          }
        },
        "required": [
          "detection_threshold",
          "mode",
          "remote",
          "required_rx",
          "switch"
        ]
      },
      "BgpConfig": {
        "type": "object",
        "properties": {
          "asn": {
            "description": "The autonomous system number for the BGP configuration.",
            "type": "integer",
            "format": "uint32",
            "minimum": 0
          },
          "checker": {
            "nullable": true,
            "description": "Checker to apply to incoming messages.",
            "default": null,
            "type": "string"
          },
          "originate": {
            "description": "The set of prefixes for the BGP router to originate.",
            "type": "array",
            "items": {
              "$ref": "#/components/schemas/Ipv4Net"
            }
          },
          "shaper": {
            "nullable": true,
            "description": "Shaper to apply to outgoing messages.",
            "default": null,
            "type": "string"
          }
        },
        "required": [
          "asn",
          "originate"
        ]
      },
      "BgpPeerConfig": {
        "type": "object",
        "properties": {
          "addr": {
            "description": "Address of the peer.",
            "type": "string",
            "format": "ipv4"
          },
          "allowed_export": {
            "description": "Define export policy for a peer.",
            "default": {
              "type": "no_filtering"
            },
            "allOf": [
              {
                "$ref": "#/components/schemas/ImportExportPolicy"
              }
            ]
          },
          "allowed_import": {
            "description": "Define import policy for a peer.",
            "default": {
              "type": "no_filtering"
            },
            "allOf": [
              {
                "$ref": "#/components/schemas/ImportExportPolicy"
              }
            ]
          },
          "asn": {
            "description": "The autonomous system number of the router the peer belongs to.",
            "type": "integer",
            "format": "uint32",
            "minimum": 0
          },
          "communities": {
            "description": "Include the provided communities in updates sent to the peer.",
            "default": [],
            "type": "array",
            "items": {
              "type": "integer",
              "format": "uint32",
              "minimum": 0
            }
          },
          "connect_retry": {
            "nullable": true,
            "description": "The interval in seconds between peer connection retry attempts.",
            "type": "integer",
            "format": "uint64",
            "minimum": 0
          },
          "delay_open": {
            "nullable": true,
            "description": "How long to delay sending open messages to a peer. In seconds.",
            "type": "integer",
            "format": "uint64",
            "minimum": 0
          },
          "enforce_first_as": {
            "description": "Enforce that the first AS in paths received from this peer is the peer's AS.",
            "default": false,
            "type": "boolean"
          },
          "hold_time": {
            "nullable": true,
            "description": "How long to keep a session alive without a keepalive in seconds. Defaults to 6.",
            "type": "integer",
            "format": "uint64",
            "minimum": 0
          },
          "idle_hold_time": {
            "nullable": true,
            "description": "How long to keep a peer in idle after a state machine reset in seconds.",
            "type": "integer",
            "format": "uint64",
            "minimum": 0
          },
          "keepalive": {
            "nullable": true,
            "description": "The interval to send keepalive messages at.",
            "type": "integer",
            "format": "uint64",
            "minimum": 0
          },
          "local_pref": {
            "nullable": true,
            "description": "Apply a local preference to routes received from this peer.",
            "default": null,
            "type": "integer",
            "format": "uint32",
            "minimum": 0
          },
          "md5_auth_key": {
            "nullable": true,
            "description": "Use the given key for TCP-MD5 authentication with the peer.",
            "default": null,
            "type": "string"
          },
          "min_ttl": {
            "nullable": true,
            "description": "Require messages from a peer have a minimum IP time to live field.",
            "default": null,
            "type": "integer",
            "format": "uint8",
            "minimum": 0
          },
          "multi_exit_discriminator": {
            "nullable": true,
            "description": "Apply the provided multi-exit discriminator (MED) updates sent to the peer.",
            "default": null,
            "type": "integer",
            "format": "uint32",
            "minimum": 0
          },
          "port": {
            "description": "Switch port the peer is reachable on.",
            "type": "string"
          },
          "remote_asn": {
            "nullable": true,
            "description": "Require that a peer has a specified ASN.",
            "default": null,
            "type": "integer",
            "format": "uint32",
            "minimum": 0
          },
          "vlan_id": {
            "nullable": true,
            "description": "Associate a VLAN ID with a BGP peer session.",
            "default": null,
            "type": "integer",
            "format": "uint16",
            "minimum": 0
          }
        },
        "required": [
          "addr",
          "asn",
          "port"
        ]
      },
      "BootDiskOsWriteProgress": {
        "description": "Current progress of an OS image being written to disk.",
        "oneOf": [
          {
            "description": "The image is still being uploaded.",
            "type": "object",
            "properties": {
              "bytes_received": {
                "type": "integer",
                "format": "uint",
                "minimum": 0
              },
              "state": {
                "type": "string",
                "enum": [
                  "receiving_uploaded_image"
                ]
              }
            },
            "required": [
              "bytes_received",
              "state"
            ]
          },
          {
            "description": "The image is being written to disk.",
            "type": "object",
            "properties": {
              "bytes_written": {
                "type": "integer",
                "format": "uint",
                "minimum": 0
              },
              "state": {
                "type": "string",
                "enum": [
                  "writing_image_to_disk"
                ]
              }
            },
            "required": [
              "bytes_written",
              "state"
            ]
          },
          {
            "description": "The image is being read back from disk for validation.",
            "type": "object",
            "properties": {
              "bytes_read": {
                "type": "integer",
                "format": "uint",
                "minimum": 0
              },
              "state": {
                "type": "string",
                "enum": [
                  "validating_written_image"
                ]
              }
            },
            "required": [
              "bytes_read",
              "state"
            ]
          }
        ]
      },
      "BootDiskOsWriteStatus": {
        "description": "Status of an update to a boot disk OS.",
        "oneOf": [
          {
            "description": "No update has been started for this disk, or any previously-started update has completed and had its status cleared.",
            "type": "object",
            "properties": {
              "status": {
                "type": "string",
                "enum": [
                  "no_update_started"
                ]
              }
            },
            "required": [
              "status"
            ]
          },
          {
            "description": "An update is currently running.",
            "type": "object",
            "properties": {
              "progress": {
                "$ref": "#/components/schemas/BootDiskOsWriteProgress"
              },
              "status": {
                "type": "string",
                "enum": [
                  "in_progress"
                ]
              },
              "update_id": {
                "type": "string",
                "format": "uuid"
              }
            },
            "required": [
              "progress",
              "status",
              "update_id"
            ]
          },
          {
            "description": "The most recent update completed successfully.",
            "type": "object",
            "properties": {
              "status": {
                "type": "string",
                "enum": [
                  "complete"
                ]
              },
              "update_id": {
                "type": "string",
                "format": "uuid"
              }
            },
            "required": [
              "status",
              "update_id"
            ]
          },
          {
            "description": "The most recent update failed.",
            "type": "object",
            "properties": {
              "message": {
                "type": "string"
              },
              "status": {
                "type": "string",
                "enum": [
                  "failed"
                ]
              },
              "update_id": {
                "type": "string",
                "format": "uuid"
              }
            },
            "required": [
              "message",
              "status",
              "update_id"
            ]
          }
        ]
      },
      "BootstoreStatus": {
        "type": "object",
        "properties": {
          "accepted_connections": {
            "type": "array",
            "items": {
              "type": "string"
            },
            "uniqueItems": true
          },
          "established_connections": {
            "type": "array",
            "items": {
              "$ref": "#/components/schemas/EstablishedConnection"
            }
          },
          "fsm_ledger_generation": {
            "type": "integer",
            "format": "uint64",
            "minimum": 0
          },
          "fsm_state": {
            "type": "string"
          },
          "negotiating_connections": {
            "type": "array",
            "items": {
              "type": "string"
            },
            "uniqueItems": true
          },
          "network_config_ledger_generation": {
            "nullable": true,
            "type": "integer",
            "format": "uint64",
            "minimum": 0
          },
          "peers": {
            "type": "array",
            "items": {
              "type": "string"
            },
            "uniqueItems": true
          }
        },
        "required": [
          "accepted_connections",
          "established_connections",
          "fsm_ledger_generation",
          "fsm_state",
          "negotiating_connections",
          "peers"
        ]
      },
      "BundleUtilization": {
        "description": "The portion of a debug dataset used for zone bundles.",
        "type": "object",
        "properties": {
          "bytes_available": {
            "description": "The total number of bytes available for zone bundles.\n\nThis is `dataset_quota` multiplied by the context's storage limit.",
            "type": "integer",
            "format": "uint64",
            "minimum": 0
          },
          "bytes_used": {
            "description": "Total bundle usage, in bytes.",
            "type": "integer",
            "format": "uint64",
            "minimum": 0
          },
          "dataset_quota": {
            "description": "The total dataset quota, in bytes.",
            "type": "integer",
            "format": "uint64",
            "minimum": 0
          }
        },
        "required": [
          "bytes_available",
          "bytes_used",
          "dataset_quota"
        ]
      },
      "ByteCount": {
        "description": "Byte count to express memory or storage capacity.",
        "type": "integer",
        "format": "uint64",
        "minimum": 0
      },
      "CleanupContext": {
        "description": "Context provided for the zone bundle cleanup task.",
        "type": "object",
        "properties": {
          "period": {
            "description": "The period on which automatic checks and cleanup is performed.",
            "allOf": [
              {
                "$ref": "#/components/schemas/CleanupPeriod"
              }
            ]
          },
          "priority": {
            "description": "The priority ordering for keeping old bundles.",
            "allOf": [
              {
                "$ref": "#/components/schemas/PriorityOrder"
              }
            ]
          },
          "storage_limit": {
            "description": "The limit on the dataset quota available for zone bundles.",
            "allOf": [
              {
                "$ref": "#/components/schemas/StorageLimit"
              }
            ]
          }
        },
        "required": [
          "period",
          "priority",
          "storage_limit"
        ]
      },
      "CleanupContextUpdate": {
        "description": "Parameters used to update the zone bundle cleanup context.",
        "type": "object",
        "properties": {
          "period": {
            "nullable": true,
            "description": "The new period on which automatic cleanups are run.",
            "allOf": [
              {
                "$ref": "#/components/schemas/Duration"
              }
            ]
          },
          "priority": {
            "nullable": true,
            "description": "The priority ordering for preserving old zone bundles.",
            "allOf": [
              {
                "$ref": "#/components/schemas/PriorityOrder"
              }
            ]
          },
          "storage_limit": {
            "nullable": true,
            "description": "The new limit on the underlying dataset quota allowed for bundles.",
            "type": "integer",
            "format": "uint8",
            "minimum": 0
          }
        }
      },
      "CleanupCount": {
        "description": "The count of bundles / bytes removed during a cleanup operation.",
        "type": "object",
        "properties": {
          "bundles": {
            "description": "The number of bundles removed.",
            "type": "integer",
            "format": "uint64",
            "minimum": 0
          },
          "bytes": {
            "description": "The number of bytes removed.",
            "type": "integer",
            "format": "uint64",
            "minimum": 0
          }
        },
        "required": [
          "bundles",
          "bytes"
        ]
      },
      "CleanupPeriod": {
        "description": "A period on which bundles are automatically cleaned up.",
        "allOf": [
          {
            "$ref": "#/components/schemas/Duration"
          }
        ]
      },
      "CrucibleOpts": {
        "description": "CrucibleOpts\n\n<details><summary>JSON schema</summary>\n\n```json { \"type\": \"object\", \"required\": [ \"id\", \"lossy\", \"read_only\", \"target\" ], \"properties\": { \"cert_pem\": { \"type\": [ \"string\", \"null\" ] }, \"control\": { \"type\": [ \"string\", \"null\" ] }, \"flush_timeout\": { \"type\": [ \"number\", \"null\" ], \"format\": \"float\" }, \"id\": { \"type\": \"string\", \"format\": \"uuid\" }, \"key\": { \"type\": [ \"string\", \"null\" ] }, \"key_pem\": { \"type\": [ \"string\", \"null\" ] }, \"lossy\": { \"type\": \"boolean\" }, \"read_only\": { \"type\": \"boolean\" }, \"root_cert_pem\": { \"type\": [ \"string\", \"null\" ] }, \"target\": { \"type\": \"array\", \"items\": { \"type\": \"string\" } } } } ``` </details>",
        "type": "object",
        "properties": {
          "cert_pem": {
            "nullable": true,
            "type": "string"
          },
          "control": {
            "nullable": true,
            "type": "string"
          },
          "flush_timeout": {
            "nullable": true,
            "type": "number",
            "format": "float"
          },
          "id": {
            "type": "string",
            "format": "uuid"
          },
          "key": {
            "nullable": true,
            "type": "string"
          },
          "key_pem": {
            "nullable": true,
            "type": "string"
          },
          "lossy": {
            "type": "boolean"
          },
          "read_only": {
            "type": "boolean"
          },
          "root_cert_pem": {
            "nullable": true,
            "type": "string"
          },
          "target": {
            "type": "array",
            "items": {
              "type": "string"
            }
          }
        },
        "required": [
          "id",
          "lossy",
          "read_only",
          "target"
        ]
      },
      "DatasetConfig": {
        "description": "Configuration information necessary to request a single dataset",
        "type": "object",
        "properties": {
          "compression": {
            "nullable": true,
            "description": "The compression mode to be supplied, if any",
            "type": "string"
          },
          "id": {
            "description": "The UUID of the dataset being requested",
            "allOf": [
              {
                "$ref": "#/components/schemas/TypedUuidForDatasetKind"
              }
            ]
          },
          "name": {
            "description": "The dataset's name",
            "allOf": [
              {
                "$ref": "#/components/schemas/DatasetName"
              }
            ]
          },
          "quota": {
            "nullable": true,
            "description": "The upper bound on the amount of storage used by this dataset",
            "type": "integer",
            "format": "uint",
            "minimum": 0
          },
          "reservation": {
            "nullable": true,
            "description": "The lower bound on the amount of storage usable by this dataset",
            "type": "integer",
            "format": "uint",
            "minimum": 0
          }
        },
        "required": [
          "id",
          "name"
        ]
      },
      "DatasetKind": {
        "description": "The kind of dataset. See the `DatasetKind` enum in omicron-common for possible values.",
        "type": "string"
      },
      "DatasetManagementStatus": {
        "description": "Identifies how a single dataset management operation may have succeeded or failed.",
        "type": "object",
        "properties": {
          "dataset_name": {
            "$ref": "#/components/schemas/DatasetName"
          },
          "err": {
            "nullable": true,
            "type": "string"
          }
        },
        "required": [
          "dataset_name"
        ]
      },
      "DatasetName": {
        "type": "object",
        "properties": {
          "kind": {
            "$ref": "#/components/schemas/DatasetKind"
          },
          "pool_name": {
            "$ref": "#/components/schemas/ZpoolName"
          }
        },
        "required": [
          "kind",
          "pool_name"
        ]
      },
      "DatasetsConfig": {
        "type": "object",
        "properties": {
          "datasets": {
            "type": "object",
            "additionalProperties": {
              "$ref": "#/components/schemas/DatasetConfig"
            }
          },
          "generation": {
            "description": "generation number of this configuration\n\nThis generation number is owned by the control plane (i.e., RSS or Nexus, depending on whether RSS-to-Nexus handoff has happened).  It should not be bumped within Sled Agent.\n\nSled Agent rejects attempts to set the configuration to a generation older than the one it's currently running.\n\nNote that \"Generation::new()\", AKA, the first generation number, is reserved for \"no datasets\". This is the default configuration for a sled before any requests have been made.",
            "allOf": [
              {
                "$ref": "#/components/schemas/Generation"
              }
            ]
          }
        },
        "required": [
          "datasets",
          "generation"
        ]
      },
      "DatasetsManagementResult": {
        "description": "The result from attempting to manage datasets.",
        "type": "object",
        "properties": {
          "status": {
            "type": "array",
            "items": {
              "$ref": "#/components/schemas/DatasetManagementStatus"
            }
          }
        },
        "required": [
          "status"
        ]
      },
      "DhcpConfig": {
        "description": "DHCP configuration for a port\n\nNot present here: Hostname (DHCPv4 option 12; used in DHCPv6 option 39); we use `InstanceRuntimeState::hostname` for this value.",
        "type": "object",
        "properties": {
          "dns_servers": {
            "description": "DNS servers to send to the instance\n\n(DHCPv4 option 6; DHCPv6 option 23)",
            "type": "array",
            "items": {
              "type": "string",
              "format": "ip"
            }
          },
          "host_domain": {
            "nullable": true,
            "description": "DNS zone this instance's hostname belongs to (e.g. the `project.example` part of `instance1.project.example`)\n\n(DHCPv4 option 15; used in DHCPv6 option 39)",
            "type": "string"
          },
          "search_domains": {
            "description": "DNS search domains\n\n(DHCPv4 option 119; DHCPv6 option 24)",
            "type": "array",
            "items": {
              "type": "string"
            }
          }
        },
        "required": [
          "dns_servers",
          "search_domains"
        ]
      },
      "DiskEnsureBody": {
        "description": "Sent from to a sled agent to establish the runtime state of a Disk",
        "type": "object",
        "properties": {
          "initial_runtime": {
            "description": "Last runtime state of the Disk known to Nexus (used if the agent has never seen this Disk before).",
            "allOf": [
              {
                "$ref": "#/components/schemas/DiskRuntimeState"
              }
            ]
          },
          "target": {
            "description": "requested runtime state of the Disk",
            "allOf": [
              {
                "$ref": "#/components/schemas/DiskStateRequested"
              }
            ]
          }
        },
        "required": [
          "initial_runtime",
          "target"
        ]
      },
      "DiskIdentity": {
        "description": "Uniquely identifies a disk.",
        "type": "object",
        "properties": {
          "model": {
            "type": "string"
          },
          "serial": {
            "type": "string"
          },
          "vendor": {
            "type": "string"
          }
        },
        "required": [
          "model",
          "serial",
          "vendor"
        ]
      },
      "DiskManagementError": {
        "oneOf": [
          {
            "type": "object",
            "properties": {
              "type": {
                "type": "string",
                "enum": [
                  "not_found"
                ]
              }
            },
            "required": [
              "type"
            ]
          },
          {
            "type": "object",
            "properties": {
              "type": {
                "type": "string",
                "enum": [
                  "zpool_uuid_mismatch"
                ]
              },
              "value": {
                "type": "object",
                "properties": {
                  "expected": {
                    "$ref": "#/components/schemas/TypedUuidForZpoolKind"
                  },
                  "observed": {
                    "$ref": "#/components/schemas/TypedUuidForZpoolKind"
                  }
                },
                "required": [
                  "expected",
                  "observed"
                ]
              }
            },
            "required": [
              "type",
              "value"
            ]
          },
          {
            "type": "object",
            "properties": {
              "type": {
                "type": "string",
                "enum": [
                  "key_manager"
                ]
              },
              "value": {
                "type": "string"
              }
            },
            "required": [
              "type",
              "value"
            ]
          },
          {
            "type": "object",
            "properties": {
              "type": {
                "type": "string",
                "enum": [
                  "other"
                ]
              },
              "value": {
                "type": "string"
              }
            },
            "required": [
              "type",
              "value"
            ]
          }
        ]
      },
      "DiskManagementStatus": {
        "description": "Identifies how a single disk management operation may have succeeded or failed.",
        "type": "object",
        "properties": {
          "err": {
            "nullable": true,
            "allOf": [
              {
                "$ref": "#/components/schemas/DiskManagementError"
              }
            ]
          },
          "identity": {
            "$ref": "#/components/schemas/DiskIdentity"
          }
        },
        "required": [
          "identity"
        ]
      },
      "DiskRequest": {
        "description": "DiskRequest\n\n<details><summary>JSON schema</summary>\n\n```json { \"type\": \"object\", \"required\": [ \"device\", \"name\", \"read_only\", \"slot\", \"volume_construction_request\" ], \"properties\": { \"device\": { \"type\": \"string\" }, \"name\": { \"type\": \"string\" }, \"read_only\": { \"type\": \"boolean\" }, \"slot\": { \"$ref\": \"#/components/schemas/Slot\" }, \"volume_construction_request\": { \"$ref\": \"#/components/schemas/VolumeConstructionRequest\" } } } ``` </details>",
        "type": "object",
        "properties": {
          "device": {
            "type": "string"
          },
          "name": {
            "type": "string"
          },
          "read_only": {
            "type": "boolean"
          },
          "slot": {
            "$ref": "#/components/schemas/Slot"
          },
          "volume_construction_request": {
            "$ref": "#/components/schemas/VolumeConstructionRequest"
          }
        },
        "required": [
          "device",
          "name",
          "read_only",
          "slot",
          "volume_construction_request"
        ]
      },
      "DiskRuntimeState": {
        "description": "Runtime state of the Disk, which includes its attach state and some minimal metadata",
        "type": "object",
        "properties": {
          "disk_state": {
            "description": "runtime state of the Disk",
            "allOf": [
              {
                "$ref": "#/components/schemas/DiskState"
              }
            ]
          },
          "gen": {
            "description": "generation number for this state",
            "allOf": [
              {
                "$ref": "#/components/schemas/Generation"
              }
            ]
          },
          "time_updated": {
            "description": "timestamp for this information",
            "type": "string",
            "format": "date-time"
          }
        },
        "required": [
          "disk_state",
          "gen",
          "time_updated"
        ]
      },
      "DiskState": {
        "description": "State of a Disk",
        "oneOf": [
          {
            "description": "Disk is being initialized",
            "type": "object",
            "properties": {
              "state": {
                "type": "string",
                "enum": [
                  "creating"
                ]
              }
            },
            "required": [
              "state"
            ]
          },
          {
            "description": "Disk is ready but detached from any Instance",
            "type": "object",
            "properties": {
              "state": {
                "type": "string",
                "enum": [
                  "detached"
                ]
              }
            },
            "required": [
              "state"
            ]
          },
          {
            "description": "Disk is ready to receive blocks from an external source",
            "type": "object",
            "properties": {
              "state": {
                "type": "string",
                "enum": [
                  "import_ready"
                ]
              }
            },
            "required": [
              "state"
            ]
          },
          {
            "description": "Disk is importing blocks from a URL",
            "type": "object",
            "properties": {
              "state": {
                "type": "string",
                "enum": [
                  "importing_from_url"
                ]
              }
            },
            "required": [
              "state"
            ]
          },
          {
            "description": "Disk is importing blocks from bulk writes",
            "type": "object",
            "properties": {
              "state": {
                "type": "string",
                "enum": [
                  "importing_from_bulk_writes"
                ]
              }
            },
            "required": [
              "state"
            ]
          },
          {
            "description": "Disk is being finalized to state Detached",
            "type": "object",
            "properties": {
              "state": {
                "type": "string",
                "enum": [
                  "finalizing"
                ]
              }
            },
            "required": [
              "state"
            ]
          },
          {
            "description": "Disk is undergoing maintenance",
            "type": "object",
            "properties": {
              "state": {
                "type": "string",
                "enum": [
                  "maintenance"
                ]
              }
            },
            "required": [
              "state"
            ]
          },
          {
            "description": "Disk is being attached to the given Instance",
            "type": "object",
            "properties": {
              "instance": {
                "type": "string",
                "format": "uuid"
              },
              "state": {
                "type": "string",
                "enum": [
                  "attaching"
                ]
              }
            },
            "required": [
              "instance",
              "state"
            ]
          },
          {
            "description": "Disk is attached to the given Instance",
            "type": "object",
            "properties": {
              "instance": {
                "type": "string",
                "format": "uuid"
              },
              "state": {
                "type": "string",
                "enum": [
                  "attached"
                ]
              }
            },
            "required": [
              "instance",
              "state"
            ]
          },
          {
            "description": "Disk is being detached from the given Instance",
            "type": "object",
            "properties": {
              "instance": {
                "type": "string",
                "format": "uuid"
              },
              "state": {
                "type": "string",
                "enum": [
                  "detaching"
                ]
              }
            },
            "required": [
              "instance",
              "state"
            ]
          },
          {
            "description": "Disk has been destroyed",
            "type": "object",
            "properties": {
              "state": {
                "type": "string",
                "enum": [
                  "destroyed"
                ]
              }
            },
            "required": [
              "state"
            ]
          },
          {
            "description": "Disk is unavailable",
            "type": "object",
            "properties": {
              "state": {
                "type": "string",
                "enum": [
                  "faulted"
                ]
              }
            },
            "required": [
              "state"
            ]
          }
        ]
      },
      "DiskStateRequested": {
        "description": "Used to request a Disk state change",
        "oneOf": [
          {
            "type": "object",
            "properties": {
              "state": {
                "type": "string",
                "enum": [
                  "detached"
                ]
              }
            },
            "required": [
              "state"
            ]
          },
          {
            "type": "object",
            "properties": {
              "instance": {
                "type": "string",
                "format": "uuid"
              },
              "state": {
                "type": "string",
                "enum": [
                  "attached"
                ]
              }
            },
            "required": [
              "instance",
              "state"
            ]
          },
          {
            "type": "object",
            "properties": {
              "state": {
                "type": "string",
                "enum": [
                  "destroyed"
                ]
              }
            },
            "required": [
              "state"
            ]
          },
          {
            "type": "object",
            "properties": {
              "state": {
                "type": "string",
                "enum": [
                  "faulted"
                ]
              }
            },
            "required": [
              "state"
            ]
          }
        ]
      },
      "DiskType": {
        "type": "string",
        "enum": [
          "U2",
          "M2"
        ]
      },
      "DiskVariant": {
        "type": "string",
        "enum": [
          "U2",
          "M2"
        ]
      },
      "DisksManagementResult": {
        "description": "The result from attempting to manage underlying disks.\n\nThis is more complex than a simple \"Error\" type because it's possible for some disks to be initialized correctly, while others can fail.\n\nThis structure provides a mechanism for callers to learn about partial failures, and handle them appropriately on a per-disk basis.",
        "type": "object",
        "properties": {
          "status": {
            "type": "array",
            "items": {
              "$ref": "#/components/schemas/DiskManagementStatus"
            }
          }
        },
        "required": [
          "status"
        ]
      },
      "Duration": {
        "type": "object",
        "properties": {
          "nanos": {
            "type": "integer",
            "format": "uint32",
            "minimum": 0
          },
          "secs": {
            "type": "integer",
            "format": "uint64",
            "minimum": 0
          }
        },
        "required": [
          "nanos",
          "secs"
        ]
      },
      "EarlyNetworkConfig": {
        "description": "Network configuration required to bring up the control plane\n\nThe fields in this structure are those from [`crate::rack_init::RackInitializeRequest`] necessary for use beyond RSS. This is just for the initial rack configuration and cold boot purposes. Updates come from Nexus.",
        "type": "object",
        "properties": {
          "body": {
            "$ref": "#/components/schemas/EarlyNetworkConfigBody"
          },
          "generation": {
            "type": "integer",
            "format": "uint64",
            "minimum": 0
          },
          "schema_version": {
            "type": "integer",
            "format": "uint32",
            "minimum": 0
          }
        },
        "required": [
          "body",
          "generation",
          "schema_version"
        ]
      },
      "EarlyNetworkConfigBody": {
        "description": "This is the actual configuration of EarlyNetworking.\n\nWe nest it below the \"header\" of `generation` and `schema_version` so that we can perform partial deserialization of `EarlyNetworkConfig` to only read the header and defer deserialization of the body once we know the schema version. This is possible via the use of [`serde_json::value::RawValue`] in future (post-v1) deserialization paths.",
        "type": "object",
        "properties": {
          "ntp_servers": {
            "description": "The external NTP server addresses.",
            "type": "array",
            "items": {
              "type": "string"
            }
          },
          "rack_network_config": {
            "nullable": true,
            "allOf": [
              {
                "$ref": "#/components/schemas/RackNetworkConfigV2"
              }
            ]
          }
        },
        "required": [
          "ntp_servers"
        ]
      },
      "Error": {
        "description": "Error information from a response.",
        "type": "object",
        "properties": {
          "error_code": {
            "type": "string"
          },
          "message": {
            "type": "string"
          },
          "request_id": {
            "type": "string"
          }
        },
        "required": [
          "message",
          "request_id"
        ]
      },
      "EstablishedConnection": {
        "type": "object",
        "properties": {
          "addr": {
            "type": "string"
          },
          "baseboard": {
            "$ref": "#/components/schemas/Baseboard"
          }
        },
        "required": [
          "addr",
          "baseboard"
        ]
      },
      "Generation": {
        "description": "Generation numbers stored in the database, used for optimistic concurrency control",
        "type": "integer",
        "format": "uint64",
        "minimum": 0
      },
      "HostIdentifier": {
        "description": "A `HostIdentifier` represents either an IP host or network (v4 or v6), or an entire VPC (identified by its VNI). It is used in firewall rule host filters.",
        "oneOf": [
          {
            "type": "object",
            "properties": {
              "type": {
                "type": "string",
                "enum": [
                  "ip"
                ]
              },
              "value": {
                "$ref": "#/components/schemas/IpNet"
              }
            },
            "required": [
              "type",
              "value"
            ]
          },
          {
            "type": "object",
            "properties": {
              "type": {
                "type": "string",
                "enum": [
                  "vpc"
                ]
              },
              "value": {
                "$ref": "#/components/schemas/Vni"
              }
            },
            "required": [
              "type",
              "value"
            ]
          }
        ]
      },
      "HostPortConfig": {
        "type": "object",
        "properties": {
          "addrs": {
            "description": "IP Address and prefix (e.g., `192.168.0.1/16`) to apply to switchport (must be in infra_ip pool).  May also include an optional VLAN ID.",
            "type": "array",
            "items": {
              "$ref": "#/components/schemas/UplinkAddressConfig"
            }
          },
          "lldp": {
            "nullable": true,
            "allOf": [
              {
                "$ref": "#/components/schemas/LldpPortConfig"
              }
            ]
          },
          "port": {
            "description": "Switchport to use for external connectivity",
            "type": "string"
          }
        },
        "required": [
          "addrs",
          "port"
        ]
      },
      "Hostname": {
        "title": "An RFC-1035-compliant hostname",
        "description": "A hostname identifies a host on a network, and is usually a dot-delimited sequence of labels, where each label contains only letters, digits, or the hyphen. See RFCs 1035 and 952 for more details.",
        "type": "string",
        "pattern": "^([a-zA-Z0-9]+[a-zA-Z0-9\\-]*(?<!-))(\\.[a-zA-Z0-9]+[a-zA-Z0-9\\-]*(?<!-))*$",
        "minLength": 1,
        "maxLength": 253
      },
      "ImportExportPolicy": {
        "description": "Define policy relating to the import and export of prefixes from a BGP peer.",
        "oneOf": [
          {
            "description": "Do not perform any filtering.",
            "type": "object",
            "properties": {
              "type": {
                "type": "string",
                "enum": [
                  "no_filtering"
                ]
              }
            },
            "required": [
              "type"
            ]
          },
          {
            "type": "object",
            "properties": {
              "type": {
                "type": "string",
                "enum": [
                  "allow"
                ]
              },
              "value": {
                "type": "array",
                "items": {
                  "$ref": "#/components/schemas/IpNet"
                }
              }
            },
            "required": [
              "type",
              "value"
            ]
          }
        ]
      },
      "InstanceCpuCount": {
        "description": "The number of CPUs in an Instance",
        "type": "integer",
        "format": "uint16",
        "minimum": 0
      },
      "InstanceEnsureBody": {
        "description": "The body of a request to ensure that a instance and VMM are known to a sled agent.",
        "type": "object",
        "properties": {
          "hardware": {
            "description": "A description of the instance's virtual hardware and the initial runtime state this sled agent should store for this incarnation of the instance.",
            "allOf": [
              {
                "$ref": "#/components/schemas/InstanceHardware"
              }
            ]
          },
          "instance_id": {
            "description": "The ID of the instance for which this VMM is being created.",
            "allOf": [
              {
                "$ref": "#/components/schemas/TypedUuidForInstanceKind"
              }
            ]
          },
          "instance_runtime": {
            "description": "The instance runtime state for the instance being registered.",
            "allOf": [
              {
                "$ref": "#/components/schemas/InstanceRuntimeState"
              }
            ]
          },
          "metadata": {
            "description": "Metadata used to track instance statistics.",
            "allOf": [
              {
                "$ref": "#/components/schemas/InstanceMetadata"
              }
            ]
          },
          "propolis_addr": {
            "description": "The address at which this VMM should serve a Propolis server API.",
            "type": "string"
          },
          "vmm_runtime": {
            "description": "The initial VMM runtime state for the VMM being registered.",
            "allOf": [
              {
                "$ref": "#/components/schemas/VmmRuntimeState"
              }
            ]
          }
        },
        "required": [
          "hardware",
          "instance_id",
          "instance_runtime",
          "metadata",
          "propolis_addr",
          "vmm_runtime"
        ]
      },
      "InstanceExternalIpBody": {
        "description": "Used to dynamically update external IPs attached to an instance.",
        "oneOf": [
          {
            "type": "object",
            "properties": {
              "type": {
                "type": "string",
                "enum": [
                  "ephemeral"
                ]
              },
              "value": {
                "type": "string",
                "format": "ip"
              }
            },
            "required": [
              "type",
              "value"
            ]
          },
          {
            "type": "object",
            "properties": {
              "type": {
                "type": "string",
                "enum": [
                  "floating"
                ]
              },
              "value": {
                "type": "string",
                "format": "ip"
              }
            },
            "required": [
              "type",
              "value"
            ]
          }
        ]
      },
      "InstanceHardware": {
        "description": "Describes the instance hardware.",
        "type": "object",
        "properties": {
          "cloud_init_bytes": {
            "nullable": true,
            "type": "string"
          },
          "dhcp_config": {
            "$ref": "#/components/schemas/DhcpConfig"
          },
          "disks": {
            "type": "array",
            "items": {
              "$ref": "#/components/schemas/DiskRequest"
            }
          },
          "ephemeral_ip": {
            "nullable": true,
            "description": "Zero or more external IP addresses (either floating or ephemeral), provided to an instance to allow inbound connectivity.",
            "type": "string",
            "format": "ip"
          },
          "firewall_rules": {
            "type": "array",
            "items": {
              "$ref": "#/components/schemas/ResolvedVpcFirewallRule"
            }
          },
          "floating_ips": {
            "type": "array",
            "items": {
              "type": "string",
              "format": "ip"
            }
          },
          "nics": {
            "type": "array",
            "items": {
              "$ref": "#/components/schemas/NetworkInterface"
            }
          },
          "properties": {
            "$ref": "#/components/schemas/InstanceProperties"
          },
          "source_nat": {
            "$ref": "#/components/schemas/SourceNatConfig"
          }
        },
        "required": [
          "dhcp_config",
          "disks",
          "firewall_rules",
          "floating_ips",
          "nics",
          "properties",
          "source_nat"
        ]
      },
      "InstanceMetadata": {
        "description": "Metadata used to track statistics about an instance.",
        "type": "object",
        "properties": {
          "project_id": {
            "type": "string",
            "format": "uuid"
          },
          "silo_id": {
            "type": "string",
            "format": "uuid"
          }
        },
        "required": [
          "project_id",
          "silo_id"
        ]
      },
      "InstanceMigrationTargetParams": {
        "description": "Parameters used when directing Propolis to initialize itself via live migration.",
        "type": "object",
        "properties": {
          "src_propolis_addr": {
            "description": "The address of the Propolis server that will serve as the migration source.",
            "type": "string"
          },
          "src_propolis_id": {
            "description": "The Propolis ID of the migration source.",
            "type": "string",
            "format": "uuid"
          }
        },
        "required": [
          "src_propolis_addr",
          "src_propolis_id"
        ]
      },
      "InstanceProperties": {
        "description": "The \"static\" properties of an instance: information about the instance that doesn't change while the instance is running.",
        "type": "object",
        "properties": {
          "hostname": {
            "description": "RFC1035-compliant hostname for the instance.",
            "allOf": [
              {
                "$ref": "#/components/schemas/Hostname"
              }
            ]
          },
          "memory": {
            "$ref": "#/components/schemas/ByteCount"
          },
          "ncpus": {
            "$ref": "#/components/schemas/InstanceCpuCount"
          }
        },
        "required": [
          "hostname",
          "memory",
          "ncpus"
        ]
      },
      "InstanceRuntimeState": {
        "description": "The dynamic runtime properties of an instance: its current VMM ID (if any), migration information (if any), and the instance state to report if there is no active VMM.",
        "type": "object",
        "properties": {
          "dst_propolis_id": {
            "nullable": true,
            "description": "If a migration is active, the ID of the target VMM.",
            "allOf": [
              {
                "$ref": "#/components/schemas/TypedUuidForPropolisKind"
              }
            ]
          },
          "gen": {
            "description": "Generation number for this state.",
            "allOf": [
              {
                "$ref": "#/components/schemas/Generation"
              }
            ]
          },
          "migration_id": {
            "nullable": true,
            "description": "If a migration is active, the ID of that migration.",
            "type": "string",
            "format": "uuid"
          },
          "propolis_id": {
            "nullable": true,
            "description": "The instance's currently active VMM ID.",
            "allOf": [
              {
                "$ref": "#/components/schemas/TypedUuidForPropolisKind"
              }
            ]
          },
          "time_updated": {
            "description": "Timestamp for this information.",
            "type": "string",
            "format": "date-time"
          }
        },
        "required": [
          "gen",
          "time_updated"
        ]
      },
      "Inventory": {
        "description": "Identity and basic status information about this sled agent",
        "type": "object",
        "properties": {
          "baseboard": {
            "$ref": "#/components/schemas/Baseboard"
          },
          "disks": {
            "type": "array",
            "items": {
              "$ref": "#/components/schemas/InventoryDisk"
            }
          },
          "reservoir_size": {
            "$ref": "#/components/schemas/ByteCount"
          },
          "sled_agent_address": {
            "type": "string"
          },
          "sled_id": {
            "type": "string",
            "format": "uuid"
          },
          "sled_role": {
            "$ref": "#/components/schemas/SledRole"
          },
          "usable_hardware_threads": {
            "type": "integer",
            "format": "uint32",
            "minimum": 0
          },
          "usable_physical_ram": {
            "$ref": "#/components/schemas/ByteCount"
          },
          "zpools": {
            "type": "array",
            "items": {
              "$ref": "#/components/schemas/InventoryZpool"
            }
          }
        },
        "required": [
          "baseboard",
          "disks",
          "reservoir_size",
          "sled_agent_address",
          "sled_id",
          "sled_role",
          "usable_hardware_threads",
          "usable_physical_ram",
          "zpools"
        ]
      },
      "InventoryDisk": {
        "description": "Identifies information about disks which may be attached to Sleds.",
        "type": "object",
        "properties": {
          "identity": {
            "$ref": "#/components/schemas/DiskIdentity"
          },
          "slot": {
            "type": "integer",
            "format": "int64"
          },
          "variant": {
            "$ref": "#/components/schemas/DiskVariant"
          }
        },
        "required": [
          "identity",
          "slot",
          "variant"
        ]
      },
      "InventoryZpool": {
        "description": "Identifies information about zpools managed by the control plane",
        "type": "object",
        "properties": {
          "id": {
            "$ref": "#/components/schemas/TypedUuidForZpoolKind"
          },
          "total_size": {
            "$ref": "#/components/schemas/ByteCount"
          }
        },
        "required": [
          "id",
          "total_size"
        ]
      },
      "IpNet": {
        "x-rust-type": {
          "crate": "oxnet",
          "path": "oxnet::IpNet",
          "version": "0.1.0"
        },
        "oneOf": [
          {
            "title": "v4",
            "allOf": [
              {
                "$ref": "#/components/schemas/Ipv4Net"
              }
            ]
          },
          {
            "title": "v6",
            "allOf": [
              {
                "$ref": "#/components/schemas/Ipv6Net"
              }
            ]
          }
        ]
      },
      "Ipv4Net": {
        "example": "192.168.1.0/24",
        "title": "An IPv4 subnet",
        "description": "An IPv4 subnet, including prefix and prefix length",
        "x-rust-type": {
          "crate": "oxnet",
          "path": "oxnet::Ipv4Net",
          "version": "0.1.0"
        },
        "type": "string",
        "pattern": "^(([0-9]|[1-9][0-9]|1[0-9][0-9]|2[0-4][0-9]|25[0-5])\\.){3}([0-9]|[1-9][0-9]|1[0-9][0-9]|2[0-4][0-9]|25[0-5])/([0-9]|1[0-9]|2[0-9]|3[0-2])$"
      },
      "Ipv6Net": {
        "example": "fd12:3456::/64",
        "title": "An IPv6 subnet",
        "description": "An IPv6 subnet, including prefix and subnet mask",
        "x-rust-type": {
          "crate": "oxnet",
          "path": "oxnet::Ipv6Net",
          "version": "0.1.0"
        },
        "type": "string",
        "pattern": "^(([0-9a-fA-F]{1,4}:){7,7}[0-9a-fA-F]{1,4}|([0-9a-fA-F]{1,4}:){1,7}:|([0-9a-fA-F]{1,4}:){1,6}:[0-9a-fA-F]{1,4}|([0-9a-fA-F]{1,4}:){1,5}(:[0-9a-fA-F]{1,4}){1,2}|([0-9a-fA-F]{1,4}:){1,4}(:[0-9a-fA-F]{1,4}){1,3}|([0-9a-fA-F]{1,4}:){1,3}(:[0-9a-fA-F]{1,4}){1,4}|([0-9a-fA-F]{1,4}:){1,2}(:[0-9a-fA-F]{1,4}){1,5}|[0-9a-fA-F]{1,4}:((:[0-9a-fA-F]{1,4}){1,6})|:((:[0-9a-fA-F]{1,4}){1,7}|:)|fe80:(:[0-9a-fA-F]{0,4}){0,4}%[0-9a-zA-Z]{1,}|::(ffff(:0{1,4}){0,1}:){0,1}((25[0-5]|(2[0-4]|1{0,1}[0-9]){0,1}[0-9])\\.){3,3}(25[0-5]|(2[0-4]|1{0,1}[0-9]){0,1}[0-9])|([0-9a-fA-F]{1,4}:){1,4}:((25[0-5]|(2[0-4]|1{0,1}[0-9]){0,1}[0-9])\\.){3,3}(25[0-5]|(2[0-4]|1{0,1}[0-9]){0,1}[0-9]))\\/([0-9]|[1-9][0-9]|1[0-1][0-9]|12[0-8])$"
      },
      "Ipv6Subnet": {
        "description": "Wraps an [`Ipv6Net`] with a compile-time prefix length.",
        "type": "object",
        "properties": {
          "net": {
            "$ref": "#/components/schemas/Ipv6Net"
          }
        },
        "required": [
          "net"
        ]
      },
      "KnownArtifactKind": {
        "description": "Kinds of update artifacts, as used by Nexus to determine what updates are available and by sled-agent to determine how to apply an update when asked.",
        "type": "string",
        "enum": [
          "gimlet_sp",
          "gimlet_rot",
          "gimlet_rot_bootloader",
          "host",
          "trampoline",
          "control_plane",
          "psc_sp",
          "psc_rot",
          "psc_rot_bootloader",
          "switch_sp",
          "switch_rot",
          "switch_rot_bootloader"
        ]
      },
      "L4PortRange": {
        "example": "22",
        "title": "A range of IP ports",
        "description": "An inclusive-inclusive range of IP ports. The second port may be omitted to represent a single port.",
        "type": "string",
        "pattern": "^[0-9]{1,5}(-[0-9]{1,5})?$",
        "minLength": 1,
        "maxLength": 11
      },
      "LldpAdminStatus": {
        "description": "To what extent should this port participate in LLDP",
        "type": "string",
        "enum": [
          "enabled",
          "disabled",
          "rx_only",
          "tx_only"
        ]
      },
      "LldpPortConfig": {
        "description": "Per-port LLDP configuration settings.  Only the \"status\" setting is mandatory.  All other fields have natural defaults or may be inherited from the switch.",
        "type": "object",
        "properties": {
          "chassis_id": {
            "nullable": true,
            "description": "Chassis ID to advertise.  If this is set, it will be advertised as a LocallyAssigned ID type.  If this is not set, it will be inherited from the switch-level settings.",
            "type": "string"
          },
          "management_addrs": {
            "nullable": true,
            "description": "Management IP addresses to advertise.  If this is not set, it will be inherited from the switch-level settings.",
            "type": "array",
            "items": {
              "type": "string",
              "format": "ip"
            }
          },
          "port_description": {
            "nullable": true,
            "description": "Port description to advertise.  If this is not set, no description will be advertised.",
            "type": "string"
          },
          "port_id": {
            "nullable": true,
            "description": "Port ID to advertise.  If this is set, it will be advertised as a LocallyAssigned ID type.  If this is not set, it will be set to the port name. e.g., qsfp0/0.",
            "type": "string"
          },
          "status": {
            "description": "To what extent should this port participate in LLDP",
            "allOf": [
              {
                "$ref": "#/components/schemas/LldpAdminStatus"
              }
            ]
          },
          "system_description": {
            "nullable": true,
            "description": "System description to advertise.  If this is not set, it will be inherited from the switch-level settings.",
            "type": "string"
          },
          "system_name": {
            "nullable": true,
            "description": "System name to advertise.  If this is not set, it will be inherited from the switch-level settings.",
            "type": "string"
          }
        },
        "required": [
          "status"
        ]
      },
      "MacAddr": {
        "example": "ff:ff:ff:ff:ff:ff",
        "title": "A MAC address",
        "description": "A Media Access Control address, in EUI-48 format",
        "type": "string",
        "pattern": "^([0-9a-fA-F]{0,2}:){5}[0-9a-fA-F]{0,2}$",
        "minLength": 5,
        "maxLength": 17
      },
      "MigrationRuntimeState": {
        "description": "An update from a sled regarding the state of a migration, indicating the role of the VMM whose migration state was updated.",
        "type": "object",
        "properties": {
          "gen": {
            "$ref": "#/components/schemas/Generation"
          },
          "migration_id": {
            "type": "string",
            "format": "uuid"
          },
          "state": {
            "$ref": "#/components/schemas/MigrationState"
          },
          "time_updated": {
            "description": "Timestamp for the migration state update.",
            "type": "string",
            "format": "date-time"
          }
        },
        "required": [
          "gen",
          "migration_id",
          "state",
          "time_updated"
        ]
      },
      "MigrationState": {
        "description": "The state of an instance's live migration.",
        "oneOf": [
          {
            "description": "The migration has not started for this VMM.",
            "type": "string",
            "enum": [
              "pending"
            ]
          },
          {
            "description": "The migration is in progress.",
            "type": "string",
            "enum": [
              "in_progress"
            ]
          },
          {
            "description": "The migration has failed.",
            "type": "string",
            "enum": [
              "failed"
            ]
          },
          {
            "description": "The migration has completed.",
            "type": "string",
            "enum": [
              "completed"
            ]
          }
        ]
      },
      "Name": {
        "title": "A name unique within the parent collection",
        "description": "Names must begin with a lower case ASCII letter, be composed exclusively of lowercase ASCII, uppercase ASCII, numbers, and '-', and may not end with a '-'. Names cannot be a UUID, but they may contain a UUID. They can be at most 63 characters long.",
        "type": "string",
        "pattern": "^(?![0-9a-fA-F]{8}-[0-9a-fA-F]{4}-[0-9a-fA-F]{4}-[0-9a-fA-F]{4}-[0-9a-fA-F]{12}$)^[a-z]([a-zA-Z0-9-]*[a-zA-Z0-9]+)?$",
        "minLength": 1,
        "maxLength": 63
      },
      "NetworkInterface": {
        "description": "Information required to construct a virtual network interface",
        "type": "object",
        "properties": {
          "id": {
            "type": "string",
            "format": "uuid"
          },
          "ip": {
            "type": "string",
            "format": "ip"
          },
          "kind": {
            "$ref": "#/components/schemas/NetworkInterfaceKind"
          },
          "mac": {
            "$ref": "#/components/schemas/MacAddr"
          },
          "name": {
            "$ref": "#/components/schemas/Name"
          },
          "primary": {
            "type": "boolean"
          },
          "slot": {
            "type": "integer",
            "format": "uint8",
            "minimum": 0
          },
          "subnet": {
            "$ref": "#/components/schemas/IpNet"
          },
          "transit_ips": {
            "default": [],
            "type": "array",
            "items": {
              "$ref": "#/components/schemas/IpNet"
            }
          },
          "vni": {
            "$ref": "#/components/schemas/Vni"
          }
        },
        "required": [
          "id",
          "ip",
          "kind",
          "mac",
          "name",
          "primary",
          "slot",
          "subnet",
          "vni"
        ]
      },
      "NetworkInterfaceKind": {
        "description": "The type of network interface",
        "oneOf": [
          {
            "description": "A vNIC attached to a guest instance",
            "type": "object",
            "properties": {
              "id": {
                "type": "string",
                "format": "uuid"
              },
              "type": {
                "type": "string",
                "enum": [
                  "instance"
                ]
              }
            },
            "required": [
              "id",
              "type"
            ]
          },
          {
            "description": "A vNIC associated with an internal service",
            "type": "object",
            "properties": {
              "id": {
                "type": "string",
                "format": "uuid"
              },
              "type": {
                "type": "string",
                "enum": [
                  "service"
                ]
              }
            },
            "required": [
              "id",
              "type"
            ]
          },
          {
            "description": "A vNIC associated with a probe",
            "type": "object",
            "properties": {
              "id": {
                "type": "string",
                "format": "uuid"
              },
              "type": {
                "type": "string",
                "enum": [
                  "probe"
                ]
              }
            },
            "required": [
              "id",
              "type"
            ]
          }
        ]
      },
      "OmicronPhysicalDiskConfig": {
        "type": "object",
        "properties": {
          "id": {
            "type": "string",
            "format": "uuid"
          },
          "identity": {
            "$ref": "#/components/schemas/DiskIdentity"
          },
          "pool_id": {
            "$ref": "#/components/schemas/TypedUuidForZpoolKind"
          }
        },
        "required": [
          "id",
          "identity",
          "pool_id"
        ]
      },
      "OmicronPhysicalDisksConfig": {
        "type": "object",
        "properties": {
          "disks": {
            "type": "array",
            "items": {
              "$ref": "#/components/schemas/OmicronPhysicalDiskConfig"
            }
          },
          "generation": {
            "description": "generation number of this configuration\n\nThis generation number is owned by the control plane (i.e., RSS or Nexus, depending on whether RSS-to-Nexus handoff has happened).  It should not be bumped within Sled Agent.\n\nSled Agent rejects attempts to set the configuration to a generation older than the one it's currently running.",
            "allOf": [
              {
                "$ref": "#/components/schemas/Generation"
              }
            ]
          }
        },
        "required": [
          "disks",
          "generation"
        ]
      },
      "OmicronZoneConfig": {
        "description": "Describes one Omicron-managed zone running on a sled",
        "type": "object",
        "properties": {
          "filesystem_pool": {
            "nullable": true,
            "description": "The pool on which we'll place this zone's filesystem.\n\nNote that this is transient -- the sled agent is permitted to destroy the zone's dataset on this pool each time the zone is initialized.",
            "allOf": [
              {
                "$ref": "#/components/schemas/ZpoolName"
              }
            ]
          },
          "id": {
            "type": "string",
            "format": "uuid"
          },
          "underlay_address": {
            "type": "string",
            "format": "ipv6"
          },
          "zone_type": {
            "$ref": "#/components/schemas/OmicronZoneType"
          }
        },
        "required": [
          "id",
          "underlay_address",
          "zone_type"
        ]
      },
      "OmicronZoneDataset": {
        "description": "Describes a persistent ZFS dataset associated with an Omicron zone",
        "type": "object",
        "properties": {
          "pool_name": {
            "$ref": "#/components/schemas/ZpoolName"
          }
        },
        "required": [
          "pool_name"
        ]
      },
      "OmicronZoneType": {
        "description": "Describes what kind of zone this is (i.e., what component is running in it) as well as any type-specific configuration",
        "oneOf": [
          {
            "type": "object",
            "properties": {
              "address": {
                "type": "string"
              },
              "dns_servers": {
                "type": "array",
                "items": {
                  "type": "string",
                  "format": "ip"
                }
              },
              "domain": {
                "nullable": true,
                "type": "string"
              },
              "nic": {
                "description": "The service vNIC providing outbound connectivity using OPTE.",
                "allOf": [
                  {
                    "$ref": "#/components/schemas/NetworkInterface"
                  }
                ]
              },
              "ntp_servers": {
                "type": "array",
                "items": {
                  "type": "string"
                }
              },
              "snat_cfg": {
                "description": "The SNAT configuration for outbound connections.",
                "allOf": [
                  {
                    "$ref": "#/components/schemas/SourceNatConfig"
                  }
                ]
              },
              "type": {
                "type": "string",
                "enum": [
                  "boundary_ntp"
                ]
              }
            },
            "required": [
              "address",
              "dns_servers",
              "nic",
              "ntp_servers",
              "snat_cfg",
              "type"
            ]
          },
          {
            "description": "Type of clickhouse zone used for a single node clickhouse deployment",
            "type": "object",
            "properties": {
              "address": {
                "type": "string"
              },
              "dataset": {
                "$ref": "#/components/schemas/OmicronZoneDataset"
              },
              "type": {
                "type": "string",
                "enum": [
                  "clickhouse"
                ]
              }
            },
            "required": [
              "address",
              "dataset",
              "type"
            ]
          },
          {
            "description": "A zone used to run a Clickhouse Keeper node\n\nKeepers are only used in replicated clickhouse setups",
            "type": "object",
            "properties": {
              "address": {
                "type": "string"
              },
              "dataset": {
                "$ref": "#/components/schemas/OmicronZoneDataset"
              },
              "type": {
                "type": "string",
                "enum": [
                  "clickhouse_keeper"
                ]
              }
            },
            "required": [
              "address",
              "dataset",
              "type"
            ]
          },
          {
            "description": "A zone used to run a Clickhouse Server in a replicated deployment",
            "type": "object",
            "properties": {
              "address": {
                "type": "string"
              },
              "dataset": {
                "$ref": "#/components/schemas/OmicronZoneDataset"
              },
              "type": {
                "type": "string",
                "enum": [
                  "clickhouse_server"
                ]
              }
            },
            "required": [
              "address",
              "dataset",
              "type"
            ]
          },
          {
            "type": "object",
            "properties": {
              "address": {
                "type": "string"
              },
              "dataset": {
                "$ref": "#/components/schemas/OmicronZoneDataset"
              },
              "type": {
                "type": "string",
                "enum": [
                  "cockroach_db"
                ]
              }
            },
            "required": [
              "address",
              "dataset",
              "type"
            ]
          },
          {
            "type": "object",
            "properties": {
              "address": {
                "type": "string"
              },
              "dataset": {
                "$ref": "#/components/schemas/OmicronZoneDataset"
              },
              "type": {
                "type": "string",
                "enum": [
                  "crucible"
                ]
              }
            },
            "required": [
              "address",
              "dataset",
              "type"
            ]
          },
          {
            "type": "object",
            "properties": {
              "address": {
                "type": "string"
              },
              "type": {
                "type": "string",
                "enum": [
                  "crucible_pantry"
                ]
              }
            },
            "required": [
              "address",
              "type"
            ]
          },
          {
            "type": "object",
            "properties": {
              "dataset": {
                "$ref": "#/components/schemas/OmicronZoneDataset"
              },
              "dns_address": {
                "description": "The address at which the external DNS server is reachable.",
                "type": "string"
              },
              "http_address": {
                "description": "The address at which the external DNS server API is reachable.",
                "type": "string"
              },
              "nic": {
                "description": "The service vNIC providing external connectivity using OPTE.",
                "allOf": [
                  {
                    "$ref": "#/components/schemas/NetworkInterface"
                  }
                ]
              },
              "type": {
                "type": "string",
                "enum": [
                  "external_dns"
                ]
              }
            },
            "required": [
              "dataset",
              "dns_address",
              "http_address",
              "nic",
              "type"
            ]
          },
          {
            "type": "object",
            "properties": {
              "dataset": {
                "$ref": "#/components/schemas/OmicronZoneDataset"
              },
              "dns_address": {
                "type": "string"
              },
              "gz_address": {
                "description": "The addresses in the global zone which should be created\n\nFor the DNS service, which exists outside the sleds's typical subnet - adding an address in the GZ is necessary to allow inter-zone traffic routing.",
                "type": "string",
                "format": "ipv6"
              },
              "gz_address_index": {
                "description": "The address is also identified with an auxiliary bit of information to ensure that the created global zone address can have a unique name.",
                "type": "integer",
                "format": "uint32",
                "minimum": 0
              },
              "http_address": {
                "type": "string"
              },
              "type": {
                "type": "string",
                "enum": [
                  "internal_dns"
                ]
              }
            },
            "required": [
              "dataset",
              "dns_address",
              "gz_address",
              "gz_address_index",
              "http_address",
              "type"
            ]
          },
          {
            "type": "object",
            "properties": {
              "address": {
                "type": "string"
              },
              "dns_servers": {
                "type": "array",
                "items": {
                  "type": "string",
                  "format": "ip"
                }
              },
              "domain": {
                "nullable": true,
                "type": "string"
              },
              "ntp_servers": {
                "type": "array",
                "items": {
                  "type": "string"
                }
              },
              "type": {
                "type": "string",
                "enum": [
                  "internal_ntp"
                ]
              }
            },
            "required": [
              "address",
              "dns_servers",
              "ntp_servers",
              "type"
            ]
          },
          {
            "type": "object",
            "properties": {
              "external_dns_servers": {
                "description": "External DNS servers Nexus can use to resolve external hosts.",
                "type": "array",
                "items": {
                  "type": "string",
                  "format": "ip"
                }
              },
              "external_ip": {
                "description": "The address at which the external nexus server is reachable.",
                "type": "string",
                "format": "ip"
              },
              "external_tls": {
                "description": "Whether Nexus's external endpoint should use TLS",
                "type": "boolean"
              },
              "internal_address": {
                "description": "The address at which the internal nexus server is reachable.",
                "type": "string"
              },
              "nic": {
                "description": "The service vNIC providing external connectivity using OPTE.",
                "allOf": [
                  {
                    "$ref": "#/components/schemas/NetworkInterface"
                  }
                ]
              },
              "type": {
                "type": "string",
                "enum": [
                  "nexus"
                ]
              }
            },
            "required": [
              "external_dns_servers",
              "external_ip",
              "external_tls",
              "internal_address",
              "nic",
              "type"
            ]
          },
          {
            "type": "object",
            "properties": {
              "address": {
                "type": "string"
              },
              "type": {
                "type": "string",
                "enum": [
                  "oximeter"
                ]
              }
            },
            "required": [
              "address",
              "type"
            ]
          }
        ]
      },
      "OmicronZonesConfig": {
        "description": "Describes the set of Omicron-managed zones running on a sled",
        "type": "object",
        "properties": {
          "generation": {
            "description": "generation number of this configuration\n\nThis generation number is owned by the control plane (i.e., RSS or Nexus, depending on whether RSS-to-Nexus handoff has happened).  It should not be bumped within Sled Agent.\n\nSled Agent rejects attempts to set the configuration to a generation older than the one it's currently running.",
            "allOf": [
              {
                "$ref": "#/components/schemas/Generation"
              }
            ]
          },
          "zones": {
            "description": "list of running zones",
            "type": "array",
            "items": {
              "$ref": "#/components/schemas/OmicronZoneConfig"
            }
          }
        },
        "required": [
          "generation",
          "zones"
        ]
      },
      "PortConfigV2": {
        "type": "object",
        "properties": {
          "addresses": {
            "description": "This port's addresses and optional vlan IDs",
            "type": "array",
            "items": {
              "$ref": "#/components/schemas/UplinkAddressConfig"
            }
          },
          "autoneg": {
            "description": "Whether or not to set autonegotiation",
            "default": false,
            "type": "boolean"
          },
          "bgp_peers": {
            "description": "BGP peers on this port",
            "type": "array",
            "items": {
              "$ref": "#/components/schemas/BgpPeerConfig"
            }
          },
          "lldp": {
            "nullable": true,
            "description": "LLDP configuration for this port",
            "allOf": [
              {
                "$ref": "#/components/schemas/LldpPortConfig"
              }
            ]
          },
          "port": {
            "description": "Nmae of the port this config applies to.",
            "type": "string"
          },
          "routes": {
            "description": "The set of routes associated with this port.",
            "type": "array",
            "items": {
              "$ref": "#/components/schemas/RouteConfig"
            }
          },
          "switch": {
            "description": "Switch the port belongs to.",
            "allOf": [
              {
                "$ref": "#/components/schemas/SwitchLocation"
              }
            ]
          },
          "uplink_port_fec": {
            "description": "Port forward error correction type.",
            "allOf": [
              {
                "$ref": "#/components/schemas/PortFec"
              }
            ]
          },
          "uplink_port_speed": {
            "description": "Port speed.",
            "allOf": [
              {
                "$ref": "#/components/schemas/PortSpeed"
              }
            ]
          }
        },
        "required": [
          "addresses",
          "bgp_peers",
          "port",
          "routes",
          "switch",
          "uplink_port_fec",
          "uplink_port_speed"
        ]
      },
      "PortFec": {
        "description": "Switchport FEC options",
        "type": "string",
        "enum": [
          "firecode",
          "none",
          "rs"
        ]
      },
      "PortSpeed": {
        "description": "Switchport Speed options",
        "type": "string",
        "enum": [
          "speed0_g",
          "speed1_g",
          "speed10_g",
          "speed25_g",
          "speed40_g",
          "speed50_g",
          "speed100_g",
          "speed200_g",
          "speed400_g"
        ]
      },
      "PriorityDimension": {
        "description": "A dimension along with bundles can be sorted, to determine priority.",
        "oneOf": [
          {
            "description": "Sorting by time, with older bundles with lower priority.",
            "type": "string",
            "enum": [
              "time"
            ]
          },
          {
            "description": "Sorting by the cause for creating the bundle.",
            "type": "string",
            "enum": [
              "cause"
            ]
          }
        ]
      },
      "PriorityOrder": {
        "description": "The priority order for bundles during cleanup.\n\nBundles are sorted along the dimensions in [`PriorityDimension`], with each dimension appearing exactly once. During cleanup, lesser-priority bundles are pruned first, to maintain the dataset quota. Note that bundles are sorted by each dimension in the order in which they appear, with each dimension having higher priority than the next.",
        "type": "array",
        "items": {
          "$ref": "#/components/schemas/PriorityDimension"
        },
        "minItems": 2,
        "maxItems": 2
      },
      "RackNetworkConfigV2": {
        "description": "Initial network configuration",
        "type": "object",
        "properties": {
          "bfd": {
            "description": "BFD configuration for connecting the rack to external networks",
            "default": [],
            "type": "array",
            "items": {
              "$ref": "#/components/schemas/BfdPeerConfig"
            }
          },
          "bgp": {
            "description": "BGP configurations for connecting the rack to external networks",
            "type": "array",
            "items": {
              "$ref": "#/components/schemas/BgpConfig"
            }
          },
          "infra_ip_first": {
            "description": "First ip address to be used for configuring network infrastructure",
            "type": "string",
            "format": "ipv4"
          },
          "infra_ip_last": {
            "description": "Last ip address to be used for configuring network infrastructure",
            "type": "string",
            "format": "ipv4"
          },
          "ports": {
            "description": "Uplinks for connecting the rack to external networks",
            "type": "array",
            "items": {
              "$ref": "#/components/schemas/PortConfigV2"
            }
          },
          "rack_subnet": {
            "$ref": "#/components/schemas/Ipv6Net"
          }
        },
        "required": [
          "bgp",
          "infra_ip_first",
          "infra_ip_last",
          "ports",
          "rack_subnet"
        ]
      },
      "ResolvedVpcFirewallRule": {
        "description": "VPC firewall rule after object name resolution has been performed by Nexus",
        "type": "object",
        "properties": {
          "action": {
            "$ref": "#/components/schemas/VpcFirewallRuleAction"
          },
          "direction": {
            "$ref": "#/components/schemas/VpcFirewallRuleDirection"
          },
          "filter_hosts": {
            "nullable": true,
            "type": "array",
            "items": {
              "$ref": "#/components/schemas/HostIdentifier"
            }
          },
          "filter_ports": {
            "nullable": true,
            "type": "array",
            "items": {
              "$ref": "#/components/schemas/L4PortRange"
            }
          },
          "filter_protocols": {
            "nullable": true,
            "type": "array",
            "items": {
              "$ref": "#/components/schemas/VpcFirewallRuleProtocol"
            }
          },
          "priority": {
            "type": "integer",
            "format": "uint16",
            "minimum": 0
          },
          "status": {
            "$ref": "#/components/schemas/VpcFirewallRuleStatus"
          },
          "targets": {
            "type": "array",
            "items": {
              "$ref": "#/components/schemas/NetworkInterface"
            }
          }
        },
        "required": [
          "action",
          "direction",
          "priority",
          "status",
          "targets"
        ]
      },
      "ResolvedVpcRoute": {
        "description": "A VPC route resolved into a concrete target.",
        "type": "object",
        "properties": {
          "dest": {
            "$ref": "#/components/schemas/IpNet"
          },
          "target": {
            "$ref": "#/components/schemas/RouterTarget"
          }
        },
        "required": [
          "dest",
          "target"
        ]
      },
      "ResolvedVpcRouteSet": {
        "description": "An updated set of routes for a given VPC and/or subnet.",
        "type": "object",
        "properties": {
          "id": {
            "$ref": "#/components/schemas/RouterId"
          },
          "routes": {
            "type": "array",
            "items": {
              "$ref": "#/components/schemas/ResolvedVpcRoute"
            },
            "uniqueItems": true
          },
          "version": {
            "nullable": true,
            "allOf": [
              {
                "$ref": "#/components/schemas/RouterVersion"
              }
            ]
          }
        },
        "required": [
          "id",
          "routes"
        ]
      },
      "ResolvedVpcRouteState": {
        "description": "Version information for routes on a given VPC subnet.",
        "type": "object",
        "properties": {
          "id": {
            "$ref": "#/components/schemas/RouterId"
          },
          "version": {
            "nullable": true,
            "allOf": [
              {
                "$ref": "#/components/schemas/RouterVersion"
              }
            ]
          }
        },
        "required": [
          "id"
        ]
      },
      "RouteConfig": {
        "type": "object",
        "properties": {
          "destination": {
            "description": "The destination of the route.",
            "allOf": [
              {
                "$ref": "#/components/schemas/IpNet"
              }
            ]
          },
          "local_pref": {
            "nullable": true,
            "description": "The local preference associated with this route.",
            "default": null,
            "type": "integer",
            "format": "uint32",
            "minimum": 0
          },
          "nexthop": {
            "description": "The nexthop/gateway address.",
            "type": "string",
            "format": "ip"
          },
          "vlan_id": {
            "nullable": true,
            "description": "The VLAN id associated with this route.",
            "default": null,
            "type": "integer",
            "format": "uint16",
            "minimum": 0
          }
        },
        "required": [
          "destination",
          "nexthop"
        ]
      },
      "RouterId": {
        "description": "Identifier for a VPC and/or subnet.",
        "type": "object",
        "properties": {
          "kind": {
            "$ref": "#/components/schemas/RouterKind"
          },
          "vni": {
            "$ref": "#/components/schemas/Vni"
          }
        },
        "required": [
          "kind",
          "vni"
        ]
      },
      "RouterKind": {
        "description": "The scope of a set of VPC router rules.",
        "oneOf": [
          {
            "type": "object",
            "properties": {
              "type": {
                "type": "string",
                "enum": [
                  "system"
                ]
              }
            },
            "required": [
              "type"
            ]
          },
          {
            "type": "object",
            "properties": {
              "subnet": {
                "$ref": "#/components/schemas/IpNet"
              },
              "type": {
                "type": "string",
                "enum": [
                  "custom"
                ]
              }
            },
            "required": [
              "subnet",
              "type"
            ]
          }
        ]
      },
      "RouterTarget": {
        "description": "The target for a given router entry.",
        "oneOf": [
          {
            "type": "object",
            "properties": {
              "type": {
                "type": "string",
                "enum": [
                  "drop"
                ]
              }
            },
            "required": [
              "type"
            ]
          },
          {
            "type": "object",
            "properties": {
              "type": {
                "type": "string",
                "enum": [
                  "internet_gateway"
                ]
              }
            },
            "required": [
              "type"
            ]
          },
          {
            "type": "object",
            "properties": {
              "type": {
                "type": "string",
                "enum": [
                  "ip"
                ]
              },
              "value": {
                "type": "string",
                "format": "ip"
              }
            },
            "required": [
              "type",
              "value"
            ]
          },
          {
            "type": "object",
            "properties": {
              "type": {
                "type": "string",
                "enum": [
                  "vpc_subnet"
                ]
              },
              "value": {
                "$ref": "#/components/schemas/IpNet"
              }
            },
            "required": [
              "type",
              "value"
            ]
          }
        ]
      },
      "RouterVersion": {
        "description": "Information on the current parent router (and version) of a route set according to the control plane.",
        "type": "object",
        "properties": {
          "router_id": {
            "type": "string",
            "format": "uuid"
          },
          "version": {
            "type": "integer",
            "format": "uint64",
            "minimum": 0
          }
        },
        "required": [
          "router_id",
          "version"
        ]
      },
      "SemverVersion": {
        "type": "string",
        "pattern": "^(0|[1-9]\\d*)\\.(0|[1-9]\\d*)\\.(0|[1-9]\\d*)(?:-((?:0|[1-9]\\d*|\\d*[a-zA-Z-][0-9a-zA-Z-]*)(?:\\.(?:0|[1-9]\\d*|\\d*[a-zA-Z-][0-9a-zA-Z-]*))*))?(?:\\+([0-9a-zA-Z-]+(?:\\.[0-9a-zA-Z-]+)*))?$"
      },
      "SledIdentifiers": {
        "description": "Identifiers for a single sled.\n\nThis is intended primarily to be used in timeseries, to identify sled from which metric data originates.",
        "type": "object",
        "properties": {
          "model": {
            "description": "Model name of the sled",
            "type": "string"
          },
          "rack_id": {
            "description": "Control plane ID of the rack this sled is a member of",
            "type": "string",
            "format": "uuid"
          },
          "revision": {
            "description": "Revision number of the sled",
            "type": "integer",
            "format": "uint32",
            "minimum": 0
          },
          "serial": {
            "description": "Serial number of the sled",
            "type": "string"
          },
          "sled_id": {
            "description": "Control plane ID for the sled itself",
            "type": "string",
            "format": "uuid"
          }
        },
        "required": [
          "model",
          "rack_id",
          "revision",
          "serial",
          "sled_id"
        ]
      },
      "SledRole": {
        "description": "Describes the role of the sled within the rack.\n\nNote that this may change if the sled is physically moved within the rack.",
        "oneOf": [
          {
            "description": "The sled is a general compute sled.",
            "type": "string",
            "enum": [
              "gimlet"
            ]
          },
          {
            "description": "The sled is attached to the network switch, and has additional responsibilities.",
            "type": "string",
            "enum": [
              "scrimlet"
            ]
          }
        ]
      },
      "SledVmmState": {
        "description": "A wrapper type containing a sled's total knowledge of the state of a VMM.",
        "type": "object",
        "properties": {
          "migration_in": {
            "nullable": true,
            "description": "The current state of any inbound migration to this VMM.",
            "allOf": [
              {
                "$ref": "#/components/schemas/MigrationRuntimeState"
              }
            ]
          },
          "migration_out": {
            "nullable": true,
            "description": "The state of any outbound migration from this VMM.",
            "allOf": [
              {
                "$ref": "#/components/schemas/MigrationRuntimeState"
              }
            ]
          },
          "vmm_state": {
            "description": "The most recent state of the sled's VMM process.",
            "allOf": [
              {
                "$ref": "#/components/schemas/VmmRuntimeState"
              }
            ]
          }
        },
        "required": [
          "vmm_state"
        ]
      },
      "Slot": {
        "description": "A stable index which is translated by Propolis into a PCI BDF, visible to the guest.\n\n<details><summary>JSON schema</summary>\n\n```json { \"description\": \"A stable index which is translated by Propolis into a PCI BDF, visible to the guest.\", \"type\": \"integer\", \"format\": \"uint8\", \"minimum\": 0.0 } ``` </details>",
        "type": "integer",
        "format": "uint8",
        "minimum": 0
      },
      "SourceNatConfig": {
        "description": "An IP address and port range used for source NAT, i.e., making outbound network connections from guests or services.",
        "type": "object",
        "properties": {
          "first_port": {
            "description": "The first port used for source NAT, inclusive.",
            "type": "integer",
            "format": "uint16",
            "minimum": 0
          },
          "ip": {
            "description": "The external address provided to the instance or service.",
            "type": "string",
            "format": "ip"
          },
          "last_port": {
            "description": "The last port used for source NAT, also inclusive.",
            "type": "integer",
            "format": "uint16",
            "minimum": 0
          }
        },
        "required": [
          "first_port",
          "ip",
          "last_port"
        ]
      },
      "StartSledAgentRequest": {
        "description": "Configuration information for launching a Sled Agent.",
        "type": "object",
        "properties": {
          "body": {
            "$ref": "#/components/schemas/StartSledAgentRequestBody"
          },
          "generation": {
            "description": "The current generation number of data as stored in CRDB.\n\nThe initial generation is set during RSS time and then only mutated by Nexus. For now, we don't actually anticipate mutating this data, but we leave open the possiblity.",
            "type": "integer",
            "format": "uint64",
            "minimum": 0
          },
          "schema_version": {
            "type": "integer",
            "format": "uint32",
            "minimum": 0
          }
        },
        "required": [
          "body",
          "generation",
          "schema_version"
        ]
      },
      "StartSledAgentRequestBody": {
        "description": "This is the actual app level data of `StartSledAgentRequest`\n\nWe nest it below the \"header\" of `generation` and `schema_version` so that we can perform partial deserialization of `EarlyNetworkConfig` to only read the header and defer deserialization of the body once we know the schema version. This is possible via the use of [`serde_json::value::RawValue`] in future (post-v1) deserialization paths.",
        "type": "object",
        "properties": {
          "id": {
            "description": "Uuid of the Sled Agent to be created.",
            "type": "string",
            "format": "uuid"
          },
          "is_lrtq_learner": {
            "description": "Is this node an LRTQ learner node?\n\nWe only put the node into learner mode if `use_trust_quorum` is also true.",
            "type": "boolean"
          },
          "rack_id": {
            "description": "Uuid of the rack to which this sled agent belongs.",
            "type": "string",
            "format": "uuid"
          },
          "subnet": {
            "description": "Portion of the IP space to be managed by the Sled Agent.",
            "allOf": [
              {
                "$ref": "#/components/schemas/Ipv6Subnet"
              }
            ]
          },
          "use_trust_quorum": {
            "description": "Use trust quorum for key generation",
            "type": "boolean"
          }
        },
        "required": [
          "id",
          "is_lrtq_learner",
          "rack_id",
          "subnet",
          "use_trust_quorum"
        ]
      },
      "StorageLimit": {
        "description": "The limit on space allowed for zone bundles, as a percentage of the overall dataset's quota.",
        "type": "integer",
        "format": "uint8",
        "minimum": 0
      },
      "SwitchLocation": {
        "description": "Identifies switch physical location",
        "oneOf": [
          {
            "description": "Switch in upper slot",
            "type": "string",
            "enum": [
              "switch0"
            ]
          },
          {
            "description": "Switch in lower slot",
            "type": "string",
            "enum": [
              "switch1"
            ]
          }
        ]
      },
      "SwitchPorts": {
        "description": "A set of switch uplinks.",
        "type": "object",
        "properties": {
          "uplinks": {
            "type": "array",
            "items": {
              "$ref": "#/components/schemas/HostPortConfig"
            }
          }
        },
        "required": [
          "uplinks"
        ]
      },
      "TimeSync": {
        "type": "object",
        "properties": {
          "correction": {
            "description": "The current offset between the NTP clock and system clock.",
            "type": "number",
            "format": "double"
          },
          "ip_addr": {
            "description": "The NTP reference IP address.",
            "type": "string",
            "format": "ip"
          },
          "ref_id": {
            "description": "The NTP reference ID.",
            "type": "integer",
            "format": "uint32",
            "minimum": 0
          },
          "ref_time": {
            "description": "The NTP reference time (i.e. what chrony thinks the current time is, not necessarily the current system time).",
            "type": "number",
            "format": "double"
          },
          "stratum": {
            "description": "The NTP stratum (our upstream's stratum plus one).",
            "type": "integer",
            "format": "uint8",
            "minimum": 0
          },
          "sync": {
            "description": "The synchronization state of the sled, true when the system clock and the NTP clock are in sync (to within a small window).",
            "type": "boolean"
          }
        },
        "required": [
          "correction",
          "ip_addr",
          "ref_id",
          "ref_time",
          "stratum",
          "sync"
        ]
      },
<<<<<<< HEAD
      "TypedUuidForDatasetKind": {
=======
      "TypedUuidForInstanceKind": {
>>>>>>> d01ba56c
        "type": "string",
        "format": "uuid"
      },
      "TypedUuidForPropolisKind": {
        "type": "string",
        "format": "uuid"
      },
      "TypedUuidForZpoolKind": {
        "type": "string",
        "format": "uuid"
      },
      "UpdateArtifactId": {
        "description": "An identifier for a single update artifact.",
        "type": "object",
        "properties": {
          "kind": {
            "description": "The kind of update artifact this is.",
            "allOf": [
              {
                "$ref": "#/components/schemas/KnownArtifactKind"
              }
            ]
          },
          "name": {
            "description": "The artifact's name.",
            "type": "string"
          },
          "version": {
            "description": "The artifact's version.",
            "allOf": [
              {
                "$ref": "#/components/schemas/SemverVersion"
              }
            ]
          }
        },
        "required": [
          "kind",
          "name",
          "version"
        ]
      },
      "UplinkAddressConfig": {
        "type": "object",
        "properties": {
          "address": {
            "$ref": "#/components/schemas/IpNet"
          },
          "vlan_id": {
            "nullable": true,
            "description": "The VLAN id (if any) associated with this address.",
            "default": null,
            "type": "integer",
            "format": "uint16",
            "minimum": 0
          }
        },
        "required": [
          "address"
        ]
      },
      "VirtualNetworkInterfaceHost": {
        "description": "A mapping from a virtual NIC to a physical host",
        "type": "object",
        "properties": {
          "physical_host_ip": {
            "type": "string",
            "format": "ipv6"
          },
          "virtual_ip": {
            "type": "string",
            "format": "ip"
          },
          "virtual_mac": {
            "$ref": "#/components/schemas/MacAddr"
          },
          "vni": {
            "$ref": "#/components/schemas/Vni"
          }
        },
        "required": [
          "physical_host_ip",
          "virtual_ip",
          "virtual_mac",
          "vni"
        ]
      },
      "VmmIssueDiskSnapshotRequestBody": {
        "type": "object",
        "properties": {
          "snapshot_id": {
            "type": "string",
            "format": "uuid"
          }
        },
        "required": [
          "snapshot_id"
        ]
      },
      "VmmIssueDiskSnapshotRequestResponse": {
        "type": "object",
        "properties": {
          "snapshot_id": {
            "type": "string",
            "format": "uuid"
          }
        },
        "required": [
          "snapshot_id"
        ]
      },
      "VmmPutStateBody": {
        "description": "The body of a request to move a previously-ensured instance into a specific runtime state.",
        "type": "object",
        "properties": {
          "state": {
            "description": "The state into which the instance should be driven.",
            "allOf": [
              {
                "$ref": "#/components/schemas/VmmStateRequested"
              }
            ]
          }
        },
        "required": [
          "state"
        ]
      },
      "VmmPutStateResponse": {
        "description": "The response sent from a request to move an instance into a specific runtime state.",
        "type": "object",
        "properties": {
          "updated_runtime": {
            "nullable": true,
            "description": "The current runtime state of the instance after handling the request to change its state. If the instance's state did not change, this field is `None`.",
            "allOf": [
              {
                "$ref": "#/components/schemas/SledVmmState"
              }
            ]
          }
        }
      },
      "VmmRuntimeState": {
        "description": "The dynamic runtime properties of an individual VMM process.",
        "type": "object",
        "properties": {
          "gen": {
            "description": "The generation number for this VMM's state.",
            "allOf": [
              {
                "$ref": "#/components/schemas/Generation"
              }
            ]
          },
          "state": {
            "description": "The last state reported by this VMM.",
            "allOf": [
              {
                "$ref": "#/components/schemas/VmmState"
              }
            ]
          },
          "time_updated": {
            "description": "Timestamp for the VMM's state.",
            "type": "string",
            "format": "date-time"
          }
        },
        "required": [
          "gen",
          "state",
          "time_updated"
        ]
      },
      "VmmState": {
        "description": "One of the states that a VMM can be in.",
        "oneOf": [
          {
            "description": "The VMM is initializing and has not started running guest CPUs yet.",
            "type": "string",
            "enum": [
              "starting"
            ]
          },
          {
            "description": "The VMM has finished initializing and may be running guest CPUs.",
            "type": "string",
            "enum": [
              "running"
            ]
          },
          {
            "description": "The VMM is shutting down.",
            "type": "string",
            "enum": [
              "stopping"
            ]
          },
          {
            "description": "The VMM's guest has stopped, and the guest will not run again, but the VMM process may not have released all of its resources yet.",
            "type": "string",
            "enum": [
              "stopped"
            ]
          },
          {
            "description": "The VMM is being restarted or its guest OS is rebooting.",
            "type": "string",
            "enum": [
              "rebooting"
            ]
          },
          {
            "description": "The VMM is part of a live migration.",
            "type": "string",
            "enum": [
              "migrating"
            ]
          },
          {
            "description": "The VMM process reported an internal failure.",
            "type": "string",
            "enum": [
              "failed"
            ]
          },
          {
            "description": "The VMM process has been destroyed and its resources have been released.",
            "type": "string",
            "enum": [
              "destroyed"
            ]
          }
        ]
      },
      "VmmStateRequested": {
        "description": "Requestable running state of an Instance.\n\nA subset of [`omicron_common::api::external::InstanceState`].",
        "oneOf": [
          {
            "description": "Run this instance by migrating in from a previous running incarnation of the instance.",
            "type": "object",
            "properties": {
              "type": {
                "type": "string",
                "enum": [
                  "migration_target"
                ]
              },
              "value": {
                "$ref": "#/components/schemas/InstanceMigrationTargetParams"
              }
            },
            "required": [
              "type",
              "value"
            ]
          },
          {
            "description": "Start the instance if it is not already running.",
            "type": "object",
            "properties": {
              "type": {
                "type": "string",
                "enum": [
                  "running"
                ]
              }
            },
            "required": [
              "type"
            ]
          },
          {
            "description": "Stop the instance.",
            "type": "object",
            "properties": {
              "type": {
                "type": "string",
                "enum": [
                  "stopped"
                ]
              }
            },
            "required": [
              "type"
            ]
          },
          {
            "description": "Immediately reset the instance, as though it had stopped and immediately began to run again.",
            "type": "object",
            "properties": {
              "type": {
                "type": "string",
                "enum": [
                  "reboot"
                ]
              }
            },
            "required": [
              "type"
            ]
          }
        ]
      },
      "VmmUnregisterResponse": {
        "description": "The response sent from a request to unregister an instance.",
        "type": "object",
        "properties": {
          "updated_runtime": {
            "nullable": true,
            "description": "The current state of the instance after handling the request to unregister it. If the instance's state did not change, this field is `None`.",
            "allOf": [
              {
                "$ref": "#/components/schemas/SledVmmState"
              }
            ]
          }
        }
      },
      "Vni": {
        "description": "A Geneve Virtual Network Identifier",
        "type": "integer",
        "format": "uint32",
        "minimum": 0
      },
      "VolumeConstructionRequest": {
        "description": "VolumeConstructionRequest\n\n<details><summary>JSON schema</summary>\n\n```json { \"oneOf\": [ { \"type\": \"object\", \"required\": [ \"block_size\", \"id\", \"sub_volumes\", \"type\" ], \"properties\": { \"block_size\": { \"type\": \"integer\", \"format\": \"uint64\", \"minimum\": 0.0 }, \"id\": { \"type\": \"string\", \"format\": \"uuid\" }, \"read_only_parent\": { \"allOf\": [ { \"$ref\": \"#/components/schemas/VolumeConstructionRequest\" } ] }, \"sub_volumes\": { \"type\": \"array\", \"items\": { \"$ref\": \"#/components/schemas/VolumeConstructionRequest\" } }, \"type\": { \"type\": \"string\", \"enum\": [ \"volume\" ] } } }, { \"type\": \"object\", \"required\": [ \"block_size\", \"id\", \"type\", \"url\" ], \"properties\": { \"block_size\": { \"type\": \"integer\", \"format\": \"uint64\", \"minimum\": 0.0 }, \"id\": { \"type\": \"string\", \"format\": \"uuid\" }, \"type\": { \"type\": \"string\", \"enum\": [ \"url\" ] }, \"url\": { \"type\": \"string\" } } }, { \"type\": \"object\", \"required\": [ \"block_size\", \"blocks_per_extent\", \"extent_count\", \"gen\", \"opts\", \"type\" ], \"properties\": { \"block_size\": { \"type\": \"integer\", \"format\": \"uint64\", \"minimum\": 0.0 }, \"blocks_per_extent\": { \"type\": \"integer\", \"format\": \"uint64\", \"minimum\": 0.0 }, \"extent_count\": { \"type\": \"integer\", \"format\": \"uint32\", \"minimum\": 0.0 }, \"gen\": { \"type\": \"integer\", \"format\": \"uint64\", \"minimum\": 0.0 }, \"opts\": { \"$ref\": \"#/components/schemas/CrucibleOpts\" }, \"type\": { \"type\": \"string\", \"enum\": [ \"region\" ] } } }, { \"type\": \"object\", \"required\": [ \"block_size\", \"id\", \"path\", \"type\" ], \"properties\": { \"block_size\": { \"type\": \"integer\", \"format\": \"uint64\", \"minimum\": 0.0 }, \"id\": { \"type\": \"string\", \"format\": \"uuid\" }, \"path\": { \"type\": \"string\" }, \"type\": { \"type\": \"string\", \"enum\": [ \"file\" ] } } } ] } ``` </details>",
        "oneOf": [
          {
            "type": "object",
            "properties": {
              "block_size": {
                "type": "integer",
                "format": "uint64",
                "minimum": 0
              },
              "id": {
                "type": "string",
                "format": "uuid"
              },
              "read_only_parent": {
                "nullable": true,
                "allOf": [
                  {
                    "$ref": "#/components/schemas/VolumeConstructionRequest"
                  }
                ]
              },
              "sub_volumes": {
                "type": "array",
                "items": {
                  "$ref": "#/components/schemas/VolumeConstructionRequest"
                }
              },
              "type": {
                "type": "string",
                "enum": [
                  "volume"
                ]
              }
            },
            "required": [
              "block_size",
              "id",
              "sub_volumes",
              "type"
            ]
          },
          {
            "type": "object",
            "properties": {
              "block_size": {
                "type": "integer",
                "format": "uint64",
                "minimum": 0
              },
              "id": {
                "type": "string",
                "format": "uuid"
              },
              "type": {
                "type": "string",
                "enum": [
                  "url"
                ]
              },
              "url": {
                "type": "string"
              }
            },
            "required": [
              "block_size",
              "id",
              "type",
              "url"
            ]
          },
          {
            "type": "object",
            "properties": {
              "block_size": {
                "type": "integer",
                "format": "uint64",
                "minimum": 0
              },
              "blocks_per_extent": {
                "type": "integer",
                "format": "uint64",
                "minimum": 0
              },
              "extent_count": {
                "type": "integer",
                "format": "uint32",
                "minimum": 0
              },
              "gen": {
                "type": "integer",
                "format": "uint64",
                "minimum": 0
              },
              "opts": {
                "$ref": "#/components/schemas/CrucibleOpts"
              },
              "type": {
                "type": "string",
                "enum": [
                  "region"
                ]
              }
            },
            "required": [
              "block_size",
              "blocks_per_extent",
              "extent_count",
              "gen",
              "opts",
              "type"
            ]
          },
          {
            "type": "object",
            "properties": {
              "block_size": {
                "type": "integer",
                "format": "uint64",
                "minimum": 0
              },
              "id": {
                "type": "string",
                "format": "uuid"
              },
              "path": {
                "type": "string"
              },
              "type": {
                "type": "string",
                "enum": [
                  "file"
                ]
              }
            },
            "required": [
              "block_size",
              "id",
              "path",
              "type"
            ]
          }
        ]
      },
      "VpcFirewallRuleAction": {
        "type": "string",
        "enum": [
          "allow",
          "deny"
        ]
      },
      "VpcFirewallRuleDirection": {
        "type": "string",
        "enum": [
          "inbound",
          "outbound"
        ]
      },
      "VpcFirewallRuleProtocol": {
        "description": "The protocols that may be specified in a firewall rule's filter",
        "type": "string",
        "enum": [
          "TCP",
          "UDP",
          "ICMP"
        ]
      },
      "VpcFirewallRuleStatus": {
        "type": "string",
        "enum": [
          "disabled",
          "enabled"
        ]
      },
      "VpcFirewallRulesEnsureBody": {
        "description": "Update firewall rules for a VPC",
        "type": "object",
        "properties": {
          "rules": {
            "type": "array",
            "items": {
              "$ref": "#/components/schemas/ResolvedVpcFirewallRule"
            }
          },
          "vni": {
            "$ref": "#/components/schemas/Vni"
          }
        },
        "required": [
          "rules",
          "vni"
        ]
      },
      "ZoneBundleCause": {
        "description": "The reason or cause for a zone bundle, i.e., why it was created.",
        "oneOf": [
          {
            "description": "Some other, unspecified reason.",
            "type": "string",
            "enum": [
              "other"
            ]
          },
          {
            "description": "A zone bundle taken when a sled agent finds a zone that it does not expect to be running.",
            "type": "string",
            "enum": [
              "unexpected_zone"
            ]
          },
          {
            "description": "An instance zone was terminated.",
            "type": "string",
            "enum": [
              "terminated_instance"
            ]
          },
          {
            "description": "Generated in response to an explicit request to the sled agent.",
            "type": "string",
            "enum": [
              "explicit_request"
            ]
          }
        ]
      },
      "ZoneBundleId": {
        "description": "An identifier for a zone bundle.",
        "type": "object",
        "properties": {
          "bundle_id": {
            "description": "The ID for this bundle itself.",
            "type": "string",
            "format": "uuid"
          },
          "zone_name": {
            "description": "The name of the zone this bundle is derived from.",
            "type": "string"
          }
        },
        "required": [
          "bundle_id",
          "zone_name"
        ]
      },
      "ZoneBundleMetadata": {
        "description": "Metadata about a zone bundle.",
        "type": "object",
        "properties": {
          "cause": {
            "description": "The reason or cause a bundle was created.",
            "allOf": [
              {
                "$ref": "#/components/schemas/ZoneBundleCause"
              }
            ]
          },
          "id": {
            "description": "Identifier for this zone bundle",
            "allOf": [
              {
                "$ref": "#/components/schemas/ZoneBundleId"
              }
            ]
          },
          "time_created": {
            "description": "The time at which this zone bundle was created.",
            "type": "string",
            "format": "date-time"
          },
          "version": {
            "description": "A version number for this zone bundle.",
            "type": "integer",
            "format": "uint8",
            "minimum": 0
          }
        },
        "required": [
          "cause",
          "id",
          "time_created",
          "version"
        ]
      },
      "Zpool": {
        "type": "object",
        "properties": {
          "disk_type": {
            "$ref": "#/components/schemas/DiskType"
          },
          "id": {
            "$ref": "#/components/schemas/TypedUuidForZpoolKind"
          }
        },
        "required": [
          "disk_type",
          "id"
        ]
      },
      "ZpoolName": {
        "title": "The name of a Zpool",
        "description": "Zpool names are of the format ox{i,p}_<UUID>. They are either Internal or External, and should be unique",
        "type": "string",
        "pattern": "^ox[ip]_[0-9a-f]{8}-[0-9a-f]{4}-4[0-9a-f]{3}-[89ab][0-9a-f]{3}-[0-9a-f]{12}$"
      },
      "M2Slot": {
        "description": "Describes an M.2 slot, often in the context of writing a system image to it.",
        "type": "string",
        "enum": [
          "A",
          "B"
        ]
      }
    },
    "responses": {
      "Error": {
        "description": "Error",
        "content": {
          "application/json": {
            "schema": {
              "$ref": "#/components/schemas/Error"
            }
          }
        }
      }
    }
  }
}<|MERGE_RESOLUTION|>--- conflicted
+++ resolved
@@ -4936,11 +4936,11 @@
           "sync"
         ]
       },
-<<<<<<< HEAD
       "TypedUuidForDatasetKind": {
-=======
+        "type": "string",
+        "format": "uuid"
+      },
       "TypedUuidForInstanceKind": {
->>>>>>> d01ba56c
         "type": "string",
         "format": "uuid"
       },
