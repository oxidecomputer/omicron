--- conflicted
+++ resolved
@@ -1510,11 +1510,7 @@
             "format": "uuid"
           },
           "spec": {
-<<<<<<< HEAD
-            "description": "The specification that this event belongs to.\n\nThis is typically the name of the type `S` for which `StepSpec` is implemented.\n\nThis can be used with `Self::from_generic` to deserialize generic metadata.",
-=======
             "description": "The specification that this event belongs to.\n\nThis is typically the name of the type `S` for which `StepSpec` is implemented.\n\nThis can be used along with `Self::from_generic` to identify which specification to deserialize generic metadata against. For example:\n\n```rust,ignore if event.spec == \"MySpec\" { // event is likely generated from a MySpec engine. let event = Event::<MySpec>::from_generic(event)?; // ... } ```",
->>>>>>> caad90ed
             "type": "string"
           },
           "total_elapsed": {
@@ -1557,11 +1553,7 @@
             "format": "uuid"
           },
           "spec": {
-<<<<<<< HEAD
-            "description": "The specification that this event belongs to.\n\nThis is typically the name of the type `S` for which `StepSpec` is implemented.\n\nThis can be used with `Self::from_generic` to deserialize generic metadata.",
-=======
             "description": "The specification that this event belongs to.\n\nThis is typically the name of the type `S` for which `StepSpec` is implemented.\n\nThis can be used along with `Self::from_generic` to identify which specification to deserialize generic metadata against. For example:\n\n```rust,ignore if event.spec == \"MySpec\" { // event is likely generated from a MySpec engine. let event = Event::<MySpec>::from_generic(event)?; // ... } ```",
->>>>>>> caad90ed
             "type": "string"
           },
           "total_elapsed": {
