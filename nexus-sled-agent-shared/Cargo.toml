[package]
name = "nexus-sled-agent-shared"
version = "0.1.0"
edition = "2021"

[lints]
workspace = true

[dependencies]
omicron-common.workspace = true
omicron-passwords.workspace = true
omicron-uuid-kinds.workspace = true
omicron-workspace-hack.workspace = true
# TODO: replace uses of propolis_client with local types
schemars.workspace = true
serde.workspace = true
serde_json.workspace = true
sled-hardware-types.workspace = true
<<<<<<< HEAD
thiserror.workspace = true
=======
strum.workspace = true
>>>>>>> e48cd90c
uuid.workspace = true<|MERGE_RESOLUTION|>--- conflicted
+++ resolved
@@ -16,9 +16,6 @@
 serde.workspace = true
 serde_json.workspace = true
 sled-hardware-types.workspace = true
-<<<<<<< HEAD
+strum.workspace = true
 thiserror.workspace = true
-=======
-strum.workspace = true
->>>>>>> e48cd90c
 uuid.workspace = true