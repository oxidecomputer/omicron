--- conflicted
+++ resolved
@@ -290,11 +290,7 @@
     destinations: &'a [Utf8PathBuf],
     buf_list: BufList,
     error_index: Option<usize>,
-<<<<<<< HEAD
-    cx: &'a StepContext<ExampleSpec>,
-=======
     parent_cx: &'a StepContext<ExampleSpec>,
->>>>>>> 27d85150
 ) {
     for (index, destination) in destinations.into_iter().enumerate() {
         let mut buf_list = buf_list.clone();
@@ -305,15 +301,6 @@
                     destination: destination.to_owned(),
                 },
                 format!("Writing to {destination}"),
-<<<<<<< HEAD
-                move |cx2| async move {
-                    cx.send_progress(StepProgress::with_current_and_total(
-                        index as u64,
-                        destinations.len() as u64,
-                        Default::default(),
-                    ))
-                    .await;
-=======
                 move |cx| async move {
                     parent_cx
                         .send_progress(StepProgress::with_current_and_total(
@@ -322,7 +309,6 @@
                             Default::default(),
                         ))
                         .await;
->>>>>>> 27d85150
                     let mut file =
                         tokio::fs::File::create(destination)
                             .await
@@ -339,21 +325,11 @@
                             .context("error writing data")?;
 
                         total_written += written_bytes;
-<<<<<<< HEAD
-                        cx2.send_progress(
-                            StepProgress::with_current_and_total(
-                                total_written as u64,
-                                num_bytes,
-                                (),
-                            ),
-                        )
-=======
                         cx.send_progress(StepProgress::with_current_and_total(
                             total_written as u64,
                             num_bytes,
                             (),
                         ))
->>>>>>> 27d85150
                         .await;
 
                         if (error_index == Some(index))
