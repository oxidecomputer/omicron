--- conflicted
+++ resolved
@@ -67,47 +67,6 @@
                 res = Err(NestedError::new(message.clone(), causes.clone()));
             }
 
-<<<<<<< HEAD
-            match event.into_generic() {
-                Ok(event) => {
-                    self.payload_sender
-                        .send(StepContextPayload::Nested(Event::Step(event)))
-                        .await
-                        .expect("our code always keeps the receiver open");
-                }
-                Err(error) => {
-                    // All we can really do is log this as a
-                    // warning. This shouldn't happen unless a
-                    // serializer errors out.
-                    slog::warn!(
-                        self.log,
-                        "error serializing nested event: {error}"
-                    );
-                }
-            }
-        }
-
-        for event in report.progress_events {
-            match event.into_generic() {
-                Ok(event) => {
-                    self.payload_sender
-                        .send(StepContextPayload::Nested(Event::Progress(
-                            event,
-                        )))
-                        .await
-                        .expect("our code always keeps the receiver open");
-                }
-                Err(error) => {
-                    // All we can really do is log this as a
-                    // warning. This shouldn't happen unless a
-                    // serializer errors out.
-                    slog::warn!(
-                        self.log,
-                        "error serializing nested event: {error}"
-                    );
-                }
-            }
-=======
             self.payload_sender
                 .send(StepContextPayload::Nested(Event::Step(
                     event.into_generic(),
@@ -123,7 +82,6 @@
                 )))
                 .await
                 .expect("our code always keeps the receiver open");
->>>>>>> fb4df1c1
         }
 
         res
