--- conflicted
+++ resolved
@@ -240,12 +240,40 @@
         // index.
         let root_event_index = RootEventIndex(event.event_index);
 
-        let actions =
-            self.recurse_for_step_event(&event, 0, None, root_event_index);
+        let actions = self.recurse_for_step_event(
+            &event,
+            0,
+            None,
+            None,
+            root_event_index,
+        );
         if let Some(new_execution) = actions.new_execution {
             if new_execution.nest_level == 0 {
                 self.root_execution_id = Some(new_execution.execution_id);
             }
+            // If there's a parent key, then what's the child index?
+            let parent_key_and_child_index =
+                if let Some(parent_key) = new_execution.parent_key {
+                    match self.map.get_mut(&parent_key) {
+                        Some(parent_data) => {
+                            let child_index = parent_data.child_executions_seen;
+                            parent_data.child_executions_seen += 1;
+                            Some((parent_key, child_index))
+                        }
+                        None => {
+                            // This should never happen -- it indicates that the
+                            // parent key was unknown. This can happen if we
+                            // didn't receive an event regarding a parent
+                            // execution being started.
+                            //
+                            // TODO: This should probably be an error that gets
+                            // bubbled up to callers.
+                            None
+                        }
+                    }
+                } else {
+                    None
+                };
             let total_steps = new_execution.steps_to_add.len();
             for (new_step_key, new_step, sort_key) in new_execution.steps_to_add
             {
@@ -254,14 +282,11 @@
                 self.map.entry(new_step_key).or_insert_with(|| {
                     EventBufferStepData::new(
                         new_step,
+                        parent_key_and_child_index,
                         sort_key,
                         new_execution.nest_level,
                         total_steps,
-<<<<<<< HEAD
-                        event.event_index,
-=======
                         root_event_index,
->>>>>>> 1250a791
                     )
                 });
             }
@@ -314,6 +339,7 @@
         &mut self,
         event: &StepEvent<S2>,
         nest_level: usize,
+        parent_key: Option<StepKey>,
         parent_sort_key: Option<&StepSortKey>,
         root_event_index: RootEventIndex,
     ) -> RecurseActions {
@@ -341,6 +367,7 @@
                 }
                 new_execution = Some(NewExecutionAction {
                     execution_id: event.execution_id,
+                    parent_key,
                     nest_level,
                     steps_to_add,
                 });
@@ -483,6 +510,7 @@
                 let actions = self.recurse_for_step_event(
                     nested_event,
                     nest_level + 1,
+                    Some(parent_key),
                     parent_sort_key.as_ref(),
                     root_event_index,
                 );
@@ -537,11 +565,7 @@
         &mut self,
         root_key: StepKey,
         info: CompletionInfo,
-<<<<<<< HEAD
-        root_event_index: usize,
-=======
         root_event_index: RootEventIndex,
->>>>>>> 1250a791
     ) {
         if let Some(value) = self.map.get_mut(&root_key) {
             // Completion status only applies to the root key. Nodes reachable
@@ -567,11 +591,7 @@
         &mut self,
         root_key: StepKey,
         info: CompletionInfo,
-<<<<<<< HEAD
-        root_event_index: usize,
-=======
         root_event_index: RootEventIndex,
->>>>>>> 1250a791
     ) {
         if let Some(value) = self.map.get_mut(&root_key) {
             // Completion status only applies to the root key.
@@ -597,11 +617,7 @@
         &mut self,
         root_key: StepKey,
         info: FailureInfo,
-<<<<<<< HEAD
-        root_event_index: usize,
-=======
         root_event_index: RootEventIndex,
->>>>>>> 1250a791
     ) {
         self.mark_step_failed_impl(root_key, root_event_index, |value, kind| {
             match kind {
@@ -633,11 +649,7 @@
         &mut self,
         root_key: StepKey,
         info: AbortInfo,
-<<<<<<< HEAD
-        root_event_index: usize,
-=======
         root_event_index: RootEventIndex,
->>>>>>> 1250a791
     ) {
         self.mark_step_failed_impl(
             root_key,
@@ -674,11 +686,7 @@
     fn mark_step_failed_impl(
         &mut self,
         root_key: StepKey,
-<<<<<<< HEAD
-        root_event_index: usize,
-=======
         root_event_index: RootEventIndex,
->>>>>>> 1250a791
         mut cb: impl FnMut(&mut EventBufferStepData<S>, MarkStepFailedImplKind),
     ) {
         if let Some(value) = self.map.get_mut(&root_key) {
@@ -745,6 +753,9 @@
 struct NewExecutionAction {
     // An execution ID corresponding to a new run, if seen.
     execution_id: ExecutionId,
+
+    // The parent key for this execution, if this is a nested step.
+    parent_key: Option<StepKey>,
 
     // The nest level for this execution.
     nest_level: usize,
@@ -807,41 +818,42 @@
 #[derive_where(Clone, Debug)]
 pub struct EventBufferStepData<S: StepSpec> {
     step_info: StepInfo<NestedSpec>,
+    parent_key_and_child_index: Option<(StepKey, usize)>,
+
     sort_key: StepSortKey,
     // XXX: nest_level and total_steps are common to each execution, but are
-    // stored separately here. Should we store them in a separate map
-    // indexed by execution ID?
+    // stored separately here. These should likely move into
+    // EventBufferExecutionData.
     nest_level: usize,
     total_steps: usize,
+
+    // The number of child executions seen so far.
+    child_executions_seen: usize,
+
     // Invariant: stored in order sorted by leaf event index.
     high_priority: Vec<StepEvent<S>>,
     step_status: StepStatus<S>,
     // The last root event index that caused the data within this step to be
     // updated.
-<<<<<<< HEAD
-    last_root_event_index: usize,
-=======
     last_root_event_index: RootEventIndex,
->>>>>>> 1250a791
 }
 
 impl<S: StepSpec> EventBufferStepData<S> {
     fn new(
         step_info: StepInfo<NestedSpec>,
+        parent_key_and_child_index: Option<(StepKey, usize)>,
         sort_key: StepSortKey,
         nest_level: usize,
         total_steps: usize,
-<<<<<<< HEAD
-        root_event_index: usize,
-=======
         root_event_index: RootEventIndex,
->>>>>>> 1250a791
     ) -> Self {
         Self {
             step_info,
+            parent_key_and_child_index,
             sort_key,
             nest_level,
             total_steps,
+            child_executions_seen: 0,
             high_priority: Vec::new(),
             step_status: StepStatus::NotStarted,
             last_root_event_index: root_event_index,
@@ -854,6 +866,11 @@
     }
 
     #[inline]
+    pub fn parent_key_and_child_index(&self) -> Option<(StepKey, usize)> {
+        self.parent_key_and_child_index
+    }
+
+    #[inline]
     pub fn nest_level(&self) -> usize {
         self.nest_level
     }
@@ -864,16 +881,17 @@
     }
 
     #[inline]
+    pub fn child_executions_seen(&self) -> usize {
+        self.child_executions_seen
+    }
+
+    #[inline]
     pub fn step_status(&self) -> &StepStatus<S> {
         &self.step_status
     }
 
     #[inline]
-<<<<<<< HEAD
-    pub fn last_root_event_index(&self) -> usize {
-=======
     pub fn last_root_event_index(&self) -> RootEventIndex {
->>>>>>> 1250a791
         self.last_root_event_index
     }
 
@@ -924,13 +942,8 @@
             Err(index) => {
                 // index is typically the last element, so this should be quite
                 // efficient.
-<<<<<<< HEAD
-                self.update_event_index(event.event_index);
-                self.high_priority.insert(index, event);
-=======
                 self.update_root_event_index(root_event_index);
                 self.high_priority.insert(index, root_event);
->>>>>>> 1250a791
             }
         }
     }
@@ -940,11 +953,7 @@
         root_event: StepEvent<S>,
         max_low_priority: usize,
     ) {
-<<<<<<< HEAD
-        let event_index = event.event_index;
-=======
         let root_event_index = RootEventIndex(root_event.event_index);
->>>>>>> 1250a791
         let mut updated = false;
         match &mut self.step_status {
             StepStatus::NotStarted => {
@@ -964,11 +973,7 @@
                     Err(index) => {
                         // The index is almost always at the end, so this is
                         // efficient enough.
-<<<<<<< HEAD
-                        low_priority.insert(index, event);
-=======
                         low_priority.insert(index, root_event);
->>>>>>> 1250a791
                         updated = true;
                     }
                 }
@@ -989,31 +994,19 @@
         }
 
         if updated {
-<<<<<<< HEAD
-            self.update_event_index(event_index);
-=======
             self.update_root_event_index(root_event_index);
->>>>>>> 1250a791
         }
     }
 
     fn mark_completed(
         &mut self,
         status: Option<CompletionInfo>,
-<<<<<<< HEAD
-        event_index: usize,
-=======
         root_event_index: RootEventIndex,
->>>>>>> 1250a791
     ) {
         match self.step_status {
             StepStatus::NotStarted | StepStatus::Running { .. } => {
                 self.step_status = StepStatus::Completed { info: status };
-<<<<<<< HEAD
-                self.update_event_index(event_index);
-=======
                 self.update_root_event_index(root_event_index);
->>>>>>> 1250a791
             }
             StepStatus::Completed { .. }
             | StepStatus::Failed { .. }
@@ -1025,13 +1018,6 @@
         }
     }
 
-<<<<<<< HEAD
-    fn mark_failed(&mut self, reason: FailureReason, event_index: usize) {
-        match self.step_status {
-            StepStatus::NotStarted | StepStatus::Running { .. } => {
-                self.step_status = StepStatus::Failed { reason };
-                self.update_event_index(event_index);
-=======
     fn mark_failed(
         &mut self,
         reason: FailureReason,
@@ -1041,7 +1027,6 @@
             StepStatus::NotStarted | StepStatus::Running { .. } => {
                 self.step_status = StepStatus::Failed { reason };
                 self.update_root_event_index(root_event_index);
->>>>>>> 1250a791
             }
             StepStatus::Completed { .. }
             | StepStatus::Failed { .. }
@@ -1053,15 +1038,11 @@
         }
     }
 
-<<<<<<< HEAD
-    fn mark_aborted(&mut self, reason: AbortReason, event_index: usize) {
-=======
     fn mark_aborted(
         &mut self,
         reason: AbortReason,
         root_event_index: RootEventIndex,
     ) {
->>>>>>> 1250a791
         match &mut self.step_status {
             StepStatus::NotStarted => {
                 match reason {
@@ -1081,22 +1062,14 @@
                         };
                     }
                 }
-<<<<<<< HEAD
-                self.update_event_index(event_index);
-=======
                 self.update_root_event_index(root_event_index);
->>>>>>> 1250a791
             }
             StepStatus::Running { progress_event, .. } => {
                 self.step_status = StepStatus::Aborted {
                     reason,
                     last_progress: Some(progress_event.clone()),
                 };
-<<<<<<< HEAD
-                self.update_event_index(event_index);
-=======
                 self.update_root_event_index(root_event_index);
->>>>>>> 1250a791
             }
             StepStatus::Completed { .. }
             | StepStatus::Failed { .. }
@@ -1111,20 +1084,12 @@
     fn mark_will_not_be_run(
         &mut self,
         reason: WillNotBeRunReason,
-<<<<<<< HEAD
-        event_index: usize,
-=======
         root_event_index: RootEventIndex,
->>>>>>> 1250a791
     ) {
         match self.step_status {
             StepStatus::NotStarted => {
                 self.step_status = StepStatus::WillNotBeRun { reason };
-<<<<<<< HEAD
-                self.update_event_index(event_index);
-=======
                 self.update_root_event_index(root_event_index);
->>>>>>> 1250a791
             }
             StepStatus::Running { .. } => {
                 // This is a weird situation. We should never encounter it in
@@ -1162,15 +1127,6 @@
         }
     }
 
-<<<<<<< HEAD
-    fn update_event_index(&mut self, event_index: usize) {
-        debug_assert!(
-            event_index >= self.last_root_event_index,
-            "event index must be monotonically increasing"
-        );
-        self.last_root_event_index =
-            self.last_root_event_index.max(event_index);
-=======
     fn update_root_event_index(&mut self, root_event_index: RootEventIndex) {
         debug_assert!(
             root_event_index >= self.last_root_event_index,
@@ -1178,7 +1134,6 @@
         );
         self.last_root_event_index =
             self.last_root_event_index.max(root_event_index);
->>>>>>> 1250a791
     }
 }
 
