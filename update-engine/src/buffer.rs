--- conflicted
+++ resolved
@@ -2013,11 +2013,7 @@
                 ensure!(
                     data_index < root_event_index,
                     "last_root_event_index should *not* have been updated \
-<<<<<<< HEAD
-                     but wasn't (current: {data_index}, new: {root_event_index}) \
-=======
                      but was (current: {data_index}, new: {root_event_index}) \
->>>>>>> ca1b0ba2
                      for step {step_key:?} (event: {event:?})",
                 );
             }
