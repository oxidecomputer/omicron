// This Source Code Form is subject to the terms of the Mozilla Public
// License, v. 2.0. If a copy of the MPL was not distributed with this
// file, You can obtain one at https://mozilla.org/MPL/2.0/.

// Copyright 2023 Oxide Computer Company

use std::{borrow::Cow, sync::Mutex};

use debug_ignore::DebugIgnore;
use derive_where::derive_where;
use futures::{future::BoxFuture, prelude::*};
use linear_map::LinearMap;
use tokio::{
    sync::{mpsc, oneshot},
    time::Instant,
};

use crate::{
    errors::ExecutionError,
    events::{
        Event, ProgressEvent, ProgressEventKind, StepComponentSummary,
        StepEvent, StepEventKind, StepInfo, StepInfoWithMetadata, StepOutcome,
        StepProgress,
    },
    AsError, CompletionContext, MetadataContext, StepContext,
    StepContextPayload, StepHandle, StepSpec,
};

#[derive_where(Debug)]
pub struct UpdateEngine<'a, S: StepSpec> {
    // TODO: for now, this is a sequential series of steps. This can potentially
    // be a graph in the future.
    log: slog::Logger,
    sender: mpsc::Sender<Event<S>>,
    // This is a mutex to allow borrows to steps to be held by both
    // ComponentRegistrar and NewStep at the same time. (This could also be a
    // `RefCell` if a `Send` bound isn't required.)
    //
    // There is an alternative way to do this that doesn't use a mutex but
    // involves no less than three lifetime parameters, which is excessive.
    steps: Mutex<Steps<'a, S>>,
}

impl<'a, S: StepSpec> UpdateEngine<'a, S> {
    /// Creates a new `UpdateEngine`.
    pub fn new(log: &slog::Logger, sender: mpsc::Sender<Event<S>>) -> Self {
        Self {
            log: log.new(slog::o!("component" => "UpdateEngine")),
            sender,
            steps: Default::default(),
        }
    }

    /// Adds a new step corresponding to the given component.
    ///
    /// # Notes
    ///
    /// The step will be considered to keep running until both the future
    /// completes and the `StepContext` is dropped. In normal use, both happen
    /// at the same time. However, it is technically possible to make the
    /// `StepContext` escape the future.
    ///
    /// (Ideally, this would be prevented by making the function take a `&mut
    /// StepContext`, but there are limitations in stable Rust which make this
    /// impossible to achieve.)
    pub fn new_step<F, Fut, T>(
        &self,
        component: S::Component,
        id: S::StepId,
        description: impl Into<Cow<'static, str>>,
        step_fn: F,
    ) -> NewStep<'_, 'a, S, T>
    where
        F: FnOnce(StepContext<S>) -> Fut + Send + 'a,
        Fut: Future<Output = Result<StepResult<T, S>, S::Error>> + Send + 'a,
        T: Send + 'a,
    {
        self.for_component(component).new_step(id, description, step_fn)
    }

    /// Creates a [`ComponentRegistrar`] that defines steps within the context
    /// of a component.
    ///
    /// It is often useful to define similar steps across multiple components. A
    /// `ComponentRegistrar` provides an easy way to do so.
    pub fn for_component(
        &self,
        component: S::Component,
    ) -> ComponentRegistrar<'_, 'a, S> {
        ComponentRegistrar { steps: &self.steps, component }
    }

    /// Executes the list of steps. The sender is a list of steps.
    pub async fn execute(
        self,
    ) -> Result<CompletionContext<S>, ExecutionError<S>> {
        let total_start = Instant::now();

        let steps = {
            let mut steps_lock = self.steps.lock().unwrap();
            // Grab the steps and component counts from within steps_lock, then
            // let steps_lock go. (Without this, clippy warns about steps_lock
            // being held across await points.)
            //
            // There are no concurrency concerns here because `execute` consumes
            // `self`, and is the only piece of code that has access to the
            // mutex (`self.steps` is a `Mutex<T>`, not an `Arc<Mutex<T>>`!)
            std::mem::take(&mut *steps_lock)
        };

        let step_infos: Vec<_> = steps
            .steps
            .iter()
            .enumerate()
            .map(|(index, step)| {
                let total_component_steps = steps
                    .component_counts
                    .get(&step.metadata_gen.component)
                    .expect("this component was added");
                step.metadata_gen.to_step_info(index, *total_component_steps)
            })
            .collect();

        let components = steps
            .component_counts
            .iter()
            .map(|(component, &total_component_steps)| StepComponentSummary {
                component: component.clone(),
                total_component_steps,
            })
            .collect();

        let mut steps_iter = steps.steps.into_iter().enumerate();

        // We need to handle the following separately:
        // * The first step
        // * Intermediate steps
        // * The last step

        let Some((index, first_step)) = steps_iter.next() else {
            // There are no steps defined.
            self.sender.send(Event::Step(StepEvent {
                total_elapsed: total_start.elapsed(),
                kind: StepEventKind::NoStepsDefined,
            })).await?;
            return Ok(CompletionContext::new());
        };

        let first_step_info = {
            let total_component_steps = steps
                .component_counts
                .get(&first_step.metadata_gen.component)
                .expect("this component was added");
            first_step
                .metadata_gen
                .into_step_info_with_metadata(index, *total_component_steps)
                .await
        };

        self.sender
            .send(Event::Step(StepEvent {
                total_elapsed: total_start.elapsed(),
                kind: StepEventKind::ExecutionStarted {
                    steps: step_infos,
                    components,
                    first_step: first_step_info.clone(),
                },
            }))
            .await?;

        let (mut step_res, mut reporter) = first_step
            .exec
            .execute(
                &self.log,
                total_start,
                first_step_info,
                self.sender.clone(),
            )
            .await?;

        // Now run all remaining steps.
        for (index, step) in steps_iter {
            let total_component_steps = steps
                .component_counts
                .get(&step.metadata_gen.component)
                .expect("this component was added");

            let step_info = step
                .metadata_gen
                .into_step_info_with_metadata(index, *total_component_steps)
                .await;

            reporter.next_step(step_res, &step_info).await?;

            (step_res, reporter) = step
                .exec
                .execute(&self.log, total_start, step_info, self.sender.clone())
                .await?;
        }

        // Finally, report the last step.
        reporter.last_step(step_res).await?;

        Ok(CompletionContext::new())
    }
}

#[derive_where(Default, Debug)]
struct Steps<'a, S: StepSpec> {
    steps: Vec<Step<'a, S>>,

    // This is a `LinearMap` and not a `HashMap`/`BTreeMap` because we don't
    // want to impose a `Hash` or `Ord` restriction on `S::Component`. In
    // particular, we want to support `S::Component` being a generic
    // `serde_json::Value`, which doesn't implement `Hash` or `Ord` but does
    // implement `Eq`.
    component_counts: LinearMap<S::Component, usize>,
}

// Note: have to be careful with lifetimes here because 'a is an invariant
// lifetime. If there are compile errors related to this, they're likely to be
// because 'a got mixed up with a covariant lifetime like 'engine.

/// Provides component context against which a step can be registered.
pub struct ComponentRegistrar<'engine, 'a, S: StepSpec> {
    steps: &'engine Mutex<Steps<'a, S>>,
    component: S::Component,
}

impl<'engine, 'a, S: StepSpec> ComponentRegistrar<'engine, 'a, S> {
    /// Returns the component associated with this registrar.
    #[inline]
    pub fn component(&self) -> &S::Component {
        &self.component
    }

    /// Adds a new step corresponding to the component associated with the
    /// registrar.
    ///
    /// # Notes
    ///
    /// The step will be considered to keep running until both the future
    /// completes and the `StepContext` is dropped. In normal use, both happen
    /// at the same time. However, it is technically possible to make the
    /// `StepContext` escape the future.
    ///
    /// (Ideally, this would be prevented by making the function take a `&mut
    /// StepContext`, but there are limitations in stable Rust which make this
    /// impossible to achieve.)
    pub fn new_step<F, Fut, T>(
        &self,
        id: S::StepId,
        description: impl Into<Cow<'static, str>>,
        step_fn: F,
    ) -> NewStep<'engine, 'a, S, T>
    where
        F: FnOnce(StepContext<S>) -> Fut + Send + 'a,
        Fut: Future<Output = Result<StepResult<T, S>, S::Error>> + Send + 'a,
        T: Send + 'a,
    {
        let (sender, receiver) = oneshot::channel();

        let exec_fn = Box::new(move |cx: StepContext<S>| {
            let result = (step_fn)(cx);
            async move {
                match result.await {
                    Ok(val) => {
                        // Ignore errors if the receiver (the StepHandle) was dropped.
                        _ = sender.send(val.output);
                        Ok(val.outcome)
                    }
                    Err(error) => {
                        // This terminates progress.
                        Err(error)
                    }
                }
            }
            .boxed()
        });

        NewStep {
            steps: self.steps,
            component: self.component.clone(),
            id,
            description: description.into(),
            exec_fn: DebugIgnore(exec_fn),
            receiver,
            metadata_fn: None,
        }
    }
}

/// A new step that hasn't been registered by an execution engine yet.
///
/// Created by [`UpdateEngine::new_step`] or [`ComponentRegistrar::new_step`].
#[must_use = "call register() to register this step with the engine"]
#[derive(Debug)]
pub struct NewStep<'engine, 'a, S: StepSpec, T> {
    steps: &'engine Mutex<Steps<'a, S>>,
    component: S::Component,
    id: S::StepId,
    description: Cow<'static, str>,
    exec_fn: DebugIgnore<StepExecFn<'a, S>>,
    receiver: oneshot::Receiver<T>,
    metadata_fn: Option<DebugIgnore<StepMetadataFn<'a, S>>>,
}

impl<'engine, 'a, S: StepSpec, T> NewStep<'engine, 'a, S, T> {
    /// Adds a metadata-generating function to the step.
    ///
    /// This function is expected to produce
    /// [`S::StepMetadata`](StepSpec::StepMetadata). The metadata function must
    /// be infallible, and will often just be synchronous code.
    pub fn with_metadata_fn<F, Fut>(mut self, f: F) -> Self
    where
        F: FnOnce(MetadataContext<S>) -> Fut + Send + 'a,
        Fut: Future<Output = S::StepMetadata> + Send + 'a,
    {
        self.metadata_fn = Some(DebugIgnore(Box::new(|cx| (f)(cx).boxed())));
        self
    }

    /// Registers the step with the engine.
    pub fn register(self) -> StepHandle<T, S> {
        let mut steps_lock = self.steps.lock().unwrap();
        let component_count = steps_lock
            .component_counts
            .entry(self.component.clone())
            .or_insert(0);
        let current_index = *component_count;
        *component_count += 1;

        let step = Step {
            metadata_gen: StepMetadataGen {
                id: self.id,
                component: self.component.clone(),
                component_index: current_index,
                description: self.description,
                metadata_fn: self.metadata_fn,
            },
            exec: StepExec { exec_fn: self.exec_fn },
        };
        steps_lock.steps.push(step);
        StepHandle::new(self.receiver)
    }
}

/// The result of a step.
///
/// Returned by the callback passed to `register_step`.
pub struct StepResult<T, S: StepSpec> {
    /// The output of the step.
    pub output: T,

    /// The outcome associated with the step.
    ///
    /// This outcome is serializable.
    pub outcome: StepOutcome<S>,
}

impl<T, S: StepSpec> StepResult<T, S> {
    /// Creates a new `StepResult` corresponding to a successful output.
    pub fn success(
        output: T,
        metadata: S::CompletionMetadata,
    ) -> Result<Self, S::Error> {
        Ok(Self { output, outcome: StepOutcome::Success { metadata } })
    }

    /// Creates a new `StepResult` corresponding to a successful output, with a
    /// warning and metadata attached.
    pub fn warning(
        output: T,
        metadata: S::CompletionMetadata,
        message: impl Into<Cow<'static, str>>,
    ) -> Result<Self, S::Error> {
        Ok(Self {
            output,
            outcome: StepOutcome::Warning { metadata, message: message.into() },
        })
    }

    /// Creates a new `StepResult` corresponding to a skipped step, with a
    /// message and metadata attached.
    pub fn skipped(
        output: T,
        metadata: S::SkippedMetadata,
        message: impl Into<Cow<'static, str>>,
    ) -> Result<Self, S::Error> {
        Ok(Self {
            output,
            outcome: StepOutcome::Skipped { metadata, message: message.into() },
        })
    }
}

/// A step consists of three components:
///
/// 1. Information about the step, including the component, ID, etc.
/// 2. Metadata about the step, generated in an async function. For example, for
///    this can be a hash of an artifact, or an address it was downloaded from.
/// 3. The actual step function.
///
/// 1 and 2 are in StepMetadataGen, while 3 is in exec.
#[derive_where(Debug)]
struct Step<'a, S: StepSpec> {
    metadata_gen: StepMetadataGen<'a, S>,
    exec: StepExec<'a, S>,
}

#[derive_where(Debug)]
struct StepMetadataGen<'a, S: StepSpec> {
    id: S::StepId,
    component: S::Component,
    component_index: usize,
    description: Cow<'static, str>,
    metadata_fn: Option<DebugIgnore<StepMetadataFn<'a, S>>>,
}

impl<'a, S: StepSpec> StepMetadataGen<'a, S> {
    fn to_step_info(
        &self,
        index: usize,
        total_component_steps: usize,
    ) -> StepInfo<S> {
        StepInfo {
            id: self.id.clone(),
            component: self.component.clone(),
            index,
            component_index: self.component_index,
            total_component_steps,
            description: self.description.clone(),
        }
    }

    async fn into_step_info_with_metadata(
        self,
        index: usize,
        total_component_steps: usize,
    ) -> StepInfoWithMetadata<S> {
        let info = self.to_step_info(index, total_component_steps);
        let metadata = match self.metadata_fn {
            None => None,
            Some(DebugIgnore(metadata_fn)) => {
                let cx = MetadataContext::new();
                let metadata = (metadata_fn)(cx).await;
                Some(metadata)
            }
        };

        StepInfoWithMetadata { info, metadata }
    }
}

#[derive_where(Debug)]
struct StepExec<'a, S: StepSpec> {
    exec_fn: DebugIgnore<StepExecFn<'a, S>>,
}

impl<'a, S: StepSpec> StepExec<'a, S> {
    async fn execute(
        self,
        log: &slog::Logger,
        total_start: Instant,
        step_info: StepInfoWithMetadata<S>,
        sender: mpsc::Sender<Event<S>>,
    ) -> Result<
        (Result<StepOutcome<S>, S::Error>, StepProgressReporter<S>),
        mpsc::error::SendError<Event<S>>,
    > {
        slog::debug!(
            log,
            "start executing step";
            "step component" => ?step_info.info.component,
            "step id" => ?step_info.info.id,
        );
        let (payload_sender, mut payload_receiver) = mpsc::channel(16);
        let cx = StepContext::new(log, payload_sender);

        let mut step_fut = (self.exec_fn.0)(cx);
        let mut reporter =
            StepProgressReporter::new(total_start, step_info, sender);

        let mut step_res = None;
        let mut payload_done = false;

        loop {
            tokio::select! {
                res = &mut step_fut, if step_res.is_none() => {
                    step_res = Some(res);
                }

                payload = payload_receiver.recv(), if !payload_done => {
                    match payload {
                        Some(payload) => {
                            reporter.handle_payload(payload).await?;
                        }
                        None => {
                            // The payload receiver is complete.
                            payload_done = true;
                        }
                    }
                }

                // This branch matches if none of the preconditions expressed
                // above are met.
                else => break,
            }
        }

        // Return the result -- the caller is responsible for handling events.
        let step_res = step_res.expect("can only get here if res is Some");
        Ok((step_res, reporter))
    }
}

type StepMetadataFn<'a, S> = Box<
    dyn FnOnce(
            MetadataContext<S>,
        ) -> BoxFuture<'a, <S as StepSpec>::StepMetadata>
        + Send
        + 'a,
>;

/// NOTE: Ideally this would take `&mut StepContext<S>`, so that it can't get
/// squirreled away by a step's function. However, that quickly runs into [this
/// issue in
/// Rust](https://users.rust-lang.org/t/passing-self-to-callback-returning-future-vs-lifetimes/53352).
///
/// It is probably possible to use unsafe code here, though that opens up its
/// own can of worms.
type StepExecFn<'a, S> = Box<
    dyn FnOnce(
            StepContext<S>,
        )
            -> BoxFuture<'a, Result<StepOutcome<S>, <S as StepSpec>::Error>>
        + Send
        + 'a,
>;

struct StepProgressReporter<S: StepSpec> {
    total_start: Instant,
    step_info: StepInfoWithMetadata<S>,
    step_start: Instant,
    attempt: usize,
    attempt_start: Instant,
    sender: mpsc::Sender<Event<S>>,
}

impl<S: StepSpec> StepProgressReporter<S> {
    fn new(
        total_start: Instant,
        step_info: StepInfoWithMetadata<S>,
        sender: mpsc::Sender<Event<S>>,
    ) -> Self {
        let step_start = Instant::now();
        Self {
            total_start,
            step_info,
            step_start,
            attempt: 1,
            // It's slightly nicer for step_start and attempt_start to be exactly the same.
            attempt_start: step_start,
            sender,
        }
    }

    async fn handle_payload(
        &mut self,
        payload: StepContextPayload<S>,
    ) -> Result<(), mpsc::error::SendError<Event<S>>> {
        match payload {
            StepContextPayload::Progress(progress) => {
                self.handle_progress(progress).await
            }
            StepContextPayload::Nested(Event::Step(event)) => {
                self.sender
                    .send(Event::Step(StepEvent {
                        total_elapsed: self.total_start.elapsed(),
                        kind: StepEventKind::Nested {
                            step: self.step_info.clone(),
                            attempt: self.attempt,
                            event: Box::new(event),
                            step_elapsed: self.step_start.elapsed(),
                            attempt_elapsed: self.attempt_start.elapsed(),
                        },
                    }))
                    .await
            }
            StepContextPayload::Nested(Event::Progress(event)) => {
                self.sender
                    .send(Event::Progress(ProgressEvent {
                        total_elapsed: self.total_start.elapsed(),
                        kind: ProgressEventKind::Nested {
                            step: self.step_info.clone(),
                            attempt: self.attempt,
                            event: Box::new(event),
                            step_elapsed: self.step_start.elapsed(),
                            attempt_elapsed: self.attempt_start.elapsed(),
                        },
                    }))
                    .await
            }
        }
    }

    async fn handle_progress(
        &mut self,
        progress: StepProgress<S>,
    ) -> Result<(), mpsc::error::SendError<Event<S>>> {
        match progress {
            StepProgress::Progress { progress, metadata } => {
                // Send the progress to the sender.
                self.sender
                    .send(Event::Progress(ProgressEvent {
                        total_elapsed: self.total_start.elapsed(),
                        kind: ProgressEventKind::Progress {
                            step: self.step_info.clone(),
                            attempt: self.attempt,
                            progress,
                            metadata,
                            step_elapsed: self.step_start.elapsed(),
                            attempt_elapsed: self.attempt_start.elapsed(),
                        },
                    }))
                    .await
            }
            StepProgress::Reset { metadata, message } => {
                // Send a progress reset message, but do not reset the attempt.
                self.sender
                    .send(Event::Step(StepEvent {
                        total_elapsed: self.total_start.elapsed(),
                        kind: StepEventKind::ProgressReset {
                            step: self.step_info.clone(),
                            attempt: self.attempt,
                            metadata,
                            step_elapsed: self.step_start.elapsed(),
                            attempt_elapsed: self.attempt_start.elapsed(),
                            message,
                        },
                    }))
                    .await
            }
            StepProgress::Retry { message } => {
                // Retry this step.
                self.attempt += 1;
                let attempt_elapsed = self.attempt_start.elapsed();
                self.attempt_start = Instant::now();

                // Send the retry message.
                self.sender
                    .send(Event::Step(StepEvent {
                        total_elapsed: self.total_start.elapsed(),
                        kind: StepEventKind::AttemptRetry {
                            step: self.step_info.clone(),
                            next_attempt: self.attempt,
                            step_elapsed: self.step_start.elapsed(),
                            attempt_elapsed,
                            message,
                        },
                    }))
                    .await
            }
        }
    }

    async fn next_step(
        self,
        step_res: Result<StepOutcome<S>, S::Error>,
        next_step_info: &StepInfoWithMetadata<S>,
    ) -> Result<(), ExecutionError<S>> {
        match step_res {
            Ok(outcome) => {
                self.sender
                    .send(Event::Step(StepEvent {
                        total_elapsed: self.total_start.elapsed(),
                        kind: StepEventKind::StepCompleted {
                            step: self.step_info,
                            attempt: self.attempt,
                            outcome,
                            next_step: next_step_info.clone(),
                            step_elapsed: self.step_start.elapsed(),
                            attempt_elapsed: self.attempt_start.elapsed(),
                        },
                    }))
                    .await?;
                Ok(())
            }
            Err(error) => {
                let component = self.step_info.info.component.clone();
                let id = self.step_info.info.id.clone();
                self.send_error(&error).await?;
                Err(ExecutionError::StepFailed { component, id, error })
            }
        }
    }

    async fn last_step(
        self,
        step_res: Result<StepOutcome<S>, S::Error>,
    ) -> Result<(), ExecutionError<S>> {
        match step_res {
            Ok(outcome) => {
                self.sender
                    .send(Event::Step(StepEvent {
                        total_elapsed: self.total_start.elapsed(),
                        kind: StepEventKind::ExecutionCompleted {
                            last_step: self.step_info,
                            last_attempt: self.attempt,
                            last_outcome: outcome,
                            step_elapsed: self.step_start.elapsed(),
                            attempt_elapsed: self.attempt_start.elapsed(),
                        },
                    }))
                    .await?;
                Ok(())
            }
            Err(error) => {
                let component = self.step_info.info.component.clone();
                let id = self.step_info.info.id.clone();
                self.send_error(&error).await?;
                Err(ExecutionError::StepFailed { component, id, error })
            }
        }
    }

    async fn send_error(
        self,
        error: &S::Error,
    ) -> Result<(), mpsc::error::SendError<Event<S>>> {
<<<<<<< HEAD
        // Written this way to ensure that error isn't held past an await point.
=======
        // Stringify `error` into a message + list causes; this is written the
        // way it is to avoid `error` potentially living across the `.await`
        // below (which can cause lifetime issues in callers).
>>>>>>> ca4deeca
        let (message, causes) = {
            let error = error.as_error();
            let message = error.to_string();

            let mut current = error;
            let mut causes = vec![];
            while let Some(source) = current.source() {
                causes.push(source.to_string());
                current = source;
            }
<<<<<<< HEAD
=======

>>>>>>> ca4deeca
            (message, causes)
        };

        self.sender
            .send(Event::Step(StepEvent {
                total_elapsed: self.total_start.elapsed(),
                kind: StepEventKind::ExecutionFailed {
                    failed_step: self.step_info,
                    total_attempts: self.attempt,
                    step_elapsed: self.step_start.elapsed(),
                    attempt_elapsed: self.attempt_start.elapsed(),
                    message,
                    causes,
                },
            }))
            .await
    }
}

#[cfg(test)]
mod tests {
    use anyhow::bail;
    use omicron_test_utils::dev::test_setup_log;
    use tokio_stream::wrappers::ReceiverStream;

    use crate::test_utils::TestSpec;

    use super::*;

    #[tokio::test]
    async fn error_exits_early() {
        let logctx = test_setup_log("error_exits_early");

        let mut step_1_run = false;
        let mut step_2_run = false;
        let mut step_3_run = false;

        // Make a buffer big enough that the engine can never fill it up.
        let (sender, receiver) = mpsc::channel(512);
        let engine: UpdateEngine<TestSpec> =
            UpdateEngine::new(&logctx.log, sender);

        engine
            .new_step("foo".to_owned(), 0, "Step 1", |_| async {
                step_1_run = true;
                StepResult::success((), serde_json::Value::Null)
            })
            .register();

        engine
            .new_step::<_, _, ()>("bar".to_owned(), 0, "Step 2", |_| async {
                step_2_run = true;
                bail!("example failed")
            })
            .register();

        engine
            .new_step("baz".to_owned(), 0, "Step 3", |_| async {
                step_3_run = true;
                StepResult::success((), serde_json::Value::Null)
            })
            .register();

        engine
            .execute()
            .await
            .expect_err("step 2 failed so we should see an error here");

        let events: Vec<_> = ReceiverStream::new(receiver).collect().await;
        let last_event = events.last().unwrap();
        match last_event {
            Event::Step(step_event) => {
                assert!(
                    matches!(
                        &step_event.kind,
                        StepEventKind::ExecutionFailed { failed_step, message, .. }
                        if failed_step.info.component == "bar"
                        && message == "example failed"
                    ),
                    "event di't match: {last_event:?}"
                )
            }
            _ => panic!("unexpected event: {last_event:?}"),
        }

        assert!(step_1_run, "Step 1 was run");
        assert!(step_2_run, "Step 2 was run");
        assert!(!step_3_run, "Step 3 was not run");

        logctx.cleanup_successful();
    }
}<|MERGE_RESOLUTION|>--- conflicted
+++ resolved
@@ -728,13 +728,9 @@
         self,
         error: &S::Error,
     ) -> Result<(), mpsc::error::SendError<Event<S>>> {
-<<<<<<< HEAD
-        // Written this way to ensure that error isn't held past an await point.
-=======
         // Stringify `error` into a message + list causes; this is written the
         // way it is to avoid `error` potentially living across the `.await`
         // below (which can cause lifetime issues in callers).
->>>>>>> ca4deeca
         let (message, causes) = {
             let error = error.as_error();
             let message = error.to_string();
@@ -745,10 +741,6 @@
                 causes.push(source.to_string());
                 current = source;
             }
-<<<<<<< HEAD
-=======
-
->>>>>>> ca4deeca
             (message, causes)
         };
 
