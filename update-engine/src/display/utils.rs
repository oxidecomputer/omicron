--- conflicted
+++ resolved
@@ -6,13 +6,9 @@
 
 use std::fmt;
 
-<<<<<<< HEAD
 use crate::{AbortReason, EventBuffer, StepSpec};
 
-/// Given an index and a count of total steps, displays `{current}/{total}`.
-=======
 /// Given current and total, displays `{current}/{total}`.
->>>>>>> 80e9a92c
 ///
 /// * If the `index_and_total` constructor is called, then `current` is `index
 ///   + 1`.
@@ -84,7 +80,35 @@
     }
 }
 
-<<<<<<< HEAD
+/// Trait that abstracts over `usize` and `u64`.
+///
+/// There are no `From` implementations between `usize` and `u64`, but we
+/// assert below that all the architectures we support are 64-bit.
+pub trait ToU64 {
+    fn to_u64(self) -> u64;
+}
+
+const _: () = {
+    assert!(
+        std::mem::size_of::<usize>() == std::mem::size_of::<u64>(),
+        "usize and u64 are the same size"
+    );
+};
+
+impl ToU64 for usize {
+    #[inline]
+    fn to_u64(self) -> u64 {
+        self as u64
+    }
+}
+
+impl ToU64 for u64 {
+    #[inline]
+    fn to_u64(self) -> u64 {
+        self
+    }
+}
+
 /// Displays the message for an execution abort.
 ///
 /// Returned by [`AbortReason::message_display`].
@@ -125,33 +149,5 @@
                 )
             }
         }
-=======
-/// Trait that abstracts over `usize` and `u64`.
-///
-/// There are no `From` implementations between `usize` and `u64`, but we
-/// assert below that all the architectures we support are 64-bit.
-pub trait ToU64 {
-    fn to_u64(self) -> u64;
-}
-
-const _: () = {
-    assert!(
-        std::mem::size_of::<usize>() == std::mem::size_of::<u64>(),
-        "usize and u64 are the same size"
-    );
-};
-
-impl ToU64 for usize {
-    #[inline]
-    fn to_u64(self) -> u64 {
-        self as u64
-    }
-}
-
-impl ToU64 for u64 {
-    #[inline]
-    fn to_u64(self) -> u64 {
-        self
->>>>>>> 80e9a92c
     }
 }