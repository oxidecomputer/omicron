--- conflicted
+++ resolved
@@ -38,8 +38,6 @@
 
 - If your UUID is widely used, you may need to break your change up across several commits. It's easiest to carve out a section of your code to make changes in, and use the `GenericUuid` conversions into and out of this code. For an example, see the ongoing conversion for sled UUIDs in https://github.com/oxidecomputer/omicron/pull/5404[#5404] and https://github.com/oxidecomputer/omicron/pull/5488[#5488].
 
-<<<<<<< HEAD
-=======
 [IMPORTANT] 
 .Using type aliases
 ==== 
@@ -54,7 +52,6 @@
 
 ====
 
->>>>>>> 4984d9ee
 Some special cases:
 
 . If part of your change is at an OpenAPI schema boundary, then you generally also want to have clients use the same UUID types. The best way to do that currently is to use a `replace` directive, as in https://github.com/oxidecomputer/omicron/pull/5135[#5135]. There is ongoing design work to make this work automatically, in https://github.com/oxidecomputer/typify/issues/503[typify#503] and elsewhere.
