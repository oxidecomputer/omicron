--- conflicted
+++ resolved
@@ -25,64 +25,6 @@
 // repos.
 //
 // Please keep this list in alphabetical order.
-<<<<<<< HEAD
-
-impl_typed_uuid_kind! {
-    AccessToken => "access_token",
-    AffinityGroup => "affinity_group",
-    Alert => "alert",
-    AlertReceiver => "alert_receiver",
-    AntiAffinityGroup => "anti_affinity_group",
-    Blueprint => "blueprint",
-    BuiltInUser => "built_in_user",
-    Collection => "collection",
-    ConsoleSession => "console_session",
-    Dataset => "dataset",
-    DemoSaga => "demo_saga",
-    Downstairs => "downstairs",
-    DownstairsRegion => "downstairs_region",
-    EreporterRestart => "ereporter_restart",
-    ExternalIp => "external_ip",
-    ExternalZpool => "external_zpool",
-    Instance => "instance",
-    InternalZpool => "internal_zpool",
-    LoopbackAddress => "loopback_address",
-    MulticastGroup => "multicast_group",
-    MulticastGroupMember => "multicast_group_member",
-    Mupdate => "mupdate",
-    MupdateOverride => "mupdate_override",
-    // `OmicronSledConfig`s do not themselves contain IDs, but we generate IDs
-    // for them when they're serialized to the database during inventory
-    // collection. This ID type is therefore only used by nexus-db-model and
-    // nexus-db-queries.
-    OmicronSledConfig => "omicron_sled_config",
-    OmicronZone => "service",
-    PhysicalDisk => "physical_disk",
-    Propolis => "propolis",
-    Rack => "rack",
-    RackInit => "rack_init",
-    RackReset => "rack_reset",
-    ReconfiguratorSim => "reconfigurator_sim",
-    Region => "region",
-    SiloGroup => "silo_group",
-    SiloUser => "silo_user",
-    Sled => "sled",
-    SpUpdate => "sp_update",
-    SupportBundle => "support_bundle",
-    TufArtifact => "tuf_artifact",
-    TufRepo => "tuf_repo",
-    TufTrustRoot => "tuf_trust_root",
-    Upstairs => "upstairs",
-    UpstairsRepair => "upstairs_repair",
-    UpstairsSession => "upstairs_session",
-    UserDataExport => "user_data_export",
-    Vnic => "vnic",
-    Volume => "volume",
-    WebhookDelivery => "webhook_delivery",
-    WebhookDeliveryAttempt => "webhook_delivery_attempt",
-    WebhookSecret => "webhook_secret",
-    Zpool => "zpool",
-=======
 impl_typed_uuid_kinds! {
     settings = {
         attrs = [#[derive(Diffable)]],
@@ -115,6 +57,8 @@
         Instance = {},
         InternalZpool = {},
         LoopbackAddress = {},
+        MulticastGroup = {},
+        MulticastGroupMember = {},
         Mupdate = {},
         MupdateOverride = {},
         // `OmicronSledConfig`s do not themselves contain IDs, but we generate IDs
@@ -149,7 +93,6 @@
         WebhookSecret = {},
         Zpool = {},
     },
->>>>>>> 44330668
 }
 
 impl From<ExternalZpoolKind> for ZpoolKind {
