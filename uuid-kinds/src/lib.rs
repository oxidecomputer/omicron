// This Source Code Form is subject to the terms of the Mozilla Public
// License, v. 2.0. If a copy of the MPL was not distributed with this
// file, You can obtain one at https://mozilla.org/MPL/2.0/.

//! A registry for UUID kinds used in Omicron and related projects.
//!
//! See this crate's `README.adoc` for more information.

#![cfg_attr(not(feature = "std"), no_std)]

// Export these types so that other users don't have to pull in newtype-uuid.
#[doc(no_inline)]
pub use newtype_uuid::{
    GenericUuid, ParseError, TagError, TypedUuid, TypedUuidKind, TypedUuidTag,
};

#[cfg(feature = "schemars08")]
use schemars::JsonSchema;

macro_rules! impl_typed_uuid_kind {
    ($($kind:ident => $tag:literal),* $(,)?) => {
        $(
            paste::paste! {
                #[cfg_attr(feature = "schemars08", derive(JsonSchema))]
                pub enum [< $kind Kind>] {}

                impl TypedUuidKind for [< $kind Kind >] {
                    #[inline]
                    fn tag() -> TypedUuidTag {
                        // `const` ensures that tags are validated at compile-time.
                        const TAG: TypedUuidTag = TypedUuidTag::new($tag);
                        TAG
                    }
                }

                pub type [< $kind Uuid>] = TypedUuid::<[< $kind Kind >]>;
            }
        )*
    };
}

// NOTE:
//
// This should generally be an append-only list. Removing items from this list
// will not break things for now (because newtype-uuid does not currently alter
// any serialization formats), but it may involve some degree of churn across
// repos.
//
// Please keep this list in alphabetical order.

impl_typed_uuid_kind! {
    Collection => "collection",
    Dataset => "dataset",
    Downstairs => "downstairs",
    DownstairsRegion => "downstairs_region",
    ExternalIp => "external_ip",
    Instance => "instance",
    LoopbackAddress => "loopback_address",
    OmicronZone => "service",
    PhysicalDisk => "physical_disk",
    Propolis => "propolis",
<<<<<<< HEAD
    Region => "region",
=======
    RackInit => "rack_init",
    RackReset => "rack_reset",
>>>>>>> 11d061ab
    Sled => "sled",
    TufRepo => "tuf_repo",
    Upstairs => "upstairs",
    UpstairsRepair => "upstairs_repair",
    UpstairsSession => "upstairs_session",
    Vnic => "vnic",
    Zpool => "zpool",
}<|MERGE_RESOLUTION|>--- conflicted
+++ resolved
@@ -59,12 +59,9 @@
     OmicronZone => "service",
     PhysicalDisk => "physical_disk",
     Propolis => "propolis",
-<<<<<<< HEAD
-    Region => "region",
-=======
     RackInit => "rack_init",
     RackReset => "rack_reset",
->>>>>>> 11d061ab
+    Region => "region",
     Sled => "sled",
     TufRepo => "tuf_repo",
     Upstairs => "upstairs",
