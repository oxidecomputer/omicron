--- conflicted
+++ resolved
@@ -49,28 +49,15 @@
 // Please keep this list in alphabetical order.
 
 impl_typed_uuid_kind! {
-<<<<<<< HEAD
-    DownstairsKind => "downstairs",
-    DownstairsRegionKind => "downstairs_region",
-    LoopbackAddressKind => "loopback_address",
-    OmicronZoneKind => "service",
-    PhysicalDiskKind => "physical_disk",
-    SledKind => "sled",
-    TufRepoKind => "tuf_repo",
-    UpstairsKind => "upstairs",
-    UpstairsRepairKind => "upstairs_repair",
-    UpstairsSessionKind => "upstairs_session",
-    ZpoolKind => "zpool",
-=======
     Downstairs => "downstairs",
     DownstairsRegion => "downstairs_region",
     LoopbackAddress => "loopback_address",
     OmicronZone => "service",
+    PhysicalDisk => "physical_disk",
     Sled => "sled",
     TufRepo => "tuf_repo",
     Upstairs => "upstairs",
     UpstairsRepair => "upstairs_repair",
     UpstairsSession => "upstairs_session",
     Zpool => "zpool",
->>>>>>> 9511b5d2
 }