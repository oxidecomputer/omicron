// This Source Code Form is subject to the terms of the Mozilla Public
// License, v. 2.0. If a copy of the MPL was not distributed with this
// file, You can obtain one at https://mozilla.org/MPL/2.0/.

//! A registry for UUID kinds used in Omicron and related projects.
//!
//! See this crate's `README.adoc` for more information.

#![cfg_attr(not(feature = "std"), no_std)]

// Export these types so that other users don't have to pull in newtype-uuid.
#[doc(no_inline)]
pub use newtype_uuid::{
    GenericUuid, ParseError, TagError, TypedUuid, TypedUuidKind, TypedUuidTag,
};

use daft::Diffable;
use newtype_uuid_macros::impl_typed_uuid_kinds;

// NOTE:
//
// This should generally be an append-only list. Removing items from this list
// will not break things for now (because newtype-uuid does not currently alter
// any serialization formats), but it may involve some degree of churn across
// repos.
//
// Please keep this list in alphabetical order.
impl_typed_uuid_kinds! {
    settings = {
        attrs = [#[derive(Diffable)]],
        schemars08 = {
            attrs = [#[cfg(feature = "schemars08")]],
            rust_type = {
                crate = "omicron-uuid-kinds",
                version = "*",
                path = "omicron_uuid_kinds",
            },
        },
    },
    kinds = {
        AccessToken = {},
        AffinityGroup = {},
        Alert = {},
        AlertReceiver = {},
        AntiAffinityGroup = {},
        Blueprint = {},
        BuiltInUser = {},
        Collection = {},
        ConsoleSession = {},
        Dataset = {},
        DemoSaga = {},
        Downstairs = {},
        DownstairsRegion = {},
        EreporterRestart = {},
        ExternalIp = {},
        ExternalZpool = {},
        Instance = {},
        InternalZpool = {},
        LoopbackAddress = {},
        MulticastGroup = {},
        Mupdate = {},
        MupdateOverride = {},
        // `OmicronSledConfig`s do not themselves contain IDs, but we generate IDs
        // for them when they're serialized to the database during inventory
        // collection. This ID type is therefore only used by nexus-db-model and
        // nexus-db-queries.
        OmicronSledConfig = {},
        OmicronZone = {},
        PhysicalDisk = {},
        Probe = {},
        Propolis = {},
        Rack = {},
        RackInit = {},
        RackReset = {},
<<<<<<< HEAD
        ReconfiguratorSimOp = {},
=======
>>>>>>> d926d7fe
        ReconfiguratorSimState = {},
        Region = {},
        SiloGroup = {},
        SiloUser = {},
        Sitrep = {},
        Sled = {},
        SpUpdate = {},
        SupportBundle = {},
        TufArtifact = {},
        TufRepo = {},
        TufTrustRoot = {},
        Upstairs = {},
        UpstairsRepair = {},
        UpstairsSession = {},
        UserDataExport = {},
        Vnic = {},
        Volume = {},
        WebhookDelivery = {},
        WebhookDeliveryAttempt = {},
        WebhookSecret = {},
        Zpool = {},
    },
}

impl From<ExternalZpoolKind> for ZpoolKind {
    fn from(kind: ExternalZpoolKind) -> Self {
        match kind {}
    }
}

impl From<InternalZpoolKind> for ZpoolKind {
    fn from(kind: InternalZpoolKind) -> Self {
        match kind {}
    }
}<|MERGE_RESOLUTION|>--- conflicted
+++ resolved
@@ -72,10 +72,7 @@
         Rack = {},
         RackInit = {},
         RackReset = {},
-<<<<<<< HEAD
         ReconfiguratorSimOp = {},
-=======
->>>>>>> d926d7fe
         ReconfiguratorSimState = {},
         Region = {},
         SiloGroup = {},
