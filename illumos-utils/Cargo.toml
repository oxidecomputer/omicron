--- conflicted
+++ resolved
@@ -31,13 +31,8 @@
 uuid.workspace = true
 zone.workspace = true
 
-<<<<<<< HEAD
-=======
-# only enabled via the `testing` feature
-mockall = { workspace = true, optional = true }
 omicron-workspace-hack = { version = "0.1", path = "../workspace-hack" }
 
->>>>>>> 8a11c709
 [target.'cfg(target_os = "illumos")'.dependencies]
 opte-ioctl.workspace = true
 
