// This Source Code Form is subject to the terms of the Mozilla Public
// License, v. 2.0. If a copy of the MPL was not distributed with this
// file, You can obtain one at https://mozilla.org/MPL/2.0/.

//! Utilities to manage running zones.

use crate::addrobj::AddrObject;
use crate::dladm::Etherstub;
use crate::link::{Link, VnicAllocator};
use crate::opte::{Port, PortTicket};
use crate::svc::wait_for_service;
use crate::zone::{AddressRequest, Zones, IPADM, ZONE_PREFIX};
use camino::{Utf8Path, Utf8PathBuf};
use helios_fusion::{BoxedExecutor, ExecutionError};
use ipnetwork::IpNetwork;
use omicron_common::backoff;
use slog::{error, info, o, warn, Logger};
use std::net::{IpAddr, Ipv4Addr, Ipv6Addr};
#[cfg(target_os = "illumos")]
use std::sync::OnceLock;
#[cfg(target_os = "illumos")]
use std::thread;
use uuid::Uuid;

/// Errors returned from methods for fetching SMF services and log files
#[derive(thiserror::Error, Debug)]
pub enum ServiceError {
    #[error("I/O error")]
    Io(#[from] std::io::Error),

    #[error("Failed to run a command")]
    RunCommand(#[from] RunCommandError),
}

/// Errors returned from [`RunningZone::run_cmd`].
#[derive(thiserror::Error, Debug)]
#[error("Error running command in zone '{zone}': {err}")]
pub struct RunCommandError {
    zone: String,
    #[source]
    err: ExecutionError,
}

/// Errors returned from [`RunningZone::boot`].
#[derive(thiserror::Error, Debug)]
pub enum BootError {
    #[error("Error booting zone: {0}")]
    Booting(#[from] crate::zone::AdmError),

    #[error("Zone booted, but timed out waiting for {service} in {zone}")]
    Timeout { service: String, zone: String },

    #[error("Zone booted, but failed to find zone ID for zone {zone}")]
    NoZoneId { zone: String },

    #[error("Zone booted, but running a command experienced an error: {0}")]
    RunCommandError(#[from] RunCommandError),
}

/// Errors returned from [`RunningZone::ensure_address`].
#[derive(thiserror::Error, Debug)]
pub enum EnsureAddressError {
    #[error("Failed ensuring address {request:?} in {zone}: could not construct addrobj name: {err}")]
    AddrObject {
        request: AddressRequest,
        zone: String,
        err: crate::addrobj::ParseError,
    },

    #[error(transparent)]
    EnsureAddressError(#[from] crate::zone::EnsureAddressError),

    #[error(transparent)]
    GetAddressesError(#[from] crate::zone::GetAddressesError),

    #[error("Failed ensuring link-local address in {zone}: {err}")]
    LinkLocal { zone: String, err: ExecutionError },

    #[error("Failed to find non-link-local address in {zone}")]
    NoDhcpV6Addr { zone: String },

    #[error(
        "Cannot allocate bootstrap {address} in {zone}: missing bootstrap vnic"
    )]
    MissingBootstrapVnic { address: String, zone: String },

    #[error(
        "Failed ensuring address in {zone}: missing opte port ({port_idx})"
    )]
    MissingOptePort { zone: String, port_idx: usize },

    // TODO-remove(#2931): See comment in `ensure_address_for_port`
    #[error(transparent)]
    OpteGatewayConfig(#[from] RunCommandError),
}

/// Errors returned from [`RunningZone::get`].
#[derive(thiserror::Error, Debug)]
pub enum GetZoneError {
    #[error("While looking up zones with prefix '{prefix}', could not get zones: {err}")]
    GetZones {
        prefix: String,
        #[source]
        err: crate::zone::AdmError,
    },

    #[error("Invalid Utf8 path: {0}")]
    FromPathBuf(#[from] camino::FromPathBufError),

    #[error("Zone with prefix '{prefix}' not found")]
    NotFound { prefix: String },

    #[error("Cannot get zone '{name}': it is in the {state:?} state instead of running")]
    NotRunning { name: String, state: zone::State },

    #[error(
        "Cannot get zone '{name}': Failed to acquire control interface {err}"
    )]
    ControlInterface {
        name: String,
        #[source]
        err: crate::zone::GetControlInterfaceError,
    },

    #[error("Cannot get zone '{name}': Failed to create addrobj: {err}")]
    AddrObject {
        name: String,
        #[source]
        err: crate::addrobj::ParseError,
    },

    #[error(
        "Cannot get zone '{name}': Failed to ensure address exists: {err}"
    )]
    EnsureAddress {
        name: String,
        #[source]
        err: crate::zone::EnsureAddressError,
    },

    #[error(
        "Cannot get zone '{name}': Incorrect bootstrap interface access {err}"
    )]
    BootstrapInterface {
        name: String,
        #[source]
        err: crate::zone::GetBootstrapInterfaceError,
    },
}

#[cfg(target_os = "illumos")]
static REAPER_THREAD: OnceLock<thread::JoinHandle<()>> = OnceLock::new();

#[cfg(target_os = "illumos")]
pub fn ensure_contract_reaper(log: &Logger) {
    info!(log, "Ensuring contract reaper thread");
    REAPER_THREAD.get_or_init(|| {
        let log = log.new(o!("component" => "ContractReaper"));
        std::thread::spawn(move || zenter::contract_reaper(log))
    });
}

#[cfg(not(target_os = "illumos"))]
pub fn ensure_contract_reaper(log: &Logger) {
    info!(log, "Not illumos, skipping contract reaper thread");
}

// Helper module for setting up and running `zone_enter()` for subprocesses run
// inside a non-global zone.
#[cfg(target_os = "illumos")]
mod zenter {
    use super::*;
    use libc::ctid_t;
    use libc::zoneid_t;
    use slog::{debug, error, Logger};
    use std::ffi::c_int;
    use std::ffi::c_uint;
    use std::ffi::c_void;
    use std::ffi::{CStr, CString};
    use std::process;
    use std::thread;
    use std::time::Duration;

    #[allow(non_camel_case_types)]
    type ct_evthdl_t = *mut c_void;

    #[link(name = "contract")]
    extern "C" {
        fn ct_tmpl_set_critical(fd: c_int, events: c_uint) -> c_int;
        fn ct_tmpl_set_informative(fd: c_int, events: c_uint) -> c_int;
        fn ct_pr_tmpl_set_fatal(fd: c_int, events: c_uint) -> c_int;
        fn ct_pr_tmpl_set_param(fd: c_int, params: c_uint) -> c_int;
        fn ct_tmpl_activate(fd: c_int) -> c_int;
        fn ct_tmpl_clear(fd: c_int) -> c_int;
        fn ct_ctl_abandon(fd: c_int) -> c_int;
        fn ct_event_read_critical(fd: c_int, ev: *mut ct_evthdl_t) -> c_int;
        fn ct_event_get_type(ev: ct_evthdl_t) -> u64;
        fn ct_event_get_ctid(ev: ct_evthdl_t) -> ctid_t;
        fn ct_event_free(ev: ct_evthdl_t);
    }

    #[link(name = "c")]
    extern "C" {
        pub fn zone_enter(zid: zoneid_t) -> c_int;
    }

    // This thread watches for critical events coming from all process
    // contracts held by sled-agent, and reaps (abandons) contracts which
    // become empty. Process contracts are used in conjunction with
    // zone_enter() in order to run commands within non-global zones, and
    // the contracts used for this come from templates that define becoming
    // empty as a critical event.
    pub fn contract_reaper(log: Logger) {
        const EVENT_PATH: &[u8] = b"/system/contract/process/pbundle";
        const CT_PR_EV_EMPTY: u64 = 1;

        let cpath = CString::new(EVENT_PATH).unwrap();
        let fd = unsafe { libc::open(cpath.as_ptr(), libc::O_RDONLY) };

        if fd < 0 {
            panic!(
                "Could not open {:?}: {}",
                cpath,
                std::io::Error::last_os_error()
            );
        }

        loop {
            let mut ev: ct_evthdl_t = std::ptr::null_mut();
            let evp: *mut ct_evthdl_t = &mut ev;
            // The event endpoint was not opened as non-blocking, so
            // ct_event_read_critical(3CONTRACT) will block until a new
            // critical event is available on the channel.
            match unsafe { ct_event_read_critical(fd, evp) } {
                0 => {
                    let typ = unsafe { ct_event_get_type(ev) };
                    if typ == CT_PR_EV_EMPTY {
                        let ctid = unsafe { ct_event_get_ctid(ev) };
                        match abandon_contract(ctid) {
                            Err(e) => error!(
                                &log,
                                "Failed to abandon contract {}: {}", ctid, e
                            ),
                            Ok(_) => {
                                debug!(&log, "Abandoned contract {}", ctid)
                            }
                        }
                    }
                    unsafe { ct_event_free(ev) };
                }
                err => {
                    // ct_event_read_critical(3CONTRACT) does not state any
                    // error values for this function if the file descriptor
                    // was not opened non-blocking, but inspection of the
                    // library code shows that various errnos could be returned
                    // in situations such as failure to allocate memory. In
                    // those cases, log a message and pause to avoid entering a
                    // tight loop if the problem persists.
                    error!(
                        &log,
                        "Unexpected response from contract event channel: {}",
                        std::io::Error::from_raw_os_error(err)
                    );
                    thread::sleep(Duration::from_secs(1));
                }
            }
        }
    }

    #[derive(thiserror::Error, Debug)]
    pub enum AbandonContractError {
        #[error("Error opening file {file}: {error}")]
        Open { file: String, error: std::io::Error },

        #[error("Error abandoning contract {ctid}: {error}")]
        Abandon { ctid: ctid_t, error: std::io::Error },

        #[error("Error closing file {file}: {error}")]
        Close { file: String, error: std::io::Error },
    }

    pub fn abandon_contract(ctid: ctid_t) -> Result<(), AbandonContractError> {
        let path = format!("/proc/{}/contracts/{}/ctl", process::id(), ctid);

        let cpath = CString::new(path.clone()).unwrap();
        let fd = unsafe { libc::open(cpath.as_ptr(), libc::O_WRONLY) };
        if fd < 0 {
            return Err(AbandonContractError::Open {
                file: path,
                error: std::io::Error::last_os_error(),
            });
        }
        let ret = unsafe { ct_ctl_abandon(fd) };
        if ret != 0 {
            unsafe { libc::close(fd) };
            return Err(AbandonContractError::Abandon {
                ctid,
                error: std::io::Error::from_raw_os_error(ret),
            });
        }
        if unsafe { libc::close(fd) } != 0 {
            return Err(AbandonContractError::Close {
                file: path,
                error: std::io::Error::last_os_error(),
            });
        }

        Ok(())
    }

    // A Rust wrapper around the process contract template.
    #[derive(Debug)]
    pub struct Template {
        fd: c_int,
    }

    impl Drop for Template {
        fn drop(&mut self) {
            self.clear();
            // Ignore any error, since printing may interfere with `slog`'s
            // structured output.
            unsafe { libc::close(self.fd) };
        }
    }

    impl Template {
        const TEMPLATE_PATH: &[u8] = b"/system/contract/process/template\0";

        // Constants related to how the contract below is managed. See
        // `usr/src/uts/common/sys/contract/process.h` in the illumos sources
        // for details.

        // Contract has become empty.
        const CT_PR_EV_EMPTY: c_uint = 0x1;
        // Process experienced an uncorrectable error.
        const CT_PR_EV_HWERR: c_uint = 0x20;
        // Only kill process group on fatal errors.
        const CT_PR_PGRPONLY: c_uint = 0x04;
        // Automatically detach inherited contracts.
        const CT_PR_REGENT: c_uint = 0x08;

        pub fn new() -> Result<Self, ExecutionError> {
            let path = CStr::from_bytes_with_nul(Self::TEMPLATE_PATH).unwrap();
            let fd = unsafe { libc::open(path.as_ptr(), libc::O_RDWR) };
            if fd < 0 {
                let err = std::io::Error::last_os_error();
<<<<<<< HEAD
                return Err(ExecutionError::ZoneEnter { err });
=======
                return Err(crate::ExecutionError::ContractFailure { err });
>>>>>>> 23eee1a9
            }

            // Initialize the contract template.
            //
            // Nothing is inherited, we do not allow the contract to be
            // orphaned, and the only event which is delivered is EV_EMPTY,
            // indicating that the contract has become empty. These events are
            // consumed by contract_reaper() above.
            //
            // See illumos sources in `usr/src/cmd/zlogin/zlogin.c` in the
            // implementation of `init_template()` for details.
            if unsafe { ct_tmpl_set_critical(fd, Self::CT_PR_EV_EMPTY) } != 0
                || unsafe { ct_tmpl_set_informative(fd, 0) } != 0
                || unsafe { ct_pr_tmpl_set_fatal(fd, Self::CT_PR_EV_HWERR) }
                    != 0
                || unsafe {
                    ct_pr_tmpl_set_param(
                        fd,
                        Self::CT_PR_PGRPONLY | Self::CT_PR_REGENT,
                    )
                } != 0
                || unsafe { ct_tmpl_activate(fd) } != 0
            {
                let err = std::io::Error::last_os_error();
<<<<<<< HEAD
                return Err(ExecutionError::ZoneEnter { err });
=======
                return Err(crate::ExecutionError::ContractFailure { err });
>>>>>>> 23eee1a9
            }
            Ok(Self { fd })
        }

        pub fn clear(&self) {
            unsafe { ct_tmpl_clear(self.fd) };
        }
    }
}

/// Represents a running zone.
pub struct RunningZone {
    // The `zoneid_t` for the zone, while it's running, or `None` if not.
    id: Option<i32>,
    inner: InstalledZone,
}

impl RunningZone {
    pub fn name(&self) -> &str {
        &self.inner.name
    }

    /// Returns the filesystem path to the zone's root
    pub fn root(&self) -> Utf8PathBuf {
        self.inner.zonepath.join("root")
    }

    pub fn control_interface(&self) -> AddrObject {
        AddrObject::new(self.inner.get_control_vnic_name(), "omicron6").unwrap()
    }

    /// Runs a command within the Zone, return the output.
    //
    // NOTE: It's important that this function is synchronous.
    //
    // Internally, we're setting the (thread-local) contract template before
    // forking a child to exec the command inside the target zone. In order for
    // that to all work correctly, that template must be set and then later
    // cleared in the _same_ OS thread. An async method here would open the
    // possibility that the template is set in some thread, and then cleared in
    // another, if the task is swapped out at an await point. That would leave
    // the first thread's template in a modified state.
    //
    // If we do need to make this method asynchronous, we will need to change
    // the internals to avoid changing the thread's contract. One possible
    // approach here would be to use `libscf` directly, rather than `exec`-ing
    // `svccfg` directly in a forked child. That would obviate the need to work
    // on the contract at all.
    #[cfg(target_os = "illumos")]
    pub fn run_cmd<I, S>(&self, args: I) -> Result<String, RunCommandError>
    where
        I: IntoIterator<Item = S>,
        S: AsRef<std::ffi::OsStr>,
    {
        use std::os::unix::process::CommandExt;
        let Some(id) = self.id else {
            return Err(RunCommandError {
                zone: self.name().to_string(),
                err: ExecutionError::NotRunning,
            });
        };
        let template =
            std::sync::Arc::new(zenter::Template::new().map_err(|err| {
                RunCommandError { zone: self.name().to_string(), err }
            })?);
        let tmpl = std::sync::Arc::clone(&template);
<<<<<<< HEAD
        let mut command = std::process::Command::new(helios_fusion::PFEXEC);
=======
        let mut command = std::process::Command::new(crate::PFEXEC);
        let logger = self.inner.log.clone();
        let zone = self.name().to_string();
>>>>>>> 23eee1a9
        command.env_clear();
        unsafe {
            command.pre_exec(move || {
                // Clear the template in the child, so that any other children
                // it forks itself use the normal contract.
                tmpl.clear();

                // Enter the target zone itself, in which the `exec()` call will
                // be made.
                if zenter::zone_enter(id) == 0 {
                    Ok(())
                } else {
                    let err = std::io::Error::last_os_error();
                    error!(
                        logger,
                        "failed to enter zone: {}", &err;
                        "zone" => &zone,
                    );
                    Err(err)
                }
            });
        }
        let command = command.args(args);

        // Capture the result, and be sure to clear the template for this
        // process itself before returning.
        let res = self.inner.executor.execute(command).map_err(|err| {
            RunCommandError { zone: self.name().to_string(), err }
        });
        template.clear();

        res.map(|output| String::from_utf8_lossy(&output.stdout).to_string())
    }

    /// Runs a command within the Zone, return the output.
    #[cfg(not(target_os = "illumos"))]
    pub fn run_cmd<I, S>(&self, args: I) -> Result<String, RunCommandError>
    where
        I: IntoIterator<Item = S>,
        S: AsRef<std::ffi::OsStr>,
    {
        // NOTE: This implementation is useless, and will never work. However,
        // it must actually call `execute()` for the testing purposes.
        let mut command = std::process::Command::new(helios_fusion::PFEXEC);
        let command =
            command.arg(crate::zone::ZLOGIN).arg(self.name()).args(args);
        self.inner
            .executor
            .execute(command)
            .map_err(|err| RunCommandError {
                zone: self.name().to_string(),
                err,
            })
            .map(|output| String::from_utf8_lossy(&output.stdout).to_string())
    }

    /// Boots a new zone.
    ///
    /// Note that the zone must already be configured to be booted.
    pub async fn boot(zone: InstalledZone) -> Result<Self, BootError> {
        // Boot the zone.
        info!(zone.log, "Zone booting");

        Zones::boot(&zone.executor, &zone.name).await?;

        // Wait until the zone reaches the 'single-user' SMF milestone.
        // At this point, we know that the dependent
        //  - svc:/milestone/network
        //  - svc:/system/manifest-import
        // services are up, so future requests to create network addresses
        // or manipulate services will work.
        let fmri = "svc:/milestone/single-user:default";
        wait_for_service(&zone.executor, Some(&zone.name), fmri)
            .await
            .map_err(|_| BootError::Timeout {
                service: fmri.to_string(),
                zone: zone.name.to_string(),
            })?;

        // If the zone is self-assembling, then SMF service(s) inside the zone
        // will be creating the listen address for the zone's service(s),
        // setting the appropriate ifprop MTU, and so on. The idea behind
        // self-assembling zones is that once they boot there should be *no*
        // zlogin required.

        // Use the zone ID in order to check if /var/svc/profile/site.xml
        // exists.
        let id = Zones::id(&zone.executor, &zone.name)
            .await?
            .ok_or_else(|| BootError::NoZoneId { zone: zone.name.clone() })?;
        let site_profile_xml_exists =
            std::path::Path::new(&zone.site_profile_xml_path()).exists();

        let running_zone = RunningZone { id: Some(id), inner: zone };

        if !site_profile_xml_exists {
            // If the zone is not self-assembling, make sure the control vnic
            // has an IP MTU of 9000 inside the zone.
            const CONTROL_VNIC_MTU: usize = 9000;
            let vnic = running_zone.inner.control_vnic.name().to_string();

            let commands = vec![
                vec![
                    IPADM.to_string(),
                    "create-if".to_string(),
                    "-t".to_string(),
                    vnic.clone(),
                ],
                vec![
                    IPADM.to_string(),
                    "set-ifprop".to_string(),
                    "-t".to_string(),
                    "-p".to_string(),
                    format!("mtu={}", CONTROL_VNIC_MTU),
                    "-m".to_string(),
                    "ipv4".to_string(),
                    vnic.clone(),
                ],
                vec![
                    IPADM.to_string(),
                    "set-ifprop".to_string(),
                    "-t".to_string(),
                    "-p".to_string(),
                    format!("mtu={}", CONTROL_VNIC_MTU),
                    "-m".to_string(),
                    "ipv6".to_string(),
                    vnic,
                ],
            ];

            for args in &commands {
                running_zone.run_cmd(args)?;
            }
        }

        Ok(running_zone)
    }

    pub async fn ensure_address(
        &self,
        addrtype: AddressRequest,
    ) -> Result<IpNetwork, EnsureAddressError> {
        let name = match addrtype {
            AddressRequest::Dhcp => "omicron",
            AddressRequest::Static(net) => match net.ip() {
                std::net::IpAddr::V4(_) => "omicron4",
                std::net::IpAddr::V6(_) => "omicron6",
            },
        };
        self.ensure_address_with_name(addrtype, name).await
    }

    pub async fn ensure_address_with_name(
        &self,
        addrtype: AddressRequest,
        name: &str,
    ) -> Result<IpNetwork, EnsureAddressError> {
        info!(self.inner.log, "Adding address: {:?}", addrtype);
        let addrobj = AddrObject::new(self.inner.control_vnic.name(), name)
            .map_err(|err| EnsureAddressError::AddrObject {
                request: addrtype,
                zone: self.inner.name.clone(),
                err,
            })?;
        let network = Zones::ensure_address(
            &self.inner.executor,
            Some(&self.inner.name),
            &addrobj,
            addrtype,
        )?;
        Ok(network)
    }

    /// This is the API for creating a bootstrap address on the switch zone.
    pub async fn ensure_bootstrap_address(
        &self,
        address: Ipv6Addr,
    ) -> Result<(), EnsureAddressError> {
        info!(self.inner.log, "Adding bootstrap address");
        let vnic = self.inner.bootstrap_vnic.as_ref().ok_or_else(|| {
            EnsureAddressError::MissingBootstrapVnic {
                address: address.to_string(),
                zone: self.inner.name.clone(),
            }
        })?;
        let addrtype =
            AddressRequest::new_static(std::net::IpAddr::V6(address), None);
        let addrobj =
            AddrObject::new(vnic.name(), "bootstrap6").map_err(|err| {
                EnsureAddressError::AddrObject {
                    request: addrtype,
                    zone: self.inner.name.clone(),
                    err,
                }
            })?;
        let _ = Zones::ensure_address(
            &self.inner.executor,
            Some(&self.inner.name),
            &addrobj,
            addrtype,
        )?;
        Ok(())
    }

    pub async fn ensure_address_for_port(
        &self,
        name: &str,
        port_idx: usize,
    ) -> Result<IpNetwork, EnsureAddressError> {
        info!(self.inner.log, "Ensuring address for OPTE port");
        let port = self.opte_ports().nth(port_idx).ok_or_else(|| {
            EnsureAddressError::MissingOptePort {
                zone: self.inner.name.clone(),
                port_idx,
            }
        })?;
        // TODO-remove(#2932): Switch to using port directly once vnic is no longer needed.
        let addrobj =
            AddrObject::new(port.vnic_name(), name).map_err(|err| {
                EnsureAddressError::AddrObject {
                    request: AddressRequest::Dhcp,
                    zone: self.inner.name.clone(),
                    err,
                }
            })?;
        let zone = Some(self.inner.name.as_ref());
        if let IpAddr::V4(gateway) = port.gateway().ip() {
            let addr = Zones::ensure_address(
                &self.inner.executor,
                zone,
                &addrobj,
                AddressRequest::Dhcp,
            )?;
            // TODO-remove(#2931): OPTE's DHCP "server" returns the list of routes
            // to add via option 121 (Classless Static Route). The illumos DHCP
            // client currently does not support this option, so we add the routes
            // manually here.
            let gateway_ip = gateway.to_string();
            let private_ip = addr.ip();
            self.run_cmd(&[
                "/usr/sbin/route",
                "add",
                "-host",
                &gateway_ip,
                &private_ip.to_string(),
                "-interface",
                "-ifp",
                port.vnic_name(),
            ])?;
            self.run_cmd(&[
                "/usr/sbin/route",
                "add",
                "-inet",
                "default",
                &gateway_ip,
            ])?;
            Ok(addr)
        } else {
            // If the port is using IPv6 addressing we still want it to use
            // DHCP(v6) which requires first creating a link-local address.
            Zones::ensure_has_link_local_v6_address(
                &self.inner.executor,
                zone,
                &addrobj,
            )
            .map_err(|err| EnsureAddressError::LinkLocal {
                zone: self.inner.name.clone(),
                err,
            })?;

            // Unlike DHCPv4, there's no blocking `ipadm` call we can
            // make as it just happens in the background. So we just poll
            // until we find a non link-local address.
            backoff::retry_notify(
                backoff::retry_policy_local(),
                || async {
                    // Grab all the address on the addrobj. There should
                    // always be at least one (the link-local we added)
                    let addrs = Zones::get_all_addresses(
                        &self.inner.executor,
                        zone,
                        &addrobj,
                    )
                    .map_err(|e| {
                        backoff::BackoffError::permanent(
                            EnsureAddressError::from(e),
                        )
                    })?;

                    // Ipv6Addr::is_unicast_link_local is sadly not stable
                    let is_ll =
                        |ip: Ipv6Addr| (ip.segments()[0] & 0xffc0) == 0xfe80;

                    // Look for a non link-local addr
                    addrs
                        .into_iter()
                        .find(|addr| match addr {
                            IpNetwork::V6(ip) => !is_ll(ip.ip()),
                            _ => false,
                        })
                        .ok_or_else(|| {
                            backoff::BackoffError::transient(
                                EnsureAddressError::NoDhcpV6Addr {
                                    zone: self.inner.name.clone(),
                                },
                            )
                        })
                },
                |error, delay| {
                    slog::debug!(
                        self.inner.log,
                        "No non link-local address yet (retrying in {:?})",
                        delay;
                        "error" => ?error
                    );
                },
            )
            .await
        }
    }

    pub fn add_default_route(
        &self,
        gateway: Ipv6Addr,
    ) -> Result<(), RunCommandError> {
        self.run_cmd([
            "/usr/sbin/route",
            "add",
            "-inet6",
            "default",
            "-inet6",
            &gateway.to_string(),
        ])?;
        Ok(())
    }

    pub fn add_default_route4(
        &self,
        gateway: Ipv4Addr,
    ) -> Result<(), RunCommandError> {
        self.run_cmd([
            "/usr/sbin/route",
            "add",
            "default",
            &gateway.to_string(),
        ])?;
        Ok(())
    }

    pub fn add_bootstrap_route(
        &self,
        bootstrap_prefix: u16,
        gz_bootstrap_addr: Ipv6Addr,
        zone_vnic_name: &str,
    ) -> Result<(), RunCommandError> {
        self.run_cmd([
            "/usr/sbin/route",
            "add",
            "-inet6",
            &format!("{bootstrap_prefix:x}::/16"),
            &gz_bootstrap_addr.to_string(),
            "-ifp",
            zone_vnic_name,
        ])?;
        Ok(())
    }

    /// Looks up a running zone based on the `zone_prefix`, if one already exists.
    ///
    /// - If the zone was found, is running, and has a network interface, it is
    /// returned.
    /// - If the zone was not found `Error::NotFound` is returned.
    /// - If the zone was found, but not running, `Error::NotRunning` is
    /// returned.
    /// - Other errors may be returned attempting to look up and accessing an
    /// address on the zone.
    pub async fn get(
        log: &Logger,
        executor: &BoxedExecutor,
        vnic_allocator: &VnicAllocator<Etherstub>,
        zone_prefix: &str,
        addrtype: AddressRequest,
    ) -> Result<Self, GetZoneError> {
        let zone_info = Zones::get(executor)
            .await
            .map_err(|err| GetZoneError::GetZones {
                prefix: zone_prefix.to_string(),
                err,
            })?
            .into_iter()
            .find(|zone_info| zone_info.name().starts_with(&zone_prefix))
            .ok_or_else(|| GetZoneError::NotFound {
                prefix: zone_prefix.to_string(),
            })?;

        if zone_info.state() != zone::State::Running {
            return Err(GetZoneError::NotRunning {
                name: zone_info.name().to_string(),
                state: zone_info.state(),
            });
        }

        let zone_name = zone_info.name();
        let vnic_name = Zones::get_control_interface(executor, zone_name)
            .map_err(|err| GetZoneError::ControlInterface {
                name: zone_name.to_string(),
                err,
            })?;
        let addrobj = AddrObject::new_control(&vnic_name).map_err(|err| {
            GetZoneError::AddrObject { name: zone_name.to_string(), err }
        })?;
        Zones::ensure_address(executor, Some(zone_name), &addrobj, addrtype)
            .map_err(|err| GetZoneError::EnsureAddress {
                name: zone_name.to_string(),
                err,
            })?;

        let control_vnic = vnic_allocator
            .wrap_existing(vnic_name)
            .expect("Failed to wrap valid control VNIC");

        // The bootstrap address for a running zone never changes,
        // so there's no need to call `Zones::ensure_address`.
        // Currently, only the switch zone has a bootstrap interface.
        let bootstrap_vnic =
            Zones::get_bootstrap_interface(executor, zone_name)
                .map_err(|err| GetZoneError::BootstrapInterface {
                    name: zone_name.to_string(),
                    err,
                })?
                .map(|name| {
                    vnic_allocator
                        .wrap_existing(name)
                        .expect("Failed to wrap valid bootstrap VNIC")
                });

        Ok(Self {
            id: zone_info.id().map(|x| {
                x.try_into().expect("zoneid_t is expected to be an i32")
            }),
            inner: InstalledZone {
                log: log.new(o!("zone" => zone_name.to_string())),
                executor: executor.clone(),
                zonepath: zone_info.path().to_path_buf().try_into()?,
                name: zone_name.to_string(),
                control_vnic,
                // TODO(https://github.com/oxidecomputer/omicron/issues/725)
                //
                // Re-initialize guest_vnic state by inspecting the zone.
                opte_ports: vec![],
                links: vec![],
                bootstrap_vnic,
            },
        })
    }

    /// Return references to the OPTE ports for this zone.
    pub fn opte_ports(&self) -> impl Iterator<Item = &Port> {
        self.inner.opte_ports.iter().map(|(port, _)| port)
    }

    /// Remove the OPTE ports on this zone from the port manager.
    pub fn release_opte_ports(&mut self) {
        for (_, ticket) in self.inner.opte_ports.drain(..) {
            ticket.release();
        }
    }

    /// Halts and removes the zone, awaiting its termination.
    ///
    /// Allows callers to synchronously stop a zone, and inspect an error.
    pub async fn stop(&mut self) -> Result<(), String> {
        if let Some(_) = self.id.take() {
            let log = self.inner.log.clone();
            let name = self.name().to_string();
            Zones::halt_and_remove_logged(&log, &self.inner.executor, &name)
                .await
                .map_err(|err| err.to_string())?;
        }
        Ok(())
    }

    pub fn links(&self) -> &Vec<Link> {
        &self.inner.links
    }

    /// Return the running processes associated with all the SMF services this
    /// zone is intended to run.
    pub fn service_processes(
        &self,
    ) -> Result<Vec<ServiceProcess>, ServiceError> {
        let service_names = self.service_names()?;
        let mut services = Vec::with_capacity(service_names.len());
        for service_name in service_names.into_iter() {
            let output = self.run_cmd(["ptree", "-s", &service_name])?;

            // All Oxide SMF services currently run a single binary, though it
            // may be run in a contract via `ctrun`. We don't care about that
            // binary, but any others we _do_ want to collect data from.
            for line in output.lines() {
                if line.contains("ctrun") {
                    continue;
                }
                let line = line.trim();
                let mut parts = line.split_ascii_whitespace();

                // The first two parts should be the PID and the process binary
                // path, respectively.
                let Some(pid_s) = parts.next() else {
                    error!(
                        self.inner.log,
                        "failed to get service PID from ptree output";
                        "service" => &service_name,
                    );
                    continue;
                };
                let Ok(pid) = pid_s.parse() else {
                    error!(
                        self.inner.log,
                        "failed to parse service PID from ptree output";
                        "service" => &service_name,
                        "pid" => pid_s,
                    );
                    continue;
                };
                let Some(path) = parts.next() else {
                    error!(
                        self.inner.log,
                        "failed to get service binary from ptree output";
                        "service" => &service_name,
                    );
                    continue;
                };
                let binary = Utf8PathBuf::from(path);

                // Fetch any log files for this SMF service.
                let Some((log_file, rotated_log_files)) =
                    self.service_log_files(&service_name)?
                else {
                    error!(
                        self.inner.log,
                        "failed to find log files for existing service";
                        "service_name" => &service_name,
                    );
                    continue;
                };

                services.push(ServiceProcess {
                    service_name: service_name.clone(),
                    binary,
                    pid,
                    log_file,
                    rotated_log_files,
                });
            }
        }
        Ok(services)
    }

    /// Return the names of the Oxide SMF services this zone is intended to run.
    pub fn service_names(&self) -> Result<Vec<String>, ServiceError> {
        let output = self.run_cmd(&["svcs", "-H", "-o", "fmri"])?;
        Ok(output
            .lines()
            .filter(|line| is_oxide_smf_log_file(line))
            .map(|line| line.trim().to_string())
            .collect())
    }

    /// Return any SMF log files associated with the named service.
    ///
    /// Given a named service, this returns a tuple of the latest or current log
    /// file, and an array of any rotated log files. If the service does not
    /// exist, or there are no log files, `None` is returned.
    pub fn service_log_files(
        &self,
        name: &str,
    ) -> Result<Option<(Utf8PathBuf, Vec<Utf8PathBuf>)>, ServiceError> {
        let output = self.run_cmd(&["svcs", "-L", name])?;
        let mut lines = output.lines();
        let Some(current) = lines.next() else {
            return Ok(None);
        };
        // We need to prepend the zonepath root to get the path in the GZ. We
        // can do this with `join()`, but that will _replace_ the path if the
        // second one is absolute. So trim any prefixed `/` from each path.
        let root = self.root();
        let current_log_file =
            root.join(current.trim().trim_start_matches('/'));

        // The rotated log files should have the same prefix as the current, but
        // with an index appended. We'll search the parent directory for
        // matching names, skipping the current file.
        //
        // See https://illumos.org/man/8/logadm for details on the naming
        // conventions around these files.
        let dir = current_log_file.parent().unwrap();
        let mut rotated_files: Vec<Utf8PathBuf> = Vec::new();
        for entry in dir.read_dir_utf8()? {
            let entry = entry?;
            let path = entry.path();

            // Camino's Utf8Path only considers whole path components to match,
            // so convert both paths into a &str and use that object's
            // starts_with. See the `camino_starts_with_behaviour` test.
            let path_ref: &str = path.as_ref();
            let current_log_file_ref: &str = current_log_file.as_ref();
            if path != current_log_file
                && path_ref.starts_with(current_log_file_ref)
            {
                rotated_files.push(path.clone().into());
            }
        }

        Ok(Some((current_log_file, rotated_files)))
    }
}

#[test]
fn camino_starts_with_behaviour() {
    let logfile =
        Utf8PathBuf::from("/zonepath/var/svc/log/oxide-nexus:default.log");
    let rotated_logfile =
        Utf8PathBuf::from("/zonepath/var/svc/log/oxide-nexus:default.log.0");

    let logfile_as_string: &str = logfile.as_ref();
    let rotated_logfile_as_string: &str = rotated_logfile.as_ref();

    assert!(logfile != rotated_logfile);
    assert!(logfile_as_string != rotated_logfile_as_string);

    assert!(!rotated_logfile.starts_with(&logfile));
    assert!(rotated_logfile_as_string.starts_with(&logfile_as_string));
}

impl Drop for RunningZone {
    fn drop(&mut self) {
        if let Some(_) = self.id.take() {
            let log = self.inner.log.clone();
            let name = self.name().to_string();
            let executor = self.inner.executor.clone();
            tokio::task::spawn(async move {
                match Zones::halt_and_remove_logged(&log, &executor, &name)
                    .await
                {
                    Ok(()) => {
                        info!(log, "Stopped and uninstalled zone")
                    }
                    Err(e) => {
                        warn!(log, "Failed to stop zone: {}", e)
                    }
                }
            });
        }
    }
}

/// A process running in the zone associated with an SMF service.
#[derive(Clone, Debug)]
pub struct ServiceProcess {
    /// The name of the SMF service.
    pub service_name: String,
    /// The path of the binary in the process image.
    pub binary: Utf8PathBuf,
    /// The PID of the process.
    pub pid: u32,
    /// The path for the current log file.
    pub log_file: Utf8PathBuf,
    /// The paths for any rotated log files.
    pub rotated_log_files: Vec<Utf8PathBuf>,
}

/// Errors returned from [`InstalledZone::install`].
#[derive(thiserror::Error, Debug)]
pub enum InstallZoneError {
    #[error("Cannot create '{zone}': failed to create control VNIC: {err}")]
    CreateVnic {
        zone: String,
        #[source]
        err: crate::dladm::CreateVnicError,
    },

    #[error(transparent)]
    InstallZone(Box<InstallFailure>),

    #[error("Failed to find zone image '{image}' from {paths:?}")]
    ImageNotFound { image: String, paths: Vec<Utf8PathBuf> },
}

#[derive(thiserror::Error, Debug)]
#[error("Failed to install zone '{zone}' from '{image_path}': {err}")]
pub struct InstallFailure {
    zone: String,
    image_path: Utf8PathBuf,
    #[source]
    err: crate::zone::AdmError,
}

pub struct InstalledZone {
    log: Logger,

    executor: BoxedExecutor,

    // Filesystem path of the zone
    zonepath: Utf8PathBuf,

    // Name of the Zone.
    name: String,

    // NIC used for control plane communication.
    control_vnic: Link,

    // NIC used for bootstrap network communication
    bootstrap_vnic: Option<Link>,

    // OPTE devices for the guest network interfaces
    opte_ports: Vec<(Port, PortTicket)>,

    // Physical NICs possibly provisioned to the zone.
    links: Vec<Link>,
}

impl InstalledZone {
    /// Returns the name of a zone, based on the base zone name plus any unique
    /// identifying info.
    ///
    /// The zone name is based on:
    /// - A unique Oxide prefix ("oxz_")
    /// - The name of the zone type being hosted (e.g., "nexus")
    /// - An optional, zone-unique UUID
    ///
    /// This results in a zone name which is distinct across different zpools,
    /// but stable and predictable across reboots.
    pub fn get_zone_name(zone_type: &str, unique_name: Option<Uuid>) -> String {
        let mut zone_name = format!("{}{}", ZONE_PREFIX, zone_type);
        if let Some(suffix) = unique_name {
            zone_name.push_str(&format!("_{}", suffix));
        }
        zone_name
    }

    pub fn get_control_vnic_name(&self) -> &str {
        self.control_vnic.name()
    }

    pub fn name(&self) -> &str {
        &self.name
    }

    /// Returns the filesystem path to the zonepath
    pub fn zonepath(&self) -> &Utf8Path {
        &self.zonepath
    }

    // TODO: This would benefit from a "builder-pattern" interface.
    #[allow(clippy::too_many_arguments)]
    pub async fn install(
        log: &Logger,
        executor: &BoxedExecutor,
        underlay_vnic_allocator: &VnicAllocator<Etherstub>,
        zone_root_path: &Utf8Path,
        zone_image_paths: &[Utf8PathBuf],
        zone_type: &str,
        unique_name: Option<Uuid>,
        datasets: &[zone::Dataset],
        filesystems: &[zone::Fs],
        data_links: &[String],
        devices: &[zone::Device],
        opte_ports: Vec<(Port, PortTicket)>,
        bootstrap_vnic: Option<Link>,
        links: Vec<Link>,
        limit_priv: Vec<String>,
    ) -> Result<InstalledZone, InstallZoneError> {
        let control_vnic =
            underlay_vnic_allocator.new_control(None).map_err(|err| {
                InstallZoneError::CreateVnic {
                    zone: zone_type.to_string(),
                    err,
                }
            })?;

        let full_zone_name = Self::get_zone_name(zone_type, unique_name);

        // Looks for the image within `zone_image_path`, in order.
        let image = format!("{}.tar.gz", zone_type);
        let zone_image_path = zone_image_paths
            .iter()
            .find_map(|image_path| {
                let path = image_path.join(&image);
                if path.exists() {
                    Some(path)
                } else {
                    None
                }
            })
            .ok_or_else(|| InstallZoneError::ImageNotFound {
                image: image.to_string(),
                paths: zone_image_paths
                    .iter()
                    .map(|p| p.to_path_buf())
                    .collect(),
            })?;

        let mut net_device_names: Vec<String> = opte_ports
            .iter()
            .map(|(port, _)| port.vnic_name().to_string())
            .chain(std::iter::once(control_vnic.name().to_string()))
            .chain(bootstrap_vnic.as_ref().map(|vnic| vnic.name().to_string()))
            .chain(links.iter().map(|nic| nic.name().to_string()))
            .chain(data_links.iter().map(|x| x.to_string()))
            .collect();

        // There are many sources for device names. In some cases they can
        // overlap, depending on the contents of user defined config files. This
        // can cause zones to fail to start if duplicate data links are given.
        net_device_names.sort();
        net_device_names.dedup();

        Zones::install_omicron_zone(
            executor,
            log,
            &zone_root_path,
            &full_zone_name,
            &zone_image_path,
            datasets,
            filesystems,
            devices,
            net_device_names,
            limit_priv,
        )
        .await
        .map_err(|err| {
            InstallZoneError::InstallZone(Box::new(InstallFailure {
                zone: full_zone_name.to_string(),
                image_path: zone_image_path.clone(),
                err,
            }))
        })?;

        Ok(InstalledZone {
            log: log.new(o!("zone" => full_zone_name.clone())),
            executor: executor.clone(),
            zonepath: zone_root_path.join(&full_zone_name),
            name: full_zone_name,
            control_vnic,
            bootstrap_vnic,
            opte_ports,
            links,
        })
    }

    pub fn site_profile_xml_path(&self) -> Utf8PathBuf {
        let mut path: Utf8PathBuf = self.zonepath().into();
        path.push("root/var/svc/profile/site.xml");
        path
    }
}

/// Return true if the named file appears to be a log file for an Oxide SMF
/// service.
pub fn is_oxide_smf_log_file(name: impl AsRef<str>) -> bool {
    const SMF_SERVICE_PREFIXES: [&str; 2] = ["/oxide", "/system/illumos"];
    let name = name.as_ref();
    SMF_SERVICE_PREFIXES.iter().any(|needle| name.contains(needle))
}<|MERGE_RESOLUTION|>--- conflicted
+++ resolved
@@ -344,11 +344,7 @@
             let fd = unsafe { libc::open(path.as_ptr(), libc::O_RDWR) };
             if fd < 0 {
                 let err = std::io::Error::last_os_error();
-<<<<<<< HEAD
-                return Err(ExecutionError::ZoneEnter { err });
-=======
-                return Err(crate::ExecutionError::ContractFailure { err });
->>>>>>> 23eee1a9
+                return Err(ExecutionError::ContractFailure { err });
             }
 
             // Initialize the contract template.
@@ -373,11 +369,7 @@
                 || unsafe { ct_tmpl_activate(fd) } != 0
             {
                 let err = std::io::Error::last_os_error();
-<<<<<<< HEAD
-                return Err(ExecutionError::ZoneEnter { err });
-=======
-                return Err(crate::ExecutionError::ContractFailure { err });
->>>>>>> 23eee1a9
+                return Err(ExecutionError::ContractFailure { err });
             }
             Ok(Self { fd })
         }
@@ -444,13 +436,9 @@
                 RunCommandError { zone: self.name().to_string(), err }
             })?);
         let tmpl = std::sync::Arc::clone(&template);
-<<<<<<< HEAD
         let mut command = std::process::Command::new(helios_fusion::PFEXEC);
-=======
-        let mut command = std::process::Command::new(crate::PFEXEC);
         let logger = self.inner.log.clone();
         let zone = self.name().to_string();
->>>>>>> 23eee1a9
         command.env_clear();
         unsafe {
             command.pre_exec(move || {
