// This Source Code Form is subject to the terms of the Mozilla Public
// License, v. 2.0. If a copy of the MPL was not distributed with this
// file, You can obtain one at https://mozilla.org/MPL/2.0/.

//! Utilities for poking at ZFS.

use crate::{execute, PFEXEC};
use anyhow::Context;
use camino::{Utf8Path, Utf8PathBuf};
use omicron_common::api::external::ByteCount;
use omicron_common::disk::CompressionAlgorithm;
use omicron_common::disk::DiskIdentity;
use omicron_uuid_kinds::DatasetUuid;
use std::fmt;
use std::str::FromStr;

// These locations in the ramdisk must only be used by the switch zone.
//
// We need the switch zone online before we can create the U.2 drives and
// encrypt the zpools during rack initialization. Without the switch zone we
// cannot get the rack initialization request from wicketd in RSS which allows
// us to  initialize the trust quorum and derive the encryption keys needed for
// the U.2 disks.
pub const ZONE_ZFS_RAMDISK_DATASET_MOUNTPOINT: &str = "/zone";
pub const ZONE_ZFS_RAMDISK_DATASET: &str = "rpool/zone";

pub const ZFS: &str = "/usr/sbin/zfs";

/// This path is intentionally on a `tmpfs` to prevent copy-on-write behavior
/// and to ensure it goes away on power off.
///
/// We want minimize the time the key files are in memory, and so we rederive
/// the keys and recreate the files on demand when creating and mounting
/// encrypted filesystems. We then zero them and unlink them.
pub const KEYPATH_ROOT: &str = "/var/run/oxide/";

/// Error returned by [`Zfs::list_datasets`].
#[derive(thiserror::Error, Debug)]
#[error("Could not list datasets within zpool {name}: {err}")]
pub struct ListDatasetsError {
    name: String,
    #[source]
    err: crate::ExecutionError,
}

#[derive(thiserror::Error, Debug)]
pub enum DestroyDatasetErrorVariant {
    #[error("Dataset not found")]
    NotFound,
    #[error(transparent)]
    Other(crate::ExecutionError),
}

/// Error returned by [`Zfs::destroy_dataset`].
#[derive(thiserror::Error, Debug)]
#[error("Could not destroy dataset {name}: {err}")]
pub struct DestroyDatasetError {
    name: String,
    #[source]
    pub err: DestroyDatasetErrorVariant,
}

#[derive(thiserror::Error, Debug)]
enum EnsureFilesystemErrorRaw {
    #[error("ZFS execution error: {0}")]
    Execution(#[from] crate::ExecutionError),

    #[error("Filesystem does not exist, and formatting was not requested")]
    NotFoundNotFormatted,

    #[error("Unexpected output from ZFS commands: {0}")]
    Output(String),

    #[error("Failed to mount encrypted filesystem: {0}")]
    MountEncryptedFsFailed(crate::ExecutionError),

    #[error("Failed to mount overlay filesystem: {0}")]
    MountOverlayFsFailed(crate::ExecutionError),
}

/// Error returned by [`Zfs::ensure_filesystem`].
#[derive(thiserror::Error, Debug)]
#[error(
    "Failed to ensure filesystem '{name}' exists at '{mountpoint:?}': {err}"
)]
pub struct EnsureFilesystemError {
    name: String,
    mountpoint: Mountpoint,
    #[source]
    err: EnsureFilesystemErrorRaw,
}

/// Error returned by [`Zfs::set_oxide_value`]
#[derive(thiserror::Error, Debug)]
#[error(
    "Failed to set value '{name}={value}' on filesystem {filesystem}: {err}"
)]
pub struct SetValueError {
    filesystem: String,
    name: String,
    value: String,
    err: crate::ExecutionError,
}

#[derive(thiserror::Error, Debug)]
enum GetValueErrorRaw {
    #[error(transparent)]
    Execution(#[from] crate::ExecutionError),

    #[error("No value found with that name")]
    MissingValue,
}

/// Error returned by [`Zfs::get_oxide_value`] or [`Zfs::get_value`].
#[derive(thiserror::Error, Debug)]
#[error("Failed to get value '{name}' from filesystem {filesystem}")]
pub struct GetValueError {
    filesystem: String,
    name: String,
    #[source]
    err: GetValueErrorRaw,
}

#[derive(Debug, thiserror::Error)]
#[error("Failed to list snapshots: {0}")]
pub struct ListSnapshotsError(#[from] crate::ExecutionError);

#[derive(Debug, thiserror::Error)]
#[error("Failed to create snapshot '{snap_name}' from filesystem '{filesystem}': {err}")]
pub struct CreateSnapshotError {
    filesystem: String,
    snap_name: String,
    err: crate::ExecutionError,
}

#[derive(Debug, thiserror::Error)]
#[error("Failed to delete snapshot '{filesystem}@{snap_name}': {err}")]
pub struct DestroySnapshotError {
    filesystem: String,
    snap_name: String,
    err: crate::ExecutionError,
}

/// Wraps commands for interacting with ZFS.
pub struct Zfs {}

/// Describes a mountpoint for a ZFS filesystem.
#[derive(Debug, Clone)]
pub enum Mountpoint {
    #[allow(dead_code)]
    Legacy,
    Path(Utf8PathBuf),
}

impl fmt::Display for Mountpoint {
    fn fmt(&self, f: &mut fmt::Formatter<'_>) -> fmt::Result {
        match self {
            Mountpoint::Legacy => write!(f, "legacy"),
            Mountpoint::Path(p) => write!(f, "{p}"),
        }
    }
}

/// This is the path for an encryption key used by ZFS
#[derive(Debug, Clone)]
pub struct Keypath(pub Utf8PathBuf);

impl fmt::Display for Keypath {
    fn fmt(&self, f: &mut fmt::Formatter<'_>) -> fmt::Result {
        write!(f, "{}", self.0)
    }
}

impl Keypath {
    /// Constructs a Keypath for the specified disk within the supplied root
    /// directory.
    ///
    /// By supplying "root", tests can override the location where these paths
    /// are stored to non-global locations.
    pub fn new<P: AsRef<Utf8Path>>(id: &DiskIdentity, root: &P) -> Keypath {
        let keypath_root = Utf8PathBuf::from(KEYPATH_ROOT);
        let mut keypath = keypath_root.as_path();
        let keypath_directory = loop {
            match keypath.strip_prefix("/") {
                Ok(stripped) => keypath = stripped,
                Err(_) => break root.as_ref().join(keypath),
            }
        };
        std::fs::create_dir_all(&keypath_directory)
            .expect("Cannot ensure directory for keys");

        let filename = format!(
            "{}-{}-{}-zfs-aes-256-gcm.key",
            id.vendor, id.serial, id.model
        );
        let path: Utf8PathBuf =
            [keypath_directory.as_str(), &filename].iter().collect();
        Keypath(path)
    }
}

#[derive(Debug)]
pub struct EncryptionDetails {
    pub keypath: Keypath,
    pub epoch: u64,
}

#[derive(Debug, Default)]
pub struct SizeDetails {
<<<<<<< HEAD
    pub quota: Option<u64>,
    pub reservation: Option<u64>,
    pub compression: Option<String>,
=======
    pub quota: Option<ByteCount>,
    pub reservation: Option<ByteCount>,
    pub compression: CompressionAlgorithm,
>>>>>>> 042f7863
}

#[derive(Debug)]
pub struct DatasetProperties {
    /// The Uuid of the dataset
    pub id: Option<DatasetUuid>,
    /// The full name of the dataset.
    pub name: String,
    /// Remaining space in the dataset and descendents.
    pub avail: ByteCount,
    /// Space used by dataset and descendents.
    pub used: ByteCount,
    /// Maximum space usable by dataset and descendents.
    pub quota: Option<ByteCount>,
    /// Minimum space guaranteed to dataset and descendents.
    pub reservation: Option<ByteCount>,
    /// The compression algorithm used for this dataset.
    pub compression: String,
}

impl FromStr for DatasetProperties {
    type Err = anyhow::Error;

    fn from_str(s: &str) -> Result<Self, Self::Err> {
        let mut iter = s.split_whitespace();

        let id = match iter.next().context("Missing UUID")? {
            "-" => None,
            anything_else => Some(anything_else.parse::<DatasetUuid>()?),
        };

        let name = iter.next().context("Missing 'name'")?.to_string();
        let avail = iter
            .next()
            .context("Missing 'avail'")?
            .parse::<u64>()?
            .try_into()?;
        let used = iter
            .next()
            .context("Missing 'used'")?
            .parse::<u64>()?
            .try_into()?;
        let quota =
            match iter.next().context("Missing 'quota'")?.parse::<u64>()? {
                0 => None,
                q => Some(q.try_into()?),
            };
        let reservation = match iter
            .next()
            .context("Missing 'reservation'")?
            .parse::<u64>()?
        {
            0 => None,
            r => Some(r.try_into()?),
        };
        let compression =
            iter.next().context("Missing 'compression'")?.to_string();

        Ok(DatasetProperties {
            id,
            name,
            avail,
            used,
            quota,
            reservation,
            compression,
        })
    }
}

#[cfg_attr(any(test, feature = "testing"), mockall::automock, allow(dead_code))]
impl Zfs {
    /// Lists all datasets within a pool or existing dataset.
    ///
    /// Strips the input `name` from the output dataset names.
    pub fn list_datasets(name: &str) -> Result<Vec<String>, ListDatasetsError> {
        let mut command = std::process::Command::new(ZFS);
        let cmd = command.args(&["list", "-d", "1", "-rHpo", "name", name]);

        let output = execute(cmd)
            .map_err(|err| ListDatasetsError { name: name.to_string(), err })?;
        let stdout = String::from_utf8_lossy(&output.stdout);
        let filesystems: Vec<String> = stdout
            .trim()
            .split('\n')
            .filter(|n| *n != name)
            .map(|s| {
                String::from(s.strip_prefix(&format!("{}/", name)).unwrap())
            })
            .collect();
        Ok(filesystems)
    }

    /// Get information about datasets within a list of zpools / datasets.
    ///
    /// This function is similar to [Zfs::list_datasets], but provides a more
    /// substantial results about the datasets found.
    ///
    /// Sorts results and de-duplicates them by name.
    pub fn get_dataset_properties(
        datasets: &[String],
    ) -> Result<Vec<DatasetProperties>, anyhow::Error> {
        let mut command = std::process::Command::new(ZFS);
        let cmd = command.args(&["list", "-d", "1", "-rHpo"]);

        // Note: this is tightly coupled with the layout of DatasetProperties
        cmd.arg("oxide:uuid,name,avail,used,quota,reservation,compression");
        cmd.args(datasets);

        let output = execute(cmd).with_context(|| {
            format!("Failed to get dataset properties for {datasets:?}")
        })?;
        let stdout = String::from_utf8_lossy(&output.stdout);
        let mut datasets = stdout
            .trim()
            .split('\n')
            .map(|row| row.parse::<DatasetProperties>())
            .collect::<Result<Vec<_>, _>>()?;

        datasets.sort_by(|d1, d2| d1.name.partial_cmp(&d2.name).unwrap());
        datasets.dedup_by(|d1, d2| d1.name.eq(&d2.name));

        Ok(datasets)
    }

    /// Return the name of a dataset for a ZFS object.
    ///
    /// The object can either be a dataset name, or a path, in which case it
    /// will be resolved to the _mounted_ ZFS dataset containing that path.
    pub fn get_dataset_name(object: &str) -> Result<String, ListDatasetsError> {
        let mut command = std::process::Command::new(ZFS);
        let cmd = command.args(&["get", "-Hpo", "value", "name", object]);
        execute(cmd)
            .map(|output| {
                String::from_utf8_lossy(&output.stdout).trim().to_string()
            })
            .map_err(|err| ListDatasetsError { name: object.to_string(), err })
    }

    /// Destroys a dataset.
    pub fn destroy_dataset(name: &str) -> Result<(), DestroyDatasetError> {
        let mut command = std::process::Command::new(PFEXEC);
        let cmd = command.args(&[ZFS, "destroy", "-r", name]);
        execute(cmd).map_err(|err| {
            let variant = match err {
                crate::ExecutionError::CommandFailure(info)
                    if info.stderr.contains("does not exist") =>
                {
                    DestroyDatasetErrorVariant::NotFound
                }
                _ => DestroyDatasetErrorVariant::Other(err),
            };
            DestroyDatasetError { name: name.to_string(), err: variant }
        })?;
        Ok(())
    }

    /// Creates a new ZFS filesystem unless one already exists.
    ///
    /// - `name`: the full path to the zfs dataset
    /// - `mountpoint`: The expected mountpoint of this filesystem.
    /// If the filesystem already exists, and is not mounted here, and error is
    /// returned.
    /// - `zoned`: identifies whether or not this filesystem should be
    /// used in a zone. Only used when creating a new filesystem - ignored
    /// if the filesystem already exists.
    /// - `do_format`: if "false", prevents a new filesystem from being created,
    /// and returns an error if it is not found.
    /// - `encryption_details`: Ensures a filesystem as an encryption root.
    /// For new filesystems, this supplies the key, and all datasets within this
    /// root are implicitly encrypted. For existing filesystems, ensures that
    /// they are mounted (and that keys are loaded), but does not verify the
    /// input details.
    /// - `size_details`: If supplied, sets size-related information. These
    /// values are set on both new filesystem creation as well as when loading
    /// existing filesystems.
    /// - `additional_options`: Additional ZFS options, which are only set when
    /// creating new filesystems.
    #[allow(clippy::too_many_arguments)]
    pub fn ensure_filesystem(
        name: &str,
        mountpoint: Mountpoint,
        zoned: bool,
        do_format: bool,
        encryption_details: Option<EncryptionDetails>,
        size_details: Option<SizeDetails>,
        additional_options: Option<Vec<String>>,
    ) -> Result<(), EnsureFilesystemError> {
        let (exists, mounted) = Self::dataset_exists(name, &mountpoint)?;
        if exists {
            if let Some(SizeDetails { quota, reservation, compression }) =
                size_details
            {
                // apply quota and compression mode (in case they've changed across
                // sled-agent versions since creation)
                Self::apply_properties(
                    name,
                    &mountpoint,
                    quota,
                    reservation,
                    compression,
                )?;
            }

            if encryption_details.is_none() {
                // If the dataset exists, we're done. Unencrypted datasets are
                // automatically mounted.
                return Ok(());
            } else {
                if mounted {
                    // The dataset exists and is mounted
                    return Ok(());
                }
                // We need to load the encryption key and mount the filesystem
                return Self::mount_encrypted_dataset(name, &mountpoint);
            }
        }

        if !do_format {
            return Err(EnsureFilesystemError {
                name: name.to_string(),
                mountpoint,
                err: EnsureFilesystemErrorRaw::NotFoundNotFormatted,
            });
        }

        // If it doesn't exist, make it.
        let mut command = std::process::Command::new(PFEXEC);
        let cmd = command.args(&[ZFS, "create"]);
        if zoned {
            cmd.args(&["-o", "zoned=on"]);
        }
        if let Some(details) = encryption_details {
            let keyloc = format!("keylocation=file://{}", details.keypath);
            let epoch = format!("oxide:epoch={}", details.epoch);
            cmd.args(&[
                "-o",
                "encryption=aes-256-gcm",
                "-o",
                "keyformat=raw",
                "-o",
                &keyloc,
                "-o",
                &epoch,
            ]);
        }

        if let Some(opts) = additional_options {
            for o in &opts {
                cmd.args(&["-o", &o]);
            }
        }

        cmd.args(&["-o", &format!("mountpoint={}", mountpoint), name]);

        execute(cmd).map_err(|err| EnsureFilesystemError {
            name: name.to_string(),
            mountpoint: mountpoint.clone(),
            err: err.into(),
        })?;

        // We ensure that the currently running process has the ability to
        // act on the underlying mountpoint.
        if !zoned {
            let mut command = std::process::Command::new(PFEXEC);
            let user = whoami::username();
            let mount = format!("{mountpoint}");
            let cmd = command.args(["chown", "-R", &user, &mount]);
            execute(cmd).map_err(|err| EnsureFilesystemError {
                name: name.to_string(),
                mountpoint: mountpoint.clone(),
                err: err.into(),
            })?;
        }

        if let Some(SizeDetails { quota, reservation, compression }) =
            size_details
        {
            // Apply any quota and compression mode.
            Self::apply_properties(
                name,
                &mountpoint,
                quota,
                reservation,
                compression,
            )?;
        }

        Ok(())
    }

    /// Applies the following properties to the filesystem.
    ///
    /// If any of the options are not supplied, a default "none" or "off"
    /// value is supplied.
    fn apply_properties(
        name: &str,
        mountpoint: &Mountpoint,
<<<<<<< HEAD
        quota: Option<u64>,
        reservation: Option<u64>,
        compression: Option<String>,
=======
        quota: Option<ByteCount>,
        reservation: Option<ByteCount>,
        compression: CompressionAlgorithm,
>>>>>>> 042f7863
    ) -> Result<(), EnsureFilesystemError> {
        let quota = quota
            .map(|q| q.to_string())
            .unwrap_or_else(|| String::from("none"));
        let reservation = reservation
            .map(|r| r.to_string())
            .unwrap_or_else(|| String::from("none"));
        let compression = compression.to_string();

        if let Err(err) = Self::set_value(name, "quota", &quota) {
            return Err(EnsureFilesystemError {
                name: name.to_string(),
                mountpoint: mountpoint.clone(),
                // Take the execution error from the SetValueError
                err: err.err.into(),
            });
        }
        if let Err(err) = Self::set_value(name, "reservation", &reservation) {
            return Err(EnsureFilesystemError {
                name: name.to_string(),
                mountpoint: mountpoint.clone(),
                // Take the execution error from the SetValueError
                err: err.err.into(),
            });
        }
        if let Err(err) = Self::set_value(name, "compression", &compression) {
            return Err(EnsureFilesystemError {
                name: name.to_string(),
                mountpoint: mountpoint.clone(),
                // Take the execution error from the SetValueError
                err: err.err.into(),
            });
        }
        Ok(())
    }

    fn mount_encrypted_dataset(
        name: &str,
        mountpoint: &Mountpoint,
    ) -> Result<(), EnsureFilesystemError> {
        let mut command = std::process::Command::new(PFEXEC);
        let cmd = command.args(&[ZFS, "mount", "-l", name]);
        execute(cmd).map_err(|err| EnsureFilesystemError {
            name: name.to_string(),
            mountpoint: mountpoint.clone(),
            err: EnsureFilesystemErrorRaw::MountEncryptedFsFailed(err),
        })?;
        Ok(())
    }

    pub fn mount_overlay_dataset(
        name: &str,
        mountpoint: &Mountpoint,
    ) -> Result<(), EnsureFilesystemError> {
        let mut command = std::process::Command::new(PFEXEC);
        let cmd = command.args(&[ZFS, "mount", "-O", name]);
        execute(cmd).map_err(|err| EnsureFilesystemError {
            name: name.to_string(),
            mountpoint: mountpoint.clone(),
            err: EnsureFilesystemErrorRaw::MountOverlayFsFailed(err),
        })?;
        Ok(())
    }

    // Return (true, mounted) if the dataset exists, (false, false) otherwise,
    // where mounted is if the dataset is mounted.
    fn dataset_exists(
        name: &str,
        mountpoint: &Mountpoint,
    ) -> Result<(bool, bool), EnsureFilesystemError> {
        let mut command = std::process::Command::new(ZFS);
        let cmd = command.args(&[
            "list",
            "-Hpo",
            "name,type,mountpoint,mounted",
            name,
        ]);
        // If the list command returns any valid output, validate it.
        if let Ok(output) = execute(cmd) {
            let stdout = String::from_utf8_lossy(&output.stdout);
            let values: Vec<&str> = stdout.trim().split('\t').collect();
            if &values[..3] != &[name, "filesystem", &mountpoint.to_string()] {
                return Err(EnsureFilesystemError {
                    name: name.to_string(),
                    mountpoint: mountpoint.clone(),
                    err: EnsureFilesystemErrorRaw::Output(stdout.to_string()),
                });
            }
            let mounted = values[3] == "yes";
            Ok((true, mounted))
        } else {
            Ok((false, false))
        }
    }

    /// Set the value of an Oxide-managed ZFS property.
    pub fn set_oxide_value(
        filesystem_name: &str,
        name: &str,
        value: &str,
    ) -> Result<(), SetValueError> {
        Zfs::set_value(filesystem_name, &format!("oxide:{}", name), value)
    }

    fn set_value(
        filesystem_name: &str,
        name: &str,
        value: &str,
    ) -> Result<(), SetValueError> {
        let mut command = std::process::Command::new(PFEXEC);
        let value_arg = format!("{}={}", name, value);
        let cmd = command.args(&[ZFS, "set", &value_arg, filesystem_name]);
        execute(cmd).map_err(|err| SetValueError {
            filesystem: filesystem_name.to_string(),
            name: name.to_string(),
            value: value.to_string(),
            err,
        })?;
        Ok(())
    }

    /// Get the value of an Oxide-managed ZFS property.
    pub fn get_oxide_value(
        filesystem_name: &str,
        name: &str,
    ) -> Result<String, GetValueError> {
        Zfs::get_value(filesystem_name, &format!("oxide:{}", name))
    }

    /// Calls "zfs get" with a single value
    pub fn get_value(
        filesystem_name: &str,
        name: &str,
    ) -> Result<String, GetValueError> {
        let [value] = Self::get_values(filesystem_name, &[name])?;
        Ok(value)
    }

    /// List all extant snapshots.
    pub fn list_snapshots() -> Result<Vec<Snapshot>, ListSnapshotsError> {
        let mut command = std::process::Command::new(ZFS);
        let cmd = command.args(&["list", "-H", "-o", "name", "-t", "snapshot"]);
        execute(cmd)
            .map(|output| {
                let stdout = String::from_utf8_lossy(&output.stdout);
                stdout
                    .trim()
                    .lines()
                    .map(|line| {
                        let (filesystem, snap_name) =
                            line.split_once('@').unwrap();
                        Snapshot {
                            filesystem: filesystem.to_string(),
                            snap_name: snap_name.to_string(),
                        }
                    })
                    .collect()
            })
            .map_err(ListSnapshotsError::from)
    }

    /// Create a snapshot of a filesystem.
    ///
    /// A list of properties, as name-value tuples, may be passed to this
    /// method, for creating properties directly on the snapshots.
    pub fn create_snapshot<'a>(
        filesystem: &'a str,
        snap_name: &'a str,
        properties: &'a [(&'a str, &'a str)],
    ) -> Result<(), CreateSnapshotError> {
        let mut command = std::process::Command::new(ZFS);
        let mut cmd = command.arg("snapshot");
        for (name, value) in properties.iter() {
            cmd = cmd.arg("-o").arg(&format!("{name}={value}"));
        }
        cmd.arg(&format!("{filesystem}@{snap_name}"));
        execute(cmd).map(|_| ()).map_err(|err| CreateSnapshotError {
            filesystem: filesystem.to_string(),
            snap_name: snap_name.to_string(),
            err,
        })
    }

    /// Destroy a named snapshot of a filesystem.
    pub fn destroy_snapshot(
        filesystem: &str,
        snap_name: &str,
    ) -> Result<(), DestroySnapshotError> {
        let mut command = std::process::Command::new(ZFS);
        let path = format!("{filesystem}@{snap_name}");
        let cmd = command.args(&["destroy", &path]);
        execute(cmd).map(|_| ()).map_err(|err| DestroySnapshotError {
            filesystem: filesystem.to_string(),
            snap_name: snap_name.to_string(),
            err,
        })
    }
}

// These methods don't work with mockall, so they exist in a separate impl block
impl Zfs {
    /// Calls "zfs get" to acquire multiple values
    pub fn get_values<const N: usize>(
        filesystem_name: &str,
        names: &[&str; N],
    ) -> Result<[String; N], GetValueError> {
        let mut cmd = std::process::Command::new(PFEXEC);
        let all_names =
            names.into_iter().map(|n| *n).collect::<Vec<&str>>().join(",");
        cmd.args(&[ZFS, "get", "-Ho", "value", &all_names, filesystem_name]);
        let output = execute(&mut cmd).map_err(|err| GetValueError {
            filesystem: filesystem_name.to_string(),
            name: format!("{:?}", names),
            err: err.into(),
        })?;
        let stdout = String::from_utf8_lossy(&output.stdout);
        let values = stdout.trim();

        const EMPTY_STRING: String = String::new();
        let mut result: [String; N] = [EMPTY_STRING; N];

        for (i, value) in values.lines().enumerate() {
            let value = value.trim();
            if value == "-" {
                return Err(GetValueError {
                    filesystem: filesystem_name.to_string(),
                    name: names[i].to_string(),
                    err: GetValueErrorRaw::MissingValue,
                });
            }
            result[i] = value.to_string();
        }
        Ok(result)
    }
}

/// A read-only snapshot of a ZFS filesystem.
#[derive(Clone, Debug)]
pub struct Snapshot {
    pub filesystem: String,
    pub snap_name: String,
}

impl Snapshot {
    /// Return the full path to the snapshot directory within the filesystem.
    pub fn full_path(&self) -> Result<Utf8PathBuf, GetValueError> {
        let mountpoint = Zfs::get_value(&self.filesystem, "mountpoint")?;
        Ok(Utf8PathBuf::from(mountpoint)
            .join(format!(".zfs/snapshot/{}", self.snap_name)))
    }
}

impl fmt::Display for Snapshot {
    fn fmt(&self, f: &mut fmt::Formatter) -> fmt::Result {
        write!(f, "{}@{}", self.filesystem, self.snap_name)
    }
}

/// Returns all datasets managed by Omicron
pub fn get_all_omicron_datasets_for_delete() -> anyhow::Result<Vec<String>> {
    let mut datasets = vec![];

    // Collect all datasets within Oxide zpools.
    //
    // This includes cockroachdb, clickhouse, and crucible datasets.
    let zpools = crate::zpool::Zpool::list()?;
    for pool in &zpools {
        let internal =
            pool.kind() == omicron_common::zpool_name::ZpoolKind::Internal;
        let pool = pool.to_string();
        for dataset in &Zfs::list_datasets(&pool)? {
            // Avoid erasing crashdump, backing data and swap datasets on
            // internal pools. The swap device may be in use.
            if internal
                && (["crash", "backing", "swap"].contains(&dataset.as_str())
                    || dataset.starts_with("backing/"))
            {
                continue;
            }

            datasets.push(format!("{pool}/{dataset}"));
        }
    }

    // Collect all datasets for ramdisk-based Oxide zones, if any exist.
    if let Ok(ramdisk_datasets) = Zfs::list_datasets(&ZONE_ZFS_RAMDISK_DATASET)
    {
        for dataset in &ramdisk_datasets {
            datasets.push(format!("{}/{dataset}", ZONE_ZFS_RAMDISK_DATASET));
        }
    };

    Ok(datasets)
}

#[cfg(test)]
mod test {
    use super::*;

    #[test]
    fn parse_dataset_props() {
        let input =
            "-       dataset_name        1234   5678   0       0       off";
        let props = DatasetProperties::from_str(&input)
            .expect("Should have parsed data");

        assert_eq!(props.id, None);
        assert_eq!(props.name, "dataset_name");
        assert_eq!(props.avail.to_bytes(), 1234);
        assert_eq!(props.used.to_bytes(), 5678);
        assert_eq!(props.quota, None);
        assert_eq!(props.reservation, None);
        assert_eq!(props.compression, "off");
    }

    #[test]
    fn parse_dataset_props_with_optionals() {
        let input = "d4e1e554-7b98-4413-809e-4a42561c3d0c       dataset_name        1234   5678   111       222       off";
        let props = DatasetProperties::from_str(&input)
            .expect("Should have parsed data");

        assert_eq!(
            props.id,
            Some("d4e1e554-7b98-4413-809e-4a42561c3d0c".parse().unwrap())
        );
        assert_eq!(props.name, "dataset_name");
        assert_eq!(props.avail.to_bytes(), 1234);
        assert_eq!(props.used.to_bytes(), 5678);
        assert_eq!(props.quota.map(|q| q.to_bytes()), Some(111));
        assert_eq!(props.reservation.map(|r| r.to_bytes()), Some(222));
        assert_eq!(props.compression, "off");
    }

    #[test]
    fn parse_dataset_bad_uuid() {
        let input = "bad       dataset_name        1234   5678   111       222       off";
        let err = DatasetProperties::from_str(&input)
            .expect_err("Should have failed to parse");
        assert!(
            err.to_string().contains("error parsing UUID (dataset)"),
            "{err}"
        );
    }

    #[test]
    fn parse_dataset_bad_avail() {
        let input = "-       dataset_name        BADAVAIL   5678   111       222       off";
        let err = DatasetProperties::from_str(&input)
            .expect_err("Should have failed to parse");
        assert!(
            err.to_string().contains("invalid digit found in string"),
            "{err}"
        );
    }

    #[test]
    fn parse_dataset_bad_usage() {
        let input = "-       dataset_name        1234   BADUSAGE   111       222       off";
        let err = DatasetProperties::from_str(&input)
            .expect_err("Should have failed to parse");
        assert!(
            err.to_string().contains("invalid digit found in string"),
            "{err}"
        );
    }

    #[test]
    fn parse_dataset_bad_quota() {
        let input = "-       dataset_name        1234   5678   BADQUOTA      222       off";
        let err = DatasetProperties::from_str(&input)
            .expect_err("Should have failed to parse");
        assert!(
            err.to_string().contains("invalid digit found in string"),
            "{err}"
        );
    }

    #[test]
    fn parse_dataset_bad_reservation() {
        let input = "-       dataset_name        1234   5678   111      BADRES       off";
        let err = DatasetProperties::from_str(&input)
            .expect_err("Should have failed to parse");
        assert!(
            err.to_string().contains("invalid digit found in string"),
            "{err}"
        );
    }

    #[test]
    fn parse_dataset_missing_fields() {
        let expect_missing = |input: &str, what: &str| {
            let err = DatasetProperties::from_str(input)
                .expect_err("Should have failed to parse");
            assert!(err.to_string().contains(&format!("Missing {what}")));
        };

        expect_missing(
            "-       dataset_name        1234   5678   111      222",
            "'compression'",
        );
        expect_missing(
            "-       dataset_name        1234   5678   111",
            "'reservation'",
        );
        expect_missing("-       dataset_name        1234   5678", "'quota'");
        expect_missing("-       dataset_name        1234", "'used'");
        expect_missing("-       dataset_name", "'avail'");
        expect_missing("-", "'name'");
        expect_missing("", "UUID");
    }
}<|MERGE_RESOLUTION|>--- conflicted
+++ resolved
@@ -207,15 +207,9 @@
 
 #[derive(Debug, Default)]
 pub struct SizeDetails {
-<<<<<<< HEAD
-    pub quota: Option<u64>,
-    pub reservation: Option<u64>,
-    pub compression: Option<String>,
-=======
     pub quota: Option<ByteCount>,
     pub reservation: Option<ByteCount>,
     pub compression: CompressionAlgorithm,
->>>>>>> 042f7863
 }
 
 #[derive(Debug)]
@@ -514,15 +508,9 @@
     fn apply_properties(
         name: &str,
         mountpoint: &Mountpoint,
-<<<<<<< HEAD
-        quota: Option<u64>,
-        reservation: Option<u64>,
-        compression: Option<String>,
-=======
         quota: Option<ByteCount>,
         reservation: Option<ByteCount>,
         compression: CompressionAlgorithm,
->>>>>>> 042f7863
     ) -> Result<(), EnsureFilesystemError> {
         let quota = quota
             .map(|q| q.to_string())
