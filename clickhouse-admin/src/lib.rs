--- conflicted
+++ resolved
@@ -7,6 +7,7 @@
 use slog::{debug, error, Drain};
 use slog_dtrace::ProbeRegistration;
 use slog_error_chain::SlogInlineError;
+use std::error::Error;
 use std::io;
 use std::sync::Arc;
 
@@ -27,7 +28,7 @@
     #[error("failed to register dtrace probes: {0}")]
     RegisterDtraceProbes(String),
     #[error("failed to initialize HTTP server")]
-    InitializeHttpServer(#[source] dropshot::BuildError),
+    InitializeHttpServer(#[source] Box<dyn Error + Send + Sync>),
 }
 
 pub type Server = dropshot::HttpServer<Arc<ServerContext>>;
@@ -63,10 +64,6 @@
             .with_log(log.new(slog::o!("component" => "ClickhouseCli"))),
         log.new(slog::o!("component" => "ServerContext")),
     );
-<<<<<<< HEAD
-    dropshot::ServerBuilder::new(
-        http_entrypoints::api(),
-=======
     let http_server_starter = dropshot::HttpServerStarter::new(
         &server_config.dropshot,
         http_entrypoints::clickhouse_admin_server_api(),
@@ -112,11 +109,10 @@
     let http_server_starter = dropshot::HttpServerStarter::new(
         &server_config.dropshot,
         http_entrypoints::clickhouse_admin_keeper_api(),
->>>>>>> 892047b1
         Arc::new(context),
-        log.new(slog::o!("component" => "dropshot")),
+        &log.new(slog::o!("component" => "dropshot")),
     )
-    .config(server_config.dropshot)
-    .start()
-    .map_err(StartError::InitializeHttpServer)
+    .map_err(StartError::InitializeHttpServer)?;
+
+    Ok(http_server_starter.start())
 }