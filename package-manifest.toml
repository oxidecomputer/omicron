# Omicron Packages
# ----------------
#
# The Oxide control plane software (Omicron) is built and assembled into
# *packages* that can be shipped to Oxide systems and deployed.  Note that
# "package" here is an Omicron concept.  There is overlap with Rust packages,
# but they're not the same thing.  This "package" has nothing to do with illumos
# IPS packages or any other kind of operating system or ecosystem package.
#
# Four kinds of packages are supported, as determined by their _source_ type:
#
# (1) "local": packages whose contents come from any combination of files in the
#     current directory, blobs stored in S3, or the result of building a Rust
#     package in the current workspace
#
#     If the package involves building a Rust package in the same workspace,
#     then the Rust package *must* have the same name as the Omicron package.
#
# (2) "prebuilt": packages whose contents come wholesale from the output of a
#     buildomat job
#
# (3) "composite": packages whose contents come from combining the results of
#     one or more other packages
#
# (4) "manual": packages whose contents are assumed to be put into place by hand
#
#     Manual packages are intended for developers (in development) to override
#     the source of prebuilt packages with custom contents.
#
# For more on these, see the documentation on
# `omicron_zone_package::PackageSource`.
#
# This file defines all of the packages that make up Omicron and how to build
# each one.  `omicron-package` and `thing-flinger` process this file to build
# and deploy these packages.

[package.omicron-sled-agent]
service_name = "sled-agent"
only_for_targets.image = "standard"
source.type = "local"
source.rust.binary_names = ["sled-agent", "zone-bundle"]
source.rust.release = true
source.paths = [
  { from = "smf/sled-agent/manifest.xml", to = "pkg/manifest.xml" },
  # Valid options for "machine" include:
  # - gimlet: Assumes control of real hardware, does not emulate hardware
  # - gimlet-standalone: A real gimlet but running in isolation from the rack as a whole
  # - non-gimlet: Used for testing on development illumos machines
  { from = "smf/sled-agent/{{machine}}", to = "pkg" }
]
output.type = "tarball"

# Installinator is a service which should run in the Global Zone for the
# explicit purpose of recovery and OS re-installation. It should not be
# installed concurrently with the sled-agent, and is built separately using the
# target only_for_target.image = "trampoline".
[package.installinator]
service_name = "installinator"
only_for_targets.image = "trampoline"
source.type = "local"
source.rust.binary_names = ["installinator"]
source.rust.release = true
source.paths = [ { from = "smf/installinator", to = "pkg" } ]
output.type = "tarball"

# overlay is a set of packages that are overlaid onto all non-global zones.
[package.overlay]
service_name = "overlay"
source.type = "composite"
source.packages = [
  "logadm.tar.gz",
  "profile.tar.gz",
]
output.type = "zone"

# The logadm package is an overlay for all non-global zones to reconfigure log
# rotation and the frequency with which it runs.
[package.logadm]
service_name = "logadm"
source.type = "local"
source.paths = [
  { from = "smf/logadm/crontab.root", to = "/var/spool/cron/crontabs/root" },
  { from = "smf/logadm/logadm.conf", to = "/etc/logadm.conf" },
]
output.type = "zone"
output.intermediate_only = true
#
# The profile package is an overlay for all non-global zones to configure
# root's bash environment.
[package.profile]
service_name = "profile"
source.type = "local"
source.paths = [
  { from = "smf/profile/profile", to = "/root/.profile" },
  { from = "smf/profile/bashrc", to = "/root/.bashrc" },
]
output.type = "zone"
output.intermediate_only = true

[package.omicron-nexus]
service_name = "nexus"
only_for_targets.image = "standard"
source.type = "local"
source.rust.binary_names = ["nexus", "schema-updater"]
source.rust.release = true
source.paths = [
  { from = "/opt/ooce/pgsql-13/lib/amd64", to = "/opt/ooce/pgsql-13/lib/amd64" },
  { from = "smf/nexus/manifest.xml", to = "/var/svc/manifest/site/nexus/manifest.xml" },
  { from = "smf/nexus/{{rack-topology}}", to = "/var/svc/manifest/site/nexus" },
  { from = "out/console-assets", to = "/var/nexus/static" },
  { from = "schema/crdb", to = "/var/nexus/schema/crdb" },
]
output.type = "zone"
setup_hint = """
- Run `./tools/ci_download_console` to download the web console assets
- Run `pkg install library/postgresql-13` to download Postgres libraries
"""

[package.oximeter-collector]
service_name = "oximeter"
only_for_targets.image = "standard"
source.type = "local"
source.rust.binary_names = ["oximeter", "clickhouse-schema-updater"]
source.rust.release = true
source.paths = [
    { from = "smf/oximeter", to = "/var/svc/manifest/site/oximeter" },
    { from = "oximeter/db/schema", to = "/opt/oxide/oximeter/schema" },
]
output.type = "zone"

[package.clickhouse]
service_name = "clickhouse"
only_for_targets.image = "standard"
source.type = "composite"
source.packages = [ "clickhouse_svc.tar.gz", "internal-dns-cli.tar.gz", "zone-network-setup.tar.gz" ]
output.type = "zone"

[package.clickhouse_svc]
service_name = "clickhouse_svc"
only_for_targets.image = "standard"
source.type = "local"
source.paths = [
  { from = "out/clickhouse", to = "/opt/oxide/clickhouse" },
  { from = "smf/clickhouse/manifest.xml", to = "/var/svc/manifest/site/clickhouse/manifest.xml" },
  { from = "smf/clickhouse/method_script.sh", to = "/opt/oxide/lib/svc/manifest/clickhouse.sh" },
  { from = "smf/clickhouse/config_replica.xml", to = "/opt/oxide/clickhouse/config.d/config_replica.xml" }
]
output.type = "zone"
output.intermediate_only = true
setup_hint = "Run `./tools/ci_download_clickhouse` to download the necessary binaries"

[package.clickhouse_keeper]
service_name = "clickhouse_keeper"
only_for_targets.image = "standard"
source.type = "composite"
source.packages = [ "clickhouse_keeper_svc.tar.gz", "internal-dns-cli.tar.gz", "zone-network-setup.tar.gz" ]
output.type = "zone"

[package.clickhouse_keeper_svc]
service_name = "clickhouse_keeper_svc"
only_for_targets.image = "standard"
source.type = "local"
source.paths = [
  { from = "out/clickhouse", to = "/opt/oxide/clickhouse_keeper" },
  { from = "smf/clickhouse_keeper/manifest.xml", to = "/var/svc/manifest/site/clickhouse_keeper/manifest.xml" },
  { from = "smf/clickhouse_keeper/method_script.sh", to = "/opt/oxide/lib/svc/manifest/clickhouse_keeper.sh" },
  { from = "smf/clickhouse_keeper/keeper_config.xml", to = "/opt/oxide/clickhouse_keeper/keeper_config.xml" }
]
output.type = "zone"
output.intermediate_only = true
setup_hint = "Run `./tools/ci_download_clickhouse` to download the necessary binaries"

[package.cockroachdb]
service_name = "cockroachdb"
only_for_targets.image = "standard"
source.type = "composite"
source.packages = [ "cockroachdb-service.tar.gz", "internal-dns-cli.tar.gz", "zone-network-setup.tar.gz" ]
output.type = "zone"

[package.cockroachdb-service]
service_name = "cockroachdb-service"
only_for_targets.image = "standard"
source.type = "local"
source.paths = [
  { from = "out/cockroachdb", to = "/opt/oxide/cockroachdb" },
  { from = "schema/crdb", to = "/opt/oxide/cockroachdb/sql" },
  { from = "smf/cockroachdb/manifest.xml", to = "/var/svc/manifest/site/cockroachdb/manifest.xml" },
  { from = "smf/cockroachdb/method_script.sh", to = "/opt/oxide/lib/svc/manifest/cockroachdb.sh" },
]
output.type = "zone"
output.intermediate_only = true
setup_hint = "Run `./tools/ci_download_cockroachdb` to download the necessary binaries"

[package.internal-dns-cli]
service_name = "internal-dns-cli"
only_for_targets.image = "standard"
source.type = "local"
source.rust.binary_names = ["dnswait"]
source.rust.release = true
source.paths = []
output.type = "zone"
output.intermediate_only = true

[package.internal-dns]
service_name = "internal_dns"
only_for_targets.image = "standard"
source.type = "composite"
source.packages = [ "dns-server.tar.gz", "internal-dns-customizations.tar.gz" ]
output.type = "zone"

[package.external-dns]
service_name = "external_dns"
only_for_targets.image = "standard"
source.type = "composite"
source.packages = [ "dns-server.tar.gz", "external-dns-customizations.tar.gz" ]
output.type = "zone"

[package.dns-server]
service_name = "dns-server"
only_for_targets.image = "standard"
source.type = "local"
source.rust.binary_names = ["dnsadm", "dns-server"]
source.rust.release = true
source.paths = []
output.type = "zone"
output.intermediate_only = true

[package.internal-dns-customizations]
service_name = "internal-dns-customizations"
only_for_targets.image = "standard"
source.type = "local"
source.paths = [ { from = "smf/internal-dns", to = "/var/svc/manifest/site/internal_dns" } ]
output.intermediate_only = true
output.type = "zone"

[package.external-dns-customizations]
service_name = "external-dns-customizations"
only_for_targets.image = "standard"
source.type = "local"
source.paths = [ { from = "smf/external-dns", to = "/var/svc/manifest/site/external_dns" } ]
output.intermediate_only = true
output.type = "zone"

[package.ntp]
service_name = "ntp"
only_for_targets.image = "standard"
source.type = "local"
source.paths = [
	{ from = "smf/ntp/manifest", to = "/var/svc/manifest/site/ntp" },
	{ from = "smf/ntp/method", to = "/var/svc/method" },
	{ from = "smf/ntp/etc", to = "/etc" },
]
output.type = "zone"

[package.omicron-gateway]
service_name = "mgs"
only_for_targets.image = "standard"
source.type = "local"
source.rust.binary_names = ["mgs"]
source.rust.release = true
source.paths = [ ]
output.type = "zone"
output.intermediate_only = true

[package.omicron-gateway-asic-customizations]
service_name = "mgs"
only_for_targets.image = "standard"
only_for_targets.switch = "asic"
source.type = "local"
source.paths = [ { from = "smf/mgs", to = "/var/svc/manifest/site/mgs" } ]
output.intermediate_only = true
output.type = "zone"

[package.omicron-gateway-stub-customizations]
service_name = "mgs"
only_for_targets.image = "standard"
only_for_targets.switch = "stub"
source.type = "local"
source.paths = [ 
  { from = "smf/mgs/manifest.xml", to = "/var/svc/manifest/site/mgs/manifest.xml" }, 
  { from = "smf/mgs-sim/config.toml", to = "/var/svc/manifest/site/mgs/config.toml" } 
]
output.intermediate_only = true
output.type = "zone"

[package.omicron-gateway-softnpu-customizations]
service_name = "mgs"
only_for_targets.image = "standard"
only_for_targets.switch = "softnpu"
source.type = "local"
source.paths = [ 
  { from = "smf/mgs/manifest.xml", to = "/var/svc/manifest/site/mgs/manifest.xml" }, 
  { from = "smf/mgs-sim/config.toml", to = "/var/svc/manifest/site/mgs/config.toml" } 
]
output.intermediate_only = true
output.type = "zone"

[package.omicron-gateway-asic]
service_name = "mgs"
only_for_targets.image = "standard"
only_for_targets.switch = "asic"
source.type = "composite"
source.packages = [ "omicron-gateway.tar.gz", "omicron-gateway-asic-customizations.tar.gz" ]
output.type = "zone"

[package.omicron-gateway-stub]
service_name = "mgs"
only_for_targets.image = "standard"
only_for_targets.switch = "stub"
source.type = "composite"
source.packages = [ "omicron-gateway.tar.gz", "omicron-gateway-stub-customizations.tar.gz" ]
output.type = "zone"

[package.omicron-gateway-softnpu]
service_name = "mgs"
only_for_targets.image = "standard"
only_for_targets.switch = "softnpu"
source.type = "composite"
source.packages = [ "omicron-gateway.tar.gz", "omicron-gateway-softnpu-customizations.tar.gz" ]
output.type = "zone"

[package.wicketd]
service_name = "wicketd"
only_for_targets.image = "standard"
source.type = "local"
source.rust.binary_names = ["wicketd"]
source.rust.release = true
source.paths = [ { from = "smf/wicketd", to = "/var/svc/manifest/site/wicketd" } ]
output.type = "zone"
output.intermediate_only = true

[package.wicket]
service_name = "wicket"
only_for_targets.image = "standard"
source.type = "local"
source.rust.binary_names = ["wicket"]
source.rust.release = true
source.paths = [
  { from = "wicket/zone-etc", to = "/etc" },
]
output.type = "zone"
output.intermediate_only = true

[package.switch_zone_setup]
service_name = "switch_zone_setup"
source.type = "local"
source.paths = [
  { from = "smf/switch_zone_setup/manifest.xml", to = "/var/svc/manifest/site/switch_zone_setup/manifest.xml" },
  { from = "smf/switch_zone_setup/switch_zone_setup", to = "/opt/oxide/bin/switch_zone_setup" },
  { from = "smf/switch_zone_setup/support_authorized_keys", to = "/opt/oxide/support/authorized_keys" },
  { from = "/opt/ooce/pgsql-13/lib/amd64", to = "/opt/ooce/pgsql-13/lib/amd64" },
]
output.type = "zone"
output.intermediate_only = true

[package.sp-sim]
service_name = "sp-sim"
only_for_targets.image = "standard"
source.type = "local"
source.rust.binary_names = ["sp-sim"]
source.rust.release = true
source.paths = [ { from = "smf/sp-sim", to = "/var/svc/manifest/site/sp-sim" } ]
output.type = "zone"
output.intermediate_only = true

[package.sp-sim-stub]
service_name = "sp-sim-customizations"
only_for_targets.image = "standard"
only_for_targets.switch = "stub"
source.type = "composite"
source.packages = [ "sp-sim.tar.gz" ]
output.type = "zone"
output.intermediate_only = true

[package.sp-sim-softnpu]
service_name = "sp-sim-customizations"
only_for_targets.image = "standard"
only_for_targets.switch = "softnpu"
source.type = "composite"
source.packages = [ "sp-sim.tar.gz" ]
output.type = "zone"
output.intermediate_only = true

# Packages not built within Omicron, but which must be imported.

# Refer to
#   https://github.com/oxidecomputer/crucible/blob/main/package/README.md
# for instructions on building this manually.
[package.crucible]
service_name = "crucible"
only_for_targets.image = "standard"
# To manually override the package source (for example, to test a change in
# both Crucible and Omicron simultaneously):
#
# 1. Build the zone image manually
# 2. Copy the output zone image from crucible/out to omicron/out
# 3. Use source.type = "manual" instead of "prebuilt"
source.type = "prebuilt"
source.repo = "crucible"
source.commit = "e71b10d2f9f1fb52818b916bae83ba15a339548d"
# The SHA256 digest is automatically posted to:
# https://buildomat.eng.oxide.computer/public/file/oxidecomputer/crucible/image/<commit>/crucible.sha256.txt
source.sha256 = "030a02551e487f561bcfad47426b953d15c4430d77770765c7fc03afd8d61bd9"
output.type = "zone"

[package.crucible-pantry]
service_name = "crucible_pantry"
only_for_targets.image = "standard"
source.type = "prebuilt"
source.repo = "crucible"
source.commit = "e71b10d2f9f1fb52818b916bae83ba15a339548d"
# The SHA256 digest is automatically posted to:
# https://buildomat.eng.oxide.computer/public/file/oxidecomputer/crucible/image/<commit>/crucible-pantry.sha256.txt
source.sha256 = "c74e23e7f7995ba3a69a9ec3a31f1db517ec15cd3a9942c2c07621b219b743b2"
output.type = "zone"

# Refer to
#   https://github.com/oxidecomputer/propolis/blob/master/package/README.md
# for instructions on building this manually.
[package.propolis-server]
service_name = "propolis-server"
only_for_targets.image = "standard"
source.type = "prebuilt"
source.repo = "propolis"
source.commit = "1e25649e8c2ac274bd04adfe0513dd14a482058c"
# The SHA256 digest is automatically posted to:
# https://buildomat.eng.oxide.computer/public/file/oxidecomputer/propolis/image/<commit>/propolis-server.sha256.txt
source.sha256 = "09c124315da3e434c85fe1ddb16459c36d8302e15705ff18fe6bbc7b4876f5f9"
output.type = "zone"

[package.mg-ddm-gz]
service_name = "mg-ddm"
# Note: unlike every other package, `maghemite` is not restricted to either the
# "standard" or "trampoline" image; it is included in both.
source.type = "prebuilt"
source.repo = "maghemite"
# Updating the commit hash here currently requires also updating
# `tools/maghemite_openapi_version`. Failing to do so will cause a failure when
# building `ddm-admin-client` (which will instruct you to update
# `tools/maghemite_openapi_version`).
source.commit = "2fd39b75df696961e5ea190c7d74dd91f4849cd3"
# The SHA256 digest is automatically posted to:
# https://buildomat.eng.oxide.computer/public/file/oxidecomputer/maghemite/image/<commit>/maghemite.sha256.txt
source.sha256 = "38851c79c85d53e997db748520fb27c82299ce7e58a550e35646a548498f1271"
output.type = "tarball"

[package.mg-ddm]
service_name = "mg-ddm"
# Note: unlike every other package, `maghemite` is not restricted to either the
# "standard" or "trampoline" image; it is included in both.
source.type = "prebuilt"
source.repo = "maghemite"
# Updating the commit hash here currently requires also updating
# `tools/maghemite_openapi_version`. Failing to do so will cause a failure when
# building `ddm-admin-client` (which will instruct you to update
# `tools/maghemite_openapi_version`).
source.commit = "2fd39b75df696961e5ea190c7d74dd91f4849cd3"
# The SHA256 digest is automatically posted to:
# https://buildomat.eng.oxide.computer/public/file/oxidecomputer/maghemite/image/<commit>/mg-ddm.sha256.txt
source.sha256 = "8cd94e9a6f6175081ce78f0281085a08a5306cde453d8e21deb28050945b1d88"
output.type = "zone"
output.intermediate_only = true

[package.mgd]
service_name = "mgd"
source.type = "prebuilt"
source.repo = "maghemite"
# Updating the commit hash here currently requires also updating
# `tools/maghemite_openapi_version`. Failing to do so will cause a failure when
# building `ddm-admin-client` (which will instruct you to update
# `tools/maghemite_openapi_version`).
source.commit = "2fd39b75df696961e5ea190c7d74dd91f4849cd3"
# The SHA256 digest is automatically posted to:
# https://buildomat.eng.oxide.computer/public/file/oxidecomputer/maghemite/image/<commit>/mg-ddm.sha256.txt
source.sha256 = "802636775fa77dc6eec193e65fde87e403f6a11531745d47ef5e7ff13b242890"
output.type = "zone"
output.intermediate_only = true

[package.dendrite-stub]
service_name = "dendrite"
only_for_targets.switch = "stub"
only_for_targets.image = "standard"
# To manually override the package source:
#
# 1. Build the zone image manually
#   1a. cd <dendrite tree>
#   1b. cargo build --features=tofino_stub --release
#   1c. cargo xtask dist -o -r --features tofino_stub
# 2. Copy dendrite.tar.gz from dendrite/out to omicron/out
source.type = "prebuilt"
source.repo = "dendrite"
source.commit = "1c2f91a493c8b3c5fb7b853c570b2901ac3c22a7"
source.sha256 = "052d97370515189465e4e835edb4a2d7e1e0b55ace0230ba18f045a03d975e80"
output.type = "zone"
output.intermediate_only = true

[package.dendrite-asic]
service_name = "dendrite"
only_for_targets.switch = "asic"
only_for_targets.image = "standard"
# To manually override the package source:
#
# You'll need to build the Barefoot Software Develoment Environment (SDE), which
# is the Tofino driver framework. Clone
# `https://github.com/oxidecomputer/bf_sde` and follow the build instructions
# there. The below commands for building Dendrite assume the environment
# variable `SDE` is set to the path in which the SDE has been built and
# installed. Otherwise they assume `/opt/oxide/dendrite/bf_sde`.
#
# 1. Build the zone image manually
#   1a. cd <dendrite tree>
#   1b. cargo build --features=tofino_asic --release
#   1c. cargo xtask dist -o -r --features tofino_asic
# 2. Copy the output zone image from dendrite/out to omicron/out
source.type = "prebuilt"
source.repo = "dendrite"
source.commit = "1c2f91a493c8b3c5fb7b853c570b2901ac3c22a7"
source.sha256 = "3ebc1ee37c4d7a0657a78abbaad2fe81570da88128505bfdc4ea47e3e05c6277"
output.type = "zone"
output.intermediate_only = true

[package.dendrite-softnpu]
service_name = "dendrite"
only_for_targets.switch = "softnpu"
only_for_targets.image = "standard"
# To manually override the package source:
#
# 1. Build the zone image manually
#   1a. cd <dendrite tree>
#   1b. cargo build --features=softnpu --release
#   1c. cargo xtask dist -o -r --features softnpu
# 2. Copy dendrite.tar.gz from dendrite/out to omicron/out/dendrite-softnpu.tar.gz
source.type = "prebuilt"
source.repo = "dendrite"
source.commit = "1c2f91a493c8b3c5fb7b853c570b2901ac3c22a7"
source.sha256 = "18079b2ce1003facb476e28499f2e31ebe092510ecd6c685fa1a91f1a34f2dda"
output.type = "zone"
output.intermediate_only = true

[package.xcvradm]
service_name = "xcvradm"
only_for_targets.switch = "asic"
only_for_targets.image = "standard"
source.type = "local"
source.paths = [
  { from = "out/transceiver-control/root/opt/oxide/bin/xcvradm", to = "/opt/oxide/bin/xcvradm" }
]
output.type = "zone"
output.intermediate_only = true
setup_hint = "Run `./tools/ci_download_transceiver_control` to download the necessary binaries"

# To package and install the asic variant of the switch, do:
#
# $ cargo run --release --bin omicron-package -- -t default target create -i standard -m gimlet -s asic
# $ cargo run --release --bin omicron-package -- package
# $ pfexec ./target/release/omicron-package install
[package.switch-asic]
service_name = "switch"
only_for_targets.switch = "asic"
only_for_targets.image = "standard"
source.type = "composite"
source.packages = [
  "omicron-gateway-asic.tar.gz",
  "dendrite-asic.tar.gz",
  "wicketd.tar.gz",
  "wicket.tar.gz",
  "mg-ddm.tar.gz",
  "mgd.tar.gz",
  "switch_zone_setup.tar.gz",
  "xcvradm.tar.gz",
  "omicron-omdb.tar.gz"
]
output.type = "zone"

# To package and install the stub variant of the switch, do the following:
#
# $ cargo run --release --bin omicron-package -- -t default target create -i standard -m <gimlet|gimlet-standalone|non-gimlet> -s stub
# $ cargo run --release --bin omicron-package -- package
# $ pfexec ./target/release/omicron-package install
[package.switch-stub]
service_name = "switch"
only_for_targets.switch = "stub"
only_for_targets.image = "standard"
source.type = "composite"
source.packages = [
  "omicron-gateway-stub.tar.gz",
  "dendrite-stub.tar.gz",
  "wicketd.tar.gz",
  "wicket.tar.gz",
  "mg-ddm.tar.gz",
  "mgd.tar.gz",
  "switch_zone_setup.tar.gz",
  "sp-sim-stub.tar.gz",
  "omicron-omdb.tar.gz"
]
output.type = "zone"

# To package and install the softnpu variant of the switch, do the following:
#
# $ cargo run --release --bin omicron-package -- -t default target create -i standard -m <gimlet|gimlet-standalone|non-gimlet> -s softnpu
# $ cargo run --release --bin omicron-package -- package
# $ pfexec ./target/release/omicron-package install
[package.switch-softnpu]
service_name = "switch"
only_for_targets.switch = "softnpu"
only_for_targets.image = "standard"
source.type = "composite"
source.packages = [
  "omicron-gateway-softnpu.tar.gz",
  "dendrite-softnpu.tar.gz",
  "wicketd.tar.gz",
  "wicket.tar.gz",
  "mg-ddm.tar.gz",
  "mgd.tar.gz",
  "switch_zone_setup.tar.gz",
  "sp-sim-softnpu.tar.gz",
  "omicron-omdb.tar.gz"
]
output.type = "zone"

[package.zone-network-setup]
service_name = "zone-network-setup"
only_for_targets.image = "standard"
source.type = "local"
source.rust.binary_names = ["zone-networking"]
source.rust.release = true
source.paths = [
    { from = "smf/zone-network-setup/manifest.xml", to = "/var/svc/manifest/site/zone-network-setup/manifest.xml" },
]
output.type = "zone"
output.intermediate_only = true

<<<<<<< HEAD
[package.oxlog]
service_name = "oxlog"
only_for_targets.image = "standard"
source.type = "local"
source.rust.binary_names = ["oxlog"]
source.rust.release = true
output.type = "tarball"
=======
[package.omicron-omdb]
service_name = "omdb"
only_for_targets.image = "standard"
source.type = "local"
source.rust.binary_names = ["omdb"]
source.rust.release = true
output.type = "zone"
output.intermediate_only = true
>>>>>>> 823f90c0
<|MERGE_RESOLUTION|>--- conflicted
+++ resolved
@@ -630,21 +630,19 @@
 output.type = "zone"
 output.intermediate_only = true
 
-<<<<<<< HEAD
+[package.omicron-omdb]
+service_name = "omdb"
+only_for_targets.image = "standard"
+source.type = "local"
+source.rust.binary_names = ["omdb"]
+source.rust.release = true
+output.type = "zone"
+output.intermediate_only = true
+
 [package.oxlog]
 service_name = "oxlog"
 only_for_targets.image = "standard"
 source.type = "local"
 source.rust.binary_names = ["oxlog"]
 source.rust.release = true
-output.type = "tarball"
-=======
-[package.omicron-omdb]
-service_name = "omdb"
-only_for_targets.image = "standard"
-source.type = "local"
-source.rust.binary_names = ["omdb"]
-source.rust.release = true
-output.type = "zone"
-output.intermediate_only = true
->>>>>>> 823f90c0
+output.type = "tarball"