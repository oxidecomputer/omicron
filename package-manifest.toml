--- conflicted
+++ resolved
@@ -614,24 +614,22 @@
 ]
 output.type = "zone"
 
-<<<<<<< HEAD
+[package.zone-network-setup]
+service_name = "zone-network-setup"
+only_for_targets.image = "standard"
+source.type = "local"
+source.rust.binary_names = ["zone-networking"]
+source.rust.release = true
+source.paths = [
+    { from = "smf/zone-network-setup/manifest.xml", to = "/var/svc/manifest/site/zone-network-setup/manifest.xml" },
+]
+output.type = "zone"
+output.intermediate_only = true
+
 [package.oxlog]
 service_name = "oxlog"
 only_for_targets.image = "standard"
 source.type = "local"
 source.rust.binary_names = ["oxlog"]
 source.rust.release = true
-output.type = "tarball"
-=======
-[package.zone-network-setup]
-service_name = "zone-network-setup"
-only_for_targets.image = "standard"
-source.type = "local"
-source.rust.binary_names = ["zone-networking"]
-source.rust.release = true
-source.paths = [
-    { from = "smf/zone-network-setup/manifest.xml", to = "/var/svc/manifest/site/zone-network-setup/manifest.xml" },
-]
-output.type = "zone"
-output.intermediate_only = true
->>>>>>> 078c85fc
+output.type = "tarball"