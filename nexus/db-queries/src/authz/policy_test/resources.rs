--- conflicted
+++ resolved
@@ -121,21 +121,15 @@
         LookupType::ByName(device_access_token),
     ));
 
-<<<<<<< HEAD
+    let blueprint_id = "b9e923f6-caf3-4c83-96f9-8ffe8c627dd2".parse().unwrap();
+    builder.new_resource(authz::Blueprint::new(
+        authz::FLEET,
+        blueprint_id,
+        LookupType::ById(blueprint_id),
+    ));
+
     let tuf_repo_id = "3c52d72f-cbf7-4951-a62f-a4154e74da87".parse().unwrap();
     builder.new_resource(authz::TufRepo::new(
-=======
-    let blueprint_id = "b9e923f6-caf3-4c83-96f9-8ffe8c627dd2".parse().unwrap();
-    builder.new_resource(authz::Blueprint::new(
-        authz::FLEET,
-        blueprint_id,
-        LookupType::ById(blueprint_id),
-    ));
-
-    let system_update_id =
-        "9c86d713-1bc2-4927-9892-ada3eb6f5f62".parse().unwrap();
-    builder.new_resource(authz::SystemUpdate::new(
->>>>>>> 0ab0df5c
         authz::FLEET,
         tuf_repo_id,
         LookupType::ById(tuf_repo_id),
