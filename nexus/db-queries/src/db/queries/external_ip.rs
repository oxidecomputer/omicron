// This Source Code Form is subject to the terms of the Mozilla Public
// License, v. 2.0. If a copy of the MPL was not distributed with this
// file, You can obtain one at https://mozilla.org/MPL/2.0/.

//! Implementation of queries for operating on external IP addresses from IP
//! Pools.

use crate::db::model::ExternalIp;
use crate::db::model::IncompleteExternalIp;
use crate::db::model::IpKind;
use crate::db::model::IpKindEnum;
use crate::db::model::Name;
use crate::db::pool::DbConnection;
use crate::db::schema;
use crate::db::true_or_cast_error::{matches_sentinel, TrueOrCastError};
use chrono::DateTime;
use chrono::Utc;
use diesel::pg::Pg;
use diesel::query_builder::AstPass;
use diesel::query_builder::Query;
use diesel::query_builder::QueryFragment;
use diesel::query_builder::QueryId;
use diesel::result::Error as DieselError;
use diesel::sql_types;
use diesel::Column;
use diesel::Expression;
use diesel::QueryResult;
use diesel::RunQueryDsl;
use nexus_db_model::InstanceState as DbInstanceState;
use nexus_db_model::IpAttachState;
use nexus_db_model::IpAttachStateEnum;
use omicron_common::address::NUM_SOURCE_NAT_PORTS;
use omicron_common::api::external;
use omicron_common::api::external::InstanceState as ApiInstanceState;
use uuid::Uuid;

// Broadly, we want users to be able to attach/detach at will
// once an instance is created and functional.
pub const SAFE_TO_ATTACH_INSTANCE_STATES_CREATING: [DbInstanceState; 3] = [
    DbInstanceState(ApiInstanceState::Stopped),
    DbInstanceState(ApiInstanceState::Running),
    DbInstanceState(ApiInstanceState::Creating),
];
pub const SAFE_TO_ATTACH_INSTANCE_STATES: [DbInstanceState; 2] = [
    DbInstanceState(ApiInstanceState::Stopped),
    DbInstanceState(ApiInstanceState::Running),
];
// If we're in a state which will naturally resolve to either
// stopped/running, we want users to know that the request can be
// retried safely via Error::unavail.
// TODO: We currently stop if there's a migration or other state change.
//       There may be a good case for RPWing
//       external_ip_state -> { NAT RPW, sled-agent } in future.
pub const SAFE_TRANSIENT_INSTANCE_STATES: [DbInstanceState; 5] = [
    DbInstanceState(ApiInstanceState::Starting),
    DbInstanceState(ApiInstanceState::Stopping),
    DbInstanceState(ApiInstanceState::Creating),
    DbInstanceState(ApiInstanceState::Rebooting),
    DbInstanceState(ApiInstanceState::Migrating),
];

/// The maximum number of disks that can be attached to an instance.
pub const MAX_EXTERNAL_IPS_PER_INSTANCE: u32 = 32;

type FromClause<T> =
    diesel::internal::table_macro::StaticQueryFragmentInstance<T>;
type IpPoolRangeFromClause = FromClause<schema::ip_pool_range::table>;
const IP_POOL_RANGE_FROM_CLAUSE: IpPoolRangeFromClause =
    IpPoolRangeFromClause::new();
type ExternalIpFromClause = FromClause<schema::external_ip::table>;
const EXTERNAL_IP_FROM_CLAUSE: ExternalIpFromClause =
    ExternalIpFromClause::new();

const REALLOCATION_WITH_DIFFERENT_IP_SENTINEL: &'static str =
    "Reallocation of IP with different value";

/// Translates a generic pool error to an external error.
pub fn from_diesel(e: DieselError) -> external::Error {
    use crate::db::error;

    let sentinels = [REALLOCATION_WITH_DIFFERENT_IP_SENTINEL];
    if let Some(sentinel) = matches_sentinel(&e, &sentinels) {
        match sentinel {
            REALLOCATION_WITH_DIFFERENT_IP_SENTINEL => {
                return external::Error::invalid_request(
                    "Re-allocating IP address with a different value",
                );
            }
            // Fall-through to the generic error conversion.
            _ => {}
        }
    }

    error::public_error_from_diesel(e, error::ErrorHandler::Server)
}

const MAX_PORT: u16 = u16::MAX;

/// Select the next available IP address and port range for an instance's
/// external connectivity.
///
/// All guest instances by default are able to make outbound network
/// connections, for example to `ping 8.8.8.8`. That requires an external IP
/// address, selected from an IP Pool maintained by rack operators. This query
/// can be used to select a portion of the full port-range of one IP address,
/// reserving them for use by an instance.
///
/// In general, the query:
///
/// - Selects the next available IP address and port range from the specified IP pool
/// - Inserts that record into the `external_ip` table
/// - Updates the rcgen and time modified of the parent `ip_pool_range` table
///
/// In detail, the query is:
///
/// ```sql
/// WITH next_external_ip AS (
///     -- Create a new IP address record
///     SELECT
///         <ip_id> AS id,
///         <name> AS name,
///         <description> AS description,
///         <now> AS time_created,
///         <now> AS time_modified,
///         NULL AS time_deleted,
///         ip_pool_id,
///         ip_pool_range_id,
///         <is_service> AS is_service,
///         <parent_id> AS parent_id,
///         <kind> AS kind,
///         candidate_ip AS ip,
///         CAST(candidate_first_port AS INT4) AS first_port,
///         CAST(candidate_last_port AS INT4) AS last_port,
///         <project_id> AS project_id,
///         <state> AS state
///     FROM
///         SELECT * FROM (
///             -- Select all IP addresses by pool and range.
///             SELECT
///                 ip_pool_id,
///                 id AS ip_pool_range_id,
///                 <Candidate IP Query> AS candidate_ip
///             FROM
///                 ip_pool_range
///             WHERE
///                 <pool restriction clause> AND
///                 time_deleted IS NULL
///         ) AS candidates
///         WHERE candidates.candidate_ip IS NOT NULL
///     CROSS JOIN
///         (
///             -- Cartesian product with all first/last port values
///             SELECT
///                 candidate_first_port,
///                 candidate_first_port +
///                     <NUM_SOURCE_NAT_PORTS - 1>
///                     AS candidate_last_port
///             FROM
///                 generate_series(0, <MAX_PORT>, <NUM_SOURCE_NAT_PORTS>)
///                     AS candidate_first_port
///         )
///     LEFT OUTER JOIN
///         -- Join with existing IPs, selecting the first row from the
///         -- address and port sequence subqueries that has no match. I.e.,
///         -- is not yet reserved.
///         external_ip
///     ON
///         -- The JOIN conditions depend on the IP kind:
///
///         -- For Floating and Ephemeral IPs, we need to reserve the entire
///         -- port range which makes the condition pretty simple: We don't
///         -- care what the port is, any record with that IP is considered
///         -- a match.
///         (ip, time_deleted IS NULL) = (candidate_ip, TRUE)
///
///         -- SNAT IPs are a little more complicated; we need to prevent
///         -- SNAT IPs from "carving out" any part of the port range of an
///         -- IP if there is an Ephemeral or Floating IP with the same
///         -- address. However, we want to _allow_ taking the next available
///         -- chunk of ports when there is an existing SNAT IP with the same
///         -- address. We do this by preventing _overlapping_ port ranges
///         -- within the same IP.
///         (
///             ip,
///             candidate_first_port >= first_port AND
///                 candidate_last_port <= last_port AND
///                 time_deleted IS NULL
///         ) = (candidate_ip, TRUE)
///     WHERE
///         (ip IS NULL) OR (id = <ip_id>)
///     ORDER BY
///         candidate_ip, candidate_first_port
///     LIMIT 1
/// ),
/// -- Identify if the IP address has already been allocated, to validate
/// -- that the request looks the same (for idempotency).
/// previously_allocated_ip AS (
///     SELECT
///         id as old_id,
///         ip as old_ip,
///         first_port as old_first_port,
///         last_port as old_last_port
///     FROM external_ip
///     WHERE
///         id = <id> AND time_deleted IS NULL
/// ),
/// -- Compare `next_external_ip` with `previously_allocated_ip`, and throw
/// -- an error if the request is not idempotent.
/// validate_prior_allocation AS MATERIALIZED (
///     CAST(
///         -- If this expression evaluates to false, we throw an error.
///         IF(
///             -- Either the previously_allocated_ip does not exist, or...
///             NOT EXISTS(SELECT 1 FROM previously_allocated_ip) OR
///             -- ... If it does exist, the IP address must be the same for
///             -- both the old and new request.
///             (
///                 SELECT
///                    ip = old_ip AND
///                    first_port = old_first_port AND
///                    last_port = old_last_port
///                 FROM
///                     (
///                         SELECT
///                             ip, first_port, last_port,
///                             old_ip, old_first_port, old_last_port
///                         FROM next_external_ip
///                         INNER JOIN
///                         previously_allocated_ip ON old_id = id
///                     )
///             ),
///             TRUE,
///             <Error Message> AS BOOL
///         )
///     )
/// ),
/// external_ip AS (
///     -- Insert the record into the actual table.
///     -- When a conflict is detected, we'll update the timestamps but leave
///     -- everything else as it exists in the record. This should only be
///     -- possible on replay of a saga node.
///     INSERT INTO
///         external_ip
///     (SELECT * FROM next_external_ip)
///     ON CONFLICT (id)
///     DO UPDATE SET
///         time_created = excluded.time_created,
///         time_modified = excluded.time_modified,
///         time_deleted = excluded.time_deleted
///     RETURNING *
/// ),
/// updated_pool AS (
///     UPDATE SET
///         ip_pool_range
///     SET
///         time_modified = NOW(),
///         rcgen = rcgen + 1
///     WHERE
///         id = (SELECT ip_pool_id FROM next_external_ip) AND
///         time_deleted IS NULL
///     RETURNING id
/// )
/// SELECT * FROM external_ip;
/// ```
///
/// Performance notes
/// -----------------
///
/// This query currently searches _all_ available IP Pools and _all_ contained
/// ranges. It is similar to the common "next item" queries, in that its
/// worst-case peformance is proportional to the total number of IP addresses in
/// all pools. Specifically, its runtime is proportional to the lowest
/// unallocated address in any IP pool. However, it's important to note that
/// Cockroach currently completely runs all subqueries and caches their results
/// in memory, meaning this query will need to be redesigned to limit the
/// number of results it checks. As an example, suppose there were a large
/// number of IP pools each containing an IPv6 /64 subnet. That's 2**64 items
/// _per_ pool.
///
/// A good way to start limiting this is cap the address-search subquery. It's
/// not clear what that limit should be though.
///
/// Casting
/// -------
///
/// There are a couple of explicit `CAST` expressions above, which are required.
/// The `generate_series` call creating the port ranges defaults to generating
/// 64-bit integer values, since the call isn't tied to any particular table
/// (even though we send the start/stop to the database as `i32`s). We need to
/// cast it on the way out of the database, so that Diesel can correctly
/// deserialize it into an `i32`.
///
/// Pool restriction
/// ----------------
///
/// Clients must supply the UUID of an IP pool from which they are allocating.
#[derive(Debug, Clone)]
pub struct NextExternalIp {
    ip: IncompleteExternalIp,
    // Number of ports reserved per IP address. Only applicable if the IP kind
    // is snat.
    n_ports_per_chunk: i32,
    // The offset from the first port to the last, inclusive. This is required
    // because the ranges must not overlap and `generate_series` is inclusive of
    // its endpoints.
    last_port_offset: i32,
    now: DateTime<Utc>,
}

impl NextExternalIp {
    pub fn new(ip: IncompleteExternalIp) -> Self {
        let now = Utc::now();
        let n_ports_per_chunk = i32::from(NUM_SOURCE_NAT_PORTS);
        Self {
            ip,
            n_ports_per_chunk,
            last_port_offset: n_ports_per_chunk - 1,
            now,
        }
    }

    fn push_next_ip_and_port_range_subquery<'a>(
        &'a self,
        mut out: AstPass<'_, 'a, Pg>,
    ) -> QueryResult<()> {
        use schema::external_ip::dsl;
        out.push_sql("SELECT ");

        // NOTE: These columns must be selected in the order in which they
        // appear in the table, to avoid needing to push the explicit column
        // names in the RETURNING clause and final SELECT from the CTE.

        // Id
        out.push_bind_param::<sql_types::Uuid, Uuid>(self.ip.id())?;
        out.push_sql(" AS ");
        out.push_identifier(dsl::id::NAME)?;
        out.push_sql(", ");

        // Name, possibly null
        out.push_bind_param::<sql_types::Nullable<sql_types::Text>, Option<Name>>(self.ip.name())?;
        out.push_sql(" AS ");
        out.push_identifier(dsl::name::NAME)?;
        out.push_sql(", ");

        // Description, possibly null
        out.push_bind_param::<sql_types::Nullable<sql_types::Text>, Option<String>>(self.ip.description())?;
        out.push_sql(" AS ");
        out.push_identifier(dsl::description::NAME)?;
        out.push_sql(", ");

        // Time-created
        out.push_bind_param::<sql_types::Timestamptz, DateTime<Utc>>(
            self.ip.time_created(),
        )?;
        out.push_sql(" AS ");
        out.push_identifier(dsl::time_created::NAME)?;
        out.push_sql(", ");

        // Time-modified, same as created
        out.push_bind_param::<sql_types::Timestamptz, DateTime<Utc>>(
            self.ip.time_created(),
        )?;
        out.push_sql(" AS ");
        out.push_identifier(dsl::time_modified::NAME)?;
        out.push_sql(", ");

        // Time-deleted
        out.push_bind_param::<sql_types::Nullable<sql_types::Timestamptz>, Option<DateTime<Utc>>>(&None)?;
        out.push_sql(" AS ");
        out.push_identifier(dsl::time_deleted::NAME)?;
        out.push_sql(", ");

        // Pool ID
        out.push_identifier(dsl::ip_pool_id::NAME)?;
        out.push_sql(", ");

        // Pool Range ID
        out.push_identifier(dsl::ip_pool_range_id::NAME)?;
        out.push_sql(", ");

        // is_service flag
        out.push_bind_param::<sql_types::Bool, bool>(self.ip.is_service())?;
        out.push_sql(" AS ");
        out.push_identifier(dsl::is_service::NAME)?;
        out.push_sql(", ");

        // Parent (Instance/Service) ID
        out.push_bind_param::<sql_types::Nullable<sql_types::Uuid>, Option<Uuid>>(self.ip.parent_id())?;
        out.push_sql(" AS ");
        out.push_identifier(dsl::parent_id::NAME)?;
        out.push_sql(", ");

        // IP kind
        out.push_bind_param::<IpKindEnum, IpKind>(self.ip.kind())?;
        out.push_sql(" AS ");
        out.push_identifier(dsl::kind::NAME)?;
        out.push_sql(", ");

        // Candidate IP from the subquery
        out.push_sql("candidate_ip AS ");
        out.push_identifier(dsl::ip::NAME)?;

        // Candidate first / last port from the subquery
        out.push_sql(", CAST(candidate_first_port AS INT4) AS ");
        out.push_identifier(dsl::first_port::NAME)?;
        out.push_sql(", CAST(candidate_last_port AS INT4) AS ");
        out.push_identifier(dsl::last_port::NAME)?;
        out.push_sql(", ");

        // Project ID, possibly null
        out.push_bind_param::<sql_types::Nullable<sql_types::Uuid>, Option<Uuid>>(self.ip.project_id())?;
        out.push_sql(" AS ");
        out.push_identifier(dsl::project_id::NAME)?;
        out.push_sql(", ");

        // Initial state, mainly needed by Ephemeral/Floating IPs.
        out.push_bind_param::<IpAttachStateEnum, IpAttachState>(
            self.ip.state(),
        )?;
        out.push_sql(" AS ");
        out.push_identifier(dsl::state::NAME)?;

        out.push_sql(" FROM (");
        self.push_address_sequence_subquery(out.reborrow())?;
        out.push_sql(") CROSS JOIN (");
        self.push_port_sequence_subquery(out.reborrow())?;
        out.push_sql(") LEFT OUTER JOIN ");
        EXTERNAL_IP_FROM_CLAUSE.walk_ast(out.reborrow())?;

        // The JOIN conditions depend on the IP type. For automatic SNAT IP
        // addresses, we need to consider existing records with their port
        // ranges. That's because we want to allow providing two different
        // chunks of ports from the same IP to two different guests or services.
        //
        // However, for Floating and Ephemeral IPs, we need to reserve the
        // entire port range. An Instance or Service may start listening on
        // any port, and we need to allow inbound connections to that port.
        // (It can't be rewritten on the way in.)
        //
        // The second case is much simpler, so let's start with that.
        //
        // ```sql
        // ON (ip, time_deleted IS NULL) = (candidate_ip, TRUE)
        // ```
        //
        // Here, we don't care what the port is. Any record in the table that
        // has that IP should be considered a match. This prevents creating
        // Ephemeral or Floating IPs when there is any other record with the
        // same address, even an SNAT IP only consuming a portion of the port
        // range.
        //
        // Now for the first case, SNAT. Here, we need to prevent SNAT IPs from
        // "carving out" any part of the port range of an IP if there is an
        // Ephemeral or Floating IP with the same address. However, we want to
        // _allow_ taking the next available chunk of ports when there is an
        // existing SNAT IP with the same address.
        //
        // This is done by preventing _overlapping_ port ranges within the same
        // IP. There's a clause in the JOIN condition:
        //
        // ```
        // candidate_first_port >= first_port
        // AND
        // candidate_last_port <= last_port
        // ```
        //
        // which, if `TRUE`, results in a match in the left outer join. That is,
        // if there is any existing address whose port range contains the
        // candidate port range, we return that as a match. That means we cannot
        // double-allocate matching port ranges for an SNAT address, nor can we
        // double-allocate a port range that's already been claimed by an
        // Ephemeral or Floating address.
        //
        // In either case, we follow this with a filter `WHERE ip IS NULL`,
        // meaning we select the candidate address and first port that does not
        // have a matching record in the table already.
        out.push_sql(" ON (");
        out.push_identifier(dsl::ip::NAME)?;
        out.push_sql(",");
        if matches!(self.ip.kind(), &IpKind::SNat) {
            out.push_sql(" candidate_first_port >= ");
            out.push_identifier(dsl::first_port::NAME)?;
            out.push_sql(" AND candidate_last_port <= ");
            out.push_identifier(dsl::last_port::NAME)?;
            out.push_sql(" AND ");
        }
        out.push_identifier(dsl::time_deleted::NAME)?;
        out.push_sql(" IS NULL) = (candidate_ip, TRUE) ");

        // In all cases, we're selecting rows from the join that don't have a
        // match in the existing table.
        //
        // This is a bit subtle. The join condition considers rows a match if
        // the `time_deleted` is null. That means that if the record has been
        // soft-deleted, it won't be considered a match, and thus both the IP
        // and first port (in the join result) will be null. Note that there
        // _is_ a record in the `external_ip` table that has that IP
        // and possibly first port, but since it's been soft-deleted, it's not a
        // match. In that case, we can get away with _only_ filtering the join
        // results on the IP from the `external_ip` table being NULL.
        out.push_sql(" WHERE (");
        out.push_identifier(dsl::ip::NAME)?;
        out.push_sql(" IS NULL) OR (");
        out.push_identifier(dsl::id::NAME)?;
        out.push_sql(" = ");
        out.push_bind_param::<sql_types::Uuid, Uuid>(self.ip.id())?;
        out.push_sql(
            ") \
            ORDER BY candidate_ip, candidate_first_port \
            LIMIT 1",
        );

        Ok(())
    }

    fn push_prior_allocation_subquery<'a>(
        &'a self,
        mut out: AstPass<'_, 'a, Pg>,
    ) -> QueryResult<()> {
        use schema::external_ip::dsl;

        out.push_sql("SELECT ");
        out.push_identifier(dsl::id::NAME)?;
        out.push_sql(" AS old_id, ");
        out.push_identifier(dsl::ip::NAME)?;
        out.push_sql(" AS old_ip, ");
        out.push_identifier(dsl::first_port::NAME)?;
        out.push_sql(" AS old_first_port, ");
        out.push_identifier(dsl::last_port::NAME)?;
        out.push_sql(" AS old_last_port FROM ");
        EXTERNAL_IP_FROM_CLAUSE.walk_ast(out.reborrow())?;
        out.push_sql(" WHERE ");
        out.push_identifier(dsl::id::NAME)?;
        out.push_sql(" = ");
        out.push_bind_param::<sql_types::Uuid, Uuid>(self.ip.id())?;
        out.push_sql(" AND ");
        out.push_identifier(dsl::time_deleted::NAME)?;
        out.push_sql(" IS NULL");

        Ok(())
    }

    fn push_validate_prior_allocation_subquery<'a>(
        &'a self,
        mut out: AstPass<'_, 'a, Pg>,
    ) -> QueryResult<()> {
        // Describes a boolean expression within the CTE to check if the "old IP
        // address" matches the "to-be-allocated" IP address.
        //
        // This validates that, in a case where we're re-allocating the same IP,
        // we don't attempt to assign a different value.
        struct CheckIfOldAllocationHasSameIp {}
        impl Expression for CheckIfOldAllocationHasSameIp {
            type SqlType = diesel::sql_types::Bool;
        }
        impl QueryFragment<Pg> for CheckIfOldAllocationHasSameIp {
            fn walk_ast<'a>(
                &'a self,
                mut out: AstPass<'_, 'a, Pg>,
            ) -> diesel::QueryResult<()> {
                use schema::external_ip::dsl;
                out.unsafe_to_cache_prepared();
                // Either the allocation to this UUID needs to be new...
                out.push_sql(
                    "NOT EXISTS(SELECT 1 FROM previously_allocated_ip) OR",
                );
                // ... Or we are allocating the same IP address...
                out.push_sql("(SELECT ");
                out.push_identifier(dsl::ip::NAME)?;
                out.push_sql(" = old_ip AND ");
                // (as well as the same port range)
                out.push_identifier(dsl::first_port::NAME)?;
                out.push_sql(" = old_first_port AND ");
                out.push_identifier(dsl::last_port::NAME)?;
                out.push_sql(" = old_last_port FROM (SELECT ");
                out.push_identifier(dsl::ip::NAME)?;
                out.push_sql(", ");
                out.push_identifier(dsl::first_port::NAME)?;
                out.push_sql(", ");
                out.push_identifier(dsl::last_port::NAME)?;
                out.push_sql(
                    ", old_ip, old_first_port, old_last_port \
                    FROM next_external_ip INNER JOIN previously_allocated_ip \
                    ON old_id = id))",
                );
                Ok(())
            }
        }

        out.push_sql("SELECT ");

        const QUERY: TrueOrCastError<CheckIfOldAllocationHasSameIp> =
            TrueOrCastError::new(
                CheckIfOldAllocationHasSameIp {},
                REALLOCATION_WITH_DIFFERENT_IP_SENTINEL,
            );
        QUERY.walk_ast(out.reborrow())?;
        Ok(())
    }

    // Push a subquery which selects either:
    // - A sequence of candidate IP addresses from the IP pool range, if no
    // explicit IP address has been supplied, or
    // - A single IP address within the range, if an explicit IP address has
    // been supplied.
    //
    // ```sql
    // SELECT * FROM (
    //   SELECT
    //       ip_pool_id,
    //       id AS ip_pool_range_id,
    //       -- Candidates with no explicit IP:
    //       first_address + generate_series(0, last_address - first_address)
    //       -- Candidates with explicit IP:
    //       CASE
    //          first_address <= <explicit_ip> AND
    //          <explicit_ip> <= last_address
    //       WHEN TRUE THEN <explicit_ip> ELSE NULL END
    //       -- Either way:
    //           AS candidate_ip
    //   FROM
    //       ip_pool_range
    //   WHERE
    //       <pool_restriction> AND
    //       time_deleted IS NULL
    // ) AS candidates
    // WHERE candidates.candidate_ip IS NOT NULL
    // ```
    fn push_address_sequence_subquery<'a>(
        &'a self,
        mut out: AstPass<'_, 'a, Pg>,
    ) -> QueryResult<()> {
        use schema::ip_pool_range::dsl;
        out.push_sql("SELECT * FROM (");

        out.push_sql("SELECT ");
        out.push_identifier(dsl::ip_pool_id::NAME)?;
        out.push_sql(", ");
        out.push_identifier(dsl::id::NAME)?;
        out.push_sql(" AS ip_pool_range_id, ");

        if let Some(explicit_ip) = self.ip.explicit_ip() {
            out.push_sql("CASE ");
            out.push_identifier(dsl::first_address::NAME)?;
            out.push_sql(" <= ");
            out.push_bind_param::<sql_types::Inet, ipnetwork::IpNetwork>(
                explicit_ip,
            )?;
            out.push_sql(" AND ");
            out.push_bind_param::<sql_types::Inet, ipnetwork::IpNetwork>(
                explicit_ip,
            )?;
            out.push_sql(" <= ");
            out.push_identifier(dsl::last_address::NAME)?;
            out.push_sql(" WHEN TRUE THEN ");
            out.push_bind_param::<sql_types::Inet, ipnetwork::IpNetwork>(
                explicit_ip,
            )?;
            out.push_sql(" ELSE NULL END");
        } else {
            out.push_identifier(dsl::first_address::NAME)?;
            out.push_sql(" + generate_series(0, ");
            out.push_identifier(dsl::last_address::NAME)?;
            out.push_sql(" - ");
            out.push_identifier(dsl::first_address::NAME)?;
            out.push_sql(") ");
        }

        out.push_sql(" AS candidate_ip FROM ");
        IP_POOL_RANGE_FROM_CLAUSE.walk_ast(out.reborrow())?;
        out.push_sql(" WHERE ");
        out.push_identifier(dsl::ip_pool_id::NAME)?;
        out.push_sql(" = ");
        out.push_bind_param::<sql_types::Uuid, Uuid>(self.ip.pool_id())?;
        out.push_sql(" AND ");
        out.push_identifier(dsl::time_deleted::NAME)?;
        out.push_sql(" IS NULL");
        out.push_sql(") AS candidates ");
        out.push_sql("WHERE candidates.candidate_ip IS NOT NULL");
        Ok(())
    }

    // Push a subquery that selects the possible values for a first port, based on
    // the defined spacing. Note that there are two forms, depending on whether
    // the IP type we're allocating for is Floating/Ephemeral, or an SNAT IP
    // address.
    //
    // For SNAT addresses, we want to provide port ranges. Those ranges must not
    // overlap between different records, but there will be more than one record
    // with the same IP. This subquery then generates the port-range chunks
    // sequentially.
    //
    // ```sql
    // SELECT
    //     candidate_first_port,
    //     candidate_first_port +
    //         <NUM_SOURCE_NAT_PORTS - 1>
    //         AS candidate_last_port
    // FROM
    //     generate_series(0, <MAX_PORT>, <NUM_SOURCE_NAT_PORTS>)
    //         AS candidate_first_port
    // ```
    //
    // If an explicit port range is requested, we generate a simple
    // SELECT clause:
    //
    // ```sql
    // SELECT
    //     <explicit_first_port> AS candidate_first_port,
    //     <explicit_last_port> AS candidate_last_port
    // ```
    //
    // For Floating or Ephemeral IP addresses, we reserve the entire port range
    // for the guest/service. In this case, we generate the static values 0 and 65535:
    //
    // ```sql
    // SELECT
    //     0 AS candidate_first_port,
    //     65535 AS candidate_last_port
    // ```
    fn push_port_sequence_subquery<'a>(
        &'a self,
        mut out: AstPass<'_, 'a, Pg>,
    ) -> QueryResult<()> {
        const MAX_PORT: i32 = self::MAX_PORT as i32;
        if let IpKind::SNat = self.ip.kind() {
            if let Some((first_port, last_port)) =
                &self.ip.explicit_port_range()
            {
                out.push_sql("SELECT ");
                out.push_bind_param::<sql_types::Int4, i32>(first_port)?;
                out.push_sql(" AS candidate_first_port, ");
                out.push_bind_param::<sql_types::Int4, i32>(last_port)?;
                out.push_sql(" AS candidate_last_port");
            } else {
                out.push_sql(
                    "SELECT candidate_first_port, candidate_first_port + ",
                );
                out.push_bind_param::<sql_types::Int4, i32>(
                    &self.last_port_offset,
                )?;
                out.push_sql(
                    " AS candidate_last_port FROM generate_series(0, ",
                );
                out.push_bind_param::<sql_types::Int4, i32>(&MAX_PORT)?;
                out.push_sql(", ");
                out.push_bind_param::<sql_types::Int4, i32>(
                    &self.n_ports_per_chunk,
                )?;
                out.push_sql(") AS candidate_first_port");
            }
        } else {
            out.push_sql("SELECT 0 AS candidate_first_port, ");
            out.push_bind_param::<sql_types::Int4, i32>(&MAX_PORT)?;
            out.push_sql(" AS candidate_last_port");
        }
        Ok(())
    }

    // Push a subquery to update the `ip_pool_range` table's rcgen, if we've
    // successfully allocate an IP from that range.
    fn push_update_ip_pool_range_subquery<'a>(
        &'a self,
        mut out: AstPass<'_, 'a, Pg>,
    ) -> QueryResult<()> {
        use schema::ip_pool_range::dsl;
        out.push_sql("UPDATE ");
        IP_POOL_RANGE_FROM_CLAUSE.walk_ast(out.reborrow())?;
        out.push_sql(" SET ");
        out.push_identifier(dsl::time_modified::NAME)?;
        out.push_sql(" = ");
        out.push_bind_param::<sql_types::Timestamptz, DateTime<Utc>>(
            &self.now,
        )?;
        out.push_sql(", ");
        out.push_identifier(dsl::rcgen::NAME)?;
        out.push_sql(" = ");
        out.push_identifier(dsl::rcgen::NAME)?;
        out.push_sql(" + 1 WHERE ");
        out.push_identifier(dsl::id::NAME)?;
        out.push_sql(" = (SELECT ");
        out.push_identifier(schema::external_ip::ip_pool_range_id::NAME)?;
        out.push_sql(" FROM next_external_ip) AND ");
        out.push_identifier(dsl::time_deleted::NAME)?;
        out.push_sql(" IS NULL RETURNING ");
        out.push_identifier(dsl::id::NAME)?;
        Ok(())
    }

    // Push the subquery that updates the actual `external_ip` table
    // with the candidate record created in the main `next_external_ip` CTE and
    // returns it. Note that this may just update the timestamps, if a record
    // with the same primary key is found.
    fn push_update_external_ip_subquery<'a>(
        &'a self,
        mut out: AstPass<'_, 'a, Pg>,
    ) -> QueryResult<()> {
        out.push_sql("INSERT INTO ");
        EXTERNAL_IP_FROM_CLAUSE.walk_ast(out.reborrow())?;
        out.push_sql(
            " (SELECT * FROM next_external_ip) \
            ON CONFLICT (id) \
            DO UPDATE SET \
                time_created = excluded.time_created,
                time_modified = excluded.time_modified,
                time_deleted = excluded.time_deleted
            RETURNING *",
        );
        Ok(())
    }
}

impl QueryId for NextExternalIp {
    type QueryId = ();
    const HAS_STATIC_QUERY_ID: bool = false;
}

impl QueryFragment<Pg> for NextExternalIp {
    fn walk_ast<'a>(
        &'a self,
        mut out: AstPass<'_, 'a, Pg>,
    ) -> diesel::QueryResult<()> {
        out.unsafe_to_cache_prepared();

        // Push the first CTE, creating the candidate record by selecting the
        // next available IP address and port range, across all IP Pools and
        // their IP address ranges.
        out.push_sql("WITH next_external_ip AS (");
        self.push_next_ip_and_port_range_subquery(out.reborrow())?;
        out.push_sql("), ");

        out.push_sql("previously_allocated_ip AS (");
        self.push_prior_allocation_subquery(out.reborrow())?;
        out.push_sql("), ");
        out.push_sql("validate_previously_allocated_ip AS MATERIALIZED(");
        self.push_validate_prior_allocation_subquery(out.reborrow())?;
        out.push_sql("), ");

        // Push the subquery that potentially inserts this record, or ignores
        // primary key conflicts (for idempotency).
        out.push_sql("external_ip AS (");
        self.push_update_external_ip_subquery(out.reborrow())?;
        out.push_sql("), ");

        // Push the subquery that bumps the `rcgen` of the IP Pool range table
        out.push_sql("updated_pool_range AS (");
        self.push_update_ip_pool_range_subquery(out.reborrow())?;
        out.push_sql(") ");

        // Select the contents of the actual record that was created or updated.
        out.push_sql("SELECT * FROM external_ip");

        Ok(())
    }
}

impl Query for NextExternalIp {
    type SqlType = <<ExternalIp as
        diesel::Selectable<Pg>>::SelectExpression as diesel::Expression>::SqlType;
}

impl RunQueryDsl<DbConnection> for NextExternalIp {}

#[cfg(test)]
mod tests {
    use crate::context::OpContext;
    use crate::db::datastore::DataStore;
    use crate::db::datastore::SERVICE_IP_POOL_NAME;
    use crate::db::identity::Resource;
    use crate::db::model::IpKind;
    use crate::db::model::IpPool;
    use crate::db::model::IpPoolRange;
    use crate::db::model::Name;
    use async_bb8_diesel::AsyncRunQueryDsl;
    use diesel::{ExpressionMethods, QueryDsl, SelectableHelper};
    use dropshot::test_util::LogContext;
<<<<<<< HEAD
    use nexus_db_model::ByteCount;
    use nexus_db_model::Instance;
    use nexus_db_model::InstanceCpuCount;
=======
    use nexus_db_model::IpPoolResource;
    use nexus_db_model::IpPoolResourceType;
>>>>>>> bf498332
    use nexus_test_utils::db::test_setup_database;
    use nexus_types::external_api::params::InstanceCreate;
    use nexus_types::external_api::shared::IpRange;
    use omicron_common::address::NUM_SOURCE_NAT_PORTS;
    use omicron_common::api::external::Error;
    use omicron_common::api::external::IdentityMetadataCreateParams;
    use omicron_test_utils::dev;
    use omicron_test_utils::dev::db::CockroachInstance;
    use std::net::IpAddr;
    use std::net::Ipv4Addr;
    use std::sync::Arc;
    use uuid::Uuid;

    struct TestContext {
        logctx: LogContext,
        opctx: OpContext,
        db: CockroachInstance,
        db_datastore: Arc<DataStore>,
    }

    impl TestContext {
        async fn new(test_name: &str) -> Self {
            let logctx = dev::test_setup_log(test_name);
            let log = logctx.log.new(o!());
            let db = test_setup_database(&log).await;
            crate::db::datastore::datastore_test(&logctx, &db).await;
            let cfg = crate::db::Config { url: db.pg_config().clone() };
            let pool = Arc::new(crate::db::Pool::new(&logctx.log, &cfg));
            let db_datastore = Arc::new(
                crate::db::DataStore::new(&logctx.log, Arc::clone(&pool), None)
                    .await
                    .unwrap(),
            );
            let opctx =
                OpContext::for_tests(log.new(o!()), db_datastore.clone());
            Self { logctx, opctx, db, db_datastore }
        }

        /// Create pool, associate with current silo
        async fn create_ip_pool(
            &self,
            name: &str,
            range: IpRange,
            is_default: bool,
<<<<<<< HEAD
        ) -> IpPool {
            let silo_id = self.opctx.authn.silo_required().unwrap().id();
            let pool = IpPool::new(
                &IdentityMetadataCreateParams {
                    name: String::from(name).parse().unwrap(),
                    description: format!("ip pool {}", name),
                },
                Some(silo_id),
                is_default,
            );
=======
        ) {
            let pool = IpPool::new(&IdentityMetadataCreateParams {
                name: String::from(name).parse().unwrap(),
                description: format!("ip pool {}", name),
            });
>>>>>>> bf498332

            self.db_datastore
                .ip_pool_create(&self.opctx, pool.clone())
                .await
                .expect("Failed to create IP pool");

<<<<<<< HEAD
            use crate::db::schema::ip_pool::dsl as ip_pool_dsl;
            let ip_pool = diesel::insert_into(ip_pool_dsl::ip_pool)
                .values(pool.clone())
                .returning(IpPool::as_returning())
                .get_result_async(&*conn)
=======
            let silo_id = self.opctx.authn.silo_required().unwrap().id();
            let association = IpPoolResource {
                resource_id: silo_id,
                resource_type: IpPoolResourceType::Silo,
                ip_pool_id: pool.id(),
                is_default,
            };
            self.db_datastore
                .ip_pool_link_silo(&self.opctx, association)
>>>>>>> bf498332
                .await
                .expect("Failed to associate IP pool with silo");

            self.initialize_ip_pool(name, range).await;

            ip_pool
        }

        async fn initialize_ip_pool(&self, name: &str, range: IpRange) {
            // Find the target IP pool
            use crate::db::schema::ip_pool::dsl as ip_pool_dsl;
            let conn = self
                .db_datastore
                .pool_connection_authorized(&self.opctx)
                .await
                .unwrap();
            let pool = ip_pool_dsl::ip_pool
                .filter(ip_pool_dsl::name.eq(name.to_string()))
                .filter(ip_pool_dsl::time_deleted.is_null())
                .select(IpPool::as_select())
                .get_result_async(&*conn)
                .await
                .expect("Failed to 'SELECT' IP Pool");

            // Insert a range into this IP pool
            let pool_range = IpPoolRange::new(&range, pool.id());
            diesel::insert_into(
                crate::db::schema::ip_pool_range::dsl::ip_pool_range,
            )
            .values(pool_range)
            .execute_async(
                &*self
                    .db_datastore
                    .pool_connection_authorized(&self.opctx)
                    .await
                    .unwrap(),
            )
            .await
            .expect("Failed to create IP Pool range");
        }

        async fn create_instance(&self, name: &str) -> Uuid {
            let instance_id = Uuid::new_v4();
            let project_id = Uuid::new_v4();
            let instance = Instance::new(instance_id, project_id, &InstanceCreate {
                identity: IdentityMetadataCreateParams { name: String::from(name).parse().unwrap(), description: format!("instance {}", name) },
                ncpus: InstanceCpuCount(omicron_common::api::external::InstanceCpuCount(1)).into(),
                memory: ByteCount(omicron_common::api::external::ByteCount::from_gibibytes_u32(1)).into(),
                hostname: "test".into(),
                user_data: vec![],
                network_interfaces: Default::default(),
                external_ips: vec![],
                disks: vec![],
                start: false,
            });

            let conn = self
                .db_datastore
                .pool_connection_authorized(&self.opctx)
                .await
                .unwrap();

            use crate::db::schema::instance::dsl as instance_dsl;
            diesel::insert_into(instance_dsl::instance)
                .values(instance.clone())
                .execute_async(&*conn)
                .await
                .expect("Failed to create Instance");

            instance_id
        }

        async fn default_pool_id(&self) -> Uuid {
            let (.., pool) = self
                .db_datastore
                .ip_pools_fetch_default(&self.opctx)
                .await
                .expect("Failed to lookup default ip pool");
            pool.identity.id
        }

        async fn success(mut self) {
            self.db.cleanup().await.unwrap();
            self.logctx.cleanup_successful();
        }
    }

    #[tokio::test]
    async fn test_next_external_ip_allocation_and_exhaustion() {
        let context =
            TestContext::new("test_next_external_ip_allocation_and_exhaustion")
                .await;
        let range = IpRange::try_from((
            Ipv4Addr::new(10, 0, 0, 1),
            Ipv4Addr::new(10, 0, 0, 1),
        ))
        .unwrap();
        context.create_ip_pool("default", range, true).await;
        for first_port in
            (0..super::MAX_PORT).step_by(NUM_SOURCE_NAT_PORTS.into())
        {
            let id = Uuid::new_v4();
            let instance_id = Uuid::new_v4();
            let ip = context
                .db_datastore
                .allocate_instance_snat_ip(
                    &context.opctx,
                    id,
                    instance_id,
                    context.default_pool_id().await,
                )
                .await
                .expect("Failed to allocate instance external IP address");
            assert_eq!(ip.ip.ip(), range.first_address());
            assert_eq!(ip.first_port.0, first_port);
            assert_eq!(ip.last_port.0, first_port + (NUM_SOURCE_NAT_PORTS - 1));
        }

        // The next allocation should fail, due to IP exhaustion
        let instance_id = Uuid::new_v4();
        let err = context
            .db_datastore
            .allocate_instance_snat_ip(
                &context.opctx,
                Uuid::new_v4(),
                instance_id,
                context.default_pool_id().await,
            )
            .await
            .expect_err(
                "An error should be received when the IP pools are exhausted",
            );
        assert_eq!(
            err,
            Error::insufficient_capacity(
                "No external IP addresses available",
                "NextExternalIp::new returned NotFound",
            ),
        );
        context.success().await;
    }

    #[tokio::test]
    async fn test_ephemeral_and_snat_ips_do_not_overlap() {
        let context =
            TestContext::new("test_ephemeral_and_snat_ips_do_not_overlap")
                .await;
        let range = IpRange::try_from((
            Ipv4Addr::new(10, 0, 0, 1),
            Ipv4Addr::new(10, 0, 0, 1),
        ))
        .unwrap();
        context.create_ip_pool("default", range, true).await;

        // Allocate an Ephemeral IP, which should take the entire port range of
        // the only address in the pool.
        let instance_id = context.create_instance("for-eph").await;
        let ephemeral_ip = context
            .db_datastore
            .allocate_instance_ephemeral_ip(
                &context.opctx,
                Uuid::new_v4(),
                instance_id,
                /* pool_name = */ None,
                true,
            )
            .await
            .expect("Failed to allocate Ephemeral IP when there is space")
            .0;
        assert_eq!(ephemeral_ip.ip.ip(), range.last_address());
        assert_eq!(ephemeral_ip.first_port.0, 0);
        assert_eq!(ephemeral_ip.last_port.0, super::MAX_PORT);

        // At this point, we should be able to allocate neither a new Ephemeral
        // nor any SNAT IPs.
        let instance_id = context.create_instance("for-snat").await;
        let res = context
            .db_datastore
            .allocate_instance_snat_ip(
                &context.opctx,
                Uuid::new_v4(),
                instance_id,
                context.default_pool_id().await,
            )
            .await;
        assert!(
            res.is_err(),
            "Expected an allocation of an SNAT IP to fail, \
            but found {:#?}",
            res.unwrap(),
        );
        assert_eq!(
            res.unwrap_err(),
            Error::insufficient_capacity(
                "No external IP addresses available",
                "NextExternalIp::new returned NotFound",
            ),
        );

        let res = context
            .db_datastore
            .allocate_instance_ephemeral_ip(
                &context.opctx,
                Uuid::new_v4(),
                instance_id,
                /* pool_name = */ None,
                true,
            )
            .await;
        assert!(
            res.is_err(),
            "Expected an allocation of an Ephemeral IP to fail, \
            but found {:#?}",
            res.unwrap(),
        );
        assert_eq!(
            res.unwrap_err(),
            Error::insufficient_capacity(
                "No external IP addresses available",
                "NextExternalIp::new returned NotFound",
            ),
        );
        context.success().await;
    }

    #[tokio::test]
    async fn test_next_external_ip_out_of_order_allocation_ok() {
        let context = TestContext::new(
            "test_next_external_ip_out_of_order_allocation_ok",
        )
        .await;
        // Need a larger range, since we're currently limited to the whole port
        // range for each external IP.
        let range = IpRange::try_from((
            Ipv4Addr::new(10, 0, 0, 1),
            Ipv4Addr::new(10, 0, 0, 3),
        ))
        .unwrap();
        context.create_ip_pool("default", range, true).await;

        // TODO-completeness: Implementing Iterator for IpRange would be nice.
        let addresses = [
            Ipv4Addr::new(10, 0, 0, 1),
            Ipv4Addr::new(10, 0, 0, 2),
            Ipv4Addr::new(10, 0, 0, 3),
        ];
        let ports = (0..super::MAX_PORT).step_by(NUM_SOURCE_NAT_PORTS.into());
        let mut external_ips = itertools::iproduct!(addresses, ports);

        // Allocate two addresses
        let mut ips = Vec::with_capacity(2);
        for (expected_ip, expected_first_port) in external_ips.clone().take(2) {
            let instance_id = Uuid::new_v4();
            let ip = context
                .db_datastore
                .allocate_instance_snat_ip(
                    &context.opctx,
                    Uuid::new_v4(),
                    instance_id,
                    context.default_pool_id().await,
                )
                .await
                .expect("Failed to allocate instance external IP address");
            assert_eq!(ip.ip.ip(), expected_ip);
            assert_eq!(ip.first_port.0, expected_first_port);
            let expected_last_port =
                expected_first_port + (NUM_SOURCE_NAT_PORTS - 1);
            assert_eq!(ip.last_port.0, expected_last_port);
            ips.push(ip);
        }

        // Release the first
        context
            .db_datastore
            .deallocate_external_ip(&context.opctx, ips[0].id)
            .await
            .expect("Failed to release the first external IP address");

        // Allocate a new one, ensure it's the same as the first one we
        // released.
        let instance_id = Uuid::new_v4();
        let ip = context
            .db_datastore
            .allocate_instance_snat_ip(
                &context.opctx,
                Uuid::new_v4(),
                instance_id,
                context.default_pool_id().await,
            )
            .await
            .expect("Failed to allocate instance external IP address");
        println!("{:?}\n{:?}", ip, ips[0]);
        assert_eq!(
            ip.ip, ips[0].ip,
            "Expected to reallocate external IPs sequentially"
        );
        assert_eq!(
            ip.first_port, ips[0].first_port,
            "Expected to reallocate external IPs sequentially"
        );
        assert_eq!(
            ip.last_port, ips[0].last_port,
            "Expected to reallocate external IPs sequentially"
        );

        // Allocate one more, ensure it's the next chunk after the second one
        // from the original loop.
        let instance_id = Uuid::new_v4();
        let ip = context
            .db_datastore
            .allocate_instance_snat_ip(
                &context.opctx,
                Uuid::new_v4(),
                instance_id,
                context.default_pool_id().await,
            )
            .await
            .expect("Failed to allocate instance external IP address");
        let (expected_ip, expected_first_port) = external_ips.nth(2).unwrap();
        assert_eq!(ip.ip.ip(), std::net::IpAddr::from(expected_ip));
        assert_eq!(ip.first_port.0, expected_first_port);
        let expected_last_port =
            expected_first_port + (NUM_SOURCE_NAT_PORTS - 1);
        assert_eq!(ip.last_port.0, expected_last_port);

        context.success().await;
    }

    #[tokio::test]
    async fn test_next_external_ip_with_ephemeral_takes_whole_port_range() {
        let context = TestContext::new(
            "test_next_external_ip_with_ephemeral_takes_whole_port_range",
        )
        .await;
        let range = IpRange::try_from((
            Ipv4Addr::new(10, 0, 0, 1),
            Ipv4Addr::new(10, 0, 0, 3),
        ))
        .unwrap();
        context.create_ip_pool("default", range, true).await;

        let instance_id = context.create_instance("all-the-ports").await;
        let id = Uuid::new_v4();
        let pool_name = None;

        let ip = context
            .db_datastore
            .allocate_instance_ephemeral_ip(
                &context.opctx,
                id,
                instance_id,
                pool_name,
                true,
            )
            .await
            .expect("Failed to allocate instance ephemeral IP address")
            .0;
        assert_eq!(ip.kind, IpKind::Ephemeral);
        assert_eq!(ip.ip.ip(), range.first_address());
        assert_eq!(ip.first_port.0, 0);
        assert_eq!(ip.last_port.0, u16::MAX);

        context.success().await;
    }

    #[tokio::test]
    async fn test_next_external_ip_for_service() {
        let context =
            TestContext::new("test_next_external_ip_for_service").await;

        let ip_range = IpRange::try_from((
            Ipv4Addr::new(10, 0, 0, 1),
            Ipv4Addr::new(10, 0, 0, 3),
        ))
        .unwrap();
        context.initialize_ip_pool(SERVICE_IP_POOL_NAME, ip_range).await;

        // Allocate an IP address as we would for an external, rack-associated
        // service.
        let service1_id = Uuid::new_v4();
        let id1 = Uuid::new_v4();
        let ip1 = context
            .db_datastore
            .allocate_service_ip(
                &context.opctx,
                id1,
                &Name("service1-ip".parse().unwrap()),
                "service1-ip",
                service1_id,
            )
            .await
            .expect("Failed to allocate service IP address");
        assert!(ip1.is_service);
        assert_eq!(ip1.kind, IpKind::Floating);
        assert_eq!(ip1.ip.ip(), IpAddr::V4(Ipv4Addr::new(10, 0, 0, 1)));
        assert_eq!(ip1.first_port.0, 0);
        assert_eq!(ip1.last_port.0, u16::MAX);
        assert_eq!(ip1.parent_id, Some(service1_id));

        // Allocate an SNat IP
        let service2_id = Uuid::new_v4();
        let id2 = Uuid::new_v4();
        let ip2 = context
            .db_datastore
            .allocate_service_snat_ip(&context.opctx, id2, service2_id)
            .await
            .expect("Failed to allocate service IP address");
        assert!(ip2.is_service);
        assert_eq!(ip2.kind, IpKind::SNat);
        assert_eq!(ip2.ip.ip(), IpAddr::V4(Ipv4Addr::new(10, 0, 0, 2)));
        assert_eq!(ip2.first_port.0, 0);
        assert_eq!(ip2.last_port.0, 16383);
        assert_eq!(ip2.parent_id, Some(service2_id));

        // Allocate the next IP address
        let service3_id = Uuid::new_v4();
        let id3 = Uuid::new_v4();
        let ip3 = context
            .db_datastore
            .allocate_service_ip(
                &context.opctx,
                id3,
                &Name("service3-ip".parse().unwrap()),
                "service3-ip",
                service3_id,
            )
            .await
            .expect("Failed to allocate service IP address");
        assert!(ip3.is_service);
        assert_eq!(ip3.kind, IpKind::Floating);
        assert_eq!(ip3.ip.ip(), IpAddr::V4(Ipv4Addr::new(10, 0, 0, 3)));
        assert_eq!(ip3.first_port.0, 0);
        assert_eq!(ip3.last_port.0, u16::MAX);
        assert_eq!(ip3.parent_id, Some(service3_id));

        // Once we're out of IP addresses, test that we see the right error.
        let service3_id = Uuid::new_v4();
        let id3 = Uuid::new_v4();
        let err = context
            .db_datastore
            .allocate_service_ip(
                &context.opctx,
                id3,
                &Name("service3-ip".parse().unwrap()),
                "service3-ip",
                service3_id,
            )
            .await
            .expect_err("Should have failed to allocate after pool exhausted");
        assert_eq!(
            err,
            Error::insufficient_capacity(
                "No external IP addresses available",
                "NextExternalIp::new returned NotFound",
            ),
        );

        // But we should be able to allocate another SNat IP
        let service4_id = Uuid::new_v4();
        let id4 = Uuid::new_v4();
        let ip4 = context
            .db_datastore
            .allocate_service_snat_ip(&context.opctx, id4, service4_id)
            .await
            .expect("Failed to allocate service IP address");
        assert!(ip4.is_service);
        assert_eq!(ip4.kind, IpKind::SNat);
        assert_eq!(ip4.ip.ip(), IpAddr::V4(Ipv4Addr::new(10, 0, 0, 2)));
        assert_eq!(ip4.first_port.0, 16384);
        assert_eq!(ip4.last_port.0, 32767);
        assert_eq!(ip4.parent_id, Some(service4_id));

        context.success().await;
    }

    #[tokio::test]
    async fn test_explicit_external_ip_for_service_is_idempotent() {
        let context = TestContext::new(
            "test_explicit_external_ip_for_service_is_idempotent",
        )
        .await;

        let ip_range = IpRange::try_from((
            Ipv4Addr::new(10, 0, 0, 1),
            Ipv4Addr::new(10, 0, 0, 4),
        ))
        .unwrap();
        context.initialize_ip_pool(SERVICE_IP_POOL_NAME, ip_range).await;

        // Allocate an IP address as we would for an external, rack-associated
        // service.
        let service_id = Uuid::new_v4();
        let id = Uuid::new_v4();
        let ip = context
            .db_datastore
            .allocate_explicit_service_ip(
                &context.opctx,
                id,
                &Name("service-ip".parse().unwrap()),
                "service-ip",
                service_id,
                IpAddr::V4(Ipv4Addr::new(10, 0, 0, 3)),
            )
            .await
            .expect("Failed to allocate service IP address");
        assert!(ip.is_service);
        assert_eq!(ip.ip.ip(), IpAddr::V4(Ipv4Addr::new(10, 0, 0, 3)));
        assert_eq!(ip.first_port.0, 0);
        assert_eq!(ip.last_port.0, u16::MAX);
        assert_eq!(ip.parent_id, Some(service_id));

        // Try allocating the same service IP again.
        let ip_again = context
            .db_datastore
            .allocate_explicit_service_ip(
                &context.opctx,
                id,
                &Name("service-ip".parse().unwrap()),
                "service-ip",
                service_id,
                IpAddr::V4(Ipv4Addr::new(10, 0, 0, 3)),
            )
            .await
            .expect("Failed to allocate service IP address");
        assert!(ip_again.is_service);
        assert_eq!(ip.id, ip_again.id);
        assert_eq!(ip.ip.ip(), ip_again.ip.ip());

        // Try allocating the same service IP once more, but do it with a
        // different UUID.
        let err = context
            .db_datastore
            .allocate_explicit_service_ip(
                &context.opctx,
                Uuid::new_v4(),
                &Name("service-ip".parse().unwrap()),
                "service-ip",
                service_id,
                IpAddr::V4(Ipv4Addr::new(10, 0, 0, 3)),
            )
            .await
            .expect_err("Should have failed to re-allocate same IP address (different UUID)");
        assert_eq!(
            err.to_string(),
            "Invalid Request: Requested external IP address not available"
        );

        // Try allocating the same service IP once more, but do it with a
        // different input address.
        let err = context
            .db_datastore
            .allocate_explicit_service_ip(
                &context.opctx,
                id,
                &Name("service-ip".parse().unwrap()),
                "service-ip",
                service_id,
                IpAddr::V4(Ipv4Addr::new(10, 0, 0, 2)),
            )
            .await
            .expect_err("Should have failed to re-allocate different IP address (same UUID)");
        assert_eq!(
            err.to_string(),
            "Invalid Request: Re-allocating IP address with a different value"
        );

        // Try allocating the same service IP once more, but do it with a
        // different port range.
        let err = context
            .db_datastore
            .allocate_explicit_service_snat_ip(
                &context.opctx,
                id,
                service_id,
                IpAddr::V4(Ipv4Addr::new(10, 0, 0, 3)),
                (0, 16383),
            )
            .await
            .expect_err("Should have failed to re-allocate different IP address (different port range)");
        assert_eq!(
            err.to_string(),
            "Invalid Request: Re-allocating IP address with a different value"
        );

        // This time start with an explicit SNat
        let snat_service_id = Uuid::new_v4();
        let snat_id = Uuid::new_v4();
        let snat_ip = context
            .db_datastore
            .allocate_explicit_service_snat_ip(
                &context.opctx,
                snat_id,
                snat_service_id,
                IpAddr::V4(Ipv4Addr::new(10, 0, 0, 1)),
                (32768, 49151),
            )
            .await
            .expect("Failed to allocate service IP address");
        assert!(snat_ip.is_service);
        assert_eq!(snat_ip.kind, IpKind::SNat);
        assert_eq!(snat_ip.ip.ip(), IpAddr::V4(Ipv4Addr::new(10, 0, 0, 1)));
        assert_eq!(snat_ip.first_port.0, 32768);
        assert_eq!(snat_ip.last_port.0, 49151);
        assert_eq!(snat_ip.parent_id, Some(snat_service_id));

        // Try allocating the same service IP again.
        let snat_ip_again = context
            .db_datastore
            .allocate_explicit_service_snat_ip(
                &context.opctx,
                snat_id,
                snat_service_id,
                IpAddr::V4(Ipv4Addr::new(10, 0, 0, 1)),
                (32768, 49151),
            )
            .await
            .expect("Failed to allocate service IP address");
        assert!(snat_ip_again.is_service);
        assert_eq!(snat_ip.id, snat_ip_again.id);
        assert_eq!(snat_ip.ip.ip(), snat_ip_again.ip.ip());
        assert_eq!(snat_ip.first_port, snat_ip_again.first_port);
        assert_eq!(snat_ip.last_port, snat_ip_again.last_port);

        // Try allocating the same service IP once more, but do it with a
        // different port range.
        let err = context
            .db_datastore
            .allocate_explicit_service_snat_ip(
                &context.opctx,
                snat_id,
                snat_service_id,
                IpAddr::V4(Ipv4Addr::new(10, 0, 0, 1)),
                (49152, 65535),
            )
            .await
            .expect_err("Should have failed to re-allocate different IP address (different port range)");
        assert_eq!(
            err.to_string(),
            "Invalid Request: Re-allocating IP address with a different value"
        );

        context.success().await;
    }

    #[tokio::test]
    async fn test_explicit_external_ip_for_service_out_of_range() {
        let context = TestContext::new(
            "test_explicit_external_ip_for_service_out_of_range",
        )
        .await;

        let ip_range = IpRange::try_from((
            Ipv4Addr::new(10, 0, 0, 1),
            Ipv4Addr::new(10, 0, 0, 4),
        ))
        .unwrap();
        context.initialize_ip_pool(SERVICE_IP_POOL_NAME, ip_range).await;

        let service_id = Uuid::new_v4();
        let id = Uuid::new_v4();
        let err = context
            .db_datastore
            .allocate_explicit_service_ip(
                &context.opctx,
                id,
                &Name("service-ip".parse().unwrap()),
                "service-ip",
                service_id,
                IpAddr::V4(Ipv4Addr::new(10, 0, 0, 5)),
            )
            .await
            .expect_err("Should have failed to allocate out-of-bounds IP");
        assert_eq!(
            err.to_string(),
            "Invalid Request: Requested external IP address not available"
        );

        context.success().await;
    }

    #[tokio::test]
    async fn test_insert_external_ip_for_service_is_idempotent() {
        let context = TestContext::new(
            "test_insert_external_ip_for_service_is_idempotent",
        )
        .await;

        let ip_range = IpRange::try_from((
            Ipv4Addr::new(10, 0, 0, 1),
            Ipv4Addr::new(10, 0, 0, 2),
        ))
        .unwrap();
        context.initialize_ip_pool(SERVICE_IP_POOL_NAME, ip_range).await;

        // Allocate an IP address as we would for an external, rack-associated
        // service.
        let service_id = Uuid::new_v4();
        let id = Uuid::new_v4();
        let ip = context
            .db_datastore
            .allocate_service_ip(
                &context.opctx,
                id,
                &Name("service-ip".parse().unwrap()),
                "service-ip",
                service_id,
            )
            .await
            .expect("Failed to allocate service IP address");
        assert!(ip.is_service);
        assert_eq!(ip.ip.ip(), IpAddr::V4(Ipv4Addr::new(10, 0, 0, 1)));
        assert_eq!(ip.first_port.0, 0);
        assert_eq!(ip.last_port.0, u16::MAX);
        assert_eq!(ip.parent_id, Some(service_id));

        let ip_again = context
            .db_datastore
            .allocate_service_ip(
                &context.opctx,
                id,
                &Name("service-ip".parse().unwrap()),
                "service-ip",
                service_id,
            )
            .await
            .expect("Failed to allocate service IP address");

        assert_eq!(ip.id, ip_again.id);
        assert_eq!(ip.ip.ip(), ip_again.ip.ip());

        context.success().await;
    }

    // This test is identical to "test_insert_external_ip_is_idempotent",
    // but tries to make an idempotent allocation after all addresses in the
    // pool have been allocated.
    #[tokio::test]
    async fn test_insert_external_ip_for_service_is_idempotent_even_when_full()
    {
        let context = TestContext::new(
            "test_insert_external_ip_is_idempotent_even_when_full",
        )
        .await;

        let ip_range = IpRange::try_from((
            Ipv4Addr::new(10, 0, 0, 1),
            Ipv4Addr::new(10, 0, 0, 1),
        ))
        .unwrap();
        context.initialize_ip_pool(SERVICE_IP_POOL_NAME, ip_range).await;

        // Allocate an IP address as we would for an external, rack-associated
        // service.
        let service_id = Uuid::new_v4();
        let id = Uuid::new_v4();
        let ip = context
            .db_datastore
            .allocate_service_ip(
                &context.opctx,
                id,
                &Name("service-ip".parse().unwrap()),
                "service-ip",
                service_id,
            )
            .await
            .expect("Failed to allocate service IP address");
        assert!(ip.is_service);
        assert_eq!(ip.ip.ip(), IpAddr::V4(Ipv4Addr::new(10, 0, 0, 1)));
        assert_eq!(ip.first_port.0, 0);
        assert_eq!(ip.last_port.0, u16::MAX);
        assert_eq!(ip.parent_id, Some(service_id));

        let ip_again = context
            .db_datastore
            .allocate_service_ip(
                &context.opctx,
                id,
                &Name("service-ip".parse().unwrap()),
                "service-ip",
                service_id,
            )
            .await
            .expect("Failed to allocate service IP address");

        assert_eq!(ip.id, ip_again.id);
        assert_eq!(ip.ip.ip(), ip_again.ip.ip());

        context.success().await;
    }

    #[tokio::test]
    async fn test_insert_external_ip_is_idempotent() {
        let context =
            TestContext::new("test_insert_external_ip_is_idempotent").await;

        // Create an IP pool
        let range = IpRange::try_from((
            Ipv4Addr::new(10, 0, 0, 1),
            Ipv4Addr::new(10, 0, 0, 3),
        ))
        .unwrap();
        context.create_ip_pool("default", range, true).await;

        // Create one SNAT IP address.
        let instance_id = Uuid::new_v4();
        let id = Uuid::new_v4();
        let ip = context
            .db_datastore
            .allocate_instance_snat_ip(
                &context.opctx,
                id,
                instance_id,
                context.default_pool_id().await,
            )
            .await
            .expect("Failed to allocate instance SNAT IP address");
        assert_eq!(ip.kind, IpKind::SNat);
        assert_eq!(ip.ip.ip(), range.first_address());
        assert_eq!(ip.first_port.0, 0);
        assert_eq!(ip.last_port.0, NUM_SOURCE_NAT_PORTS - 1);

        // Create a new IP, with the _same_ ID, and ensure we get back the same
        // value.
        let new_ip = context
            .db_datastore
            .allocate_instance_snat_ip(
                &context.opctx,
                id,
                instance_id,
                context.default_pool_id().await,
            )
            .await
            .expect("Failed to allocate instance SNAT IP address");

        // Check identity, not equality. The timestamps will be updated.
        assert_eq!(ip.id, new_ip.id);
        assert_eq!(ip.name, new_ip.name);
        assert_eq!(ip.description, new_ip.description);
        assert!(ip.time_created <= new_ip.time_created);
        assert!(ip.time_modified <= new_ip.time_modified);
        assert_eq!(ip.time_deleted, new_ip.time_deleted);
        assert_eq!(ip.ip_pool_id, new_ip.ip_pool_id);
        assert_eq!(ip.ip_pool_range_id, new_ip.ip_pool_range_id);
        assert_eq!(ip.kind, new_ip.kind);
        assert_eq!(ip.ip, new_ip.ip);
        assert_eq!(ip.first_port, new_ip.first_port);
        assert_eq!(ip.last_port, new_ip.last_port);

        context.success().await;
    }

    #[tokio::test]
    async fn test_next_external_ip_is_restricted_to_pools() {
        let context =
            TestContext::new("test_next_external_ip_is_restricted_to_pools")
                .await;

        // Create two pools
        let first_range = IpRange::try_from((
            Ipv4Addr::new(10, 0, 0, 1),
            Ipv4Addr::new(10, 0, 0, 3),
        ))
        .unwrap();
        context.create_ip_pool("default", first_range, true).await;
        let second_range = IpRange::try_from((
            Ipv4Addr::new(10, 0, 0, 4),
            Ipv4Addr::new(10, 0, 0, 6),
        ))
        .unwrap();
<<<<<<< HEAD
        let p1 =
            context.create_ip_pool("p1", second_range, /*default*/ false).await;
=======
        context.create_ip_pool("p1", second_range, false).await;
>>>>>>> bf498332

        // Allocating an address on an instance in the second pool should be
        // respected, even though there are IPs available in the first.
        let instance_id = context.create_instance("test").await;
        let id = Uuid::new_v4();

        let ip = context
            .db_datastore
            .allocate_instance_ephemeral_ip(
                &context.opctx,
                id,
                instance_id,
                Some(p1.id()),
                true,
            )
            .await
            .expect("Failed to allocate instance ephemeral IP address")
            .0;
        assert_eq!(ip.kind, IpKind::Ephemeral);
        assert_eq!(ip.ip.ip(), second_range.first_address());
        assert_eq!(ip.first_port.0, 0);
        assert_eq!(ip.last_port.0, u16::MAX);

        context.success().await;
    }

    #[tokio::test]
    async fn test_ensure_pool_exhaustion_does_not_use_other_pool() {
        let context = TestContext::new(
            "test_ensure_pool_exhaustion_does_not_use_other_pool",
        )
        .await;

        let first_range = IpRange::try_from((
            Ipv4Addr::new(10, 0, 0, 1),
            Ipv4Addr::new(10, 0, 0, 3),
        ))
        .unwrap();
        context.create_ip_pool("default", first_range, true).await;
        let first_address = Ipv4Addr::new(10, 0, 0, 4);
        let last_address = Ipv4Addr::new(10, 0, 0, 6);
        let second_range =
            IpRange::try_from((first_address, last_address)).unwrap();
<<<<<<< HEAD
        let p1 = context
            .create_ip_pool("p1", second_range, /* default */ false)
            .await;
=======
        context.create_ip_pool("p1", second_range, false).await;
>>>>>>> bf498332

        // Allocate all available addresses in the second pool.
        let first_octet = first_address.octets()[3];
        let last_octet = last_address.octets()[3];
        for octet in first_octet..=last_octet {
            let instance_id =
                context.create_instance(&format!("o{octet}")).await;
            let ip = context
                .db_datastore
                .allocate_instance_ephemeral_ip(
                    &context.opctx,
                    Uuid::new_v4(),
                    instance_id,
                    Some(p1.id()),
                    true,
                )
                .await
                .expect("Failed to allocate instance ephemeral IP address")
                .0;
            println!("{ip:#?}");
            if let IpAddr::V4(addr) = ip.ip.ip() {
                assert_eq!(addr.octets()[3], octet);
            } else {
                panic!("Expected an IPv4 address");
            }
        }

        // Allocating another address should _fail_, and not use the first pool.
        let instance_id = context.create_instance("final").await;
        context
            .db_datastore
            .allocate_instance_ephemeral_ip(
                &context.opctx,
                Uuid::new_v4(),
                instance_id,
                Some(p1.id()),
                true,
            )
            .await
            .expect_err("Should not use IP addresses from a different pool");

        context.success().await;
    }
}<|MERGE_RESOLUTION|>--- conflicted
+++ resolved
@@ -874,14 +874,11 @@
     use async_bb8_diesel::AsyncRunQueryDsl;
     use diesel::{ExpressionMethods, QueryDsl, SelectableHelper};
     use dropshot::test_util::LogContext;
-<<<<<<< HEAD
     use nexus_db_model::ByteCount;
     use nexus_db_model::Instance;
     use nexus_db_model::InstanceCpuCount;
-=======
     use nexus_db_model::IpPoolResource;
     use nexus_db_model::IpPoolResourceType;
->>>>>>> bf498332
     use nexus_test_utils::db::test_setup_database;
     use nexus_types::external_api::params::InstanceCreate;
     use nexus_types::external_api::shared::IpRange;
@@ -926,37 +923,17 @@
             name: &str,
             range: IpRange,
             is_default: bool,
-<<<<<<< HEAD
         ) -> IpPool {
-            let silo_id = self.opctx.authn.silo_required().unwrap().id();
-            let pool = IpPool::new(
-                &IdentityMetadataCreateParams {
-                    name: String::from(name).parse().unwrap(),
-                    description: format!("ip pool {}", name),
-                },
-                Some(silo_id),
-                is_default,
-            );
-=======
-        ) {
             let pool = IpPool::new(&IdentityMetadataCreateParams {
                 name: String::from(name).parse().unwrap(),
                 description: format!("ip pool {}", name),
             });
->>>>>>> bf498332
 
             self.db_datastore
                 .ip_pool_create(&self.opctx, pool.clone())
                 .await
                 .expect("Failed to create IP pool");
 
-<<<<<<< HEAD
-            use crate::db::schema::ip_pool::dsl as ip_pool_dsl;
-            let ip_pool = diesel::insert_into(ip_pool_dsl::ip_pool)
-                .values(pool.clone())
-                .returning(IpPool::as_returning())
-                .get_result_async(&*conn)
-=======
             let silo_id = self.opctx.authn.silo_required().unwrap().id();
             let association = IpPoolResource {
                 resource_id: silo_id,
@@ -966,13 +943,12 @@
             };
             self.db_datastore
                 .ip_pool_link_silo(&self.opctx, association)
->>>>>>> bf498332
                 .await
                 .expect("Failed to associate IP pool with silo");
 
             self.initialize_ip_pool(name, range).await;
 
-            ip_pool
+            pool
         }
 
         async fn initialize_ip_pool(&self, name: &str, range: IpRange) {
@@ -1836,12 +1812,7 @@
             Ipv4Addr::new(10, 0, 0, 6),
         ))
         .unwrap();
-<<<<<<< HEAD
-        let p1 =
-            context.create_ip_pool("p1", second_range, /*default*/ false).await;
-=======
-        context.create_ip_pool("p1", second_range, false).await;
->>>>>>> bf498332
+        let p1 = context.create_ip_pool("p1", second_range, false).await;
 
         // Allocating an address on an instance in the second pool should be
         // respected, even though there are IPs available in the first.
@@ -1885,13 +1856,7 @@
         let last_address = Ipv4Addr::new(10, 0, 0, 6);
         let second_range =
             IpRange::try_from((first_address, last_address)).unwrap();
-<<<<<<< HEAD
-        let p1 = context
-            .create_ip_pool("p1", second_range, /* default */ false)
-            .await;
-=======
-        context.create_ip_pool("p1", second_range, false).await;
->>>>>>> bf498332
+        let p1 = context.create_ip_pool("p1", second_range, false).await;
 
         // Allocate all available addresses in the second pool.
         let first_octet = first_address.octets()[3];
