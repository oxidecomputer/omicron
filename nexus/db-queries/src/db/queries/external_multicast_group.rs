// This Source Code Form is subject to the terms of the Mozilla Public
// License, v. 2.0. If a copy of the MPL was not distributed with this
// file, You can obtain one at https://mozilla.org/MPL/2.0/.

//! Queries for allocating external, customer-facing  multicast groups from IP
//! pools.
//!
//! Based on [`super::external_ip`] allocation code, adapted for multicast
//! group semantics.

use chrono::{DateTime, Utc};
use diesel::pg::Pg;
use diesel::query_builder::{AstPass, Query, QueryFragment, QueryId};
use diesel::{Column, QueryResult, RunQueryDsl, sql_types};
use ipnetwork::IpNetwork;
use uuid::Uuid;

use nexus_db_lookup::DbConnection;
use nexus_db_schema::schema;

use crate::db::model::{
    ExternalMulticastGroup, Generation, IncompleteExternalMulticastGroup,
    MulticastGroupState, Name, Vni,
};
use crate::db::true_or_cast_error::matches_sentinel;

const REALLOCATION_WITH_DIFFERENT_MULTICAST_GROUP_SENTINEL: &'static str =
    "Reallocation of multicast group with different configuration";

/// Converts multicast group allocation errors to external errors.
pub fn from_diesel(
    e: diesel::result::Error,
) -> omicron_common::api::external::Error {
    let sentinels = [REALLOCATION_WITH_DIFFERENT_MULTICAST_GROUP_SENTINEL];
    if let Some(sentinel) = matches_sentinel(&e, &sentinels) {
        match sentinel {
            REALLOCATION_WITH_DIFFERENT_MULTICAST_GROUP_SENTINEL => {
                return omicron_common::api::external::Error::invalid_request(
                    "Re-allocating multicast group with different configuration",
                );
            }
            // Fall-through to the generic error conversion.
            _ => {}
        }
    }

    nexus_db_errors::public_error_from_diesel(
        e,
        nexus_db_errors::ErrorHandler::Server,
    )
}

/// Query to allocate next available external multicast group address from IP pools.
///
/// Similar pattern to [`super::external_ip::NextExternalIp`] but for multicast
/// addresses. Handles pool-based allocation, explicit address requests, and
/// idempotency.
pub struct NextExternalMulticastGroup {
    group: IncompleteExternalMulticastGroup,
    now: DateTime<Utc>,
}

impl NextExternalMulticastGroup {
    pub fn new(group: IncompleteExternalMulticastGroup) -> Self {
        let now = Utc::now();
        Self { group, now }
    }

    fn push_next_multicast_ip_subquery<'a>(
        &'a self,
        mut out: AstPass<'_, 'a, Pg>,
    ) -> QueryResult<()> {
        out.push_sql("SELECT ");
        out.push_bind_param::<sql_types::Uuid, Uuid>(&self.group.id)?;
        out.push_sql(" AS id, ");

        out.push_bind_param::<sql_types::Text, Name>(&self.group.name)?;
        out.push_sql(" AS name, ");
        out.push_bind_param::<sql_types::Text, String>(
            &self.group.description,
        )?;
        out.push_sql(" AS description, ");

        out.push_bind_param::<sql_types::Timestamptz, DateTime<Utc>>(
            &self.now,
        )?;
        out.push_sql(" AS time_created, ");
        out.push_bind_param::<sql_types::Timestamptz, DateTime<Utc>>(
            &self.now,
        )?;
        out.push_sql(" AS time_modified, ");

        out.push_bind_param::<sql_types::Nullable<sql_types::Timestamptz>, Option<DateTime<Utc>>>(&None)?;
        out.push_sql(" AS time_deleted, ");

        // Pool ID from the candidates subquery (like external IP)
        out.push_sql("ip_pool_id, ");

        // Pool range ID from the candidates subquery
        out.push_sql("ip_pool_range_id, ");

        // VNI
        out.push_bind_param::<sql_types::Int4, Vni>(&self.group.vni)?;
        out.push_sql(" AS vni, ");

        // The multicast IP comes from the candidates subquery
        out.push_sql("candidate_ip AS multicast_ip, ");

<<<<<<< HEAD
        // Handle source IPs array
        out.push_sql("ARRAY[");
        for (i, source_ip) in self.group.source_ips.iter().enumerate() {
            if i > 0 {
                out.push_sql(", ");
            }
            out.push_bind_param::<sql_types::Inet, ipnetwork::IpNetwork>(
                source_ip,
            )?;
        }
        out.push_sql("]::inet[] AS source_ips, ");
=======
        // MVLAN for external uplink forwarding
        out.push_bind_param::<sql_types::Nullable<sql_types::Int2>, Option<i16>>(&self.group.mvlan)?;
        out.push_sql(" AS mvlan, ");
>>>>>>> dc791eb6

        out.push_bind_param::<sql_types::Nullable<sql_types::Uuid>, Option<Uuid>>(&None)?;
        out.push_sql(" AS underlay_group_id, ");

        out.push_bind_param::<sql_types::Nullable<sql_types::Int2>, Option<i16>>(&None)?;
        out.push_sql(" AS underlay_salt, ");

        // Compute tag as {uuid}:{multicast_ip} for DPD operations.
        // This format ensures uniqueness across the group's lifecycle.
        out.push_sql("(");
        out.push_bind_param::<sql_types::Uuid, Uuid>(&self.group.id)?;
        out.push_sql("::text || ':' || candidate_ip::text) AS tag, ");

        // New multicast groups start in "Creating" state (RPW pattern)
        out.push_bind_param::<nexus_db_schema::enums::MulticastGroupStateEnum, MulticastGroupState>(&MulticastGroupState::Creating)?;
        out.push_sql(" AS state, ");

        out.push_sql("nextval('omicron.public.multicast_group_version') AS version_added, ");
        out.push_bind_param::<sql_types::Nullable<sql_types::Int8>, Option<Generation>>(&None)?;
        out.push_sql(" AS version_removed");

        // FROM the candidates subquery with LEFT JOIN (like external IP)
        out.push_sql(" FROM (");
        self.push_address_candidates_subquery(out.reborrow())?;
        out.push_sql(") LEFT OUTER JOIN ");
        schema::multicast_group::table.walk_ast(out.reborrow())?;
        out.push_sql(
            " ON (multicast_ip = candidate_ip AND time_deleted IS NULL)",
        );
        out.push_sql(
            " WHERE candidate_ip IS NOT NULL AND multicast_ip IS NULL LIMIT 1",
        );

        Ok(())
    }

    fn push_address_candidates_subquery<'a>(
        &'a self,
        mut out: AstPass<'_, 'a, Pg>,
    ) -> QueryResult<()> {
        use schema::ip_pool_range::dsl;

        out.push_sql("SELECT ");
        out.push_identifier(dsl::ip_pool_id::NAME)?;
        out.push_sql(", ");
        out.push_identifier(dsl::id::NAME)?;
        out.push_sql(" AS ip_pool_range_id, ");

        // Handle explicit address vs automatic allocation
        if let Some(explicit_addr) = &self.group.explicit_address {
            out.push_sql("CASE ");
            out.push_identifier(dsl::first_address::NAME)?;
            out.push_sql(" <= ");
            out.push_bind_param::<sql_types::Inet, IpNetwork>(explicit_addr)?;
            out.push_sql(" AND ");
            out.push_bind_param::<sql_types::Inet, IpNetwork>(explicit_addr)?;
            out.push_sql(" <= ");
            out.push_identifier(dsl::last_address::NAME)?;
            out.push_sql(" WHEN TRUE THEN ");
            out.push_bind_param::<sql_types::Inet, IpNetwork>(explicit_addr)?;
            out.push_sql(" ELSE NULL END");
        } else {
            // Generate series of candidate IPs (like external IP does)
            out.push_identifier(dsl::first_address::NAME)?;
            out.push_sql(" + generate_series(0, ");
            out.push_identifier(dsl::last_address::NAME)?;
            out.push_sql(" - ");
            out.push_identifier(dsl::first_address::NAME)?;
            out.push_sql(")");
        }

        out.push_sql(" AS candidate_ip FROM ");
        schema::ip_pool_range::table.walk_ast(out.reborrow())?;
        out.push_sql(" WHERE ");
        out.push_identifier(dsl::ip_pool_id::NAME)?;
        out.push_sql(" = ");
        out.push_bind_param::<sql_types::Uuid, Uuid>(&self.group.ip_pool_id)?;
        out.push_sql(" AND ");
        out.push_identifier(dsl::time_deleted::NAME)?;
        out.push_sql(" IS NULL");
        // Filter for multicast address ranges (224.0.0.0/4 for IPv4,
        // ff00::/8 for IPv6)
        out.push_sql(" AND (");
        out.push_identifier(dsl::first_address::NAME)?;
        out.push_sql(" << '224.0.0.0/4'::inet OR ");
        out.push_identifier(dsl::first_address::NAME)?;
        out.push_sql(" << 'ff00::/8'::inet)");

        Ok(())
    }

    fn push_prior_allocation_subquery<'a>(
        &'a self,
        mut out: AstPass<'_, 'a, Pg>,
    ) -> QueryResult<()> {
        out.push_sql("SELECT * FROM ");
        schema::multicast_group::table.walk_ast(out.reborrow())?;
        out.push_sql(" WHERE id = ");
        out.push_bind_param::<sql_types::Uuid, Uuid>(&self.group.id)?;
        out.push_sql(" AND time_deleted IS NULL");
        Ok(())
    }

    /// Push a subquery to update the `ip_pool_range` table's rcgen, if we've
    /// successfully allocated a multicast group from that range.
    ///
    /// This prevents race conditions where a range is deleted while a
    /// multicast group allocation is in progress. The range deletion checks
    /// the rcgen value, and this increment ensures it changes when an
    /// allocation occurs.
    fn push_update_ip_pool_range_subquery<'a>(
        &'a self,
        mut out: AstPass<'_, 'a, Pg>,
    ) -> QueryResult<()> {
        use schema::ip_pool_range::dsl;
        out.push_sql("UPDATE ");
        schema::ip_pool_range::table.walk_ast(out.reborrow())?;
        out.push_sql(" SET ");
        out.push_identifier(dsl::time_modified::NAME)?;
        out.push_sql(" = ");
        out.push_bind_param::<sql_types::Timestamptz, DateTime<Utc>>(
            &self.now,
        )?;
        out.push_sql(", ");
        out.push_identifier(dsl::rcgen::NAME)?;
        out.push_sql(" = ");
        out.push_identifier(dsl::rcgen::NAME)?;
        out.push_sql(" + 1 WHERE ");
        out.push_identifier(dsl::id::NAME)?;
        out.push_sql(" = (SELECT ip_pool_range_id FROM next_external_multicast_group) AND ");
        out.push_identifier(dsl::time_deleted::NAME)?;
        out.push_sql(" IS NULL RETURNING ");
        out.push_identifier(dsl::id::NAME)?;
        Ok(())
    }
}

impl QueryFragment<Pg> for NextExternalMulticastGroup {
    fn walk_ast<'a>(
        &'a self,
        mut out: AstPass<'_, 'a, Pg>,
    ) -> diesel::QueryResult<()> {
        out.unsafe_to_cache_prepared();

        // Create CTE for candidate multicast group
        out.push_sql("WITH next_external_multicast_group AS (");
        self.push_next_multicast_ip_subquery(out.reborrow())?;
        out.push_sql("), ");

        // Check for existing allocation (idempotency)
        out.push_sql("previously_allocated_group AS (");
        self.push_prior_allocation_subquery(out.reborrow())?;
        out.push_sql("), ");

        // Insert new record or return existing one
        out.push_sql("multicast_group AS (");
        out.push_sql("INSERT INTO ");
        schema::multicast_group::table.walk_ast(out.reborrow())?;
        out.push_sql(
<<<<<<< HEAD
            " (id, name, description, time_created, time_modified, time_deleted, ip_pool_id, ip_pool_range_id, vni, multicast_ip, source_ips, underlay_group_id, tag, state, version_added, version_removed)
             SELECT id, name, description, time_created, time_modified, time_deleted, ip_pool_id, ip_pool_range_id, vni, multicast_ip, source_ips, underlay_group_id, tag, state, version_added, version_removed FROM next_external_multicast_group
                WHERE NOT EXISTS (SELECT 1 FROM previously_allocated_group)
                RETURNING id, name, description, time_created, time_modified, time_deleted, ip_pool_id, ip_pool_range_id, vni, multicast_ip, source_ips, underlay_group_id, tag, state, version_added, version_removed",
=======
            " (id, name, description, time_created, time_modified, time_deleted, ip_pool_id, ip_pool_range_id, vni, multicast_ip, mvlan, underlay_group_id, underlay_salt, tag, state, version_added, version_removed)
             SELECT id, name, description, time_created, time_modified, time_deleted, ip_pool_id, ip_pool_range_id, vni, multicast_ip, mvlan, underlay_group_id, underlay_salt, tag, state, version_added, version_removed FROM next_external_multicast_group
                WHERE NOT EXISTS (SELECT 1 FROM previously_allocated_group)
                RETURNING id, name, description, time_created, time_modified, time_deleted, ip_pool_id, ip_pool_range_id, vni, multicast_ip, mvlan, underlay_group_id, underlay_salt, tag, state, version_added, version_removed",
>>>>>>> dc791eb6
        );
        out.push_sql("), ");

        // Update the IP pool range's rcgen to prevent race conditions with range deletion
        out.push_sql("updated_pool_range AS (");
        self.push_update_ip_pool_range_subquery(out.reborrow())?;
        out.push_sql(") ");

        // Return either the newly inserted or previously allocated group
        out.push_sql(
<<<<<<< HEAD
            "SELECT id, name, description, time_created, time_modified, time_deleted, ip_pool_id, ip_pool_range_id, vni, multicast_ip, source_ips, underlay_group_id, tag, state, version_added, version_removed FROM previously_allocated_group
            UNION ALL
            SELECT id, name, description, time_created, time_modified, time_deleted, ip_pool_id, ip_pool_range_id, vni, multicast_ip, source_ips, underlay_group_id, tag, state, version_added, version_removed FROM multicast_group",
=======
            "SELECT id, name, description, time_created, time_modified, time_deleted, ip_pool_id, ip_pool_range_id, vni, multicast_ip, mvlan, underlay_group_id, underlay_salt, tag, state, version_added, version_removed FROM previously_allocated_group
            UNION ALL
            SELECT id, name, description, time_created, time_modified, time_deleted, ip_pool_id, ip_pool_range_id, vni, multicast_ip, mvlan, underlay_group_id, underlay_salt, tag, state, version_added, version_removed FROM multicast_group",
>>>>>>> dc791eb6
        );

        Ok(())
    }
}

impl QueryId for NextExternalMulticastGroup {
    type QueryId = ();
    const HAS_STATIC_QUERY_ID: bool = false;
}

impl Query for NextExternalMulticastGroup {
    type SqlType = <<ExternalMulticastGroup as
        diesel::Selectable<Pg>>::SelectExpression as diesel::Expression>::SqlType;
}

impl RunQueryDsl<DbConnection> for NextExternalMulticastGroup {}<|MERGE_RESOLUTION|>--- conflicted
+++ resolved
@@ -106,23 +106,10 @@
         // The multicast IP comes from the candidates subquery
         out.push_sql("candidate_ip AS multicast_ip, ");
 
-<<<<<<< HEAD
-        // Handle source IPs array
-        out.push_sql("ARRAY[");
-        for (i, source_ip) in self.group.source_ips.iter().enumerate() {
-            if i > 0 {
-                out.push_sql(", ");
-            }
-            out.push_bind_param::<sql_types::Inet, ipnetwork::IpNetwork>(
-                source_ip,
-            )?;
-        }
-        out.push_sql("]::inet[] AS source_ips, ");
-=======
-        // MVLAN for external uplink forwarding
-        out.push_bind_param::<sql_types::Nullable<sql_types::Int2>, Option<i16>>(&self.group.mvlan)?;
-        out.push_sql(" AS mvlan, ");
->>>>>>> dc791eb6
+        // Source IPs are per-member in the implicit lifecycle model.
+        // Groups are created with empty source IPs; the union is computed
+        // from member sources.
+        out.push_sql("ARRAY[]::inet[] AS source_ips, ");
 
         out.push_bind_param::<sql_types::Nullable<sql_types::Uuid>, Option<Uuid>>(&None)?;
         out.push_sql(" AS underlay_group_id, ");
@@ -282,17 +269,10 @@
         out.push_sql("INSERT INTO ");
         schema::multicast_group::table.walk_ast(out.reborrow())?;
         out.push_sql(
-<<<<<<< HEAD
-            " (id, name, description, time_created, time_modified, time_deleted, ip_pool_id, ip_pool_range_id, vni, multicast_ip, source_ips, underlay_group_id, tag, state, version_added, version_removed)
-             SELECT id, name, description, time_created, time_modified, time_deleted, ip_pool_id, ip_pool_range_id, vni, multicast_ip, source_ips, underlay_group_id, tag, state, version_added, version_removed FROM next_external_multicast_group
+            " (id, name, description, time_created, time_modified, time_deleted, ip_pool_id, ip_pool_range_id, vni, multicast_ip, source_ips, underlay_group_id, underlay_salt, tag, state, version_added, version_removed)
+             SELECT id, name, description, time_created, time_modified, time_deleted, ip_pool_id, ip_pool_range_id, vni, multicast_ip, source_ips, underlay_group_id, underlay_salt, tag, state, version_added, version_removed FROM next_external_multicast_group
                 WHERE NOT EXISTS (SELECT 1 FROM previously_allocated_group)
-                RETURNING id, name, description, time_created, time_modified, time_deleted, ip_pool_id, ip_pool_range_id, vni, multicast_ip, source_ips, underlay_group_id, tag, state, version_added, version_removed",
-=======
-            " (id, name, description, time_created, time_modified, time_deleted, ip_pool_id, ip_pool_range_id, vni, multicast_ip, mvlan, underlay_group_id, underlay_salt, tag, state, version_added, version_removed)
-             SELECT id, name, description, time_created, time_modified, time_deleted, ip_pool_id, ip_pool_range_id, vni, multicast_ip, mvlan, underlay_group_id, underlay_salt, tag, state, version_added, version_removed FROM next_external_multicast_group
-                WHERE NOT EXISTS (SELECT 1 FROM previously_allocated_group)
-                RETURNING id, name, description, time_created, time_modified, time_deleted, ip_pool_id, ip_pool_range_id, vni, multicast_ip, mvlan, underlay_group_id, underlay_salt, tag, state, version_added, version_removed",
->>>>>>> dc791eb6
+                RETURNING id, name, description, time_created, time_modified, time_deleted, ip_pool_id, ip_pool_range_id, vni, multicast_ip, source_ips, underlay_group_id, underlay_salt, tag, state, version_added, version_removed",
         );
         out.push_sql("), ");
 
@@ -303,15 +283,9 @@
 
         // Return either the newly inserted or previously allocated group
         out.push_sql(
-<<<<<<< HEAD
-            "SELECT id, name, description, time_created, time_modified, time_deleted, ip_pool_id, ip_pool_range_id, vni, multicast_ip, source_ips, underlay_group_id, tag, state, version_added, version_removed FROM previously_allocated_group
+            "SELECT id, name, description, time_created, time_modified, time_deleted, ip_pool_id, ip_pool_range_id, vni, multicast_ip, source_ips, underlay_group_id, underlay_salt, tag, state, version_added, version_removed FROM previously_allocated_group
             UNION ALL
-            SELECT id, name, description, time_created, time_modified, time_deleted, ip_pool_id, ip_pool_range_id, vni, multicast_ip, source_ips, underlay_group_id, tag, state, version_added, version_removed FROM multicast_group",
-=======
-            "SELECT id, name, description, time_created, time_modified, time_deleted, ip_pool_id, ip_pool_range_id, vni, multicast_ip, mvlan, underlay_group_id, underlay_salt, tag, state, version_added, version_removed FROM previously_allocated_group
-            UNION ALL
-            SELECT id, name, description, time_created, time_modified, time_deleted, ip_pool_id, ip_pool_range_id, vni, multicast_ip, mvlan, underlay_group_id, underlay_salt, tag, state, version_added, version_removed FROM multicast_group",
->>>>>>> dc791eb6
+            SELECT id, name, description, time_created, time_modified, time_deleted, ip_pool_id, ip_pool_range_id, vni, multicast_ip, source_ips, underlay_group_id, underlay_salt, tag, state, version_added, version_removed FROM multicast_group",
         );
 
         Ok(())
