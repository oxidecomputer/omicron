--- conflicted
+++ resolved
@@ -8,9 +8,14 @@
 use omicron_common::api::external::IdentityMetadataCreateParams;
 
 lazy_static! {
-    pub static ref SILO_ID: uuid::Uuid = "001de000-5111-4000-8000-000000000000"
+    pub static ref SILO_ID: uuid::Uuid = "001de000-5110-4000-8000-000000000000"
         .parse()
         .expect("invalid uuid for builtin silo id");
+
+    /// "Default" Silo
+    ///
+    /// This was historically used for demos and the unit tests.  The plan is to
+    /// remove it per omicron#2305.
     pub static ref DEFAULT_SILO: db::model::Silo =
         db::model::Silo::new_with_id(
             *SILO_ID,
@@ -25,35 +30,30 @@
                 tls_certificates: vec![],
                 mapped_fleet_roles: Default::default(),
             },
-<<<<<<< HEAD
         )
         .unwrap();
-=======
-            discoverable: false,
-            identity_mode: shared::SiloIdentityMode::LocalOnly,
-            admin_group_name: None,
-            tls_certificates: vec![],
-        },
-    );
 
     /// UUID of built-in internal silo.
-    pub static ref INTERNAL_SILO_ID: uuid::Uuid = "001de000-5110-4000-8000-000000000000"
-        .parse()
-        .expect("invalid uuid for builtin silo id");
+    pub static ref INTERNAL_SILO_ID: uuid::Uuid =
+        "001de000-5110-4000-8000-000000000001"
+            .parse()
+            .expect("invalid uuid for builtin silo id");
 
-    /// Built-in Silo to house internal resources. It contains no users and can't be logged into.
-    pub static ref INTERNAL_SILO: db::model::Silo = db::model::Silo::new_with_id(
-        *INTERNAL_SILO_ID,
-        params::SiloCreate {
-            identity: IdentityMetadataCreateParams {
-                name: "oxide-internal".parse().unwrap(),
-                description: "Built-in internal Silo.".to_string(),
+    /// Built-in Silo to house internal resources. It contains no users and
+    /// can't be logged into.
+    pub static ref INTERNAL_SILO: db::model::Silo =
+        db::model::Silo::new_with_id(
+            *INTERNAL_SILO_ID,
+            params::SiloCreate {
+                identity: IdentityMetadataCreateParams {
+                    name: "oxide-internal".parse().unwrap(),
+                    description: "Built-in internal Silo.".to_string(),
+                },
+                discoverable: false,
+                identity_mode: shared::SiloIdentityMode::LocalOnly,
+                admin_group_name: None,
+                tls_certificates: vec![],
+                mapped_fleet_roles: Default::default(),
             },
-            discoverable: false,
-            identity_mode: shared::SiloIdentityMode::LocalOnly,
-            admin_group_name: None,
-            tls_certificates: vec![],
-        },
-    );
->>>>>>> 10baa3aa
+        ).unwrap();
 }