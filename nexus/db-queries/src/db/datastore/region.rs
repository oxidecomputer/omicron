// This Source Code Form is subject to the terms of the Mozilla Public
// License, v. 2.0. If a copy of the MPL was not distributed with this
// file, You can obtain one at https://mozilla.org/MPL/2.0/.

//! [`DataStore`] methods on [`Region`]s.

use super::DataStore;
use super::RunnableQuery;
use crate::context::OpContext;
use crate::db;
use crate::db::datastore::REGION_REDUNDANCY_THRESHOLD;
use crate::db::datastore::SQL_BATCH_SIZE;
use crate::db::error::ErrorHandler;
use crate::db::error::public_error_from_diesel;
use crate::db::lookup::LookupPath;
use crate::db::model::CrucibleDataset;
use crate::db::model::PhysicalDiskPolicy;
use crate::db::model::Region;
use crate::db::model::SqlU16;
use crate::db::model::to_db_typed_uuid;
use crate::db::pagination::Paginator;
use crate::db::pagination::paginated;
use crate::db::queries::region_allocation::RegionParameters;
use crate::db::update_and_check::UpdateAndCheck;
use crate::db::update_and_check::UpdateStatus;
use async_bb8_diesel::AsyncRunQueryDsl;
use diesel::dsl::sql_query;
use diesel::prelude::*;
use nexus_config::RegionAllocationStrategy;
use nexus_types::external_api::params;
use omicron_common::api::external;
use omicron_common::api::external::DeleteResult;
use omicron_common::api::external::Error;
use omicron_common::api::external::ListResultVec;
use omicron_common::api::external::LookupResult;
use omicron_common::api::external::UpdateResult;
use omicron_uuid_kinds::DatasetUuid;
use omicron_uuid_kinds::VolumeUuid;
use slog::Logger;
use std::net::SocketAddrV6;
use uuid::Uuid;

pub enum RegionAllocationFor {
    /// Allocate region(s) for a disk volume
    DiskVolume { volume_id: VolumeUuid },

    /// Allocate region(s) for a snapshot volume, which may have read-only
    /// targets.
    SnapshotVolume { volume_id: VolumeUuid, snapshot_id: Uuid },
}

/// Describe the region(s) to be allocated
pub enum RegionAllocationParameters<'a> {
    FromDiskSource {
        disk_source: &'a params::DiskSource,
        size: external::ByteCount,
    },

    FromRaw {
        block_size: u64,
        blocks_per_extent: u64,
        extent_count: u64,
    },
}

impl DataStore {
    pub(super) fn get_allocated_regions_query(
        volume_id: VolumeUuid,
    ) -> impl RunnableQuery<(CrucibleDataset, Region)> {
        use nexus_db_schema::schema::crucible_dataset::dsl as dataset_dsl;
        use nexus_db_schema::schema::region::dsl as region_dsl;
        region_dsl::region
            .filter(region_dsl::volume_id.eq(to_db_typed_uuid(volume_id)))
            .inner_join(
                dataset_dsl::crucible_dataset
                    .on(region_dsl::dataset_id.eq(dataset_dsl::id)),
            )
            .select((CrucibleDataset::as_select(), Region::as_select()))
    }

    /// Gets allocated regions for a disk, and the datasets to which those
    /// regions belong.
    ///
    /// Note that this function does not validate liveness of the Disk, so it
    /// may be used in a context where the disk is being deleted.
    pub async fn get_allocated_regions(
        &self,
        volume_id: VolumeUuid,
    ) -> Result<Vec<(CrucibleDataset, Region)>, Error> {
        Self::get_allocated_regions_query(volume_id)
            .get_results_async::<(CrucibleDataset, Region)>(
                &*self.pool_connection_unauthorized().await?,
            )
            .await
            .map_err(|e| public_error_from_diesel(e, ErrorHandler::Server))
    }

    pub async fn get_region(&self, region_id: Uuid) -> Result<Region, Error> {
        use nexus_db_schema::schema::region::dsl;
        dsl::region
            .filter(dsl::id.eq(region_id))
            .select(Region::as_select())
            .get_result_async::<Region>(
                &*self.pool_connection_unauthorized().await?,
            )
            .await
            .map_err(|e| public_error_from_diesel(e, ErrorHandler::Server))
    }

    pub async fn get_region_optional(
        &self,
        region_id: Uuid,
    ) -> Result<Option<Region>, Error> {
        use nexus_db_schema::schema::region::dsl;
        dsl::region
            .filter(dsl::id.eq(region_id))
            .select(Region::as_select())
            .get_result_async::<Region>(
                &*self.pool_connection_unauthorized().await?,
            )
            .await
            .optional()
            .map_err(|e| public_error_from_diesel(e, ErrorHandler::Server))
    }

    async fn get_block_size_from_disk_source(
        &self,
        opctx: &OpContext,
        disk_source: &params::DiskSource,
    ) -> Result<db::model::BlockSize, Error> {
        match &disk_source {
            params::DiskSource::Blank { block_size } => {
                Ok(db::model::BlockSize::try_from(*block_size)
                    .map_err(|e| Error::invalid_request(&e.to_string()))?)
            }
            params::DiskSource::Snapshot { snapshot_id } => {
                let (.., db_snapshot) = LookupPath::new(opctx, &self)
                    .snapshot_id(*snapshot_id)
                    .fetch()
                    .await?;

                Ok(db_snapshot.block_size)
            }
            params::DiskSource::Image { image_id } => {
                let (.., db_image) = LookupPath::new(opctx, &self)
                    .image_id(*image_id)
                    .fetch()
                    .await?;

                Ok(db_image.block_size)
            }
            params::DiskSource::ImportingBlocks { block_size } => {
                Ok(db::model::BlockSize::try_from(*block_size)
                    .map_err(|e| Error::invalid_request(&e.to_string()))?)
            }
        }
    }

    // TODO for now, extent size is fixed at 64 MiB. In the future, this may be
    // tunable at runtime.
    pub const EXTENT_SIZE: u64 = 64_u64 << 20;

    /// Given a block size and total disk size, get Crucible allocation values
    pub fn get_crucible_allocation(
        block_size: &db::model::BlockSize,
        size: external::ByteCount,
    ) -> (u64, u64) {
        let blocks_per_extent =
            Self::EXTENT_SIZE / u64::from(block_size.to_bytes());

        let size = size.to_bytes();

        // allocate enough extents to fit all the disk blocks, rounding up.
        let extent_count = size.div_ceil(Self::EXTENT_SIZE);

        (blocks_per_extent, extent_count)
    }

    /// Idempotently allocates enough regions to back a disk.
    ///
    /// Returns the allocated regions, as well as the datasets to which they
    /// belong.
    pub async fn disk_region_allocate(
        &self,
        opctx: &OpContext,
        volume_id: VolumeUuid,
        disk_source: &params::DiskSource,
        size: external::ByteCount,
        allocation_strategy: &RegionAllocationStrategy,
    ) -> Result<Vec<(CrucibleDataset, Region)>, Error> {
        self.arbitrary_region_allocate(
            opctx,
            RegionAllocationFor::DiskVolume { volume_id },
            RegionAllocationParameters::FromDiskSource { disk_source, size },
            allocation_strategy,
            REGION_REDUNDANCY_THRESHOLD,
        )
        .await
    }

    /// Idempotently allocates an arbitrary number of regions for a volume.
    ///
    /// For regular disk creation, this will be REGION_REDUNDANCY_THRESHOLD.
    ///
    /// For region replacement, it's important to allocate the *new* region for
    /// a volume while respecting the current region allocation strategy.  This
    /// requires setting `num_regions_required` to one more than the current
    /// level for a volume. If a single region is allocated in isolation this
    /// could land on the same dataset as one of the existing volume's regions.
    ///
    /// For allocating for snapshot volumes, it's important to take into account
    /// `region_snapshot`s that may be used as some of the targets in the region
    /// set, representing read-only downstairs served out of a ZFS snapshot
    /// instead of a dataset.
    ///
    /// Returns the allocated regions, as well as the datasets to which they
    /// belong.
    pub async fn arbitrary_region_allocate(
        &self,
        opctx: &OpContext,
        region_for: RegionAllocationFor,
        region_parameters: RegionAllocationParameters<'_>,
        allocation_strategy: &RegionAllocationStrategy,
        num_regions_required: usize,
    ) -> Result<Vec<(CrucibleDataset, Region)>, Error> {
        let (volume_id, maybe_snapshot_id) = match region_for {
            RegionAllocationFor::DiskVolume { volume_id } => (volume_id, None),

            RegionAllocationFor::SnapshotVolume { volume_id, snapshot_id } => {
                (volume_id, Some(snapshot_id))
            }
        };

        let (block_size, blocks_per_extent, extent_count) =
            match region_parameters {
                RegionAllocationParameters::FromDiskSource {
                    disk_source,
                    size,
                } => {
                    let block_size = self
                        .get_block_size_from_disk_source(opctx, &disk_source)
                        .await?;

                    let (blocks_per_extent, extent_count) =
                        Self::get_crucible_allocation(&block_size, size);

                    (
                        u64::from(block_size.to_bytes()),
                        blocks_per_extent,
                        extent_count,
                    )
                }

                RegionAllocationParameters::FromRaw {
                    block_size,
                    blocks_per_extent,
                    extent_count,
                } => (block_size, blocks_per_extent, extent_count),
            };

        let query = crate::db::queries::region_allocation::allocation_query(
            volume_id,
            maybe_snapshot_id,
            RegionParameters {
                block_size,
                blocks_per_extent,
                extent_count,
                read_only: maybe_snapshot_id.is_some(),
            },
            allocation_strategy,
            num_regions_required,
        )?;

        let conn = self.pool_connection_authorized(&opctx).await?;

        let dataset_and_regions: Vec<(CrucibleDataset, Region)> =
            query.get_results_async(&*conn).await.map_err(|e| {
                crate::db::queries::region_allocation::from_diesel(e)
            })?;

        info!(
            self.log,
            "Allocated regions for volume";
            "volume_id" => %volume_id,
            "maybe_snapshot_id" => ?maybe_snapshot_id,
            "datasets_and_regions" => ?dataset_and_regions,
        );

        Ok(dataset_and_regions)
    }

    /// Deletes a set of regions.
    ///
    /// Also updates the storage usage on their corresponding datasets.
    pub async fn regions_hard_delete(
        &self,
        _log: &Logger,
        region_ids: Vec<Uuid>,
    ) -> DeleteResult {
        if region_ids.is_empty() {
            return Ok(());
        }

        let conn = self.pool_connection_unauthorized().await?;
        self.transaction_retry_wrapper("regions_hard_delete")
            .transaction(&conn, |conn| {
                let region_ids = region_ids.clone();
                async move {
<<<<<<< HEAD
                    use db::schema::region::dsl;
=======
                    use nexus_db_schema::schema::crucible_dataset::dsl as dataset_dsl;
                    use nexus_db_schema::schema::region::dsl as region_dsl;
>>>>>>> cf38148d

                    // Remove the regions
                    diesel::delete(dsl::region)
                        .filter(dsl::id.eq_any(region_ids))
                        .execute_async(&conn)
                        .await?;

                    // Update datasets to which the regions belonged.
                    sql_query(
                        r#"
WITH size_used_with_reservation AS (
  SELECT
    crucible_dataset.id AS crucible_dataset_id,
    SUM(
      CASE
        WHEN block_size IS NULL THEN 0
        ELSE
          CASE
            WHEN reservation_percent = '25' THEN
              (block_size * blocks_per_extent * extent_count) / 4 +
              (block_size * blocks_per_extent * extent_count)
          END
      END
    ) AS reserved_size
  FROM crucible_dataset
  LEFT JOIN region ON crucible_dataset.id = region.dataset_id
  WHERE crucible_dataset.time_deleted IS NULL
  GROUP BY crucible_dataset.id
)
UPDATE crucible_dataset
SET size_used = size_used_with_reservation.reserved_size
FROM size_used_with_reservation
WHERE crucible_dataset.id = size_used_with_reservation.crucible_dataset_id"#,
                    )
                    .execute_async(&conn)
                    .await?;

                    // Whenever a region is hard-deleted, validate invariants
                    // for all volumes
                    #[cfg(any(test, feature = "testing"))]
                    Self::validate_volume_invariants(&conn).await?;

                    Ok(())
                }
            })
            .await
            .map_err(|e| public_error_from_diesel(e, ErrorHandler::Server))
    }

    /// Return the total reserved size for all the regions allocated to a
    /// dataset
    pub async fn regions_total_reserved_size(
        &self,
        dataset_id: DatasetUuid,
    ) -> Result<u64, Error> {
<<<<<<< HEAD
        use db::schema::region::dsl;
=======
        use nexus_db_schema::schema::region::dsl as region_dsl;

        let total_occupied_size: Option<diesel::pg::data_types::PgNumeric> =
            region_dsl::region
                .filter(region_dsl::dataset_id.eq(to_db_typed_uuid(dataset_id)))
                .select(diesel::dsl::sum(
                    region_dsl::block_size
                        * region_dsl::blocks_per_extent
                        * region_dsl::extent_count,
                ))
                .nullable()
                .get_result_async(&*self.pool_connection_unauthorized().await?)
                .await
                .map_err(|e| {
                    public_error_from_diesel(e, ErrorHandler::Server)
                })?;
>>>>>>> cf38148d

        let dataset_regions: Vec<Region> = dsl::region
            .filter(dsl::dataset_id.eq(to_db_typed_uuid(dataset_id)))
            .select(Region::as_select())
            .load_async(&*self.pool_connection_unauthorized().await?)
            .await
            .map_err(|e| public_error_from_diesel(e, ErrorHandler::Server))?;

        Ok(dataset_regions.iter().map(|r| r.reserved_size()).sum())
    }

    /// Find read/write regions on expunged disks
    pub async fn find_read_write_regions_on_expunged_physical_disks(
        &self,
        opctx: &OpContext,
    ) -> LookupResult<Vec<Region>> {
        let conn = self.pool_connection_authorized(opctx).await?;

        use nexus_db_schema::schema::crucible_dataset::dsl as dataset_dsl;
        use nexus_db_schema::schema::physical_disk::dsl as physical_disk_dsl;
        use nexus_db_schema::schema::region::dsl as region_dsl;
        use nexus_db_schema::schema::zpool::dsl as zpool_dsl;

        region_dsl::region
            .filter(region_dsl::dataset_id.eq_any(
                dataset_dsl::crucible_dataset
                    .filter(dataset_dsl::time_deleted.is_null())
                    .filter(dataset_dsl::pool_id.eq_any(
                        zpool_dsl::zpool
                            .filter(zpool_dsl::time_deleted.is_null())
                            .filter(zpool_dsl::physical_disk_id.eq_any(
                                physical_disk_dsl::physical_disk
                                    .filter(physical_disk_dsl::disk_policy.eq(PhysicalDiskPolicy::Expunged))
                                    .select(physical_disk_dsl::id)
                            ))
                            .select(zpool_dsl::id)
                    ))
                    .select(dataset_dsl::id)
            ))
            // only return read-write regions here
            .filter(region_dsl::read_only.eq(false))
            .select(Region::as_select())
            .load_async(&*conn)
            .await
            .map_err(|e| public_error_from_diesel(e, ErrorHandler::Server))
    }

    /// Find read-only regions on expunged disks
    pub async fn find_read_only_regions_on_expunged_physical_disks(
        &self,
        opctx: &OpContext,
    ) -> LookupResult<Vec<Region>> {
        let conn = self.pool_connection_authorized(opctx).await?;

        use nexus_db_schema::schema::crucible_dataset::dsl as dataset_dsl;
        use nexus_db_schema::schema::physical_disk::dsl as physical_disk_dsl;
        use nexus_db_schema::schema::region::dsl as region_dsl;
        use nexus_db_schema::schema::zpool::dsl as zpool_dsl;

        region_dsl::region
            .filter(region_dsl::dataset_id.eq_any(
                dataset_dsl::crucible_dataset
                    .filter(dataset_dsl::time_deleted.is_null())
                    .filter(dataset_dsl::pool_id.eq_any(
                        zpool_dsl::zpool
                            .filter(zpool_dsl::time_deleted.is_null())
                            .filter(zpool_dsl::physical_disk_id.eq_any(
                                physical_disk_dsl::physical_disk
                                    .filter(physical_disk_dsl::disk_policy.eq(PhysicalDiskPolicy::Expunged))
                                    .select(physical_disk_dsl::id)
                            ))
                            .select(zpool_dsl::id)
                    ))
                    .select(dataset_dsl::id)
            ))
            // only return read-only regions here
            .filter(region_dsl::read_only.eq(true))
            .select(Region::as_select())
            .load_async(&*conn)
            .await
            .map_err(|e| public_error_from_diesel(e, ErrorHandler::Server))
    }

    pub async fn region_set_port(
        &self,
        region_id: Uuid,
        region_port: u16,
    ) -> UpdateResult<()> {
        use nexus_db_schema::schema::region::dsl;

        let conn = self.pool_connection_unauthorized().await?;

        let updated = diesel::update(dsl::region)
            .filter(dsl::id.eq(region_id))
            .set(dsl::port.eq(Some::<SqlU16>(region_port.into())))
            .check_if_exists::<Region>(region_id)
            .execute_and_check(&conn)
            .await;

        match updated {
            Ok(result) => match result.status {
                UpdateStatus::Updated => Ok(()),

                UpdateStatus::NotUpdatedButExists => {
                    let record = result.found;

                    if record.port() == Some(region_port) {
                        Ok(())
                    } else {
                        Err(Error::conflict(format!(
                            "region {region_id} port set to {:?}",
                            record.port(),
                        )))
                    }
                }
            },

            Err(e) => Err(public_error_from_diesel(e, ErrorHandler::Server)),
        }
    }

    /// If a region's port was recorded, return its associated address,
    /// otherwise return None.
    pub async fn region_addr(
        &self,
        region_id: Uuid,
    ) -> LookupResult<Option<SocketAddrV6>> {
        let region = self.get_region(region_id).await?;

        let Some(port) = region.port() else {
            return Ok(None);
        };

        let dataset = self.crucible_dataset_get(region.dataset_id()).await?;
        Ok(Some(dataset.address_with_port(port)))
    }

    pub async fn regions_missing_ports(
        &self,
        opctx: &OpContext,
    ) -> ListResultVec<Region> {
        opctx.check_complex_operations_allowed()?;

        let mut records = Vec::new();

        let mut paginator = Paginator::new(SQL_BATCH_SIZE);
        let conn = self.pool_connection_authorized(opctx).await?;

        while let Some(p) = paginator.next() {
            use nexus_db_schema::schema::region::dsl;

            let batch = paginated(dsl::region, dsl::id, &p.current_pagparams())
                .filter(dsl::port.is_null())
                .select(Region::as_select())
                .load_async::<Region>(&*conn)
                .await
                .map_err(|e| {
                    public_error_from_diesel(e, ErrorHandler::Server)
                })?;

            paginator = p.found_batch(&batch, &|r| r.id());
            records.extend(batch);
        }

        Ok(records)
    }

    /// Find regions not on expunged disks that match a volume id
    pub async fn find_non_expunged_regions(
        &self,
        opctx: &OpContext,
        volume_id: VolumeUuid,
    ) -> LookupResult<Vec<Region>> {
        let conn = self.pool_connection_authorized(opctx).await?;

        use nexus_db_schema::schema::crucible_dataset::dsl as dataset_dsl;
        use nexus_db_schema::schema::physical_disk::dsl as physical_disk_dsl;
        use nexus_db_schema::schema::region::dsl as region_dsl;
        use nexus_db_schema::schema::zpool::dsl as zpool_dsl;

        region_dsl::region
            .filter(region_dsl::dataset_id.eq_any(
                dataset_dsl::crucible_dataset
                    .filter(dataset_dsl::time_deleted.is_null())
                    .filter(dataset_dsl::pool_id.eq_any(
                        zpool_dsl::zpool
                            .filter(zpool_dsl::time_deleted.is_null())
                            .filter(zpool_dsl::physical_disk_id.eq_any(
                                physical_disk_dsl::physical_disk
                                    .filter(physical_disk_dsl::disk_policy.eq(PhysicalDiskPolicy::InService))
                                    .select(physical_disk_dsl::id)
                            ))
                            .select(zpool_dsl::id)
                    ))
                    .select(dataset_dsl::id)
            ))
            .filter(region_dsl::volume_id.eq(to_db_typed_uuid(volume_id)))
            .select(Region::as_select())
            .load_async(&*conn)
            .await
            .map_err(|e| public_error_from_diesel(e, ErrorHandler::Server))
    }
}

#[cfg(test)]
mod test {
    use super::*;
    use crate::db::model::BlockSize;
    use omicron_common::api::external::ByteCount;

    #[test]
    fn test_extent_count() {
        // Zero sized disks should get zero extents
        let (_, extent_count) = DataStore::get_crucible_allocation(
            &BlockSize::Traditional,
            ByteCount::try_from(0u64).unwrap(),
        );
        assert_eq!(0, extent_count);

        // Test 1 byte disk
        let (_, extent_count) = DataStore::get_crucible_allocation(
            &BlockSize::Traditional,
            ByteCount::try_from(1u64).unwrap(),
        );
        assert_eq!(1, extent_count);

        // Test 1 less than the (current) maximum extent size
        let (_, extent_count) = DataStore::get_crucible_allocation(
            &BlockSize::Traditional,
            ByteCount::try_from(DataStore::EXTENT_SIZE - 1).unwrap(),
        );
        assert_eq!(1, extent_count);

        // Test at than the (current) maximum extent size
        let (_, extent_count) = DataStore::get_crucible_allocation(
            &BlockSize::Traditional,
            ByteCount::try_from(DataStore::EXTENT_SIZE).unwrap(),
        );
        assert_eq!(1, extent_count);

        // Test at 1 byte more than the (current) maximum extent size
        let (_, extent_count) = DataStore::get_crucible_allocation(
            &BlockSize::Traditional,
            ByteCount::try_from(DataStore::EXTENT_SIZE + 1).unwrap(),
        );
        assert_eq!(2, extent_count);

        // Mostly just checking we don't blow up on an unwrap here.
        let (_, _extent_count) = DataStore::get_crucible_allocation(
            &BlockSize::Traditional,
            ByteCount::try_from(i64::MAX).unwrap(),
        );

        // Note that i64::MAX bytes is an invalid disk size as it's not
        // divisible by 4096. Create the maximum sized disk here.
        let max_disk_size = i64::MAX
            - (i64::MAX % i64::from(BlockSize::AdvancedFormat.to_bytes()));
        let (blocks_per_extent, extent_count) =
            DataStore::get_crucible_allocation(
                &BlockSize::AdvancedFormat,
                ByteCount::try_from(max_disk_size).unwrap(),
            );

        // We should still be rounding up to the nearest extent size.
        assert_eq!(
            u128::from(extent_count) * u128::from(DataStore::EXTENT_SIZE),
            i64::MAX as u128 + 1,
        );

        // Assert that the regions allocated will fit this disk
        assert!(
            max_disk_size as u128
                <= u128::from(extent_count)
                    * u128::from(blocks_per_extent)
                    * u128::from(DataStore::EXTENT_SIZE)
        );
    }
}<|MERGE_RESOLUTION|>--- conflicted
+++ resolved
@@ -306,12 +306,7 @@
             .transaction(&conn, |conn| {
                 let region_ids = region_ids.clone();
                 async move {
-<<<<<<< HEAD
-                    use db::schema::region::dsl;
-=======
-                    use nexus_db_schema::schema::crucible_dataset::dsl as dataset_dsl;
-                    use nexus_db_schema::schema::region::dsl as region_dsl;
->>>>>>> cf38148d
+                    use nexus_db_schema::schema::region::dsl;
 
                     // Remove the regions
                     diesel::delete(dsl::region)
@@ -367,26 +362,7 @@
         &self,
         dataset_id: DatasetUuid,
     ) -> Result<u64, Error> {
-<<<<<<< HEAD
-        use db::schema::region::dsl;
-=======
-        use nexus_db_schema::schema::region::dsl as region_dsl;
-
-        let total_occupied_size: Option<diesel::pg::data_types::PgNumeric> =
-            region_dsl::region
-                .filter(region_dsl::dataset_id.eq(to_db_typed_uuid(dataset_id)))
-                .select(diesel::dsl::sum(
-                    region_dsl::block_size
-                        * region_dsl::blocks_per_extent
-                        * region_dsl::extent_count,
-                ))
-                .nullable()
-                .get_result_async(&*self.pool_connection_unauthorized().await?)
-                .await
-                .map_err(|e| {
-                    public_error_from_diesel(e, ErrorHandler::Server)
-                })?;
->>>>>>> cf38148d
+        use nexus_db_schema::schema::region::dsl;
 
         let dataset_regions: Vec<Region> = dsl::region
             .filter(dsl::dataset_id.eq(to_db_typed_uuid(dataset_id)))
