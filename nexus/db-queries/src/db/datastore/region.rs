// This Source Code Form is subject to the terms of the Mozilla Public
// License, v. 2.0. If a copy of the MPL was not distributed with this
// file, You can obtain one at https://mozilla.org/MPL/2.0/.

//! [`DataStore`] methods on [`Region`]s.

use super::DataStore;
use super::RunnableQuery;
use crate::context::OpContext;
use crate::db;
use crate::db::datastore::REGION_REDUNDANCY_THRESHOLD;
use crate::db::error::public_error_from_diesel;
use crate::db::error::ErrorHandler;
use crate::db::lookup::LookupPath;
use crate::db::model::Dataset;
use crate::db::model::PhysicalDiskPolicy;
use crate::db::model::Region;
use crate::transaction_retry::OptionalError;
use async_bb8_diesel::AsyncRunQueryDsl;
use diesel::prelude::*;
use nexus_config::RegionAllocationStrategy;
use nexus_types::external_api::params;
use omicron_common::api::external;
use omicron_common::api::external::DeleteResult;
use omicron_common::api::external::Error;
use omicron_common::api::external::LookupResult;
use slog::Logger;
use uuid::Uuid;

impl DataStore {
    pub(super) fn get_allocated_regions_query(
        volume_id: Uuid,
    ) -> impl RunnableQuery<(Dataset, Region)> {
        use db::schema::dataset::dsl as dataset_dsl;
        use db::schema::region::dsl as region_dsl;
        region_dsl::region
            .filter(region_dsl::volume_id.eq(volume_id))
            .inner_join(
                dataset_dsl::dataset
                    .on(region_dsl::dataset_id.eq(dataset_dsl::id)),
            )
            .select((Dataset::as_select(), Region::as_select()))
    }

    /// Gets allocated regions for a disk, and the datasets to which those
    /// regions belong.
    ///
    /// Note that this function does not validate liveness of the Disk, so it
    /// may be used in a context where the disk is being deleted.
    pub async fn get_allocated_regions(
        &self,
        volume_id: Uuid,
    ) -> Result<Vec<(Dataset, Region)>, Error> {
        Self::get_allocated_regions_query(volume_id)
            .get_results_async::<(Dataset, Region)>(
                &*self.pool_connection_unauthorized().await?,
            )
            .await
            .map_err(|e| public_error_from_diesel(e, ErrorHandler::Server))
    }

    pub async fn get_region(&self, region_id: Uuid) -> Result<Region, Error> {
        use db::schema::region::dsl;
        dsl::region
            .filter(dsl::id.eq(region_id))
            .select(Region::as_select())
            .get_result_async::<Region>(
                &*self.pool_connection_unauthorized().await?,
            )
            .await
            .map_err(|e| public_error_from_diesel(e, ErrorHandler::Server))
    }

    pub async fn get_region_optional(
        &self,
        region_id: Uuid,
    ) -> Result<Option<Region>, Error> {
        use db::schema::region::dsl;
        dsl::region
            .filter(dsl::id.eq(region_id))
            .select(Region::as_select())
            .get_result_async::<Region>(
                &*self.pool_connection_unauthorized().await?,
            )
            .await
            .optional()
            .map_err(|e| public_error_from_diesel(e, ErrorHandler::Server))
    }

    async fn get_block_size_from_disk_source(
        &self,
        opctx: &OpContext,
        disk_source: &params::DiskSource,
    ) -> Result<db::model::BlockSize, Error> {
        match &disk_source {
            params::DiskSource::Blank { block_size } => {
                Ok(db::model::BlockSize::try_from(*block_size)
                    .map_err(|e| Error::invalid_request(&e.to_string()))?)
            }
            params::DiskSource::Snapshot { snapshot_id } => {
                let (.., db_snapshot) = LookupPath::new(opctx, &self)
                    .snapshot_id(*snapshot_id)
                    .fetch()
                    .await?;

                Ok(db_snapshot.block_size)
            }
            params::DiskSource::Image { image_id } => {
                let (.., db_image) = LookupPath::new(opctx, &self)
                    .image_id(*image_id)
                    .fetch()
                    .await?;

                Ok(db_image.block_size)
            }
            params::DiskSource::ImportingBlocks { block_size } => {
                Ok(db::model::BlockSize::try_from(*block_size)
                    .map_err(|e| Error::invalid_request(&e.to_string()))?)
            }
        }
    }

    // TODO for now, extent size is fixed at 64 MiB. In the future, this may be
    // tunable at runtime.
    pub const EXTENT_SIZE: u64 = 64_u64 << 20;

    /// Given a block size and total disk size, get Crucible allocation values
    pub fn get_crucible_allocation(
        block_size: &db::model::BlockSize,
        size: external::ByteCount,
    ) -> (u64, u64) {
        let blocks_per_extent =
            Self::EXTENT_SIZE / u64::from(block_size.to_bytes());

        let size = size.to_bytes();

        // allocate enough extents to fit all the disk blocks, rounding up.
        let extent_count = size / Self::EXTENT_SIZE
            + ((size % Self::EXTENT_SIZE) + Self::EXTENT_SIZE - 1)
                / Self::EXTENT_SIZE;

        (blocks_per_extent, extent_count)
    }

    /// Idempotently allocates enough regions to back a disk.
    ///
    /// Returns the allocated regions, as well as the datasets to which they
    /// belong.
    pub async fn disk_region_allocate(
        &self,
        opctx: &OpContext,
        volume_id: Uuid,
        disk_source: &params::DiskSource,
        size: external::ByteCount,
        allocation_strategy: &RegionAllocationStrategy,
    ) -> Result<Vec<(Dataset, Region)>, Error> {
        self.arbitrary_region_allocate(
            opctx,
            volume_id,
            disk_source,
            size,
            allocation_strategy,
            REGION_REDUNDANCY_THRESHOLD,
        )
        .await
    }

    /// Idempotently allocates an arbitrary number of regions for a volume.
    ///
    /// For regular disk creation, this will be REGION_REDUNDANCY_THRESHOLD.
    ///
    /// For region replacement, it's important to allocate the *new* region for
    /// a volume while respecting the current region allocation strategy.  This
    /// requires setting `num_regions_required` to one more than the current
    /// level for a volume. If a single region is allocated in isolation this
    /// could land on the same dataset as one of the existing volume's regions.
    ///
    /// Returns the allocated regions, as well as the datasets to which they
    /// belong.
    pub async fn arbitrary_region_allocate(
        &self,
        opctx: &OpContext,
        volume_id: Uuid,
        disk_source: &params::DiskSource,
        size: external::ByteCount,
        allocation_strategy: &RegionAllocationStrategy,
        num_regions_required: usize,
    ) -> Result<Vec<(Dataset, Region)>, Error> {
        let block_size =
            self.get_block_size_from_disk_source(opctx, &disk_source).await?;
        let (blocks_per_extent, extent_count) =
            Self::get_crucible_allocation(&block_size, size);

<<<<<<< HEAD
        let query = crate::db::queries::region_allocation::allocation_query(
=======
        self.arbitrary_region_allocate_direct(
            opctx,
>>>>>>> 88221689
            volume_id,
            u64::from(block_size.to_bytes()),
            blocks_per_extent,
            extent_count,
            allocation_strategy,
            num_regions_required,
        )
        .await
    }

    #[allow(clippy::too_many_arguments)]
    pub async fn arbitrary_region_allocate_direct(
        &self,
        opctx: &OpContext,
        volume_id: Uuid,
        block_size: u64,
        blocks_per_extent: u64,
        extent_count: u64,
        allocation_strategy: &RegionAllocationStrategy,
        num_regions_required: usize,
    ) -> Result<Vec<(Dataset, Region)>, Error> {
        let query = crate::db::queries::region_allocation::allocation_query(
            volume_id,
            block_size,
            blocks_per_extent,
            extent_count,
            allocation_strategy,
            num_regions_required,
        );

        let conn = self.pool_connection_authorized(&opctx).await?;

        let dataset_and_regions: Vec<(Dataset, Region)> =
            query.get_results_async(&*conn).await.map_err(|e| {
                crate::db::queries::region_allocation::from_diesel(e)
            })?;

        info!(
            self.log,
            "Allocated regions for volume";
            "volume_id" => %volume_id,
            "datasets_and_regions" => ?dataset_and_regions,
        );
<<<<<<< HEAD
=======

>>>>>>> 88221689
        Ok(dataset_and_regions)
    }

    /// Deletes a set of regions.
    ///
    /// Also updates the storage usage on their corresponding datasets.
    pub async fn regions_hard_delete(
        &self,
        _log: &Logger,
        region_ids: Vec<Uuid>,
    ) -> DeleteResult {
        if region_ids.is_empty() {
            return Ok(());
        }

        #[derive(Debug, thiserror::Error)]
        enum RegionDeleteError {
            #[error("Numeric error: {0}")]
            NumericError(String),
        }
        let err = OptionalError::new();
        let conn = self.pool_connection_unauthorized().await?;
        self.transaction_retry_wrapper("regions_hard_delete")
            .transaction(&conn, |conn| {
                let err = err.clone();
                let region_ids = region_ids.clone();
                async move {
                    use db::schema::dataset::dsl as dataset_dsl;
                    use db::schema::region::dsl as region_dsl;

                    // Remove the regions, collecting datasets they're from.
                    let datasets = diesel::delete(region_dsl::region)
                        .filter(region_dsl::id.eq_any(region_ids))
                        .returning(region_dsl::dataset_id)
                        .get_results_async::<Uuid>(&conn).await?;

                    // Update datasets to which the regions belonged.
                    for dataset in datasets {
                        let dataset_total_occupied_size: Option<
                            diesel::pg::data_types::PgNumeric,
                        > = region_dsl::region
                            .filter(region_dsl::dataset_id.eq(dataset))
                            .select(diesel::dsl::sum(
                                region_dsl::block_size
                                    * region_dsl::blocks_per_extent
                                    * region_dsl::extent_count,
                            ))
                            .nullable()
                            .get_result_async(&conn).await?;

                        let dataset_total_occupied_size: i64 = if let Some(
                            dataset_total_occupied_size,
                        ) =
                            dataset_total_occupied_size
                        {
                            let dataset_total_occupied_size: db::model::ByteCount =
                                dataset_total_occupied_size.try_into().map_err(
                                    |e: anyhow::Error| {
                                        err.bail(RegionDeleteError::NumericError(
                                            e.to_string(),
                                        ))
                                    },
                                )?;

                            dataset_total_occupied_size.into()
                        } else {
                            0
                        };

                        diesel::update(dataset_dsl::dataset)
                            .filter(dataset_dsl::id.eq(dataset))
                            .set(
                                dataset_dsl::size_used
                                    .eq(dataset_total_occupied_size),
                            )
                            .execute_async(&conn).await?;
                    }
                    Ok(())
                }
            })
            .await
            .map_err(|e| {
                if let Some(err) = err.take() {
                    match err {
                        RegionDeleteError::NumericError(err) => {
                            return Error::internal_error(
                                &format!("Transaction error: {}", err)
                            );
                        }
                    }
                }
                public_error_from_diesel(e, ErrorHandler::Server)
            })
    }

    /// Return the total occupied size for a dataset
    pub async fn regions_total_occupied_size(
        &self,
        dataset_id: Uuid,
    ) -> Result<u64, Error> {
        use db::schema::region::dsl as region_dsl;

        let total_occupied_size: Option<diesel::pg::data_types::PgNumeric> =
            region_dsl::region
                .filter(region_dsl::dataset_id.eq(dataset_id))
                .select(diesel::dsl::sum(
                    region_dsl::block_size
                        * region_dsl::blocks_per_extent
                        * region_dsl::extent_count,
                ))
                .nullable()
                .get_result_async(&*self.pool_connection_unauthorized().await?)
                .await
                .map_err(|e| {
                    public_error_from_diesel(e, ErrorHandler::Server)
                })?;

        if let Some(total_occupied_size) = total_occupied_size {
            let total_occupied_size: db::model::ByteCount =
                total_occupied_size.try_into().map_err(
                    |e: anyhow::Error| Error::internal_error(&e.to_string()),
                )?;

            Ok(total_occupied_size.to_bytes())
        } else {
            Ok(0)
        }
    }

    /// Find regions on expunged disks
    pub async fn find_regions_on_expunged_physical_disks(
        &self,
        opctx: &OpContext,
    ) -> LookupResult<Vec<Region>> {
        let conn = self.pool_connection_authorized(opctx).await?;

        use db::schema::dataset::dsl as dataset_dsl;
        use db::schema::physical_disk::dsl as physical_disk_dsl;
        use db::schema::region::dsl as region_dsl;
        use db::schema::zpool::dsl as zpool_dsl;

        region_dsl::region
            .filter(region_dsl::dataset_id.eq_any(
                dataset_dsl::dataset
                    .filter(dataset_dsl::time_deleted.is_null())
                    .filter(dataset_dsl::pool_id.eq_any(
                        zpool_dsl::zpool
                            .filter(zpool_dsl::time_deleted.is_null())
                            .filter(zpool_dsl::physical_disk_id.eq_any(
                                physical_disk_dsl::physical_disk
                                    .filter(physical_disk_dsl::disk_policy.eq(PhysicalDiskPolicy::Expunged))
                                    .select(physical_disk_dsl::id)
                            ))
                            .select(zpool_dsl::id)
                    ))
                    .select(dataset_dsl::id)
            ))
            .select(Region::as_select())
            .load_async(&*conn)
            .await
            .map_err(|e| public_error_from_diesel(e, ErrorHandler::Server))
    }
}

#[cfg(test)]
mod test {
    use super::*;
    use crate::db::model::BlockSize;
    use omicron_common::api::external::ByteCount;

    #[test]
    fn test_extent_count() {
        // Zero sized disks should get zero extents
        let (_, extent_count) = DataStore::get_crucible_allocation(
            &BlockSize::Traditional,
            ByteCount::try_from(0u64).unwrap(),
        );
        assert_eq!(0, extent_count);

        // Test 1 byte disk
        let (_, extent_count) = DataStore::get_crucible_allocation(
            &BlockSize::Traditional,
            ByteCount::try_from(1u64).unwrap(),
        );
        assert_eq!(1, extent_count);

        // Test 1 less than the (current) maximum extent size
        let (_, extent_count) = DataStore::get_crucible_allocation(
            &BlockSize::Traditional,
            ByteCount::try_from(DataStore::EXTENT_SIZE - 1).unwrap(),
        );
        assert_eq!(1, extent_count);

        // Test at than the (current) maximum extent size
        let (_, extent_count) = DataStore::get_crucible_allocation(
            &BlockSize::Traditional,
            ByteCount::try_from(DataStore::EXTENT_SIZE).unwrap(),
        );
        assert_eq!(1, extent_count);

        // Test at 1 byte more than the (current) maximum extent size
        let (_, extent_count) = DataStore::get_crucible_allocation(
            &BlockSize::Traditional,
            ByteCount::try_from(DataStore::EXTENT_SIZE + 1).unwrap(),
        );
        assert_eq!(2, extent_count);

        // Mostly just checking we don't blow up on an unwrap here.
        let (_, _extent_count) = DataStore::get_crucible_allocation(
            &BlockSize::Traditional,
            ByteCount::try_from(i64::MAX).unwrap(),
        );

        // Note that i64::MAX bytes is an invalid disk size as it's not
        // divisible by 4096. Create the maximum sized disk here.
        let max_disk_size = i64::MAX
            - (i64::MAX % i64::from(BlockSize::AdvancedFormat.to_bytes()));
        let (blocks_per_extent, extent_count) =
            DataStore::get_crucible_allocation(
                &BlockSize::AdvancedFormat,
                ByteCount::try_from(max_disk_size).unwrap(),
            );

        // We should still be rounding up to the nearest extent size.
        assert_eq!(
            u128::from(extent_count) * u128::from(DataStore::EXTENT_SIZE),
            i64::MAX as u128 + 1,
        );

        // Assert that the regions allocated will fit this disk
        assert!(
            max_disk_size as u128
                <= u128::from(extent_count)
                    * u128::from(blocks_per_extent)
                    * u128::from(DataStore::EXTENT_SIZE)
        );
    }
}<|MERGE_RESOLUTION|>--- conflicted
+++ resolved
@@ -191,12 +191,8 @@
         let (blocks_per_extent, extent_count) =
             Self::get_crucible_allocation(&block_size, size);
 
-<<<<<<< HEAD
-        let query = crate::db::queries::region_allocation::allocation_query(
-=======
         self.arbitrary_region_allocate_direct(
             opctx,
->>>>>>> 88221689
             volume_id,
             u64::from(block_size.to_bytes()),
             blocks_per_extent,
@@ -240,10 +236,7 @@
             "volume_id" => %volume_id,
             "datasets_and_regions" => ?dataset_and_regions,
         );
-<<<<<<< HEAD
-=======
-
->>>>>>> 88221689
+
         Ok(dataset_and_regions)
     }
 
