--- conflicted
+++ resolved
@@ -128,7 +128,7 @@
         let (blocks_per_extent, extent_count) =
             Self::get_crucible_allocation(&block_size, size);
 
-        let query = crate::db::queries::region_allocation::RegionAllocate::new(
+        let query = crate::db::queries::region_allocation::allocation_query(
             volume_id,
             block_size.to_bytes() as u64,
             blocks_per_extent,
@@ -137,20 +137,7 @@
         );
         let conn = self.pool_connection_authorized(&opctx).await?;
         let dataset_and_regions: Vec<(Dataset, Region)> =
-<<<<<<< HEAD
-            crate::db::queries::region_allocation::allocation_query(
-                volume_id,
-                block_size.to_bytes() as u64,
-                blocks_per_extent,
-                extent_count,
-                allocation_strategy,
-            )
-            .get_results_async(&*self.pool_connection_authorized(&opctx).await?)
-            .await
-            .map_err(|e| {
-=======
             query.get_results_async(&*conn).await.map_err(|e| {
->>>>>>> f8c394f0
                 crate::db::queries::region_allocation::from_diesel(e)
             })?;
 
