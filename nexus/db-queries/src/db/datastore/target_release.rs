--- conflicted
+++ resolved
@@ -316,16 +316,17 @@
 }
 
 #[cfg(test)]
-pub(crate) mod test {
+mod test {
+    use crate::db::DataStore;
     use crate::db::model::{Generation, TargetReleaseSource};
     use crate::db::pub_test_utils::TestDatabase;
     use crate::db::pub_test_utils::helpers::insert_test_tuf_repo;
+    use crate::diesel::ExpressionMethods;
+    use async_bb8_diesel::AsyncRunQueryDsl;
     use chrono::{TimeDelta, Utc};
-<<<<<<< HEAD
+    use nexus_auth::context::OpContext;
     use nexus_db_model::TargetRelease;
-=======
     use nexus_db_model::TufRepo;
->>>>>>> c6628ce4
     use omicron_common::api::external::{
         TufArtifactMeta, TufRepoDescription, TufRepoMeta,
     };
@@ -464,7 +465,6 @@
     }
 
     #[tokio::test]
-<<<<<<< HEAD
     async fn test_recent_distinct() {
         let logctx = dev::test_setup_log("target_release_datastore");
         let db = TestDatabase::new_with_datastore(&logctx.log).await;
@@ -629,7 +629,13 @@
                 assert_eq!(recent.target_release_generation, generation);
             }
         }
-=======
+
+        // Clean up.
+        db.terminate().await;
+        logctx.cleanup_successful();
+    }
+
+    #[tokio::test]
     async fn reject_target_release_if_repo_pruned() {
         let logctx =
             dev::test_setup_log("reject_target_release_if_repo_pruned");
@@ -704,7 +710,6 @@
                 && err.contains("pruned"),
             "unexpected error: {err}"
         );
->>>>>>> c6628ce4
 
         // Clean up.
         db.terminate().await;
