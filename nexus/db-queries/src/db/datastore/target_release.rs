// This Source Code Form is subject to the terms of the Mozilla Public
// License, v. 2.0. If a copy of the MPL was not distributed with this
// file, You can obtain one at https://mozilla.org/MPL/2.0/.

//! [`DataStore`] methods to get/set the current [`TargetRelease`].

use super::DataStore;
use crate::authz;
use crate::context::OpContext;
use crate::db::model::{Generation, TargetRelease};
use async_bb8_diesel::AsyncRunQueryDsl as _;
use diesel::insert_into;
use diesel::prelude::*;
use diesel::sql_types;
use nexus_db_errors::{ErrorHandler, public_error_from_diesel};
use nexus_db_schema::enums::TargetReleaseSourceEnum;
use nexus_db_schema::schema::target_release::dsl;
use omicron_common::api::external::{CreateResult, Error, LookupResult};
use omicron_uuid_kinds::TufRepoUuid;
use std::collections::BTreeSet;

impl DataStore {
    /// Fetch the current target release, i.e., the row with the largest
    /// generation number.
    pub async fn target_release_get_current(
        &self,
        opctx: &OpContext,
    ) -> LookupResult<TargetRelease> {
        opctx
            .authorize(authz::Action::Read, &authz::TARGET_RELEASE_CONFIG)
            .await?;
        let conn = self.pool_connection_authorized(opctx).await?;
        let current = dsl::target_release
            .select(TargetRelease::as_select())
            .order_by(dsl::generation.desc())
            .first_async(&*conn)
            .await
            .optional()
            .map_err(|e| public_error_from_diesel(e, ErrorHandler::Server))?;

        // We expect there to always be a current target release,
        // since the database migration `create-target-release/up3.sql`
        // adds an initial row.
        let current = current
            .ok_or_else(|| Error::internal_error("no target release"))?;

        Ok(current)
    }

    /// Fetch a target release by generation number.
    pub async fn target_release_get_generation(
        &self,
        opctx: &OpContext,
        generation: Generation,
    ) -> LookupResult<Option<TargetRelease>> {
        opctx
            .authorize(authz::Action::Read, &authz::TARGET_RELEASE_CONFIG)
            .await?;
        let conn = self.pool_connection_authorized(opctx).await?;
        dsl::target_release
            .select(TargetRelease::as_select())
            .filter(dsl::generation.eq(generation))
            .first_async(&*conn)
            .await
            .optional()
            .map_err(|e| public_error_from_diesel(e, ErrorHandler::Server))
    }

    /// Insert a new target release row and return it. It will only become
    /// the current target release if its generation is larger than any
    /// existing row.
    pub async fn target_release_insert(
        &self,
        opctx: &OpContext,
        target_release: TargetRelease,
    ) -> CreateResult<TargetRelease> {
        opctx
            .authorize(authz::Action::Modify, &authz::TARGET_RELEASE_CONFIG)
            .await?;
        let conn = self.pool_connection_authorized(opctx).await?;

        // If we have a TUF repo ID, we need a more complex query to confirm
        // (transactionally) that it isn't the pruned as we make it the target
        // release.
        if let Some(tuf_repo_id) = target_release.tuf_repo_id {
            let selection = {
                use nexus_db_schema::schema::tuf_repo::dsl as repo_dsl;

                // This statement is just here to force a compilation error if
                // the set of columns in `target_release` changes, because that
                // will affect the correctness of the query below.
                //
                // If you're here because of a compile error, you might be
                // changing the `target_release` table. Update the statement
                // below to match!
                let _: (
                    dsl::generation,
                    dsl::time_requested,
                    dsl::release_source,
                    dsl::tuf_repo_id,
                ) = dsl::target_release::all_columns();

                // What we want to write here is a query that confirms
                // `tuf_repo_id` is not pruned and avoids performing an insert
                // otherwise. We'll do that via an `INSERT SELECT ...` where the
                // `SELECT` is:
                //
                // ```
                // SELECT $target_release WHERE EXISTS (
                //     SELECT 1 FROM tuf_repo WHERE
                //         id = $tuf_repo_id
                //         AND time_pruned IS NULL
                // )
                // ```
                //
                // but with a couple of diesel quirks:
                //
                // 1. We can't splat the `$target_release` value directly into a
                //    SELECT, so we select each of its columns individually. See
                //    the above check that the columns of this table haven't
                //    changed.
                // 2. We don't bother getting it to `SELECT 1 ...` in the
                //    subquery. diesel defaults to `SELECT * ...` there instead,
                //    but that should be fine since it's inside a `WHERE
                //    EXISTS`.
                diesel::select((
                    target_release.generation.into_sql::<sql_types::Int8>(),
                    target_release
                        .time_requested
                        .into_sql::<sql_types::Timestamptz>(),
                    target_release
                        .release_source
                        .into_sql::<TargetReleaseSourceEnum>(),
                    tuf_repo_id
                        .into_sql::<sql_types::Nullable<sql_types::Uuid>>(),
                ))
                .filter(diesel::dsl::exists(
                    repo_dsl::tuf_repo
                        .filter(repo_dsl::id.eq(tuf_repo_id))
                        .filter(repo_dsl::time_pruned.is_null()),
                ))
            };

            // Attempt the insert; use `.optional()` so we can attach a custom
            // error message if we get back no rows.
            let result = insert_into(dsl::target_release)
                .values(selection)
                .returning(TargetRelease::as_returning())
                .get_result_async(&*conn)
                .await
                .optional()
                .map_err(|e| {
                    public_error_from_diesel(e, ErrorHandler::Server)
                })?;

            match result {
                Some(target_release) => {
                    // Insertion succeeded and returned the newly-inserted
                    // target release.
                    Ok(target_release)
                }
                None => {
                    // Insertion succeeded but didn't return any rows: we tried
                    // to insert a target release for a pruned repo.
                    Err(Error::invalid_request(format!(
                        "cannot make TUF repo {tuf_repo_id} the \
                         target release: it has been pruned from the system"
                    )))
                }
            }
        } else {
            insert_into(dsl::target_release)
                .values(target_release)
                .returning(TargetRelease::as_returning())
                .get_result_async(&*conn)
                .await
                .map_err(|e| public_error_from_diesel(e, ErrorHandler::Server))
        }
    }
<<<<<<< HEAD
=======

    /// Convert a model-level target release to an external view.
    /// This method lives here because we have to look up the version
    /// corresponding to the TUF repo.
    pub async fn target_release_view(
        &self,
        opctx: &OpContext,
        target_release: &TargetRelease,
    ) -> LookupResult<views::TargetRelease> {
        opctx
            .authorize(authz::Action::Read, &authz::TARGET_RELEASE_CONFIG)
            .await?;
        let conn = self.pool_connection_authorized(opctx).await?;
        let release_source = match target_release.release_source {
            TargetReleaseSource::Unspecified => {
                views::TargetReleaseSource::Unspecified
            }
            TargetReleaseSource::SystemVersion => {
                use nexus_db_schema::schema::tuf_repo;
                if let Some(tuf_repo_id) = target_release.tuf_repo_id {
                    views::TargetReleaseSource::SystemVersion {
                        version: tuf_repo::table
                            .select(tuf_repo::system_version)
                            .filter(tuf_repo::id.eq(tuf_repo_id))
                            .first_async::<SemverVersion>(&*conn)
                            .await
                            .map_err(|e| {
                                public_error_from_diesel(
                                    e,
                                    ErrorHandler::Server,
                                )
                            })?
                            .into(),
                    }
                } else {
                    return Err(Error::internal_error(
                        "missing TUF repo ID for specified system version",
                    ));
                }
            }
        };
        Ok(target_release.into_external(release_source))
    }

    /// Lists the most recent N distinct target releases
    pub async fn target_release_fetch_recent_distinct(
        &self,
        opctx: &OpContext,
        count: u8,
    ) -> Result<RecentTargetReleases, Error> {
        opctx
            .authorize(authz::Action::Read, &authz::TARGET_RELEASE_CONFIG)
            .await?;

        // Fetch recent rows from `target_release`.
        //
        // In almost all cases, `count` = 2 and we only need to look back two
        // rows to find the most recent target releases.  But we do allow this
        // to be configurable, and there are cases where the same release can
        // appear in sequential `target_release` rows (e.g., after a MUPdate).
        //
        // We want to avoid a loop so that this function can be used in contexts
        // that don't want to take an arbitrary amount of time.
        //
        // The solution: `count` is a `u8`, so it can be at most 255.  We'll
        // multiply this by 4 to account for an unbelievable number of MUPdates.
        // That's still small enough to do in one go.  If we're wrong and can't
        // find enough distinct releases, we'll return an error.  (This seems
        // extremely unlikely.)
        let limit = 4 * u16::from(count);
        let conn = self.pool_connection_authorized(opctx).await?;
        let rows = dsl::target_release
            .select(TargetRelease::as_select())
            .order_by(dsl::generation.desc())
            .limit(i64::from(limit))
            .load_async(&*conn)
            .await
            .map_err(|err| {
                public_error_from_diesel(err, ErrorHandler::Server)
            })?;
        if rows.is_empty() {
            return Err(Error::internal_error(
                "unexpectedly found no rows in `target_release` table",
            ));
        }

        let target_release_generation = rows[0].generation.0;
        let nfound = rows.len();
        let mut releases = BTreeSet::new();
        for target_release in rows {
            if let Some(repo_id) = target_release.tuf_repo_id {
                releases.insert(repo_id.into());
                if releases.len() >= usize::from(count) {
                    return Ok(RecentTargetReleases {
                        releases,
                        count,
                        target_release_generation,
                    });
                }
            }
        }

        // We ran out of rows before finding enough distinct target releases.
        // If we got `limit` rows, there may have been more that we didn't
        // search.  This is the case we called "extremely unlikely" above.
        // Return an error in that case.
        if nfound == usize::from(limit) {
            return Err(Error::internal_error(&format!(
                "looking for {} distinct releases in the most recent {} \
                 target_release rows, but found only {} before giving up",
                count,
                limit,
                releases.len(),
            )));
        }

        // Otherwise, that's it: we found all the releases that were there.
        Ok(RecentTargetReleases { releases, count, target_release_generation })
    }
}

/// Represents information fetched about recent target releases
#[derive(Debug)]
pub struct RecentTargetReleases {
    /// distinct target releases found
    pub releases: BTreeSet<TufRepoUuid>,
    /// how many releases we tried to find
    pub(crate) count: u8,
    /// latest target_release generation when we fetched these releases
    /// (used to notice if a new target release has been set that could
    /// invalidate this information)
    pub(crate) target_release_generation:
        omicron_common::api::external::Generation,
>>>>>>> 6731ce29
}

#[cfg(test)]
mod test {
    use crate::db::DataStore;
    use crate::db::model::{Generation, TargetReleaseSource};
    use crate::db::pub_test_utils::TestDatabase;
    use crate::db::pub_test_utils::helpers::insert_test_tuf_repo;
    use crate::diesel::ExpressionMethods;
    use async_bb8_diesel::AsyncRunQueryDsl;
    use chrono::{TimeDelta, Utc};
    use nexus_auth::context::OpContext;
    use nexus_db_model::TargetRelease;
    use nexus_db_model::TufRepo;
    use omicron_common::api::external::{
        TufArtifactMeta, TufRepoDescription, TufRepoMeta,
    };
    use omicron_common::update::ArtifactId;
    use omicron_test_utils::dev;
    use semver::Version;
    use sha2::Digest;
    use sha2::Sha256;
    use slog_error_chain::InlineErrorChain;
    use tufaceous_artifact::{ArtifactHash, ArtifactKind, ArtifactVersion};

    async fn insert_tuf_repo(
        opctx: &OpContext,
        datastore: &DataStore,
        version: &Version,
    ) -> TufRepo {
        let artifact_version = ArtifactVersion::new(version.to_string())
            .expect("version is valid for artifacts too");
        let hash = ArtifactHash(Sha256::digest(version.to_string()).into());

        datastore
            .tuf_repo_insert(
                opctx,
                &TufRepoDescription {
                    repo: TufRepoMeta {
                        hash,
                        targets_role_version: 0,
                        valid_until: Utc::now(),
                        system_version: version.clone(),
                        file_name: String::new(),
                    },
                    artifacts: vec![TufArtifactMeta {
                        id: ArtifactId {
                            name: String::new(),
                            version: artifact_version,
                            kind: ArtifactKind::from_static("empty"),
                        },
                        hash,
                        size: 0,
                        board: None,
                        sign: None,
                    }],
                },
            )
            .await
            .expect("inserted TUF repo description")
            .recorded
            .repo
    }

    #[tokio::test]
    async fn target_release_datastore() {
        let logctx = dev::test_setup_log("target_release_datastore");
        let db = TestDatabase::new_with_datastore(&logctx.log).await;
        let (opctx, datastore) = (db.opctx(), db.datastore());

        // There should always be a target release.
        // This is ensured by the schema migration.
        let initial_target_release = datastore
            .target_release_get_current(opctx)
            .await
            .expect("should be a target release");
        assert_eq!(initial_target_release.generation, Generation(1.into()));
        assert!(initial_target_release.time_requested < Utc::now());
        assert_eq!(
            initial_target_release.release_source,
            TargetReleaseSource::Unspecified
        );
        assert!(initial_target_release.tuf_repo_id.is_none());

        // We should be able to set a new generation just like the first.
        // We allow some slack in the timestamp comparison because the
        // database only stores timestamps with μsec precision.
        let target_release =
            TargetRelease::new_unspecified(&initial_target_release);
        let target_release = datastore
            .target_release_insert(opctx, target_release)
            .await
            .unwrap();
        assert_eq!(target_release.generation, Generation(2.into()));
        assert!(
            (target_release.time_requested - target_release.time_requested)
                .abs()
                < TimeDelta::new(0, 1_000).expect("1 μsec")
        );
        assert!(target_release.tuf_repo_id.is_none());

        // Trying to reuse a generation should fail.
        assert!(
            datastore
                .target_release_insert(
                    opctx,
                    TargetRelease::new_unspecified(&initial_target_release),
                )
                .await
                .is_err()
        );

        // But inserting a new unspecified target should be fine.
        let target_release = datastore
            .target_release_insert(
                opctx,
                TargetRelease::new_unspecified(&target_release),
            )
            .await
            .unwrap();
        assert_eq!(target_release.generation, Generation(3.into()));

        // Now add a new TUF repo and use it as the source.
        let version = Version::new(0, 0, 1);
        let repo = insert_tuf_repo(opctx, datastore, &version).await;
        assert_eq!(repo.system_version, version.into());
        let tuf_repo_id = repo.id;

        let before = Utc::now();
        let target_release = datastore
            .target_release_insert(
                opctx,
                TargetRelease::new_system_version(&target_release, tuf_repo_id),
            )
            .await
            .unwrap();
        let after = Utc::now();
        assert_eq!(target_release.generation, Generation(4.into()));
        assert!(target_release.time_requested >= before);
        assert!(target_release.time_requested <= after);
        assert_eq!(
            target_release.release_source,
            TargetReleaseSource::SystemVersion
        );
        assert_eq!(target_release.tuf_repo_id, Some(tuf_repo_id));

        // Clean up.
        db.terminate().await;
        logctx.cleanup_successful();
    }

    #[tokio::test]
    async fn test_recent_distinct() {
        let logctx = dev::test_setup_log("target_release_datastore");
        let db = TestDatabase::new_with_datastore(&logctx.log).await;
        let (opctx, datastore) = (db.opctx(), db.datastore());

        // From initial conditions, this should succeed but find nothing of
        // note.  That's because on a freshly installed system, there's a row in
        // the target_release table, but it has no system version in it.
        let generation = datastore
            .target_release_get_current(opctx)
            .await
            .unwrap()
            .generation
            .0;
        let recent = datastore
            .target_release_fetch_recent_distinct(opctx, 3)
            .await
            .unwrap();
        assert_eq!(recent.count, 3);
        assert!(recent.releases.is_empty());
        assert_eq!(recent.target_release_generation, generation);

        // Now insert a TUF repo and try again.  That alone shouldn't change
        // anything.
        let repo1id = insert_test_tuf_repo(opctx, datastore, 1).await;
        let target_release =
            datastore.target_release_get_current(opctx).await.unwrap();
        let last_generation = generation;
        let generation = target_release.generation.0;
        let recent = datastore
            .target_release_fetch_recent_distinct(opctx, 3)
            .await
            .unwrap();
        assert_eq!(recent.count, 3);
        assert!(recent.releases.is_empty());
        assert_eq!(last_generation, generation);
        assert_eq!(recent.target_release_generation, generation);

        // Now insert a target release and try again.
        let target_release = datastore
            .target_release_insert(
                opctx,
                TargetRelease::new_system_version(
                    &target_release,
                    repo1id.into(),
                ),
            )
            .await
            .unwrap();
        let last_generation = generation;
        let generation = target_release.generation.0;
        assert_ne!(last_generation, generation);
        let recent = datastore
            .target_release_fetch_recent_distinct(opctx, 3)
            .await
            .unwrap();
        assert_eq!(recent.count, 3);
        assert_eq!(recent.releases.len(), 1);
        assert!(recent.releases.contains(&repo1id));
        assert_eq!(recent.target_release_generation, generation);

        // Now insert a second distinct target release and try again.
        let repo2id = insert_test_tuf_repo(opctx, datastore, 2).await;
        let target_release = datastore
            .target_release_insert(
                opctx,
                TargetRelease::new_system_version(
                    &target_release,
                    repo2id.into(),
                ),
            )
            .await
            .unwrap();
        let last_generation = generation;
        let generation = target_release.generation.0;
        assert_ne!(last_generation, generation);
        let recent = datastore
            .target_release_fetch_recent_distinct(opctx, 3)
            .await
            .unwrap();
        assert_eq!(recent.count, 3);
        assert_eq!(recent.releases.len(), 2);
        assert!(recent.releases.contains(&repo1id));
        assert!(recent.releases.contains(&repo2id));
        assert_eq!(recent.target_release_generation, generation);

        // If we only look back far enough for one, we'll only find one.
        let recent = datastore
            .target_release_fetch_recent_distinct(opctx, 1)
            .await
            .unwrap();
        assert_eq!(recent.count, 1);
        assert_eq!(recent.releases.len(), 1);
        assert!(recent.releases.contains(&repo2id));
        assert_eq!(recent.target_release_generation, generation);

        // Set the target release to the same value again.  We'll use this to
        // test that it looks back further than two rows when necessary.
        let target_release = datastore
            .target_release_insert(
                opctx,
                TargetRelease::new_system_version(
                    &target_release,
                    repo2id.into(),
                ),
            )
            .await
            .unwrap();
        let generation = target_release.generation.0;
        let recent = datastore
            .target_release_fetch_recent_distinct(opctx, 3)
            .await
            .unwrap();
        assert_eq!(recent.count, 3);
        assert_eq!(recent.releases.len(), 2);
        assert!(recent.releases.contains(&repo1id));
        assert!(recent.releases.contains(&repo2id));
        assert_eq!(recent.target_release_generation, generation);

        // If we do that a total of 7 times (so, five more times), it will have
        // to look back 8 rows to find two distinct releases, and it won't know
        // if it's looked back far enough.
        let mut target_release = target_release;
        for i in 0..6 {
            target_release = datastore
                .target_release_insert(
                    opctx,
                    TargetRelease::new_system_version(
                        &target_release,
                        repo2id.into(),
                    ),
                )
                .await
                .unwrap();
            let generation = target_release.generation.0;
            if i < 5 {
                let recent = datastore
                    .target_release_fetch_recent_distinct(opctx, 2)
                    .await
                    .unwrap();
                assert_eq!(recent.count, 2);
                assert_eq!(recent.releases.len(), 2);
                assert!(recent.releases.contains(&repo1id));
                assert!(recent.releases.contains(&repo2id));
                assert_eq!(recent.target_release_generation, generation);
            } else {
                let error = datastore
                    .target_release_fetch_recent_distinct(opctx, 2)
                    .await
                    .unwrap_err();
                eprintln!("got error (expected one): {}", error);
                // It'll look further if we're looking for more distinct
                // releases.
                let recent = datastore
                    .target_release_fetch_recent_distinct(opctx, 3)
                    .await
                    .unwrap();
                assert_eq!(recent.count, 3);
                assert_eq!(recent.releases.len(), 2);
                assert!(recent.releases.contains(&repo1id));
                assert!(recent.releases.contains(&repo2id));
                assert_eq!(recent.target_release_generation, generation);
            }
        }

        // Clean up.
        db.terminate().await;
        logctx.cleanup_successful();
    }

    #[tokio::test]
    async fn reject_target_release_if_repo_pruned() {
        let logctx =
            dev::test_setup_log("reject_target_release_if_repo_pruned");
        let db = TestDatabase::new_with_datastore(&logctx.log).await;
        let (opctx, datastore) = (db.opctx(), db.datastore());

        // Insert two TUF repos.
        let repo1 =
            insert_tuf_repo(opctx, datastore, &Version::new(0, 0, 1)).await;
        let repo2 =
            insert_tuf_repo(opctx, datastore, &Version::new(0, 0, 2)).await;

        // Manually prune the second one.
        {
            use nexus_db_schema::schema::tuf_repo::dsl;

            let conn = datastore
                .pool_connection_for_tests()
                .await
                .expect("got connection");
            let n = diesel::update(dsl::tuf_repo)
                .filter(dsl::id.eq(repo2.id))
                .set(dsl::time_pruned.eq(Some(Utc::now())))
                .execute_async(&*conn)
                .await
                .expect("pruned repo2");
            assert_eq!(n, 1, "should have only pruned 1 repo");
        }

        // There should always be an initial target release.
        let target_release = datastore
            .target_release_get_current(opctx)
            .await
            .expect("should be a target release");

        // Make repo1 the target release. This should succeed.
        let target_release = datastore
            .target_release_insert(
                opctx,
                TargetRelease::new_system_version(&target_release, repo1.id),
            )
            .await
            .expect("made repo1 the target release");
        assert_eq!(target_release.generation, Generation(2.into()));

        // Attempting to make repo1 the target release again should fail with a
        // reasonable error message (we need a higher generation).
        let err = datastore
            .target_release_insert(opctx, target_release.clone())
            .await
            .expect_err("making repo1 the target release again should fail");
        let err = InlineErrorChain::new(&err).to_string();
        assert!(
            err.contains("violates unique constraint"),
            "unexpected error: {err}"
        );

        // Attempt to make repo2 the target release. This should fail with a
        // reasonable error message (it's been pruned).
        let err = datastore
            .target_release_insert(
                opctx,
                TargetRelease::new_system_version(&target_release, repo2.id),
            )
            .await
            .expect_err("making repo2 the target release should fail");
        let err = InlineErrorChain::new(&err).to_string();
        assert!(
            err.contains("cannot make TUF repo")
                && err.contains(&repo2.id.to_string())
                && err.contains("target release")
                && err.contains("pruned"),
            "unexpected error: {err}"
        );

        // Clean up.
        db.terminate().await;
        logctx.cleanup_successful();
    }
}<|MERGE_RESOLUTION|>--- conflicted
+++ resolved
@@ -177,51 +177,6 @@
                 .map_err(|e| public_error_from_diesel(e, ErrorHandler::Server))
         }
     }
-<<<<<<< HEAD
-=======
-
-    /// Convert a model-level target release to an external view.
-    /// This method lives here because we have to look up the version
-    /// corresponding to the TUF repo.
-    pub async fn target_release_view(
-        &self,
-        opctx: &OpContext,
-        target_release: &TargetRelease,
-    ) -> LookupResult<views::TargetRelease> {
-        opctx
-            .authorize(authz::Action::Read, &authz::TARGET_RELEASE_CONFIG)
-            .await?;
-        let conn = self.pool_connection_authorized(opctx).await?;
-        let release_source = match target_release.release_source {
-            TargetReleaseSource::Unspecified => {
-                views::TargetReleaseSource::Unspecified
-            }
-            TargetReleaseSource::SystemVersion => {
-                use nexus_db_schema::schema::tuf_repo;
-                if let Some(tuf_repo_id) = target_release.tuf_repo_id {
-                    views::TargetReleaseSource::SystemVersion {
-                        version: tuf_repo::table
-                            .select(tuf_repo::system_version)
-                            .filter(tuf_repo::id.eq(tuf_repo_id))
-                            .first_async::<SemverVersion>(&*conn)
-                            .await
-                            .map_err(|e| {
-                                public_error_from_diesel(
-                                    e,
-                                    ErrorHandler::Server,
-                                )
-                            })?
-                            .into(),
-                    }
-                } else {
-                    return Err(Error::internal_error(
-                        "missing TUF repo ID for specified system version",
-                    ));
-                }
-            }
-        };
-        Ok(target_release.into_external(release_source))
-    }
 
     /// Lists the most recent N distinct target releases
     pub async fn target_release_fetch_recent_distinct(
@@ -312,7 +267,6 @@
     /// invalidate this information)
     pub(crate) target_release_generation:
         omicron_common::api::external::Generation,
->>>>>>> 6731ce29
 }
 
 #[cfg(test)]
