--- conflicted
+++ resolved
@@ -3829,18 +3829,13 @@
 mod tests {
     use super::*;
 
-<<<<<<< HEAD
+    use crate::db::datastore::pub_test_utils::TestDatabase;
     use crate::db::datastore::test::TestDatasets;
-    use crate::db::datastore::test_utils::datastore_test;
     use crate::db::datastore::REGION_REDUNDANCY_THRESHOLD;
     use nexus_config::RegionAllocationStrategy;
     use nexus_db_model::SqlU16;
-    use nexus_test_utils::db::test_setup_database;
     use nexus_types::external_api::params::DiskSource;
     use omicron_common::api::external::ByteCount;
-=======
-    use crate::db::datastore::pub_test_utils::TestDatabase;
->>>>>>> 4c89247f
     use omicron_test_utils::dev;
     use sled_agent_client::types::CrucibleOpts;
 
@@ -3953,18 +3948,14 @@
     async fn test_volume_replace_region() {
         let logctx = dev::test_setup_log("test_volume_replace_region");
         let log = logctx.log.new(o!());
-<<<<<<< HEAD
-        let mut db = test_setup_database(&log).await;
-        let (opctx, db_datastore) = datastore_test(&logctx, &db).await;
-        let conn = db_datastore.pool_connection_unauthorized().await.unwrap();
-=======
         let db = TestDatabase::new_with_datastore(&log).await;
+        let opctx = db.opctx();
         let datastore = db.datastore();
->>>>>>> 4c89247f
+        let conn = datastore.pool_connection_for_tests().await.unwrap();
 
         let _test_datasets = TestDatasets::create(
             &opctx,
-            db_datastore.clone(),
+            datastore.clone(),
             REGION_REDUNDANCY_THRESHOLD,
         )
         .await;
@@ -3972,8 +3963,7 @@
         let volume_id = Uuid::new_v4();
         let volume_to_delete_id = Uuid::new_v4();
 
-<<<<<<< HEAD
-        let datasets_and_regions = db_datastore
+        let datasets_and_regions = datastore
             .disk_region_allocate(
                 &opctx,
                 volume_id,
@@ -3985,10 +3975,6 @@
             )
             .await
             .unwrap();
-=======
-        {
-            let conn = datastore.pool_connection_for_tests().await.unwrap();
->>>>>>> 4c89247f
 
         let mut region_addresses: Vec<String> =
             Vec::with_capacity(datasets_and_regions.len());
@@ -4005,12 +3991,11 @@
                 .unwrap();
 
             let address: SocketAddrV6 =
-                db_datastore.region_addr(region.id()).await.unwrap().unwrap();
+                datastore.region_addr(region.id()).await.unwrap().unwrap();
 
             region_addresses.push(address.to_string());
         }
 
-<<<<<<< HEAD
         // Manually create a replacement region at the first dataset
         let replacement_region = {
             let (dataset, region) = &datasets_and_regions[0];
@@ -4034,16 +4019,13 @@
             region
         };
 
-        let replacement_region_addr: SocketAddrV6 = db_datastore
+        let replacement_region_addr: SocketAddrV6 = datastore
             .region_addr(replacement_region.id())
             .await
             .unwrap()
             .unwrap();
 
-        let _volume = db_datastore
-=======
         let _volume = datastore
->>>>>>> 4c89247f
             .volume_create(nexus_db_model::Volume::new(
                 volume_id,
                 serde_json::to_string(&VolumeConstructionRequest::Volume {
@@ -4081,14 +4063,7 @@
 
         // Replace one
 
-<<<<<<< HEAD
-        let volume_replace_region_result = db_datastore
-=======
-        let target = region_and_volume_ids[0];
-        let replacement = region_and_volume_ids[3];
-
         let volume_replace_region_result = datastore
->>>>>>> 4c89247f
             .volume_replace_region(
                 /* target */
                 db::datastore::VolumeReplacementParams {
@@ -4211,18 +4186,14 @@
     async fn test_volume_replace_snapshot() {
         let logctx = dev::test_setup_log("test_volume_replace_snapshot");
         let log = logctx.log.new(o!());
-<<<<<<< HEAD
-        let mut db = test_setup_database(&log).await;
-        let (opctx, db_datastore) = datastore_test(&logctx, &db).await;
-        let conn = db_datastore.pool_connection_for_tests().await.unwrap();
-=======
         let db = TestDatabase::new_with_datastore(&log).await;
+        let opctx = db.opctx();
         let datastore = db.datastore();
->>>>>>> 4c89247f
+        let conn = datastore.pool_connection_for_tests().await.unwrap();
 
         let _test_datasets = TestDatasets::create(
             &opctx,
-            db_datastore.clone(),
+            datastore.clone(),
             REGION_REDUNDANCY_THRESHOLD,
         )
         .await;
@@ -4230,7 +4201,7 @@
         let volume_id = Uuid::new_v4();
         let volume_to_delete_id = Uuid::new_v4();
 
-        let datasets_and_regions = db_datastore
+        let datasets_and_regions = datastore
             .disk_region_allocate(
                 &opctx,
                 volume_id,
@@ -4258,7 +4229,7 @@
                 .unwrap();
 
             let address: SocketAddrV6 =
-                db_datastore.region_addr(region.id()).await.unwrap().unwrap();
+                datastore.region_addr(region.id()).await.unwrap().unwrap();
 
             region_addresses.push(address.to_string());
         }
@@ -4286,7 +4257,7 @@
             region
         };
 
-        let replacement_region_addr: SocketAddrV6 = db_datastore
+        let replacement_region_addr: SocketAddrV6 = datastore
             .region_addr(replacement_region.id())
             .await
             .unwrap()
@@ -4320,15 +4291,15 @@
             ),
         ];
 
-        db_datastore
+        datastore
             .region_snapshot_create(region_snapshots[0].clone())
             .await
             .unwrap();
-        db_datastore
+        datastore
             .region_snapshot_create(region_snapshots[1].clone())
             .await
             .unwrap();
-        db_datastore
+        datastore
             .region_snapshot_create(region_snapshots[2].clone())
             .await
             .unwrap();
@@ -4398,9 +4369,8 @@
             .await
             .unwrap();
 
-<<<<<<< HEAD
         for region_snapshot in &region_snapshots {
-            let usage = db_datastore
+            let usage = datastore
                 .volume_usage_records_for_resource(
                     VolumeResourceUsage::RegionSnapshot {
                         dataset_id: region_snapshot.dataset_id,
@@ -4415,10 +4385,7 @@
             assert_eq!(usage[0].volume_id, volume_id);
         }
 
-        db_datastore
-=======
         datastore
->>>>>>> 4c89247f
             .volume_create(nexus_db_model::Volume::new(
                 volume_to_delete_id,
                 serde_json::to_string(&VolumeConstructionRequest::Volume {
@@ -4435,7 +4402,7 @@
         // `volume_create` above was called with a blank volume, so no usage
         // record will have been created for the read-only region
 
-        let usage = db_datastore
+        let usage = datastore
             .volume_usage_records_for_resource(
                 VolumeResourceUsage::ReadOnlyRegion {
                     region_id: replacement_region.id(),
@@ -4565,7 +4532,7 @@
         // Validate the post-replacement volume resource usage records
 
         for (i, region_snapshot) in region_snapshots.iter().enumerate() {
-            let usage = db_datastore
+            let usage = datastore
                 .volume_usage_records_for_resource(
                     VolumeResourceUsage::RegionSnapshot {
                         dataset_id: region_snapshot.dataset_id,
@@ -4591,7 +4558,7 @@
             }
         }
 
-        let usage = db_datastore
+        let usage = datastore
             .volume_usage_records_for_resource(
                 VolumeResourceUsage::ReadOnlyRegion {
                     region_id: replacement_region.id(),
@@ -4716,11 +4683,10 @@
             },
         );
 
-<<<<<<< HEAD
         // Validate the post-post-replacement volume resource usage records
 
         for region_snapshot in &region_snapshots {
-            let usage = db_datastore
+            let usage = datastore
                 .volume_usage_records_for_resource(
                     VolumeResourceUsage::RegionSnapshot {
                         dataset_id: region_snapshot.dataset_id,
@@ -4735,7 +4701,7 @@
             assert_eq!(usage[0].volume_id, volume_id);
         }
 
-        let usage = db_datastore
+        let usage = datastore
             .volume_usage_records_for_resource(
                 VolumeResourceUsage::ReadOnlyRegion {
                     region_id: replacement_region.id(),
@@ -4747,10 +4713,7 @@
         assert_eq!(usage.len(), 1);
         assert_eq!(usage[0].volume_id, volume_to_delete_id);
 
-        db.cleanup().await.unwrap();
-=======
         db.terminate().await;
->>>>>>> 4c89247f
         logctx.cleanup_successful();
     }
 
@@ -4771,7 +4734,7 @@
         let address_2 = String::from("[fd00:1122:3344:105::1]:401");
         let address_3 = String::from("[fd00:1122:3344:106::1]:402");
 
-        db_datastore
+        datastore
             .region_snapshot_create(RegionSnapshot::new(
                 Uuid::new_v4(),
                 Uuid::new_v4(),
@@ -4780,7 +4743,7 @@
             ))
             .await
             .unwrap();
-        db_datastore
+        datastore
             .region_snapshot_create(RegionSnapshot::new(
                 Uuid::new_v4(),
                 Uuid::new_v4(),
@@ -4789,7 +4752,7 @@
             ))
             .await
             .unwrap();
-        db_datastore
+        datastore
             .region_snapshot_create(RegionSnapshot::new(
                 Uuid::new_v4(),
                 Uuid::new_v4(),
