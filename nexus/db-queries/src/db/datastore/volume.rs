// This Source Code Form is subject to the terms of the Mozilla Public
// License, v. 2.0. If a copy of the MPL was not distributed with this
// file, You can obtain one at https://mozilla.org/MPL/2.0/.

//! [`DataStore`] methods on [`Volume`]s.

use super::DataStore;
use crate::db;
use crate::db::datastore::OpContext;
use crate::db::datastore::RunnableQuery;
use crate::db::datastore::REGION_REDUNDANCY_THRESHOLD;
use crate::db::datastore::SQL_BATCH_SIZE;
use crate::db::error::public_error_from_diesel;
use crate::db::error::ErrorHandler;
use crate::db::identity::Asset;
use crate::db::model::Dataset;
use crate::db::model::Disk;
use crate::db::model::DownstairsClientStopRequestNotification;
use crate::db::model::DownstairsClientStoppedNotification;
use crate::db::model::Instance;
use crate::db::model::Region;
use crate::db::model::RegionSnapshot;
use crate::db::model::UpstairsRepairNotification;
use crate::db::model::UpstairsRepairNotificationType;
use crate::db::model::UpstairsRepairProgress;
use crate::db::model::Volume;
use crate::db::model::VolumeResourceUsage;
use crate::db::model::VolumeResourceUsageRecord;
use crate::db::model::VolumeResourceUsageType;
use crate::db::pagination::paginated;
use crate::db::pagination::Paginator;
use crate::db::DbConnection;
use crate::transaction_retry::OptionalError;
use anyhow::bail;
use async_bb8_diesel::AsyncRunQueryDsl;
use chrono::Utc;
use diesel::prelude::*;
use diesel::OptionalExtension;
use nexus_types::identity::Resource;
use omicron_common::api::external::CreateResult;
use omicron_common::api::external::DeleteResult;
use omicron_common::api::external::Error;
use omicron_common::api::external::ListResultVec;
use omicron_common::api::external::LookupResult;
use omicron_common::api::external::ResourceType;
use omicron_common::api::internal::nexus::DownstairsClientStopRequest;
use omicron_common::api::internal::nexus::DownstairsClientStopped;
use omicron_common::api::internal::nexus::RepairProgress;
use omicron_uuid_kinds::DownstairsKind;
use omicron_uuid_kinds::GenericUuid;
use omicron_uuid_kinds::PropolisUuid;
use omicron_uuid_kinds::TypedUuid;
use omicron_uuid_kinds::UpstairsKind;
use omicron_uuid_kinds::UpstairsRepairKind;
use serde::Deserialize;
use serde::Deserializer;
use serde::Serialize;
use sled_agent_client::types::VolumeConstructionRequest;
use std::collections::VecDeque;
use std::net::AddrParseError;
use std::net::SocketAddr;
use std::net::SocketAddrV6;
use uuid::Uuid;

#[derive(Debug, Clone, Copy)]
pub enum VolumeCheckoutReason {
    /// Check out a read-only Volume.
    ReadOnlyCopy,

    /// Check out a Volume to modify and store back to the database.
    CopyAndModify,

    /// Check out a Volume to send to Propolis to start an instance.
    InstanceStart { vmm_id: PropolisUuid },

    /// Check out a Volume to send to a migration destination Propolis.
    InstanceMigrate { vmm_id: PropolisUuid, target_vmm_id: PropolisUuid },

    /// Check out a Volume to send to a Pantry (for background maintenance
    /// operations).
    Pantry,
}

#[derive(Debug, thiserror::Error)]
enum VolumeGetError {
    #[error("Serde error during volume_checkout: {0}")]
    SerdeError(#[from] serde_json::Error),

    #[error("Updated {0} database rows, expected {1}")]
    UnexpectedDatabaseUpdate(usize, usize),

    #[error("Checkout condition failed: {0}")]
    CheckoutConditionFailed(String),

    #[error("Invalid Volume: {0}")]
    InvalidVolume(String),
}

#[derive(Debug, thiserror::Error)]
enum VolumeCreationError {
    #[error("Error from Volume creation: {0}")]
    Public(Error),

    #[error("Serde error during Volume creation: {0}")]
    SerdeError(#[from] serde_json::Error),

    #[error("Address parsing error during Volume creation: {0}")]
    AddressParseError(#[from] AddrParseError),

    #[error("Could not match read-only resource to {0}")]
    CouldNotFindResource(SocketAddrV6),
}

enum RegionType {
    ReadWrite,
    ReadOnly,
}

#[derive(Debug, thiserror::Error)]
enum RemoveRopError {
    #[error("Error removing read-only parent: {0}")]
    Public(Error),

    #[error("Serde error removing read-only parent: {0}")]
    SerdeError(#[from] serde_json::Error),

    #[error("Updated {0} database rows, expected {1}")]
    UnexpectedDatabaseUpdate(usize, usize),

    #[error("Address parsing error during ROP removal: {0}")]
    AddressParseError(#[from] AddrParseError),

    #[error("Could not match read-only resource to {0}")]
    CouldNotFindResource(String),
}

#[derive(Debug, thiserror::Error)]
enum ReplaceRegionError {
    #[error("Error from Volume region replacement: {0}")]
    Public(Error),

    #[error("Serde error during Volume region replacement: {0}")]
    SerdeError(#[from] serde_json::Error),

    #[error("Region replacement error: {0}")]
    RegionReplacementError(#[from] anyhow::Error),
}

#[derive(Debug, thiserror::Error)]
enum ReplaceSnapshotError {
    #[error("Error from Volume snapshot replacement: {0}")]
    Public(Error),

    #[error("Serde error during Volume snapshot replacement: {0}")]
    SerdeError(#[from] serde_json::Error),

    #[error("Snapshot replacement error: {0}")]
    SnapshotReplacementError(#[from] anyhow::Error),

    #[error("Replaced {0} targets, expected {1}")]
    UnexpectedReplacedTargets(usize, usize),

    #[error("Updated {0} database rows, expected {1}")]
    UnexpectedDatabaseUpdate(usize, usize),

    #[error(
        "Address parsing error during Volume snapshot \
    replacement: {0}"
    )]
    AddressParseError(#[from] AddrParseError),

    #[error("Could not match read-only resource to {0}")]
    CouldNotFindResource(String),

    #[error("Multiple volume resource usage records for {0}")]
    MultipleResourceUsageRecords(String),
}

impl DataStore {
    async fn volume_create_in_txn(
        conn: &async_bb8_diesel::Connection<DbConnection>,
        err: OptionalError<VolumeCreationError>,
        volume: Volume,
        crucible_targets: CrucibleTargets,
    ) -> Result<Volume, diesel::result::Error> {
        use db::schema::volume::dsl;

        let maybe_volume: Option<Volume> = dsl::volume
            .filter(dsl::id.eq(volume.id()))
            .select(Volume::as_select())
            .first_async(conn)
            .await
            .optional()?;

        // If the volume existed already, return it and do not increase usage
        // counts.
        if let Some(volume) = maybe_volume {
            return Ok(volume);
        }

        let volume: Volume = diesel::insert_into(dsl::volume)
            .values(volume.clone())
            .returning(Volume::as_returning())
            .get_result_async(conn)
            .await
            .map_err(|e| {
                err.bail_retryable_or_else(e, |e| {
                    VolumeCreationError::Public(public_error_from_diesel(
                        e,
                        ErrorHandler::Conflict(
                            ResourceType::Volume,
                            volume.id().to_string().as_str(),
                        ),
                    ))
                })
            })?;

        // Increase the usage count for the read-only Crucible resources
        use db::schema::volume_resource_usage::dsl as ru_dsl;

        for read_only_target in crucible_targets.read_only_targets {
            let read_only_target = read_only_target.parse().map_err(|e| {
                err.bail(VolumeCreationError::AddressParseError(e))
            })?;

            let maybe_usage = Self::read_only_target_to_volume_resource_usage(
                conn,
                &read_only_target,
            )
            .await?;

            match maybe_usage {
                Some(usage) => {
                    diesel::insert_into(ru_dsl::volume_resource_usage)
                        .values(VolumeResourceUsageRecord::new(
                            volume.id(),
                            usage,
                        ))
                        .execute_async(conn)
                        .await?;
                }

                None => {
                    // Something went wrong, bail out - we can't create this
                    // Volume if we can't record its resource usage correctly
                    return Err(err.bail(
                        VolumeCreationError::CouldNotFindResource(
                            read_only_target,
                        ),
                    ));
                }
            }
        }

        // After volume creation, validate invariants for all volumes
        #[cfg(any(test, feature = "testing"))]
        Self::validate_volume_invariants(&conn).await?;

        Ok(volume)
    }

    /// Return a region by matching against the dataset's address and region's
    /// port
    async fn target_to_region(
        conn: &async_bb8_diesel::Connection<DbConnection>,
        target: &SocketAddrV6,
        region_type: RegionType,
    ) -> Result<Option<Region>, diesel::result::Error> {
        let ip: db::model::Ipv6Addr = target.ip().into();

        use db::schema::dataset::dsl as dataset_dsl;
        use db::schema::region::dsl as region_dsl;

        let read_only = match region_type {
            RegionType::ReadWrite => false,
            RegionType::ReadOnly => true,
        };

        dataset_dsl::dataset
            .inner_join(
                region_dsl::region
                    .on(region_dsl::dataset_id.eq(dataset_dsl::id)),
            )
            .filter(dataset_dsl::ip.eq(ip))
            .filter(
                region_dsl::port
                    .eq(Some::<db::model::SqlU16>(target.port().into())),
            )
            .filter(region_dsl::read_only.eq(read_only))
            .filter(region_dsl::deleting.eq(false))
            .select(Region::as_select())
            .get_result_async::<Region>(conn)
            .await
            .optional()
    }

    async fn read_only_target_to_volume_resource_usage(
        conn: &async_bb8_diesel::Connection<DbConnection>,
        read_only_target: &SocketAddrV6,
    ) -> Result<Option<VolumeResourceUsage>, diesel::result::Error> {
        // Easy case: it's a region snapshot, and we can match by the snapshot
        // address directly

        let maybe_region_snapshot = {
            use db::schema::region_snapshot::dsl;
            dsl::region_snapshot
                .filter(dsl::snapshot_addr.eq(read_only_target.to_string()))
                .filter(dsl::deleting.eq(false))
                .select(RegionSnapshot::as_select())
                .get_result_async::<RegionSnapshot>(conn)
                .await
                .optional()?
        };

        if let Some(region_snapshot) = maybe_region_snapshot {
            return Ok(Some(VolumeResourceUsage::RegionSnapshot {
                dataset_id: region_snapshot.dataset_id,
                region_id: region_snapshot.region_id,
                snapshot_id: region_snapshot.snapshot_id,
            }));
        }

        // Less easy case: it's a read-only region, and we have to match by
        // dataset ip and region port

        let maybe_region = Self::target_to_region(
            conn,
            read_only_target,
            RegionType::ReadOnly,
        )
        .await?;

        if let Some(region) = maybe_region {
            return Ok(Some(VolumeResourceUsage::ReadOnlyRegion {
                region_id: region.id(),
            }));
        }

        // If the resource was hard-deleted, or in the off chance that the
        // region didn't have an assigned port, return None here.
        Ok(None)
    }

    pub async fn volume_create(&self, volume: Volume) -> CreateResult<Volume> {
        // Grab all the targets that the volume construction request references.
        // Do this outside the transaction, as the data inside volume doesn't
        // change and this would simply add to the transaction time.
        let crucible_targets = {
            let vcr: VolumeConstructionRequest =
                serde_json::from_str(&volume.data()).map_err(|e| {
                    Error::internal_error(&format!(
                        "serde_json::from_str error in volume_create: {}",
                        e
                    ))
                })?;

            let mut crucible_targets = CrucibleTargets::default();
            read_only_resources_associated_with_volume(
                &vcr,
                &mut crucible_targets,
            );
            crucible_targets
        };

        let err = OptionalError::new();
        let conn = self.pool_connection_unauthorized().await?;
        self.transaction_retry_wrapper("volume_create")
            .transaction(&conn, |conn| {
                let err = err.clone();
                let crucible_targets = crucible_targets.clone();
                let volume = volume.clone();
                async move {
                    Self::volume_create_in_txn(
                        &conn,
                        err,
                        volume,
                        crucible_targets,
                    )
                    .await
                }
            })
            .await
            .map_err(|e| {
                if let Some(err) = err.take() {
                    match err {
                        VolumeCreationError::Public(err) => err,

                        VolumeCreationError::SerdeError(err) => {
                            Error::internal_error(&format!(
                                "SerdeError error: {err}"
                            ))
                        }

                        VolumeCreationError::CouldNotFindResource(s) => {
                            Error::internal_error(&format!(
                                "CouldNotFindResource error: {s}"
                            ))
                        }

                        VolumeCreationError::AddressParseError(err) => {
                            Error::internal_error(&format!(
                                "AddressParseError error: {err}"
                            ))
                        }
                    }
                } else {
                    public_error_from_diesel(e, ErrorHandler::Server)
                }
            })
    }

    async fn volume_get_impl(
        conn: &async_bb8_diesel::Connection<DbConnection>,
        volume_id: Uuid,
    ) -> Result<Option<Volume>, diesel::result::Error> {
        use db::schema::volume::dsl;
        dsl::volume
            .filter(dsl::id.eq(volume_id))
            .select(Volume::as_select())
            .first_async::<Volume>(conn)
            .await
            .optional()
    }

    /// Return a `Option<Volume>` based on id, even if it's soft deleted.
    pub async fn volume_get(
        &self,
        volume_id: Uuid,
    ) -> LookupResult<Option<Volume>> {
        let conn = self.pool_connection_unauthorized().await?;
        Self::volume_get_impl(&conn, volume_id)
            .await
            .map_err(|e| public_error_from_diesel(e, ErrorHandler::Server))
    }

    /// Delete the volume if it exists. If it was already deleted, this is a
    /// no-op.
    pub async fn volume_hard_delete(&self, volume_id: Uuid) -> DeleteResult {
        use db::schema::volume::dsl;

        diesel::delete(dsl::volume)
            .filter(dsl::id.eq(volume_id))
            .execute_async(&*self.pool_connection_unauthorized().await?)
            .await
            .map(|_| ())
            .map_err(|e| public_error_from_diesel(e, ErrorHandler::Server))
    }

    fn volume_usage_records_for_resource_query(
        resource: VolumeResourceUsage,
    ) -> impl RunnableQuery<VolumeResourceUsageRecord> {
        use db::schema::volume_resource_usage::dsl;

        match resource {
            VolumeResourceUsage::ReadOnlyRegion { region_id } => {
                dsl::volume_resource_usage
                    .filter(
                        dsl::usage_type
                            .eq(VolumeResourceUsageType::ReadOnlyRegion),
                    )
                    .filter(dsl::region_id.eq(region_id))
                    .into_boxed()
            }

            VolumeResourceUsage::RegionSnapshot {
                dataset_id,
                region_id,
                snapshot_id,
            } => dsl::volume_resource_usage
                .filter(
                    dsl::usage_type.eq(VolumeResourceUsageType::RegionSnapshot),
                )
                .filter(dsl::region_snapshot_dataset_id.eq(dataset_id))
                .filter(dsl::region_snapshot_region_id.eq(region_id))
                .filter(dsl::region_snapshot_snapshot_id.eq(snapshot_id))
                .into_boxed(),
        }
    }

    /// For a given VolumeResourceUsage, return all found usage records for it.
    pub async fn volume_usage_records_for_resource(
        &self,
        resource: VolumeResourceUsage,
    ) -> ListResultVec<VolumeResourceUsageRecord> {
        let conn = self.pool_connection_unauthorized().await?;

        Self::volume_usage_records_for_resource_query(resource)
            .load_async(&*conn)
            .await
            .map_err(|e| public_error_from_diesel(e, ErrorHandler::Server))
    }

    /// When moving a resource from one volume to another, call this to update
    /// the corresponding volume resource usage record
    pub async fn swap_volume_usage_records_for_resources(
        conn: &async_bb8_diesel::Connection<DbConnection>,
        resource: VolumeResourceUsage,
        from_volume_id: Uuid,
        to_volume_id: Uuid,
    ) -> Result<(), diesel::result::Error> {
        use db::schema::volume_resource_usage::dsl;

        match resource {
            VolumeResourceUsage::ReadOnlyRegion { region_id } => {
                let updated_rows = diesel::update(dsl::volume_resource_usage)
                    .filter(
                        dsl::usage_type
                            .eq(VolumeResourceUsageType::ReadOnlyRegion),
                    )
                    .filter(dsl::region_id.eq(region_id))
                    .filter(dsl::volume_id.eq(from_volume_id))
                    .set(dsl::volume_id.eq(to_volume_id))
                    .execute_async(conn)
                    .await?;

                if updated_rows == 0 {
                    return Err(diesel::result::Error::NotFound);
                }
            }

            VolumeResourceUsage::RegionSnapshot {
                dataset_id,
                region_id,
                snapshot_id,
            } => {
                let updated_rows = diesel::update(dsl::volume_resource_usage)
                    .filter(
                        dsl::usage_type
                            .eq(VolumeResourceUsageType::RegionSnapshot),
                    )
                    .filter(dsl::region_snapshot_dataset_id.eq(dataset_id))
                    .filter(dsl::region_snapshot_region_id.eq(region_id))
                    .filter(dsl::region_snapshot_snapshot_id.eq(snapshot_id))
                    .filter(dsl::volume_id.eq(from_volume_id))
                    .set(dsl::volume_id.eq(to_volume_id))
                    .execute_async(conn)
                    .await?;

                if updated_rows == 0 {
                    return Err(diesel::result::Error::NotFound);
                }
            }
        }

        Ok(())
    }

    async fn volume_checkout_allowed(
        reason: &VolumeCheckoutReason,
        vcr: &VolumeConstructionRequest,
        maybe_disk: Option<Disk>,
        maybe_instance: Option<Instance>,
    ) -> Result<(), VolumeGetError> {
        match reason {
            VolumeCheckoutReason::ReadOnlyCopy => {
                // When checking out to make a copy (usually for use as a
                // read-only parent), the volume must be read only. Even if a
                // call-site that uses Copy sends this copied Volume to a
                // Propolis or Pantry, the Upstairs that will be created will be
                // read-only, and will not take over from other read-only
                // Upstairs.

                match volume_is_read_only(&vcr) {
                    Ok(read_only) => {
                        if !read_only {
                            return Err(
                                VolumeGetError::CheckoutConditionFailed(
                                    String::from(
                                        "Non-read-only Volume Checkout \
                                for use Copy!",
                                    ),
                                ),
                            );
                        }

                        Ok(())
                    }

                    Err(e) => Err(VolumeGetError::InvalidVolume(e.to_string())),
                }
            }

            VolumeCheckoutReason::CopyAndModify => {
                // `CopyAndModify` is used when taking a read/write Volume,
                // modifying it (for example, when taking a snapshot, to point
                // to read-only resources), and committing it back to the DB.
                // This is a checkout of a read/write Volume, so creating an
                // Upstairs from it *may* take over from something else. The
                // call-site must ensure this doesn't happen, but we can't do
                // that here.

                Ok(())
            }

            VolumeCheckoutReason::InstanceStart { vmm_id } => {
                // Check out this volume to send to Propolis to start an
                // Instance. The VMM id in the enum must match the instance's
                // propolis_id.

                let Some(instance) = &maybe_instance else {
                    return Err(VolumeGetError::CheckoutConditionFailed(
                        format!(
                            "InstanceStart {}: instance does not exist",
                            vmm_id
                        ),
                    ));
                };

                let runtime = instance.runtime();
                match (runtime.propolis_id, runtime.dst_propolis_id) {
                    (Some(_), Some(_)) => {
                        Err(VolumeGetError::CheckoutConditionFailed(format!(
                            "InstanceStart {}: instance {} is undergoing \
                                migration",
                            vmm_id,
                            instance.id(),
                        )))
                    }

                    (None, None) => {
                        Err(VolumeGetError::CheckoutConditionFailed(format!(
                            "InstanceStart {}: instance {} has no \
                                propolis ids",
                            vmm_id,
                            instance.id(),
                        )))
                    }

                    (Some(propolis_id), None) => {
                        if propolis_id != vmm_id.into_untyped_uuid() {
                            return Err(
                                VolumeGetError::CheckoutConditionFailed(
                                    format!(
                                    "InstanceStart {}: instance {} propolis \
                                    id {} mismatch",
                                    vmm_id,
                                    instance.id(),
                                    propolis_id,
                                ),
                                ),
                            );
                        }

                        Ok(())
                    }

                    (None, Some(dst_propolis_id)) => {
                        Err(VolumeGetError::CheckoutConditionFailed(format!(
                            "InstanceStart {}: instance {} has no \
                                propolis id but dst propolis id {}",
                            vmm_id,
                            instance.id(),
                            dst_propolis_id,
                        )))
                    }
                }
            }

            VolumeCheckoutReason::InstanceMigrate { vmm_id, target_vmm_id } => {
                // Check out this volume to send to destination Propolis to
                // migrate an Instance. Only take over from the specified source
                // VMM.

                let Some(instance) = &maybe_instance else {
                    return Err(VolumeGetError::CheckoutConditionFailed(
                        format!(
                            "InstanceMigrate {} {}: instance does not exist",
                            vmm_id, target_vmm_id
                        ),
                    ));
                };

                let runtime = instance.runtime();
                match (runtime.propolis_id, runtime.dst_propolis_id) {
                    (Some(propolis_id), Some(dst_propolis_id)) => {
                        if propolis_id != vmm_id.into_untyped_uuid()
                            || dst_propolis_id
                                != target_vmm_id.into_untyped_uuid()
                        {
                            return Err(
                                VolumeGetError::CheckoutConditionFailed(
                                    format!(
                                        "InstanceMigrate {} {}: instance {} \
                                    propolis id mismatches {} {}",
                                        vmm_id,
                                        target_vmm_id,
                                        instance.id(),
                                        propolis_id,
                                        dst_propolis_id,
                                    ),
                                ),
                            );
                        }

                        Ok(())
                    }

                    (None, None) => {
                        Err(VolumeGetError::CheckoutConditionFailed(format!(
                            "InstanceMigrate {} {}: instance {} has no \
                                propolis ids",
                            vmm_id,
                            target_vmm_id,
                            instance.id(),
                        )))
                    }

                    (Some(propolis_id), None) => {
                        // XXX is this right?
                        if propolis_id != vmm_id.into_untyped_uuid() {
                            return Err(
                                VolumeGetError::CheckoutConditionFailed(
                                    format!(
                                        "InstanceMigrate {} {}: instance {} \
                                    propolis id {} mismatch",
                                        vmm_id,
                                        target_vmm_id,
                                        instance.id(),
                                        propolis_id,
                                    ),
                                ),
                            );
                        }

                        Ok(())
                    }

                    (None, Some(dst_propolis_id)) => {
                        Err(VolumeGetError::CheckoutConditionFailed(format!(
                            "InstanceMigrate {} {}: instance {} has no \
                                propolis id but dst propolis id {}",
                            vmm_id,
                            target_vmm_id,
                            instance.id(),
                            dst_propolis_id,
                        )))
                    }
                }
            }

            VolumeCheckoutReason::Pantry => {
                // Check out this Volume to send to a Pantry, which will create
                // a read/write Upstairs, for background maintenance operations.
                // There must not be any Propolis, otherwise this will take over
                // from that and cause errors for guest OSes.

                let Some(disk) = maybe_disk else {
                    // This volume isn't backing a disk, it won't take over from
                    // a Propolis' Upstairs.
                    return Ok(());
                };

                let Some(attach_instance_id) =
                    disk.runtime().attach_instance_id
                else {
                    // The volume is backing a disk that is not attached to an
                    // instance. At this moment it won't take over from a
                    // Propolis' Upstairs, so send it to a Pantry to create an
                    // Upstairs there.  A future checkout that happens after
                    // this transaction that is sent to a Propolis _will_ take
                    // over from this checkout (sent to a Pantry), which is ok.
                    return Ok(());
                };

                let Some(instance) = maybe_instance else {
                    // The instance, which the disk that this volume backs is
                    // attached to, doesn't exist?
                    //
                    // XXX this is a Nexus bug!
                    return Err(VolumeGetError::CheckoutConditionFailed(
                        format!(
                            "Pantry: instance {} backing disk {} does not \
                            exist?",
                            attach_instance_id,
                            disk.id(),
                        ),
                    ));
                };

                if let Some(propolis_id) = instance.runtime().propolis_id {
                    // The instance, which the disk that this volume backs is
                    // attached to, exists and has an active propolis ID.  A
                    // propolis _may_ exist, so bail here - an activation from
                    // the Pantry is not allowed to take over from a Propolis.
                    Err(VolumeGetError::CheckoutConditionFailed(format!(
                        "Pantry: possible Propolis {}",
                        propolis_id
                    )))
                } else {
                    // The instance, which the disk that this volume backs is
                    // attached to, exists, but there is no active propolis ID.
                    // This is ok.
                    Ok(())
                }
            }
        }
    }

    async fn volume_checkout_in_txn(
        conn: &async_bb8_diesel::Connection<DbConnection>,
        err: OptionalError<VolumeGetError>,
        volume_id: Uuid,
        reason: VolumeCheckoutReason,
    ) -> Result<Volume, diesel::result::Error> {
        use db::schema::volume::dsl;

        // Grab the volume in question.
        let volume = dsl::volume
            .filter(dsl::id.eq(volume_id))
            .select(Volume::as_select())
            .get_result_async(conn)
            .await?;

        // Turn the volume.data into the VolumeConstructionRequest
        let vcr: VolumeConstructionRequest =
            serde_json::from_str(volume.data())
                .map_err(|e| err.bail(VolumeGetError::SerdeError(e)))?;

        // The VolumeConstructionRequest resulting from this checkout will have
        // its generation numbers bumped, and as result will (if it has
        // non-read-only sub-volumes) take over from previous read/write
        // activations when sent to a place that will `construct` a new Volume.
        // Depending on the checkout reason, prevent creating multiple
        // read/write Upstairs acting on the same Volume, except where the take
        // over is intended.

        let (maybe_disk, maybe_instance) = {
            use db::schema::disk::dsl as disk_dsl;
            use db::schema::instance::dsl as instance_dsl;

            let maybe_disk: Option<Disk> = disk_dsl::disk
                .filter(disk_dsl::time_deleted.is_null())
                .filter(disk_dsl::volume_id.eq(volume_id))
                .select(Disk::as_select())
                .get_result_async(conn)
                .await
                .optional()?;

            let maybe_instance: Option<Instance> =
                if let Some(disk) = &maybe_disk {
                    if let Some(attach_instance_id) =
                        disk.runtime().attach_instance_id
                    {
                        instance_dsl::instance
                            .filter(instance_dsl::time_deleted.is_null())
                            .filter(instance_dsl::id.eq(attach_instance_id))
                            .select(Instance::as_select())
                            .get_result_async(conn)
                            .await
                            .optional()?
                    } else {
                        // Disk not attached to an instance
                        None
                    }
                } else {
                    // Volume not associated with disk
                    None
                };

            (maybe_disk, maybe_instance)
        };

        if let Err(e) = Self::volume_checkout_allowed(
            &reason,
            &vcr,
            maybe_disk,
            maybe_instance,
        )
        .await
        {
            return Err(err.bail(e));
        }

        // Look to see if the VCR is a Volume type, and if so, look at its
        // sub_volumes. If they are of type Region, then we need to update their
        // generation numbers and record that update back to the database. We
        // return to the caller whatever the original volume data was we pulled
        // from the database.
        match vcr {
            VolumeConstructionRequest::Volume {
                id,
                block_size,
                sub_volumes,
                read_only_parent,
            } => {
                let mut update_needed = false;
                let mut new_sv = Vec::new();
                for sv in sub_volumes {
                    match sv {
                        VolumeConstructionRequest::Region {
                            block_size,
                            blocks_per_extent,
                            extent_count,
                            opts,
                            gen,
                        } => {
                            update_needed = true;
                            new_sv.push(VolumeConstructionRequest::Region {
                                block_size,
                                blocks_per_extent,
                                extent_count,
                                opts,
                                gen: gen + 1,
                            });
                        }
                        _ => {
                            new_sv.push(sv);
                        }
                    }
                }

                // Only update the volume data if we found the type of volume
                // that needed it.
                if update_needed {
                    // Create a new VCR and fill in the contents from what the
                    // original volume had, but with our updated sub_volume
                    // records.
                    let new_vcr = VolumeConstructionRequest::Volume {
                        id,
                        block_size,
                        sub_volumes: new_sv,
                        read_only_parent,
                    };

                    let new_volume_data = serde_json::to_string(&new_vcr)
                        .map_err(|e| err.bail(VolumeGetError::SerdeError(e)))?;

                    // Update the original volume_id with the new volume.data.
                    use db::schema::volume::dsl as volume_dsl;
                    let num_updated = diesel::update(volume_dsl::volume)
                        .filter(volume_dsl::id.eq(volume_id))
                        .set(volume_dsl::data.eq(new_volume_data))
                        .execute_async(conn)
                        .await?;

                    // This should update just one row.  If it does not, then
                    // something is terribly wrong in the database.
                    if num_updated != 1 {
                        return Err(err.bail(
                            VolumeGetError::UnexpectedDatabaseUpdate(
                                num_updated,
                                1,
                            ),
                        ));
                    }
                }
            }
            VolumeConstructionRequest::Region {
                block_size: _,
                blocks_per_extent: _,
                extent_count: _,
                opts: _,
                gen: _,
            } => {
                // We don't support a pure Region VCR at the volume level in the
                // database, so this choice should never be encountered, but I
                // want to know if it is.
                return Err(err.bail(VolumeGetError::InvalidVolume(
                    String::from("Region not supported as a top level volume"),
                )));
            }
            VolumeConstructionRequest::File {
                id: _,
                block_size: _,
                path: _,
            }
            | VolumeConstructionRequest::Url { id: _, block_size: _, url: _ } =>
                {}
        }

        Ok(volume)
    }

    /// Checkout a copy of the Volume from the database.
    /// This action (getting a copy) will increase the generation number
    /// of Volumes of the VolumeConstructionRequest::Volume type that have
    /// sub_volumes of the VolumeConstructionRequest::Region type.
    /// This generation number increase is required for Crucible to support
    /// crash consistency.
    pub async fn volume_checkout(
        &self,
        volume_id: Uuid,
        reason: VolumeCheckoutReason,
    ) -> LookupResult<Volume> {
        // We perform a transaction here, to be sure that on completion
        // of this, the database contains an updated version of the
        // volume with the generation number incremented (for the volume
        // types that require it).  The generation number (along with the
        // rest of the volume data) that was in the database is what is
        // returned to the caller.
        let err = OptionalError::new();
        let conn = self.pool_connection_unauthorized().await?;

        self.transaction_retry_wrapper("volume_checkout")
            .transaction(&conn, |conn| {
                let err = err.clone();
                async move {
                    Self::volume_checkout_in_txn(&conn, err, volume_id, reason)
                        .await
                }
            })
            .await
            .map_err(|e| {
                if let Some(err) = err.take() {
                    match err {
                        VolumeGetError::CheckoutConditionFailed(message) => {
                            return Error::conflict(message);
                        }

                        _ => {
                            return Error::internal_error(&format!(
                                "Transaction error: {}",
                                err
                            ));
                        }
                    }
                }

                public_error_from_diesel(e, ErrorHandler::Server)
            })
    }

    /// Create new UUIDs for the volume construction request layers
    pub fn randomize_ids(
        vcr: &VolumeConstructionRequest,
    ) -> anyhow::Result<VolumeConstructionRequest> {
        let mut new_vcr = vcr.clone();

        let mut parts: VecDeque<&mut VolumeConstructionRequest> =
            VecDeque::new();
        parts.push_back(&mut new_vcr);

        while let Some(vcr_part) = parts.pop_front() {
            match vcr_part {
                VolumeConstructionRequest::Volume {
                    id,
                    sub_volumes,
                    read_only_parent,
                    ..
                } => {
                    *id = Uuid::new_v4();

                    for sub_volume in sub_volumes {
                        parts.push_back(sub_volume);
                    }

                    if let Some(read_only_parent) = read_only_parent {
                        parts.push_back(read_only_parent);
                    }
                }

                VolumeConstructionRequest::Url { id, .. } => {
                    *id = Uuid::new_v4();
                }

                VolumeConstructionRequest::Region { opts, .. } => {
                    if !opts.read_only {
                        // Only one volume can "own" a Region, and that volume's
                        // UUID is recorded in the region table accordingly. It
                        // is an error to make a copy of a volume construction
                        // request that references non-read-only Regions.
                        bail!(
                            "only one Volume can reference a Region \
                            non-read-only!"
                        );
                    }

                    opts.id = Uuid::new_v4();
                }

                VolumeConstructionRequest::File { id, .. } => {
                    *id = Uuid::new_v4();
                }
            }
        }

        Ok(new_vcr)
    }

    /// Checkout a copy of the Volume from the database using `volume_checkout`,
    /// then randomize the UUIDs in the construction request. Because this is a
    /// new volume, it is immediately passed to `volume_create` so that the
    /// accounting for Crucible resources stays correct. This is only valid for
    /// Volumes that reference regions read-only - it's important for accounting
    /// purposes that each region in this volume construction request is
    /// returned by `read_only_resources_associated_with_volume`.
    pub async fn volume_checkout_randomize_ids(
        &self,
        volume_id: Uuid,
        reason: VolumeCheckoutReason,
    ) -> CreateResult<Volume> {
        let volume = self.volume_checkout(volume_id, reason).await?;

        let vcr: sled_agent_client::types::VolumeConstructionRequest =
            serde_json::from_str(volume.data())?;

        let randomized_vcr = serde_json::to_string(
            &Self::randomize_ids(&vcr)
                .map_err(|e| Error::internal_error(&e.to_string()))?,
        )?;

        self.volume_create(db::model::Volume::new(
            Uuid::new_v4(),
            randomized_vcr,
        ))
        .await
    }

    /// Find regions for deleted volumes that do not have associated region
    /// snapshots and are not being used by any other non-deleted volumes, and
    /// return them for garbage collection
    pub async fn find_deleted_volume_regions(
        &self,
    ) -> ListResultVec<(Dataset, Region, Option<Volume>)> {
        let conn = self.pool_connection_unauthorized().await?;
        self.transaction_retry_wrapper("find_deleted_volume_regions")
            .transaction(&conn, |conn| async move {
                Self::find_deleted_volume_regions_in_txn(&conn).await
            })
            .await
            .map_err(|e| public_error_from_diesel(e, ErrorHandler::Server))
    }

    async fn find_deleted_volume_regions_in_txn(
        conn: &async_bb8_diesel::Connection<DbConnection>,
    ) -> Result<Vec<(Dataset, Region, Option<Volume>)>, diesel::result::Error>
    {
        use db::schema::dataset::dsl as dataset_dsl;
        use db::schema::region::dsl as region_dsl;
        use db::schema::region_snapshot::dsl;
        use db::schema::volume::dsl as volume_dsl;

        // Find all read-write regions (read-only region cleanup is taken care
        // of in soft_delete_volume_in_txn!) and their associated datasets
        let unfiltered_deleted_regions = region_dsl::region
            .filter(region_dsl::read_only.eq(false))
            // the volume may be hard deleted, so use a left join here
            .left_join(
                volume_dsl::volume.on(region_dsl::volume_id.eq(volume_dsl::id)),
            )
            .inner_join(
                dataset_dsl::dataset
                    .on(region_dsl::dataset_id.eq(dataset_dsl::id)),
            )
            // where there either are no region snapshots, or the region
            // snapshot volume has deleted = true
            .left_join(
                dsl::region_snapshot.on(dsl::region_id
                    .eq(region_dsl::id)
                    .and(dsl::dataset_id.eq(dataset_dsl::id))),
            )
            .filter(dsl::deleting.eq(true).or(dsl::deleting.is_null()))
            // and return them (along with the volume so it can be hard deleted)
            .select((
                Dataset::as_select(),
                Region::as_select(),
                Option::<RegionSnapshot>::as_select(),
                // Diesel can't express a difference between
                //
                // a) the volume record existing and the nullable
                //    volume.time_deleted column being set to null
                // b) the volume record does not exist (null due to left join)
                //
                // so return an Option and check below
                Option::<Volume>::as_select(),
            ))
            .load_async(conn)
            .await?;

        let mut deleted_regions =
            Vec::with_capacity(unfiltered_deleted_regions.len());

        for (dataset, region, region_snapshot, volume) in
            unfiltered_deleted_regions
        {
            // only operate on soft or hard deleted volumes
            let deleted = match &volume {
                Some(volume) => volume.time_deleted.is_some(),
                None => true,
            };

            if !deleted {
                continue;
            }

            if region_snapshot.is_some() {
                // We cannot delete this region: the presence of the region
                // snapshot record means that the Crucible agent's snapshot has
                // not been deleted yet (as the lifetime of the region snapshot
                // record is equal to or longer than the lifetime of the
                // Crucible agent's snapshot).
                //
                // This condition can occur when multiple volume delete sagas
                // run concurrently: one will decrement the crucible resources
                // (but hasn't made the appropriate DELETE calls to the
                // appropriate Agents to tombstone the running snapshots and
                // snapshots yet), and the other will be in the "delete freed
                // regions" saga node trying to delete the region. Without this
                // check, This race results in the Crucible Agent returning
                // "must delete snapshots first" and causing saga unwinds.
                //
                // Another volume delete will pick up this region and remove it.
                continue;
            }

            deleted_regions.push((dataset, region, volume));
        }

        Ok(deleted_regions)
    }

    pub async fn read_only_resources_associated_with_volume(
        &self,
        volume_id: Uuid,
    ) -> LookupResult<CrucibleTargets> {
        let volume = if let Some(volume) = self.volume_get(volume_id).await? {
            volume
        } else {
            // Volume has already been hard deleted (volume_get returns
            // soft deleted records), return that no cleanup is necessary.
            return Ok(CrucibleTargets::default());
        };

        let vcr: VolumeConstructionRequest =
            serde_json::from_str(&volume.data())?;

        let mut crucible_targets = CrucibleTargets::default();

        read_only_resources_associated_with_volume(&vcr, &mut crucible_targets);

        Ok(crucible_targets)
    }
}

#[derive(Debug, thiserror::Error)]
enum SoftDeleteError {
    #[error("Serde error decreasing Crucible resources: {0}")]
    SerdeError(#[from] serde_json::Error),

    #[error("Updated {0} database rows in {1}, expected 1")]
    UnexpectedDatabaseUpdate(usize, String),

    // XXX is this an error? delete volume anyway, else we're stuck?
    #[error("Could not match resource to {0}")]
    CouldNotFindResource(String),

    #[error("Address parsing error during Volume soft-delete: {0}")]
    AddressParseError(#[from] AddrParseError),

    #[error("Invalid Volume: {0}")]
    InvalidVolume(String),
}

impl DataStore {
    // See comment for `soft_delete_volume`
    async fn soft_delete_volume_in_txn(
        conn: &async_bb8_diesel::Connection<DbConnection>,
        volume_id: Uuid,
        err: OptionalError<SoftDeleteError>,
    ) -> Result<CrucibleResources, diesel::result::Error> {
        // Grab the volume, and check if the volume was already soft-deleted.
        // We have to guard against the case where this function is called
        // multiple times, and that is done by soft-deleting the volume during
        // the transaction, and returning the previously serialized list of
        // resources to clean up.
        let volume = {
            use db::schema::volume::dsl;

            let volume = dsl::volume
                .filter(dsl::id.eq(volume_id))
                .select(Volume::as_select())
                .get_result_async(conn)
                .await
                .optional()?;

            let volume = if let Some(v) = volume {
                v
            } else {
                // The volume was hard-deleted
                return Ok(CrucibleResources::V1(
                    CrucibleResourcesV1::default(),
                ));
            };

            if volume.time_deleted.is_some() {
                // this volume was already soft-deleted, return the existing
                // serialized CrucibleResources
                let existing_resources = match volume
                    .resources_to_clean_up
                    .as_ref()
                {
                    Some(v) => serde_json::from_str(v)
                        .map_err(|e| err.bail(e.into()))?,

                    None => {
                        // Even volumes with nothing to clean up should have a
                        // serialized CrucibleResources that contains empty
                        // vectors instead of None. Instead of panicing here
                        // though, just return the default (nothing to clean
                        // up).
                        CrucibleResources::V1(CrucibleResourcesV1::default())
                    }
                };

                return Ok(existing_resources);
            }

            volume
        };

        let vcr: VolumeConstructionRequest =
            serde_json::from_str(&volume.data())
                .map_err(|e| err.bail(e.into()))?;

        // Grab all the targets that the volume construction request references.
        // Do this _inside_ the transaction, as the data inside volumes can
        // change as a result of region / region snapshot replacement.
        let crucible_targets = {
            let mut crucible_targets = CrucibleTargets::default();
            read_only_resources_associated_with_volume(
                &vcr,
                &mut crucible_targets,
            );
            crucible_targets
        };

        // Decrease the number of references for each resource that a volume
        // references, collecting the regions and region snapshots that were
        // freed up for deletion.

        let num_read_write_subvolumes =
            match count_read_write_sub_volumes(&vcr) {
                Ok(v) => v,
                Err(e) => {
                    return Err(err.bail(SoftDeleteError::InvalidVolume(
                        format!("volume {} invalid: {e}", volume.id()),
                    )));
                }
            };

        let mut regions: Vec<Uuid> = Vec::with_capacity(
            REGION_REDUNDANCY_THRESHOLD * num_read_write_subvolumes,
        );

        let mut region_snapshots: Vec<RegionSnapshotV3> =
            Vec::with_capacity(crucible_targets.read_only_targets.len());

        // First, grab read-write regions - they're not shared, but they are
        // not candidates for deletion if there are region snapshots
        let mut read_write_targets = Vec::with_capacity(
            REGION_REDUNDANCY_THRESHOLD * num_read_write_subvolumes,
        );

        read_write_resources_associated_with_volume(
            &vcr,
            &mut read_write_targets,
        );

        for target in read_write_targets {
            let target = target
                .parse()
                .map_err(|e| err.bail(SoftDeleteError::AddressParseError(e)))?;

            let maybe_region =
                Self::target_to_region(conn, &target, RegionType::ReadWrite)
                    .await?;

            let Some(region) = maybe_region else {
                return Err(err.bail(SoftDeleteError::CouldNotFindResource(
                    format!("could not find resource for {target}"),
                )));
            };

            // Filter out regions that have any region-snapshots
            let region_snapshot_count: i64 = {
                use db::schema::region_snapshot::dsl;
                dsl::region_snapshot
                    .filter(dsl::region_id.eq(region.id()))
                    .count()
                    .get_result_async::<i64>(conn)
                    .await?
            };

            if region_snapshot_count == 0 {
                regions.push(region.id());
            }
        }

        for read_only_target in &crucible_targets.read_only_targets {
            use db::schema::volume_resource_usage::dsl as ru_dsl;

            let read_only_target = read_only_target
                .parse()
                .map_err(|e| err.bail(SoftDeleteError::AddressParseError(e)))?;

            let maybe_usage = Self::read_only_target_to_volume_resource_usage(
                conn,
                &read_only_target,
            )
            .await?;

            let Some(usage) = maybe_usage else {
                return Err(err.bail(SoftDeleteError::CouldNotFindResource(
                    format!("could not find resource for {read_only_target}"),
                )));
            };

            // For each read-only resource, remove the associated volume
            // resource usage record for this volume. Only return a resource for
            // deletion if no more associated volume usage records are found.
            match usage {
                VolumeResourceUsage::ReadOnlyRegion { region_id } => {
                    let updated_rows =
                        diesel::delete(ru_dsl::volume_resource_usage)
                            .filter(ru_dsl::volume_id.eq(volume_id))
                            .filter(
                                ru_dsl::usage_type.eq(
                                    VolumeResourceUsageType::ReadOnlyRegion,
                                ),
                            )
                            .filter(ru_dsl::region_id.eq(Some(region_id)))
                            .execute_async(conn)
                            .await?;

                    if updated_rows != 1 {
                        return Err(err.bail(
                            SoftDeleteError::UnexpectedDatabaseUpdate(
                                updated_rows,
                                "volume_resource_usage (region)".into(),
                            ),
                        ));
                    }

                    let region_usage_left = ru_dsl::volume_resource_usage
                        .filter(
                            ru_dsl::usage_type
                                .eq(VolumeResourceUsageType::ReadOnlyRegion),
                        )
                        .filter(ru_dsl::region_id.eq(region_id))
                        .count()
                        .get_result_async::<i64>(conn)
                        .await?;

                    if region_usage_left == 0 {
                        // There are several factors that mean Nexus does _not_
                        // have to check here for region snapshots taken of
                        // read-only regions:
                        //
                        // - When a Crucible Volume receives a flush, it is only
                        //   propagated to the subvolumes of that Volume, not
                        //   the read-only parent. There's a few reasons for
                        //   this, but the main one is that a Crucible flush
                        //   changes the on-disk data, and the directory that
                        //   the downstairs of a read-only parent is serving out
                        //   of may be on read-only storage, as is the case when
                        //   serving out of a .zfs/snapshot/ directory.
                        //
                        // - Even if a Crucible flush _did_ propagate to the
                        //   read-only parent, Nexus should never directly send
                        //   the snapshot volume to a place where it will be
                        //   constructed, meaning the read-only regions of the
                        //   snapshot volume's subvolumes will never themselves
                        //   receive a flush.
                        //
                        // If either of these factors change, then that check is
                        // required here. The `validate_volume_invariants`
                        // function will return an error if a read-only region
                        // has an associated region snapshot during testing.
                        //
                        // However, don't forget to set `deleting`! These
                        // regions will be returned to the calling function for
                        // garbage collection.
                        use db::schema::region::dsl;
                        let updated_rows = diesel::update(dsl::region)
                            .filter(dsl::id.eq(region_id))
                            .filter(dsl::read_only.eq(true))
                            .filter(dsl::deleting.eq(false))
                            .set(dsl::deleting.eq(true))
                            .execute_async(conn)
                            .await?;

                        if updated_rows != 1 {
                            return Err(err.bail(
                                SoftDeleteError::UnexpectedDatabaseUpdate(
                                    updated_rows,
                                    "setting deleting (region)".into(),
                                ),
                            ));
                        }

                        regions.push(region_id);
                    }
                }

                VolumeResourceUsage::RegionSnapshot {
                    dataset_id,
                    region_id,
                    snapshot_id,
                } => {
                    let updated_rows =
                        diesel::delete(ru_dsl::volume_resource_usage)
                            .filter(ru_dsl::volume_id.eq(volume_id))
                            .filter(
                                ru_dsl::usage_type.eq(
                                    VolumeResourceUsageType::RegionSnapshot,
                                ),
                            )
                            .filter(
                                ru_dsl::region_snapshot_dataset_id
                                    .eq(Some(dataset_id)),
                            )
                            .filter(
                                ru_dsl::region_snapshot_region_id
                                    .eq(Some(region_id)),
                            )
                            .filter(
                                ru_dsl::region_snapshot_snapshot_id
                                    .eq(Some(snapshot_id)),
                            )
                            .execute_async(conn)
                            .await?;

                    if updated_rows != 1 {
                        return Err(err.bail(
                            SoftDeleteError::UnexpectedDatabaseUpdate(
                                updated_rows,
                                "volume_resource_usage \
                                (region_snapshot)"
                                    .into(),
                            ),
                        ));
                    }

                    let region_snapshot_usage_left =
                        ru_dsl::volume_resource_usage
                            .filter(
                                ru_dsl::usage_type.eq(
                                    VolumeResourceUsageType::RegionSnapshot,
                                ),
                            )
                            .filter(
                                ru_dsl::region_snapshot_dataset_id
                                    .eq(Some(dataset_id)),
                            )
                            .filter(
                                ru_dsl::region_snapshot_region_id
                                    .eq(Some(region_id)),
                            )
                            .filter(
                                ru_dsl::region_snapshot_snapshot_id
                                    .eq(Some(snapshot_id)),
                            )
                            .count()
                            .get_result_async::<i64>(conn)
                            .await?;

                    if region_snapshot_usage_left == 0 {
                        // Don't forget to set `deleting`! see: omicron#4095
                        use db::schema::region_snapshot::dsl;
                        let updated_rows = diesel::update(dsl::region_snapshot)
                            .filter(dsl::dataset_id.eq(dataset_id))
                            .filter(dsl::region_id.eq(region_id))
                            .filter(dsl::snapshot_id.eq(snapshot_id))
                            .filter(
                                dsl::snapshot_addr
                                    .eq(read_only_target.to_string()),
                            )
                            .filter(dsl::deleting.eq(false))
                            .set(dsl::deleting.eq(true))
                            .execute_async(conn)
                            .await?;

                        if updated_rows != 1 {
                            return Err(err.bail(
                                SoftDeleteError::UnexpectedDatabaseUpdate(
                                    updated_rows,
                                    "setting deleting (region snapshot)".into(),
                                ),
                            ));
                        }

                        region_snapshots.push(RegionSnapshotV3 {
                            dataset: dataset_id,
                            region: region_id,
                            snapshot: snapshot_id,
                        });
                    }
                }
            }
        }

        let resources_to_delete = CrucibleResources::V3(CrucibleResourcesV3 {
            regions,
            region_snapshots,
        });

        // Soft-delete the volume, and serialize the resources to delete.
        let serialized_resources = serde_json::to_string(&resources_to_delete)
            .map_err(|e| err.bail(e.into()))?;

        {
            use db::schema::volume::dsl;
            let updated_rows = diesel::update(dsl::volume)
                .filter(dsl::id.eq(volume_id))
                .set((
                    dsl::time_deleted.eq(Utc::now()),
                    dsl::resources_to_clean_up.eq(Some(serialized_resources)),
                ))
                .execute_async(conn)
                .await?;

            if updated_rows != 1 {
                return Err(err.bail(
                    SoftDeleteError::UnexpectedDatabaseUpdate(
                        updated_rows,
                        "volume".into(),
                    ),
                ));
            }
        }

        // After volume deletion, validate invariants for all volumes
        #[cfg(any(test, feature = "testing"))]
        Self::validate_volume_invariants(&conn).await?;

        Ok(resources_to_delete)
    }

    /// Decrease the usage count for Crucible resources according to the
    /// contents of the volume, soft-delete the volume, and return a list of
    /// Crucible resources to clean up. Note this function must be idempotent,
    /// it is called from a saga node.
    pub async fn soft_delete_volume(
        &self,
        volume_id: Uuid,
    ) -> Result<CrucibleResources, Error> {
        let err = OptionalError::new();
        let conn = self.pool_connection_unauthorized().await?;
        self.transaction_retry_wrapper("soft_delete_volume")
            .transaction(&conn, |conn| {
                let err = err.clone();
                async move {
                    Self::soft_delete_volume_in_txn(&conn, volume_id, err).await
                }
            })
            .await
            .map_err(|e| {
                if let Some(err) = err.take() {
                    Error::internal_error(&format!("{err}"))
                } else {
                    public_error_from_diesel(e, ErrorHandler::Server)
                }
            })
    }

    async fn volume_remove_rop_in_txn(
        conn: &async_bb8_diesel::Connection<DbConnection>,
        err: OptionalError<RemoveRopError>,
        volume_id: Uuid,
        temp_volume_id: Uuid,
    ) -> Result<bool, diesel::result::Error> {
        // Grab the volume in question. If the volume record was already deleted
        // then we can just return.
        let volume = {
            use db::schema::volume::dsl;

            let volume = dsl::volume
                .filter(dsl::id.eq(volume_id))
                .select(Volume::as_select())
                .get_result_async(conn)
                .await
                .optional()?;

            let volume = if let Some(v) = volume {
                v
            } else {
                // the volume does not exist, nothing to do.
                return Ok(false);
            };

            if volume.time_deleted.is_some() {
                // this volume is deleted, so let whatever is deleting it clean
                // it up.
                return Ok(false);
            } else {
                // A volume record exists, and was not deleted, we can attempt
                // to remove its read_only_parent.
                volume
            }
        };

        // If a read_only_parent exists, remove it from volume_id, and attach it
        // to temp_volume_id.
        let vcr: VolumeConstructionRequest =
            serde_json::from_str(volume.data())
                .map_err(|e| err.bail(RemoveRopError::SerdeError(e)))?;

        match vcr {
            VolumeConstructionRequest::Volume {
                id,
                block_size,
                sub_volumes,
                read_only_parent,
            } => {
                if read_only_parent.is_none() {
                    // This volume has no read_only_parent
                    Ok(false)
                } else {
                    // Create a new VCR and fill in the contents from what the
                    // original volume had.
                    let new_vcr = VolumeConstructionRequest::Volume {
                        id,
                        block_size,
                        sub_volumes,
                        read_only_parent: None,
                    };

                    let new_volume_data = serde_json::to_string(&new_vcr)
                        .map_err(|e| err.bail(RemoveRopError::SerdeError(e)))?;

                    // Update the original volume_id with the new volume.data.
                    use db::schema::volume::dsl as volume_dsl;
                    let num_updated = diesel::update(volume_dsl::volume)
                        .filter(volume_dsl::id.eq(volume_id))
                        .set(volume_dsl::data.eq(new_volume_data))
                        .execute_async(conn)
                        .await?;

                    // This should update just one row.  If it does not, then
                    // something is terribly wrong in the database.
                    if num_updated != 1 {
                        return Err(err.bail(
                            RemoveRopError::UnexpectedDatabaseUpdate(
                                num_updated,
                                1,
                            ),
                        ));
                    }

                    // Make a new VCR, with the information from our
                    // temp_volume_id, but the read_only_parent from the
                    // original volume.
                    let rop_vcr = VolumeConstructionRequest::Volume {
                        id: temp_volume_id,
                        block_size,
                        sub_volumes: vec![],
                        read_only_parent,
                    };

                    let rop_volume_data = serde_json::to_string(&rop_vcr)
                        .map_err(|e| err.bail(RemoveRopError::SerdeError(e)))?;

                    // Update the temp_volume_id with the volume data that
                    // contains the read_only_parent.
                    let num_updated = diesel::update(volume_dsl::volume)
                        .filter(volume_dsl::id.eq(temp_volume_id))
                        .filter(volume_dsl::time_deleted.is_null())
                        .set(volume_dsl::data.eq(rop_volume_data))
                        .execute_async(conn)
                        .await?;

                    if num_updated != 1 {
                        return Err(err.bail(
                            RemoveRopError::UnexpectedDatabaseUpdate(
                                num_updated,
                                1,
                            ),
                        ));
                    }

                    // Update the volume resource usage record for every
                    // read-only resource in the ROP
                    let crucible_targets = {
                        let mut crucible_targets = CrucibleTargets::default();
                        read_only_resources_associated_with_volume(
                            &rop_vcr,
                            &mut crucible_targets,
                        );
                        crucible_targets
                    };

                    for read_only_target in crucible_targets.read_only_targets {
                        let read_only_target =
                            read_only_target.parse().map_err(|e| {
                                err.bail(RemoveRopError::AddressParseError(e))
                            })?;

                        let maybe_usage =
                            Self::read_only_target_to_volume_resource_usage(
                                conn,
                                &read_only_target,
                            )
                            .await?;

                        let Some(usage) = maybe_usage else {
                            return Err(err.bail(
                                RemoveRopError::CouldNotFindResource(format!(
                                    "could not find resource for \
                                    {read_only_target}"
                                )),
                            ));
                        };

                        Self::swap_volume_usage_records_for_resources(
                            conn,
                            usage,
                            volume_id,
                            temp_volume_id,
                        )
                        .await
                        .map_err(|e| {
                            err.bail_retryable_or_else(e, |e| {
                                RemoveRopError::Public(
                                    public_error_from_diesel(
                                        e,
                                        ErrorHandler::Server,
                                    ),
                                )
                            })
                        })?;
                    }

                    // After read-only parent removal, validate invariants for
                    // all volumes
                    #[cfg(any(test, feature = "testing"))]
                    Self::validate_volume_invariants(conn).await?;

                    Ok(true)
                }
            }

            VolumeConstructionRequest::File { .. }
            | VolumeConstructionRequest::Region { .. }
            | VolumeConstructionRequest::Url { .. } => {
                // Volume has a format that does not contain ROPs
                Ok(false)
            }
        }
    }

    // Here we remove the read only parent from volume_id, and attach it
    // to temp_volume_id.
    //
    // As this is part of a saga, it will be able to handle being replayed
    // If we call this twice, any work done the first time through should
    // not happen again, or be undone.
    pub async fn volume_remove_rop(
        &self,
        volume_id: Uuid,
        temp_volume_id: Uuid,
    ) -> Result<bool, Error> {
        // In this single transaction:
        // - Get the given volume from the volume_id from the database
        // - Extract the volume.data into a VolumeConstructionRequest (VCR)
        // - Create a new VCR, copying over anything from the original VCR,
        //   but, replacing the read_only_parent with None.
        // - Put the new VCR into volume.data, then update the volume in the
        //   database.
        // - Get the given volume from temp_volume_id from the database
        // - Extract the temp volume.data into a VCR
        // - Create a new VCR, copying over anything from the original VCR,
        //   but, replacing the read_only_parent with the read_only_parent
        //   data from original volume_id.
        // - Put the new temp VCR into the temp volume.data, update the
        //   temp_volume in the database.
        let err = OptionalError::new();
        let conn = self.pool_connection_unauthorized().await?;
        self.transaction_retry_wrapper("volume_remove_rop")
            .transaction(&conn, |conn| {
                let err = err.clone();
                async move {
                    Self::volume_remove_rop_in_txn(
                        &conn,
                        err,
                        volume_id,
                        temp_volume_id,
                    )
                    .await
                }
            })
            .await
            .map_err(|e| {
                if let Some(err) = err.take() {
                    return Error::internal_error(&format!(
                        "Transaction error: {}",
                        err
                    ));
                }
                public_error_from_diesel(e, ErrorHandler::Server)
            })
    }

    /// Return all the read-write regions in a volume whose target address
    /// matches the argument dataset's.
    pub async fn get_dataset_rw_regions_in_volume(
        &self,
        opctx: &OpContext,
        dataset_id: Uuid,
        volume_id: Uuid,
    ) -> LookupResult<Vec<SocketAddrV6>> {
        let conn = self.pool_connection_authorized(opctx).await?;

        let dataset = {
            use db::schema::dataset::dsl;

            dsl::dataset
                .filter(dsl::id.eq(dataset_id))
                .select(Dataset::as_select())
                .first_async(&*conn)
                .await
                .map_err(|e| {
                    public_error_from_diesel(e, ErrorHandler::Server)
                })?
        };

        let Some(volume) = self.volume_get(volume_id).await? else {
            return Err(Error::internal_error("volume is gone!?"));
        };

        let vcr: VolumeConstructionRequest =
            serde_json::from_str(&volume.data())?;

        let mut targets: Vec<SocketAddrV6> = vec![];

        let Some(address) = dataset.address() else {
            return Err(Error::internal_error(
                "Crucible Dataset missing IP address",
            ));
        };

        find_matching_rw_regions_in_volume(&vcr, address.ip(), &mut targets)
            .map_err(|e| Error::internal_error(&e.to_string()))?;

        Ok(targets)
    }

    // An Upstairs is created as part of a Volume hierarchy if the Volume
    // Construction Request includes a "Region" variant. This may be at any
    // layer of the Volume, and some notifications will come from an Upstairs
    // instead of the top level of the Volume. The following functions have an
    // Upstairs ID instead of a Volume ID for this reason.

    /// Record when an Upstairs notifies us about a repair. If that record
    /// (uniquely identified by the four IDs passed in plus the notification
    /// type) exists already, do nothing.
    pub async fn upstairs_repair_notification(
        &self,
        opctx: &OpContext,
        record: UpstairsRepairNotification,
    ) -> Result<(), Error> {
        use db::schema::upstairs_repair_notification::dsl;

        let conn = self.pool_connection_authorized(opctx).await?;
        let err = OptionalError::new();

        self.transaction_retry_wrapper("upstairs_repair_notification")
            .transaction(&conn, |conn| {
                let record = record.clone();
                let err = err.clone();

                async move {
                    // Return 409 if a repair ID does not match types
                    let mismatched_record_type_count: usize =
                        dsl::upstairs_repair_notification
                            .filter(dsl::repair_id.eq(record.repair_id))
                            .filter(dsl::repair_type.ne(record.repair_type))
                            .execute_async(&conn)
                            .await?;

                    if mismatched_record_type_count > 0 {
                        return Err(err.bail(Error::conflict(&format!(
                            "existing repair type for id {} does not \
                            match {:?}!",
                            record.repair_id, record.repair_type,
                        ))));
                    }

                    match &record.notification_type {
                        UpstairsRepairNotificationType::Started => {
                            // Proceed - the insertion can succeed or fail below
                            // based on the table's primary key
                        }

                        UpstairsRepairNotificationType::Succeeded
                        | UpstairsRepairNotificationType::Failed => {
                            // However, Nexus must accept only one "finished"
                            // status - an Upstairs cannot change this and must
                            // instead perform another repair with a new repair
                            // ID.
                            let maybe_existing_finish_record: Option<
                                UpstairsRepairNotification,
                            > = dsl::upstairs_repair_notification
                                .filter(dsl::repair_id.eq(record.repair_id))
                                .filter(dsl::upstairs_id.eq(record.upstairs_id))
                                .filter(dsl::session_id.eq(record.session_id))
                                .filter(dsl::region_id.eq(record.region_id))
                                .filter(dsl::notification_type.eq_any(vec![
                                    UpstairsRepairNotificationType::Succeeded,
                                    UpstairsRepairNotificationType::Failed,
                                ]))
                                .get_result_async(&conn)
                                .await
                                .optional()?;

                            if let Some(existing_finish_record) =
                                maybe_existing_finish_record
                            {
                                if existing_finish_record.notification_type
                                    != record.notification_type
                                {
                                    return Err(err.bail(Error::conflict(
                                        "existing finish record does not match",
                                    )));
                                } else {
                                    // inserting the same record, bypass
                                    return Ok(());
                                }
                            }
                        }
                    }

                    diesel::insert_into(dsl::upstairs_repair_notification)
                        .values(record)
                        .on_conflict((
                            dsl::repair_id,
                            dsl::upstairs_id,
                            dsl::session_id,
                            dsl::region_id,
                            dsl::notification_type,
                        ))
                        .do_nothing()
                        .execute_async(&conn)
                        .await?;

                    Ok(())
                }
            })
            .await
            .map_err(|e| {
                if let Some(err) = err.take() {
                    err
                } else {
                    public_error_from_diesel(e, ErrorHandler::Server)
                }
            })
    }

    async fn upstairs_repair_progress_in_txn(
        conn: &async_bb8_diesel::Connection<DbConnection>,
        err: OptionalError<Error>,
        upstairs_id: TypedUuid<UpstairsKind>,
        repair_id: TypedUuid<UpstairsRepairKind>,
        repair_progress: RepairProgress,
    ) -> Result<(), diesel::result::Error> {
        use db::schema::upstairs_repair_notification::dsl as notification_dsl;
        use db::schema::upstairs_repair_progress::dsl;

        // Check that there is a repair id for the upstairs id
        let matching_repair: Option<UpstairsRepairNotification> =
            notification_dsl::upstairs_repair_notification
                .filter(
                    notification_dsl::repair_id
                        .eq(nexus_db_model::to_db_typed_uuid(repair_id)),
                )
                .filter(
                    notification_dsl::upstairs_id
                        .eq(nexus_db_model::to_db_typed_uuid(upstairs_id)),
                )
                .filter(
                    notification_dsl::notification_type
                        .eq(UpstairsRepairNotificationType::Started),
                )
                .get_result_async(conn)
                .await
                .optional()?;

        if matching_repair.is_none() {
            return Err(err.bail(Error::non_resourcetype_not_found(&format!(
                "upstairs {upstairs_id} repair {repair_id} not found"
            ))));
        }

        diesel::insert_into(dsl::upstairs_repair_progress)
            .values(UpstairsRepairProgress {
                repair_id: repair_id.into(),
                time: repair_progress.time,
                current_item: repair_progress.current_item,
                total_items: repair_progress.total_items,
            })
            .execute_async(conn)
            .await?;

        Ok(())
    }

    /// Record Upstairs repair progress
    pub async fn upstairs_repair_progress(
        &self,
        opctx: &OpContext,
        upstairs_id: TypedUuid<UpstairsKind>,
        repair_id: TypedUuid<UpstairsRepairKind>,
        repair_progress: RepairProgress,
    ) -> Result<(), Error> {
        let conn = self.pool_connection_authorized(opctx).await?;
        let err = OptionalError::new();

        self.transaction_retry_wrapper("upstairs_repair_progress")
            .transaction(&conn, |conn| {
                let repair_progress = repair_progress.clone();
                let err = err.clone();

                async move {
                    Self::upstairs_repair_progress_in_txn(
                        &conn,
                        err,
                        upstairs_id,
                        repair_id,
                        repair_progress,
                    )
                    .await
                }
            })
            .await
            .map_err(|e| {
                if let Some(err) = err.take() {
                    err
                } else {
                    public_error_from_diesel(e, ErrorHandler::Server)
                }
            })
    }

    /// Record when a Downstairs client is requested to stop, and why
    pub async fn downstairs_client_stop_request_notification(
        &self,
        opctx: &OpContext,
        upstairs_id: TypedUuid<UpstairsKind>,
        downstairs_id: TypedUuid<DownstairsKind>,
        downstairs_client_stop_request: DownstairsClientStopRequest,
    ) -> Result<(), Error> {
        use db::schema::downstairs_client_stop_request_notification::dsl;

        let conn = self.pool_connection_authorized(opctx).await?;

        diesel::insert_into(dsl::downstairs_client_stop_request_notification)
            .values(DownstairsClientStopRequestNotification {
                time: downstairs_client_stop_request.time,
                upstairs_id: upstairs_id.into(),
                downstairs_id: downstairs_id.into(),
                reason: downstairs_client_stop_request.reason.into(),
            })
            .on_conflict((
                dsl::time,
                dsl::upstairs_id,
                dsl::downstairs_id,
                dsl::reason,
            ))
            .do_nothing()
            .execute_async(&*conn)
            .await
            .map_err(|e| public_error_from_diesel(e, ErrorHandler::Server))?;

        Ok(())
    }

    /// Record when a Downstairs client is stopped, and why
    pub async fn downstairs_client_stopped_notification(
        &self,
        opctx: &OpContext,
        upstairs_id: TypedUuid<UpstairsKind>,
        downstairs_id: TypedUuid<DownstairsKind>,
        downstairs_client_stopped: DownstairsClientStopped,
    ) -> Result<(), Error> {
        use db::schema::downstairs_client_stopped_notification::dsl;

        let conn = self.pool_connection_authorized(opctx).await?;

        diesel::insert_into(dsl::downstairs_client_stopped_notification)
            .values(DownstairsClientStoppedNotification {
                time: downstairs_client_stopped.time,
                upstairs_id: upstairs_id.into(),
                downstairs_id: downstairs_id.into(),
                reason: downstairs_client_stopped.reason.into(),
            })
            .on_conflict((
                dsl::time,
                dsl::upstairs_id,
                dsl::downstairs_id,
                dsl::reason,
            ))
            .do_nothing()
            .execute_async(&*conn)
            .await
            .map_err(|e| public_error_from_diesel(e, ErrorHandler::Server))?;

        Ok(())
    }

    /// For a downstairs being repaired, find the most recent repair
    /// notification
    pub async fn most_recent_started_repair_notification(
        &self,
        opctx: &OpContext,
        region_id: Uuid,
    ) -> Result<Option<UpstairsRepairNotification>, Error> {
        let conn = self.pool_connection_authorized(opctx).await?;

        use db::schema::upstairs_repair_notification::dsl;

        dsl::upstairs_repair_notification
            .filter(dsl::region_id.eq(region_id))
            .filter(
                dsl::notification_type
                    .eq(UpstairsRepairNotificationType::Started),
            )
            .order_by(dsl::time.desc())
            .limit(1)
            .first_async(&*conn)
            .await
            .optional()
            .map_err(|e| public_error_from_diesel(e, ErrorHandler::Server))
    }

    /// For a downstairs being repaired, return all related repair notifications
    /// in order of notification time.
    pub async fn repair_notifications_for_region(
        &self,
        opctx: &OpContext,
        region_id: Uuid,
    ) -> Result<Vec<UpstairsRepairNotification>, Error> {
        let conn = self.pool_connection_authorized(opctx).await?;

        use db::schema::upstairs_repair_notification::dsl;

        dsl::upstairs_repair_notification
            .filter(dsl::region_id.eq(region_id))
            .order_by(dsl::time.asc())
            .select(UpstairsRepairNotification::as_select())
            .get_results_async(&*conn)
            .await
            .map_err(|e| public_error_from_diesel(e, ErrorHandler::Server))
    }

    /// For a repair ID, find the most recent progress notification
    pub async fn most_recent_repair_progress(
        &self,
        opctx: &OpContext,
        repair_id: TypedUuid<UpstairsRepairKind>,
    ) -> Result<Option<UpstairsRepairProgress>, Error> {
        let conn = self.pool_connection_authorized(opctx).await?;

        use db::schema::upstairs_repair_progress::dsl;

        dsl::upstairs_repair_progress
            .filter(
                dsl::repair_id.eq(nexus_db_model::to_db_typed_uuid(repair_id)),
            )
            .order_by(dsl::time.desc())
            .limit(1)
            .first_async(&*conn)
            .await
            .optional()
            .map_err(|e| public_error_from_diesel(e, ErrorHandler::Server))
    }

    /// Return true if a volume was soft-deleted or hard-deleted
    pub async fn volume_deleted(&self, volume_id: Uuid) -> Result<bool, Error> {
        match self.volume_get(volume_id).await? {
            Some(v) => Ok(v.time_deleted.is_some()),
            None => Ok(true),
        }
    }
}

#[derive(Default, Clone, Debug, Serialize, Deserialize)]
pub struct CrucibleTargets {
    pub read_only_targets: Vec<String>,
}

// Serialize this enum into the `resources_to_clean_up` column to handle
// different versions over time.
#[derive(Debug, Serialize, Deserialize)]
pub enum CrucibleResources {
    V1(CrucibleResourcesV1),
    V2(CrucibleResourcesV2),
    V3(CrucibleResourcesV3),
}

#[derive(Debug, Default, Serialize, Deserialize)]
pub struct CrucibleResourcesV1 {
    pub datasets_and_regions: Vec<(Dataset, Region)>,
    pub datasets_and_snapshots: Vec<(Dataset, RegionSnapshot)>,
}

#[derive(Debug, Default, Serialize, Deserialize)]
pub struct CrucibleResourcesV2 {
    pub datasets_and_regions: Vec<(Dataset, Region)>,
    pub snapshots_to_delete: Vec<RegionSnapshot>,
}

#[derive(Debug, Default, Serialize, Deserialize, PartialEq, Eq, Hash)]
pub struct RegionSnapshotV3 {
    dataset: Uuid,
    region: Uuid,
    snapshot: Uuid,
}

#[derive(Debug, Default, Serialize, Deserialize)]
pub struct CrucibleResourcesV3 {
    #[serde(deserialize_with = "null_to_empty_list")]
    pub regions: Vec<Uuid>,

    #[serde(deserialize_with = "null_to_empty_list")]
    pub region_snapshots: Vec<RegionSnapshotV3>,
}

// Cockroach's `json_agg` will emit a `null` instead of a `[]` if a SELECT
// returns zero rows. Handle that with this function when deserializing.
fn null_to_empty_list<'de, D, T>(de: D) -> Result<Vec<T>, D::Error>
where
    D: Deserializer<'de>,
    T: Deserialize<'de>,
{
    Ok(Option::<Vec<T>>::deserialize(de)?.unwrap_or_default())
}

impl DataStore {
    /// For a CrucibleResources object, return the Regions to delete, as well as
    /// the Dataset they belong to.
    pub async fn regions_to_delete(
        &self,
        crucible_resources: &CrucibleResources,
    ) -> LookupResult<Vec<(Dataset, Region)>> {
        let conn = self.pool_connection_unauthorized().await?;

        match crucible_resources {
            CrucibleResources::V1(crucible_resources) => {
                Ok(crucible_resources.datasets_and_regions.clone())
            }

            CrucibleResources::V2(crucible_resources) => {
                Ok(crucible_resources.datasets_and_regions.clone())
            }

            CrucibleResources::V3(crucible_resources) => {
                use db::schema::dataset::dsl as dataset_dsl;
                use db::schema::region::dsl as region_dsl;

                region_dsl::region
                    .filter(
                        region_dsl::id
                            .eq_any(crucible_resources.regions.clone()),
                    )
                    .inner_join(
                        dataset_dsl::dataset
                            .on(region_dsl::dataset_id.eq(dataset_dsl::id)),
                    )
                    .select((Dataset::as_select(), Region::as_select()))
                    .get_results_async::<(Dataset, Region)>(&*conn)
                    .await
                    .map_err(|e| {
                        public_error_from_diesel(e, ErrorHandler::Server)
                    })
            }
        }
    }

    /// For a CrucibleResources object, return the RegionSnapshots to delete, as
    /// well as the Dataset they belong to.
    pub async fn snapshots_to_delete(
        &self,
        crucible_resources: &CrucibleResources,
    ) -> LookupResult<Vec<(Dataset, RegionSnapshot)>> {
        let conn = self.pool_connection_unauthorized().await?;

        match crucible_resources {
            CrucibleResources::V1(crucible_resources) => {
                Ok(crucible_resources.datasets_and_snapshots.clone())
            }

            CrucibleResources::V2(crucible_resources) => {
                use db::schema::dataset::dsl;

                let mut result: Vec<_> = Vec::with_capacity(
                    crucible_resources.snapshots_to_delete.len(),
                );

                for snapshots_to_delete in
                    &crucible_resources.snapshots_to_delete
                {
                    let maybe_dataset = dsl::dataset
                        .filter(dsl::id.eq(snapshots_to_delete.dataset_id))
                        .select(Dataset::as_select())
                        .first_async(&*conn)
                        .await
                        .optional()
                        .map_err(|e| {
                            public_error_from_diesel(e, ErrorHandler::Server)
                        })?;

                    match maybe_dataset {
                        Some(dataset) => {
                            result.push((dataset, snapshots_to_delete.clone()));
                        }

                        None => {
                            return Err(Error::internal_error(&format!(
                                "could not find dataset {}!",
                                snapshots_to_delete.dataset_id,
                            )));
                        }
                    }
                }

                Ok(result)
            }

            CrucibleResources::V3(crucible_resources) => {
                use db::schema::dataset::dsl as dataset_dsl;
                use db::schema::region_snapshot::dsl;

                let mut datasets_and_snapshots = Vec::with_capacity(
                    crucible_resources.region_snapshots.len(),
                );

                for region_snapshots in &crucible_resources.region_snapshots {
                    let maybe_tuple = dsl::region_snapshot
                        .filter(dsl::dataset_id.eq(region_snapshots.dataset))
                        .filter(dsl::region_id.eq(region_snapshots.region))
                        .filter(dsl::snapshot_id.eq(region_snapshots.snapshot))
                        .inner_join(
                            dataset_dsl::dataset
                                .on(dsl::dataset_id.eq(dataset_dsl::id)),
                        )
                        .select((
                            Dataset::as_select(),
                            RegionSnapshot::as_select(),
                        ))
                        .first_async::<(Dataset, RegionSnapshot)>(&*conn)
                        .await
                        .optional()
                        .map_err(|e| {
                            public_error_from_diesel(e, ErrorHandler::Server)
                        })?;

                    match maybe_tuple {
                        Some(tuple) => {
                            datasets_and_snapshots.push(tuple);
                        }

                        None => {
                            // If something else is deleting the exact same
                            // CrucibleResources (for example from a duplicate
                            // resource-delete saga) then these region_snapshot
                            // entries could be gone (because they are hard
                            // deleted). Skip missing entries, return only what
                            // we can find.
                        }
                    }
                }

                Ok(datasets_and_snapshots)
            }
        }
    }
}

/// Check if a region is present in a Volume Construction Request
fn region_in_vcr(
    vcr: &VolumeConstructionRequest,
    region: &SocketAddrV6,
) -> anyhow::Result<bool> {
    let mut parts: VecDeque<&VolumeConstructionRequest> = VecDeque::new();
    parts.push_back(vcr);

    let mut region_found = false;

    while let Some(vcr_part) = parts.pop_front() {
        match vcr_part {
            VolumeConstructionRequest::Volume { sub_volumes, .. } => {
                for sub_volume in sub_volumes {
                    parts.push_back(sub_volume);
                }

                // Skip looking at read-only parent, this function only looks
                // for R/W regions
            }

            VolumeConstructionRequest::Url { .. } => {
                // nothing required
            }

            VolumeConstructionRequest::Region { opts, .. } => {
                for target in &opts.target {
                    let parsed_target: SocketAddrV6 = target.parse()?;
                    if parsed_target == *region {
                        region_found = true;
                        break;
                    }
                }
            }

            VolumeConstructionRequest::File { .. } => {
                // nothing required
            }
        }
    }

    Ok(region_found)
}

/// Check if a read-only target is present anywhere in a Volume Construction
/// Request
fn read_only_target_in_vcr(
    vcr: &VolumeConstructionRequest,
    read_only_target: &SocketAddrV6,
) -> anyhow::Result<bool> {
    struct Work<'a> {
        vcr_part: &'a VolumeConstructionRequest,
        under_read_only_parent: bool,
    }

    let mut parts: VecDeque<Work> = VecDeque::new();
    parts.push_back(Work { vcr_part: &vcr, under_read_only_parent: false });

    while let Some(work) = parts.pop_front() {
        match work.vcr_part {
            VolumeConstructionRequest::Volume {
                sub_volumes,
                read_only_parent,
                ..
            } => {
                for sub_volume in sub_volumes {
                    parts.push_back(Work {
                        vcr_part: &sub_volume,
                        under_read_only_parent: work.under_read_only_parent,
                    });
                }

                if let Some(read_only_parent) = read_only_parent {
                    parts.push_back(Work {
                        vcr_part: &read_only_parent,
                        under_read_only_parent: true,
                    });
                }
            }

            VolumeConstructionRequest::Url { .. } => {
                // nothing required
            }

            VolumeConstructionRequest::Region { opts, .. } => {
                if work.under_read_only_parent && !opts.read_only {
                    // This VCR isn't constructed properly, there's a read/write
                    // region under a read-only parent
                    bail!("read-write region under read-only parent");
                }

                for target in &opts.target {
                    let parsed_target: SocketAddrV6 = target.parse()?;
                    if parsed_target == *read_only_target && opts.read_only {
                        return Ok(true);
                    }
                }
            }

            VolumeConstructionRequest::File { .. } => {
                // nothing required
            }
        }
    }

    Ok(false)
}

#[derive(Clone)]
pub struct VolumeReplacementParams {
    pub volume_id: Uuid,
    pub region_id: Uuid,
    pub region_addr: SocketAddrV6,
}

// types for volume_replace_snapshot and replace_read_only_target_in_vcr
// parameters

#[derive(Debug, Clone, Copy)]
pub struct VolumeWithTarget(pub Uuid);

#[derive(Debug, Clone, Copy)]
pub struct ExistingTarget(pub SocketAddrV6);

#[derive(Debug, Clone, Copy)]
pub struct ReplacementTarget(pub SocketAddrV6);

#[derive(Debug, Clone, Copy)]
pub struct VolumeToDelete(pub Uuid);

// The result type returned from both `volume_replace_region` and
// `volume_replace_snapshot`
#[must_use]
#[derive(Debug, Serialize, Deserialize, PartialEq)]
pub enum VolumeReplaceResult {
    // based on the VCRs, seems like the replacement already happened
    AlreadyHappened,

    // this call performed the replacement
    Done,

    // the "existing" volume was deleted
    ExistingVolumeDeleted,
}

impl DataStore {
    async fn volume_replace_region_in_txn(
        conn: &async_bb8_diesel::Connection<DbConnection>,
        err: OptionalError<ReplaceRegionError>,
        existing: VolumeReplacementParams,
        replacement: VolumeReplacementParams,
    ) -> Result<VolumeReplaceResult, diesel::result::Error> {
        // In a single transaction:
        //
        // - set the existing region's volume id to the replacement's volume id
        // - set the replacement region's volume id to the existing's volume id
        // - update the existing volume's construction request to replace the
        // existing region's SocketAddrV6 with the replacement region's
        //
        // This function's effects can be undone by calling it with swapped
        // parameters.
        //
        // # Example #
        //
        // Imagine `volume_replace_region` is called with the following,
        // pretending that UUIDs are just eight uppercase letters:
        //
        //   let existing = VolumeReplacementParams {
        //     volume_id: TARGET_VOL,
        //     region_id: TARGET_REG,
        //     region_addr: "[fd00:1122:3344:145::10]:40001",
        //   }
        //
        //   let replace = VolumeReplacementParams {
        //     volume_id: NEW_VOL,
        //     region_id: NEW_REG,
        //     region_addr: "[fd00:1122:3344:322::4]:3956",
        //   }
        //
        // In the database, the relevant records (and columns) of the region
        // table look like this prior to the transaction:
        //
        //            id | volume_id
        //  -------------| ---------
        //    TARGET_REG | TARGET_VOL
        //       NEW_REG | NEW_VOL
        //
        // TARGET_VOL has a volume construction request where one of the targets
        // list will contain TARGET_REG's address:
        //
        //   {
        //     "type": "volume",
        //     "block_size": 512,
        //     "id": "TARGET_VOL",
        //     "read_only_parent": {
        //       ...
        //     },
        //     "sub_volumes": [
        //       {
        //         ...
        //         "opts": {
        //           ...
        //           "target": [
        //             "[fd00:1122:3344:103::3]:19004",
        //             "[fd00:1122:3344:79::12]:27015",
        //             "[fd00:1122:3344:145::10]:40001"  <-----
        //           ]
        //         }
        //       }
        //     ]
        //   }
        //
        // Note it is not required for the replacement volume to exist as a
        // database record for this transaction.
        //
        // The first part of the transaction will swap the volume IDs of the
        // existing and replacement region records:
        //
        //           id | volume_id
        //  ------------| ---------
        //   TARGET_REG | NEW_VOL
        //      NEW_REG | TARGET_VOL
        //
        // The second part of the transaction will update the volume
        // construction request of TARGET_VOL by finding and replacing
        // TARGET_REG's address (in the appropriate targets array) with
        // NEW_REG's address:
        //
        //   {
        //           ...
        //           "target": [
        //             "[fd00:1122:3344:103::3]:19004",
        //             "[fd00:1122:3344:79::12]:27015",
        //             "[fd00:1122:3344:322::4]:3956"  <-----
        //           ]
        //           ...
        //   }
        //
        // After the transaction, the caller should ensure that TARGET_REG is
        // referenced (via its socket address) in NEW_VOL. For an example, this
        // is done as part of the region replacement start saga.

        // Grab the old volume first
        let maybe_old_volume = {
            volume_dsl::volume
                .filter(volume_dsl::id.eq(existing.volume_id))
                .select(Volume::as_select())
                .first_async::<Volume>(conn)
                .await
                .optional()
                .map_err(|e| {
                    err.bail_retryable_or_else(e, |e| {
                        ReplaceRegionError::Public(public_error_from_diesel(
                            e,
                            ErrorHandler::Server,
                        ))
                    })
                })?
        };

        let old_volume = if let Some(old_volume) = maybe_old_volume {
            old_volume
        } else {
            // Existing volume was hard-deleted, so return here. We can't
            // perform the region replacement now, and this will short-circuit
            // the rest of the process.

            return Ok(VolumeReplaceResult::ExistingVolumeDeleted);
        };

        if old_volume.time_deleted.is_some() {
            // Existing volume was soft-deleted, so return here for the same
            // reason: the region replacement process should be short-circuited
            // now.
            return Ok(VolumeReplaceResult::ExistingVolumeDeleted);
        }

        let old_vcr: VolumeConstructionRequest =
            match serde_json::from_str(&old_volume.data()) {
                Ok(vcr) => vcr,
                Err(e) => {
                    return Err(err.bail(ReplaceRegionError::SerdeError(e)));
                }
            };

        // Does it look like this replacement already happened?
        let old_region_in_vcr =
            match region_in_vcr(&old_vcr, &existing.region_addr) {
                Ok(v) => v,
                Err(e) => {
                    return Err(
                        err.bail(ReplaceRegionError::RegionReplacementError(e))
                    );
                }
            };
        let new_region_in_vcr =
            match region_in_vcr(&old_vcr, &replacement.region_addr) {
                Ok(v) => v,
                Err(e) => {
                    return Err(
                        err.bail(ReplaceRegionError::RegionReplacementError(e))
                    );
                }
            };

        if !old_region_in_vcr && new_region_in_vcr {
            // It does seem like the replacement happened
            return Ok(VolumeReplaceResult::AlreadyHappened);
        }

        use db::schema::region::dsl as region_dsl;
        use db::schema::volume::dsl as volume_dsl;

        // Set the existing region's volume id to the replacement's volume id
        diesel::update(region_dsl::region)
            .filter(region_dsl::id.eq(existing.region_id))
            .set(region_dsl::volume_id.eq(replacement.volume_id))
            .execute_async(conn)
            .await
            .map_err(|e| {
                err.bail_retryable_or_else(e, |e| {
                    ReplaceRegionError::Public(public_error_from_diesel(
                        e,
                        ErrorHandler::Server,
                    ))
                })
            })?;

        // Set the replacement region's volume id to the existing's volume id
        diesel::update(region_dsl::region)
            .filter(region_dsl::id.eq(replacement.region_id))
            .set(region_dsl::volume_id.eq(existing.volume_id))
            .execute_async(conn)
            .await
            .map_err(|e| {
                err.bail_retryable_or_else(e, |e| {
                    ReplaceRegionError::Public(public_error_from_diesel(
                        e,
                        ErrorHandler::Server,
                    ))
                })
            })?;

        // Update the existing volume's construction request to replace the
        // existing region's SocketAddrV6 with the replacement region's

        // Copy the old volume's VCR, changing out the old region for the new.
        let new_vcr = match replace_region_in_vcr(
            &old_vcr,
            existing.region_addr,
            replacement.region_addr,
        ) {
            Ok(new_vcr) => new_vcr,
            Err(e) => {
                return Err(
                    err.bail(ReplaceRegionError::RegionReplacementError(e))
                );
            }
        };

        let new_volume_data = serde_json::to_string(&new_vcr)
            .map_err(|e| err.bail(ReplaceRegionError::SerdeError(e)))?;

        // Update the existing volume's data
        diesel::update(volume_dsl::volume)
            .filter(volume_dsl::id.eq(existing.volume_id))
            .set(volume_dsl::data.eq(new_volume_data))
            .execute_async(conn)
            .await
            .map_err(|e| {
                err.bail_retryable_or_else(e, |e| {
                    ReplaceRegionError::Public(public_error_from_diesel(
                        e,
                        ErrorHandler::Server,
                    ))
                })
            })?;

        // After region replacement, validate invariants for all volumes
        #[cfg(any(test, feature = "testing"))]
        Self::validate_volume_invariants(conn).await?;

        Ok(VolumeReplaceResult::Done)
    }

    /// Replace a read-write region in a Volume with a new region.
    pub async fn volume_replace_region(
        &self,
        existing: VolumeReplacementParams,
        replacement: VolumeReplacementParams,
    ) -> Result<VolumeReplaceResult, Error> {
        let err = OptionalError::new();

        let conn = self.pool_connection_unauthorized().await?;
        self.transaction_retry_wrapper("volume_replace_region")
            .transaction(&conn, |conn| {
                let err = err.clone();
                let existing = existing.clone();
                let replacement = replacement.clone();
                async move {
                    Self::volume_replace_region_in_txn(
                        &conn,
                        err,
                        existing,
                        replacement,
                    )
                    .await
                }
            })
            .await
            .map_err(|e| {
                if let Some(err) = err.take() {
                    match err {
                        ReplaceRegionError::Public(e) => e,

                        ReplaceRegionError::SerdeError(_) => {
                            Error::internal_error(&err.to_string())
                        }

                        ReplaceRegionError::RegionReplacementError(_) => {
                            Error::internal_error(&err.to_string())
                        }
                    }
                } else {
                    public_error_from_diesel(e, ErrorHandler::Server)
                }
            })
    }

    async fn volume_replace_snapshot_in_txn(
        conn: &async_bb8_diesel::Connection<DbConnection>,
        err: OptionalError<ReplaceSnapshotError>,
        volume_id: VolumeWithTarget,
        existing: ExistingTarget,
        replacement: ReplacementTarget,
        volume_to_delete_id: VolumeToDelete,
    ) -> Result<VolumeReplaceResult, diesel::result::Error> {
        use db::schema::volume::dsl as volume_dsl;
        use db::schema::volume_resource_usage::dsl as ru_dsl;

        // Grab the old volume first
        let maybe_old_volume = {
            volume_dsl::volume
                .filter(volume_dsl::id.eq(volume_id.0))
                .select(Volume::as_select())
                .first_async::<Volume>(conn)
                .await
                .optional()
                .map_err(|e| {
                    err.bail_retryable_or_else(e, |e| {
                        ReplaceSnapshotError::Public(public_error_from_diesel(
                            e,
                            ErrorHandler::Server,
                        ))
                    })
                })?
        };

        let old_volume = if let Some(old_volume) = maybe_old_volume {
            old_volume
        } else {
            // Existing volume was hard-deleted, so return here. We can't
            // perform the region replacement now, and this will short-circuit
            // the rest of the process.

            return Ok(VolumeReplaceResult::ExistingVolumeDeleted);
        };

        if old_volume.time_deleted.is_some() {
            // Existing volume was soft-deleted, so return here for the same
            // reason: the region replacement process should be short-circuited
            // now.
            return Ok(VolumeReplaceResult::ExistingVolumeDeleted);
        }

        let old_vcr: VolumeConstructionRequest =
            match serde_json::from_str(&old_volume.data()) {
                Ok(vcr) => vcr,
                Err(e) => {
                    return Err(err.bail(ReplaceSnapshotError::SerdeError(e)));
                }
            };

        // Does it look like this replacement already happened?
        let old_target_in_vcr =
            match read_only_target_in_vcr(&old_vcr, &existing.0) {
                Ok(v) => v,
                Err(e) => {
                    return Err(err.bail(
                        ReplaceSnapshotError::SnapshotReplacementError(e),
                    ));
                }
            };

        let new_target_in_vcr =
            match read_only_target_in_vcr(&old_vcr, &replacement.0) {
                Ok(v) => v,
                Err(e) => {
                    return Err(err.bail(
                        ReplaceSnapshotError::SnapshotReplacementError(e),
                    ));
                }
            };

        if !old_target_in_vcr && new_target_in_vcr {
            // It does seem like the replacement happened
            return Ok(VolumeReplaceResult::AlreadyHappened);
        }

        // Update the existing volume's construction request to replace the
        // existing target's SocketAddrV6 with the replacement target's

        // Copy the old volume's VCR, changing out the old target for the new.
        let (new_vcr, replacements) = match replace_read_only_target_in_vcr(
            &old_vcr,
            existing,
            replacement,
        ) {
            Ok(new_vcr) => new_vcr,
            Err(e) => {
                return Err(
                    err.bail(ReplaceSnapshotError::SnapshotReplacementError(e))
                );
            }
        };

        // Expect that this only happened once. If it happened multiple times,
        // question everything: how would a snapshot be used twice?!

        if replacements != 1 {
            return Err(err.bail(
                ReplaceSnapshotError::UnexpectedReplacedTargets(
                    replacements,
                    1,
                ),
            ));
        }

        let new_volume_data = serde_json::to_string(&new_vcr)
            .map_err(|e| err.bail(ReplaceSnapshotError::SerdeError(e)))?;

        // Update the existing volume's data
        diesel::update(volume_dsl::volume)
            .filter(volume_dsl::id.eq(volume_id.0))
            .set(volume_dsl::data.eq(new_volume_data))
            .execute_async(conn)
            .await
            .map_err(|e| {
                err.bail_retryable_or_else(e, |e| {
                    ReplaceSnapshotError::Public(public_error_from_diesel(
                        e,
                        ErrorHandler::Server,
                    ))
                })
            })?;

        // Make a new VCR that will stash the target to delete. The values here
        // don't matter, just that it gets fed into the volume_delete machinery
        // later.
        let vcr = VolumeConstructionRequest::Volume {
            id: volume_to_delete_id.0,
            block_size: 512,
            sub_volumes: vec![VolumeConstructionRequest::Region {
                block_size: 512,
                blocks_per_extent: 1,
                extent_count: 1,
                gen: 1,
                opts: sled_agent_client::types::CrucibleOpts {
                    id: volume_to_delete_id.0,
                    target: vec![existing.0.to_string()],
                    lossy: false,
                    flush_timeout: None,
                    key: None,
                    cert_pem: None,
                    key_pem: None,
                    root_cert_pem: None,
                    control: None,
                    read_only: true,
                },
            }],
            read_only_parent: None,
        };

        let volume_data = serde_json::to_string(&vcr)
            .map_err(|e| err.bail(ReplaceSnapshotError::SerdeError(e)))?;

        // Update the volume to delete data
        let num_updated = diesel::update(volume_dsl::volume)
            .filter(volume_dsl::id.eq(volume_to_delete_id.0))
            .filter(volume_dsl::time_deleted.is_null())
            .set(volume_dsl::data.eq(volume_data))
            .execute_async(conn)
            .await?;

        if num_updated != 1 {
            return Err(err.bail(
                ReplaceSnapshotError::UnexpectedDatabaseUpdate(num_updated, 1),
            ));
        }

        // Update the appropriate volume resource usage records - it could
        // either be a read-only region or a region snapshot, so determine what
        // it is first

        let maybe_existing_usage =
            Self::read_only_target_to_volume_resource_usage(conn, &existing.0)
                .await?;

        let Some(existing_usage) = maybe_existing_usage else {
            return Err(err.bail(ReplaceSnapshotError::CouldNotFindResource(
                format!("could not find resource for {}", existing.0,),
            )));
        };

        // The "existing" target moved into the volume to delete

        Self::swap_volume_usage_records_for_resources(
            conn,
            existing_usage,
            volume_id.0,
            volume_to_delete_id.0,
        )
        .await
        .map_err(|e| {
            err.bail_retryable_or_else(e, |e| {
                ReplaceSnapshotError::Public(public_error_from_diesel(
                    e,
                    ErrorHandler::Server,
                ))
            })
        })?;

        let maybe_replacement_usage =
            Self::read_only_target_to_volume_resource_usage(
                conn,
                &replacement.0,
            )
            .await?;

        let Some(replacement_usage) = maybe_replacement_usage else {
            return Err(err.bail(ReplaceSnapshotError::CouldNotFindResource(
                format!("could not find resource for {}", existing.0,),
            )));
        };

        // The intention leaving this transaction is that the correct volume
        // resource usage records exist, so:
        //
        // - if no usage record existed for the replacement usage, then create a
        //   new record that points to the volume id (this can happen if the
        //   volume to delete was blank when coming into this function)
        //
        // - if records exist for the "replacement" usage, then one of those
        //   will match the volume to delete id, so perform a swap instead to
        //   the volume id

        let existing_replacement_volume_usage_records =
            Self::volume_usage_records_for_resource_query(
                replacement_usage.clone(),
            )
            .load_async(conn)
            .await
            .map_err(|e| {
                err.bail_retryable_or_else(e, |e| {
                    ReplaceSnapshotError::Public(public_error_from_diesel(
                        e,
                        ErrorHandler::Server,
                    ))
                })
            })?
            // TODO be smart enough to .filter the above query
            .into_iter()
            .filter(|record| record.volume_id == volume_to_delete_id.0)
            .count();

        // The "replacement" target moved into the volume

        if existing_replacement_volume_usage_records == 0 {
            // No matching record
            let new_record =
                VolumeResourceUsageRecord::new(volume_id.0, replacement_usage);

            diesel::insert_into(ru_dsl::volume_resource_usage)
                .values(new_record)
                .execute_async(conn)
                .await
                .map_err(|e| {
                    err.bail_retryable_or_else(e, |e| {
                        ReplaceSnapshotError::Public(public_error_from_diesel(
                            e,
                            ErrorHandler::Server,
                        ))
                    })
                })?;
        } else if existing_replacement_volume_usage_records == 1 {
            // One matching record: perform swap
            Self::swap_volume_usage_records_for_resources(
                conn,
                replacement_usage,
                volume_to_delete_id.0,
                volume_id.0,
            )
            .await
            .map_err(|e| {
                err.bail_retryable_or_else(e, |e| {
                    ReplaceSnapshotError::Public(public_error_from_diesel(
                        e,
                        ErrorHandler::Server,
                    ))
                })
            })?;
        } else {
            // More than one matching record!
            return Err(err.bail(
                ReplaceSnapshotError::MultipleResourceUsageRecords(format!(
                    "{replacement_usage:?}"
                )),
            ));
        }

        // After region snapshot replacement, validate invariants for all
        // volumes
        #[cfg(any(test, feature = "testing"))]
        Self::validate_volume_invariants(conn).await?;

        Ok(VolumeReplaceResult::Done)
    }

    /// Replace a read-only target in a Volume with a new region
    ///
    /// In a single transaction:
    ///
    /// - update a volume's serialized construction request by replacing a
    ///   single target.
    ///
    /// - stash the replaced target in a "volume to delete"'s serialized
    ///   construction request
    ///
    /// Note that this transaction does _not_ update a region snapshot's volume
    /// references table! This is legal because the existing target reference is
    /// written into the volume to delete's construction request.
    ///
    /// This function's effects can be undone by calling it with swapped
    /// `existing` and `replacement` parameters.
    pub async fn volume_replace_snapshot(
        &self,
        volume_id: VolumeWithTarget,
        existing: ExistingTarget,
        replacement: ReplacementTarget,
        volume_to_delete_id: VolumeToDelete,
    ) -> Result<VolumeReplaceResult, Error> {
        let err = OptionalError::new();

        let conn = self.pool_connection_unauthorized().await?;
        self.transaction_retry_wrapper("volume_replace_snapshot")
            .transaction(&conn, |conn| {
                let err = err.clone();

                async move {
                    Self::volume_replace_snapshot_in_txn(
                        &conn,
                        err,
                        volume_id,
                        existing,
                        replacement,
                        volume_to_delete_id,
                    )
                    .await
                }
            })
            .await
            .map_err(|e| {
                if let Some(err) = err.take() {
                    match err {
                        ReplaceSnapshotError::Public(e) => e,

                        ReplaceSnapshotError::SerdeError(_)
                        | ReplaceSnapshotError::SnapshotReplacementError(_)
                        | ReplaceSnapshotError::UnexpectedReplacedTargets(
                            _,
                            _,
                        )
                        | ReplaceSnapshotError::UnexpectedDatabaseUpdate(
                            _,
                            _,
                        )
                        | ReplaceSnapshotError::AddressParseError(_)
                        | ReplaceSnapshotError::CouldNotFindResource(_)
                        | ReplaceSnapshotError::MultipleResourceUsageRecords(
                            _,
                        ) => Error::internal_error(&err.to_string()),
                    }
                } else {
                    public_error_from_diesel(e, ErrorHandler::Server)
                }
            })
    }
}

/// Return the read-only targets from a VolumeConstructionRequest.
///
/// The targets of a volume construction request map to resources.
pub fn read_only_resources_associated_with_volume(
    vcr: &VolumeConstructionRequest,
    crucible_targets: &mut CrucibleTargets,
) {
    let mut parts: VecDeque<&VolumeConstructionRequest> = VecDeque::new();
    parts.push_back(&vcr);

    while let Some(vcr_part) = parts.pop_front() {
        match vcr_part {
            VolumeConstructionRequest::Volume {
                sub_volumes,
                read_only_parent,
                ..
            } => {
                for sub_volume in sub_volumes {
                    parts.push_back(sub_volume);
                }

                if let Some(read_only_parent) = read_only_parent {
                    parts.push_back(read_only_parent);
                }
            }

            VolumeConstructionRequest::Url { .. } => {
                // no action required
            }

            VolumeConstructionRequest::Region { opts, .. } => {
                for target in &opts.target {
                    if opts.read_only {
                        crucible_targets.read_only_targets.push(target.clone());
                    }
                }
            }

            VolumeConstructionRequest::File { .. } => {
                // no action required
            }
        }
    }
}

/// Return the read-write targets from a VolumeConstructionRequest.
///
/// The targets of a volume construction request map to resources.
pub fn read_write_resources_associated_with_volume(
    vcr: &VolumeConstructionRequest,
    targets: &mut Vec<String>,
) {
    let mut parts: VecDeque<&VolumeConstructionRequest> = VecDeque::new();
    parts.push_back(&vcr);

    while let Some(vcr_part) = parts.pop_front() {
        match vcr_part {
            VolumeConstructionRequest::Volume { sub_volumes, .. } => {
                for sub_volume in sub_volumes {
                    parts.push_back(sub_volume);
                }

                // No need to look under read-only parent
            }

            VolumeConstructionRequest::Url { .. } => {
                // no action required
            }

            VolumeConstructionRequest::Region { opts, .. } => {
                if !opts.read_only {
                    for target in &opts.target {
                        targets.push(target.clone());
                    }
                }
            }

            VolumeConstructionRequest::File { .. } => {
                // no action required
            }
        }
    }
}

/// Return the number of read-write subvolumes in a VolumeConstructionRequest.
pub fn count_read_write_sub_volumes(
    vcr: &VolumeConstructionRequest,
) -> anyhow::Result<usize> {
    Ok(match vcr {
        VolumeConstructionRequest::Volume { sub_volumes, .. } => {
            sub_volumes.len()
        }

        VolumeConstructionRequest::Url { .. } => 0,

        VolumeConstructionRequest::Region { .. } => {
            // We don't support a pure Region VCR at the volume
            // level in the database, so this choice should
            // never be encountered.
            bail!("Region not supported as a top level volume");
        }

        VolumeConstructionRequest::File { .. } => 0,
    })
}

/// Returns true if the sub-volumes of a Volume are all read-only
pub fn volume_is_read_only(
    vcr: &VolumeConstructionRequest,
) -> anyhow::Result<bool> {
    match vcr {
        VolumeConstructionRequest::Volume { sub_volumes, .. } => {
            for sv in sub_volumes {
                match sv {
                    VolumeConstructionRequest::Region { opts, .. } => {
                        if !opts.read_only {
                            return Ok(false);
                        }
                    }

                    _ => {
                        bail!("Saw non-Region in sub-volume {:?}", sv);
                    }
                }
            }

            Ok(true)
        }

        VolumeConstructionRequest::Region { .. } => {
            // We don't support a pure Region VCR at the volume
            // level in the database, so this choice should
            // never be encountered, but I want to know if it is.
            bail!("Region not supported as a top level volume");
        }

        VolumeConstructionRequest::File { .. } => {
            // Effectively, this is read-only, as this BlockIO implementation
            // does not have a `write` implementation. This will be hit if
            // trying to make a snapshot or image out of a
            // `YouCanBootAnythingAsLongAsItsAlpine` image source.
            Ok(true)
        }

        VolumeConstructionRequest::Url { .. } => {
            // ImageSource::Url was deprecated
            bail!("Saw VolumeConstructionRequest::Url");
        }
    }
}

/// Replace a Region in a VolumeConstructionRequest
///
/// Note that UUIDs are not randomized by this step: Crucible will reject a
/// `target_replace` call if the replacement VolumeConstructionRequest does not
/// exactly match the original, except for a single Region difference.
///
/// Note that the generation number _is_ bumped in this step, otherwise
/// `compare_vcr_for_update` will reject the update.
fn replace_region_in_vcr(
    vcr: &VolumeConstructionRequest,
    old_region: SocketAddrV6,
    new_region: SocketAddrV6,
) -> anyhow::Result<VolumeConstructionRequest> {
    let mut new_vcr = vcr.clone();

    let mut parts: VecDeque<&mut VolumeConstructionRequest> = VecDeque::new();
    parts.push_back(&mut new_vcr);

    let mut old_region_found = false;

    while let Some(vcr_part) = parts.pop_front() {
        match vcr_part {
            VolumeConstructionRequest::Volume { sub_volumes, .. } => {
                for sub_volume in sub_volumes {
                    parts.push_back(sub_volume);
                }

                // Skip looking at read-only parent, this function only replaces
                // R/W regions
            }

            VolumeConstructionRequest::Url { .. } => {
                // nothing required
            }

            VolumeConstructionRequest::Region { opts, gen, .. } => {
                for target in &mut opts.target {
                    let parsed_target: SocketAddrV6 = target.parse()?;
                    if parsed_target == old_region {
                        *target = new_region.to_string();
                        old_region_found = true;
                    }
                }

                // Bump generation number, otherwise update will be rejected
                *gen = *gen + 1;
            }

            VolumeConstructionRequest::File { .. } => {
                // nothing required
            }
        }
    }

    if !old_region_found {
        bail!("old region {old_region} not found!");
    }

    Ok(new_vcr)
}

/// Replace a read-only target in a VolumeConstructionRequest
///
/// Note that UUIDs are not randomized by this step: Crucible will reject a
/// `target_replace` call if the replacement VolumeConstructionRequest does not
/// exactly match the original, except for a single Region difference.
///
/// Note that the generation number _is not_ bumped in this step.
fn replace_read_only_target_in_vcr(
    vcr: &VolumeConstructionRequest,
    old_target: ExistingTarget,
    new_target: ReplacementTarget,
) -> anyhow::Result<(VolumeConstructionRequest, usize)> {
    struct Work<'a> {
        vcr_part: &'a mut VolumeConstructionRequest,
        under_read_only_parent: bool,
    }
    let mut new_vcr = vcr.clone();

    let mut parts: VecDeque<Work> = VecDeque::new();
    parts.push_back(Work {
        vcr_part: &mut new_vcr,
        under_read_only_parent: false,
    });

    let mut replacements = 0;

    while let Some(work) = parts.pop_front() {
        match work.vcr_part {
            VolumeConstructionRequest::Volume {
                sub_volumes,
                read_only_parent,
                ..
            } => {
                for sub_volume in sub_volumes {
                    parts.push_back(Work {
                        vcr_part: sub_volume,
                        under_read_only_parent: work.under_read_only_parent,
                    });
                }

                if let Some(read_only_parent) = read_only_parent {
                    parts.push_back(Work {
                        vcr_part: read_only_parent,
                        under_read_only_parent: true,
                    });
                }
            }

            VolumeConstructionRequest::Url { .. } => {
                // nothing required
            }

            VolumeConstructionRequest::Region { opts, .. } => {
                if work.under_read_only_parent && !opts.read_only {
                    // This VCR isn't constructed properly, there's a read/write
                    // region under a read-only parent
                    bail!("read-write region under read-only parent");
                }

                for target in &mut opts.target {
                    let parsed_target: SocketAddrV6 = target.parse()?;
                    if parsed_target == old_target.0 && opts.read_only {
                        *target = new_target.0.to_string();
                        replacements += 1;
                    }
                }
            }

            VolumeConstructionRequest::File { .. } => {
                // nothing required
            }
        }
    }

    if replacements == 0 {
        bail!("target {old_target:?} not found!");
    }

    Ok((new_vcr, replacements))
}

/// Find Regions in a Volume's subvolumes list whose target match the argument
/// IP, and add them to the supplied Vec.
fn find_matching_rw_regions_in_volume(
    vcr: &VolumeConstructionRequest,
    ip: &std::net::Ipv6Addr,
    matched_targets: &mut Vec<SocketAddrV6>,
) -> anyhow::Result<()> {
    let mut parts: VecDeque<&VolumeConstructionRequest> = VecDeque::new();
    parts.push_back(vcr);

    while let Some(vcr_part) = parts.pop_front() {
        match vcr_part {
            VolumeConstructionRequest::Volume { sub_volumes, .. } => {
                for sub_volume in sub_volumes {
                    parts.push_back(sub_volume);
                }
            }

            VolumeConstructionRequest::Url { .. } => {
                // nothing required
            }

            VolumeConstructionRequest::Region { opts, .. } => {
                if !opts.read_only {
                    for target in &opts.target {
                        let parsed_target: SocketAddrV6 = target.parse()?;
                        if parsed_target.ip() == ip {
                            matched_targets.push(parsed_target);
                        }
                    }
                }
            }

            VolumeConstructionRequest::File { .. } => {
                // nothing required
            }
        }
    }

    Ok(())
}

impl DataStore {
    pub async fn find_volumes_referencing_socket_addr(
        &self,
        opctx: &OpContext,
        address: SocketAddr,
    ) -> ListResultVec<Volume> {
        opctx.check_complex_operations_allowed()?;

        let mut volumes = Vec::new();
        let mut paginator = Paginator::new(SQL_BATCH_SIZE);
        let conn = self.pool_connection_authorized(opctx).await?;

        let needle = address.to_string();

        while let Some(p) = paginator.next() {
            use db::schema::volume::dsl;

            let haystack =
                paginated(dsl::volume, dsl::id, &p.current_pagparams())
                    .select(Volume::as_select())
                    .get_results_async::<Volume>(&*conn)
                    .await
                    .map_err(|e| {
                        public_error_from_diesel(e, ErrorHandler::Server)
                    })?;

            paginator = p.found_batch(&haystack, &|r| r.id());

            for volume in haystack {
                if volume.data().contains(&needle) {
                    volumes.push(volume);
                }
            }
        }

        Ok(volumes)
    }
}

// Add some validation that runs only for tests
#[cfg(any(test, feature = "testing"))]
impl DataStore {
    fn volume_invariant_violated(msg: String) -> diesel::result::Error {
        diesel::result::Error::DatabaseError(
            diesel::result::DatabaseErrorKind::CheckViolation,
            Box::new(msg),
        )
    }

    /// Tests each Volume to see if invariants hold
    ///
    /// If an invariant is violated, this function returns a `CheckViolation`
    /// with the text of what invariant was violated.
    pub(crate) async fn validate_volume_invariants(
        conn: &async_bb8_diesel::Connection<DbConnection>,
    ) -> Result<(), diesel::result::Error> {
        let mut paginator = Paginator::new(SQL_BATCH_SIZE);

        while let Some(p) = paginator.next() {
            use db::schema::volume::dsl;
            let haystack =
                paginated(dsl::volume, dsl::id, &p.current_pagparams())
                    .select(Volume::as_select())
                    .get_results_async::<Volume>(conn)
                    .await?;

            paginator = p.found_batch(&haystack, &|v| v.id());

            for volume in haystack {
                Self::validate_volume_has_all_resources(&conn, volume).await?;
            }
        }

        let mut paginator = Paginator::new(SQL_BATCH_SIZE);

        while let Some(p) = paginator.next() {
            use db::schema::region::dsl;
            let haystack =
                paginated(dsl::region, dsl::id, &p.current_pagparams())
                    .select(Region::as_select())
                    .get_results_async::<Region>(conn)
                    .await?;

            paginator = p.found_batch(&haystack, &|r| r.id());

            for region in haystack {
                Self::validate_read_only_region_has_no_snapshots(&conn, region)
                    .await?;
            }
        }

        Ok(())
    }

    /// Assert that the resources that comprise non-deleted volumes have not
    /// been prematurely deleted.
    async fn validate_volume_has_all_resources(
        conn: &async_bb8_diesel::Connection<DbConnection>,
        volume: Volume,
    ) -> Result<(), diesel::result::Error> {
        if volume.time_deleted.is_some() {
            // Do not need to validate resources for soft-deleted volumes
            return Ok(());
        }

        let vcr: VolumeConstructionRequest =
            serde_json::from_str(&volume.data()).unwrap();

        // validate all read/write resources still exist

        let num_read_write_subvolumes = match count_read_write_sub_volumes(&vcr)
        {
            Ok(v) => v,
            Err(e) => {
                return Err(Self::volume_invariant_violated(format!(
                    "volume {} had error: {e}",
                    volume.id(),
                )));
            }
        };

        let mut read_write_targets = Vec::with_capacity(
            REGION_REDUNDANCY_THRESHOLD * num_read_write_subvolumes,
        );

        read_write_resources_associated_with_volume(
            &vcr,
            &mut read_write_targets,
        );

        for target in read_write_targets {
            let target = match target.parse() {
                Ok(t) => t,
                Err(e) => {
                    return Err(Self::volume_invariant_violated(format!(
                        "could not parse {target}: {e}"
                    )));
                }
            };

            let maybe_region = DataStore::target_to_region(
                conn,
                &target,
                RegionType::ReadWrite,
            )
            .await?;

            let Some(_region) = maybe_region else {
                return Err(Self::volume_invariant_violated(format!(
                    "could not find resource for {target}"
                )));
            };
        }

        // validate all read-only resources still exist

        let crucible_targets = {
            let mut crucible_targets = CrucibleTargets::default();
            read_only_resources_associated_with_volume(
                &vcr,
                &mut crucible_targets,
            );
            crucible_targets
        };

        for read_only_target in &crucible_targets.read_only_targets {
            let read_only_target = read_only_target.parse().map_err(|e| {
                Self::volume_invariant_violated(format!(
                    "could not parse {read_only_target}: {e}"
                ))
            })?;

            let maybe_usage =
                DataStore::read_only_target_to_volume_resource_usage(
                    conn,
                    &read_only_target,
                )
                .await?;

            let Some(_usage) = maybe_usage else {
                return Err(Self::volume_invariant_violated(format!(
                    "could not find resource for {read_only_target}"
                )));
            };
        }

        Ok(())
    }

    /// Assert that read-only regions do not have any associated region
    /// snapshots (see associated comment in `soft_delete_volume_in_txn`)
    async fn validate_read_only_region_has_no_snapshots(
        conn: &async_bb8_diesel::Connection<DbConnection>,
        region: Region,
    ) -> Result<(), diesel::result::Error> {
        if !region.read_only() {
            return Ok(());
        }

        use db::schema::volume_resource_usage::dsl;

        let matching_usage_records: Vec<VolumeResourceUsage> =
            dsl::volume_resource_usage
                .filter(
                    dsl::usage_type.eq(VolumeResourceUsageType::RegionSnapshot),
                )
                .filter(dsl::region_snapshot_region_id.eq(region.id()))
                .select(VolumeResourceUsageRecord::as_select())
                .get_results_async(conn)
                .await?
                .into_iter()
                .map(|r| r.try_into().unwrap())
                .collect();

        if !matching_usage_records.is_empty() {
            return Err(Self::volume_invariant_violated(format!(
                "read-only region {} has matching usage records: {:?}",
                region.id(),
                matching_usage_records,
            )));
        }

        Ok(())
    }
}

#[cfg(test)]
mod tests {
    use super::*;

<<<<<<< HEAD
    use crate::db::datastore::pub_test_utils::TestDatabase;
    use crate::db::datastore::test::TestDatasets;
    use crate::db::datastore::REGION_REDUNDANCY_THRESHOLD;
    use nexus_config::RegionAllocationStrategy;
    use nexus_db_model::SqlU16;
    use nexus_types::external_api::params::DiskSource;
    use omicron_common::api::external::ByteCount;
=======
    use crate::db::pub_test_utils::TestDatabase;
>>>>>>> e1438466
    use omicron_test_utils::dev;
    use sled_agent_client::types::CrucibleOpts;

    // Assert that Nexus will not fail to deserialize an old version of
    // CrucibleResources that was serialized before schema update 6.0.0.
    #[tokio::test]
    async fn test_deserialize_old_crucible_resources() {
        let logctx =
            dev::test_setup_log("test_deserialize_old_crucible_resources");
        let log = logctx.log.new(o!());
        let db = TestDatabase::new_with_datastore(&log).await;
        let datastore = db.datastore();

        // Start with a fake volume, doesn't matter if it's empty

        let volume_id = Uuid::new_v4();
        let _volume = datastore
            .volume_create(nexus_db_model::Volume::new(
                volume_id,
                serde_json::to_string(&VolumeConstructionRequest::Volume {
                    id: volume_id,
                    block_size: 512,
                    sub_volumes: vec![],
                    read_only_parent: None,
                })
                .unwrap(),
            ))
            .await
            .unwrap();

        // Add old CrucibleResources json in the `resources_to_clean_up` column
        // - this was before the `deleting` column / field was added to
        // ResourceSnapshot.

        {
            use db::schema::volume::dsl;

            let conn = datastore.pool_connection_unauthorized().await.unwrap();

            let resources_to_clean_up = r#"{
  "V1": {
    "datasets_and_regions": [],
    "datasets_and_snapshots": [
      [
        {
          "identity": {
            "id": "844ee8d5-7641-4b04-bca8-7521e258028a",
            "time_created": "2023-12-19T21:38:34.000000Z",
            "time_modified": "2023-12-19T21:38:34.000000Z"
          },
          "time_deleted": null,
          "rcgen": 1,
          "pool_id": "81a98506-4a97-4d92-8de5-c21f6fc71649",
          "ip": "fd00:1122:3344:101::1",
          "port": 32345,
          "kind": "Crucible",
          "size_used": 10737418240
        },
        {
          "dataset_id": "b69edd77-1b3e-4f11-978c-194a0a0137d0",
          "region_id": "8d668bf9-68cc-4387-8bc0-b4de7ef9744f",
          "snapshot_id": "f548332c-6026-4eff-8c1c-ba202cd5c834",
          "snapshot_addr": "[fd00:1122:3344:101::2]:19001",
          "volume_references": 0
        }
      ]
    ]
  }
}
"#;

            diesel::update(dsl::volume)
                .filter(dsl::id.eq(volume_id))
                .set((
                    dsl::resources_to_clean_up.eq(resources_to_clean_up),
                    dsl::time_deleted.eq(Utc::now()),
                ))
                .execute_async(&*conn)
                .await
                .unwrap();
        }

        // Soft delete the volume

        let cr = datastore.soft_delete_volume(volume_id).await.unwrap();

        // Assert the contents of the returned CrucibleResources

        let datasets_and_regions =
            datastore.regions_to_delete(&cr).await.unwrap();
        let datasets_and_snapshots =
            datastore.snapshots_to_delete(&cr).await.unwrap();

        assert!(datasets_and_regions.is_empty());
        assert_eq!(datasets_and_snapshots.len(), 1);

        let region_snapshot = &datasets_and_snapshots[0].1;

        assert_eq!(
            region_snapshot.snapshot_id,
            "f548332c-6026-4eff-8c1c-ba202cd5c834".parse().unwrap()
        );
        assert_eq!(region_snapshot.deleting, false);

        db.terminate().await;
        logctx.cleanup_successful();
    }

    #[tokio::test]
    async fn test_volume_replace_region() {
        let logctx = dev::test_setup_log("test_volume_replace_region");
        let log = logctx.log.new(o!());
        let db = TestDatabase::new_with_datastore(&log).await;
        let opctx = db.opctx();
        let datastore = db.datastore();
        let conn = datastore.pool_connection_for_tests().await.unwrap();

        let _test_datasets = TestDatasets::create(
            &opctx,
            datastore.clone(),
            REGION_REDUNDANCY_THRESHOLD,
        )
        .await;

        let volume_id = Uuid::new_v4();
        let volume_to_delete_id = Uuid::new_v4();

        let datasets_and_regions = datastore
            .disk_region_allocate(
                &opctx,
                volume_id,
                &DiskSource::Blank { block_size: 512.try_into().unwrap() },
                ByteCount::from_gibibytes_u32(1),
                &&RegionAllocationStrategy::RandomWithDistinctSleds {
                    seed: None,
                },
            )
            .await
            .unwrap();

        let mut region_addresses: Vec<String> =
            Vec::with_capacity(datasets_and_regions.len());

        for (i, (_, region)) in datasets_and_regions.iter().enumerate() {
            // `disk_region_allocate` won't put any ports in, so add fake ones
            // here
            use nexus_db_model::schema::region::dsl;
            diesel::update(dsl::region)
                .filter(dsl::id.eq(region.id()))
                .set(dsl::port.eq(Some::<SqlU16>((100 + i as u16).into())))
                .execute_async(&*conn)
                .await
                .unwrap();

            let address: SocketAddrV6 =
                datastore.region_addr(region.id()).await.unwrap().unwrap();

            region_addresses.push(address.to_string());
        }

        // Manually create a replacement region at the first dataset
        let replacement_region = {
            let (dataset, region) = &datasets_and_regions[0];
            let region = Region::new(
                dataset.id(),
                volume_to_delete_id,
                region.block_size().try_into().unwrap(),
                region.blocks_per_extent(),
                region.extent_count(),
                111,
                false, // read-write
            );

            use nexus_db_model::schema::region::dsl;
            diesel::insert_into(dsl::region)
                .values(region.clone())
                .execute_async(&*conn)
                .await
                .unwrap();

            region
        };

        let replacement_region_addr: SocketAddrV6 = datastore
            .region_addr(replacement_region.id())
            .await
            .unwrap()
            .unwrap();

        let _volume = datastore
            .volume_create(nexus_db_model::Volume::new(
                volume_id,
                serde_json::to_string(&VolumeConstructionRequest::Volume {
                    id: volume_id,
                    block_size: 512,
                    sub_volumes: vec![VolumeConstructionRequest::Region {
                        block_size: 512,
                        blocks_per_extent: 10,
                        extent_count: 10,
                        gen: 1,
                        opts: CrucibleOpts {
                            id: volume_id,
                            target: vec![
                                // target to replace
                                region_addresses[0].clone(),
                                region_addresses[1].clone(),
                                region_addresses[2].clone(),
                            ],
                            lossy: false,
                            flush_timeout: None,
                            key: None,
                            cert_pem: None,
                            key_pem: None,
                            root_cert_pem: None,
                            control: None,
                            read_only: false,
                        },
                    }],
                    read_only_parent: None,
                })
                .unwrap(),
            ))
            .await
            .unwrap();

        // Replace one

        let volume_replace_region_result = datastore
            .volume_replace_region(
                /* target */
                db::datastore::VolumeReplacementParams {
                    volume_id,
                    region_id: datasets_and_regions[0].1.id(),
                    region_addr: region_addresses[0].parse().unwrap(),
                },
                /* replacement */
                db::datastore::VolumeReplacementParams {
                    volume_id: volume_to_delete_id,
                    region_id: replacement_region.id(),
                    region_addr: replacement_region_addr,
                },
            )
            .await
            .unwrap();

        assert_eq!(volume_replace_region_result, VolumeReplaceResult::Done);

        let vcr: VolumeConstructionRequest = serde_json::from_str(
            datastore.volume_get(volume_id).await.unwrap().unwrap().data(),
        )
        .unwrap();

        // Ensure the shape of the resulting VCR
        assert_eq!(
            &vcr,
            &VolumeConstructionRequest::Volume {
                id: volume_id,
                block_size: 512,
                sub_volumes: vec![VolumeConstructionRequest::Region {
                    block_size: 512,
                    blocks_per_extent: 10,
                    extent_count: 10,
                    gen: 2, // generation number bumped
                    opts: CrucibleOpts {
                        id: volume_id,
                        target: vec![
                            replacement_region_addr.to_string(), // replaced
                            region_addresses[1].clone(),
                            region_addresses[2].clone(),
                        ],
                        lossy: false,
                        flush_timeout: None,
                        key: None,
                        cert_pem: None,
                        key_pem: None,
                        root_cert_pem: None,
                        control: None,
                        read_only: false,
                    },
                }],
                read_only_parent: None,
            },
        );

        // Now undo the replacement. Note volume ID is not swapped.
        let volume_replace_region_result = datastore
            .volume_replace_region(
                /* target */
                db::datastore::VolumeReplacementParams {
                    volume_id,
                    region_id: replacement_region.id(),
                    region_addr: replacement_region_addr,
                },
                /* replacement */
                db::datastore::VolumeReplacementParams {
                    volume_id: volume_to_delete_id,
                    region_id: datasets_and_regions[0].1.id(),
                    region_addr: region_addresses[0].parse().unwrap(),
                },
            )
            .await
            .unwrap();

        assert_eq!(volume_replace_region_result, VolumeReplaceResult::Done);

        let vcr: VolumeConstructionRequest = serde_json::from_str(
            datastore.volume_get(volume_id).await.unwrap().unwrap().data(),
        )
        .unwrap();

        // Ensure the shape of the resulting VCR
        assert_eq!(
            &vcr,
            &VolumeConstructionRequest::Volume {
                id: volume_id,
                block_size: 512,
                sub_volumes: vec![VolumeConstructionRequest::Region {
                    block_size: 512,
                    blocks_per_extent: 10,
                    extent_count: 10,
                    gen: 3, // generation number bumped
                    opts: CrucibleOpts {
                        id: volume_id,
                        target: vec![
                            region_addresses[0].clone(), // back to what it was
                            region_addresses[1].clone(),
                            region_addresses[2].clone(),
                        ],
                        lossy: false,
                        flush_timeout: None,
                        key: None,
                        cert_pem: None,
                        key_pem: None,
                        root_cert_pem: None,
                        control: None,
                        read_only: false,
                    },
                }],
                read_only_parent: None,
            },
        );

        db.terminate().await;
        logctx.cleanup_successful();
    }

    #[tokio::test]
    async fn test_volume_replace_snapshot() {
        let logctx = dev::test_setup_log("test_volume_replace_snapshot");
        let log = logctx.log.new(o!());
        let db = TestDatabase::new_with_datastore(&log).await;
        let opctx = db.opctx();
        let datastore = db.datastore();
        let conn = datastore.pool_connection_for_tests().await.unwrap();

        let _test_datasets = TestDatasets::create(
            &opctx,
            datastore.clone(),
            REGION_REDUNDANCY_THRESHOLD,
        )
        .await;

        let volume_id = Uuid::new_v4();
        let volume_to_delete_id = Uuid::new_v4();

        let datasets_and_regions = datastore
            .disk_region_allocate(
                &opctx,
                volume_id,
                &DiskSource::Blank { block_size: 512.try_into().unwrap() },
                ByteCount::from_gibibytes_u32(1),
                &&RegionAllocationStrategy::RandomWithDistinctSleds {
                    seed: None,
                },
            )
            .await
            .unwrap();

        let mut region_addresses: Vec<String> =
            Vec::with_capacity(datasets_and_regions.len());

        for (i, (_, region)) in datasets_and_regions.iter().enumerate() {
            // `disk_region_allocate` won't put any ports in, so add fake ones
            // here
            use nexus_db_model::schema::region::dsl;
            diesel::update(dsl::region)
                .filter(dsl::id.eq(region.id()))
                .set(dsl::port.eq(Some::<SqlU16>((100 + i as u16).into())))
                .execute_async(&*conn)
                .await
                .unwrap();

            let address: SocketAddrV6 =
                datastore.region_addr(region.id()).await.unwrap().unwrap();

            region_addresses.push(address.to_string());
        }

        // Manually create a replacement region at the first dataset
        let replacement_region = {
            let (dataset, region) = &datasets_and_regions[0];
            let region = Region::new(
                dataset.id(),
                volume_to_delete_id,
                region.block_size().try_into().unwrap(),
                region.blocks_per_extent(),
                region.extent_count(),
                111,
                true, // read-only
            );

            use nexus_db_model::schema::region::dsl;
            diesel::insert_into(dsl::region)
                .values(region.clone())
                .execute_async(&*conn)
                .await
                .unwrap();

            region
        };

        let replacement_region_addr: SocketAddrV6 = datastore
            .region_addr(replacement_region.id())
            .await
            .unwrap()
            .unwrap();

        // need to add region snapshot objects to satisfy volume create
        // transaction's search for resources

        let address_1 = String::from("[fd00:1122:3344:104::1]:400");
        let address_2 = String::from("[fd00:1122:3344:105::1]:401");
        let address_3 = String::from("[fd00:1122:3344:106::1]:402");

        let region_snapshots = [
            RegionSnapshot::new(
                Uuid::new_v4(),
                Uuid::new_v4(),
                Uuid::new_v4(),
                address_1.clone(),
            ),
            RegionSnapshot::new(
                Uuid::new_v4(),
                Uuid::new_v4(),
                Uuid::new_v4(),
                address_2.clone(),
            ),
            RegionSnapshot::new(
                Uuid::new_v4(),
                Uuid::new_v4(),
                Uuid::new_v4(),
                address_3.clone(),
            ),
        ];

        datastore
            .region_snapshot_create(region_snapshots[0].clone())
            .await
            .unwrap();
        datastore
            .region_snapshot_create(region_snapshots[1].clone())
            .await
            .unwrap();
        datastore
            .region_snapshot_create(region_snapshots[2].clone())
            .await
            .unwrap();

        // Insert two volumes: one with the target to replace, and one temporary
        // "volume to delete" that's blank. Validate the pre-replacement volume
        // resource usage records.

        let rop_id = Uuid::new_v4();

        datastore
            .volume_create(nexus_db_model::Volume::new(
                volume_id,
                serde_json::to_string(&VolumeConstructionRequest::Volume {
                    id: volume_id,
                    block_size: 512,
                    sub_volumes: vec![VolumeConstructionRequest::Region {
                        block_size: 512,
                        blocks_per_extent: 10,
                        extent_count: 10,
                        gen: 1,
                        opts: CrucibleOpts {
                            id: volume_id,
                            target: vec![
                                region_addresses[0].clone(),
                                region_addresses[1].clone(),
                                region_addresses[2].clone(),
                            ],
                            lossy: false,
                            flush_timeout: None,
                            key: None,
                            cert_pem: None,
                            key_pem: None,
                            root_cert_pem: None,
                            control: None,
                            read_only: false,
                        },
                    }],
                    read_only_parent: Some(Box::new(
                        VolumeConstructionRequest::Region {
                            block_size: 512,
                            blocks_per_extent: 10,
                            extent_count: 10,
                            gen: 1,
                            opts: CrucibleOpts {
                                id: rop_id,
                                target: vec![
                                    // target to replace
                                    address_1.clone(),
                                    address_2.clone(),
                                    address_3.clone(),
                                ],
                                lossy: false,
                                flush_timeout: None,
                                key: None,
                                cert_pem: None,
                                key_pem: None,
                                root_cert_pem: None,
                                control: None,
                                read_only: true,
                            },
                        },
                    )),
                })
                .unwrap(),
            ))
            .await
            .unwrap();

        for region_snapshot in &region_snapshots {
            let usage = datastore
                .volume_usage_records_for_resource(
                    VolumeResourceUsage::RegionSnapshot {
                        dataset_id: region_snapshot.dataset_id,
                        region_id: region_snapshot.region_id,
                        snapshot_id: region_snapshot.snapshot_id,
                    },
                )
                .await
                .unwrap();

            assert_eq!(usage.len(), 1);
            assert_eq!(usage[0].volume_id, volume_id);
        }

        datastore
            .volume_create(nexus_db_model::Volume::new(
                volume_to_delete_id,
                serde_json::to_string(&VolumeConstructionRequest::Volume {
                    id: volume_to_delete_id,
                    block_size: 512,
                    sub_volumes: vec![],
                    read_only_parent: None,
                })
                .unwrap(),
            ))
            .await
            .unwrap();

        // `volume_create` above was called with a blank volume, so no usage
        // record will have been created for the read-only region

        let usage = datastore
            .volume_usage_records_for_resource(
                VolumeResourceUsage::ReadOnlyRegion {
                    region_id: replacement_region.id(),
                },
            )
            .await
            .unwrap();

        assert!(usage.is_empty());

        // Do the replacement

        let volume_replace_snapshot_result = datastore
            .volume_replace_snapshot(
                VolumeWithTarget(volume_id),
                ExistingTarget(address_1.parse().unwrap()),
                ReplacementTarget(replacement_region_addr),
                VolumeToDelete(volume_to_delete_id),
            )
            .await
            .unwrap();

        assert_eq!(volume_replace_snapshot_result, VolumeReplaceResult::Done);

        // Ensure the shape of the resulting VCRs

        let vcr: VolumeConstructionRequest = serde_json::from_str(
            datastore.volume_get(volume_id).await.unwrap().unwrap().data(),
        )
        .unwrap();

        assert_eq!(
            &vcr,
            &VolumeConstructionRequest::Volume {
                id: volume_id,
                block_size: 512,
                sub_volumes: vec![VolumeConstructionRequest::Region {
                    block_size: 512,
                    blocks_per_extent: 10,
                    extent_count: 10,
                    gen: 1,
                    opts: CrucibleOpts {
                        id: volume_id,
                        target: vec![
                            region_addresses[0].clone(),
                            region_addresses[1].clone(),
                            region_addresses[2].clone(),
                        ],
                        lossy: false,
                        flush_timeout: None,
                        key: None,
                        cert_pem: None,
                        key_pem: None,
                        root_cert_pem: None,
                        control: None,
                        read_only: false,
                    },
                }],
                read_only_parent: Some(Box::new(
                    VolumeConstructionRequest::Region {
                        block_size: 512,
                        blocks_per_extent: 10,
                        extent_count: 10,
                        gen: 1,
                        opts: CrucibleOpts {
                            id: rop_id,
                            target: vec![
                                // target replaced
                                replacement_region_addr.to_string(),
                                address_2.clone(),
                                address_3.clone(),
                            ],
                            lossy: false,
                            flush_timeout: None,
                            key: None,
                            cert_pem: None,
                            key_pem: None,
                            root_cert_pem: None,
                            control: None,
                            read_only: true,
                        },
                    }
                )),
            },
        );

        let vcr: VolumeConstructionRequest = serde_json::from_str(
            datastore
                .volume_get(volume_to_delete_id)
                .await
                .unwrap()
                .unwrap()
                .data(),
        )
        .unwrap();

        assert_eq!(
            &vcr,
            &VolumeConstructionRequest::Volume {
                id: volume_to_delete_id,
                block_size: 512,
                sub_volumes: vec![VolumeConstructionRequest::Region {
                    block_size: 512,
                    blocks_per_extent: 1,
                    extent_count: 1,
                    gen: 1,
                    opts: CrucibleOpts {
                        id: volume_to_delete_id,
                        target: vec![
                            // replaced target stashed here
                            address_1.clone(),
                        ],
                        lossy: false,
                        flush_timeout: None,
                        key: None,
                        cert_pem: None,
                        key_pem: None,
                        root_cert_pem: None,
                        control: None,
                        read_only: true,
                    },
                }],
                read_only_parent: None,
            },
        );

        // Validate the post-replacement volume resource usage records

        for (i, region_snapshot) in region_snapshots.iter().enumerate() {
            let usage = datastore
                .volume_usage_records_for_resource(
                    VolumeResourceUsage::RegionSnapshot {
                        dataset_id: region_snapshot.dataset_id,
                        region_id: region_snapshot.region_id,
                        snapshot_id: region_snapshot.snapshot_id,
                    },
                )
                .await
                .unwrap();

            assert_eq!(usage.len(), 1);

            match i {
                0 => {
                    assert_eq!(usage[0].volume_id, volume_to_delete_id);
                }

                1 | 2 => {
                    assert_eq!(usage[0].volume_id, volume_id);
                }

                _ => panic!("out of range"),
            }
        }

        let usage = datastore
            .volume_usage_records_for_resource(
                VolumeResourceUsage::ReadOnlyRegion {
                    region_id: replacement_region.id(),
                },
            )
            .await
            .unwrap();

        assert_eq!(usage.len(), 1);
        assert_eq!(usage[0].volume_id, volume_id);

        // Now undo the replacement. Note volume ID is not swapped.

        let volume_replace_snapshot_result = datastore
            .volume_replace_snapshot(
                VolumeWithTarget(volume_id),
                ExistingTarget(replacement_region_addr),
                ReplacementTarget(address_1.parse().unwrap()),
                VolumeToDelete(volume_to_delete_id),
            )
            .await
            .unwrap();

        assert_eq!(volume_replace_snapshot_result, VolumeReplaceResult::Done,);

        let vcr: VolumeConstructionRequest = serde_json::from_str(
            datastore.volume_get(volume_id).await.unwrap().unwrap().data(),
        )
        .unwrap();

        // Ensure the shape of the resulting VCR
        assert_eq!(
            &vcr,
            &VolumeConstructionRequest::Volume {
                id: volume_id,
                block_size: 512,
                sub_volumes: vec![VolumeConstructionRequest::Region {
                    block_size: 512,
                    blocks_per_extent: 10,
                    extent_count: 10,
                    gen: 1,
                    opts: CrucibleOpts {
                        id: volume_id,
                        target: vec![
                            region_addresses[0].clone(),
                            region_addresses[1].clone(),
                            region_addresses[2].clone(),
                        ],
                        lossy: false,
                        flush_timeout: None,
                        key: None,
                        cert_pem: None,
                        key_pem: None,
                        root_cert_pem: None,
                        control: None,
                        read_only: false,
                    },
                }],
                read_only_parent: Some(Box::new(
                    VolumeConstructionRequest::Region {
                        block_size: 512,
                        blocks_per_extent: 10,
                        extent_count: 10,
                        gen: 1,
                        opts: CrucibleOpts {
                            id: rop_id,
                            target: vec![
                                // back to what it was
                                address_1, address_2, address_3,
                            ],
                            lossy: false,
                            flush_timeout: None,
                            key: None,
                            cert_pem: None,
                            key_pem: None,
                            root_cert_pem: None,
                            control: None,
                            read_only: true,
                        },
                    }
                )),
            },
        );

        let vcr: VolumeConstructionRequest = serde_json::from_str(
            datastore
                .volume_get(volume_to_delete_id)
                .await
                .unwrap()
                .unwrap()
                .data(),
        )
        .unwrap();

        assert_eq!(
            &vcr,
            &VolumeConstructionRequest::Volume {
                id: volume_to_delete_id,
                block_size: 512,
                sub_volumes: vec![VolumeConstructionRequest::Region {
                    block_size: 512,
                    blocks_per_extent: 1,
                    extent_count: 1,
                    gen: 1,
                    opts: CrucibleOpts {
                        id: volume_to_delete_id,
                        target: vec![
                            // replacement stashed here
                            replacement_region_addr.to_string(),
                        ],
                        lossy: false,
                        flush_timeout: None,
                        key: None,
                        cert_pem: None,
                        key_pem: None,
                        root_cert_pem: None,
                        control: None,
                        read_only: true,
                    },
                }],
                read_only_parent: None,
            },
        );

        // Validate the post-post-replacement volume resource usage records

        for region_snapshot in &region_snapshots {
            let usage = datastore
                .volume_usage_records_for_resource(
                    VolumeResourceUsage::RegionSnapshot {
                        dataset_id: region_snapshot.dataset_id,
                        region_id: region_snapshot.region_id,
                        snapshot_id: region_snapshot.snapshot_id,
                    },
                )
                .await
                .unwrap();

            assert_eq!(usage.len(), 1);
            assert_eq!(usage[0].volume_id, volume_id);
        }

        let usage = datastore
            .volume_usage_records_for_resource(
                VolumeResourceUsage::ReadOnlyRegion {
                    region_id: replacement_region.id(),
                },
            )
            .await
            .unwrap();

        assert_eq!(usage.len(), 1);
        assert_eq!(usage[0].volume_id, volume_to_delete_id);

        db.terminate().await;
        logctx.cleanup_successful();
    }

    #[tokio::test]
    async fn test_find_volumes_referencing_socket_addr() {
        let logctx =
            dev::test_setup_log("test_find_volumes_referencing_socket_addr");
        let log = logctx.log.new(o!());
        let db = TestDatabase::new_with_datastore(&log).await;
        let (opctx, datastore) = (db.opctx(), db.datastore());

        let volume_id = Uuid::new_v4();

        // need to add region snapshot objects to satisfy volume create
        // transaction's search for resources

        let address_1 = String::from("[fd00:1122:3344:104::1]:400");
        let address_2 = String::from("[fd00:1122:3344:105::1]:401");
        let address_3 = String::from("[fd00:1122:3344:106::1]:402");

        datastore
            .region_snapshot_create(RegionSnapshot::new(
                Uuid::new_v4(),
                Uuid::new_v4(),
                Uuid::new_v4(),
                address_1.clone(),
            ))
            .await
            .unwrap();
        datastore
            .region_snapshot_create(RegionSnapshot::new(
                Uuid::new_v4(),
                Uuid::new_v4(),
                Uuid::new_v4(),
                address_2.clone(),
            ))
            .await
            .unwrap();
        datastore
            .region_snapshot_create(RegionSnapshot::new(
                Uuid::new_v4(),
                Uuid::new_v4(),
                Uuid::new_v4(),
                address_3.clone(),
            ))
            .await
            .unwrap();

        // case where the needle is found

        datastore
            .volume_create(nexus_db_model::Volume::new(
                volume_id,
                serde_json::to_string(&VolumeConstructionRequest::Volume {
                    id: volume_id,
                    block_size: 512,
                    sub_volumes: vec![],
                    read_only_parent: Some(Box::new(
                        VolumeConstructionRequest::Region {
                            block_size: 512,
                            blocks_per_extent: 10,
                            extent_count: 10,
                            gen: 1,
                            opts: CrucibleOpts {
                                id: Uuid::new_v4(),
                                target: vec![
                                    address_1.clone(),
                                    address_2,
                                    address_3,
                                ],
                                lossy: false,
                                flush_timeout: None,
                                key: None,
                                cert_pem: None,
                                key_pem: None,
                                root_cert_pem: None,
                                control: None,
                                read_only: true,
                            },
                        },
                    )),
                })
                .unwrap(),
            ))
            .await
            .unwrap();

        let volumes = datastore
            .find_volumes_referencing_socket_addr(
                &opctx,
                address_1.parse().unwrap(),
            )
            .await
            .unwrap();

        assert_eq!(volumes.len(), 1);
        assert_eq!(volumes[0].id(), volume_id);

        // case where the needle is missing

        let volumes = datastore
            .find_volumes_referencing_socket_addr(
                &opctx,
                "[fd55:1122:3344:104::1]:400".parse().unwrap(),
            )
            .await
            .unwrap();

        assert!(volumes.is_empty());

        db.terminate().await;
        logctx.cleanup_successful();
    }

    #[test]
    fn test_read_only_target_in_vcr() {
        // read_only_target_in_vcr should find read-only targets

        let vcr = VolumeConstructionRequest::Volume {
            id: Uuid::new_v4(),
            block_size: 512,
            sub_volumes: vec![],
            read_only_parent: Some(Box::new(
                VolumeConstructionRequest::Region {
                    block_size: 512,
                    blocks_per_extent: 10,
                    extent_count: 10,
                    gen: 1,
                    opts: CrucibleOpts {
                        id: Uuid::new_v4(),
                        target: vec![
                            String::from("[fd00:1122:3344:104::1]:400"),
                            String::from("[fd00:1122:3344:105::1]:401"),
                            String::from("[fd00:1122:3344:106::1]:402"),
                        ],
                        lossy: false,
                        flush_timeout: None,
                        key: None,
                        cert_pem: None,
                        key_pem: None,
                        root_cert_pem: None,
                        control: None,
                        read_only: true,
                    },
                },
            )),
        };

        assert!(read_only_target_in_vcr(
            &vcr,
            &"[fd00:1122:3344:104::1]:400".parse().unwrap(),
        )
        .unwrap());

        // read_only_target_in_vcr should _not_ find read-write targets

        let vcr = VolumeConstructionRequest::Volume {
            id: Uuid::new_v4(),
            block_size: 512,
            sub_volumes: vec![VolumeConstructionRequest::Region {
                block_size: 512,
                blocks_per_extent: 10,
                extent_count: 10,
                gen: 1,
                opts: CrucibleOpts {
                    id: Uuid::new_v4(),
                    target: vec![
                        String::from("[fd00:1122:3344:104::1]:400"),
                        String::from("[fd00:1122:3344:105::1]:401"),
                        String::from("[fd00:1122:3344:106::1]:402"),
                    ],
                    lossy: false,
                    flush_timeout: None,
                    key: None,
                    cert_pem: None,
                    key_pem: None,
                    root_cert_pem: None,
                    control: None,
                    read_only: false,
                },
            }],
            read_only_parent: None,
        };

        assert!(!read_only_target_in_vcr(
            &vcr,
            &"[fd00:1122:3344:104::1]:400".parse().unwrap(),
        )
        .unwrap());

        // read_only_target_in_vcr should bail on incorrect VCRs (currently it
        // only detects a read/write region under a read-only parent)

        let vcr = VolumeConstructionRequest::Volume {
            id: Uuid::new_v4(),
            block_size: 512,
            sub_volumes: vec![],
            read_only_parent: Some(Box::new(
                VolumeConstructionRequest::Region {
                    block_size: 512,
                    blocks_per_extent: 10,
                    extent_count: 10,
                    gen: 1,
                    opts: CrucibleOpts {
                        id: Uuid::new_v4(),
                        target: vec![
                            String::from("[fd00:1122:3344:104::1]:400"),
                            String::from("[fd00:1122:3344:105::1]:401"),
                            String::from("[fd00:1122:3344:106::1]:402"),
                        ],
                        lossy: false,
                        flush_timeout: None,
                        key: None,
                        cert_pem: None,
                        key_pem: None,
                        root_cert_pem: None,
                        control: None,
                        read_only: false, // invalid!
                    },
                },
            )),
        };

        read_only_target_in_vcr(
            &vcr,
            &"[fd00:1122:3344:104::1]:400".parse().unwrap(),
        )
        .unwrap_err();
    }

    #[test]
    fn test_replace_read_only_target_in_vcr() {
        // replace_read_only_target_in_vcr should perform a replacement in a
        // read-only parent

        let volume_id = Uuid::new_v4();

        let vcr = VolumeConstructionRequest::Volume {
            id: volume_id,
            block_size: 512,
            sub_volumes: vec![],
            read_only_parent: Some(Box::new(
                VolumeConstructionRequest::Region {
                    block_size: 512,
                    blocks_per_extent: 10,
                    extent_count: 10,
                    gen: 1,
                    opts: CrucibleOpts {
                        id: volume_id,
                        target: vec![
                            String::from("[fd00:1122:3344:104::1]:400"),
                            String::from("[fd00:1122:3344:105::1]:401"),
                            String::from("[fd00:1122:3344:106::1]:402"),
                        ],
                        lossy: false,
                        flush_timeout: None,
                        key: None,
                        cert_pem: None,
                        key_pem: None,
                        root_cert_pem: None,
                        control: None,
                        read_only: true,
                    },
                },
            )),
        };

        let old_target =
            ExistingTarget("[fd00:1122:3344:105::1]:401".parse().unwrap());
        let new_target =
            ReplacementTarget("[fd99:1122:3344:105::1]:12345".parse().unwrap());

        let (new_vcr, replacements) =
            replace_read_only_target_in_vcr(&vcr, old_target, new_target)
                .unwrap();

        assert_eq!(replacements, 1);
        assert_eq!(
            &new_vcr,
            &VolumeConstructionRequest::Volume {
                id: volume_id,
                block_size: 512,
                sub_volumes: vec![],
                read_only_parent: Some(Box::new(
                    VolumeConstructionRequest::Region {
                        block_size: 512,
                        blocks_per_extent: 10,
                        extent_count: 10,
                        gen: 1,
                        opts: CrucibleOpts {
                            id: volume_id,
                            target: vec![
                                String::from("[fd00:1122:3344:104::1]:400"),
                                new_target.0.to_string(),
                                String::from("[fd00:1122:3344:106::1]:402"),
                            ],
                            lossy: false,
                            flush_timeout: None,
                            key: None,
                            cert_pem: None,
                            key_pem: None,
                            root_cert_pem: None,
                            control: None,
                            read_only: true,
                        }
                    }
                ))
            }
        );

        // replace_read_only_target_in_vcr should perform a replacement in a
        // read-only parent in a sub-volume

        let vcr = VolumeConstructionRequest::Volume {
            id: volume_id,
            block_size: 512,
            sub_volumes: vec![VolumeConstructionRequest::Volume {
                id: volume_id,
                block_size: 512,
                sub_volumes: vec![VolumeConstructionRequest::Region {
                    block_size: 512,
                    blocks_per_extent: 10,
                    extent_count: 10,
                    gen: 1,
                    opts: CrucibleOpts {
                        id: volume_id,
                        target: vec![
                            String::from("[fd55:1122:3344:204::1]:1000"),
                            String::from("[fd55:1122:3344:205::1]:1001"),
                            String::from("[fd55:1122:3344:206::1]:1002"),
                        ],
                        lossy: false,
                        flush_timeout: None,
                        key: None,
                        cert_pem: None,
                        key_pem: None,
                        root_cert_pem: None,
                        control: None,
                        read_only: false,
                    },
                }],
                read_only_parent: Some(Box::new(
                    VolumeConstructionRequest::Region {
                        block_size: 512,
                        blocks_per_extent: 10,
                        extent_count: 10,
                        gen: 1,
                        opts: CrucibleOpts {
                            id: volume_id,
                            target: vec![
                                String::from("[fd33:1122:3344:304::1]:2000"),
                                String::from("[fd33:1122:3344:305::1]:2001"),
                                String::from("[fd33:1122:3344:306::1]:2002"),
                            ],
                            lossy: false,
                            flush_timeout: None,
                            key: None,
                            cert_pem: None,
                            key_pem: None,
                            root_cert_pem: None,
                            control: None,
                            read_only: true,
                        },
                    },
                )),
            }],
            read_only_parent: Some(Box::new(
                VolumeConstructionRequest::Region {
                    block_size: 512,
                    blocks_per_extent: 10,
                    extent_count: 10,
                    gen: 1,
                    opts: CrucibleOpts {
                        id: volume_id,
                        target: vec![
                            String::from("[fd00:1122:3344:104::1]:400"),
                            String::from("[fd00:1122:3344:105::1]:401"),
                            String::from("[fd00:1122:3344:106::1]:402"),
                        ],
                        lossy: false,
                        flush_timeout: None,
                        key: None,
                        cert_pem: None,
                        key_pem: None,
                        root_cert_pem: None,
                        control: None,
                        read_only: true,
                    },
                },
            )),
        };

        let old_target =
            ExistingTarget("[fd33:1122:3344:306::1]:2002".parse().unwrap());
        let new_target =
            ReplacementTarget("[fd99:1122:3344:105::1]:12345".parse().unwrap());

        let (new_vcr, replacements) =
            replace_read_only_target_in_vcr(&vcr, old_target, new_target)
                .unwrap();

        assert_eq!(replacements, 1);
        assert_eq!(
            &new_vcr,
            &VolumeConstructionRequest::Volume {
                id: volume_id,
                block_size: 512,
                sub_volumes: vec![VolumeConstructionRequest::Volume {
                    id: volume_id,
                    block_size: 512,
                    sub_volumes: vec![VolumeConstructionRequest::Region {
                        block_size: 512,
                        blocks_per_extent: 10,
                        extent_count: 10,
                        gen: 1,
                        opts: CrucibleOpts {
                            id: volume_id,
                            target: vec![
                                String::from("[fd55:1122:3344:204::1]:1000"),
                                String::from("[fd55:1122:3344:205::1]:1001"),
                                String::from("[fd55:1122:3344:206::1]:1002"),
                            ],
                            lossy: false,
                            flush_timeout: None,
                            key: None,
                            cert_pem: None,
                            key_pem: None,
                            root_cert_pem: None,
                            control: None,
                            read_only: false,
                        }
                    }],
                    read_only_parent: Some(Box::new(
                        VolumeConstructionRequest::Region {
                            block_size: 512,
                            blocks_per_extent: 10,
                            extent_count: 10,
                            gen: 1,
                            opts: CrucibleOpts {
                                id: volume_id,
                                target: vec![
                                    String::from(
                                        "[fd33:1122:3344:304::1]:2000"
                                    ),
                                    String::from(
                                        "[fd33:1122:3344:305::1]:2001"
                                    ),
                                    new_target.0.to_string(),
                                ],
                                lossy: false,
                                flush_timeout: None,
                                key: None,
                                cert_pem: None,
                                key_pem: None,
                                root_cert_pem: None,
                                control: None,
                                read_only: true,
                            }
                        }
                    )),
                }],
                read_only_parent: Some(Box::new(
                    VolumeConstructionRequest::Region {
                        block_size: 512,
                        blocks_per_extent: 10,
                        extent_count: 10,
                        gen: 1,
                        opts: CrucibleOpts {
                            id: volume_id,
                            target: vec![
                                String::from("[fd00:1122:3344:104::1]:400"),
                                String::from("[fd00:1122:3344:105::1]:401"),
                                String::from("[fd00:1122:3344:106::1]:402"),
                            ],
                            lossy: false,
                            flush_timeout: None,
                            key: None,
                            cert_pem: None,
                            key_pem: None,
                            root_cert_pem: None,
                            control: None,
                            read_only: true,
                        }
                    }
                ))
            }
        );

        // replace_read_only_target_in_vcr should perform multiple replacements
        // if necessary (even if this is dubious!) - the caller will decide if
        // this should be legal or not

        let rop = VolumeConstructionRequest::Region {
            block_size: 512,
            blocks_per_extent: 10,
            extent_count: 10,
            gen: 1,
            opts: CrucibleOpts {
                id: volume_id,
                target: vec![
                    String::from("[fd33:1122:3344:304::1]:2000"),
                    String::from("[fd33:1122:3344:305::1]:2001"),
                    String::from("[fd33:1122:3344:306::1]:2002"),
                ],
                lossy: false,
                flush_timeout: None,
                key: None,
                cert_pem: None,
                key_pem: None,
                root_cert_pem: None,
                control: None,
                read_only: true,
            },
        };

        let vcr = VolumeConstructionRequest::Volume {
            id: volume_id,
            block_size: 512,
            sub_volumes: vec![VolumeConstructionRequest::Volume {
                id: volume_id,
                block_size: 512,
                sub_volumes: vec![VolumeConstructionRequest::Region {
                    block_size: 512,
                    blocks_per_extent: 10,
                    extent_count: 10,
                    gen: 1,
                    opts: CrucibleOpts {
                        id: volume_id,
                        target: vec![
                            String::from("[fd55:1122:3344:204::1]:1000"),
                            String::from("[fd55:1122:3344:205::1]:1001"),
                            String::from("[fd55:1122:3344:206::1]:1002"),
                        ],
                        lossy: false,
                        flush_timeout: None,
                        key: None,
                        cert_pem: None,
                        key_pem: None,
                        root_cert_pem: None,
                        control: None,
                        read_only: false,
                    },
                }],
                read_only_parent: Some(Box::new(rop.clone())),
            }],
            read_only_parent: Some(Box::new(rop)),
        };

        let old_target =
            ExistingTarget("[fd33:1122:3344:304::1]:2000".parse().unwrap());
        let new_target =
            ReplacementTarget("[fd99:1122:3344:105::1]:12345".parse().unwrap());

        let (new_vcr, replacements) =
            replace_read_only_target_in_vcr(&vcr, old_target, new_target)
                .unwrap();

        assert_eq!(replacements, 2);

        let rop = VolumeConstructionRequest::Region {
            block_size: 512,
            blocks_per_extent: 10,
            extent_count: 10,
            gen: 1,
            opts: CrucibleOpts {
                id: volume_id,
                target: vec![
                    new_target.0.to_string(),
                    String::from("[fd33:1122:3344:305::1]:2001"),
                    String::from("[fd33:1122:3344:306::1]:2002"),
                ],
                lossy: false,
                flush_timeout: None,
                key: None,
                cert_pem: None,
                key_pem: None,
                root_cert_pem: None,
                control: None,
                read_only: true,
            },
        };

        assert_eq!(
            &new_vcr,
            &VolumeConstructionRequest::Volume {
                id: volume_id,
                block_size: 512,
                sub_volumes: vec![VolumeConstructionRequest::Volume {
                    id: volume_id,
                    block_size: 512,
                    sub_volumes: vec![VolumeConstructionRequest::Region {
                        block_size: 512,
                        blocks_per_extent: 10,
                        extent_count: 10,
                        gen: 1,
                        opts: CrucibleOpts {
                            id: volume_id,
                            target: vec![
                                String::from("[fd55:1122:3344:204::1]:1000"),
                                String::from("[fd55:1122:3344:205::1]:1001"),
                                String::from("[fd55:1122:3344:206::1]:1002"),
                            ],
                            lossy: false,
                            flush_timeout: None,
                            key: None,
                            cert_pem: None,
                            key_pem: None,
                            root_cert_pem: None,
                            control: None,
                            read_only: false,
                        }
                    }],
                    read_only_parent: Some(Box::new(rop.clone())),
                }],
                read_only_parent: Some(Box::new(rop)),
            }
        );
    }
}<|MERGE_RESOLUTION|>--- conflicted
+++ resolved
@@ -3829,17 +3829,13 @@
 mod tests {
     use super::*;
 
-<<<<<<< HEAD
-    use crate::db::datastore::pub_test_utils::TestDatabase;
     use crate::db::datastore::test::TestDatasets;
     use crate::db::datastore::REGION_REDUNDANCY_THRESHOLD;
+    use crate::db::pub_test_utils::TestDatabase;
     use nexus_config::RegionAllocationStrategy;
     use nexus_db_model::SqlU16;
     use nexus_types::external_api::params::DiskSource;
     use omicron_common::api::external::ByteCount;
-=======
-    use crate::db::pub_test_utils::TestDatabase;
->>>>>>> e1438466
     use omicron_test_utils::dev;
     use sled_agent_client::types::CrucibleOpts;
 
