// This Source Code Form is subject to the terms of the Mozilla Public
// License, v. 2.0. If a copy of the MPL was not distributed with this
// file, You can obtain one at https://mozilla.org/MPL/2.0/.

//! [`DataStore`] methods on [`Volume`]s.

use super::DataStore;
use crate::db;
use crate::db::error::public_error_from_diesel;
use crate::db::error::ErrorHandler;
use crate::db::error::TransactionError;
use crate::db::identity::Asset;
use crate::db::model::Dataset;
use crate::db::model::Region;
use crate::db::model::RegionSnapshot;
use crate::db::model::Volume;
use async_bb8_diesel::AsyncConnection;
use async_bb8_diesel::AsyncRunQueryDsl;
use async_bb8_diesel::OptionalExtension;
use chrono::Utc;
use diesel::prelude::*;
use omicron_common::api::external::CreateResult;
use omicron_common::api::external::DeleteResult;
use omicron_common::api::external::Error;
use omicron_common::api::external::ListResultVec;
use omicron_common::api::external::LookupResult;
use omicron_common::api::external::ResourceType;
use serde::Deserialize;
use serde::Serialize;
use sled_agent_client::types::VolumeConstructionRequest;
use uuid::Uuid;

impl DataStore {
    pub async fn volume_create(&self, volume: Volume) -> CreateResult<Volume> {
        use db::schema::volume::dsl;

        #[derive(Debug, thiserror::Error)]
        enum VolumeCreationError {
            #[error("Error from Volume creation: {0}")]
            Public(Error),

            #[error("Serde error during Volume creation: {0}")]
            SerdeError(#[from] serde_json::Error),
        }
        type TxnError = TransactionError<VolumeCreationError>;

        // Grab all the targets that the volume construction request references.
        // Do this outside the transaction, as the data inside volume doesn't
        // change and this would simply add to the transaction time.
        let crucible_targets = {
            let vcr: VolumeConstructionRequest =
                serde_json::from_str(&volume.data()).map_err(|e| {
                    Error::internal_error(&format!(
                        "serde_json::from_str error in volume_create: {}",
                        e
                    ))
                })?;

            let mut crucible_targets = CrucibleTargets::default();
            read_only_resources_associated_with_volume(
                &vcr,
                &mut crucible_targets,
            );
            crucible_targets
        };

        self.pool_connection_unauthorized()
            .await?
            .transaction_async(|conn| async move {
                let maybe_volume: Option<Volume> = dsl::volume
                    .filter(dsl::id.eq(volume.id()))
                    .select(Volume::as_select())
                    .first_async(&conn)
                    .await
                    .optional()
                    .map_err(|e| {
                        TxnError::CustomError(VolumeCreationError::Public(
                            public_error_from_diesel(e, ErrorHandler::Server),
                        ))
                    })?;

                // If the volume existed already, return it and do not increase
                // usage counts.
                if let Some(volume) = maybe_volume {
                    return Ok(volume);
                }

                // TODO do we need on_conflict do_nothing here? if the transaction
                // model is read-committed, the SELECT above could return nothing,
                // and the INSERT here could still result in a conflict.
                //
                // See also https://github.com/oxidecomputer/omicron/issues/1168
                let volume: Volume = diesel::insert_into(dsl::volume)
                    .values(volume.clone())
                    .on_conflict(dsl::id)
                    .do_nothing()
                    .returning(Volume::as_returning())
                    .get_result_async(&conn)
                    .await
                    .map_err(|e| {
                        TxnError::CustomError(VolumeCreationError::Public(
                            public_error_from_diesel(
                                e,
                                ErrorHandler::Conflict(
                                    ResourceType::Volume,
                                    volume.id().to_string().as_str(),
                                ),
                            ),
                        ))
                    })?;

                // Increase the usage count for Crucible resources according to the
                // contents of the volume.

                // Increase the number of uses for each referenced region snapshot.
                use db::schema::region_snapshot::dsl as rs_dsl;
                for read_only_target in &crucible_targets.read_only_targets {
                    diesel::update(rs_dsl::region_snapshot)
                        .filter(
                            rs_dsl::snapshot_addr.eq(read_only_target.clone()),
                        )
                        .filter(rs_dsl::deleting.eq(false))
                        .set(
                            rs_dsl::volume_references
                                .eq(rs_dsl::volume_references + 1),
                        )
                        .execute_async(&conn)
                        .await
                        .map_err(|e| {
                            TxnError::CustomError(VolumeCreationError::Public(
                                public_error_from_diesel(
                                    e,
                                    ErrorHandler::Server,
                                ),
                            ))
                        })?;
                }

                Ok(volume)
            })
            .await
            .map_err(|e| match e {
                TxnError::CustomError(VolumeCreationError::Public(e)) => e,

                _ => {
                    Error::internal_error(&format!("Transaction error: {}", e))
                }
            })
    }

    /// Return a `Option<Volume>` based on id, even if it's soft deleted.
    pub async fn volume_get(
        &self,
        volume_id: Uuid,
    ) -> LookupResult<Option<Volume>> {
        use db::schema::volume::dsl;
        dsl::volume
            .filter(dsl::id.eq(volume_id))
            .select(Volume::as_select())
            .first_async::<Volume>(&*self.pool_connection_unauthorized().await?)
            .await
            .optional()
            .map_err(|e| public_error_from_diesel(e, ErrorHandler::Server))
    }

    /// Delete the volume if it exists. If it was already deleted, this is a
    /// no-op.
    pub async fn volume_hard_delete(&self, volume_id: Uuid) -> DeleteResult {
        use db::schema::volume::dsl;

        diesel::delete(dsl::volume)
            .filter(dsl::id.eq(volume_id))
            .execute_async(&*self.pool_connection_unauthorized().await?)
            .await
            .map(|_| ())
            .map_err(|e| public_error_from_diesel(e, ErrorHandler::Server))
    }

    /// Checkout a copy of the Volume from the database.
    /// This action (getting a copy) will increase the generation number
    /// of Volumes of the VolumeConstructionRequest::Volume type that have
    /// sub_volumes of the VolumeConstructionRequest::Region type.
    /// This generation number increase is required for Crucible to support
    /// crash consistency.
    pub async fn volume_checkout(
        &self,
        volume_id: Uuid,
    ) -> LookupResult<Volume> {
        use db::schema::volume::dsl;

        #[derive(Debug, thiserror::Error)]
        enum VolumeGetError {
            #[error("Error during volume_checkout: {0}")]
            DieselError(#[from] diesel::result::Error),

            #[error("Serde error during volume_checkout: {0}")]
            SerdeError(#[from] serde_json::Error),

            #[error("Updated {0} database rows, expected {1}")]
            UnexpectedDatabaseUpdate(usize, usize),
        }
        type TxnError = TransactionError<VolumeGetError>;

        // We perform a transaction here, to be sure that on completion
        // of this, the database contains an updated version of the
        // volume with the generation number incremented (for the volume
        // types that require it).  The generation number (along with the
        // rest of the volume data) that was in the database is what is
        // returned to the caller.
        self.pool_connection_unauthorized()
            .await?
            .transaction_async(|conn| async move {
                // Grab the volume in question.
                let volume = dsl::volume
                    .filter(dsl::id.eq(volume_id))
                    .select(Volume::as_select())
                    .get_result_async(&conn)
                    .await?;

                // Turn the volume.data into the VolumeConstructionRequest
                let vcr: VolumeConstructionRequest =
                    serde_json::from_str(volume.data()).map_err(|e| {
                        TxnError::CustomError(VolumeGetError::SerdeError(e))
                    })?;

                // Look to see if the VCR is a Volume type, and if so, look at
                // its sub_volumes. If they are of type Region, then we need
                // to update their generation numbers and record that update
                // back to the database. We return to the caller whatever the
                // original volume data was we pulled from the database.
                match vcr {
                    VolumeConstructionRequest::Volume {
                        id,
                        block_size,
                        sub_volumes,
                        read_only_parent,
                    } => {
                        let mut update_needed = false;
                        let mut new_sv = Vec::new();
                        for sv in sub_volumes {
                            match sv {
                                VolumeConstructionRequest::Region {
                                    block_size,
                                    blocks_per_extent,
                                    extent_count,
                                    opts,
                                    gen,
                                } => {
                                    update_needed = true;
                                    new_sv.push(
                                        VolumeConstructionRequest::Region {
                                            block_size,
                                            blocks_per_extent,
                                            extent_count,
                                            opts,
                                            gen: gen + 1,
                                        },
                                    );
                                }
                                _ => {
                                    new_sv.push(sv);
                                }
                            }
                        }

                        // Only update the volume data if we found the type
                        // of volume that needed it.
                        if update_needed {
                            // Create a new VCR and fill in the contents
                            // from what the original volume had, but with our
                            // updated sub_volume records.
                            let new_vcr = VolumeConstructionRequest::Volume {
                                id,
                                block_size,
                                sub_volumes: new_sv,
                                read_only_parent,
                            };

                            let new_volume_data = serde_json::to_string(
                                &new_vcr,
                            )
                            .map_err(|e| {
                                TxnError::CustomError(
                                    VolumeGetError::SerdeError(e),
                                )
                            })?;

                            // Update the original volume_id with the new
                            // volume.data.
                            use db::schema::volume::dsl as volume_dsl;
                            let num_updated =
                                diesel::update(volume_dsl::volume)
                                    .filter(volume_dsl::id.eq(volume_id))
                                    .set(volume_dsl::data.eq(new_volume_data))
                                    .execute_async(&conn)
                                    .await?;

                            // This should update just one row.  If it does
                            // not, then something is terribly wrong in the
                            // database.
                            if num_updated != 1 {
                                return Err(TxnError::CustomError(
                                    VolumeGetError::UnexpectedDatabaseUpdate(
                                        num_updated,
                                        1,
                                    ),
                                ));
                            }
                        }
                    }
                    VolumeConstructionRequest::Region {
                        block_size: _,
                        blocks_per_extent: _,
                        extent_count: _,
                        opts: _,
                        gen: _,
                    } => {
                        // We don't support a pure Region VCR at the volume
                        // level in the database, so this choice should
                        // never be encountered, but I want to know if it is.
                        panic!("Region not supported as a top level volume");
                    }
                    VolumeConstructionRequest::File {
                        id: _,
                        block_size: _,
                        path: _,
                    }
                    | VolumeConstructionRequest::Url {
                        id: _,
                        block_size: _,
                        url: _,
                    } => {}
                }
                Ok(volume)
            })
            .await
            .map_err(|e| match e {
                TxnError::CustomError(VolumeGetError::DieselError(e)) => {
                    public_error_from_diesel(e.into(), ErrorHandler::Server)
                }

                _ => {
                    Error::internal_error(&format!("Transaction error: {}", e))
                }
            })
    }

    /// Create new UUIDs for the volume construction request layers
    pub fn randomize_ids(
        vcr: &VolumeConstructionRequest,
    ) -> anyhow::Result<VolumeConstructionRequest> {
        match vcr {
            VolumeConstructionRequest::Volume {
                id: _,
                block_size,
                sub_volumes,
                read_only_parent,
            } => Ok(VolumeConstructionRequest::Volume {
                id: Uuid::new_v4(),
                block_size: *block_size,
                sub_volumes: sub_volumes
                    .iter()
                    .map(
                        |subvol| -> anyhow::Result<VolumeConstructionRequest> {
                            Self::randomize_ids(&subvol)
                        },
                    )
                    .collect::<anyhow::Result<Vec<VolumeConstructionRequest>>>(
                    )?,
                read_only_parent: if let Some(read_only_parent) =
                    read_only_parent
                {
                    Some(Box::new(Self::randomize_ids(read_only_parent)?))
                } else {
                    None
                },
            }),

            VolumeConstructionRequest::Url { id: _, block_size, url } => {
                Ok(VolumeConstructionRequest::Url {
                    id: Uuid::new_v4(),
                    block_size: *block_size,
                    url: url.clone(),
                })
            }

            VolumeConstructionRequest::Region {
                block_size,
                blocks_per_extent,
                extent_count,
                opts,
                gen,
            } => {
                let mut opts = opts.clone();
                opts.id = Uuid::new_v4();

                Ok(VolumeConstructionRequest::Region {
                    block_size: *block_size,
                    blocks_per_extent: *blocks_per_extent,
                    extent_count: *extent_count,
                    opts,
                    gen: *gen,
                })
            }

            VolumeConstructionRequest::File { id: _, block_size, path } => {
                Ok(VolumeConstructionRequest::File {
                    id: Uuid::new_v4(),
                    block_size: *block_size,
                    path: path.clone(),
                })
            }
        }
    }

    /// Checkout a copy of the Volume from the database using `volume_checkout`,
    /// then randomize the UUIDs in the construction request. Because this is a
    /// new volume, it is immediately passed to `volume_create` so that the
    /// accounting for Crucible resources stays correct.
    pub async fn volume_checkout_randomize_ids(
        &self,
        volume_id: Uuid,
    ) -> CreateResult<Volume> {
        let volume = self.volume_checkout(volume_id).await?;

        let vcr: sled_agent_client::types::VolumeConstructionRequest =
            serde_json::from_str(volume.data())?;

        let randomized_vcr = serde_json::to_string(
            &Self::randomize_ids(&vcr)
                .map_err(|e| Error::internal_error(&e.to_string()))?,
        )?;

        self.volume_create(db::model::Volume::new(
            Uuid::new_v4(),
            randomized_vcr,
        ))
        .await
    }

    /// Find regions for deleted volumes that do not have associated region
    /// snapshots.
    pub async fn find_deleted_volume_regions(
        &self,
    ) -> ListResultVec<(Dataset, Region, Volume)> {
        use db::schema::dataset::dsl as dataset_dsl;
        use db::schema::region::dsl as region_dsl;
        use db::schema::region_snapshot::dsl;
        use db::schema::volume::dsl as volume_dsl;

        // Find all regions and datasets
        region_dsl::region
            .inner_join(
                volume_dsl::volume.on(region_dsl::volume_id.eq(volume_dsl::id)),
            )
            .inner_join(
                dataset_dsl::dataset
                    .on(region_dsl::dataset_id.eq(dataset_dsl::id)),
            )
            // where there either are no region snapshots, or the region
            // snapshot volume references have gone to zero
            .left_join(
                dsl::region_snapshot.on(dsl::region_id
                    .eq(region_dsl::id)
                    .and(dsl::dataset_id.eq(dataset_dsl::id))),
            )
            .filter(
                dsl::volume_references
                    .eq(0)
                    // Despite the SQL specifying that this column is NOT NULL,
                    // this null check is required for this function to work!
                    .or(dsl::volume_references.is_null()),
            )
            // where the volume has already been soft-deleted
            .filter(volume_dsl::time_deleted.is_not_null())
            // and return them (along with the volume so it can be hard deleted)
            .select((
                Dataset::as_select(),
                Region::as_select(),
                Volume::as_select(),
            ))
            .load_async(&*self.pool_connection_unauthorized().await?)
            .await
            .map_err(|e| public_error_from_diesel(e, ErrorHandler::Server))
    }

    pub async fn read_only_resources_associated_with_volume(
        &self,
        volume_id: Uuid,
    ) -> LookupResult<CrucibleTargets> {
        let volume = if let Some(volume) = self.volume_get(volume_id).await? {
            volume
        } else {
            // Volume has already been hard deleted (volume_get returns
            // soft deleted records), return that no cleanup is necessary.
            return Ok(CrucibleTargets::default());
        };

        let vcr: VolumeConstructionRequest =
            serde_json::from_str(&volume.data())?;

        let mut crucible_targets = CrucibleTargets::default();

        read_only_resources_associated_with_volume(&vcr, &mut crucible_targets);

        Ok(crucible_targets)
    }

    /// Decrease the usage count for Crucible resources according to the
    /// contents of the volume. Call this when deleting a volume (but before the
    /// volume record has been hard deleted).
    ///
    /// Returns a list of Crucible resources to clean up, and soft-deletes the
    /// volume. Note this function must be idempotent, it is called from a saga
    /// node.
    pub async fn decrease_crucible_resource_count_and_soft_delete_volume(
        &self,
        volume_id: Uuid,
    ) -> Result<CrucibleResources, Error> {
        #[derive(Debug, thiserror::Error)]
        enum DecreaseCrucibleResourcesError {
            #[error("Error during decrease Crucible resources: {0}")]
            DieselError(#[from] diesel::result::Error),

            #[error("Serde error during decrease Crucible resources: {0}")]
            SerdeError(#[from] serde_json::Error),
        }
        type TxnError = TransactionError<DecreaseCrucibleResourcesError>;

        // Grab all the targets that the volume construction request references.
        // Do this outside the transaction, as the data inside volume doesn't
        // change and this would simply add to the transaction time.
        let crucible_targets = {
            let volume =
                if let Some(volume) = self.volume_get(volume_id).await? {
                    volume
                } else {
                    // The volume was hard-deleted, return an empty
                    // CrucibleResources
                    return Ok(CrucibleResources::V1(
                        CrucibleResourcesV1::default(),
                    ));
                };

            let vcr: VolumeConstructionRequest =
                serde_json::from_str(&volume.data()).map_err(|e| {
                    Error::internal_error(&format!(
                        "serde_json::from_str error in volume_create: {}",
                        e
                    ))
                })?;

            let mut crucible_targets = CrucibleTargets::default();
            read_only_resources_associated_with_volume(
                &vcr,
                &mut crucible_targets,
            );
            crucible_targets
        };

        // In a transaction:
        //
        // 1. decrease the number of references for each region snapshot that
        //    this Volume references
        // 2. soft-delete the volume
        // 3. record the resources to clean up
        //
        // Step 3 is important because this function is called from a saga node.
        // If saga execution crashes after steps 1 and 2, but before serializing
        // the resources to be cleaned up as part of the saga node context, then
        // that list of resources will be lost.
        //
        // We also have to guard against the case where this function is called
        // multiple times, and that is done by soft-deleting the volume during
        // the transaction, and returning the previously serialized list of
        // resources to clean up if a soft-delete has already occurred.
        //
        // TODO it would be nice to make this transaction_async, but I couldn't
        // get the async optional extension to work.
        self.pool_connection_unauthorized()
            .await?
            .transaction_async(|conn| async move {
                // Grab the volume in question. If the volume record was already
                // hard-deleted, assume clean-up has occurred and return an empty
                // CrucibleResources. If the volume record was soft-deleted, then
                // return the serialized CrucibleResources.
                use db::schema::volume::dsl as volume_dsl;

                {
                    let volume = volume_dsl::volume
                        .filter(volume_dsl::id.eq(volume_id))
                        .select(Volume::as_select())
                        .get_result_async(&conn)
                        .await
                        .optional()?;

                    let volume = if let Some(v) = volume {
                        v
                    } else {
                        // the volume was hard-deleted, return an empty
                        // CrucibleResources
                        return Ok(CrucibleResources::V1(
                            CrucibleResourcesV1::default(),
                        ));
                    };

                    if volume.time_deleted.is_none() {
                        // a volume record exists, and was not deleted - this is the
                        // first time through this transaction for a certain volume
                        // id. Get the volume for use in the transaction.
                        volume
                    } else {
                        // this volume was soft deleted - this is a repeat time
                        // through this transaction.

                        if let Some(resources_to_clean_up) =
                            volume.resources_to_clean_up
                        {
                            // return the serialized CrucibleResources
                            return serde_json::from_str(
                                &resources_to_clean_up,
                            )
                            .map_err(|e| {
                                TxnError::CustomError(
                                    DecreaseCrucibleResourcesError::SerdeError(
                                        e,
                                    ),
                                )
                            });
                        } else {
                            // If no CrucibleResources struct was serialized, that's
                            // definitely a bug of some sort - the soft-delete below
                            // sets time_deleted at the same time as
                            // resources_to_clean_up! But, instead of a panic here,
                            // just return an empty CrucibleResources.
                            return Ok(CrucibleResources::V1(
                                CrucibleResourcesV1::default(),
                            ));
                        }
                    }
                };

                // Decrease the number of uses for each non-deleted referenced
                // region snapshot.

                use db::schema::region_snapshot::dsl;

                diesel::update(dsl::region_snapshot)
                    .filter(
                        dsl::snapshot_addr
                            .eq_any(crucible_targets.read_only_targets.clone()),
                    )
                    .filter(dsl::volume_references.gt(0))
                    .filter(dsl::deleting.eq(false))
                    .set(dsl::volume_references.eq(dsl::volume_references - 1))
                    .execute_async(&conn)
                    .await?;

                // Then, note anything that was set to zero from the above
                // UPDATE, and then mark all those as deleted.
                let snapshots_to_delete: Vec<RegionSnapshot> =
                    dsl::region_snapshot
                        .filter(
                            dsl::snapshot_addr
                                .eq_any(&crucible_targets.read_only_targets),
                        )
                        .filter(dsl::volume_references.eq(0))
                        .filter(dsl::deleting.eq(false))
                        .select(RegionSnapshot::as_select())
                        .load(conn)?;

                diesel::update(dsl::region_snapshot)
                    .filter(
                        dsl::snapshot_addr
                            .eq_any(&crucible_targets.read_only_targets),
                    )
                    .filter(dsl::volume_references.eq(0))
                    .filter(dsl::deleting.eq(false))
                    .set(dsl::deleting.eq(true))
                    .execute(conn)?;

                // Return what results can be cleaned up
                let result = CrucibleResources::V1(CrucibleResourcesV1 {
                    // The only use of a read-write region will be at the top level of a
                    // Volume. These are not shared, but if any snapshots are taken this
                    // will prevent deletion of the region. Filter out any regions that
                    // have associated snapshots.
                    datasets_and_regions: {
                        use db::schema::dataset::dsl as dataset_dsl;
                        use db::schema::region::dsl as region_dsl;

                        // Return all regions for this volume_id, where there either are
                        // no region_snapshots, or region_snapshots.volume_references =
                        // 0.
                        region_dsl::region
                            .filter(region_dsl::volume_id.eq(volume_id))
                            .inner_join(
                                dataset_dsl::dataset
                                    .on(region_dsl::dataset_id
                                        .eq(dataset_dsl::id)),
                            )
                            .left_join(
                                dsl::region_snapshot.on(dsl::region_id
                                    .eq(region_dsl::id)
                                    .and(dsl::dataset_id.eq(dataset_dsl::id))),
                            )
                            .filter(dsl::deleting.eq(true))
                            .filter(
                                dsl::volume_references
                                    .eq(0)
                                    // Despite the SQL specifying that this column is NOT NULL,
                                    // this null check is required for this function to work!
                                    .or(dsl::volume_references.is_null()),
                            )
                            .select((Dataset::as_select(), Region::as_select()))
                            .get_results_async::<(Dataset, Region)>(&conn)
                            .await?
                    },

                    // A volume (for a disk or snapshot) may reference another nested
                    // volume as a read-only parent, and this may be arbitrarily deep.
                    // After decrementing volume_references above, get the region
                    // snapshot records for these read_only_targets where the
                    // volume_references has gone to 0. Consumers of this struct will
                    // be responsible for deleting the read-only downstairs running
                    // for the snapshot and the snapshot itself.
                    datasets_and_snapshots: {
                        use db::schema::dataset::dsl as dataset_dsl;

                        dsl::region_snapshot
                            // Only return region_snapshot records related to
                            // this volume that have zero references. This will
                            // only happen one time, on the last decrease of a
                            // volume containing these read-only targets.
                            //
                            // It's important to not return *every* region
                            // snapshot with zero references: multiple volume
                            // delete sub-sagas will then be issues duplicate
                            // DELETE calls to Crucible agents, and a request to
                            // delete a read-only downstairs running for a
                            // snapshot that doesn't exist will return a 404,
                            // causing the saga to error and unwind.
<<<<<<< HEAD
                            .filter(
                                dsl::snapshot_addr.eq_any(
                                    &crucible_targets.read_only_targets,
                                ),
                            )
                            // Match the dataset, region, and snapshot ID
                            .filter(
                                dsl::dataset_id
                                    .eq_any(
                                        snapshots_to_delete
                                            .iter()
                                            .map(|x| x.dataset_id),
                                    )
                                    .and(
                                        dsl::region_id
                                            .eq_any(
                                                snapshots_to_delete
                                                    .iter()
                                                    .map(|x| x.region_id),
                                            )
                                            .and(
                                                dsl::snapshot_id.eq_any(
                                                    snapshots_to_delete
                                                        .iter()
                                                        .map(|x| x.snapshot_id),
                                                ),
                                            ),
                                    ),
                            )
                            // Match only rows where deleting = true
                            .filter(dsl::deleting.eq(true))
                            .filter(
                                dsl::volume_references
                                    .eq(0)
                                    // Despite the SQL specifying that this column is NOT NULL,
                                    // this null check is required for this function to work!
                                    .or(dsl::volume_references.is_null()),
                            )
=======
                            .filter(dsl::snapshot_addr.eq_any(
                                crucible_targets.read_only_targets.clone(),
                            ))
                            .filter(dsl::volume_references.eq(0))
>>>>>>> a9104a07
                            .inner_join(
                                dataset_dsl::dataset
                                    .on(dsl::dataset_id.eq(dataset_dsl::id)),
                            )
                            .select((
                                Dataset::as_select(),
                                RegionSnapshot::as_select(),
                            ))
                            .get_results_async::<(Dataset, RegionSnapshot)>(
                                &conn,
                            )
                            .await?
                    },
                });

                // Soft delete this volume, and serialize the resources that are to
                // be cleaned up.
                let now = Utc::now();
                diesel::update(volume_dsl::volume)
                    .filter(volume_dsl::id.eq(volume_id))
                    .set((
                        volume_dsl::time_deleted.eq(now),
                        volume_dsl::resources_to_clean_up.eq(
                            serde_json::to_string(&result).map_err(|e| {
                                TxnError::CustomError(
                                    DecreaseCrucibleResourcesError::SerdeError(
                                        e,
                                    ),
                                )
                            })?,
                        ),
                    ))
                    .execute_async(&conn)
                    .await?;

                Ok(result)
            })
            .await
            .map_err(|e| match e {
                TxnError::CustomError(
                    DecreaseCrucibleResourcesError::DieselError(e),
                ) => public_error_from_diesel(e.into(), ErrorHandler::Server),

                _ => {
                    Error::internal_error(&format!("Transaction error: {}", e))
                }
            })
    }

    // Here we remove the read only parent from volume_id, and attach it
    // to temp_volume_id.
    //
    // As this is part of a saga, it will be able to handle being replayed
    // If we call this twice, any work done the first time through should
    // not happen again, or be undone.
    pub async fn volume_remove_rop(
        &self,
        volume_id: Uuid,
        temp_volume_id: Uuid,
    ) -> Result<bool, Error> {
        #[derive(Debug, thiserror::Error)]
        enum RemoveReadOnlyParentError {
            #[error("Error removing read only parent: {0}")]
            DieselError(#[from] diesel::result::Error),

            #[error("Serde error removing read only parent: {0}")]
            SerdeError(#[from] serde_json::Error),

            #[error("Updated {0} database rows, expected {1}")]
            UnexpectedDatabaseUpdate(usize, usize),
        }
        type TxnError = TransactionError<RemoveReadOnlyParentError>;

        // In this single transaction:
        // - Get the given volume from the volume_id from the database
        // - Extract the volume.data into a VolumeConstructionRequest (VCR)
        // - Create a new VCR, copying over anything from the original VCR,
        //   but, replacing the read_only_parent with None.
        // - Put the new VCR into volume.data, then update the volume in the
        //   database.
        // - Get the given volume from temp_volume_id from the database
        // - Extract the temp volume.data into a VCR
        // - Create a new VCR, copying over anything from the original VCR,
        //   but, replacing the read_only_parent with the read_only_parent
        //   data from original volume_id.
        // - Put the new temp VCR into the temp volume.data, update the
        //   temp_volume in the database.
        self.pool_connection_unauthorized()
            .await?
            .transaction_async(|conn| async move {
                // Grab the volume in question. If the volume record was already
                // deleted then we can just return.
                let volume = {
                    use db::schema::volume::dsl;

                    let volume = dsl::volume
                        .filter(dsl::id.eq(volume_id))
                        .select(Volume::as_select())
                        .get_result_async(&conn)
                        .await
                        .optional()?;

                    let volume = if let Some(v) = volume {
                        v
                    } else {
                        // the volume does not exist, nothing to do.
                        return Ok(false);
                    };

                    if volume.time_deleted.is_some() {
                        // this volume is deleted, so let whatever is deleting
                        // it clean it up.
                        return Ok(false);
                    } else {
                        // A volume record exists, and was not deleted, we
                        // can attempt to remove its read_only_parent.
                        volume
                    }
                };

                // If a read_only_parent exists, remove it from volume_id, and
                // attach it to temp_volume_id.
                let vcr: VolumeConstructionRequest =
                    serde_json::from_str(
                        volume.data()
                    )
                    .map_err(|e| {
                        TxnError::CustomError(
                            RemoveReadOnlyParentError::SerdeError(
                                e,
                            ),
                        )
                    })?;

                match vcr {
                    VolumeConstructionRequest::Volume {
                        id,
                        block_size,
                        sub_volumes,
                        read_only_parent,
                    } => {
                        if read_only_parent.is_none() {
                            // This volume has no read_only_parent
                            Ok(false)
                        } else {
                            // Create a new VCR and fill in the contents
                            // from what the original volume had.
                            let new_vcr = VolumeConstructionRequest::Volume {
                                id,
                                block_size,
                                sub_volumes,
                                read_only_parent: None,
                            };

                            let new_volume_data =
                                serde_json::to_string(
                                    &new_vcr
                                )
                                .map_err(|e| {
                                    TxnError::CustomError(
                                        RemoveReadOnlyParentError::SerdeError(
                                            e,
                                        ),
                                    )
                                })?;

                            // Update the original volume_id with the new
                            // volume.data.
                            use db::schema::volume::dsl as volume_dsl;
                            let num_updated = diesel::update(volume_dsl::volume)
                                .filter(volume_dsl::id.eq(volume_id))
                                .set(volume_dsl::data.eq(new_volume_data))
                                .execute_async(&conn)
                                .await?;

                            // This should update just one row.  If it does
                            // not, then something is terribly wrong in the
                            // database.
                            if num_updated != 1 {
                                return Err(TxnError::CustomError(
                                    RemoveReadOnlyParentError::UnexpectedDatabaseUpdate(num_updated, 1),
                                ));
                            }

                            // Make a new VCR, with the information from
                            // our temp_volume_id, but the read_only_parent
                            // from the original volume.
                            let rop_vcr = VolumeConstructionRequest::Volume {
                                id: temp_volume_id,
                                block_size,
                                sub_volumes: vec![],
                                read_only_parent,
                            };
                            let rop_volume_data =
                                serde_json::to_string(
                                    &rop_vcr
                                )
                                .map_err(|e| {
                                    TxnError::CustomError(
                                        RemoveReadOnlyParentError::SerdeError(
                                            e,
                                        ),
                                    )
                                })?;
                            // Update the temp_volume_id with the volume
                            // data that contains the read_only_parent.
                            let num_updated =
                                diesel::update(volume_dsl::volume)
                                    .filter(volume_dsl::id.eq(temp_volume_id))
                                    .filter(volume_dsl::time_deleted.is_null())
                                    .set(volume_dsl::data.eq(rop_volume_data))
                                    .execute_async(&conn)
                                    .await?;
                            if num_updated != 1 {
                                return Err(TxnError::CustomError(
                                    RemoveReadOnlyParentError::UnexpectedDatabaseUpdate(num_updated, 1),
                                ));
                            }
                            Ok(true)
                        }
                    }
                    VolumeConstructionRequest::File { id: _, block_size: _, path: _ }
                    | VolumeConstructionRequest::Region {
                        block_size: _,
                        blocks_per_extent: _,
                        extent_count: _,
                        opts: _,
                        gen: _ }
                    | VolumeConstructionRequest::Url { id: _, block_size: _, url: _ } => {
                        // Volume has a format that does not contain ROPs
                        Ok(false)
                    }
                }
            })
            .await
            .map_err(|e| match e {
                TxnError::CustomError(
                    RemoveReadOnlyParentError::DieselError(e),
                ) => public_error_from_diesel(
                    e.into(),
                    ErrorHandler::Server,
                ),

                _ => {
                    Error::internal_error(&format!("Transaction error: {}", e))
                }
            })
    }
}

#[derive(Default, Debug, Serialize, Deserialize)]
pub struct CrucibleTargets {
    pub read_only_targets: Vec<String>,
}

// Serialize this enum into the `resources_to_clean_up` column to handle
// different versions over time.
#[derive(Debug, Serialize, Deserialize)]
pub enum CrucibleResources {
    V1(CrucibleResourcesV1),
}

#[derive(Debug, Default, Serialize, Deserialize)]
pub struct CrucibleResourcesV1 {
    pub datasets_and_regions: Vec<(Dataset, Region)>,
    pub datasets_and_snapshots: Vec<(Dataset, RegionSnapshot)>,
}

/// Return the targets from a VolumeConstructionRequest.
///
/// The targets of a volume construction request map to resources.
fn read_only_resources_associated_with_volume(
    vcr: &VolumeConstructionRequest,
    crucible_targets: &mut CrucibleTargets,
) {
    match vcr {
        VolumeConstructionRequest::Volume {
            id: _,
            block_size: _,
            sub_volumes,
            read_only_parent,
        } => {
            for sub_volume in sub_volumes {
                read_only_resources_associated_with_volume(
                    sub_volume,
                    crucible_targets,
                );
            }

            if let Some(read_only_parent) = read_only_parent {
                read_only_resources_associated_with_volume(
                    read_only_parent,
                    crucible_targets,
                );
            }
        }

        VolumeConstructionRequest::Url { id: _, block_size: _, url: _ } => {
            // no action required
        }

        VolumeConstructionRequest::Region {
            block_size: _,
            blocks_per_extent: _,
            extent_count: _,
            opts,
            gen: _,
        } => {
            for target in &opts.target {
                if opts.read_only {
                    crucible_targets.read_only_targets.push(target.clone());
                }
            }
        }

        VolumeConstructionRequest::File { id: _, block_size: _, path: _ } => {
            // no action required
        }
    }
}<|MERGE_RESOLUTION|>--- conflicted
+++ resolved
@@ -648,7 +648,7 @@
                 diesel::update(dsl::region_snapshot)
                     .filter(
                         dsl::snapshot_addr
-                            .eq_any(crucible_targets.read_only_targets.clone()),
+                            .eq_any(&crucible_targets.read_only_targets),
                     )
                     .filter(dsl::volume_references.gt(0))
                     .filter(dsl::deleting.eq(false))
@@ -740,7 +740,6 @@
                             // delete a read-only downstairs running for a
                             // snapshot that doesn't exist will return a 404,
                             // causing the saga to error and unwind.
-<<<<<<< HEAD
                             .filter(
                                 dsl::snapshot_addr.eq_any(
                                     &crucible_targets.read_only_targets,
@@ -779,12 +778,6 @@
                                     // this null check is required for this function to work!
                                     .or(dsl::volume_references.is_null()),
                             )
-=======
-                            .filter(dsl::snapshot_addr.eq_any(
-                                crucible_targets.read_only_targets.clone(),
-                            ))
-                            .filter(dsl::volume_references.eq(0))
->>>>>>> a9104a07
                             .inner_join(
                                 dataset_dsl::dataset
                                     .on(dsl::dataset_id.eq(dataset_dsl::id)),
