// This Source Code Form is subject to the terms of the Mozilla Public
// License, v. 2.0. If a copy of the MPL was not distributed with this
// file, You can obtain one at https://mozilla.org/MPL/2.0/.

//! [`DataStore`] methods related to Oximeter.

use super::DataStore;
<<<<<<< HEAD
use super::SQL_BATCH_SIZE;
=======
use crate::context::OpContext;
>>>>>>> 4ed39333
use crate::db;
use crate::db::datastore::OpContext;
use crate::db::error::public_error_from_diesel;
use crate::db::error::ErrorHandler;
use crate::db::identity::Asset;
use crate::db::model::OximeterInfo;
use crate::db::model::ProducerEndpoint;
use crate::db::pagination::paginated;
use crate::db::pagination::Paginator;
use async_bb8_diesel::AsyncRunQueryDsl;
use chrono::DateTime;
use chrono::Utc;
use diesel::prelude::*;
use omicron_common::api::external::DataPageParams;
use omicron_common::api::external::Error;
use omicron_common::api::external::ListResultVec;
use omicron_common::api::external::ResourceType;
use uuid::Uuid;

impl DataStore {
    /// Lookup an oximeter instance by its ID.
    pub async fn oximeter_lookup(
        &self,
        opctx: &OpContext,
        id: &Uuid,
    ) -> Result<OximeterInfo, Error> {
        use db::schema::oximeter::dsl;
        dsl::oximeter
            .find(*id)
            .first_async(&*self.pool_connection_authorized(opctx).await?)
            .await
            .map_err(|e| public_error_from_diesel(e, ErrorHandler::Server))
    }

    /// Create a record for a new Oximeter instance
    pub async fn oximeter_create(
        &self,
        opctx: &OpContext,
        info: &OximeterInfo,
    ) -> Result<(), Error> {
        use db::schema::oximeter::dsl;

        // If we get a conflict on the Oximeter ID, this means that collector instance was
        // previously registered, and it's re-registering due to something like a service restart.
        // In this case, we update the time modified and the service address, rather than
        // propagating a constraint violation to the caller.
        diesel::insert_into(dsl::oximeter)
            .values(*info)
            .on_conflict(dsl::id)
            .do_update()
            .set((
                dsl::time_modified.eq(Utc::now()),
                dsl::ip.eq(info.ip),
                dsl::port.eq(info.port),
            ))
            .execute_async(&*self.pool_connection_authorized(opctx).await?)
            .await
            .map_err(|e| {
                public_error_from_diesel(
                    e,
                    ErrorHandler::Conflict(
                        ResourceType::Oximeter,
                        "Oximeter Info",
                    ),
                )
            })?;
        Ok(())
    }

    /// List the oximeter collector instances
    pub async fn oximeter_list(
        &self,
        opctx: &OpContext,
        page_params: &DataPageParams<'_, Uuid>,
    ) -> ListResultVec<OximeterInfo> {
        use db::schema::oximeter::dsl;
        paginated(dsl::oximeter, dsl::id, page_params)
            .load_async::<OximeterInfo>(
                &*self.pool_connection_authorized(opctx).await?,
            )
            .await
            .map_err(|e| public_error_from_diesel(e, ErrorHandler::Server))
    }

    /// Create a record for a new producer endpoint
    pub async fn producer_endpoint_create(
        &self,
        opctx: &OpContext,
        producer: &ProducerEndpoint,
    ) -> Result<(), Error> {
        use db::schema::metric_producer::dsl;

        // TODO: see https://github.com/oxidecomputer/omicron/issues/323
        diesel::insert_into(dsl::metric_producer)
            .values(producer.clone())
            .on_conflict(dsl::id)
            .do_update()
            .set((
                dsl::time_modified.eq(Utc::now()),
                dsl::kind.eq(producer.kind),
                dsl::ip.eq(producer.ip),
                dsl::port.eq(producer.port),
                dsl::interval.eq(producer.interval),
                dsl::base_route.eq(producer.base_route.clone()),
            ))
            .execute_async(&*self.pool_connection_authorized(opctx).await?)
            .await
            .map_err(|e| {
                public_error_from_diesel(
                    e,
                    ErrorHandler::Conflict(
                        ResourceType::MetricProducer,
                        "Producer Endpoint",
                    ),
                )
            })?;
        Ok(())
    }

    /// Delete a record for a producer endpoint, by its ID.
    ///
    /// This is idempotent, and deleting a record that is already removed is a
    /// no-op. If the record existed, then the ID of the `oximeter` collector is
    /// returned. If there was no record, `None` is returned.
    pub async fn producer_endpoint_delete(
        &self,
        opctx: &OpContext,
        id: &Uuid,
    ) -> Result<Option<Uuid>, Error> {
        use db::schema::metric_producer::dsl;
        diesel::delete(dsl::metric_producer.find(*id))
            .returning(dsl::oximeter_id)
            .get_result_async::<Uuid>(
                &*self.pool_connection_authorized(opctx).await?,
            )
            .await
            .optional()
            .map_err(|e| public_error_from_diesel(e, ErrorHandler::Server))
    }

    /// List the producer endpoint records by the oximeter instance to which they're assigned.
    pub async fn producers_list_by_oximeter_id(
        &self,
        opctx: &OpContext,
        oximeter_id: Uuid,
        pagparams: &DataPageParams<'_, Uuid>,
    ) -> ListResultVec<ProducerEndpoint> {
        use db::schema::metric_producer::dsl;
        paginated(dsl::metric_producer, dsl::id, &pagparams)
            .filter(dsl::oximeter_id.eq(oximeter_id))
            .order_by((dsl::oximeter_id, dsl::id))
            .select(ProducerEndpoint::as_select())
            .load_async(&*self.pool_connection_authorized(opctx).await?)
            .await
            .map_err(|e| {
                public_error_from_diesel(
                    e,
                    ErrorHandler::Conflict(
                        ResourceType::MetricProducer,
                        "By Oximeter ID",
                    ),
                )
            })
    }

    /// Fetches a page of the list of producer endpoint records with a
    /// `time_modified` date older than `expiration`
    pub async fn producers_list_expired(
        &self,
        opctx: &OpContext,
        expiration: DateTime<Utc>,
        pagparams: &DataPageParams<'_, Uuid>,
    ) -> ListResultVec<ProducerEndpoint> {
        use db::schema::metric_producer::dsl;

        paginated(dsl::metric_producer, dsl::id, pagparams)
            .filter(dsl::time_modified.lt(expiration))
            .order_by((dsl::oximeter_id, dsl::id))
            .select(ProducerEndpoint::as_select())
            .load_async(&*self.pool_connection_authorized(opctx).await?)
            .await
            .map_err(|e| public_error_from_diesel(e, ErrorHandler::Server))
    }

    /// List all producer endpoint records with a `time_modified` date older
    /// than `expiration`, making as many queries as needed to get them all
    ///
    /// This should generally not be used in API handlers or other
    /// latency-sensitive contexts, but it can make sense in saga actions or
    /// background tasks.
    pub async fn producers_list_expired_batched(
        &self,
        opctx: &OpContext,
        expiration: DateTime<Utc>,
    ) -> ListResultVec<ProducerEndpoint> {
        opctx.check_complex_operations_allowed()?;

        let mut producers = Vec::new();
        let mut paginator = Paginator::new(SQL_BATCH_SIZE);
        while let Some(p) = paginator.next() {
            let batch = self
                .producers_list_expired(
                    opctx,
                    expiration,
                    &p.current_pagparams(),
                )
                .await?;
            paginator = p.found_batch(&batch, &|p: &ProducerEndpoint| p.id());
            producers.extend(batch);
        }

        Ok(producers)
    }
}

#[cfg(test)]
mod tests {
    use super::*;
    use db::datastore::pub_test_utils::datastore_test;
    use nexus_test_utils::db::test_setup_database;
    use nexus_types::internal_api::params;
    use omicron_common::api::internal::nexus;
    use omicron_test_utils::dev;
    use std::time::Duration;

    async fn read_time_modified(
        datastore: &DataStore,
        producer_id: Uuid,
    ) -> DateTime<Utc> {
        use db::schema::metric_producer::dsl;

        let conn = datastore.pool_connection_for_tests().await.unwrap();
        match dsl::metric_producer
            .filter(dsl::id.eq(producer_id))
            .select(dsl::time_modified)
            .first_async(&*conn)
            .await
        {
            Ok(time_modified) => time_modified,
            Err(err) => panic!(
                "failed to read time_modified for producer {producer_id}: \
                {err}"
            ),
        }
    }

    async fn read_expired_producers(
        opctx: &OpContext,
        datastore: &DataStore,
        expiration: DateTime<Utc>,
    ) -> Vec<ProducerEndpoint> {
        let expired_one_page = datastore
            .producers_list_expired(
                opctx,
                expiration,
                &DataPageParams::max_page(),
            )
            .await
            .expect("failed to read max_page of expired producers");
        let expired_batched = datastore
            .producers_list_expired_batched(opctx, expiration)
            .await
            .expect("failed to read batched expired producers");
        assert_eq!(expired_one_page, expired_batched);
        expired_batched
    }

    #[tokio::test]
    async fn test_producers_list_expired() {
        // Setup
        let logctx = dev::test_setup_log("test_producers_list_expired");
        let mut db = test_setup_database(&logctx.log).await;
        let (opctx, datastore) =
            datastore_test(&logctx, &db, Uuid::new_v4()).await;

        // Insert an Oximeter collector
        let collector_info = OximeterInfo::new(&params::OximeterInfo {
            collector_id: Uuid::new_v4(),
            address: "[::1]:0".parse().unwrap(), // unused
        });
        datastore
            .oximeter_create(&collector_info)
            .await
            .expect("failed to insert collector");

        // Insert a producer
        let producer = ProducerEndpoint::new(
            &nexus::ProducerEndpoint {
                id: Uuid::new_v4(),
                kind: nexus::ProducerKind::Service,
                address: "[::1]:0".parse().unwrap(), // unused
                base_route: "/".to_string(),         // unused
                interval: Duration::from_secs(0),    // unused
            },
            collector_info.id,
        );
        datastore
            .producer_endpoint_create(&producer)
            .await
            .expect("failed to insert producer");

        // Our producer should show up when we list by its collector
        let mut all_producers = datastore
            .producers_list_by_oximeter_id(
                collector_info.id,
                &DataPageParams::max_page(),
            )
            .await
            .expect("failed to list all producers");
        assert_eq!(all_producers.len(), 1);
        assert_eq!(all_producers[0].id(), producer.id());

        // Steal this producer so we have a database-precision timestamp and can
        // use full equality checks moving forward.
        let producer = all_producers.pop().unwrap();

        let producer_time_modified =
            read_time_modified(&datastore, producer.id()).await;

        // Whether it's expired depends on the expiration date we specify; it
        // should show up if the expiration time is newer than the producer's
        // time_modified...
        let expired_producers = read_expired_producers(
            &opctx,
            &datastore,
            producer_time_modified + Duration::from_secs(1),
        )
        .await;
        assert_eq!(
            expired_producers.as_slice(),
            std::slice::from_ref(&producer)
        );

        // ... but not if the the producer has been modified since the
        // expiration.
        let expired_producers = read_expired_producers(
            &opctx,
            &datastore,
            producer_time_modified - Duration::from_secs(1),
        )
        .await;
        assert_eq!(expired_producers.as_slice(), &[]);

        db.cleanup().await.unwrap();
        logctx.cleanup_successful();
    }
}<|MERGE_RESOLUTION|>--- conflicted
+++ resolved
@@ -5,13 +5,9 @@
 //! [`DataStore`] methods related to Oximeter.
 
 use super::DataStore;
-<<<<<<< HEAD
 use super::SQL_BATCH_SIZE;
-=======
 use crate::context::OpContext;
->>>>>>> 4ed39333
 use crate::db;
-use crate::db::datastore::OpContext;
 use crate::db::error::public_error_from_diesel;
 use crate::db::error::ErrorHandler;
 use crate::db::identity::Asset;
@@ -291,7 +287,7 @@
             address: "[::1]:0".parse().unwrap(), // unused
         });
         datastore
-            .oximeter_create(&collector_info)
+            .oximeter_create(&opctx, &collector_info)
             .await
             .expect("failed to insert collector");
 
@@ -307,13 +303,14 @@
             collector_info.id,
         );
         datastore
-            .producer_endpoint_create(&producer)
+            .producer_endpoint_create(&opctx, &producer)
             .await
             .expect("failed to insert producer");
 
         // Our producer should show up when we list by its collector
         let mut all_producers = datastore
             .producers_list_by_oximeter_id(
+                &opctx,
                 collector_info.id,
                 &DataPageParams::max_page(),
             )
