// This Source Code Form is subject to the terms of the Mozilla Public
// License, v. 2.0. If a copy of the MPL was not distributed with this
// file, You can obtain one at https://mozilla.org/MPL/2.0/.

use super::DataStore;
use crate::authz;
use crate::authz::ApiResource;
use crate::context::OpContext;
use crate::db::datastore::SQL_BATCH_SIZE;
use crate::db::pagination::Paginator;
use crate::db::pagination::paginated;
use anyhow::Context;
use async_bb8_diesel::AsyncRunQueryDsl;
use chrono::DateTime;
use chrono::Utc;
use clickhouse_admin_types::{KeeperId, ServerId};
use core::future::Future;
use core::pin::Pin;
use diesel::BoolExpressionMethods;
use diesel::Column;
use diesel::ExpressionMethods;
use diesel::Insertable;
use diesel::IntoSql;
use diesel::JoinOnDsl;
use diesel::NullableExpressionMethods;
use diesel::OptionalExtension;
use diesel::QueryDsl;
use diesel::RunQueryDsl;
use diesel::Table;
use diesel::expression::SelectableHelper;
use diesel::pg::Pg;
use diesel::query_builder::AstPass;
use diesel::query_builder::QueryFragment;
use diesel::query_builder::QueryId;
use diesel::result::DatabaseErrorKind;
use diesel::result::Error as DieselError;
use diesel::sql_types;
use diesel::sql_types::Nullable;
use futures::FutureExt;
use id_map::IdMap;
use nexus_db_errors::ErrorHandler;
use nexus_db_errors::OptionalError;
use nexus_db_errors::TransactionError;
use nexus_db_errors::public_error_from_diesel;
use nexus_db_lookup::DbConnection;
use nexus_db_model::ArtifactHash;
use nexus_db_model::Blueprint as DbBlueprint;
use nexus_db_model::BpClickhouseClusterConfig;
use nexus_db_model::BpClickhouseKeeperZoneIdToNodeId;
use nexus_db_model::BpClickhouseServerZoneIdToNodeId;
use nexus_db_model::BpOmicronDataset;
use nexus_db_model::BpOmicronPhysicalDisk;
use nexus_db_model::BpOmicronZone;
use nexus_db_model::BpOmicronZoneNic;
use nexus_db_model::BpOximeterReadPolicy;
use nexus_db_model::BpPendingMgsUpdateComponent;
use nexus_db_model::BpPendingMgsUpdateRot;
use nexus_db_model::BpPendingMgsUpdateRotBootloader;
use nexus_db_model::BpPendingMgsUpdateSp;
use nexus_db_model::BpSledMetadata;
use nexus_db_model::BpTarget;
use nexus_db_model::DbArtifactVersion;
use nexus_db_model::DbTypedUuid;
use nexus_db_model::HwBaseboardId;
use nexus_db_model::HwRotSlot;
use nexus_db_model::SpMgsSlot;
use nexus_db_model::SpType;
use nexus_db_model::SqlU16;
use nexus_db_model::TufArtifact;
use nexus_db_model::to_db_typed_uuid;
use nexus_db_schema::enums::HwRotSlotEnum;
use nexus_db_schema::enums::SpTypeEnum;
use nexus_types::deployment::Blueprint;
use nexus_types::deployment::BlueprintMetadata;
use nexus_types::deployment::BlueprintSledConfig;
use nexus_types::deployment::BlueprintTarget;
use nexus_types::deployment::ClickhouseClusterConfig;
use nexus_types::deployment::CockroachDbPreserveDowngrade;
use nexus_types::deployment::ExpectedVersion;
use nexus_types::deployment::OximeterReadMode;
use nexus_types::deployment::PendingMgsUpdate;
use nexus_types::deployment::PendingMgsUpdateDetails;
use nexus_types::deployment::PendingMgsUpdates;
use nexus_types::inventory::BaseboardId;
use omicron_common::api::external::DataPageParams;
use omicron_common::api::external::Error;
use omicron_common::api::external::Generation;
use omicron_common::api::external::ListResultVec;
use omicron_common::api::external::LookupType;
use omicron_common::api::external::ResourceType;
use omicron_common::bail_unless;
use omicron_uuid_kinds::BlueprintKind;
use omicron_uuid_kinds::BlueprintUuid;
use omicron_uuid_kinds::GenericUuid;
use omicron_uuid_kinds::OmicronZoneUuid;
use omicron_uuid_kinds::SledUuid;
use omicron_uuid_kinds::TypedUuid;
use slog::Logger;
use std::collections::BTreeMap;
use std::collections::BTreeSet;
use std::sync::Arc;
use thiserror::Error;
use tufaceous_artifact::ArtifactKind;
use tufaceous_artifact::KnownArtifactKind;
use uuid::Uuid;

mod external_networking;

impl DataStore {
    /// List blueprints
    pub async fn blueprints_list(
        &self,
        opctx: &OpContext,
        pagparams: &DataPageParams<'_, Uuid>,
    ) -> ListResultVec<BlueprintMetadata> {
        use nexus_db_schema::schema::blueprint;

        opctx
            .authorize(authz::Action::ListChildren, &authz::BLUEPRINT_CONFIG)
            .await?;

        let blueprints = paginated(blueprint::table, blueprint::id, pagparams)
            .select(DbBlueprint::as_select())
            .get_results_async(&*self.pool_connection_authorized(opctx).await?)
            .await
            .map_err(|e| public_error_from_diesel(e, ErrorHandler::Server))?;

        Ok(blueprints.into_iter().map(BlueprintMetadata::from).collect())
    }

    /// Store a complete blueprint into the database
    pub async fn blueprint_insert(
        &self,
        opctx: &OpContext,
        blueprint: &Blueprint,
    ) -> Result<(), Error> {
        let conn = self.pool_connection_authorized(opctx).await?;
        self.blueprint_insert_on_connection(&conn, opctx, blueprint).await
    }

    /// Creates a transaction iff the current blueprint is "bp_id".
    ///
    /// - The transaction is retryable and named "name"
    /// - The "bp_id" value is checked as the first operation within the
    /// transaction.
    /// - If "bp_id" is still the current target, then "f" is called,
    /// within a transactional context.
    pub async fn transaction_if_current_blueprint_is<Func, R>(
        &self,
        conn: &async_bb8_diesel::Connection<DbConnection>,
        name: &'static str,
        opctx: &OpContext,
        bp_id: BlueprintUuid,
        f: Func,
    ) -> Result<R, Error>
    where
        Func: for<'t> Fn(
                &'t async_bb8_diesel::Connection<DbConnection>,
            ) -> Pin<
                Box<
                    dyn Future<Output = Result<R, TransactionError<Error>>>
                        + Send
                        + 't,
                >,
            > + Send
            + Sync
            + Clone,
        R: Send + 'static,
    {
        let err = OptionalError::new();
        let r = self
            .transaction_retry_wrapper(name)
            .transaction(&conn, |conn| {
                let err = err.clone();
                let f = f.clone();
                async move {
                    // Bail if `bp_id` is no longer the target
                    let target =
                        Self::blueprint_target_get_current_on_connection(
                            &conn, opctx,
                        )
                        .await
                        .map_err(|txn_error| txn_error.into_diesel(&err))?;
                    if target.target_id != bp_id {
                        return Err(err.bail(
                            Error::invalid_request(format!(
                                "blueprint target has changed from {} -> {}",
                                bp_id, target.target_id
                            ))
                            .into(),
                        ));
                    }

                    // Otherwise, perform our actual operation
                    f(&conn)
                        .await
                        .map_err(|txn_error| txn_error.into_diesel(&err))
                }
                .boxed()
            })
            .await
            .map_err(|e| match err.take() {
                Some(txn_error) => txn_error.into(),
                None => public_error_from_diesel(e, ErrorHandler::Server),
            })?;
        Ok(r)
    }

    /// Variant of [Self::blueprint_insert] which may be called from a
    /// transaction context.
    pub(crate) async fn blueprint_insert_on_connection(
        &self,
        conn: &async_bb8_diesel::Connection<DbConnection>,
        opctx: &OpContext,
        blueprint: &Blueprint,
    ) -> Result<(), Error> {
        opctx
            .authorize(authz::Action::Modify, &authz::BLUEPRINT_CONFIG)
            .await?;

        // In the database, the blueprint is represented essentially as a tree
        // rooted at a `blueprint` row.  Other nodes in the tree point
        // back at the `blueprint` via `blueprint_id`.
        //
        // It's helpful to assemble some values before entering the transaction
        // so that we can produce the `Error` type that we want here.
        let row_blueprint = DbBlueprint::from(blueprint);
        let blueprint_id = BlueprintUuid::from(row_blueprint.id);

        let sled_metadatas = blueprint
            .sleds
            .iter()
            .map(|(&sled_id, sled)| BpSledMetadata {
                blueprint_id: blueprint_id.into(),
                sled_id: sled_id.into(),
                sled_state: sled.state.into(),
                sled_agent_generation: sled.sled_agent_generation.into(),
                remove_mupdate_override: sled
                    .remove_mupdate_override
                    .map(|id| id.into()),
                host_phase_2_desired_slot_a: sled
                    .host_phase_2
                    .slot_a
                    .artifact_hash()
                    .map(ArtifactHash),
                host_phase_2_desired_slot_b: sled
                    .host_phase_2
                    .slot_b
                    .artifact_hash()
                    .map(ArtifactHash),
            })
            .collect::<Vec<_>>();

        let omicron_physical_disks = blueprint
            .sleds
            .iter()
            .flat_map(|(sled_id, sled)| {
                sled.disks.iter().map(move |disk| {
                    BpOmicronPhysicalDisk::new(blueprint_id, *sled_id, disk)
                })
            })
            .collect::<Vec<_>>();

        let omicron_datasets = blueprint
            .sleds
            .iter()
            .flat_map(|(sled_id, sled)| {
                sled.datasets.iter().map(move |dataset| {
                    BpOmicronDataset::new(blueprint_id, *sled_id, dataset)
                })
            })
            .collect::<Vec<_>>();

        let omicron_zones = blueprint
            .sleds
            .iter()
            .flat_map(|(sled_id, sled)| {
                sled.zones.iter().map(move |zone| {
                    BpOmicronZone::new(blueprint_id, *sled_id, zone)
                        .map_err(|e| Error::internal_error(&format!("{:#}", e)))
                })
            })
            .collect::<Result<Vec<_>, Error>>()?;
        let omicron_zone_nics = blueprint
            .sleds
            .values()
            .flat_map(|sled| {
                sled.zones.iter().filter_map(|zone| {
                    BpOmicronZoneNic::new(blueprint_id, zone)
                        .with_context(|| format!("zone {}", zone.id))
                        .map_err(|e| Error::internal_error(&format!("{:#}", e)))
                        .transpose()
                })
            })
            .collect::<Result<Vec<BpOmicronZoneNic>, _>>()?;

        let clickhouse_tables: Option<(_, _, _)> = if let Some(config) =
            &blueprint.clickhouse_cluster_config
        {
            let mut keepers = vec![];
            for (zone_id, keeper_id) in &config.keepers {
                let keeper = BpClickhouseKeeperZoneIdToNodeId::new(
                    blueprint_id,
                    *zone_id,
                    *keeper_id,
                )
                .with_context(|| format!("zone {zone_id}, keeper {keeper_id}"))
                .map_err(|e| Error::internal_error(&format!("{:#}", e)))?;
                keepers.push(keeper)
            }

            let mut servers = vec![];
            for (zone_id, server_id) in &config.servers {
                let server = BpClickhouseServerZoneIdToNodeId::new(
                    blueprint_id,
                    *zone_id,
                    *server_id,
                )
                .with_context(|| format!("zone {zone_id}, server {server_id}"))
                .map_err(|e| Error::internal_error(&format!("{:#}", e)))?;
                servers.push(server);
            }

            let cluster_config =
                BpClickhouseClusterConfig::new(blueprint_id, config)
                    .map_err(|e| Error::internal_error(&format!("{:#}", e)))?;

            Some((cluster_config, keepers, servers))
        } else {
            None
        };

        let oximeter_read_policy = BpOximeterReadPolicy::new(
            blueprint_id,
            nexus_db_model::Generation(blueprint.oximeter_read_version),
            &blueprint.oximeter_read_mode,
        );

        // This implementation inserts all records associated with the
        // blueprint in one transaction.  This is required: we don't want
        // any planner or executor to see a half-inserted blueprint, nor do we
        // want to leave a partial blueprint around if we crash. However, it
        // does mean this is likely to be a big transaction and if that becomes
        // a problem we could break this up as long as we address those
        // problems.
        //
        // The SQL here is written so that it doesn't have to be an
        // *interactive* transaction.  That is, it should in principle be
        // possible to generate all this SQL up front and send it as one big
        // batch rather than making a bunch of round-trips to the database.
        // We'd do that if we had an interface for doing that with bound
        // parameters, etc.  See oxidecomputer/omicron#973.

        // The risk of a serialization error is possible here, but low,
        // as most of the operations should be insertions rather than in-place
        // modifications of existing tables.
        #[allow(clippy::disallowed_methods)]
        self.transaction_non_retry_wrapper("blueprint_insert")
            .transaction(&conn, |conn| async move {
                // Insert the row for the blueprint.
                {
                    use nexus_db_schema::schema::blueprint::dsl;
                    let _: usize = diesel::insert_into(dsl::blueprint)
                        .values(row_blueprint)
                        .execute_async(&conn)
                        .await?;
                }

                // Insert all the sled states for this blueprint.
                {
                    // Skip formatting this line to prevent rustfmt bailing out.
                    #[rustfmt::skip]
                    use nexus_db_schema::schema::bp_sled_metadata::dsl
                        as sled_metadata;

                    let _ =
                        diesel::insert_into(sled_metadata::bp_sled_metadata)
                            .values(sled_metadatas)
                            .execute_async(&conn)
                            .await?;
                }

                // Insert all physical disks for this blueprint.
                {
                    // Skip formatting this line to prevent rustfmt bailing out.
                    #[rustfmt::skip]
                    use nexus_db_schema::schema::bp_omicron_physical_disk::dsl
                        as omicron_disk;
                    let _ = diesel::insert_into(
                        omicron_disk::bp_omicron_physical_disk,
                    )
                    .values(omicron_physical_disks)
                    .execute_async(&conn)
                    .await?;
                }

                // Insert all datasets for this blueprint.
                {
                    // Skip formatting this line to prevent rustfmt bailing out.
                    #[rustfmt::skip]
                    use nexus_db_schema::schema::bp_omicron_dataset::dsl
                        as omicron_dataset;
                    let _ = diesel::insert_into(
                        omicron_dataset::bp_omicron_dataset,
                    )
                    .values(omicron_datasets)
                    .execute_async(&conn)
                    .await?;
                }

                // Insert all the Omicron zones for this blueprint.
                {
                    // Skip formatting this line to prevent rustfmt bailing out.
                    #[rustfmt::skip]
                    use nexus_db_schema::schema::bp_omicron_zone::dsl
                        as omicron_zone;
                    let _ = diesel::insert_into(omicron_zone::bp_omicron_zone)
                        .values(omicron_zones)
                        .execute_async(&conn)
                        .await?;
                }

                {
                    // Skip formatting this line to prevent rustfmt bailing out.
                    #[rustfmt::skip]
                    use nexus_db_schema::schema::bp_omicron_zone_nic::dsl
                        as omicron_zone_nic;
                    let _ = diesel::insert_into(
                        omicron_zone_nic::bp_omicron_zone_nic,
                    )
                    .values(omicron_zone_nics)
                    .execute_async(&conn)
                    .await?;
                }

                // Insert all clickhouse cluster related tables if necessary
                if let Some((clickhouse_cluster_config, keepers, servers)) =
                    clickhouse_tables
                {
                    {
                        // Skip formatting this line to prevent rustfmt bailing
                        // out.
                        #[rustfmt::skip]
                        use nexus_db_schema::schema::
                            bp_clickhouse_cluster_config::dsl;
                        let _ = diesel::insert_into(
                            dsl::bp_clickhouse_cluster_config,
                        )
                        .values(clickhouse_cluster_config)
                        .execute_async(&conn)
                        .await?;
                    }
                    {
                        // Skip formatting this line to prevent rustfmt bailing
                        // out.
                        #[rustfmt::skip]
                        use nexus_db_schema::schema::
                            bp_clickhouse_keeper_zone_id_to_node_id::dsl;
                        let _ = diesel::insert_into(
                            dsl::bp_clickhouse_keeper_zone_id_to_node_id,
                        )
                        .values(keepers)
                        .execute_async(&conn)
                        .await?;
                    }
                    {
                        // Skip formatting this line to prevent rustfmt bailing
                        // out.
                        #[rustfmt::skip]
                        use nexus_db_schema::schema::
                            bp_clickhouse_server_zone_id_to_node_id::dsl;
                        let _ = diesel::insert_into(
                            dsl::bp_clickhouse_server_zone_id_to_node_id,
                        )
                        .values(servers)
                        .execute_async(&conn)
                        .await?;
                    }
                }

                // Insert oximeter read policy for this blueprint
                {
                    use nexus_db_schema::schema::bp_oximeter_read_policy::dsl;
                    let _ = diesel::insert_into(dsl::bp_oximeter_read_policy)
                        .values(oximeter_read_policy)
                        .execute_async(&conn)
                        .await?;
                }

                // Insert pending MGS updates for this blueprint.
                for update in &blueprint.pending_mgs_updates {
<<<<<<< HEAD
                    // Right now, we only implement support for storing SP
                    // updates.
                    match &update.details {
                        PendingMgsUpdateDetails::Sp {
                            expected_active_version,
                            expected_inactive_version,
                        } => {
                            let db_blueprint_id = DbTypedUuid::from(
                                blueprint_id
                            ).into_sql::<diesel::sql_types::Uuid>();
                            let db_sp_type =
                                SpType::from(update.sp_type).into_sql::<SpTypeEnum>();
                            let db_slot_id =
                                SpMgsSlot::from(SqlU16::from(update.slot_id))
                                    .into_sql::<diesel::sql_types::Int4>();
                            let db_artifact_hash =
                                ArtifactHash::from(update.artifact_hash)
                                    .into_sql::<diesel::sql_types::Text>();
                            let db_artifact_version = DbArtifactVersion::from(
                                update.artifact_version.clone(),
                            )
                            .into_sql::<diesel::sql_types::Text>();
                            let db_expected_version = DbArtifactVersion::from(
                                expected_active_version.clone(),
                            )
                            .into_sql::<diesel::sql_types::Text>();
                            let db_expected_inactive_version =
                                match expected_inactive_version {
                                    ExpectedVersion::NoValidVersion => None,
                                    ExpectedVersion::Version(v) => {
                                        Some(DbArtifactVersion::from(v.clone()))
                                    }
                                }
                                .into_sql::<Nullable<diesel::sql_types::Text>>();

                            // Skip formatting several lines to prevent rustfmt bailing
                            // out.
                            #[rustfmt::skip]
                            use nexus_db_schema::schema::hw_baseboard_id::dsl
                                as baseboard_dsl;
                            #[rustfmt::skip]
                            use nexus_db_schema::schema::bp_pending_mgs_update_sp::dsl
                                as update_dsl;
                            let selection =
                                nexus_db_schema::schema::hw_baseboard_id::table
                                    .select((
                                        db_blueprint_id,
                                        baseboard_dsl::id,
                                        db_sp_type,
                                        db_slot_id,
                                        db_artifact_hash,
                                        db_artifact_version,
                                        db_expected_version,
                                        db_expected_inactive_version,
                                    ))
                                    .filter(
                                        baseboard_dsl::part_number.eq(update
                                            .baseboard_id
                                            .part_number
                                            .clone()),
                                    )
                                    .filter(
                                        baseboard_dsl::serial_number.eq(update
                                            .baseboard_id
                                            .serial_number
                                            .clone()),
                                    );
                            let count = diesel::insert_into(
                                update_dsl::bp_pending_mgs_update_sp,
                            )
                            .values(selection)
                            .into_columns((
                                update_dsl::blueprint_id,
                                update_dsl::hw_baseboard_id,
                                update_dsl::sp_type,
                                update_dsl::sp_slot,
                                update_dsl::artifact_sha256,
                                update_dsl::artifact_version,
                                update_dsl::expected_active_version,
                                update_dsl::expected_inactive_version,
                            ))
                            .execute_async(&conn)
                            .await?;
                            if count != 1 {
                                // This should be impossible in practice. We
                                // will insert however many rows matched the
                                // `baseboard_id` parts of the query above. It
                                // can't be more than one 1 because we've
                                // filtered on a pair of columns that are unique
                                // together. It could only be 0 if the baseboard
                                // id had never been seen before in an inventory
                                // collection.  But in that case, how did we
                                // manage to construct a blueprint with it?
                                //
                                // This could happen in the test suite or with
                                // `reconfigurator-cli`, which both let you
                                // create any blueprint you like. In the test
                                // suite, the test just has to deal with this
                                // behaviour (e.g., by inserting an inventory
                                // collection containing this SP). With
                                // `reconfigurator-cli`, this amounts to user
                                // error.
                                error!(&opctx.log,
                                    "blueprint insertion: unexpectedly tried to \
                                     insert wrong number of rows into \
                                     bp_pending_mgs_update_sp (aborting transaction)";
                                    "count" => count,
                                    &update.baseboard_id,
                                );
                                return Err(TxnError::BadInsertCount {
                                    table_name: "bp_pending_mgs_update_sp",
                                    count,
                                    baseboard_id: update.baseboard_id.clone(),
                                });
                            }

                            // This statement is just here to force a compilation
                            // error if the set of columns in
                            // `bp_pending_mgs_update_sp` changes because that
                            // will affect the correctness of the above
                            // statement.
                            //
                            // If you're here because of a compile error, you
                            // might be changing the `bp_pending_mgs_update_sp`
                            // table. Update the statement below and be sure to
                            // update the code above, too!
                            let (
                                _blueprint_id,
                                _hw_baseboard_id,
                                _sp_type,
                                _sp_slot,
                                _artifact_sha256,
                                _artifact_version,
                                _expected_active_version,
                                _expected_inactive_version,
                            ) = update_dsl::bp_pending_mgs_update_sp::all_columns();
                        },
                        PendingMgsUpdateDetails::Rot {
                            expected_active_slot,
                            expected_inactive_version,
                            expected_persistent_boot_preference,
                            expected_pending_persistent_boot_preference,
                            expected_transient_boot_preference,
                         } => {
                            let db_blueprint_id = DbTypedUuid::from(
                                blueprint_id
                            ).into_sql::<diesel::sql_types::Uuid>();
                            let db_sp_type =
                                SpType::from(update.sp_type).into_sql::<SpTypeEnum>();
                            let db_slot_id =
                                SpMgsSlot::from(SqlU16::from(update.slot_id))
                                    .into_sql::<diesel::sql_types::Int4>();
                            let db_artifact_hash =
                                ArtifactHash::from(update.artifact_hash)
                                    .into_sql::<diesel::sql_types::Text>();
                            let db_artifact_version = DbArtifactVersion::from(
                                update.artifact_version.clone(),
                            )
                            .into_sql::<diesel::sql_types::Text>();
                            let db_expected_active_slot = HwRotSlot::from(
                                *expected_active_slot.slot(),
                            )
                            .into_sql::<HwRotSlotEnum>();
                            let db_expected_active_version = DbArtifactVersion::from(
                                expected_active_slot.version(),
                            )
                            .into_sql::<diesel::sql_types::Text>();
                            let db_expected_inactive_version =
                                match expected_inactive_version {
                                    ExpectedVersion::NoValidVersion => None,
                                    ExpectedVersion::Version(v) => {
                                        Some(DbArtifactVersion::from(v.clone()))
                                    }
                                }
                                .into_sql::<Nullable<diesel::sql_types::Text>>();
                            let db_expected_persistent_boot_preference = HwRotSlot::from(
                                *expected_persistent_boot_preference
                            ).into_sql::<HwRotSlotEnum>();
                            let db_expected_pending_persistent_boot_preference =
                                expected_pending_persistent_boot_preference.map(
                                    |p| HwRotSlot::from(p)
                                ).into_sql::<Nullable<HwRotSlotEnum>>();
                            let db_expected_transient_boot_preference =
                                expected_transient_boot_preference.map(
                                    |p| HwRotSlot::from(p)
                                ).into_sql::<Nullable<HwRotSlotEnum>>();

                            // Skip formatting several lines to prevent rustfmt bailing
                            // out.
                            #[rustfmt::skip]
                            use nexus_db_schema::schema::hw_baseboard_id::dsl
                                as baseboard_dsl;
                            #[rustfmt::skip]
                            use nexus_db_schema::schema::bp_pending_mgs_update_rot::dsl
                                as update_dsl;
                            let selection =
                                nexus_db_schema::schema::hw_baseboard_id::table
                                    .select((
                                        db_blueprint_id,
                                        baseboard_dsl::id,
                                        db_sp_type,
                                        db_slot_id,
                                        db_artifact_hash,
                                        db_artifact_version,
                                        db_expected_active_slot,
                                        db_expected_active_version,
                                        db_expected_inactive_version,
                                        db_expected_persistent_boot_preference,
                                        db_expected_pending_persistent_boot_preference,
                                        db_expected_transient_boot_preference,
                                    ))
                                    .filter(
                                        baseboard_dsl::part_number.eq(update
                                            .baseboard_id
                                            .part_number
                                            .clone()),
                                    )
                                    .filter(
                                        baseboard_dsl::serial_number.eq(update
                                            .baseboard_id
                                            .serial_number
                                            .clone()),
                                    );
                            let count = diesel::insert_into(
                                update_dsl::bp_pending_mgs_update_rot,
                            )
                            .values(selection)
                            .into_columns((
                                update_dsl::blueprint_id,
                                update_dsl::hw_baseboard_id,
                                update_dsl::sp_type,
                                update_dsl::sp_slot,
                                update_dsl::artifact_sha256,
                                update_dsl::artifact_version,
                                update_dsl::expected_active_slot,
                                update_dsl::expected_active_version,
                                update_dsl::expected_inactive_version,
                                update_dsl::expected_persistent_boot_preference,
                                update_dsl::expected_pending_persistent_boot_preference,
                                update_dsl::expected_transient_boot_preference,
                            ))
                            .execute_async(&conn)
                            .await?;
                            if count != 1 {
                                // As with `PendingMgsUpdateDetails::Sp`, this
                                // should be impossible in practice.
                                error!(&opctx.log,
                                    "blueprint insertion: unexpectedly tried to \
                                     insert wrong number of rows into \
                                     bp_pending_mgs_update_rot (aborting transaction)";
                                    "count" => count,
                                    &update.baseboard_id,
                                );
                                return Err(TxnError::BadInsertCount {
                                    table_name: "bp_pending_mgs_update_rot",
                                    count,
                                    baseboard_id: update.baseboard_id.clone(),
                                });
                            }

                            // This statement is just here to force a compilation
                            // error if the set of columns in
                            // `bp_pending_mgs_update_rot` changes because that
                            // will affect the correctness of the above
                            // statement.
                            //
                            // If you're here because of a compile error, you
                            // might be changing the `bp_pending_mgs_update_rot`
                            // table. Update the statement below and be sure to
                            // update the code above, too!
                            let (
                                _blueprint_id,
                                _hw_baseboard_id,
                                _sp_type,
                                _sp_slot,
                                _artifact_sha256,
                                _artifact_version,
                                _expected_active_slot,
                                _expected_active_version,
                                _expected_inactive_version,
                                _expected_persistent_boot_preference,
                                _expected_pending_persistent_boot_preference,
                                _expected_transient_boot_preference,
                            ) = update_dsl::bp_pending_mgs_update_rot::all_columns();
                        },
                        PendingMgsUpdateDetails::RotBootloader {
                            expected_stage0_version,
                            expected_stage0_next_version,
                        } => {
                            let db_blueprint_id = DbTypedUuid::from(
                                blueprint_id
                            ).into_sql::<diesel::sql_types::Uuid>();
                            let db_sp_type =
                                SpType::from(update.sp_type).into_sql::<SpTypeEnum>();
                            let db_slot_id =
                                SpMgsSlot::from(SqlU16::from(update.slot_id))
                                    .into_sql::<diesel::sql_types::Int4>();
                            let db_artifact_hash =
                                ArtifactHash::from(update.artifact_hash)
                                    .into_sql::<diesel::sql_types::Text>();
                            let db_artifact_version = DbArtifactVersion::from(
                                update.artifact_version.clone(),
                            )
                            .into_sql::<diesel::sql_types::Text>();
                            let db_expected_stage0_version = DbArtifactVersion::from(
                                expected_stage0_version.clone(),
                            )
                            .into_sql::<diesel::sql_types::Text>();
                            let db_expected_stage0_next_version =
                                match expected_stage0_next_version {
                                    ExpectedVersion::NoValidVersion => None,
                                    ExpectedVersion::Version(v) => {
                                        Some(DbArtifactVersion::from(v.clone()))
                                    }
                                }
                                .into_sql::<Nullable<diesel::sql_types::Text>>();

                            // Skip formatting several lines to prevent rustfmt bailing
                            // out.
                            #[rustfmt::skip]
                            use nexus_db_schema::schema::hw_baseboard_id::dsl
                                as baseboard_dsl;
                            #[rustfmt::skip]
                            use nexus_db_schema::schema::bp_pending_mgs_update_rot_bootloader::dsl
                                as update_dsl;
                            let selection =
                                nexus_db_schema::schema::hw_baseboard_id::table
                                    .select((
                                        db_blueprint_id,
                                        baseboard_dsl::id,
                                        db_sp_type,
                                        db_slot_id,
                                        db_artifact_hash,
                                        db_artifact_version,
                                        db_expected_stage0_version,
                                        db_expected_stage0_next_version,
                                    ))
                                    .filter(
                                        baseboard_dsl::part_number.eq(update
                                            .baseboard_id
                                            .part_number
                                            .clone()),
                                    )
                                    .filter(
                                        baseboard_dsl::serial_number.eq(update
                                            .baseboard_id
                                            .serial_number
                                            .clone()),
                                    );
                            let count = diesel::insert_into(
                                update_dsl::bp_pending_mgs_update_rot_bootloader,
                            )
                            .values(selection)
                            .into_columns((
                                update_dsl::blueprint_id,
                                update_dsl::hw_baseboard_id,
                                update_dsl::sp_type,
                                update_dsl::sp_slot,
                                update_dsl::artifact_sha256,
                                update_dsl::artifact_version,
                                update_dsl::expected_stage0_version,
                                update_dsl::expected_stage0_next_version,
                            ))
                            .execute_async(&conn)
                            .await?;
                            if count != 1 {
                                // As with `PendingMgsUpdateDetails::Sp`, this
                                // should be impossible in practice.
                                error!(&opctx.log,
                                    "blueprint insertion: unexpectedly tried to \
                                     insert wrong number of rows into \
                                     bp_pending_mgs_update_rot_bootloader (aborting transaction)";
                                    "count" => count,
                                    &update.baseboard_id,
                                );
                                return Err(TxnError::BadInsertCount {
                                    table_name: "bp_pending_mgs_update_rot_bootloader",
                                    count,
                                    baseboard_id: update.baseboard_id.clone(),
                                });
                            }

                            // This statement is just here to force a compilation
                            // error if the set of columns in
                            // `bp_pending_mgs_update_rot_bootloader` changes because that
                            // will affect the correctness of the above
                            // statement.
                            //
                            // If you're here because of a compile error, you
                            // might be changing the `bp_pending_mgs_update_rot_bootloader`
                            // table. Update the statement below and be sure to
                            // update the code above, too!
                            let (
                                _blueprint_id,
                                _hw_baseboard_id,
                                _sp_type,
                                _sp_slot,
                                _artifact_sha256,
                                _artifact_version,
                                _expected_stage0_version,
                                _expected_stage0_next_version,
                            ) = update_dsl::bp_pending_mgs_update_rot_bootloader::all_columns();
                        },
                        // TODO: Implement
                        PendingMgsUpdateDetails::HostPhase1(_) => continue,
                    };
=======
                    insert_pending_mgs_update(
                        &conn,
                        update,
                        blueprint_id,
                        &opctx.log,
                    )
                    .await?;
>>>>>>> 444761ea
                }

                Ok(())
            })
            .await
            .map_err(|e| match e {
                InsertTxnError::Diesel(e) => {
                    public_error_from_diesel(e, ErrorHandler::Server)
                }
                e @ InsertTxnError::BadInsertCount { .. } => {
                    // This variant is always an internal error and has no
                    // causes so we don't need to use InlineErrorChain here.
                    Error::internal_error(&e.to_string())
                }
            })?;

        info!(
            &opctx.log,
            "inserted blueprint";
            "blueprint_id" => %blueprint.id,
        );

        Ok(())
    }

    /// Read a complete blueprint from the database
    pub async fn blueprint_read(
        &self,
        opctx: &OpContext,
        authz_blueprint: &authz::Blueprint,
    ) -> Result<Blueprint, Error> {
        opctx.authorize(authz::Action::Read, authz_blueprint).await?;
        let conn = self.pool_connection_authorized(opctx).await?;
        let blueprint_id =
            BlueprintUuid::from_untyped_uuid(authz_blueprint.id());

        // Read the metadata from the primary blueprint row, and ensure that it
        // exists.
        let (
            parent_blueprint_id,
            internal_dns_version,
            external_dns_version,
            target_release_minimum_generation,
            cockroachdb_fingerprint,
            cockroachdb_setting_preserve_downgrade,
            time_created,
            creator,
            comment,
        ) = {
            use nexus_db_schema::schema::blueprint::dsl;

            let Some(blueprint) = dsl::blueprint
                .filter(dsl::id.eq(to_db_typed_uuid(blueprint_id)))
                .select(DbBlueprint::as_select())
                .get_result_async(&*conn)
                .await
                .optional()
                .map_err(|e| {
                    public_error_from_diesel(e, ErrorHandler::Server)
                })?
            else {
                return Err(authz_blueprint.not_found());
            };

            (
                blueprint.parent_blueprint_id.map(From::from),
                *blueprint.internal_dns_version,
                *blueprint.external_dns_version,
                *blueprint.target_release_minimum_generation,
                blueprint.cockroachdb_fingerprint,
                blueprint.cockroachdb_setting_preserve_downgrade,
                blueprint.time_created,
                blueprint.creator,
                blueprint.comment,
            )
        };
        let cockroachdb_setting_preserve_downgrade =
            CockroachDbPreserveDowngrade::from_optional_string(
                &cockroachdb_setting_preserve_downgrade,
            )
            .map_err(|_| {
                Error::internal_error(&format!(
                    "unrecognized cluster version {:?}",
                    cockroachdb_setting_preserve_downgrade
                ))
            })?;

        // Load the sled metadata for this blueprint. We use this to prime our
        // primary map of sled configs, but we leave the zones / disks /
        // datasets maps empty (to be filled in when we query those tables
        // below).
        let mut sled_configs: BTreeMap<SledUuid, BlueprintSledConfig> = {
            use nexus_db_schema::schema::bp_sled_metadata::dsl;
            use nexus_db_schema::schema::tuf_artifact::dsl as tuf_artifact_dsl;

            let (tuf1, tuf2) = diesel::alias!(
                nexus_db_schema::schema::tuf_artifact as tuf_artifact_1,
                nexus_db_schema::schema::tuf_artifact as tuf_artifact_2,
            );

            let mut sled_configs = BTreeMap::new();
            let mut paginator = Paginator::new(
                SQL_BATCH_SIZE,
                dropshot::PaginationOrder::Ascending,
            );
            while let Some(p) = paginator.next() {
                let batch = paginated(
                    dsl::bp_sled_metadata,
                    dsl::sled_id,
                    &p.current_pagparams(),
                )
                .filter(dsl::blueprint_id.eq(to_db_typed_uuid(blueprint_id)))
                // Left join against the tuf_artifact table twice (once for each
                // host slot) in case the artifact is missing from the table,
                // which is non-fatal.
                .left_join(
                    tuf1.on(tuf1
                        .field(tuf_artifact_dsl::kind)
                        .eq(ArtifactKind::HOST_PHASE_2.to_string())
                        .and(
                            tuf1.field(tuf_artifact_dsl::sha256)
                                .nullable()
                                .eq(dsl::host_phase_2_desired_slot_a),
                        )),
                )
                .left_join(
                    tuf2.on(tuf2
                        .field(tuf_artifact_dsl::kind)
                        .eq(ArtifactKind::HOST_PHASE_2.to_string())
                        .and(
                            tuf2.field(tuf_artifact_dsl::sha256)
                                .nullable()
                                .eq(dsl::host_phase_2_desired_slot_b),
                        )),
                )
                .select((
                    BpSledMetadata::as_select(),
                    tuf1.fields(tuf_artifact_dsl::version).nullable(),
                    tuf2.fields(tuf_artifact_dsl::version).nullable(),
                ))
                .load_async::<(
                    BpSledMetadata,
                    Option<DbArtifactVersion>,
                    Option<DbArtifactVersion>,
                )>(&*conn)
                .await
                .map_err(|e| {
                    public_error_from_diesel(e, ErrorHandler::Server)
                })?;

                paginator = p.found_batch(&batch, &|(s, _, _)| s.sled_id);

                for (s, slot_a_version, slot_b_version) in batch {
                    let config = BlueprintSledConfig {
                        state: s.sled_state.into(),
                        sled_agent_generation: *s.sled_agent_generation,
                        disks: IdMap::new(),
                        datasets: IdMap::new(),
                        zones: IdMap::new(),
                        remove_mupdate_override: s
                            .remove_mupdate_override
                            .map(|id| id.into()),
                        host_phase_2: s
                            .host_phase_2(slot_a_version, slot_b_version),
                    };
                    let old = sled_configs.insert(s.sled_id.into(), config);
                    bail_unless!(
                        old.is_none(),
                        "found duplicate sled ID in bp_sled_metadata: {}",
                        s.sled_id
                    );
                }
            }
            sled_configs
        };

        // Assemble a mutable map of all the NICs found, by NIC id.  As we
        // match these up with the corresponding zone below, we'll remove items
        // from this set.  That way we can tell if the same NIC was used twice
        // or not used at all.
        let mut omicron_zone_nics = {
            use nexus_db_schema::schema::bp_omicron_zone_nic::dsl;

            let mut omicron_zone_nics = BTreeMap::new();
            let mut paginator = Paginator::new(
                SQL_BATCH_SIZE,
                dropshot::PaginationOrder::Ascending,
            );
            while let Some(p) = paginator.next() {
                let batch = paginated(
                    dsl::bp_omicron_zone_nic,
                    dsl::id,
                    &p.current_pagparams(),
                )
                .filter(dsl::blueprint_id.eq(to_db_typed_uuid(blueprint_id)))
                .select(BpOmicronZoneNic::as_select())
                .load_async(&*conn)
                .await
                .map_err(|e| {
                    public_error_from_diesel(e, ErrorHandler::Server)
                })?;

                paginator = p.found_batch(&batch, &|n| n.id);

                for n in batch {
                    let nic_id = n.id;
                    let old = omicron_zone_nics.insert(nic_id, n);
                    bail_unless!(
                        old.is_none(),
                        "found duplicate NIC ID in bp_omicron_zone_nic: {}",
                        nic_id,
                    );
                }
            }

            omicron_zone_nics
        };

        // Load all the zones for each sled.
        {
            use nexus_db_schema::schema::bp_omicron_zone::dsl;
            use nexus_db_schema::schema::tuf_artifact::dsl as tuf_artifact_dsl;

            let mut paginator = Paginator::new(
                SQL_BATCH_SIZE,
                dropshot::PaginationOrder::Ascending,
            );
            while let Some(p) = paginator.next() {
                // `paginated` implicitly orders by our `id`, which is also
                // handy for testing: the zones are always consistently ordered
                let batch = paginated(
                    dsl::bp_omicron_zone,
                    dsl::id,
                    &p.current_pagparams(),
                )
                .filter(dsl::blueprint_id.eq(to_db_typed_uuid(blueprint_id)))
                // Left join in case the artifact is missing from the
                // tuf_artifact table, which is non-fatal.
                .left_join(
                    tuf_artifact_dsl::tuf_artifact.on(tuf_artifact_dsl::kind
                        .eq(KnownArtifactKind::Zone.to_string())
                        .and(
                            tuf_artifact_dsl::sha256
                                .nullable()
                                .eq(dsl::image_artifact_sha256),
                        )),
                )
                .select((
                    BpOmicronZone::as_select(),
                    Option::<TufArtifact>::as_select(),
                ))
                .load_async::<(BpOmicronZone, Option<TufArtifact>)>(&*conn)
                .await
                .map_err(|e| {
                    public_error_from_diesel(e, ErrorHandler::Server)
                })?;

                paginator = p.found_batch(&batch, &|(z, _)| z.id);

                for (z, artifact) in batch {
                    let nic_row = z
                        .bp_nic_id
                        .map(|id| {
                            // This error means that we found a row in
                            // bp_omicron_zone that references a NIC by id but
                            // there's no corresponding row in
                            // bp_omicron_zone_nic with that id.  This should be
                            // impossible and reflects either a bug or database
                            // corruption.
                            omicron_zone_nics.remove(&id).ok_or_else(|| {
                                Error::internal_error(&format!(
                                    "zone {:?}: expected to find NIC {:?}, \
                                     but didn't",
                                    z.id, z.bp_nic_id
                                ))
                            })
                        })
                        .transpose()?;
                    let sled_id = SledUuid::from(z.sled_id);
                    let zone_id = z.id;
                    let sled_config =
                        sled_configs.get_mut(&sled_id).ok_or_else(|| {
                            // This error means that we found a row in
                            // bp_omicron_zone with no associated record in
                            // bp_sled_omicron_zones.  This should be
                            // impossible and reflects either a bug or database
                            // corruption.
                            Error::internal_error(&format!(
                                "zone {zone_id}: unknown sled: {sled_id}",
                            ))
                        })?;
                    let zone = z
                        .into_blueprint_zone_config(nic_row, artifact)
                        .with_context(|| {
                            format!("zone {zone_id}: parse from database")
                        })
                        .map_err(|e| {
                            Error::internal_error(&format!(
                                "{:#}",
                                e.to_string()
                            ))
                        })?;
                    sled_config.zones.insert(zone);
                }
            }
        }

        bail_unless!(
            omicron_zone_nics.is_empty(),
            "found extra Omicron zone NICs: {:?}",
            omicron_zone_nics.keys()
        );

        // Load all the physical disks for each sled.
        {
            use nexus_db_schema::schema::bp_omicron_physical_disk::dsl;

            let mut paginator = Paginator::new(
                SQL_BATCH_SIZE,
                dropshot::PaginationOrder::Ascending,
            );
            while let Some(p) = paginator.next() {
                // `paginated` implicitly orders by our `id`, which is also
                // handy for testing: the physical disks are always consistently ordered
                let batch = paginated(
                    dsl::bp_omicron_physical_disk,
                    dsl::id,
                    &p.current_pagparams(),
                )
                .filter(dsl::blueprint_id.eq(to_db_typed_uuid(blueprint_id)))
                .select(BpOmicronPhysicalDisk::as_select())
                .load_async(&*conn)
                .await
                .map_err(|e| {
                    public_error_from_diesel(e, ErrorHandler::Server)
                })?;

                paginator = p.found_batch(&batch, &|d| d.id);

                for d in batch {
                    let sled_config = sled_configs
                        .get_mut(&d.sled_id.into())
                        .ok_or_else(|| {
                        // This error means that we found a row in
                        // bp_omicron_physical_disk with no associated
                        // record in bp_sled_omicron_physical_disks.  This
                        // should be impossible and reflects either a bug or
                        // database corruption.
                        Error::internal_error(&format!(
                            "disk {}: unknown sled: {}",
                            d.id, d.sled_id
                        ))
                    })?;
                    let disk_id = d.id;
                    sled_config.disks.insert(d.try_into().map_err(|e| {
                        Error::internal_error(&format!(
                            "Cannot convert BpOmicronPhysicalDisk {}: {e}",
                            disk_id
                        ))
                    })?);
                }
            }
        }

        // Load all the datasets for each sled
        {
            use nexus_db_schema::schema::bp_omicron_dataset::dsl;

            let mut paginator = Paginator::new(
                SQL_BATCH_SIZE,
                dropshot::PaginationOrder::Ascending,
            );
            while let Some(p) = paginator.next() {
                // `paginated` implicitly orders by our `id`, which is also
                // handy for testing: the datasets are always consistently ordered
                let batch = paginated(
                    dsl::bp_omicron_dataset,
                    dsl::id,
                    &p.current_pagparams(),
                )
                .filter(dsl::blueprint_id.eq(to_db_typed_uuid(blueprint_id)))
                .select(BpOmicronDataset::as_select())
                .load_async(&*conn)
                .await
                .map_err(|e| {
                    public_error_from_diesel(e, ErrorHandler::Server)
                })?;

                paginator = p.found_batch(&batch, &|d| d.id);

                for d in batch {
                    let sled_config = sled_configs
                        .get_mut(&d.sled_id.into())
                        .ok_or_else(|| {
                        // This error means that we found a row in
                        // bp_omicron_dataset with no associated record in
                        // bp_sled_omicron_datasets.  This should be
                        // impossible and reflects either a bug or database
                        // corruption.
                        Error::internal_error(&format!(
                            "dataset {}: unknown sled: {}",
                            d.id, d.sled_id
                        ))
                    })?;

                    let dataset_id = d.id;
                    sled_config.datasets.insert(d.try_into().map_err(|e| {
                        Error::internal_error(&format!(
                            "Cannot parse dataset {}: {e}",
                            dataset_id
                        ))
                    })?);
                }
            }
        }

        // Load our `ClickhouseClusterConfig` if it exists
        let clickhouse_cluster_config: Option<ClickhouseClusterConfig> = {
            use nexus_db_schema::schema::bp_clickhouse_cluster_config::dsl;

            let res = dsl::bp_clickhouse_cluster_config
                .filter(dsl::blueprint_id.eq(to_db_typed_uuid(blueprint_id)))
                .select(BpClickhouseClusterConfig::as_select())
                .get_result_async(&*conn)
                .await
                .optional()
                .map_err(|e| {
                    public_error_from_diesel(e, ErrorHandler::Server)
                })?;

            match res {
                None => None,
                Some(bp_config) => {
                    // Load our clickhouse keeper configs for the given blueprint
                    let keepers: BTreeMap<OmicronZoneUuid, KeeperId> = {
                        use nexus_db_schema::schema::bp_clickhouse_keeper_zone_id_to_node_id::dsl;
                        let mut keepers = BTreeMap::new();
                        let mut paginator = Paginator::new(
                            SQL_BATCH_SIZE,
                            dropshot::PaginationOrder::Ascending,
                        );
                        while let Some(p) = paginator.next() {
                            let batch = paginated(
                                dsl::bp_clickhouse_keeper_zone_id_to_node_id,
                                dsl::omicron_zone_id,
                                &p.current_pagparams(),
                            )
                            .filter(
                                dsl::blueprint_id
                                    .eq(to_db_typed_uuid(blueprint_id)),
                            )
                            .select(
                                BpClickhouseKeeperZoneIdToNodeId::as_select(),
                            )
                            .load_async(&*conn)
                            .await
                            .map_err(|e| {
                                public_error_from_diesel(
                                    e,
                                    ErrorHandler::Server,
                                )
                            })?;

                            paginator =
                                p.found_batch(&batch, &|k| k.omicron_zone_id);

                            for k in batch {
                                let keeper_id = KeeperId(
                                    u64::try_from(k.keeper_id).map_err(
                                        |_| {
                                            Error::internal_error(&format!(
                                                "keeper id is negative: {}",
                                                k.keeper_id
                                            ))
                                        },
                                    )?,
                                );
                                keepers.insert(
                                    k.omicron_zone_id.into(),
                                    keeper_id,
                                );
                            }
                        }
                        keepers
                    };

                    // Load our clickhouse server configs for the given blueprint
                    let servers: BTreeMap<OmicronZoneUuid, ServerId> = {
                        use nexus_db_schema::schema::bp_clickhouse_server_zone_id_to_node_id::dsl;
                        let mut servers = BTreeMap::new();
                        let mut paginator = Paginator::new(
                            SQL_BATCH_SIZE,
                            dropshot::PaginationOrder::Ascending,
                        );
                        while let Some(p) = paginator.next() {
                            let batch = paginated(
                                dsl::bp_clickhouse_server_zone_id_to_node_id,
                                dsl::omicron_zone_id,
                                &p.current_pagparams(),
                            )
                            .filter(
                                dsl::blueprint_id
                                    .eq(to_db_typed_uuid(blueprint_id)),
                            )
                            .select(
                                BpClickhouseServerZoneIdToNodeId::as_select(),
                            )
                            .load_async(&*conn)
                            .await
                            .map_err(|e| {
                                public_error_from_diesel(
                                    e,
                                    ErrorHandler::Server,
                                )
                            })?;

                            paginator =
                                p.found_batch(&batch, &|s| s.omicron_zone_id);

                            for s in batch {
                                let server_id = ServerId(
                                    u64::try_from(s.server_id).map_err(
                                        |_| {
                                            Error::internal_error(&format!(
                                                "server id is negative: {}",
                                                s.server_id
                                            ))
                                        },
                                    )?,
                                );
                                servers.insert(
                                    s.omicron_zone_id.into(),
                                    server_id,
                                );
                            }
                        }
                        servers
                    };

                    Some(ClickhouseClusterConfig {
                        generation: bp_config.generation.into(),
                        max_used_server_id: ServerId(
                            u64::try_from(bp_config.max_used_server_id)
                                .map_err(|_| {
                                    Error::internal_error(&format!(
                                        "max server id is negative: {}",
                                        bp_config.max_used_server_id
                                    ))
                                })?,
                        ),
                        max_used_keeper_id: KeeperId(
                            u64::try_from(bp_config.max_used_keeper_id)
                                .map_err(|_| {
                                    Error::internal_error(&format!(
                                        "max keeper id is negative: {}",
                                        bp_config.max_used_keeper_id
                                    ))
                                })?,
                        ),
                        cluster_name: bp_config.cluster_name,
                        cluster_secret: bp_config.cluster_secret,
                        highest_seen_keeper_leader_committed_log_index:
                            u64::try_from(
                                bp_config.highest_seen_keeper_leader_committed_log_index,
                            )
                            .map_err(|_| {
                                Error::internal_error(&format!(
                                    "max server id is negative: {}",
                                    bp_config.highest_seen_keeper_leader_committed_log_index
                                ))
                            })?,
                        keepers,
                        servers,
                    })
                }
            }
        };

        let (oximeter_read_version, oximeter_read_mode) = {
            use nexus_db_schema::schema::bp_oximeter_read_policy::dsl;

            let res = dsl::bp_oximeter_read_policy
                .filter(dsl::blueprint_id.eq(to_db_typed_uuid(blueprint_id)))
                .select(BpOximeterReadPolicy::as_select())
                .get_result_async(&*conn)
                .await
                .optional()
                .map_err(|e| {
                    public_error_from_diesel(e, ErrorHandler::Server)
                })?;

            match res {
                // If policy is empty, we can safely assume we are at version 1 which defaults
                // to reading from a single node installation
                None => (Generation::new(), OximeterReadMode::SingleNode),
                Some(p) => (
                    Generation::from(p.version),
                    OximeterReadMode::from(p.oximeter_read_mode),
                ),
            }
        };

        // Load all pending RoT bootloader updates.
        //
        // Pagination is a little silly here because we will only allow one at a
        // time in practice for a while, but it's easy enough to do.
        let mut pending_updates_rot_bootloader = Vec::new();
        {
            use nexus_db_schema::schema::bp_pending_mgs_update_rot_bootloader::dsl;

            let mut paginator = Paginator::new(
                SQL_BATCH_SIZE,
                dropshot::PaginationOrder::Ascending,
            );
            while let Some(p) = paginator.next() {
                let batch = paginated(
                    dsl::bp_pending_mgs_update_rot_bootloader,
                    dsl::hw_baseboard_id,
                    &p.current_pagparams(),
                )
                .filter(dsl::blueprint_id.eq(to_db_typed_uuid(blueprint_id)))
                .select(BpPendingMgsUpdateRotBootloader::as_select())
                .load_async(&*conn)
                .await
                .map_err(|e| {
                    public_error_from_diesel(e, ErrorHandler::Server)
                })?;

                paginator = p.found_batch(&batch, &|d| d.hw_baseboard_id);
                for row in batch {
                    pending_updates_rot_bootloader.push(row);
                }
            }
        }

        // Load all pending RoT updates.
        let mut pending_updates_rot = Vec::new();
        {
            use nexus_db_schema::schema::bp_pending_mgs_update_rot::dsl;

            let mut paginator = Paginator::new(
                SQL_BATCH_SIZE,
                dropshot::PaginationOrder::Ascending,
            );
            while let Some(p) = paginator.next() {
                let batch = paginated(
                    dsl::bp_pending_mgs_update_rot,
                    dsl::hw_baseboard_id,
                    &p.current_pagparams(),
                )
                .filter(dsl::blueprint_id.eq(to_db_typed_uuid(blueprint_id)))
                .select(BpPendingMgsUpdateRot::as_select())
                .load_async(&*conn)
                .await
                .map_err(|e| {
                    public_error_from_diesel(e, ErrorHandler::Server)
                })?;

                paginator = p.found_batch(&batch, &|d| d.hw_baseboard_id);
                for row in batch {
                    pending_updates_rot.push(row);
                }
            }
        }

        // Load all pending SP updates.
        let mut pending_updates_sp = Vec::new();
        {
            use nexus_db_schema::schema::bp_pending_mgs_update_sp::dsl;

            let mut paginator = Paginator::new(
                SQL_BATCH_SIZE,
                dropshot::PaginationOrder::Ascending,
            );
            while let Some(p) = paginator.next() {
                let batch = paginated(
                    dsl::bp_pending_mgs_update_sp,
                    dsl::hw_baseboard_id,
                    &p.current_pagparams(),
                )
                .filter(dsl::blueprint_id.eq(to_db_typed_uuid(blueprint_id)))
                .select(BpPendingMgsUpdateSp::as_select())
                .load_async(&*conn)
                .await
                .map_err(|e| {
                    public_error_from_diesel(e, ErrorHandler::Server)
                })?;

                paginator = p.found_batch(&batch, &|d| d.hw_baseboard_id);
                for row in batch {
                    pending_updates_sp.push(row);
                }
            }
        }

        // Collect the unique baseboard ids referenced by pending updates.
        let baseboard_id_ids: BTreeSet<_> =
            pending_updates_sp.iter().map(|s| s.hw_baseboard_id).collect();
        // Fetch the corresponding baseboard records.
        let baseboards_by_id: BTreeMap<_, _> = {
            use nexus_db_schema::schema::hw_baseboard_id::dsl;

            let mut bbs = BTreeMap::new();

            let mut paginator = Paginator::new(
                SQL_BATCH_SIZE,
                dropshot::PaginationOrder::Ascending,
            );
            while let Some(p) = paginator.next() {
                let batch = paginated(
                    dsl::hw_baseboard_id,
                    dsl::id,
                    &p.current_pagparams(),
                )
                .filter(dsl::id.eq_any(baseboard_id_ids.clone()))
                .select(HwBaseboardId::as_select())
                .load_async(&*conn)
                .await
                .map_err(|e| {
                    public_error_from_diesel(e, ErrorHandler::Server)
                })?;
                paginator = p.found_batch(&batch, &|row| row.id);
                bbs.extend(
                    batch
                        .into_iter()
                        .map(|bb| (bb.id, Arc::new(BaseboardId::from(bb)))),
                );
            }

            bbs
        };

        // Combine this information to assemble the set of pending MGS updates.
        let mut pending_mgs_updates = PendingMgsUpdates::new();
        for row in pending_updates_rot_bootloader {
            process_update_row(
                row,
                &baseboards_by_id,
                &mut pending_mgs_updates,
                &blueprint_id,
            )?;
        }
        for row in pending_updates_rot {
            process_update_row(
                row,
                &baseboards_by_id,
                &mut pending_mgs_updates,
                &blueprint_id,
            )?;
        }
        for row in pending_updates_sp {
            process_update_row(
                row,
                &baseboards_by_id,
                &mut pending_mgs_updates,
                &blueprint_id,
            )?;
        }

        Ok(Blueprint {
            id: blueprint_id,
            pending_mgs_updates,
            sleds: sled_configs,
            parent_blueprint_id,
            internal_dns_version,
            external_dns_version,
            target_release_minimum_generation,
            cockroachdb_fingerprint,
            cockroachdb_setting_preserve_downgrade,
            clickhouse_cluster_config,
            oximeter_read_mode,
            oximeter_read_version,
            time_created,
            creator,
            comment,
        })
    }

    /// Delete a blueprint from the database
    pub async fn blueprint_delete(
        &self,
        opctx: &OpContext,
        authz_blueprint: &authz::Blueprint,
    ) -> Result<(), Error> {
        opctx.authorize(authz::Action::Delete, authz_blueprint).await?;
        let blueprint_id =
            BlueprintUuid::from_untyped_uuid(authz_blueprint.id());

        // As with inserting a whole blueprint, we remove it in one big
        // transaction.  Similar considerations apply.  We could
        // break it up if these transactions become too big.  But we'd need a
        // way to stop other clients from discovering a collection after we
        // start removing it and we'd also need to make sure we didn't leak a
        // collection if we crash while deleting it.
        let conn = self.pool_connection_authorized(opctx).await?;
        let err = OptionalError::new();

        let (
            nblueprints,
            nsled_metadata,
            nphysical_disks,
            ndatasets,
            nzones,
            nnics,
            nclickhouse_cluster_configs,
            nclickhouse_keepers,
            nclickhouse_servers,
            noximeter_policy,
            npending_mgs_updates_sp,
            npending_mgs_updates_rot,
            npending_mgs_updates_rot_bootloader,
        ) = self
            .transaction_retry_wrapper("blueprint_delete")
            .transaction(&conn, |conn| {
                let err = err.clone();
                async move {
                    // Ensure that blueprint we're about to delete is not the
                    // current target.
                    let current_target =
                        Self::blueprint_current_target_only(&conn)
                            .await
                            .map_err(|txn_err| txn_err.into_diesel(&err))?;

                    if current_target.target_id == blueprint_id {
                        return Err(err.bail(TransactionError::CustomError(
                            Error::conflict(format!(
                                "blueprint {blueprint_id} is the \
                             current target and cannot be deleted",
                            )),
                        )));
                    }

                    // Remove the record describing the blueprint itself.
                    let nblueprints =
                        {
                            use nexus_db_schema::schema::blueprint::dsl;
                            diesel::delete(dsl::blueprint.filter(
                                dsl::id.eq(to_db_typed_uuid(blueprint_id)),
                            ))
                            .execute_async(&conn)
                            .await?
                        };

                    // Bail out if this blueprint didn't exist; there won't be
                    // references to it in any of the remaining tables either,
                    // since deletion always goes through this transaction.
                    if nblueprints == 0 {
                        return Err(err.bail(TransactionError::CustomError(
                            authz_blueprint.not_found(),
                        )));
                    }

                    // Remove rows associated with sled metadata.
                    let nsled_metadata = {
                        // Skip rustfmt because it bails out on this long line.
                        #[rustfmt::skip]
                        use nexus_db_schema::schema::
                            bp_sled_metadata::dsl;
                        diesel::delete(
                            dsl::bp_sled_metadata.filter(
                                dsl::blueprint_id
                                    .eq(to_db_typed_uuid(blueprint_id)),
                            ),
                        )
                        .execute_async(&conn)
                        .await?
                    };

                    // Remove rows associated with Omicron physical disks
                    let nphysical_disks = {
                        // Skip rustfmt because it bails out on this long line.
                        #[rustfmt::skip]
                        use nexus_db_schema::schema::
                            bp_omicron_physical_disk::dsl;
                        diesel::delete(
                            dsl::bp_omicron_physical_disk.filter(
                                dsl::blueprint_id
                                    .eq(to_db_typed_uuid(blueprint_id)),
                            ),
                        )
                        .execute_async(&conn)
                        .await?
                    };

                    // Remove rows associated with Omicron datasets
                    let ndatasets = {
                        // Skip rustfmt because it bails out on this long line.
                        #[rustfmt::skip]
                        use nexus_db_schema::schema::
                            bp_omicron_dataset::dsl;
                        diesel::delete(
                            dsl::bp_omicron_dataset.filter(
                                dsl::blueprint_id
                                    .eq(to_db_typed_uuid(blueprint_id)),
                            ),
                        )
                        .execute_async(&conn)
                        .await?
                    };

                    // Remove rows associated with Omicron zones
                    let nzones = {
                        // Skip rustfmt because it bails out on this long line.
                        #[rustfmt::skip]
                        use nexus_db_schema::schema::
                            bp_omicron_zone::dsl;
                        diesel::delete(
                            dsl::bp_omicron_zone.filter(
                                dsl::blueprint_id
                                    .eq(to_db_typed_uuid(blueprint_id)),
                            ),
                        )
                        .execute_async(&conn)
                        .await?
                    };

                    let nnics = {
                        // Skip rustfmt because it bails out on this long line.
                        #[rustfmt::skip]
                        use nexus_db_schema::schema::
                            bp_omicron_zone_nic::dsl;
                        diesel::delete(
                            dsl::bp_omicron_zone_nic.filter(
                                dsl::blueprint_id
                                    .eq(to_db_typed_uuid(blueprint_id)),
                            ),
                        )
                        .execute_async(&conn)
                        .await?
                    };

                    let nclickhouse_cluster_configs = {
                        // Skip rustfmt because it bails out on this long line.
                        #[rustfmt::skip]
                        use nexus_db_schema::schema::
                            bp_clickhouse_cluster_config::dsl;
                        diesel::delete(
                            dsl::bp_clickhouse_cluster_config.filter(
                                dsl::blueprint_id
                                    .eq(to_db_typed_uuid(blueprint_id)),
                            ),
                        )
                        .execute_async(&conn)
                        .await?
                    };

                    let nclickhouse_keepers = {
                        // Skip rustfmt because it bails out on this long line.
                        #[rustfmt::skip]
                        use nexus_db_schema::schema::
                            bp_clickhouse_keeper_zone_id_to_node_id::dsl;
                        diesel::delete(
                            dsl::bp_clickhouse_keeper_zone_id_to_node_id
                                .filter(
                                    dsl::blueprint_id
                                        .eq(to_db_typed_uuid(blueprint_id)),
                                ),
                        )
                        .execute_async(&conn)
                        .await?
                    };

                    let nclickhouse_servers = {
                        // Skip rustfmt because it bails out on this long line.
                        #[rustfmt::skip]
                        use nexus_db_schema::schema::
                            bp_clickhouse_server_zone_id_to_node_id::dsl;
                        diesel::delete(
                            dsl::bp_clickhouse_server_zone_id_to_node_id
                                .filter(
                                    dsl::blueprint_id
                                        .eq(to_db_typed_uuid(blueprint_id)),
                                ),
                        )
                        .execute_async(&conn)
                        .await?
                    };

                    let noximeter_policy = {
                        // Skip rustfmt because it bails out on this long line.
                        #[rustfmt::skip]
                        use nexus_db_schema::schema::
                            bp_oximeter_read_policy::dsl;
                        diesel::delete(
                            dsl::bp_oximeter_read_policy.filter(
                                dsl::blueprint_id
                                    .eq(to_db_typed_uuid(blueprint_id)),
                            ),
                        )
                        .execute_async(&conn)
                        .await?
                    };

                    let npending_mgs_updates_sp = {
                        // Skip rustfmt because it bails out on this long line.
                        #[rustfmt::skip]
                        use nexus_db_schema::schema::
                            bp_pending_mgs_update_sp::dsl;
                        diesel::delete(
                            dsl::bp_pending_mgs_update_sp.filter(
                                dsl::blueprint_id
                                    .eq(to_db_typed_uuid(blueprint_id)),
                            ),
                        )
                        .execute_async(&conn)
                        .await?
                    };

                    let npending_mgs_updates_rot = {
                        // Skip rustfmt because it bails out on this long line.
                        #[rustfmt::skip]
                        use nexus_db_schema::schema::
                            bp_pending_mgs_update_rot::dsl;
                        diesel::delete(
                            dsl::bp_pending_mgs_update_rot.filter(
                                dsl::blueprint_id
                                    .eq(to_db_typed_uuid(blueprint_id)),
                            ),
                        )
                        .execute_async(&conn)
                        .await?
                    };

                    let npending_mgs_updates_rot_bootloader = {
                        // Skip rustfmt because it bails out on this long line.
                        #[rustfmt::skip]
                        use nexus_db_schema::schema::
                            bp_pending_mgs_update_rot_bootloader::dsl;
                        diesel::delete(
                            dsl::bp_pending_mgs_update_rot_bootloader.filter(
                                dsl::blueprint_id
                                    .eq(to_db_typed_uuid(blueprint_id)),
                            ),
                        )
                        .execute_async(&conn)
                        .await?
                    };

                    Ok((
                        nblueprints,
                        nsled_metadata,
                        nphysical_disks,
                        ndatasets,
                        nzones,
                        nnics,
                        nclickhouse_cluster_configs,
                        nclickhouse_keepers,
                        nclickhouse_servers,
                        noximeter_policy,
                        npending_mgs_updates_sp,
                        npending_mgs_updates_rot,
                        npending_mgs_updates_rot_bootloader,
                    ))
                }
            })
            .await
            .map_err(|e| match err.take() {
                Some(err) => err.into(),
                None => public_error_from_diesel(e, ErrorHandler::Server),
            })?;

        info!(&opctx.log, "removed blueprint";
            "blueprint_id" => blueprint_id.to_string(),
            "nblueprints" => nblueprints,
            "nsled_metadata" => nsled_metadata,
            "nphysical_disks" => nphysical_disks,
            "ndatasets" => ndatasets,
            "nzones" => nzones,
            "nnics" => nnics,
            "nclickhouse_cluster_configs" => nclickhouse_cluster_configs,
            "nclickhouse_keepers" => nclickhouse_keepers,
            "nclickhouse_servers" => nclickhouse_servers,
            "noximeter_policy" => noximeter_policy,
            "npending_mgs_updates_sp" => npending_mgs_updates_sp,
            "npending_mgs_updates_rot" => npending_mgs_updates_rot,
            "npending_mgs_updates_rot_bootloader" =>
            npending_mgs_updates_rot_bootloader,
        );

        Ok(())
    }

    /// Ensure all external networking IPs and service vNICs described by
    /// `blueprint` are allocated (for in-service zones) or deallocated
    /// (otherwise), conditional on `blueprint` being the current target
    /// blueprint.
    ///
    /// This method may be safely executed from the blueprint executor RPW; the
    /// condition on the current target blueprint ensures a Nexus attempting to
    /// realize an out of date blueprint can't overwrite changes made by a Nexus
    /// that realized the current target.
    pub async fn blueprint_ensure_external_networking_resources(
        &self,
        opctx: &OpContext,
        blueprint: &Blueprint,
    ) -> Result<(), Error> {
        self.blueprint_ensure_external_networking_resources_impl(
            opctx,
            blueprint,
            #[cfg(test)]
            tests::NetworkResourceControlFlow::default(),
        )
        .await
    }

    // The third and fourth arguments to this function only exist when run under
    // test, and allows the calling test to control the general timing of the
    // transaction executed by this method:
    //
    // 1. Check that `blueprint` is the current target blueprint
    // 2. Set `target_check_done` is set to true (the test can wait on this)
    // 3. Wait until `should_write_data` is set to true (the test can wait on this).
    // 4. Run remainder of transaction to allocate/deallocate resources
    // 5. Return
    //
    // If any of the test-only control flow parameters are "None", they are skipped.
    async fn blueprint_ensure_external_networking_resources_impl(
        &self,
        opctx: &OpContext,
        blueprint: &Blueprint,
        #[cfg(test)] test_control_flow: tests::NetworkResourceControlFlow,
    ) -> Result<(), Error> {
        let err = OptionalError::new();
        let conn = self.pool_connection_authorized(opctx).await?;

        self.transaction_retry_wrapper(
            "blueprint_ensure_external_networking_resources",
        )
        .transaction(&conn, |conn| {
            let err = err.clone();
            #[cfg(test)]
            let target_check_done = test_control_flow.target_check_done.clone();
            #[cfg(test)]
            let should_write_data = test_control_flow.should_write_data.clone();

            async move {
                // Bail out if `blueprint` isn't the current target.
                let current_target = Self::blueprint_current_target_only(&conn)
                    .await
                    .map_err(|e| err.bail(e))?;
                if current_target.target_id != blueprint.id {
                    return Err(err.bail(
                        Error::invalid_request(format!(
                        "blueprint {} is not the current target blueprint ({})",
                        blueprint.id, current_target.target_id
                    ))
                        .into(),
                    ));
                }

                // See the comment on this method; this lets us notify our test
                // caller that we've performed our target blueprint check.
                #[cfg(test)]
                {
                    use std::sync::atomic::Ordering;
                    if let Some(gate) = target_check_done {
                        gate.store(true, Ordering::SeqCst);
                    }
                }
                // See the comment on this method; this lets us wait until our
                // test caller is ready for us to write data.
                #[cfg(test)]
                {
                    use std::sync::atomic::Ordering;
                    use std::time::Duration;
                    if let Some(gate) = should_write_data {
                        while !gate.load(Ordering::SeqCst) {
                            tokio::time::sleep(Duration::from_millis(50)).await;
                        }
                    }
                }

                // Deallocate external networking resources for
                // non-externally-reachable zones before allocating resources
                // for reachable zones. This will allow allocation to succeed if
                // we are swapping an external IP between two zones (e.g.,
                // moving a specific external IP from an old external DNS zone
                // to a new one).
                self.ensure_zone_external_networking_deallocated_on_connection(
                    &conn,
                    &opctx.log,
                    blueprint
                        .all_omicron_zones(|disposition| {
                            !disposition.is_in_service()
                        })
                        .map(|(_sled_id, zone)| zone),
                )
                .await
                .map_err(|e| err.bail(e.into()))?;
                self.ensure_zone_external_networking_allocated_on_connection(
                    &conn,
                    opctx,
                    blueprint
                        .all_omicron_zones(|disposition| {
                            disposition.is_in_service()
                        })
                        .map(|(_sled_id, zone)| zone),
                )
                .await
                .map_err(|e| err.bail(e.into()))?;

                Ok(())
            }
        })
        .await
        .map_err(|e| {
            if let Some(err) = err.take() {
                err.into()
            } else {
                public_error_from_diesel(e, ErrorHandler::Server)
            }
        })
    }

    /// Set the current target blueprint
    ///
    /// In order to become the target blueprint, `target`'s parent blueprint
    /// must be the current target. To instead change the current target's
    /// properties (particularly whether it's enabled), use
    /// [`DataStore::blueprint_target_set_current_enabled`].
    pub async fn blueprint_target_set_current(
        &self,
        opctx: &OpContext,
        target: BlueprintTarget,
    ) -> Result<(), Error> {
        let conn = self.pool_connection_authorized(opctx).await?;
        Self::blueprint_target_set_current_on_connection(&conn, opctx, target)
            .await
    }

    /// Variant of [Self::blueprint_target_set_current] which may be called from
    /// a transaction context.
    pub(crate) async fn blueprint_target_set_current_on_connection(
        conn: &async_bb8_diesel::Connection<DbConnection>,
        opctx: &OpContext,
        target: BlueprintTarget,
    ) -> Result<(), Error> {
        opctx
            .authorize(authz::Action::Modify, &authz::BLUEPRINT_CONFIG)
            .await?;

        let query = InsertTargetQuery {
            target_id: target.target_id,
            enabled: target.enabled,
            time_made_target: target.time_made_target,
        };

        query
            .execute_async(conn)
            .await
            .map_err(|e| Error::from(query.decode_error(e)))?;

        Ok(())
    }

    /// Set the current target blueprint's `enabled` field
    ///
    /// In order to change the enabled field, `target` must already be the
    /// current target blueprint. To instead set a new blueprint target, use
    /// [`DataStore::blueprint_target_set_current`].
    // Although this function is like `blueprint_target_set_current()` in that
    // both store the given `BlueprintTarget` into the table, the functions are
    // distinct because the preconditions and error cases are different. We
    // could reconsider this and make `blueprint_target_set_current` accept
    // blueprints where either their own or their parent is the current
    // blueprint, although this would require some rework in the nontrivial
    // `InsertTargetQuery` CTE.
    pub async fn blueprint_target_set_current_enabled(
        &self,
        opctx: &OpContext,
        target: BlueprintTarget,
    ) -> Result<(), Error> {
        use nexus_db_schema::schema::bp_target::dsl;

        opctx
            .authorize(authz::Action::Modify, &authz::BLUEPRINT_CONFIG)
            .await?;

        // Diesel requires us to use an alias in order to refer to the
        // `bp_target` table twice in the same query.
        let bp_target2 =
            diesel::alias!(nexus_db_schema::schema::bp_target as bp_target1);

        // The following diesel produces this query:
        //
        // ```sql
        // INSERT INTO bp_target
        //   (SELECT
        //        version + 1,
        //        blueprint_id,
        //        <target.enabled>,
        //        <target.time_made_target>
        //    FROM bp_target
        //    WHERE
        //        -- This part of the subquery restricts us to only the
        //        -- current target (i.e., the bp_target with maximal version)
        //        version IN (SELECT version FROM bp_target
        //                    ORDER BY version DESC LIMIT 1)
        //
        //        -- ... and that current target must exactly equal the target
        //        -- blueprint on which we're trying to set `enabled`
        //        AND blueprint_id = <target.blueprint_id>
        //   );
        // ```
        //
        // This will either insert one new row (if the filters were satisified)
        // or no new rows (if the filters were not satisfied).
        let query = dsl::bp_target
            .select((
                dsl::version + 1,
                dsl::blueprint_id,
                target.enabled.into_sql::<sql_types::Bool>(),
                target.time_made_target.into_sql::<sql_types::Timestamptz>(),
            ))
            .filter(
                dsl::version.eq_any(
                    bp_target2
                        .select(bp_target2.field(dsl::version))
                        .order_by(bp_target2.field(dsl::version).desc())
                        .limit(1),
                ),
            )
            .filter(dsl::blueprint_id.eq(to_db_typed_uuid(target.target_id)))
            .insert_into(dsl::bp_target);

        let conn = self.pool_connection_authorized(opctx).await?;

        let num_inserted = query
            .execute_async(&*conn)
            .await
            .map_err(|e| public_error_from_diesel(e, ErrorHandler::Server))?;

        match num_inserted {
            0 => Err(Error::invalid_request(format!(
                "Blueprint {} is not the current target blueprint",
                target.target_id
            ))),
            1 => Ok(()),
            // This is impossible, not only due to the `.limit(1)` in the
            // subquery above, but also because we're inserting `version + 1`
            // which would fail with pkey conflicts if we matched more than one
            // existing row in the subquery.
            _ => unreachable!("query inserted more than one row"),
        }
    }

    /// Get the current target blueprint, if one exists
    ///
    /// Returns both the metadata about the target and the full blueprint
    /// contents. If you only need the target metadata, use
    /// `blueprint_target_get_current` instead.
    pub async fn blueprint_target_get_current_full(
        &self,
        opctx: &OpContext,
    ) -> Result<(BlueprintTarget, Blueprint), Error> {
        opctx.authorize(authz::Action::Read, &authz::BLUEPRINT_CONFIG).await?;

        let conn = self.pool_connection_authorized(opctx).await?;
        let target = Self::blueprint_current_target_only(&conn).await?;

        // The blueprint for the current target cannot be deleted while it is
        // the current target, but it's possible someone else (a) made a new
        // blueprint the target and (b) deleted the blueprint pointed to by our
        // `target` between the above query and the below query. In such a case,
        // this query will fail with an "unknown blueprint ID" error. This
        // should be rare in practice.
        let authz_blueprint = authz_blueprint_from_id(target.target_id);
        let blueprint = self.blueprint_read(opctx, &authz_blueprint).await?;

        Ok((target, blueprint))
    }

    /// Get the current target blueprint, if one exists
    pub async fn blueprint_target_get_current_on_connection(
        conn: &async_bb8_diesel::Connection<DbConnection>,
        opctx: &OpContext,
    ) -> Result<BlueprintTarget, TransactionError<Error>> {
        opctx.authorize(authz::Action::Read, &authz::BLUEPRINT_CONFIG).await?;
        Self::blueprint_current_target_only(&conn).await
    }

    /// Get the current target blueprint, if one exists
    pub async fn blueprint_target_get_current(
        &self,
        opctx: &OpContext,
    ) -> Result<BlueprintTarget, Error> {
        opctx.authorize(authz::Action::Read, &authz::BLUEPRINT_CONFIG).await?;
        let conn = self.pool_connection_authorized(opctx).await?;
        Self::blueprint_current_target_only(&conn).await.map_err(|e| e.into())
    }

    // Helper to fetch the current blueprint target (without fetching the entire
    // blueprint for that target).
    //
    // Caller is responsible for checking authz for this operation.
    async fn blueprint_current_target_only(
        conn: &async_bb8_diesel::Connection<DbConnection>,
    ) -> Result<BlueprintTarget, TransactionError<Error>> {
        use nexus_db_schema::schema::bp_target::dsl;

        let current_target = dsl::bp_target
            .order_by(dsl::version.desc())
            .first_async::<BpTarget>(conn)
            .await
            .optional()
            .map_err(|e| public_error_from_diesel(e, ErrorHandler::Server))?;

        // We expect a target blueprint to be set on all systems. RSS sets an
        // initial blueprint, but we shipped systems before it did so. We added
        // target blueprints to those systems via support operations, but let's
        // be careful here and return a specific error for this case.
        let current_target =
            current_target.ok_or_else(|| Error::InternalError {
                internal_message: "no target blueprint set".to_string(),
            })?;

        Ok(current_target.into())
    }
}

// Helper for reporting "should never happen" errors while inserting blueprints.
#[derive(Debug, Error)]
enum InsertTxnError {
    #[error("database error")]
    Diesel(#[from] DieselError),

    #[error(
        "aborting transaction after unexpectedly inserting {count} rows \
         for baseboard {baseboard_id:?} into {table_name}"
    )]
    BadInsertCount {
        table_name: &'static str,
        baseboard_id: Arc<BaseboardId>,
        count: usize,
    },
}

// Insert pending MGS updates for service processors for this blueprint.  These
// include foreign keys into the hw_baseboard_id table that we don't have handy.
// To achieve this, we use the same pattern used during inventory insertion:
//
//   INSERT INTO bp_pending_mgs_update_sp
//       SELECT
//           id
//           [other column values as literals]
//         FROM hw_baseboard_id
//         WHERE part_number = ... AND serial_number = ...;
//
// This way, we don't need to know the id.  The database looks it up for us as
// it does the INSERT.
//
// For each SP component (SP, RoT, RoT bootloader) we will be inserting to a
// different table: bp_pending_mgs_update_sp, bp_pending_mgs_update_rot, or
// bp_pending_mgs_update_rot_bootloader.
async fn insert_pending_mgs_update(
    conn: &async_bb8_diesel::Connection<DbConnection>,
    update: &PendingMgsUpdate,
    blueprint_id: BlueprintUuid,
    log: &Logger,
) -> Result<(), InsertTxnError> {
    match &update.details {
        PendingMgsUpdateDetails::Sp {
            expected_active_version,
            expected_inactive_version,
        } => {
            let db_blueprint_id = DbTypedUuid::from(blueprint_id)
                .into_sql::<diesel::sql_types::Uuid>();
            let db_sp_type =
                SpType::from(update.sp_type).into_sql::<SpTypeEnum>();
            let db_slot_id = SpMgsSlot::from(SqlU16::from(update.slot_id))
                .into_sql::<diesel::sql_types::Int4>();
            let db_artifact_hash = ArtifactHash::from(update.artifact_hash)
                .into_sql::<diesel::sql_types::Text>();
            let db_artifact_version =
                DbArtifactVersion::from(update.artifact_version.clone())
                    .into_sql::<diesel::sql_types::Text>();
            let db_expected_version =
                DbArtifactVersion::from(expected_active_version.clone())
                    .into_sql::<diesel::sql_types::Text>();
            let db_expected_inactive_version =
                match expected_inactive_version {
                    ExpectedVersion::NoValidVersion => None,
                    ExpectedVersion::Version(v) => {
                        Some(DbArtifactVersion::from(v.clone()))
                    }
                }
                .into_sql::<Nullable<diesel::sql_types::Text>>();

            use nexus_db_schema::schema::hw_baseboard_id::dsl as baseboard_dsl;
            // Skip formatting to prevent rustfmt bailing out.
            #[rustfmt::skip]
            use nexus_db_schema::schema::bp_pending_mgs_update_sp::dsl
                as update_dsl;
            let selection = nexus_db_schema::schema::hw_baseboard_id::table
                .select((
                    db_blueprint_id,
                    baseboard_dsl::id,
                    db_sp_type,
                    db_slot_id,
                    db_artifact_hash,
                    db_artifact_version,
                    db_expected_version,
                    db_expected_inactive_version,
                ))
                .filter(
                    baseboard_dsl::part_number
                        .eq(update.baseboard_id.part_number.clone()),
                )
                .filter(
                    baseboard_dsl::serial_number
                        .eq(update.baseboard_id.serial_number.clone()),
                );
            let count =
                diesel::insert_into(update_dsl::bp_pending_mgs_update_sp)
                    .values(selection)
                    .into_columns((
                        update_dsl::blueprint_id,
                        update_dsl::hw_baseboard_id,
                        update_dsl::sp_type,
                        update_dsl::sp_slot,
                        update_dsl::artifact_sha256,
                        update_dsl::artifact_version,
                        update_dsl::expected_active_version,
                        update_dsl::expected_inactive_version,
                    ))
                    .execute_async(conn)
                    .await?;
            if count != 1 {
                // This should be impossible in practice. We will insert however
                // many rows matched the `baseboard_id` parts of the query
                // above. It can't be more than one 1 because we've filtered on
                // a pair of columns that are unique together. It could only be
                // 0 if the baseboard id had never been seen before in an
                // inventory collection.  But in that case, how did we manage to
                // construct a blueprint with it?
                //
                // This could happen in the test suite or with
                // `reconfigurator-cli`, which both let you create any blueprint
                // you like. In the test suite, the test just has to deal with
                // this behaviour (e.g., by inserting an inventory collection
                // containing this SP). With `reconfigurator-cli`, this amounts
                // to user error.
                error!(log,
                    "blueprint insertion: unexpectedly tried to insert wrong \
                     number of rows into bp_pending_mgs_update_sp \
                     (aborting transaction)";
                    "count" => count,
                    &update.baseboard_id,
                );
                return Err(InsertTxnError::BadInsertCount {
                    table_name: "bp_pending_mgs_update_sp",
                    count,
                    baseboard_id: update.baseboard_id.clone(),
                });
            }

            // This statement is just here to force a compilation error if the
            // set of columns in `bp_pending_mgs_update_sp` changes because that
            // will affect the correctness of the above statement.
            //
            // If you're here because of a compile error, you might be changing
            // the `bp_pending_mgs_update_sp` table. Update the statement below
            // and be sure to update the code above, too!
            let (
                _blueprint_id,
                _hw_baseboard_id,
                _sp_type,
                _sp_slot,
                _artifact_sha256,
                _artifact_version,
                _expected_active_version,
                _expected_inactive_version,
            ) = update_dsl::bp_pending_mgs_update_sp::all_columns();
        }
        PendingMgsUpdateDetails::Rot {
            expected_active_slot,
            expected_inactive_version,
            expected_persistent_boot_preference,
            expected_pending_persistent_boot_preference,
            expected_transient_boot_preference,
        } => {
            let db_blueprint_id = DbTypedUuid::from(blueprint_id)
                .into_sql::<diesel::sql_types::Uuid>();
            let db_sp_type =
                SpType::from(update.sp_type).into_sql::<SpTypeEnum>();
            let db_slot_id = SpMgsSlot::from(SqlU16::from(update.slot_id))
                .into_sql::<diesel::sql_types::Int4>();
            let db_artifact_hash = ArtifactHash::from(update.artifact_hash)
                .into_sql::<diesel::sql_types::Text>();
            let db_artifact_version =
                DbArtifactVersion::from(update.artifact_version.clone())
                    .into_sql::<diesel::sql_types::Text>();
            let db_expected_active_slot =
                HwRotSlot::from(*expected_active_slot.slot())
                    .into_sql::<HwRotSlotEnum>();
            let db_expected_active_version =
                DbArtifactVersion::from(expected_active_slot.version())
                    .into_sql::<diesel::sql_types::Text>();
            let db_expected_inactive_version =
                match expected_inactive_version {
                    ExpectedVersion::NoValidVersion => None,
                    ExpectedVersion::Version(v) => {
                        Some(DbArtifactVersion::from(v.clone()))
                    }
                }
                .into_sql::<Nullable<diesel::sql_types::Text>>();
            let db_expected_persistent_boot_preference =
                HwRotSlot::from(*expected_persistent_boot_preference)
                    .into_sql::<HwRotSlotEnum>();
            let db_expected_pending_persistent_boot_preference =
                expected_pending_persistent_boot_preference
                    .map(|p| HwRotSlot::from(p))
                    .into_sql::<Nullable<HwRotSlotEnum>>();
            let db_expected_transient_boot_preference =
                expected_transient_boot_preference
                    .map(|p| HwRotSlot::from(p))
                    .into_sql::<Nullable<HwRotSlotEnum>>();

            use nexus_db_schema::schema::hw_baseboard_id::dsl as baseboard_dsl;
            // Skip formatting to prevent rustfmt bailing out.
            #[rustfmt::skip]
            use nexus_db_schema::schema::bp_pending_mgs_update_rot::dsl
                as update_dsl;
            let selection = nexus_db_schema::schema::hw_baseboard_id::table
                .select((
                    db_blueprint_id,
                    baseboard_dsl::id,
                    db_sp_type,
                    db_slot_id,
                    db_artifact_hash,
                    db_artifact_version,
                    db_expected_active_slot,
                    db_expected_active_version,
                    db_expected_inactive_version,
                    db_expected_persistent_boot_preference,
                    db_expected_pending_persistent_boot_preference,
                    db_expected_transient_boot_preference,
                ))
                .filter(
                    baseboard_dsl::part_number
                        .eq(update.baseboard_id.part_number.clone()),
                )
                .filter(
                    baseboard_dsl::serial_number
                        .eq(update.baseboard_id.serial_number.clone()),
                );
            let count =
                diesel::insert_into(update_dsl::bp_pending_mgs_update_rot)
                    .values(selection)
                    .into_columns((
                        update_dsl::blueprint_id,
                        update_dsl::hw_baseboard_id,
                        update_dsl::sp_type,
                        update_dsl::sp_slot,
                        update_dsl::artifact_sha256,
                        update_dsl::artifact_version,
                        update_dsl::expected_active_slot,
                        update_dsl::expected_active_version,
                        update_dsl::expected_inactive_version,
                        update_dsl::expected_persistent_boot_preference,
                        update_dsl::expected_pending_persistent_boot_preference,
                        update_dsl::expected_transient_boot_preference,
                    ))
                    .execute_async(conn)
                    .await?;
            if count != 1 {
                // As with `PendingMgsUpdateDetails::Sp`, this should be
                // impossible in practice.
                error!(log,
                    "blueprint insertion: unexpectedly tried to insert wrong \
                     number of rows into bp_pending_mgs_update_rot \
                     (aborting transaction)";
                    "count" => count,
                    &update.baseboard_id,
                );
                return Err(InsertTxnError::BadInsertCount {
                    table_name: "bp_pending_mgs_update_rot",
                    count,
                    baseboard_id: update.baseboard_id.clone(),
                });
            }

            // This statement is just here to force a compilation error if the
            // set of columns in `bp_pending_mgs_update_rot` changes because
            // that will affect the correctness of the above statement.
            //
            // If you're here because of a compile error, you might be changing
            // the `bp_pending_mgs_update_rot` table. Update the statement below
            // and be sure to update the code above, too!
            let (
                _blueprint_id,
                _hw_baseboard_id,
                _sp_type,
                _sp_slot,
                _artifact_sha256,
                _artifact_version,
                _expected_active_slot,
                _expected_active_version,
                _expected_inactive_version,
                _expected_persistent_boot_preference,
                _expected_pending_persistent_boot_preference,
                _expected_transient_boot_preference,
            ) = update_dsl::bp_pending_mgs_update_rot::all_columns();
        }
        PendingMgsUpdateDetails::RotBootloader {
            expected_stage0_version,
            expected_stage0_next_version,
        } => {
            let db_blueprint_id = DbTypedUuid::from(blueprint_id)
                .into_sql::<diesel::sql_types::Uuid>();
            let db_sp_type =
                SpType::from(update.sp_type).into_sql::<SpTypeEnum>();
            let db_slot_id = SpMgsSlot::from(SqlU16::from(update.slot_id))
                .into_sql::<diesel::sql_types::Int4>();
            let db_artifact_hash = ArtifactHash::from(update.artifact_hash)
                .into_sql::<diesel::sql_types::Text>();
            let db_artifact_version =
                DbArtifactVersion::from(update.artifact_version.clone())
                    .into_sql::<diesel::sql_types::Text>();
            let db_expected_stage0_version =
                DbArtifactVersion::from(expected_stage0_version.clone())
                    .into_sql::<diesel::sql_types::Text>();
            let db_expected_stage0_next_version =
                match expected_stage0_next_version {
                    ExpectedVersion::NoValidVersion => None,
                    ExpectedVersion::Version(v) => {
                        Some(DbArtifactVersion::from(v.clone()))
                    }
                }
                .into_sql::<Nullable<diesel::sql_types::Text>>();

            use nexus_db_schema::schema::hw_baseboard_id::dsl as baseboard_dsl;
            // Skip formatting to prevent rustfmt bailing out.
            #[rustfmt::skip]
            use nexus_db_schema::schema::bp_pending_mgs_update_rot_bootloader::dsl
                as update_dsl;
            let selection = nexus_db_schema::schema::hw_baseboard_id::table
                .select((
                    db_blueprint_id,
                    baseboard_dsl::id,
                    db_sp_type,
                    db_slot_id,
                    db_artifact_hash,
                    db_artifact_version,
                    db_expected_stage0_version,
                    db_expected_stage0_next_version,
                ))
                .filter(
                    baseboard_dsl::part_number
                        .eq(update.baseboard_id.part_number.clone()),
                )
                .filter(
                    baseboard_dsl::serial_number
                        .eq(update.baseboard_id.serial_number.clone()),
                );
            let count = diesel::insert_into(
                update_dsl::bp_pending_mgs_update_rot_bootloader,
            )
            .values(selection)
            .into_columns((
                update_dsl::blueprint_id,
                update_dsl::hw_baseboard_id,
                update_dsl::sp_type,
                update_dsl::sp_slot,
                update_dsl::artifact_sha256,
                update_dsl::artifact_version,
                update_dsl::expected_stage0_version,
                update_dsl::expected_stage0_next_version,
            ))
            .execute_async(conn)
            .await?;
            if count != 1 {
                // As with `PendingMgsUpdateDetails::Sp`, this should be
                // impossible in practice.
                error!(log,
                    "blueprint insertion: unexpectedly tried to insert wrong \
                     number of rows into bp_pending_mgs_update_rot_bootloader \
                     (aborting transaction)";
                    "count" => count,
                    &update.baseboard_id,
                );
                return Err(InsertTxnError::BadInsertCount {
                    table_name: "bp_pending_mgs_update_rot_bootloader",
                    count,
                    baseboard_id: update.baseboard_id.clone(),
                });
            }

            // This statement is just here to force a compilation error if the
            // set of columns in `bp_pending_mgs_update_rot_bootloader` changes
            // because that will affect the correctness of the above statement.
            //
            // If you're here because of a compile error, you might be changing
            // the `bp_pending_mgs_update_rot_bootloader` table. Update the
            // statement below and be sure to update the code above, too!
            let (
                _blueprint_id,
                _hw_baseboard_id,
                _sp_type,
                _sp_slot,
                _artifact_sha256,
                _artifact_version,
                _expected_stage0_version,
                _expected_stage0_next_version,
            ) = update_dsl::bp_pending_mgs_update_rot_bootloader::all_columns();
        }
    }
    Ok(())
}

// Helper to process BpPendingMgsUpdateComponent rows
fn process_update_row<T>(
    row: T,
    baseboards_by_id: &BTreeMap<Uuid, Arc<BaseboardId>>,
    pending_mgs_updates: &mut PendingMgsUpdates,
    blueprint_id: &TypedUuid<BlueprintKind>,
) -> Result<(), Error>
where
    T: BpPendingMgsUpdateComponent,
{
    let Some(baseboard) = baseboards_by_id.get(row.hw_baseboard_id()) else {
        // This should be impossible.
        return Err(Error::internal_error(&format!(
            "loading blueprint {}: missing baseboard that we should \
             have fetched: {}",
            blueprint_id,
            row.hw_baseboard_id()
        )));
    };

    let update = row.into_generic(baseboard.clone());
    if let Some(previous) = pending_mgs_updates.insert(update) {
        // This should be impossible.
        return Err(Error::internal_error(&format!(
            "blueprint {}: found multiple pending updates for \
             baseboard {:?}",
            blueprint_id, previous.baseboard_id
        )));
    }
    Ok(())
}

// Helper to create an `authz::Blueprint` for a specific blueprint ID
fn authz_blueprint_from_id(blueprint_id: BlueprintUuid) -> authz::Blueprint {
    let blueprint_id = blueprint_id.into_untyped_uuid();
    authz::Blueprint::new(
        authz::FLEET,
        blueprint_id,
        LookupType::ById(blueprint_id),
    )
}

/// Errors related to inserting a target blueprint
#[derive(Debug)]
enum InsertTargetError {
    /// The requested target blueprint ID does not exist in the blueprint table.
    NoSuchBlueprint(BlueprintUuid),
    /// The requested target blueprint's parent does not match the current
    /// target.
    ParentNotTarget(BlueprintUuid),
    /// Any other error
    Other(DieselError),
}

impl From<InsertTargetError> for Error {
    fn from(value: InsertTargetError) -> Self {
        match value {
            InsertTargetError::NoSuchBlueprint(id) => Error::not_found_by_id(
                ResourceType::Blueprint,
                id.as_untyped_uuid(),
            ),
            InsertTargetError::ParentNotTarget(id) => {
                Error::invalid_request(format!(
                    "Blueprint {id}'s parent blueprint is not the current \
                     target blueprint"
                ))
            }
            InsertTargetError::Other(e) => {
                public_error_from_diesel(e, ErrorHandler::Server)
            }
        }
    }
}

/// Query to insert a new current target blueprint.
///
/// The `bp_target` table's primary key is the `version` field, and we enforce
/// the following invariants:
///
/// * The first "current target" blueprint is assigned version 1.
/// * In order to be inserted as the first current target blueprint, a
///   blueprint must have a parent_blueprint_id of NULL.
/// * After the first, any subsequent blueprint can only be assigned as the
///   current target if its parent_blueprint_id is the current target blueprint.
/// * When inserting a new child blueprint as the current target, it is assigned
///   a version of 1 + its parent's version.
///
/// The result of this is a linear history of blueprints, where each target is a
/// direct child of the previous current target. Enforcing the above has some
/// subtleties (particularly around handling the "first blueprint with no
/// parent" case). These are expanded on below through inline comments on the
/// query we generate:
///
/// ```sql
/// WITH
///   -- Subquery to fetch the current target (i.e., the row with the max
///   -- veresion in `bp_target`).
///   current_target AS (
///     SELECT
///       "version" AS version,
///       "blueprint_id" AS blueprint_id
///     FROM "bp_target"
///     ORDER BY "version" DESC
///     LIMIT 1
///   ),
///
///   -- Error checking subquery: This uses similar tricks as elsewhere in
///   -- this crate to `CAST(... AS UUID)` with non-UUID values that result
///   -- in runtime errors in specific cases, allowing us to give accurate
///   -- error messages.
///   --
///   -- These checks are not required for correct behavior by the insert
///   -- below. If we removed them, the insert would insert 0 rows if
///   -- these checks would have failed. But they make it easier to report
///   -- specific problems to our caller.
///   --
///   -- The specific cases we check here are noted below.
///   check_validity AS MATERIALIZED (
///     SELECT CAST(IF(
///       -- Return `no-such-blueprint` if the ID we're being told to
///       -- set as the target doesn't exist in the blueprint table.
///       (SELECT "id" FROM "blueprint" WHERE "id" = <new_target_id>) IS NULL,
///       'no-such-blueprint',
///       IF(
///         -- Check for whether our new target's parent matches our current
///         -- target. There are two cases here: The first is the common case
///         -- (i.e., the new target has a parent: does it match the current
///         -- target ID?). The second is the bootstrapping check: if we're
///         -- trying to insert a new target that does not have a parent,
///         -- we should not have a current target at all.
///         --
///         -- If either of these cases fails, we return `parent-not-target`.
///         (
///            SELECT "parent_blueprint_id" FROM "blueprint", current_target
///            WHERE
///              "id" = <new_target_id>
///              AND current_target.blueprint_id = "parent_blueprint_id"
///         ) IS NOT NULL
///         OR
///         (
///            SELECT 1 FROM "blueprint"
///            WHERE
///              "id" = <new_target_id>
///              AND "parent_blueprint_id" IS NULL
///              AND NOT EXISTS (SELECT version FROM current_target)
///         ) = 1,
///         -- Sometime between v22.1.9 and v22.2.19, Cockroach's type checker
///         -- became too smart for our `CAST(... as UUID)` error checking
///         -- gadget: it can infer that `<new_target_id>` must be a UUID, so
///         -- then tries to parse 'parent-not-target' and 'no-such-blueprint'
///         -- as UUIDs _during typechecking_, which causes the query to always
///         -- fail. We can defeat this by casting the UUID to text here, which
///         -- will allow the 'parent-not-target' and 'no-such-blueprint'
///         -- sentinels to survive type checking, making it to query execution
///         -- where they will only be cast to UUIDs at runtime in the failure
///         -- cases they're supposed to catch.
///         CAST(<new_target_id> AS text),
///         'parent-not-target'
///       )
///     ) AS UUID)
///   ),
///
///   -- Determine the new version number to use: either 1 if this is the
///   -- first blueprint being made the current target, or 1 higher than
///   -- the previous target's version.
///   --
///   -- The final clauses of each of these WHERE clauses repeat the
///   -- checks performed above in `check_validity`, and will cause this
///   -- subquery to return no rows if we should not allow the new
///   -- target to be set.
///   new_target AS (
///     SELECT 1 AS new_version FROM "blueprint"
///       WHERE
///         "id" = <new_target_id>
///         AND "parent_blueprint_id" IS NULL
///         AND NOT EXISTS (SELECT version FROM current_target)
///     UNION
///     SELECT current_target.version + 1 FROM current_target, "blueprint"
///       WHERE
///         "id" = <new_target_id>
///         AND "parent_blueprint_id" IS NOT NULL
///         AND "parent_blueprint_id" = current_target.blueprint_id
///   )
///
///   -- Perform the actual insertion.
///   INSERT INTO "bp_target"(
///     "version","blueprint_id","enabled","time_made_target"
///   )
///   SELECT
///     new_target.new_version,
///     <new_target_id>,
///     <new_target_enabled>,
///     <new_target_time_made_target>
///     FROM new_target
/// ```
#[derive(Debug, Clone, Copy)]
struct InsertTargetQuery {
    target_id: BlueprintUuid,
    enabled: bool,
    time_made_target: DateTime<Utc>,
}

// Uncastable sentinel used to detect we attempt to make a blueprint the target
// when it does not exist in the blueprint table.
const NO_SUCH_BLUEPRINT_SENTINEL: &str = "no-such-blueprint";

// Uncastable sentinel used to detect we attempt to make a blueprint the target
// when its parent_blueprint_id is not the current target.
const PARENT_NOT_TARGET_SENTINEL: &str = "parent-not-target";

// Error messages generated from the above sentinel values.
const NO_SUCH_BLUEPRINT_ERROR_MESSAGE: &str = "could not parse \"no-such-blueprint\" as type uuid: \
     uuid: incorrect UUID length: no-such-blueprint";
const PARENT_NOT_TARGET_ERROR_MESSAGE: &str = "could not parse \"parent-not-target\" as type uuid: \
     uuid: incorrect UUID length: parent-not-target";

impl InsertTargetQuery {
    fn decode_error(&self, err: DieselError) -> InsertTargetError {
        match err {
            DieselError::DatabaseError(DatabaseErrorKind::Unknown, info)
                if info.message() == NO_SUCH_BLUEPRINT_ERROR_MESSAGE =>
            {
                InsertTargetError::NoSuchBlueprint(self.target_id)
            }
            DieselError::DatabaseError(DatabaseErrorKind::Unknown, info)
                if info.message() == PARENT_NOT_TARGET_ERROR_MESSAGE =>
            {
                InsertTargetError::ParentNotTarget(self.target_id)
            }
            other => InsertTargetError::Other(other),
        }
    }
}

impl QueryId for InsertTargetQuery {
    type QueryId = ();
    const HAS_STATIC_QUERY_ID: bool = false;
}

impl QueryFragment<Pg> for InsertTargetQuery {
    fn walk_ast<'a>(
        &'a self,
        mut out: AstPass<'_, 'a, Pg>,
    ) -> diesel::QueryResult<()> {
        use nexus_db_schema::schema::blueprint::dsl as bp_dsl;
        use nexus_db_schema::schema::bp_target::dsl;

        type FromClause<T> =
            diesel::internal::table_macro::StaticQueryFragmentInstance<T>;
        type BpTargetFromClause =
            FromClause<nexus_db_schema::schema::bp_target::table>;
        type BlueprintFromClause =
            FromClause<nexus_db_schema::schema::blueprint::table>;
        const BP_TARGET_FROM_CLAUSE: BpTargetFromClause =
            BpTargetFromClause::new();
        const BLUEPRINT_FROM_CLAUSE: BlueprintFromClause =
            BlueprintFromClause::new();

        out.push_sql("WITH ");

        out.push_sql("current_target AS (SELECT ");
        out.push_identifier(dsl::version::NAME)?;
        out.push_sql(" AS version,");
        out.push_identifier(dsl::blueprint_id::NAME)?;
        out.push_sql(" AS blueprint_id FROM ");
        BP_TARGET_FROM_CLAUSE.walk_ast(out.reborrow())?;
        out.push_sql(" ORDER BY ");
        out.push_identifier(dsl::version::NAME)?;
        out.push_sql(" DESC LIMIT 1),");

        out.push_sql(
            "check_validity AS MATERIALIZED ( \
               SELECT \
                 CAST( \
                   IF( \
                     (SELECT ",
        );
        out.push_identifier(bp_dsl::id::NAME)?;
        out.push_sql(" FROM ");
        BLUEPRINT_FROM_CLAUSE.walk_ast(out.reborrow())?;
        out.push_sql(" WHERE ");
        out.push_identifier(bp_dsl::id::NAME)?;
        out.push_sql(" = ");
        out.push_bind_param::<sql_types::Uuid, Uuid>(
            self.target_id.as_untyped_uuid(),
        )?;
        out.push_sql(") IS NULL, ");
        out.push_bind_param::<sql_types::Text, &'static str>(
            &NO_SUCH_BLUEPRINT_SENTINEL,
        )?;
        out.push_sql(
            ", \
                     IF( \
                       (SELECT ",
        );
        out.push_identifier(bp_dsl::parent_blueprint_id::NAME)?;
        out.push_sql(" FROM ");
        BLUEPRINT_FROM_CLAUSE.walk_ast(out.reborrow())?;
        out.push_sql(", current_target WHERE ");
        out.push_identifier(bp_dsl::id::NAME)?;
        out.push_sql(" = ");
        out.push_bind_param::<sql_types::Uuid, Uuid>(
            self.target_id.as_untyped_uuid(),
        )?;
        out.push_sql(" AND current_target.blueprint_id = ");
        out.push_identifier(bp_dsl::parent_blueprint_id::NAME)?;
        out.push_sql(
            "          ) IS NOT NULL \
                       OR \
                       (SELECT 1 FROM ",
        );
        BLUEPRINT_FROM_CLAUSE.walk_ast(out.reborrow())?;
        out.push_sql(" WHERE ");
        out.push_identifier(bp_dsl::id::NAME)?;
        out.push_sql(" = ");
        out.push_bind_param::<sql_types::Uuid, Uuid>(
            self.target_id.as_untyped_uuid(),
        )?;
        out.push_sql(" AND ");
        out.push_identifier(bp_dsl::parent_blueprint_id::NAME)?;
        out.push_sql(
            "  IS NULL \
                        AND NOT EXISTS ( \
                          SELECT version FROM current_target) \
                        ) = 1, ",
        );
        out.push_sql("  CAST(");
        out.push_bind_param::<sql_types::Uuid, Uuid>(
            self.target_id.as_untyped_uuid(),
        )?;
        out.push_sql("  AS text), ");
        out.push_bind_param::<sql_types::Text, &'static str>(
            &PARENT_NOT_TARGET_SENTINEL,
        )?;
        out.push_sql(
            "   ) \
              ) \
            AS UUID) \
          ), ",
        );

        out.push_sql("new_target AS (SELECT 1 AS new_version FROM ");
        BLUEPRINT_FROM_CLAUSE.walk_ast(out.reborrow())?;
        out.push_sql(" WHERE ");
        out.push_identifier(bp_dsl::id::NAME)?;
        out.push_sql(" = ");
        out.push_bind_param::<sql_types::Uuid, Uuid>(
            self.target_id.as_untyped_uuid(),
        )?;
        out.push_sql(" AND ");
        out.push_identifier(bp_dsl::parent_blueprint_id::NAME)?;
        out.push_sql(
            " IS NULL \
            AND NOT EXISTS \
            (SELECT version FROM current_target) \
             UNION \
            SELECT current_target.version + 1 FROM \
              current_target, ",
        );
        BLUEPRINT_FROM_CLAUSE.walk_ast(out.reborrow())?;
        out.push_sql(" WHERE ");
        out.push_identifier(bp_dsl::id::NAME)?;
        out.push_sql(" = ");
        out.push_bind_param::<sql_types::Uuid, Uuid>(
            self.target_id.as_untyped_uuid(),
        )?;
        out.push_sql(" AND ");
        out.push_identifier(bp_dsl::parent_blueprint_id::NAME)?;
        out.push_sql(" IS NOT NULL AND ");
        out.push_identifier(bp_dsl::parent_blueprint_id::NAME)?;
        out.push_sql(" = current_target.blueprint_id) ");

        out.push_sql("INSERT INTO ");
        BP_TARGET_FROM_CLAUSE.walk_ast(out.reborrow())?;
        out.push_sql("(");
        out.push_identifier(dsl::version::NAME)?;
        out.push_sql(",");
        out.push_identifier(dsl::blueprint_id::NAME)?;
        out.push_sql(",");
        out.push_identifier(dsl::enabled::NAME)?;
        out.push_sql(",");
        out.push_identifier(dsl::time_made_target::NAME)?;
        out.push_sql(") SELECT new_target.new_version, ");
        out.push_bind_param::<sql_types::Uuid, Uuid>(
            self.target_id.as_untyped_uuid(),
        )?;
        out.push_sql(",");
        out.push_bind_param::<sql_types::Bool, bool>(&self.enabled)?;
        out.push_sql(",");
        out.push_bind_param::<sql_types::Timestamptz, DateTime<Utc>>(
            &self.time_made_target,
        )?;
        out.push_sql(" FROM new_target");

        Ok(())
    }
}

impl RunQueryDsl<DbConnection> for InsertTargetQuery {}

#[cfg(test)]
mod tests {
    use super::*;

    use crate::db::pub_test_utils::TestDatabase;
    use crate::db::raw_query_builder::QueryBuilder;
    use gateway_types::rot::RotSlot;
    use nexus_inventory::CollectionBuilder;
    use nexus_inventory::now_db_precision;
    use nexus_reconfigurator_planning::blueprint_builder::BlueprintBuilder;
    use nexus_reconfigurator_planning::blueprint_builder::Ensure;
    use nexus_reconfigurator_planning::blueprint_builder::EnsureMultiple;
    use nexus_reconfigurator_planning::example::ExampleSystemBuilder;
    use nexus_reconfigurator_planning::example::example;
    use nexus_types::deployment::BlueprintArtifactVersion;
    use nexus_types::deployment::BlueprintHostPhase2DesiredContents;
    use nexus_types::deployment::BlueprintHostPhase2DesiredSlots;
    use nexus_types::deployment::BlueprintPhysicalDiskDisposition;
    use nexus_types::deployment::BlueprintZoneConfig;
    use nexus_types::deployment::BlueprintZoneDisposition;
    use nexus_types::deployment::BlueprintZoneImageSource;
    use nexus_types::deployment::BlueprintZoneType;
    use nexus_types::deployment::ExpectedActiveRotSlot;
    use nexus_types::deployment::OmicronZoneExternalFloatingIp;
    use nexus_types::deployment::PendingMgsUpdate;
    use nexus_types::deployment::PlanningInput;
    use nexus_types::deployment::PlanningInputBuilder;
    use nexus_types::deployment::SledDetails;
    use nexus_types::deployment::SledDisk;
    use nexus_types::deployment::SledFilter;
    use nexus_types::deployment::SledResources;
    use nexus_types::deployment::blueprint_zone_type;
    use nexus_types::external_api::views::PhysicalDiskPolicy;
    use nexus_types::external_api::views::PhysicalDiskState;
    use nexus_types::external_api::views::SledPolicy;
    use nexus_types::external_api::views::SledState;
    use nexus_types::inventory::BaseboardId;
    use nexus_types::inventory::Collection;
    use omicron_common::address::IpRange;
    use omicron_common::address::Ipv6Subnet;
    use omicron_common::api::external::MacAddr;
    use omicron_common::api::external::Name;
    use omicron_common::api::external::TufArtifactMeta;
    use omicron_common::api::external::TufRepoDescription;
    use omicron_common::api::external::TufRepoMeta;
    use omicron_common::api::external::Vni;
    use omicron_common::api::internal::shared::NetworkInterface;
    use omicron_common::api::internal::shared::NetworkInterfaceKind;
    use omicron_common::disk::DiskIdentity;
    use omicron_common::update::ArtifactId;
    use omicron_common::zpool_name::ZpoolName;
    use omicron_test_utils::dev;
    use omicron_test_utils::dev::poll::CondCheckError;
    use omicron_test_utils::dev::poll::wait_for_condition;
    use omicron_uuid_kinds::ExternalIpUuid;
    use omicron_uuid_kinds::OmicronZoneUuid;
    use omicron_uuid_kinds::PhysicalDiskUuid;
    use omicron_uuid_kinds::SledUuid;
    use omicron_uuid_kinds::ZpoolUuid;
    use oxnet::IpNet;
    use pretty_assertions::assert_eq;
    use rand::Rng;
    use rand::thread_rng;
    use std::collections::BTreeSet;
    use std::mem;
    use std::net::IpAddr;
    use std::net::Ipv4Addr;
    use std::net::Ipv6Addr;
    use std::net::SocketAddrV6;
    use std::str::FromStr;
    use std::sync::Arc;
    use std::sync::LazyLock;
    use std::sync::atomic::AtomicBool;
    use std::sync::atomic::Ordering;
    use std::time::Duration;
    use tufaceous_artifact::ArtifactHash;
    use tufaceous_artifact::ArtifactVersion;

    static EMPTY_PLANNING_INPUT: LazyLock<PlanningInput> =
        LazyLock::new(|| PlanningInputBuilder::empty_input());

    #[derive(Default)]
    pub struct NetworkResourceControlFlow {
        pub target_check_done: Option<Arc<AtomicBool>>,
        pub should_write_data: Option<Arc<AtomicBool>>,
    }

    // This is a not-super-future-maintainer-friendly helper to check that all
    // the subtables related to blueprints have been pruned of a specific
    // blueprint ID. If additional blueprint tables are added in the future,
    // this function will silently ignore them unless they're manually added.
    async fn ensure_blueprint_fully_deleted(
        datastore: &DataStore,
        blueprint_id: BlueprintUuid,
    ) {
        let conn = datastore.pool_connection_for_tests().await.unwrap();

        macro_rules! query_count {
            ($table:ident, $blueprint_id_col:ident) => {{
                use nexus_db_schema::schema::$table::dsl;
                let result = dsl::$table
                    .filter(
                        dsl::$blueprint_id_col
                            .eq(to_db_typed_uuid(blueprint_id)),
                    )
                    .count()
                    .get_result_async(&*conn)
                    .await;
                (stringify!($table), result)
            }};
        }

        // These tables start with `bp_` but do not represent the contents of a
        // specific blueprint.  It should be uncommon to add things to this
        // list.
        let tables_ignored: BTreeSet<_> = ["bp_target"].into_iter().collect();

        let mut tables_checked = BTreeSet::new();
        for (table_name, result) in [
            query_count!(blueprint, id),
            query_count!(bp_sled_metadata, blueprint_id),
            query_count!(bp_omicron_dataset, blueprint_id),
            query_count!(bp_omicron_physical_disk, blueprint_id),
            query_count!(bp_omicron_zone, blueprint_id),
            query_count!(bp_omicron_zone_nic, blueprint_id),
            query_count!(bp_clickhouse_cluster_config, blueprint_id),
            query_count!(bp_clickhouse_keeper_zone_id_to_node_id, blueprint_id),
            query_count!(bp_clickhouse_server_zone_id_to_node_id, blueprint_id),
            query_count!(bp_oximeter_read_policy, blueprint_id),
            query_count!(bp_pending_mgs_update_sp, blueprint_id),
            query_count!(bp_pending_mgs_update_rot, blueprint_id),
            query_count!(bp_pending_mgs_update_rot_bootloader, blueprint_id),
        ] {
            let count: i64 = result.unwrap();
            assert_eq!(
                count, 0,
                "nonzero row count for blueprint \
                 {blueprint_id} in table {table_name}"
            );
            tables_checked.insert(table_name);
        }

        // Look for likely blueprint-related tables that we didn't check.
        let mut query = QueryBuilder::new();
        query.sql(
            "SELECT table_name \
            FROM information_schema.tables \
            WHERE table_name LIKE 'bp\\_%'",
        );
        let tables_unchecked: Vec<String> = query
            .query::<diesel::sql_types::Text>()
            .load_async(&*conn)
            .await
            .expect("Failed to query information_schema for tables")
            .into_iter()
            .filter(|f: &String| {
                let t = f.as_str();
                !tables_ignored.contains(t) && !tables_checked.contains(t)
            })
            .collect();
        if !tables_unchecked.is_empty() {
            // If you see this message, you probably added a blueprint table
            // whose name started with `bp_*`.  Add it to the block above so
            // that this function checks whether deleting a blueprint deletes
            // rows from that table.  (You may also find you need to update
            // blueprint_delete() to actually delete said rows.)
            panic!(
                "found table(s) that look related to blueprints, but \
                 aren't covered by ensure_blueprint_fully_deleted(). \
                 Please add them to that function!\n
                 Found: {}",
                tables_unchecked.join(", ")
            );
        }
    }

    // Create a fake set of `SledDetails`, either with a subnet matching
    // `ip` or with an arbitrary one.
    fn fake_sled_details(ip: Option<Ipv6Addr>) -> SledDetails {
        let zpools = (0..4)
            .map(|i| {
                (
                    ZpoolUuid::new_v4(),
                    SledDisk {
                        disk_identity: DiskIdentity {
                            vendor: String::from("v"),
                            serial: format!("s-{i}"),
                            model: String::from("m"),
                        },
                        disk_id: PhysicalDiskUuid::new_v4(),
                        policy: PhysicalDiskPolicy::InService,
                        state: PhysicalDiskState::Active,
                    },
                )
            })
            .collect();
        let ip = ip.unwrap_or_else(|| thread_rng().gen::<u128>().into());
        let resources = SledResources { zpools, subnet: Ipv6Subnet::new(ip) };
        SledDetails {
            policy: SledPolicy::provisionable(),
            state: SledState::Active,
            resources,
            baseboard_id: BaseboardId {
                part_number: String::from("unused"),
                serial_number: String::from("unused"),
            },
        }
    }

    fn representative(
        log: &Logger,
        test_name: &str,
    ) -> (Collection, PlanningInput, Blueprint) {
        // We'll start with an example system.
        let (mut base_collection, planning_input, mut blueprint) =
            example(log, test_name);

        // Take a more thorough collection representative (includes SPs,
        // etc.)...
        let mut collection =
            nexus_inventory::examples::representative().builder.build();

        // ... and replace its sled agent and Omicron zones with those from our
        // example system.
        mem::swap(
            &mut collection.sled_agents,
            &mut base_collection.sled_agents,
        );

        // Treat this blueprint as the initial blueprint for the system.
        blueprint.parent_blueprint_id = None;

        (collection, planning_input, blueprint)
    }

    async fn blueprint_list_all_ids(
        opctx: &OpContext,
        datastore: &DataStore,
    ) -> Vec<BlueprintUuid> {
        datastore
            .blueprints_list(opctx, &DataPageParams::max_page())
            .await
            .unwrap()
            .into_iter()
            .map(|bp| bp.id)
            .collect()
    }

    #[tokio::test]
    async fn test_empty_blueprint() {
        // Setup
        let logctx = dev::test_setup_log("test_empty_blueprint");
        let db = TestDatabase::new_with_datastore(&logctx.log).await;
        let (opctx, datastore) = (db.opctx(), db.datastore());

        // Create an empty blueprint from it
        let blueprint1 = BlueprintBuilder::build_empty_with_sleds(
            std::iter::empty(),
            "test",
        );
        let authz_blueprint = authz_blueprint_from_id(blueprint1.id);

        // Trying to read it from the database should fail with the relevant
        // "not found" error.
        let err = datastore
            .blueprint_read(&opctx, &authz_blueprint)
            .await
            .unwrap_err();
        assert_eq!(err, authz_blueprint.not_found());

        // Write it to the database and read it back.
        datastore
            .blueprint_insert(&opctx, &blueprint1)
            .await
            .expect("failed to insert blueprint");
        let blueprint_read = datastore
            .blueprint_read(&opctx, &authz_blueprint)
            .await
            .expect("failed to read blueprint back");
        assert_eq!(blueprint1, blueprint_read);
        assert_eq!(
            blueprint_list_all_ids(&opctx, &datastore).await,
            [blueprint1.id]
        );

        // There ought to be no sleds and no parent blueprint.
        assert_eq!(blueprint1.sleds.len(), 0);
        assert_eq!(blueprint1.parent_blueprint_id, None);

        // Trying to insert the same blueprint again should fail.
        let err =
            datastore.blueprint_insert(&opctx, &blueprint1).await.unwrap_err();
        assert!(err.to_string().contains("duplicate key"));

        // We could try to test deleting this blueprint, but deletion checks
        // that the blueprint being deleted isn't the current target, and we
        // haven't set a current target at all as part of this test. Instead of
        // going through the motions of creating another blueprint and making it
        // the target just to test deletion, we'll end this test here, and rely
        // on other tests to check blueprint deletion.

        // Clean up.
        db.terminate().await;
        logctx.cleanup_successful();
    }

    #[tokio::test]
    async fn test_representative_blueprint() {
        const TEST_NAME: &str = "test_representative_blueprint";
        // Setup
        let logctx = dev::test_setup_log(TEST_NAME);
        let db = TestDatabase::new_with_datastore(&logctx.log).await;
        let (opctx, datastore) = (db.opctx(), db.datastore());

        // Create a cohesive representative collection/policy/blueprint
        let (collection, planning_input, blueprint1) =
            representative(&logctx.log, TEST_NAME);
        let authz_blueprint1 = authz_blueprint_from_id(blueprint1.id);

        // Write it to the database and read it back.
        datastore
            .blueprint_insert(&opctx, &blueprint1)
            .await
            .expect("failed to insert blueprint");
        let blueprint_read = datastore
            .blueprint_read(&opctx, &authz_blueprint1)
            .await
            .expect("failed to read collection back");
        assert_eq!(blueprint1, blueprint_read);
        assert_eq!(
            blueprint_list_all_ids(&opctx, &datastore).await,
            [blueprint1.id]
        );

        // Check the number of blueprint elements against our collection.
        assert_eq!(
            blueprint1.sleds.len(),
            planning_input.all_sled_ids(SledFilter::Commissioned).count(),
        );
        assert_eq!(blueprint1.sleds.len(), collection.sled_agents.len());
        assert_eq!(
            blueprint1.all_omicron_zones(BlueprintZoneDisposition::any).count(),
            collection.all_ledgered_omicron_zones().count()
        );
        // All zones should be in service.
        assert_all_zones_in_service(&blueprint1);
        assert_eq!(blueprint1.parent_blueprint_id, None);

        // Set blueprint1 as the current target, and ensure that we cannot
        // delete it (as the current target cannot be deleted).
        let bp1_target = BlueprintTarget {
            target_id: blueprint1.id,
            enabled: true,
            time_made_target: now_db_precision(),
        };
        datastore
            .blueprint_target_set_current(&opctx, bp1_target)
            .await
            .unwrap();
        assert_eq!(
            datastore.blueprint_target_get_current_full(&opctx).await.unwrap(),
            (bp1_target, blueprint1.clone())
        );
        let err = datastore
            .blueprint_delete(&opctx, &authz_blueprint1)
            .await
            .unwrap_err();
        assert!(
            err.to_string().contains(&format!(
                "blueprint {} is the current target and cannot be deleted",
                blueprint1.id
            )),
            "unexpected error: {err}"
        );

        // Add a new sled.
        let new_sled_id = SledUuid::new_v4();

        // While we're at it, use a different DNS version to test that that
        // works.
        let new_internal_dns_version = blueprint1.internal_dns_version.next();
        let new_external_dns_version = new_internal_dns_version.next();
        let planning_input = {
            let mut builder = planning_input.into_builder();
            builder
                .add_sled(new_sled_id, fake_sled_details(None))
                .expect("failed to add sled");
            builder.set_internal_dns_version(new_internal_dns_version);
            builder.set_external_dns_version(new_external_dns_version);
            builder.build()
        };
        let new_sled_zpools = &planning_input
            .sled_lookup(SledFilter::Commissioned, new_sled_id)
            .unwrap()
            .resources
            .zpools;

        // Create a builder for a child blueprint.
        let mut builder = BlueprintBuilder::new_based_on(
            &logctx.log,
            &blueprint1,
            &planning_input,
            &collection,
            "test",
        )
        .expect("failed to create builder");

        // Ensure disks on our sled
        assert_eq!(
            EnsureMultiple::from(
                builder
                    .sled_add_disks(
                        new_sled_id,
                        &planning_input
                            .sled_lookup(SledFilter::Commissioned, new_sled_id)
                            .unwrap()
                            .resources
                    )
                    .unwrap()
                    .disks
            ),
            EnsureMultiple::Changed {
                added: 4,
                updated: 0,
                expunged: 0,
                removed: 0
            }
        );

        // Add zones to our new sled.
        assert_eq!(
            builder
                .sled_ensure_zone_ntp(
                    new_sled_id,
                    BlueprintZoneImageSource::InstallDataset
                )
                .unwrap(),
            Ensure::Added
        );
        for zpool_id in new_sled_zpools.keys() {
            assert_eq!(
                builder
                    .sled_ensure_zone_crucible(
                        new_sled_id,
                        *zpool_id,
                        BlueprintZoneImageSource::InstallDataset
                    )
                    .unwrap(),
                Ensure::Added
            );
        }

        const ARTIFACT_VERSION_1: ArtifactVersion =
            ArtifactVersion::new_const("1.0.0");
        const ARTIFACT_VERSION_2: ArtifactVersion =
            ArtifactVersion::new_const("2.0.0");
        const ARTIFACT_VERSION_3: ArtifactVersion =
            ArtifactVersion::new_const("2.0.0");
        const ZONE_ARTIFACT_HASH_1: ArtifactHash = ArtifactHash([1; 32]);
        const ZONE_ARTIFACT_HASH_2: ArtifactHash = ArtifactHash([2; 32]);
        const HOST_ARTIFACT_HASH_1: ArtifactHash = ArtifactHash([3; 32]);
        const HOST_ARTIFACT_HASH_2: ArtifactHash = ArtifactHash([4; 32]);
        const HOST_ARTIFACT_HASH_3: ArtifactHash = ArtifactHash([5; 32]);

        // Add rows to the tuf_artifact table to test version lookups.
        {
            const SYSTEM_VERSION: semver::Version =
                semver::Version::new(0, 0, 1);
            const SYSTEM_HASH: ArtifactHash = ArtifactHash([3; 32]);

            // Add a zone artifact and two host phase 2 artifacts.
            datastore
                .tuf_repo_insert(
                    opctx,
                    &TufRepoDescription {
                        repo: TufRepoMeta {
                            hash: SYSTEM_HASH,
                            targets_role_version: 0,
                            valid_until: Utc::now(),
                            system_version: SYSTEM_VERSION,
                            file_name: String::new(),
                        },
                        artifacts: vec![
                            TufArtifactMeta {
                                id: ArtifactId {
                                    name: String::new(),
                                    version: ARTIFACT_VERSION_1,
                                    kind: KnownArtifactKind::Zone.into(),
                                },
                                hash: ZONE_ARTIFACT_HASH_1,
                                size: 0,
                            },
                            TufArtifactMeta {
                                id: ArtifactId {
                                    name: "host-1".into(),
                                    version: ARTIFACT_VERSION_2,
                                    kind: ArtifactKind::HOST_PHASE_2,
                                },
                                hash: HOST_ARTIFACT_HASH_1,
                                size: 0,
                            },
                            TufArtifactMeta {
                                id: ArtifactId {
                                    name: "host-2".into(),
                                    version: ARTIFACT_VERSION_3,
                                    kind: ArtifactKind::HOST_PHASE_2,
                                },
                                hash: HOST_ARTIFACT_HASH_2,
                                size: 0,
                            },
                        ],
                    },
                )
                .await
                .expect("inserted TUF repo");
        }

        // Take the first two zones and set their image sources.
        {
            let zone_ids: Vec<OmicronZoneUuid> = builder
                .current_sled_zones(
                    new_sled_id,
                    BlueprintZoneDisposition::is_in_service,
                )
                .map(|zone| zone.id)
                .take(2)
                .collect();
            if zone_ids.len() < 2 {
                panic!(
                    "expected new sled to have at least 2 zones, got {}",
                    zone_ids.len()
                );
            }
            builder
                .sled_set_zone_source(
                    new_sled_id,
                    zone_ids[0],
                    BlueprintZoneImageSource::Artifact {
                        version: BlueprintArtifactVersion::Available {
                            version: ARTIFACT_VERSION_1,
                        },
                        hash: ZONE_ARTIFACT_HASH_1,
                    },
                )
                .unwrap();
            builder
                .sled_set_zone_source(
                    new_sled_id,
                    zone_ids[1],
                    BlueprintZoneImageSource::Artifact {
                        version: BlueprintArtifactVersion::Unknown,
                        hash: ZONE_ARTIFACT_HASH_2,
                    },
                )
                .unwrap();
        }

        // Try a few different combinations of desired host phase 2 contents on
        // four sleds:
        //
        // 1. slot_a set to a known version; slot_b left at current contents
        // 2. slot_a left at current contents; slot_b set to a known version
        // 3. both slots set to a known version
        // 4. slot_a set to a known version; slot b set to an unknown version
        {
            let sled_ids = builder.sled_ids_with_zones().collect::<Vec<_>>();
            assert!(sled_ids.len() >= 4, "at least 4 sleds");

            let host_phase_2_samples = [
                BlueprintHostPhase2DesiredSlots {
                    slot_a: BlueprintHostPhase2DesiredContents::Artifact {
                        version: BlueprintArtifactVersion::Available {
                            version: ARTIFACT_VERSION_2,
                        },
                        hash: HOST_ARTIFACT_HASH_1,
                    },
                    slot_b: BlueprintHostPhase2DesiredContents::CurrentContents,
                },
                BlueprintHostPhase2DesiredSlots {
                    slot_a: BlueprintHostPhase2DesiredContents::CurrentContents,
                    slot_b: BlueprintHostPhase2DesiredContents::Artifact {
                        version: BlueprintArtifactVersion::Available {
                            version: ARTIFACT_VERSION_2,
                        },
                        hash: HOST_ARTIFACT_HASH_1,
                    },
                },
                BlueprintHostPhase2DesiredSlots {
                    slot_a: BlueprintHostPhase2DesiredContents::Artifact {
                        version: BlueprintArtifactVersion::Available {
                            version: ARTIFACT_VERSION_2,
                        },
                        hash: HOST_ARTIFACT_HASH_1,
                    },
                    slot_b: BlueprintHostPhase2DesiredContents::Artifact {
                        version: BlueprintArtifactVersion::Available {
                            version: ARTIFACT_VERSION_3,
                        },
                        hash: HOST_ARTIFACT_HASH_2,
                    },
                },
                BlueprintHostPhase2DesiredSlots {
                    slot_a: BlueprintHostPhase2DesiredContents::Artifact {
                        version: BlueprintArtifactVersion::Available {
                            version: ARTIFACT_VERSION_2,
                        },
                        hash: HOST_ARTIFACT_HASH_1,
                    },
                    slot_b: BlueprintHostPhase2DesiredContents::Artifact {
                        version: BlueprintArtifactVersion::Unknown,
                        hash: HOST_ARTIFACT_HASH_3,
                    },
                },
            ];

            for (sled_id, host_phase_2) in
                sled_ids.into_iter().zip(host_phase_2_samples.into_iter())
            {
                builder.sled_set_host_phase_2(sled_id, host_phase_2).unwrap();
            }
        }

        // Configure an SP update.
        let (baseboard_id, sp) =
            collection.sps.iter().next().expect("at least one SP");
        builder.pending_mgs_update_insert(PendingMgsUpdate {
            baseboard_id: baseboard_id.clone(),
            sp_type: sp.sp_type,
            slot_id: sp.sp_slot,
            details: PendingMgsUpdateDetails::Sp {
                expected_active_version: "1.0.0".parse().unwrap(),
                expected_inactive_version: ExpectedVersion::NoValidVersion,
            },
            artifact_hash: ArtifactHash([72; 32]),
            artifact_version: "2.0.0".parse().unwrap(),
        });

        let num_new_ntp_zones = 1;
        let num_new_crucible_zones = new_sled_zpools.len();
        let num_new_sled_zones = num_new_ntp_zones + num_new_crucible_zones;

        let blueprint2 = builder.build();
        let authz_blueprint2 = authz_blueprint_from_id(blueprint2.id);

        let diff = blueprint2.diff_since_blueprint(&blueprint1);
        println!("b1 -> b2: {}", diff.display());
        println!("b1 sleds: {:?}", blueprint1.sleds);
        println!("b2 sleds: {:?}", blueprint2.sleds);
        // Check that we added the new sled, as well as its disks and zones.
        assert_eq!(
            blueprint1
                .all_omicron_disks(BlueprintPhysicalDiskDisposition::any)
                .count()
                + new_sled_zpools.len(),
            blueprint2
                .all_omicron_disks(BlueprintPhysicalDiskDisposition::any)
                .count()
        );
        assert_eq!(blueprint1.sleds.len() + 1, blueprint2.sleds.len());
        assert_eq!(
            blueprint1.all_omicron_zones(BlueprintZoneDisposition::any).count()
                + num_new_sled_zones,
            blueprint2.all_omicron_zones(BlueprintZoneDisposition::any).count()
        );

        // All zones should be in service.
        assert_all_zones_in_service(&blueprint2);
        assert_eq!(blueprint2.parent_blueprint_id, Some(blueprint1.id));

        // This blueprint contains a PendingMgsUpdate that references an SP from
        // `collection`.  This must already be present in the database for
        // blueprint insertion to work.
        datastore
            .inventory_insert_collection(&opctx, &collection)
            .await
            .expect("failed to insert inventory collection");

        // Check that we can write it to the DB and read it back.
        datastore
            .blueprint_insert(&opctx, &blueprint2)
            .await
            .expect("failed to insert blueprint");
        let blueprint_read = datastore
            .blueprint_read(&opctx, &authz_blueprint2)
            .await
            .expect("failed to read collection back");
        let diff = blueprint_read.diff_since_blueprint(&blueprint2);
        println!("diff: {}", diff.display());
        assert_eq!(blueprint2, blueprint_read);
        assert_eq!(blueprint2.internal_dns_version, new_internal_dns_version);
        assert_eq!(blueprint2.external_dns_version, new_external_dns_version);
        {
            let mut expected_ids = [blueprint1.id, blueprint2.id];
            expected_ids.sort();
            assert_eq!(
                blueprint_list_all_ids(&opctx, &datastore).await,
                expected_ids
            );
        }

        // Set blueprint2 as the current target and ensure that means we can not
        // delete it.
        let bp2_target = BlueprintTarget {
            target_id: blueprint2.id,
            enabled: true,
            time_made_target: now_db_precision(),
        };
        datastore
            .blueprint_target_set_current(&opctx, bp2_target)
            .await
            .unwrap();
        assert_eq!(
            datastore.blueprint_target_get_current_full(&opctx).await.unwrap(),
            (bp2_target, blueprint2.clone())
        );
        let err = datastore
            .blueprint_delete(&opctx, &authz_blueprint2)
            .await
            .unwrap_err();
        assert!(
            err.to_string().contains(&format!(
                "blueprint {} is the current target and cannot be deleted",
                blueprint2.id
            )),
            "unexpected error: {err}"
        );

        // Now that blueprint2 is the target, we should be able to delete
        // blueprint1.
        datastore.blueprint_delete(&opctx, &authz_blueprint1).await.unwrap();
        ensure_blueprint_fully_deleted(&datastore, blueprint1.id).await;
        assert_eq!(
            blueprint_list_all_ids(&opctx, &datastore).await,
            [blueprint2.id]
        );

        // blueprint2 is more interesting in terms of containing a variety of
        // different blueprint structures.  We want to try deleting that.  To do
        // that, we have to create a new blueprint and make that one the target.
        let mut builder = BlueprintBuilder::new_based_on(
            &logctx.log,
            &blueprint2,
            &planning_input,
            &collection,
            "dummy",
        )
        .expect("failed to create builder");

        // Configure an RoT update
        let (baseboard_id, sp) =
            collection.sps.iter().next().expect("at least one SP");
        builder.pending_mgs_update_insert(PendingMgsUpdate {
            baseboard_id: baseboard_id.clone(),
            sp_type: sp.sp_type,
            slot_id: sp.sp_slot,
            details: PendingMgsUpdateDetails::Rot {
                expected_active_slot: ExpectedActiveRotSlot {
                    slot: RotSlot::A,
                    version: "1.0.0".parse().unwrap(),
                },
                expected_inactive_version: ExpectedVersion::NoValidVersion,
                expected_persistent_boot_preference: RotSlot::A,
                expected_pending_persistent_boot_preference: None,
                expected_transient_boot_preference: None,
            },
            artifact_hash: ArtifactHash([72; 32]),
            artifact_version: "2.0.0".parse().unwrap(),
        });
        let blueprint3 = builder.build();
        let authz_blueprint3 = authz_blueprint_from_id(blueprint3.id);
        datastore
            .blueprint_insert(&opctx, &blueprint3)
            .await
            .expect("failed to insert blueprint");
        let bp3_target = BlueprintTarget {
            target_id: blueprint3.id,
            enabled: true,
            time_made_target: now_db_precision(),
        };
        datastore
            .blueprint_target_set_current(&opctx, bp3_target)
            .await
            .unwrap();
        datastore.blueprint_delete(&opctx, &authz_blueprint2).await.unwrap();
        ensure_blueprint_fully_deleted(&datastore, blueprint2.id).await;

        // We now make sure we can build and insert a blueprint containing an
        // RoT bootloader Pending MGS update
        let mut builder = BlueprintBuilder::new_based_on(
            &logctx.log,
            &blueprint3,
            &planning_input,
            &collection,
            "dummy",
        )
        .expect("failed to create builder");

        // Configure an RoT bootloader update
        let (baseboard_id, sp) =
            collection.sps.iter().next().expect("at least one SP");
        builder.pending_mgs_update_insert(PendingMgsUpdate {
            baseboard_id: baseboard_id.clone(),
            sp_type: sp.sp_type,
            slot_id: sp.sp_slot,
            details: PendingMgsUpdateDetails::RotBootloader {
                expected_stage0_version: "1.0.0".parse().unwrap(),
                expected_stage0_next_version: ExpectedVersion::NoValidVersion,
            },
            artifact_hash: ArtifactHash([72; 32]),
            artifact_version: "2.0.0".parse().unwrap(),
        });
        let blueprint4 = builder.build();
        datastore
            .blueprint_insert(&opctx, &blueprint4)
            .await
            .expect("failed to insert blueprint");
        let bp4_target = BlueprintTarget {
            target_id: blueprint4.id,
            enabled: true,
            time_made_target: now_db_precision(),
        };
        datastore
            .blueprint_target_set_current(&opctx, bp4_target)
            .await
            .unwrap();
        datastore.blueprint_delete(&opctx, &authz_blueprint3).await.unwrap();
        ensure_blueprint_fully_deleted(&datastore, blueprint3.id).await;

        // Clean up.
        db.terminate().await;
        logctx.cleanup_successful();
    }

    #[tokio::test]
    async fn test_set_target() {
        // Setup
        let logctx = dev::test_setup_log("test_set_target");
        let db = TestDatabase::new_with_datastore(&logctx.log).await;
        let (opctx, datastore) = (db.opctx(), db.datastore());

        // Trying to insert a target that doesn't reference a blueprint should
        // fail with a relevant error message.
        let nonexistent_blueprint_id = BlueprintUuid::new_v4();
        let err = datastore
            .blueprint_target_set_current(
                &opctx,
                BlueprintTarget {
                    target_id: nonexistent_blueprint_id,
                    enabled: true,
                    time_made_target: now_db_precision(),
                },
            )
            .await
            .unwrap_err();
        assert_eq!(
            err,
            Error::from(InsertTargetError::NoSuchBlueprint(
                nonexistent_blueprint_id
            ))
        );

        // There should be no current target; this is never expected in a real
        // system, since RSS sets an initial target blueprint, so we should get
        // an error.
        let err = datastore
            .blueprint_target_get_current_full(&opctx)
            .await
            .unwrap_err();
        assert!(err.to_string().contains("no target blueprint set"));

        // Create an initial empty collection
        let collection = CollectionBuilder::new("test").build();

        // Create three blueprints:
        // * `blueprint1` has no parent
        // * `blueprint2` and `blueprint3` both have `blueprint1` as parent
        let blueprint1 = BlueprintBuilder::build_empty_with_sleds(
            std::iter::empty(),
            "test1",
        );
        let blueprint2 = BlueprintBuilder::new_based_on(
            &logctx.log,
            &blueprint1,
            &EMPTY_PLANNING_INPUT,
            &collection,
            "test2",
        )
        .expect("failed to create builder")
        .build();
        let blueprint3 = BlueprintBuilder::new_based_on(
            &logctx.log,
            &blueprint1,
            &EMPTY_PLANNING_INPUT,
            &collection,
            "test3",
        )
        .expect("failed to create builder")
        .build();
        assert_eq!(blueprint1.parent_blueprint_id, None);
        assert_eq!(blueprint2.parent_blueprint_id, Some(blueprint1.id));
        assert_eq!(blueprint3.parent_blueprint_id, Some(blueprint1.id));

        // Insert all three into the blueprint table.
        datastore.blueprint_insert(&opctx, &blueprint1).await.unwrap();
        datastore.blueprint_insert(&opctx, &blueprint2).await.unwrap();
        datastore.blueprint_insert(&opctx, &blueprint3).await.unwrap();

        let bp1_target = BlueprintTarget {
            target_id: blueprint1.id,
            enabled: true,
            time_made_target: now_db_precision(),
        };
        let bp2_target = BlueprintTarget {
            target_id: blueprint2.id,
            enabled: true,
            time_made_target: now_db_precision(),
        };
        let bp3_target = BlueprintTarget {
            target_id: blueprint3.id,
            enabled: true,
            time_made_target: now_db_precision(),
        };

        // Attempting to make blueprint2 the current target should fail because
        // it has a non-NULL parent_blueprint_id, but there is no current target
        // (i.e., only a blueprint with no parent can be made the current
        // target).
        let err = datastore
            .blueprint_target_set_current(&opctx, bp2_target)
            .await
            .unwrap_err();
        assert_eq!(
            err,
            Error::from(InsertTargetError::ParentNotTarget(blueprint2.id))
        );

        // There should be no current target; this is never expected in a real
        // system, since RSS sets an initial target blueprint, so we should get
        // an error.
        let err = datastore
            .blueprint_target_get_current_full(&opctx)
            .await
            .unwrap_err();
        assert!(err.to_string().contains("no target blueprint set"));

        // We should be able to insert blueprint1, which has no parent (matching
        // the currently-empty `bp_target` table's lack of a target).
        datastore
            .blueprint_target_set_current(&opctx, bp1_target)
            .await
            .unwrap();
        assert_eq!(
            datastore.blueprint_target_get_current_full(&opctx).await.unwrap(),
            (bp1_target, blueprint1.clone())
        );

        // Now that blueprint1 is the current target, we should be able to
        // insert blueprint2 or blueprint3. WLOG, pick blueprint3.
        datastore
            .blueprint_target_set_current(&opctx, bp3_target)
            .await
            .unwrap();
        assert_eq!(
            datastore.blueprint_target_get_current_full(&opctx).await.unwrap(),
            (bp3_target, blueprint3.clone())
        );

        // Now that blueprint3 is the target, trying to insert blueprint1 or
        // blueprint2 should fail, because neither of their parents (NULL and
        // blueprint1, respectively) match the current target.
        let err = datastore
            .blueprint_target_set_current(&opctx, bp1_target)
            .await
            .unwrap_err();
        assert_eq!(
            err,
            Error::from(InsertTargetError::ParentNotTarget(blueprint1.id))
        );
        let err = datastore
            .blueprint_target_set_current(&opctx, bp2_target)
            .await
            .unwrap_err();
        assert_eq!(
            err,
            Error::from(InsertTargetError::ParentNotTarget(blueprint2.id))
        );

        // Create a child of blueprint3, and ensure when we set it as the target
        // with enabled=false, that status is serialized.
        let blueprint4 = BlueprintBuilder::new_based_on(
            &logctx.log,
            &blueprint3,
            &EMPTY_PLANNING_INPUT,
            &collection,
            "test3",
        )
        .expect("failed to create builder")
        .build();
        assert_eq!(blueprint4.parent_blueprint_id, Some(blueprint3.id));
        datastore.blueprint_insert(&opctx, &blueprint4).await.unwrap();
        let bp4_target = BlueprintTarget {
            target_id: blueprint4.id,
            enabled: false,
            time_made_target: now_db_precision(),
        };
        datastore
            .blueprint_target_set_current(&opctx, bp4_target)
            .await
            .unwrap();
        assert_eq!(
            datastore.blueprint_target_get_current_full(&opctx).await.unwrap(),
            (bp4_target, blueprint4)
        );

        // Clean up.
        db.terminate().await;
        logctx.cleanup_successful();
    }

    #[tokio::test]
    async fn test_set_target_enabled() {
        // Setup
        let logctx = dev::test_setup_log("test_set_target_enabled");
        let db = TestDatabase::new_with_datastore(&logctx.log).await;
        let (opctx, datastore) = (db.opctx(), db.datastore());

        // Create an initial empty collection
        let collection = CollectionBuilder::new("test").build();

        // Create an initial blueprint and a child.
        let blueprint1 = BlueprintBuilder::build_empty_with_sleds(
            std::iter::empty(),
            "test1",
        );
        let blueprint2 = BlueprintBuilder::new_based_on(
            &logctx.log,
            &blueprint1,
            &EMPTY_PLANNING_INPUT,
            &collection,
            "test2",
        )
        .expect("failed to create builder")
        .build();
        assert_eq!(blueprint1.parent_blueprint_id, None);
        assert_eq!(blueprint2.parent_blueprint_id, Some(blueprint1.id));

        // Insert both into the blueprint table.
        datastore.blueprint_insert(&opctx, &blueprint1).await.unwrap();
        datastore.blueprint_insert(&opctx, &blueprint2).await.unwrap();

        let mut bp1_target = BlueprintTarget {
            target_id: blueprint1.id,
            enabled: true,
            time_made_target: now_db_precision(),
        };
        let mut bp2_target = BlueprintTarget {
            target_id: blueprint2.id,
            enabled: true,
            time_made_target: now_db_precision(),
        };

        // Set bp1_target as the current target.
        datastore
            .blueprint_target_set_current(&opctx, bp1_target)
            .await
            .unwrap();
        assert_eq!(
            datastore.blueprint_target_get_current(&opctx).await.unwrap(),
            bp1_target,
        );

        // We should be able to toggle its enabled status an arbitrary number of
        // times.
        for _ in 0..10 {
            bp1_target.enabled = !bp1_target.enabled;
            datastore
                .blueprint_target_set_current_enabled(&opctx, bp1_target)
                .await
                .unwrap();
            assert_eq!(
                datastore.blueprint_target_get_current(&opctx).await.unwrap(),
                bp1_target,
            );
        }

        // We cannot use `blueprint_target_set_current_enabled` to make
        // bp2_target the target...
        let err = datastore
            .blueprint_target_set_current_enabled(&opctx, bp2_target)
            .await
            .unwrap_err();
        assert!(
            err.to_string().contains("is not the current target blueprint")
        );

        // ...but we can make it the target via `blueprint_target_set_current`.
        datastore
            .blueprint_target_set_current(&opctx, bp2_target)
            .await
            .unwrap();
        assert_eq!(
            datastore.blueprint_target_get_current(&opctx).await.unwrap(),
            bp2_target,
        );

        // We can no longer toggle the enabled bit of bp1_target.
        let err = datastore
            .blueprint_target_set_current_enabled(&opctx, bp1_target)
            .await
            .unwrap_err();
        assert!(
            err.to_string().contains("is not the current target blueprint")
        );

        // We can toggle bp2_target.enabled an arbitrary number of times.
        for _ in 0..10 {
            bp2_target.enabled = !bp2_target.enabled;
            datastore
                .blueprint_target_set_current_enabled(&opctx, bp2_target)
                .await
                .unwrap();
            assert_eq!(
                datastore.blueprint_target_get_current(&opctx).await.unwrap(),
                bp2_target,
            );
        }

        // Clean up.
        db.terminate().await;
        logctx.cleanup_successful();
    }

    async fn create_blueprint_with_external_ip(
        datastore: &DataStore,
        opctx: &OpContext,
    ) -> Blueprint {
        // Create an initial blueprint and a child.
        let sled_id = SledUuid::new_v4();
        let mut blueprint = BlueprintBuilder::build_empty_with_sleds(
            [sled_id].into_iter(),
            "test1",
        );

        // To observe realistic database behavior, we need the invocation of
        // "blueprint_ensure_external_networking_resources" to actually write something
        // back to the database.
        //
        // While this is *mostly* made-up blueprint contents, the part that matters
        // is that it's provisioning a zone (Nexus) which does have resources
        // to be allocated.
        let ip_range = IpRange::try_from((
            Ipv4Addr::new(10, 0, 0, 1),
            Ipv4Addr::new(10, 0, 0, 10),
        ))
        .unwrap();
        let (service_ip_pool, _) = datastore
            .ip_pools_service_lookup(&opctx)
            .await
            .expect("lookup service ip pool");
        datastore
            .ip_pool_add_range(&opctx, &service_ip_pool, &ip_range)
            .await
            .expect("add range to service ip pool");
        let zone_id = OmicronZoneUuid::new_v4();
        blueprint.sleds.get_mut(&sled_id).unwrap().zones.insert(
            BlueprintZoneConfig {
                disposition: BlueprintZoneDisposition::InService,
                id: zone_id,
                filesystem_pool: ZpoolName::new_external(ZpoolUuid::new_v4()),
                zone_type: BlueprintZoneType::Nexus(
                    blueprint_zone_type::Nexus {
                        internal_address: SocketAddrV6::new(
                            Ipv6Addr::LOCALHOST,
                            0,
                            0,
                            0,
                        ),
                        external_ip: OmicronZoneExternalFloatingIp {
                            id: ExternalIpUuid::new_v4(),
                            ip: "10.0.0.1".parse().unwrap(),
                        },
                        nic: NetworkInterface {
                            id: Uuid::new_v4(),
                            kind: NetworkInterfaceKind::Service {
                                id: *zone_id.as_untyped_uuid(),
                            },
                            name: Name::from_str("mynic").unwrap(),
                            ip: "fd77:e9d2:9cd9:2::8".parse().unwrap(),
                            mac: MacAddr::random_system(),
                            subnet: IpNet::host_net(IpAddr::V6(
                                Ipv6Addr::LOCALHOST,
                            )),
                            vni: Vni::random(),
                            primary: true,
                            slot: 1,
                            transit_ips: vec![],
                        },
                        external_tls: false,
                        external_dns_servers: vec![],
                    },
                ),
                image_source: BlueprintZoneImageSource::InstallDataset,
            },
        );

        blueprint
    }

    #[tokio::test]
    async fn test_ensure_external_networking_works_with_good_target() {
        // Setup
        let logctx = dev::test_setup_log(
            "test_ensure_external_networking_works_with_good_target",
        );
        let db = TestDatabase::new_with_datastore(&logctx.log).await;
        let (opctx, datastore) = (db.opctx(), db.datastore());

        let blueprint =
            create_blueprint_with_external_ip(&datastore, &opctx).await;
        datastore.blueprint_insert(&opctx, &blueprint).await.unwrap();

        let bp_target = BlueprintTarget {
            target_id: blueprint.id,
            enabled: true,
            time_made_target: now_db_precision(),
        };

        datastore
            .blueprint_target_set_current(&opctx, bp_target)
            .await
            .unwrap();
        datastore
            .blueprint_ensure_external_networking_resources_impl(
                &opctx,
                &blueprint,
                NetworkResourceControlFlow::default(),
            )
            .await
            .expect("Should be able to allocate external network resources");

        // Clean up.
        db.terminate().await;
        logctx.cleanup_successful();
    }

    #[tokio::test]
    async fn test_ensure_external_networking_bails_on_bad_target() {
        let test_name = "test_ensure_external_networking_bails_on_bad_target";

        // Setup
        let logctx = dev::test_setup_log(test_name);
        let db = TestDatabase::new_with_datastore(&logctx.log).await;
        let (opctx, datastore) = (db.opctx(), db.datastore());

        // Create two blueprints, both of which have external networking (via 1
        // Nexus zone).
        let (example_system, blueprint1) =
            ExampleSystemBuilder::new(&opctx.log, test_name)
                .nsleds(1)
                .nexus_count(1)
                .internal_dns_count(0)
                .expect("internal DNS count can be 0")
                .external_dns_count(0)
                .expect("external DNS count can be 0")
                .crucible_pantry_count(0)
                .build();
        let blueprint2 = BlueprintBuilder::new_based_on(
            &logctx.log,
            &blueprint1,
            &example_system.input,
            &example_system.collection,
            &format!("{test_name}-2"),
        )
        .expect("failed to create builder")
        .build();

        // Insert an IP pool range covering the one Nexus IP.
        let nexus_ip = blueprint1
            .all_omicron_zones(BlueprintZoneDisposition::is_in_service)
            .find_map(|(_, zone_config)| {
                zone_config
                    .zone_type
                    .external_networking()
                    .map(|(ip, _nic)| ip.ip())
            })
            .expect("found external IP");
        let (service_ip_pool, _) = datastore
            .ip_pools_service_lookup(&opctx)
            .await
            .expect("lookup service ip pool");
        datastore
            .ip_pool_add_range(
                &opctx,
                &service_ip_pool,
                &IpRange::try_from((nexus_ip, nexus_ip))
                    .expect("valid IP range"),
            )
            .await
            .expect("add range to service IP pool");

        // Insert both (plus the original parent of blueprint1, internal to
        // `ExampleSystemBuilder`) into the blueprint table.
        let blueprint0 = example_system.initial_blueprint;
        datastore.blueprint_insert(&opctx, &blueprint0).await.unwrap();
        datastore.blueprint_insert(&opctx, &blueprint1).await.unwrap();
        datastore.blueprint_insert(&opctx, &blueprint2).await.unwrap();

        let bp0_target = BlueprintTarget {
            target_id: blueprint0.id,
            enabled: true,
            time_made_target: now_db_precision(),
        };
        let bp1_target = BlueprintTarget {
            target_id: blueprint1.id,
            enabled: true,
            time_made_target: now_db_precision(),
        };
        let bp2_target = BlueprintTarget {
            target_id: blueprint2.id,
            enabled: true,
            time_made_target: now_db_precision(),
        };

        // Set bp1_target as the current target (which requires making bp0 the
        // target first).
        datastore
            .blueprint_target_set_current(&opctx, bp0_target)
            .await
            .unwrap();
        datastore
            .blueprint_target_set_current(&opctx, bp1_target)
            .await
            .unwrap();

        // Create flags to control method execution.
        let target_check_done = Arc::new(AtomicBool::new(false));
        let should_write_data = Arc::new(AtomicBool::new(false));

        // Spawn a task to execute our method.
        let ensure_resources_task = tokio::spawn({
            let datastore = datastore.clone();
            let opctx =
                OpContext::for_tests(logctx.log.clone(), datastore.clone());
            let target_check_done = target_check_done.clone();
            let should_write_data = should_write_data.clone();
            async move {
                datastore
                    .blueprint_ensure_external_networking_resources_impl(
                        &opctx,
                        &blueprint1,
                        NetworkResourceControlFlow {
                            target_check_done: Some(target_check_done),
                            should_write_data: Some(should_write_data),
                        },
                    )
                    .await
            }
        });

        // Wait until `task` has proceeded past the point at which it's checked
        // the target blueprint.
        wait_for_condition(
            || async {
                if target_check_done.load(Ordering::SeqCst) {
                    Ok(())
                } else {
                    Err(CondCheckError::<()>::NotYet)
                }
            },
            &Duration::from_millis(50),
            &Duration::from_secs(10),
        )
        .await
        .expect("`target_check_done` not set to true");

        // While the "Ensure resources" task is still mid-transaction:
        //
        // - Update the target
        // - Read the data which "Ensure resources" is attempting to write
        datastore
            .blueprint_target_set_current(&opctx, bp2_target)
            .await
            .unwrap();

        let conn = datastore
            .pool_connection_authorized(&opctx)
            .await
            .expect("failed to get connection");

        // NOTE: Performing this "SELECT" is a necessary step for our test, even
        // though we don't actually care about the result.
        //
        // If we don't perform this read, it is possible for CockroachDB to
        // logically order the "Ensure Resources" task before the blueprint
        // target changes.
        //
        // More on this in the block comment below.
        let mut query = QueryBuilder::new();
        query.sql("SELECT id FROM omicron.public.external_ip WHERE time_deleted IS NULL");
        let _external_ips = query
            .query::<diesel::sql_types::Uuid>()
            .load_async::<uuid::Uuid>(&*conn)
            .await
            .expect("SELECT external IPs");

        // == WHAT ORDERING DO WE EXPECT?
        //
        // We expect to have the following reads/writes:
        //
        // | Ensure Resources | Unit test |
        // | -----------------|-----------|
        // | BEGIN            |           |
        // | R(target)        |           |
        // |                  | W(target) |
        // |                  | R(data)   |
        // | W(data)          |           |
        // | COMMIT           |           |
        //
        // With this ordering, and an eye on "Read-Write", "Write-Read", and
        // "Write-Write" conflicts:
        //
        // - (R->W) "Ensure Resources" must be ordered before "Unit test", because of access to
        // "target".
        // - (R->W) "Unit test" must be ordered before "Ensure Resources", because of
        // access to "data".
        //
        // This creates a circular dependency, and therefore means "Ensure Resources"
        // cannot commit. We expect that this ordering will force CockroachDB
        // to retry the "Ensure Resources" transaction, which will cause it to
        // see the new target:
        //
        // | Ensure Resources | Unit Test |
        // | -----------------|-----------|
        // |                  | W(target) |
        // |                  | R(data)   |
        // | BEGIN            |           |
        // | R(target)        |           |
        //
        // This should cause it to abort the current transaction, as the target no longer matches.
        //
        // == WHY ARE WE DOING THIS?
        //
        // Although CockroachDB's transactions provide serializability, they
        // do not preserve "strict serializability". This means that, as long as we don't violate
        // transaction conflict ordering (aka, the "Read-Write", "Write-Read", and "Write-Write"
        // relationships used earlier), transactions can be re-ordered independently of when
        // they completed in "real time".
        //
        // Although we may want to test the following application-level invariant:
        //
        // > If the target blueprint changes while we're updating network resources, the
        // transaction should abort.
        //
        // We actually need to reframe this statement in terms of concurrency control:
        //
        // > If a transaction attempts to read the current blueprint and update network resources,
        // and concurrently the blueprint changes, the transaction should fail if any other
        // operations have concurrently attempted to read or write network resources.
        //
        // This statement is a bit more elaborate, but it more accurately describes what Cockroach
        // is doing: if the "Ensure Resources" operation COULD have completed before another
        // transaction (e.g., one updating the blueprint target), it is acceptable for the
        // transactions to be logically re-ordered in a different way than they completed in
        // real-time.

        should_write_data.store(true, Ordering::SeqCst);

        // After setting `should_write_data`, `ensure_resources_task` will finish.
        //
        // We expect that it will keep running, but before COMMIT-ing successfully,
        // it should be forced to retry.

        let err = tokio::time::timeout(
            Duration::from_secs(10),
            ensure_resources_task,
        )
        .await
        .expect(
            "time out waiting for \
                `blueprint_ensure_external_networking_resources`",
        )
        .expect("panic in `blueprint_ensure_external_networking_resources")
        .expect_err("Should have failed to ensure resources")
        .to_string();

        assert!(
            err.contains("is not the current target blueprint"),
            "Error: {err}",
        );

        // Clean up.
        db.terminate().await;
        logctx.cleanup_successful();
    }

    fn assert_all_zones_in_service(blueprint: &Blueprint) {
        let not_in_service = blueprint
            .all_omicron_zones(|disposition| !disposition.is_in_service())
            .collect::<Vec<_>>();
        assert!(
            not_in_service.is_empty(),
            "expected all zones to be in service, \
             found these zones not in service: {not_in_service:?}"
        );
    }
}<|MERGE_RESOLUTION|>--- conflicted
+++ resolved
@@ -489,414 +489,6 @@
 
                 // Insert pending MGS updates for this blueprint.
                 for update in &blueprint.pending_mgs_updates {
-<<<<<<< HEAD
-                    // Right now, we only implement support for storing SP
-                    // updates.
-                    match &update.details {
-                        PendingMgsUpdateDetails::Sp {
-                            expected_active_version,
-                            expected_inactive_version,
-                        } => {
-                            let db_blueprint_id = DbTypedUuid::from(
-                                blueprint_id
-                            ).into_sql::<diesel::sql_types::Uuid>();
-                            let db_sp_type =
-                                SpType::from(update.sp_type).into_sql::<SpTypeEnum>();
-                            let db_slot_id =
-                                SpMgsSlot::from(SqlU16::from(update.slot_id))
-                                    .into_sql::<diesel::sql_types::Int4>();
-                            let db_artifact_hash =
-                                ArtifactHash::from(update.artifact_hash)
-                                    .into_sql::<diesel::sql_types::Text>();
-                            let db_artifact_version = DbArtifactVersion::from(
-                                update.artifact_version.clone(),
-                            )
-                            .into_sql::<diesel::sql_types::Text>();
-                            let db_expected_version = DbArtifactVersion::from(
-                                expected_active_version.clone(),
-                            )
-                            .into_sql::<diesel::sql_types::Text>();
-                            let db_expected_inactive_version =
-                                match expected_inactive_version {
-                                    ExpectedVersion::NoValidVersion => None,
-                                    ExpectedVersion::Version(v) => {
-                                        Some(DbArtifactVersion::from(v.clone()))
-                                    }
-                                }
-                                .into_sql::<Nullable<diesel::sql_types::Text>>();
-
-                            // Skip formatting several lines to prevent rustfmt bailing
-                            // out.
-                            #[rustfmt::skip]
-                            use nexus_db_schema::schema::hw_baseboard_id::dsl
-                                as baseboard_dsl;
-                            #[rustfmt::skip]
-                            use nexus_db_schema::schema::bp_pending_mgs_update_sp::dsl
-                                as update_dsl;
-                            let selection =
-                                nexus_db_schema::schema::hw_baseboard_id::table
-                                    .select((
-                                        db_blueprint_id,
-                                        baseboard_dsl::id,
-                                        db_sp_type,
-                                        db_slot_id,
-                                        db_artifact_hash,
-                                        db_artifact_version,
-                                        db_expected_version,
-                                        db_expected_inactive_version,
-                                    ))
-                                    .filter(
-                                        baseboard_dsl::part_number.eq(update
-                                            .baseboard_id
-                                            .part_number
-                                            .clone()),
-                                    )
-                                    .filter(
-                                        baseboard_dsl::serial_number.eq(update
-                                            .baseboard_id
-                                            .serial_number
-                                            .clone()),
-                                    );
-                            let count = diesel::insert_into(
-                                update_dsl::bp_pending_mgs_update_sp,
-                            )
-                            .values(selection)
-                            .into_columns((
-                                update_dsl::blueprint_id,
-                                update_dsl::hw_baseboard_id,
-                                update_dsl::sp_type,
-                                update_dsl::sp_slot,
-                                update_dsl::artifact_sha256,
-                                update_dsl::artifact_version,
-                                update_dsl::expected_active_version,
-                                update_dsl::expected_inactive_version,
-                            ))
-                            .execute_async(&conn)
-                            .await?;
-                            if count != 1 {
-                                // This should be impossible in practice. We
-                                // will insert however many rows matched the
-                                // `baseboard_id` parts of the query above. It
-                                // can't be more than one 1 because we've
-                                // filtered on a pair of columns that are unique
-                                // together. It could only be 0 if the baseboard
-                                // id had never been seen before in an inventory
-                                // collection.  But in that case, how did we
-                                // manage to construct a blueprint with it?
-                                //
-                                // This could happen in the test suite or with
-                                // `reconfigurator-cli`, which both let you
-                                // create any blueprint you like. In the test
-                                // suite, the test just has to deal with this
-                                // behaviour (e.g., by inserting an inventory
-                                // collection containing this SP). With
-                                // `reconfigurator-cli`, this amounts to user
-                                // error.
-                                error!(&opctx.log,
-                                    "blueprint insertion: unexpectedly tried to \
-                                     insert wrong number of rows into \
-                                     bp_pending_mgs_update_sp (aborting transaction)";
-                                    "count" => count,
-                                    &update.baseboard_id,
-                                );
-                                return Err(TxnError::BadInsertCount {
-                                    table_name: "bp_pending_mgs_update_sp",
-                                    count,
-                                    baseboard_id: update.baseboard_id.clone(),
-                                });
-                            }
-
-                            // This statement is just here to force a compilation
-                            // error if the set of columns in
-                            // `bp_pending_mgs_update_sp` changes because that
-                            // will affect the correctness of the above
-                            // statement.
-                            //
-                            // If you're here because of a compile error, you
-                            // might be changing the `bp_pending_mgs_update_sp`
-                            // table. Update the statement below and be sure to
-                            // update the code above, too!
-                            let (
-                                _blueprint_id,
-                                _hw_baseboard_id,
-                                _sp_type,
-                                _sp_slot,
-                                _artifact_sha256,
-                                _artifact_version,
-                                _expected_active_version,
-                                _expected_inactive_version,
-                            ) = update_dsl::bp_pending_mgs_update_sp::all_columns();
-                        },
-                        PendingMgsUpdateDetails::Rot {
-                            expected_active_slot,
-                            expected_inactive_version,
-                            expected_persistent_boot_preference,
-                            expected_pending_persistent_boot_preference,
-                            expected_transient_boot_preference,
-                         } => {
-                            let db_blueprint_id = DbTypedUuid::from(
-                                blueprint_id
-                            ).into_sql::<diesel::sql_types::Uuid>();
-                            let db_sp_type =
-                                SpType::from(update.sp_type).into_sql::<SpTypeEnum>();
-                            let db_slot_id =
-                                SpMgsSlot::from(SqlU16::from(update.slot_id))
-                                    .into_sql::<diesel::sql_types::Int4>();
-                            let db_artifact_hash =
-                                ArtifactHash::from(update.artifact_hash)
-                                    .into_sql::<diesel::sql_types::Text>();
-                            let db_artifact_version = DbArtifactVersion::from(
-                                update.artifact_version.clone(),
-                            )
-                            .into_sql::<diesel::sql_types::Text>();
-                            let db_expected_active_slot = HwRotSlot::from(
-                                *expected_active_slot.slot(),
-                            )
-                            .into_sql::<HwRotSlotEnum>();
-                            let db_expected_active_version = DbArtifactVersion::from(
-                                expected_active_slot.version(),
-                            )
-                            .into_sql::<diesel::sql_types::Text>();
-                            let db_expected_inactive_version =
-                                match expected_inactive_version {
-                                    ExpectedVersion::NoValidVersion => None,
-                                    ExpectedVersion::Version(v) => {
-                                        Some(DbArtifactVersion::from(v.clone()))
-                                    }
-                                }
-                                .into_sql::<Nullable<diesel::sql_types::Text>>();
-                            let db_expected_persistent_boot_preference = HwRotSlot::from(
-                                *expected_persistent_boot_preference
-                            ).into_sql::<HwRotSlotEnum>();
-                            let db_expected_pending_persistent_boot_preference =
-                                expected_pending_persistent_boot_preference.map(
-                                    |p| HwRotSlot::from(p)
-                                ).into_sql::<Nullable<HwRotSlotEnum>>();
-                            let db_expected_transient_boot_preference =
-                                expected_transient_boot_preference.map(
-                                    |p| HwRotSlot::from(p)
-                                ).into_sql::<Nullable<HwRotSlotEnum>>();
-
-                            // Skip formatting several lines to prevent rustfmt bailing
-                            // out.
-                            #[rustfmt::skip]
-                            use nexus_db_schema::schema::hw_baseboard_id::dsl
-                                as baseboard_dsl;
-                            #[rustfmt::skip]
-                            use nexus_db_schema::schema::bp_pending_mgs_update_rot::dsl
-                                as update_dsl;
-                            let selection =
-                                nexus_db_schema::schema::hw_baseboard_id::table
-                                    .select((
-                                        db_blueprint_id,
-                                        baseboard_dsl::id,
-                                        db_sp_type,
-                                        db_slot_id,
-                                        db_artifact_hash,
-                                        db_artifact_version,
-                                        db_expected_active_slot,
-                                        db_expected_active_version,
-                                        db_expected_inactive_version,
-                                        db_expected_persistent_boot_preference,
-                                        db_expected_pending_persistent_boot_preference,
-                                        db_expected_transient_boot_preference,
-                                    ))
-                                    .filter(
-                                        baseboard_dsl::part_number.eq(update
-                                            .baseboard_id
-                                            .part_number
-                                            .clone()),
-                                    )
-                                    .filter(
-                                        baseboard_dsl::serial_number.eq(update
-                                            .baseboard_id
-                                            .serial_number
-                                            .clone()),
-                                    );
-                            let count = diesel::insert_into(
-                                update_dsl::bp_pending_mgs_update_rot,
-                            )
-                            .values(selection)
-                            .into_columns((
-                                update_dsl::blueprint_id,
-                                update_dsl::hw_baseboard_id,
-                                update_dsl::sp_type,
-                                update_dsl::sp_slot,
-                                update_dsl::artifact_sha256,
-                                update_dsl::artifact_version,
-                                update_dsl::expected_active_slot,
-                                update_dsl::expected_active_version,
-                                update_dsl::expected_inactive_version,
-                                update_dsl::expected_persistent_boot_preference,
-                                update_dsl::expected_pending_persistent_boot_preference,
-                                update_dsl::expected_transient_boot_preference,
-                            ))
-                            .execute_async(&conn)
-                            .await?;
-                            if count != 1 {
-                                // As with `PendingMgsUpdateDetails::Sp`, this
-                                // should be impossible in practice.
-                                error!(&opctx.log,
-                                    "blueprint insertion: unexpectedly tried to \
-                                     insert wrong number of rows into \
-                                     bp_pending_mgs_update_rot (aborting transaction)";
-                                    "count" => count,
-                                    &update.baseboard_id,
-                                );
-                                return Err(TxnError::BadInsertCount {
-                                    table_name: "bp_pending_mgs_update_rot",
-                                    count,
-                                    baseboard_id: update.baseboard_id.clone(),
-                                });
-                            }
-
-                            // This statement is just here to force a compilation
-                            // error if the set of columns in
-                            // `bp_pending_mgs_update_rot` changes because that
-                            // will affect the correctness of the above
-                            // statement.
-                            //
-                            // If you're here because of a compile error, you
-                            // might be changing the `bp_pending_mgs_update_rot`
-                            // table. Update the statement below and be sure to
-                            // update the code above, too!
-                            let (
-                                _blueprint_id,
-                                _hw_baseboard_id,
-                                _sp_type,
-                                _sp_slot,
-                                _artifact_sha256,
-                                _artifact_version,
-                                _expected_active_slot,
-                                _expected_active_version,
-                                _expected_inactive_version,
-                                _expected_persistent_boot_preference,
-                                _expected_pending_persistent_boot_preference,
-                                _expected_transient_boot_preference,
-                            ) = update_dsl::bp_pending_mgs_update_rot::all_columns();
-                        },
-                        PendingMgsUpdateDetails::RotBootloader {
-                            expected_stage0_version,
-                            expected_stage0_next_version,
-                        } => {
-                            let db_blueprint_id = DbTypedUuid::from(
-                                blueprint_id
-                            ).into_sql::<diesel::sql_types::Uuid>();
-                            let db_sp_type =
-                                SpType::from(update.sp_type).into_sql::<SpTypeEnum>();
-                            let db_slot_id =
-                                SpMgsSlot::from(SqlU16::from(update.slot_id))
-                                    .into_sql::<diesel::sql_types::Int4>();
-                            let db_artifact_hash =
-                                ArtifactHash::from(update.artifact_hash)
-                                    .into_sql::<diesel::sql_types::Text>();
-                            let db_artifact_version = DbArtifactVersion::from(
-                                update.artifact_version.clone(),
-                            )
-                            .into_sql::<diesel::sql_types::Text>();
-                            let db_expected_stage0_version = DbArtifactVersion::from(
-                                expected_stage0_version.clone(),
-                            )
-                            .into_sql::<diesel::sql_types::Text>();
-                            let db_expected_stage0_next_version =
-                                match expected_stage0_next_version {
-                                    ExpectedVersion::NoValidVersion => None,
-                                    ExpectedVersion::Version(v) => {
-                                        Some(DbArtifactVersion::from(v.clone()))
-                                    }
-                                }
-                                .into_sql::<Nullable<diesel::sql_types::Text>>();
-
-                            // Skip formatting several lines to prevent rustfmt bailing
-                            // out.
-                            #[rustfmt::skip]
-                            use nexus_db_schema::schema::hw_baseboard_id::dsl
-                                as baseboard_dsl;
-                            #[rustfmt::skip]
-                            use nexus_db_schema::schema::bp_pending_mgs_update_rot_bootloader::dsl
-                                as update_dsl;
-                            let selection =
-                                nexus_db_schema::schema::hw_baseboard_id::table
-                                    .select((
-                                        db_blueprint_id,
-                                        baseboard_dsl::id,
-                                        db_sp_type,
-                                        db_slot_id,
-                                        db_artifact_hash,
-                                        db_artifact_version,
-                                        db_expected_stage0_version,
-                                        db_expected_stage0_next_version,
-                                    ))
-                                    .filter(
-                                        baseboard_dsl::part_number.eq(update
-                                            .baseboard_id
-                                            .part_number
-                                            .clone()),
-                                    )
-                                    .filter(
-                                        baseboard_dsl::serial_number.eq(update
-                                            .baseboard_id
-                                            .serial_number
-                                            .clone()),
-                                    );
-                            let count = diesel::insert_into(
-                                update_dsl::bp_pending_mgs_update_rot_bootloader,
-                            )
-                            .values(selection)
-                            .into_columns((
-                                update_dsl::blueprint_id,
-                                update_dsl::hw_baseboard_id,
-                                update_dsl::sp_type,
-                                update_dsl::sp_slot,
-                                update_dsl::artifact_sha256,
-                                update_dsl::artifact_version,
-                                update_dsl::expected_stage0_version,
-                                update_dsl::expected_stage0_next_version,
-                            ))
-                            .execute_async(&conn)
-                            .await?;
-                            if count != 1 {
-                                // As with `PendingMgsUpdateDetails::Sp`, this
-                                // should be impossible in practice.
-                                error!(&opctx.log,
-                                    "blueprint insertion: unexpectedly tried to \
-                                     insert wrong number of rows into \
-                                     bp_pending_mgs_update_rot_bootloader (aborting transaction)";
-                                    "count" => count,
-                                    &update.baseboard_id,
-                                );
-                                return Err(TxnError::BadInsertCount {
-                                    table_name: "bp_pending_mgs_update_rot_bootloader",
-                                    count,
-                                    baseboard_id: update.baseboard_id.clone(),
-                                });
-                            }
-
-                            // This statement is just here to force a compilation
-                            // error if the set of columns in
-                            // `bp_pending_mgs_update_rot_bootloader` changes because that
-                            // will affect the correctness of the above
-                            // statement.
-                            //
-                            // If you're here because of a compile error, you
-                            // might be changing the `bp_pending_mgs_update_rot_bootloader`
-                            // table. Update the statement below and be sure to
-                            // update the code above, too!
-                            let (
-                                _blueprint_id,
-                                _hw_baseboard_id,
-                                _sp_type,
-                                _sp_slot,
-                                _artifact_sha256,
-                                _artifact_version,
-                                _expected_stage0_version,
-                                _expected_stage0_next_version,
-                            ) = update_dsl::bp_pending_mgs_update_rot_bootloader::all_columns();
-                        },
-                        // TODO: Implement
-                        PendingMgsUpdateDetails::HostPhase1(_) => continue,
-                    };
-=======
                     insert_pending_mgs_update(
                         &conn,
                         update,
@@ -904,7 +496,6 @@
                         &opctx.log,
                     )
                     .await?;
->>>>>>> 444761ea
                 }
 
                 Ok(())
@@ -2711,6 +2302,8 @@
                 _expected_stage0_next_version,
             ) = update_dsl::bp_pending_mgs_update_rot_bootloader::all_columns();
         }
+        // TODO implement
+        PendingMgsUpdateDetails::HostPhase1(_) => (),
     }
     Ok(())
 }
