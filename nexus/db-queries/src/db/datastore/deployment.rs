--- conflicted
+++ resolved
@@ -1271,11 +1271,8 @@
     use omicron_common::disk::DiskIdentity;
     use omicron_test_utils::dev;
     use omicron_uuid_kinds::GenericUuid;
-<<<<<<< HEAD
     use omicron_uuid_kinds::PhysicalDiskUuid;
-=======
     use omicron_uuid_kinds::SledUuid;
->>>>>>> 4984d9ee
     use omicron_uuid_kinds::ZpoolUuid;
     use pretty_assertions::assert_eq;
     use rand::thread_rng;
@@ -1393,10 +1390,6 @@
                 Generation::new(),
             );
             for (sled_id, agent) in &collection.sled_agents {
-<<<<<<< HEAD
-=======
-                // TODO-cleanup use `TypedUuid` everywhere
->>>>>>> 4984d9ee
                 let sled_id = SledUuid::from_untyped_uuid(*sled_id);
                 builder
                     .add_sled(
