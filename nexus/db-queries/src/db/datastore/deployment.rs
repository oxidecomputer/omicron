--- conflicted
+++ resolved
@@ -429,11 +429,7 @@
                     .await?;
                 }
 
-<<<<<<< HEAD
-                // Insert all clickhouse cluster related tables if necessary.
-=======
                 // Insert all clickhouse cluster related tables if necessary
->>>>>>> bb0f6891
                 if let Some((clickhouse_cluster_config, keepers, servers)) =
                     clickhouse_tables
                 {
@@ -486,7 +482,6 @@
                         .execute_async(&conn)
                         .await?;
                 }
-<<<<<<< HEAD
 
                 // Insert pending MGS updates for service processors for this
                 // blueprint.  These include foreign keys into the
@@ -522,13 +517,19 @@
                             } => continue,
                         };
 
+                    // slot_ids fit into a u16 in practice.  This will be
+                    // enforced at compile time shortly.  See
+                    // oxidecomputer/omicron#8378.
+                    let update_slot_id = u16::try_from(update.slot_id)
+                        .expect("slot id to fit into u16");
+
                     let db_blueprint_id = DbTypedUuid::from(blueprint_id)
                         .into_sql::<diesel::sql_types::Uuid>(
                     );
                     let db_sp_type =
                         SpType::from(update.sp_type).into_sql::<SpTypeEnum>();
                     let db_slot_id =
-                        SpMgsSlot::from(SqlU16::from(update.slot_id))
+                        SpMgsSlot::from(SqlU16::from(update_slot_id))
                             .into_sql::<diesel::sql_types::Int4>();
                     let db_artifact_hash =
                         ArtifactHash::from(update.artifact_hash)
@@ -649,176 +650,6 @@
                     ) = update_dsl::bp_pending_mgs_update_sp::all_columns();
                 }
 
-=======
-
-                // Insert pending MGS updates for service processors for this
-                // blueprint.  These include foreign keys into the
-                // hw_baseboard_id table that we don't have handy.  To achieve
-                // this, we use the same pattern used during inventory
-                // insertion:
-                //
-                //   INSERT INTO bp_pending_mgs_update_sp
-                //       SELECT
-                //           id
-                //           [other column values as literals]
-                //         FROM hw_baseboard_id
-                //         WHERE part_number = ... AND serial_number = ...;
-                //
-                // This way, we don't need to know the id.  The database looks
-                // it up for us as it does the INSERT.
-
-                for update in &blueprint.pending_mgs_updates {
-                    // Right now, we only implement support for storing SP
-                    // updates.
-                    let (expected_active_version, expected_inactive_version) =
-                        match &update.details {
-                            PendingMgsUpdateDetails::Sp {
-                                expected_active_version,
-                                expected_inactive_version,
-                            } => (
-                                expected_active_version,
-                                expected_inactive_version,
-                            ),
-                            PendingMgsUpdateDetails::Rot { .. }
-                            | PendingMgsUpdateDetails::RotBootloader {
-                                ..
-                            } => continue,
-                        };
-
-                    // slot_ids fit into a u16 in practice.  This will be
-                    // enforced at compile time shortly.  See
-                    // oxidecomputer/omicron#8378.
-                    let update_slot_id = u16::try_from(update.slot_id)
-                        .expect("slot id to fit into u16");
-
-                    let db_blueprint_id = DbTypedUuid::from(blueprint_id)
-                        .into_sql::<diesel::sql_types::Uuid>(
-                    );
-                    let db_sp_type =
-                        SpType::from(update.sp_type).into_sql::<SpTypeEnum>();
-                    let db_slot_id =
-                        SpMgsSlot::from(SqlU16::from(update_slot_id))
-                            .into_sql::<diesel::sql_types::Int4>();
-                    let db_artifact_hash =
-                        ArtifactHash::from(update.artifact_hash)
-                            .into_sql::<diesel::sql_types::Text>();
-                    let db_artifact_version = DbArtifactVersion::from(
-                        update.artifact_version.clone(),
-                    )
-                    .into_sql::<diesel::sql_types::Text>();
-                    let db_expected_version = DbArtifactVersion::from(
-                        expected_active_version.clone(),
-                    )
-                    .into_sql::<diesel::sql_types::Text>();
-                    let db_expected_inactive_version =
-                        match expected_inactive_version {
-                            ExpectedVersion::NoValidVersion => None,
-                            ExpectedVersion::Version(v) => {
-                                Some(DbArtifactVersion::from(v.clone()))
-                            }
-                        }
-                        .into_sql::<Nullable<diesel::sql_types::Text>>();
-
-                    // Skip formatting several lines to prevent rustfmt bailing
-                    // out.
-                    #[rustfmt::skip]
-                    use nexus_db_schema::schema::hw_baseboard_id::dsl
-                        as baseboard_dsl;
-                    #[rustfmt::skip]
-                    use nexus_db_schema::schema::bp_pending_mgs_update_sp::dsl
-                        as update_dsl;
-                    let selection =
-                        nexus_db_schema::schema::hw_baseboard_id::table
-                            .select((
-                                db_blueprint_id,
-                                baseboard_dsl::id,
-                                db_sp_type,
-                                db_slot_id,
-                                db_artifact_hash,
-                                db_artifact_version,
-                                db_expected_version,
-                                db_expected_inactive_version,
-                            ))
-                            .filter(
-                                baseboard_dsl::part_number.eq(update
-                                    .baseboard_id
-                                    .part_number
-                                    .clone()),
-                            )
-                            .filter(
-                                baseboard_dsl::serial_number.eq(update
-                                    .baseboard_id
-                                    .serial_number
-                                    .clone()),
-                            );
-                    let count = diesel::insert_into(
-                        update_dsl::bp_pending_mgs_update_sp,
-                    )
-                    .values(selection)
-                    .into_columns((
-                        update_dsl::blueprint_id,
-                        update_dsl::hw_baseboard_id,
-                        update_dsl::sp_type,
-                        update_dsl::sp_slot,
-                        update_dsl::artifact_sha256,
-                        update_dsl::artifact_version,
-                        update_dsl::expected_active_version,
-                        update_dsl::expected_inactive_version,
-                    ))
-                    .execute_async(&conn)
-                    .await?;
-                    if count != 1 {
-                        // This should be impossible in practice.  We will
-                        // insert however many rows matched the `baseboard_id`
-                        // parts of the query above.  It can't be more than one
-                        // 1 because we've filtered on a pair of columns that
-                        // are unique together.  It could only be 0 if the
-                        // baseboard id had never been seen before in an
-                        // inventory collection.  But in that case, how did we
-                        // manage to construct a blueprint with it?
-                        //
-                        // This could happen in the test suite or with
-                        // `reconfigurator-cli`, which both let you create any
-                        // blueprint you like.  In the test suite, the test just
-                        // has to deal with this behavior (e.g., by inserting an
-                        // inventory collection containing this SP).  With
-                        // `reconfigurator-cli`, this amounts to user error.
-                        error!(&opctx.log,
-                            "blueprint insertion: unexpectedly tried to insert \
-                             wrong number of rows into \
-                             bp_pending_mgs_update_sp (aborting transaction)";
-                            "count" => count,
-                            &update.baseboard_id,
-                        );
-                        return Err(TxnError::BadInsertCount {
-                            table_name: "bp_pending_mgs_update_sp",
-                            count,
-                            baseboard_id: update.baseboard_id.clone(),
-                        });
-                    }
-
-                    // This statement is just here to force a compilation error
-                    // if the set of columns in `bp_pending_mgs_update_sp`
-                    // changes because that will affect the correctness of the
-                    // above statement.
-                    //
-                    // If you're here because of a compile error, you might be
-                    // changing the `bp_pending_mgs_update_sp` table.  Update
-                    // the statement below and be sure to update the code above,
-                    // too!
-                    let (
-                        _blueprint_id,
-                        _hw_baseboard_id,
-                        _sp_type,
-                        _sp_slot,
-                        _artifact_sha256,
-                        _artifact_version,
-                        _expected_active_version,
-                        _expected_inactive_version,
-                    ) = update_dsl::bp_pending_mgs_update_sp::all_columns();
-                }
-
->>>>>>> bb0f6891
                 Ok(())
             })
             .await
@@ -2961,11 +2792,7 @@
         builder.pending_mgs_update_insert(PendingMgsUpdate {
             baseboard_id: baseboard_id.clone(),
             sp_type: sp.sp_type,
-<<<<<<< HEAD
             slot_id: sp.sp_slot,
-=======
-            slot_id: u32::from(sp.sp_slot),
->>>>>>> bb0f6891
             details: PendingMgsUpdateDetails::Sp {
                 expected_active_version: "1.0.0".parse().unwrap(),
                 expected_inactive_version: ExpectedVersion::NoValidVersion,
