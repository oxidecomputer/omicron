// This Source Code Form is subject to the terms of the Mozilla Public
// License, v. 2.0. If a copy of the MPL was not distributed with this
// file, You can obtain one at https://mozilla.org/MPL/2.0/.

use super::DataStore;
use crate::authz;
use crate::authz::ApiResource;
use crate::context::OpContext;
use crate::db;
use crate::db::DbConnection;
use crate::db::TransactionError;
use crate::db::datastore::SQL_BATCH_SIZE;
use crate::db::error::ErrorHandler;
use crate::db::error::public_error_from_diesel;
use crate::db::pagination::Paginator;
use crate::db::pagination::paginated;
use crate::transaction_retry::OptionalError;
use anyhow::Context;
use async_bb8_diesel::AsyncRunQueryDsl;
use chrono::DateTime;
use chrono::Utc;
use clickhouse_admin_types::{KeeperId, ServerId};
use core::future::Future;
use core::pin::Pin;
use diesel::BoolExpressionMethods;
use diesel::Column;
use diesel::ExpressionMethods;
use diesel::Insertable;
use diesel::IntoSql;
use diesel::JoinOnDsl;
use diesel::NullableExpressionMethods;
use diesel::OptionalExtension;
use diesel::QueryDsl;
use diesel::RunQueryDsl;
use diesel::expression::SelectableHelper;
use diesel::pg::Pg;
use diesel::query_builder::AstPass;
use diesel::query_builder::QueryFragment;
use diesel::query_builder::QueryId;
use diesel::result::DatabaseErrorKind;
use diesel::result::Error as DieselError;
use diesel::sql_types;
use futures::FutureExt;
use id_map::IdMap;
use nexus_db_model::Blueprint as DbBlueprint;
use nexus_db_model::BpClickhouseClusterConfig;
use nexus_db_model::BpClickhouseKeeperZoneIdToNodeId;
use nexus_db_model::BpClickhouseServerZoneIdToNodeId;
use nexus_db_model::BpOmicronDataset;
use nexus_db_model::BpOmicronPhysicalDisk;
use nexus_db_model::BpOmicronZone;
use nexus_db_model::BpOmicronZoneNic;
use nexus_db_model::BpSledMetadata;
use nexus_db_model::BpTarget;
use nexus_db_model::TufArtifact;
use nexus_db_model::to_db_typed_uuid;
use nexus_types::deployment::Blueprint;
use nexus_types::deployment::BlueprintMetadata;
use nexus_types::deployment::BlueprintSledConfig;
use nexus_types::deployment::BlueprintTarget;
use nexus_types::deployment::ClickhouseClusterConfig;
use nexus_types::deployment::CockroachDbPreserveDowngrade;
use omicron_common::api::external::DataPageParams;
use omicron_common::api::external::Error;
use omicron_common::api::external::ListResultVec;
use omicron_common::api::external::LookupType;
use omicron_common::api::external::ResourceType;
use omicron_common::bail_unless;
use omicron_uuid_kinds::BlueprintUuid;
use omicron_uuid_kinds::GenericUuid;
use omicron_uuid_kinds::OmicronZoneUuid;
use omicron_uuid_kinds::SledUuid;
use std::collections::BTreeMap;
use tufaceous_artifact::KnownArtifactKind;
use uuid::Uuid;

mod external_networking;

impl DataStore {
    /// List blueprints
    pub async fn blueprints_list(
        &self,
        opctx: &OpContext,
        pagparams: &DataPageParams<'_, Uuid>,
    ) -> ListResultVec<BlueprintMetadata> {
        use db::schema::blueprint;

        opctx
            .authorize(authz::Action::ListChildren, &authz::BLUEPRINT_CONFIG)
            .await?;

        let blueprints = paginated(blueprint::table, blueprint::id, pagparams)
            .select(DbBlueprint::as_select())
            .get_results_async(&*self.pool_connection_authorized(opctx).await?)
            .await
            .map_err(|e| public_error_from_diesel(e, ErrorHandler::Server))?;

        Ok(blueprints.into_iter().map(BlueprintMetadata::from).collect())
    }

    /// Store a complete blueprint into the database
    pub async fn blueprint_insert(
        &self,
        opctx: &OpContext,
        blueprint: &Blueprint,
    ) -> Result<(), Error> {
        let conn = self.pool_connection_authorized(opctx).await?;
        self.blueprint_insert_on_connection(&conn, opctx, blueprint).await
    }

    /// Creates a transaction iff the current blueprint is "bp_id".
    ///
    /// - The transaction is retryable and named "name"
    /// - The "bp_id" value is checked as the first operation within the
    /// transaction.
    /// - If "bp_id" is still the current target, then "f" is called,
    /// within a transactional context.
    pub async fn transaction_if_current_blueprint_is<Func, R>(
        &self,
        conn: &async_bb8_diesel::Connection<DbConnection>,
        name: &'static str,
        opctx: &OpContext,
        bp_id: BlueprintUuid,
        f: Func,
    ) -> Result<R, Error>
    where
        Func: for<'t> Fn(
                &'t async_bb8_diesel::Connection<DbConnection>,
            ) -> Pin<
                Box<
                    dyn Future<Output = Result<R, TransactionError<Error>>>
                        + Send
                        + 't,
                >,
            > + Send
            + Sync
            + Clone,
        R: Send + 'static,
    {
        let err = OptionalError::new();
        let r = self
            .transaction_retry_wrapper(name)
            .transaction(&conn, |conn| {
                let err = err.clone();
                let f = f.clone();
                async move {
                    // Bail if `bp_id` is no longer the target
                    let target =
                        Self::blueprint_target_get_current_on_connection(
                            &conn, opctx,
                        )
                        .await
                        .map_err(|txn_error| txn_error.into_diesel(&err))?;
                    if target.target_id != bp_id {
                        return Err(err.bail(
                            Error::invalid_request(format!(
                                "blueprint target has changed from {} -> {}",
                                bp_id, target.target_id
                            ))
                            .into(),
                        ));
                    }

                    // Otherwise, perform our actual operation
                    f(&conn)
                        .await
                        .map_err(|txn_error| txn_error.into_diesel(&err))
                }
                .boxed()
            })
            .await
            .map_err(|e| match err.take() {
                Some(txn_error) => txn_error.into(),
                None => public_error_from_diesel(e, ErrorHandler::Server),
            })?;
        Ok(r)
    }

    /// Variant of [Self::blueprint_insert] which may be called from a
    /// transaction context.
    pub(crate) async fn blueprint_insert_on_connection(
        &self,
        conn: &async_bb8_diesel::Connection<DbConnection>,
        opctx: &OpContext,
        blueprint: &Blueprint,
    ) -> Result<(), Error> {
        opctx
            .authorize(authz::Action::Modify, &authz::BLUEPRINT_CONFIG)
            .await?;

        // In the database, the blueprint is represented essentially as a tree
        // rooted at a `blueprint` row.  Other nodes in the tree point
        // back at the `blueprint` via `blueprint_id`.
        //
        // It's helpful to assemble some values before entering the transaction
        // so that we can produce the `Error` type that we want here.
        let row_blueprint = DbBlueprint::from(blueprint);
        let blueprint_id = BlueprintUuid::from(row_blueprint.id);

        let sled_metadatas = blueprint
            .sleds
            .iter()
            .map(|(&sled_id, sled)| BpSledMetadata {
                blueprint_id: blueprint_id.into(),
                sled_id: sled_id.into(),
                sled_state: sled.state.into(),
                sled_agent_generation: sled.sled_agent_generation.into(),
            })
            .collect::<Vec<_>>();

        let omicron_physical_disks = blueprint
            .sleds
            .iter()
            .flat_map(|(sled_id, sled)| {
                sled.disks.iter().map(move |disk| {
                    BpOmicronPhysicalDisk::new(blueprint_id, *sled_id, disk)
                })
            })
            .collect::<Vec<_>>();

        let omicron_datasets = blueprint
            .sleds
            .iter()
            .flat_map(|(sled_id, sled)| {
                sled.datasets.iter().map(move |dataset| {
                    BpOmicronDataset::new(blueprint_id, *sled_id, dataset)
                })
            })
            .collect::<Vec<_>>();

        let omicron_zones = blueprint
            .sleds
            .iter()
            .flat_map(|(sled_id, sled)| {
                sled.zones.iter().map(move |zone| {
                    BpOmicronZone::new(blueprint_id, *sled_id, zone)
                        .map_err(|e| Error::internal_error(&format!("{:#}", e)))
                })
            })
            .collect::<Result<Vec<_>, Error>>()?;
        let omicron_zone_nics = blueprint
            .sleds
            .values()
            .flat_map(|sled| {
                sled.zones.iter().filter_map(|zone| {
                    BpOmicronZoneNic::new(blueprint_id, zone)
                        .with_context(|| format!("zone {}", zone.id))
                        .map_err(|e| Error::internal_error(&format!("{:#}", e)))
                        .transpose()
                })
            })
            .collect::<Result<Vec<BpOmicronZoneNic>, _>>()?;

        let clickhouse_tables: Option<(_, _, _)> = if let Some(config) =
            &blueprint.clickhouse_cluster_config
        {
            let mut keepers = vec![];
            for (zone_id, keeper_id) in &config.keepers {
                let keeper = BpClickhouseKeeperZoneIdToNodeId::new(
                    blueprint_id,
                    *zone_id,
                    *keeper_id,
                )
                .with_context(|| format!("zone {zone_id}, keeper {keeper_id}"))
                .map_err(|e| Error::internal_error(&format!("{:#}", e)))?;
                keepers.push(keeper)
            }

            let mut servers = vec![];
            for (zone_id, server_id) in &config.servers {
                let server = BpClickhouseServerZoneIdToNodeId::new(
                    blueprint_id,
                    *zone_id,
                    *server_id,
                )
                .with_context(|| format!("zone {zone_id}, server {server_id}"))
                .map_err(|e| Error::internal_error(&format!("{:#}", e)))?;
                servers.push(server);
            }

            let cluster_config =
                BpClickhouseClusterConfig::new(blueprint_id, config)
                    .map_err(|e| Error::internal_error(&format!("{:#}", e)))?;

            Some((cluster_config, keepers, servers))
        } else {
            None
        };

        // This implementation inserts all records associated with the
        // blueprint in one transaction.  This is required: we don't want
        // any planner or executor to see a half-inserted blueprint, nor do we
        // want to leave a partial blueprint around if we crash. However, it
        // does mean this is likely to be a big transaction and if that becomes
        // a problem we could break this up as long as we address those
        // problems.
        //
        // The SQL here is written so that it doesn't have to be an
        // *interactive* transaction.  That is, it should in principle be
        // possible to generate all this SQL up front and send it as one big
        // batch rather than making a bunch of round-trips to the database.
        // We'd do that if we had an interface for doing that with bound
        // parameters, etc.  See oxidecomputer/omicron#973.

        // The risk of a serialization error is possible here, but low,
        // as most of the operations should be insertions rather than in-place
        // modifications of existing tables.
        #[allow(clippy::disallowed_methods)]
        self.transaction_non_retry_wrapper("blueprint_insert")
            .transaction(&conn, |conn| async move {
            // Insert the row for the blueprint.
            {
                use db::schema::blueprint::dsl;
                let _: usize = diesel::insert_into(dsl::blueprint)
                    .values(row_blueprint)
                    .execute_async(&conn)
                    .await?;
            }

            // Insert all the sled states for this blueprint.
            {
                use db::schema::bp_sled_metadata::dsl as sled_metadata;

                let _ = diesel::insert_into(sled_metadata::bp_sled_metadata)
                    .values(sled_metadatas)
                    .execute_async(&conn)
                    .await?;
            }

            // Insert all physical disks for this blueprint.
            {
                use db::schema::bp_omicron_physical_disk::dsl as omicron_disk;
                let _ = diesel::insert_into(omicron_disk::bp_omicron_physical_disk)
                    .values(omicron_physical_disks)
                    .execute_async(&conn)
                    .await?;
            }

            // Insert all datasets for this blueprint.
            {
                use db::schema::bp_omicron_dataset::dsl as omicron_dataset;
                let _ = diesel::insert_into(omicron_dataset::bp_omicron_dataset)
                    .values(omicron_datasets)
                    .execute_async(&conn)
                    .await?;
            }

            // Insert all the Omicron zones for this blueprint.
            {
                use db::schema::bp_omicron_zone::dsl as omicron_zone;
                let _ = diesel::insert_into(omicron_zone::bp_omicron_zone)
                    .values(omicron_zones)
                    .execute_async(&conn)
                    .await?;
            }

            {
                use db::schema::bp_omicron_zone_nic::dsl as omicron_zone_nic;
                let _ =
                    diesel::insert_into(omicron_zone_nic::bp_omicron_zone_nic)
                        .values(omicron_zone_nics)
                        .execute_async(&conn)
                        .await?;
            }

            // Insert all clickhouse cluster related tables if necessary
            if let Some((clickhouse_cluster_config, keepers, servers)) = clickhouse_tables {
                {
                    use db::schema::bp_clickhouse_cluster_config::dsl;
                    let _ = diesel::insert_into(dsl::bp_clickhouse_cluster_config)
                    .values(clickhouse_cluster_config)
                    .execute_async(&conn)
                    .await?;
                }
                {
                    use db::schema::bp_clickhouse_keeper_zone_id_to_node_id::dsl;
                    let _ = diesel::insert_into(dsl::bp_clickhouse_keeper_zone_id_to_node_id)
                    .values(keepers)
                    .execute_async(&conn)
                    .await?;
                }
                {
                    use db::schema::bp_clickhouse_server_zone_id_to_node_id::dsl;
                    let _ = diesel::insert_into(dsl::bp_clickhouse_server_zone_id_to_node_id)
                    .values(servers)
                    .execute_async(&conn)
                    .await?;
                }
            }

            Ok(())

        })
        .await
        .map_err(|e| public_error_from_diesel(e, ErrorHandler::Server))?;

        info!(
            &opctx.log,
            "inserted blueprint";
            "blueprint_id" => %blueprint.id,
        );

        Ok(())
    }

    /// Read a complete blueprint from the database
    pub async fn blueprint_read(
        &self,
        opctx: &OpContext,
        authz_blueprint: &authz::Blueprint,
    ) -> Result<Blueprint, Error> {
        opctx.authorize(authz::Action::Read, authz_blueprint).await?;
        let conn = self.pool_connection_authorized(opctx).await?;
        let blueprint_id =
            BlueprintUuid::from_untyped_uuid(authz_blueprint.id());

        // Read the metadata from the primary blueprint row, and ensure that it
        // exists.
        let (
            parent_blueprint_id,
            internal_dns_version,
            external_dns_version,
            cockroachdb_fingerprint,
            cockroachdb_setting_preserve_downgrade,
            time_created,
            creator,
            comment,
        ) = {
            use db::schema::blueprint::dsl;

            let Some(blueprint) = dsl::blueprint
                .filter(dsl::id.eq(to_db_typed_uuid(blueprint_id)))
                .select(DbBlueprint::as_select())
                .get_result_async(&*conn)
                .await
                .optional()
                .map_err(|e| {
                    public_error_from_diesel(e, ErrorHandler::Server)
                })?
            else {
                return Err(authz_blueprint.not_found());
            };

            (
                blueprint.parent_blueprint_id.map(From::from),
                *blueprint.internal_dns_version,
                *blueprint.external_dns_version,
                blueprint.cockroachdb_fingerprint,
                blueprint.cockroachdb_setting_preserve_downgrade,
                blueprint.time_created,
                blueprint.creator,
                blueprint.comment,
            )
        };
        let cockroachdb_setting_preserve_downgrade =
            CockroachDbPreserveDowngrade::from_optional_string(
                &cockroachdb_setting_preserve_downgrade,
            )
            .map_err(|_| {
                Error::internal_error(&format!(
                    "unrecognized cluster version {:?}",
                    cockroachdb_setting_preserve_downgrade
                ))
            })?;

        // Load the sled metadata for this blueprint. We use this to prime our
        // primary map of sled configs, but we leave the zones / disks /
        // datasets maps empty (to be filled in when we query those tables
        // below).
        let mut sled_configs: BTreeMap<SledUuid, BlueprintSledConfig> = {
            use db::schema::bp_sled_metadata::dsl;

            let mut sled_configs = BTreeMap::new();
            let mut paginator = Paginator::new(SQL_BATCH_SIZE);
            while let Some(p) = paginator.next() {
                let batch = paginated(
                    dsl::bp_sled_metadata,
                    dsl::sled_id,
                    &p.current_pagparams(),
                )
                .filter(dsl::blueprint_id.eq(to_db_typed_uuid(blueprint_id)))
                .select(BpSledMetadata::as_select())
                .load_async(&*conn)
                .await
                .map_err(|e| {
                    public_error_from_diesel(e, ErrorHandler::Server)
                })?;

                paginator = p.found_batch(&batch, &|s| s.sled_id);

                for s in batch {
                    let config = BlueprintSledConfig {
                        state: s.sled_state.into(),
                        sled_agent_generation: *s.sled_agent_generation,
                        disks: IdMap::new(),
                        datasets: IdMap::new(),
                        zones: IdMap::new(),
                    };
                    let old = sled_configs.insert(s.sled_id.into(), config);
                    bail_unless!(
                        old.is_none(),
                        "found duplicate sled ID in bp_sled_metadata: {}",
                        s.sled_id
                    );
                }
            }
            sled_configs
        };

        // Assemble a mutable map of all the NICs found, by NIC id.  As we
        // match these up with the corresponding zone below, we'll remove items
        // from this set.  That way we can tell if the same NIC was used twice
        // or not used at all.
        let mut omicron_zone_nics = {
            use db::schema::bp_omicron_zone_nic::dsl;

            let mut omicron_zone_nics = BTreeMap::new();
            let mut paginator = Paginator::new(SQL_BATCH_SIZE);
            while let Some(p) = paginator.next() {
                let batch = paginated(
                    dsl::bp_omicron_zone_nic,
                    dsl::id,
                    &p.current_pagparams(),
                )
                .filter(dsl::blueprint_id.eq(to_db_typed_uuid(blueprint_id)))
                .select(BpOmicronZoneNic::as_select())
                .load_async(&*conn)
                .await
                .map_err(|e| {
                    public_error_from_diesel(e, ErrorHandler::Server)
                })?;

                paginator = p.found_batch(&batch, &|n| n.id);

                for n in batch {
                    let nic_id = n.id;
                    let old = omicron_zone_nics.insert(nic_id, n);
                    bail_unless!(
                        old.is_none(),
                        "found duplicate NIC ID in bp_omicron_zone_nic: {}",
                        nic_id,
                    );
                }
            }

            omicron_zone_nics
        };

        // Load all the zones for each sled.
        {
            use db::schema::bp_omicron_zone::dsl;
            use db::schema::tuf_artifact::dsl as tuf_artifact_dsl;

            let mut paginator = Paginator::new(SQL_BATCH_SIZE);
            while let Some(p) = paginator.next() {
                // `paginated` implicitly orders by our `id`, which is also
                // handy for testing: the zones are always consistently ordered
                let batch = paginated(
                    dsl::bp_omicron_zone,
                    dsl::id,
                    &p.current_pagparams(),
                )
                .filter(dsl::blueprint_id.eq(to_db_typed_uuid(blueprint_id)))
                // Left join in case the artifact is missing from the
                // tuf_artifact table, which is non-fatal.
                .left_join(
                    tuf_artifact_dsl::tuf_artifact.on(tuf_artifact_dsl::kind
                        .eq(KnownArtifactKind::Zone.to_string())
                        .and(
                            tuf_artifact_dsl::sha256
                                .nullable()
                                .eq(dsl::image_artifact_sha256),
                        )),
                )
                .select((
                    BpOmicronZone::as_select(),
                    Option::<TufArtifact>::as_select(),
                ))
                .load_async::<(BpOmicronZone, Option<TufArtifact>)>(&*conn)
                .await
                .map_err(|e| {
                    public_error_from_diesel(e, ErrorHandler::Server)
                })?;

                paginator = p.found_batch(&batch, &|(z, _)| z.id);

                for (z, artifact) in batch {
                    let nic_row = z
                        .bp_nic_id
                        .map(|id| {
                            // This error means that we found a row in
                            // bp_omicron_zone that references a NIC by id but
                            // there's no corresponding row in
                            // bp_omicron_zone_nic with that id.  This should be
                            // impossible and reflects either a bug or database
                            // corruption.
                            omicron_zone_nics.remove(&id).ok_or_else(|| {
                                Error::internal_error(&format!(
                                    "zone {:?}: expected to find NIC {:?}, \
                                     but didn't",
                                    z.id, z.bp_nic_id
                                ))
                            })
                        })
                        .transpose()?;
                    let sled_id = SledUuid::from(z.sled_id);
                    let zone_id = z.id;
                    let sled_config =
                        sled_configs.get_mut(&sled_id).ok_or_else(|| {
                            // This error means that we found a row in
                            // bp_omicron_zone with no associated record in
                            // bp_sled_omicron_zones.  This should be
                            // impossible and reflects either a bug or database
                            // corruption.
                            Error::internal_error(&format!(
                                "zone {zone_id}: unknown sled: {sled_id}",
                            ))
                        })?;
                    let zone = z
                        .into_blueprint_zone_config(nic_row, artifact)
                        .with_context(|| {
                            format!("zone {zone_id}: parse from database")
                        })
                        .map_err(|e| {
                            Error::internal_error(&format!(
                                "{:#}",
                                e.to_string()
                            ))
                        })?;
                    sled_config.zones.insert(zone);
                }
            }
        }

        bail_unless!(
            omicron_zone_nics.is_empty(),
            "found extra Omicron zone NICs: {:?}",
            omicron_zone_nics.keys()
        );

        // Load all the physical disks for each sled.
        {
            use db::schema::bp_omicron_physical_disk::dsl;

            let mut paginator = Paginator::new(SQL_BATCH_SIZE);
            while let Some(p) = paginator.next() {
                // `paginated` implicitly orders by our `id`, which is also
                // handy for testing: the physical disks are always consistently ordered
                let batch = paginated(
                    dsl::bp_omicron_physical_disk,
                    dsl::id,
                    &p.current_pagparams(),
                )
                .filter(dsl::blueprint_id.eq(to_db_typed_uuid(blueprint_id)))
                .select(BpOmicronPhysicalDisk::as_select())
                .load_async(&*conn)
                .await
                .map_err(|e| {
                    public_error_from_diesel(e, ErrorHandler::Server)
                })?;

                paginator = p.found_batch(&batch, &|d| d.id);

                for d in batch {
                    let sled_config = sled_configs
                        .get_mut(&d.sled_id.into())
                        .ok_or_else(|| {
                        // This error means that we found a row in
                        // bp_omicron_physical_disk with no associated
                        // record in bp_sled_omicron_physical_disks.  This
                        // should be impossible and reflects either a bug or
                        // database corruption.
                        Error::internal_error(&format!(
                            "disk {}: unknown sled: {}",
                            d.id, d.sled_id
                        ))
                    })?;
                    let disk_id = d.id;
                    sled_config.disks.insert(d.try_into().map_err(|e| {
                        Error::internal_error(&format!(
                            "Cannot convert BpOmicronPhysicalDisk {}: {e}",
                            disk_id
                        ))
                    })?);
                }
            }
        }

        // Load all the datasets for each sled
        {
            use db::schema::bp_omicron_dataset::dsl;

            let mut paginator = Paginator::new(SQL_BATCH_SIZE);
            while let Some(p) = paginator.next() {
                // `paginated` implicitly orders by our `id`, which is also
                // handy for testing: the datasets are always consistently ordered
                let batch = paginated(
                    dsl::bp_omicron_dataset,
                    dsl::id,
                    &p.current_pagparams(),
                )
                .filter(dsl::blueprint_id.eq(to_db_typed_uuid(blueprint_id)))
                .select(BpOmicronDataset::as_select())
                .load_async(&*conn)
                .await
                .map_err(|e| {
                    public_error_from_diesel(e, ErrorHandler::Server)
                })?;

                paginator = p.found_batch(&batch, &|d| d.id);

                for d in batch {
                    let sled_config = sled_configs
                        .get_mut(&d.sled_id.into())
                        .ok_or_else(|| {
                        // This error means that we found a row in
                        // bp_omicron_dataset with no associated record in
                        // bp_sled_omicron_datasets.  This should be
                        // impossible and reflects either a bug or database
                        // corruption.
                        Error::internal_error(&format!(
                            "dataset {}: unknown sled: {}",
                            d.id, d.sled_id
                        ))
                    })?;

                    let dataset_id = d.id;
                    sled_config.datasets.insert(d.try_into().map_err(|e| {
                        Error::internal_error(&format!(
                            "Cannot parse dataset {}: {e}",
                            dataset_id
                        ))
                    })?);
                }
            }
        }

        // Load our `ClickhouseClusterConfig` if it exists
        let clickhouse_cluster_config: Option<ClickhouseClusterConfig> = {
            use db::schema::bp_clickhouse_cluster_config::dsl;

            let res = dsl::bp_clickhouse_cluster_config
                .filter(dsl::blueprint_id.eq(to_db_typed_uuid(blueprint_id)))
                .select(BpClickhouseClusterConfig::as_select())
                .get_result_async(&*conn)
                .await
                .optional()
                .map_err(|e| {
                    public_error_from_diesel(e, ErrorHandler::Server)
                })?;

            match res {
                None => None,
                Some(bp_config) => {
                    // Load our clickhouse keeper configs for the given blueprint
                    let keepers: BTreeMap<OmicronZoneUuid, KeeperId> = {
                        use db::schema::bp_clickhouse_keeper_zone_id_to_node_id::dsl;
                        let mut keepers = BTreeMap::new();
                        let mut paginator = Paginator::new(SQL_BATCH_SIZE);
                        while let Some(p) = paginator.next() {
                            let batch = paginated(
                                dsl::bp_clickhouse_keeper_zone_id_to_node_id,
                                dsl::omicron_zone_id,
                                &p.current_pagparams(),
                            )
                            .filter(
                                dsl::blueprint_id
                                    .eq(to_db_typed_uuid(blueprint_id)),
                            )
                            .select(
                                BpClickhouseKeeperZoneIdToNodeId::as_select(),
                            )
                            .load_async(&*conn)
                            .await
                            .map_err(|e| {
                                public_error_from_diesel(
                                    e,
                                    ErrorHandler::Server,
                                )
                            })?;

                            paginator =
                                p.found_batch(&batch, &|k| k.omicron_zone_id);

                            for k in batch {
                                let keeper_id = KeeperId(
                                    u64::try_from(k.keeper_id).map_err(
                                        |_| {
                                            Error::internal_error(&format!(
                                                "keeper id is negative: {}",
                                                k.keeper_id
                                            ))
                                        },
                                    )?,
                                );
                                keepers.insert(
                                    k.omicron_zone_id.into(),
                                    keeper_id,
                                );
                            }
                        }
                        keepers
                    };

                    // Load our clickhouse server configs for the given blueprint
                    let servers: BTreeMap<OmicronZoneUuid, ServerId> = {
                        use db::schema::bp_clickhouse_server_zone_id_to_node_id::dsl;
                        let mut servers = BTreeMap::new();
                        let mut paginator = Paginator::new(SQL_BATCH_SIZE);
                        while let Some(p) = paginator.next() {
                            let batch = paginated(
                                dsl::bp_clickhouse_server_zone_id_to_node_id,
                                dsl::omicron_zone_id,
                                &p.current_pagparams(),
                            )
                            .filter(
                                dsl::blueprint_id
                                    .eq(to_db_typed_uuid(blueprint_id)),
                            )
                            .select(
                                BpClickhouseServerZoneIdToNodeId::as_select(),
                            )
                            .load_async(&*conn)
                            .await
                            .map_err(|e| {
                                public_error_from_diesel(
                                    e,
                                    ErrorHandler::Server,
                                )
                            })?;

                            paginator =
                                p.found_batch(&batch, &|s| s.omicron_zone_id);

                            for s in batch {
                                let server_id = ServerId(
                                    u64::try_from(s.server_id).map_err(
                                        |_| {
                                            Error::internal_error(&format!(
                                                "server id is negative: {}",
                                                s.server_id
                                            ))
                                        },
                                    )?,
                                );
                                servers.insert(
                                    s.omicron_zone_id.into(),
                                    server_id,
                                );
                            }
                        }
                        servers
                    };

                    Some(ClickhouseClusterConfig {
                        generation: bp_config.generation.into(),
                        max_used_server_id: ServerId(
                            u64::try_from(bp_config.max_used_server_id)
                                .map_err(|_| {
                                    Error::internal_error(&format!(
                                        "max server id is negative: {}",
                                        bp_config.max_used_server_id
                                    ))
                                })?,
                        ),
                        max_used_keeper_id: KeeperId(
                            u64::try_from(bp_config.max_used_keeper_id)
                                .map_err(|_| {
                                    Error::internal_error(&format!(
                                        "max keeper id is negative: {}",
                                        bp_config.max_used_keeper_id
                                    ))
                                })?,
                        ),
                        cluster_name: bp_config.cluster_name,
                        cluster_secret: bp_config.cluster_secret,
                        highest_seen_keeper_leader_committed_log_index:
                            u64::try_from(
                                bp_config.highest_seen_keeper_leader_committed_log_index,
                            )
                            .map_err(|_| {
                                Error::internal_error(&format!(
                                    "max server id is negative: {}",
                                    bp_config.highest_seen_keeper_leader_committed_log_index
                                ))
                            })?,
                        keepers,
                        servers,
                    })
                }
            }
        };

        Ok(Blueprint {
            id: blueprint_id,
            sleds: sled_configs,
            parent_blueprint_id,
            internal_dns_version,
            external_dns_version,
            cockroachdb_fingerprint,
            cockroachdb_setting_preserve_downgrade,
            clickhouse_cluster_config,
            time_created,
            creator,
            comment,
        })
    }

    /// Delete a blueprint from the database
    pub async fn blueprint_delete(
        &self,
        opctx: &OpContext,
        authz_blueprint: &authz::Blueprint,
    ) -> Result<(), Error> {
        opctx.authorize(authz::Action::Delete, authz_blueprint).await?;
        let blueprint_id =
            BlueprintUuid::from_untyped_uuid(authz_blueprint.id());

        // As with inserting a whole blueprint, we remove it in one big
        // transaction.  Similar considerations apply.  We could
        // break it up if these transactions become too big.  But we'd need a
        // way to stop other clients from discovering a collection after we
        // start removing it and we'd also need to make sure we didn't leak a
        // collection if we crash while deleting it.
        let conn = self.pool_connection_authorized(opctx).await?;
        let err = OptionalError::new();

        let (
            nblueprints,
            nsled_metadata,
            nphysical_disks,
            ndatasets,
            nzones,
            nnics,
            nclickhouse_cluster_configs,
            nclickhouse_keepers,
            nclickhouse_servers,
        ) = self.transaction_retry_wrapper("blueprint_delete")
            .transaction(&conn, |conn| {
                let err = err.clone();
                async move {
                // Ensure that blueprint we're about to delete is not the
                // current target.
                let current_target = Self::blueprint_current_target_only(&conn)
                    .await
                    .map_err(|txn_err| txn_err.into_diesel(&err))?;

                if current_target.target_id == blueprint_id {
                    return Err(err.bail(TransactionError::CustomError(
                        Error::conflict(format!(
                            "blueprint {blueprint_id} is the \
                             current target and cannot be deleted",
                        )),
                    )));
                }

                // Remove the record describing the blueprint itself.
                let nblueprints = {
                    use db::schema::blueprint::dsl;
                    diesel::delete(
                        dsl::blueprint.filter(dsl::id.eq(to_db_typed_uuid(blueprint_id))),
                    )
                    .execute_async(&conn)
                    .await?
                };

                // Bail out if this blueprint didn't exist; there won't be
                // references to it in any of the remaining tables either, since
                // deletion always goes through this transaction.
                if nblueprints == 0 {
                    return Err(err.bail(TransactionError::CustomError(
                        authz_blueprint.not_found(),
                    )));
                }

                // Remove rows associated with sled metadata.
                let nsled_metadata = {
                    use db::schema::bp_sled_metadata::dsl;
                    diesel::delete(
                        dsl::bp_sled_metadata
                            .filter(dsl::blueprint_id.eq(to_db_typed_uuid(blueprint_id))),
                    )
                    .execute_async(&conn)
                    .await?
                };

                // Remove rows associated with Omicron physical disks
                let nphysical_disks = {
                    use db::schema::bp_omicron_physical_disk::dsl;
                    diesel::delete(
                        dsl::bp_omicron_physical_disk
                            .filter(dsl::blueprint_id.eq(to_db_typed_uuid(blueprint_id))),
                    )
                    .execute_async(&conn)
                    .await?
                };

                // Remove rows associated with Omicron datasets
                let ndatasets = {
                    use db::schema::bp_omicron_dataset::dsl;
                    diesel::delete(
                        dsl::bp_omicron_dataset
                            .filter(dsl::blueprint_id.eq(to_db_typed_uuid(blueprint_id))),
                    )
                    .execute_async(&conn)
                    .await?
                };

                // Remove rows associated with Omicron zones
                let nzones = {
                    use db::schema::bp_omicron_zone::dsl;
                    diesel::delete(
                        dsl::bp_omicron_zone
                            .filter(dsl::blueprint_id.eq(to_db_typed_uuid(blueprint_id))),
                    )
                    .execute_async(&conn)
                    .await?
                };

                let nnics = {
                    use db::schema::bp_omicron_zone_nic::dsl;
                    diesel::delete(
                        dsl::bp_omicron_zone_nic
                            .filter(dsl::blueprint_id.eq(to_db_typed_uuid(blueprint_id))),
                    )
                    .execute_async(&conn)
                    .await?
                };

                let nclickhouse_cluster_configs = {
                    use db::schema::bp_clickhouse_cluster_config::dsl;
                    diesel::delete(
                        dsl::bp_clickhouse_cluster_config
                            .filter(dsl::blueprint_id.eq(to_db_typed_uuid(blueprint_id))),
                    )
                    .execute_async(&conn)
                    .await?
                };

                let nclickhouse_keepers = {
                    use db::schema::bp_clickhouse_keeper_zone_id_to_node_id::dsl;
                    diesel::delete(dsl::bp_clickhouse_keeper_zone_id_to_node_id
                            .filter(dsl::blueprint_id.eq(to_db_typed_uuid(blueprint_id))),
                    )
                    .execute_async(&conn)
                    .await?
                };

                let nclickhouse_servers = {
                    use db::schema::bp_clickhouse_server_zone_id_to_node_id::dsl;
                    diesel::delete(dsl::bp_clickhouse_server_zone_id_to_node_id
                            .filter(dsl::blueprint_id.eq(to_db_typed_uuid(blueprint_id))),
                    )
                    .execute_async(&conn)
                    .await?
                };

                Ok((
                    nblueprints,
                    nsled_metadata,
                    nphysical_disks,
                    ndatasets,
                    nzones,
                    nnics,
                    nclickhouse_cluster_configs,
                    nclickhouse_keepers,
                    nclickhouse_servers,
                ))
                }
            })
            .await
            .map_err(|e| match err.take() {
                Some(err) => err.into(),
                None => public_error_from_diesel(e, ErrorHandler::Server),
            })?;

        info!(&opctx.log, "removed blueprint";
            "blueprint_id" => blueprint_id.to_string(),
            "nblueprints" => nblueprints,
            "nsled_metadata" => nsled_metadata,
            "nphysical_disks" => nphysical_disks,
            "ndatasets" => ndatasets,
            "nzones" => nzones,
            "nnics" => nnics,
            "nclickhouse_cluster_configs" => nclickhouse_cluster_configs,
            "nclickhouse_keepers" => nclickhouse_keepers,
            "nclickhouse_servers" => nclickhouse_servers
        );

        Ok(())
    }

    /// Ensure all external networking IPs and service vNICs described by
    /// `blueprint` are allocated (for in-service zones) or deallocated
    /// (otherwise), conditional on `blueprint` being the current target
    /// blueprint.
    ///
    /// This method may be safely executed from the blueprint executor RPW; the
    /// condition on the current target blueprint ensures a Nexus attempting to
    /// realize an out of date blueprint can't overwrite changes made by a Nexus
    /// that realized the current target.
    pub async fn blueprint_ensure_external_networking_resources(
        &self,
        opctx: &OpContext,
        blueprint: &Blueprint,
    ) -> Result<(), Error> {
        self.blueprint_ensure_external_networking_resources_impl(
            opctx,
            blueprint,
            #[cfg(test)]
            tests::NetworkResourceControlFlow::default(),
        )
        .await
    }

    // The third and fourth arguments to this function only exist when run under
    // test, and allows the calling test to control the general timing of the
    // transaction executed by this method:
    //
    // 1. Check that `blueprint` is the current target blueprint
    // 2. Set `target_check_done` is set to true (the test can wait on this)
    // 3. Wait until `should_write_data` is set to true (the test can wait on this).
    // 4. Run remainder of transaction to allocate/deallocate resources
    // 5. Return
    //
    // If any of the test-only control flow parameters are "None", they are skipped.
    async fn blueprint_ensure_external_networking_resources_impl(
        &self,
        opctx: &OpContext,
        blueprint: &Blueprint,
        #[cfg(test)] test_control_flow: tests::NetworkResourceControlFlow,
    ) -> Result<(), Error> {
        let err = OptionalError::new();
        let conn = self.pool_connection_authorized(opctx).await?;

        self.transaction_retry_wrapper(
            "blueprint_ensure_external_networking_resources",
        )
        .transaction(&conn, |conn| {
            let err = err.clone();
            #[cfg(test)]
            let target_check_done = test_control_flow.target_check_done.clone();
            #[cfg(test)]
            let should_write_data = test_control_flow.should_write_data.clone();

            async move {
                // Bail out if `blueprint` isn't the current target.
                let current_target = Self::blueprint_current_target_only(&conn)
                    .await
                    .map_err(|e| err.bail(e))?;
                if current_target.target_id != blueprint.id {
                    return Err(err.bail(
                        Error::invalid_request(format!(
                        "blueprint {} is not the current target blueprint ({})",
                        blueprint.id, current_target.target_id
                    ))
                        .into(),
                    ));
                }

                // See the comment on this method; this lets us notify our test
                // caller that we've performed our target blueprint check.
                #[cfg(test)]
                {
                    use std::sync::atomic::Ordering;
                    if let Some(gate) = target_check_done {
                        gate.store(true, Ordering::SeqCst);
                    }
                }
                // See the comment on this method; this lets us wait until our
                // test caller is ready for us to write data.
                #[cfg(test)]
                {
                    use std::sync::atomic::Ordering;
                    use std::time::Duration;
                    if let Some(gate) = should_write_data {
                        while !gate.load(Ordering::SeqCst) {
                            tokio::time::sleep(Duration::from_millis(50)).await;
                        }
                    }
                }

                // Deallocate external networking resources for
                // non-externally-reachable zones before allocating resources
                // for reachable zones. This will allow allocation to succeed if
                // we are swapping an external IP between two zones (e.g.,
                // moving a specific external IP from an old external DNS zone
                // to a new one).
                self.ensure_zone_external_networking_deallocated_on_connection(
                    &conn,
                    &opctx.log,
                    blueprint
                        .all_omicron_zones(|disposition| {
                            !disposition.is_in_service()
                        })
                        .map(|(_sled_id, zone)| zone),
                )
                .await
                .map_err(|e| err.bail(e.into()))?;
                self.ensure_zone_external_networking_allocated_on_connection(
                    &conn,
                    opctx,
                    blueprint
                        .all_omicron_zones(|disposition| {
                            disposition.is_in_service()
                        })
                        .map(|(_sled_id, zone)| zone),
                )
                .await
                .map_err(|e| err.bail(e.into()))?;

                Ok(())
            }
        })
        .await
        .map_err(|e| {
            if let Some(err) = err.take() {
                err.into()
            } else {
                public_error_from_diesel(e, ErrorHandler::Server)
            }
        })
    }

    /// Set the current target blueprint
    ///
    /// In order to become the target blueprint, `target`'s parent blueprint
    /// must be the current target. To instead change the current target's
    /// properties (particularly whether it's enabled), use
    /// [`DataStore::blueprint_target_set_current_enabled`].
    pub async fn blueprint_target_set_current(
        &self,
        opctx: &OpContext,
        target: BlueprintTarget,
    ) -> Result<(), Error> {
        let conn = self.pool_connection_authorized(opctx).await?;
        Self::blueprint_target_set_current_on_connection(&conn, opctx, target)
            .await
    }

    /// Variant of [Self::blueprint_target_set_current] which may be called from
    /// a transaction context.
    pub(crate) async fn blueprint_target_set_current_on_connection(
        conn: &async_bb8_diesel::Connection<DbConnection>,
        opctx: &OpContext,
        target: BlueprintTarget,
    ) -> Result<(), Error> {
        opctx
            .authorize(authz::Action::Modify, &authz::BLUEPRINT_CONFIG)
            .await?;

        let query = InsertTargetQuery {
            target_id: target.target_id,
            enabled: target.enabled,
            time_made_target: target.time_made_target,
        };

        query
            .execute_async(conn)
            .await
            .map_err(|e| Error::from(query.decode_error(e)))?;

        Ok(())
    }

    /// Set the current target blueprint's `enabled` field
    ///
    /// In order to change the enabled field, `target` must already be the
    /// current target blueprint. To instead set a new blueprint target, use
    /// [`DataStore::blueprint_target_set_current`].
    // Although this function is like `blueprint_target_set_current()` in that
    // both store the given `BlueprintTarget` into the table, the functions are
    // distinct because the preconditions and error cases are different. We
    // could reconsider this and make `blueprint_target_set_current` accept
    // blueprints where either their own or their parent is the current
    // blueprint, although this would require some rework in the nontrivial
    // `InsertTargetQuery` CTE.
    pub async fn blueprint_target_set_current_enabled(
        &self,
        opctx: &OpContext,
        target: BlueprintTarget,
    ) -> Result<(), Error> {
        use db::schema::bp_target::dsl;

        opctx
            .authorize(authz::Action::Modify, &authz::BLUEPRINT_CONFIG)
            .await?;

        // Diesel requires us to use an alias in order to refer to the
        // `bp_target` table twice in the same query.
        let bp_target2 = diesel::alias!(db::schema::bp_target as bp_target1);

        // The following diesel produces this query:
        //
        // ```sql
        // INSERT INTO bp_target
        //   (SELECT
        //        version + 1,
        //        blueprint_id,
        //        <target.enabled>,
        //        <target.time_made_target>
        //    FROM bp_target
        //    WHERE
        //        -- This part of the subquery restricts us to only the
        //        -- current target (i.e., the bp_target with maximal version)
        //        version IN (SELECT version FROM bp_target
        //                    ORDER BY version DESC LIMIT 1)
        //
        //        -- ... and that current target must exactly equal the target
        //        -- blueprint on which we're trying to set `enabled`
        //        AND blueprint_id = <target.blueprint_id>
        //   );
        // ```
        //
        // This will either insert one new row (if the filters were satisified)
        // or no new rows (if the filters were not satisfied).
        let query = dsl::bp_target
            .select((
                dsl::version + 1,
                dsl::blueprint_id,
                target.enabled.into_sql::<sql_types::Bool>(),
                target.time_made_target.into_sql::<sql_types::Timestamptz>(),
            ))
            .filter(
                dsl::version.eq_any(
                    bp_target2
                        .select(bp_target2.field(dsl::version))
                        .order_by(bp_target2.field(dsl::version).desc())
                        .limit(1),
                ),
            )
            .filter(dsl::blueprint_id.eq(to_db_typed_uuid(target.target_id)))
            .insert_into(dsl::bp_target);

        let conn = self.pool_connection_authorized(opctx).await?;

        let num_inserted = query
            .execute_async(&*conn)
            .await
            .map_err(|e| public_error_from_diesel(e, ErrorHandler::Server))?;

        match num_inserted {
            0 => Err(Error::invalid_request(format!(
                "Blueprint {} is not the current target blueprint",
                target.target_id
            ))),
            1 => Ok(()),
            // This is impossible, not only due to the `.limit(1)` in the
            // subquery above, but also because we're inserting `version + 1`
            // which would fail with pkey conflicts if we matched more than one
            // existing row in the subquery.
            _ => unreachable!("query inserted more than one row"),
        }
    }

    /// Get the current target blueprint, if one exists
    ///
    /// Returns both the metadata about the target and the full blueprint
    /// contents. If you only need the target metadata, use
    /// `blueprint_target_get_current` instead.
    pub async fn blueprint_target_get_current_full(
        &self,
        opctx: &OpContext,
    ) -> Result<(BlueprintTarget, Blueprint), Error> {
        opctx.authorize(authz::Action::Read, &authz::BLUEPRINT_CONFIG).await?;

        let conn = self.pool_connection_authorized(opctx).await?;
        let target = Self::blueprint_current_target_only(&conn).await?;

        // The blueprint for the current target cannot be deleted while it is
        // the current target, but it's possible someone else (a) made a new
        // blueprint the target and (b) deleted the blueprint pointed to by our
        // `target` between the above query and the below query. In such a case,
        // this query will fail with an "unknown blueprint ID" error. This
        // should be rare in practice.
        let authz_blueprint = authz_blueprint_from_id(target.target_id);
        let blueprint = self.blueprint_read(opctx, &authz_blueprint).await?;

        Ok((target, blueprint))
    }

    /// Get the current target blueprint, if one exists
    pub async fn blueprint_target_get_current_on_connection(
        conn: &async_bb8_diesel::Connection<DbConnection>,
        opctx: &OpContext,
    ) -> Result<BlueprintTarget, TransactionError<Error>> {
        opctx.authorize(authz::Action::Read, &authz::BLUEPRINT_CONFIG).await?;
        Self::blueprint_current_target_only(&conn).await
    }

    /// Get the current target blueprint, if one exists
    pub async fn blueprint_target_get_current(
        &self,
        opctx: &OpContext,
    ) -> Result<BlueprintTarget, Error> {
        opctx.authorize(authz::Action::Read, &authz::BLUEPRINT_CONFIG).await?;
        let conn = self.pool_connection_authorized(opctx).await?;
        Self::blueprint_current_target_only(&conn).await.map_err(|e| e.into())
    }

    // Helper to fetch the current blueprint target (without fetching the entire
    // blueprint for that target).
    //
    // Caller is responsible for checking authz for this operation.
    async fn blueprint_current_target_only(
        conn: &async_bb8_diesel::Connection<DbConnection>,
    ) -> Result<BlueprintTarget, TransactionError<Error>> {
        use db::schema::bp_target::dsl;

        let current_target = dsl::bp_target
            .order_by(dsl::version.desc())
            .first_async::<BpTarget>(conn)
            .await
            .optional()
            .map_err(|e| public_error_from_diesel(e, ErrorHandler::Server))?;

        // We expect a target blueprint to be set on all systems. RSS sets an
        // initial blueprint, but we shipped systems before it did so. We added
        // target blueprints to those systems via support operations, but let's
        // be careful here and return a specific error for this case.
        let current_target =
            current_target.ok_or_else(|| Error::InternalError {
                internal_message: "no target blueprint set".to_string(),
            })?;

        Ok(current_target.into())
    }
}

// Helper to create an `authz::Blueprint` for a specific blueprint ID
fn authz_blueprint_from_id(blueprint_id: BlueprintUuid) -> authz::Blueprint {
    let blueprint_id = blueprint_id.into_untyped_uuid();
    authz::Blueprint::new(
        authz::FLEET,
        blueprint_id,
        LookupType::ById(blueprint_id),
    )
}

/// Errors related to inserting a target blueprint
#[derive(Debug)]
enum InsertTargetError {
    /// The requested target blueprint ID does not exist in the blueprint table.
    NoSuchBlueprint(BlueprintUuid),
    /// The requested target blueprint's parent does not match the current
    /// target.
    ParentNotTarget(BlueprintUuid),
    /// Any other error
    Other(DieselError),
}

impl From<InsertTargetError> for Error {
    fn from(value: InsertTargetError) -> Self {
        match value {
            InsertTargetError::NoSuchBlueprint(id) => Error::not_found_by_id(
                ResourceType::Blueprint,
                id.as_untyped_uuid(),
            ),
            InsertTargetError::ParentNotTarget(id) => {
                Error::invalid_request(format!(
                    "Blueprint {id}'s parent blueprint is not the current \
                     target blueprint"
                ))
            }
            InsertTargetError::Other(e) => {
                public_error_from_diesel(e, ErrorHandler::Server)
            }
        }
    }
}

/// Query to insert a new current target blueprint.
///
/// The `bp_target` table's primary key is the `version` field, and we enforce
/// the following invariants:
///
/// * The first "current target" blueprint is assigned version 1.
/// * In order to be inserted as the first current target blueprint, a
///   blueprint must have a parent_blueprint_id of NULL.
/// * After the first, any subsequent blueprint can only be assigned as the
///   current target if its parent_blueprint_id is the current target blueprint.
/// * When inserting a new child blueprint as the current target, it is assigned
///   a version of 1 + its parent's version.
///
/// The result of this is a linear history of blueprints, where each target is a
/// direct child of the previous current target. Enforcing the above has some
/// subtleties (particularly around handling the "first blueprint with no
/// parent" case). These are expanded on below through inline comments on the
/// query we generate:
///
/// ```sql
/// WITH
///   -- Subquery to fetch the current target (i.e., the row with the max
///   -- veresion in `bp_target`).
///   current_target AS (
///     SELECT
///       "version" AS version,
///       "blueprint_id" AS blueprint_id
///     FROM "bp_target"
///     ORDER BY "version" DESC
///     LIMIT 1
///   ),
///
///   -- Error checking subquery: This uses similar tricks as elsewhere in
///   -- this crate to `CAST(... AS UUID)` with non-UUID values that result
///   -- in runtime errors in specific cases, allowing us to give accurate
///   -- error messages.
///   --
///   -- These checks are not required for correct behavior by the insert
///   -- below. If we removed them, the insert would insert 0 rows if
///   -- these checks would have failed. But they make it easier to report
///   -- specific problems to our caller.
///   --
///   -- The specific cases we check here are noted below.
///   check_validity AS MATERIALIZED (
///     SELECT CAST(IF(
///       -- Return `no-such-blueprint` if the ID we're being told to
///       -- set as the target doesn't exist in the blueprint table.
///       (SELECT "id" FROM "blueprint" WHERE "id" = <new_target_id>) IS NULL,
///       'no-such-blueprint',
///       IF(
///         -- Check for whether our new target's parent matches our current
///         -- target. There are two cases here: The first is the common case
///         -- (i.e., the new target has a parent: does it match the current
///         -- target ID?). The second is the bootstrapping check: if we're
///         -- trying to insert a new target that does not have a parent,
///         -- we should not have a current target at all.
///         --
///         -- If either of these cases fails, we return `parent-not-target`.
///         (
///            SELECT "parent_blueprint_id" FROM "blueprint", current_target
///            WHERE
///              "id" = <new_target_id>
///              AND current_target.blueprint_id = "parent_blueprint_id"
///         ) IS NOT NULL
///         OR
///         (
///            SELECT 1 FROM "blueprint"
///            WHERE
///              "id" = <new_target_id>
///              AND "parent_blueprint_id" IS NULL
///              AND NOT EXISTS (SELECT version FROM current_target)
///         ) = 1,
///         -- Sometime between v22.1.9 and v22.2.19, Cockroach's type checker
///         -- became too smart for our `CAST(... as UUID)` error checking
///         -- gadget: it can infer that `<new_target_id>` must be a UUID, so
///         -- then tries to parse 'parent-not-target' and 'no-such-blueprint'
///         -- as UUIDs _during typechecking_, which causes the query to always
///         -- fail. We can defeat this by casting the UUID to text here, which
///         -- will allow the 'parent-not-target' and 'no-such-blueprint'
///         -- sentinels to survive type checking, making it to query execution
///         -- where they will only be cast to UUIDs at runtime in the failure
///         -- cases they're supposed to catch.
///         CAST(<new_target_id> AS text),
///         'parent-not-target'
///       )
///     ) AS UUID)
///   ),
///
///   -- Determine the new version number to use: either 1 if this is the
///   -- first blueprint being made the current target, or 1 higher than
///   -- the previous target's version.
///   --
///   -- The final clauses of each of these WHERE clauses repeat the
///   -- checks performed above in `check_validity`, and will cause this
///   -- subquery to return no rows if we should not allow the new
///   -- target to be set.
///   new_target AS (
///     SELECT 1 AS new_version FROM "blueprint"
///       WHERE
///         "id" = <new_target_id>
///         AND "parent_blueprint_id" IS NULL
///         AND NOT EXISTS (SELECT version FROM current_target)
///     UNION
///     SELECT current_target.version + 1 FROM current_target, "blueprint"
///       WHERE
///         "id" = <new_target_id>
///         AND "parent_blueprint_id" IS NOT NULL
///         AND "parent_blueprint_id" = current_target.blueprint_id
///   )
///
///   -- Perform the actual insertion.
///   INSERT INTO "bp_target"(
///     "version","blueprint_id","enabled","time_made_target"
///   )
///   SELECT
///     new_target.new_version,
///     <new_target_id>,
///     <new_target_enabled>,
///     <new_target_time_made_target>
///     FROM new_target
/// ```
#[derive(Debug, Clone, Copy)]
struct InsertTargetQuery {
    target_id: BlueprintUuid,
    enabled: bool,
    time_made_target: DateTime<Utc>,
}

// Uncastable sentinel used to detect we attempt to make a blueprint the target
// when it does not exist in the blueprint table.
const NO_SUCH_BLUEPRINT_SENTINEL: &str = "no-such-blueprint";

// Uncastable sentinel used to detect we attempt to make a blueprint the target
// when its parent_blueprint_id is not the current target.
const PARENT_NOT_TARGET_SENTINEL: &str = "parent-not-target";

// Error messages generated from the above sentinel values.
const NO_SUCH_BLUEPRINT_ERROR_MESSAGE: &str = "could not parse \"no-such-blueprint\" as type uuid: \
     uuid: incorrect UUID length: no-such-blueprint";
const PARENT_NOT_TARGET_ERROR_MESSAGE: &str = "could not parse \"parent-not-target\" as type uuid: \
     uuid: incorrect UUID length: parent-not-target";

impl InsertTargetQuery {
    fn decode_error(&self, err: DieselError) -> InsertTargetError {
        match err {
            DieselError::DatabaseError(DatabaseErrorKind::Unknown, info)
                if info.message() == NO_SUCH_BLUEPRINT_ERROR_MESSAGE =>
            {
                InsertTargetError::NoSuchBlueprint(self.target_id)
            }
            DieselError::DatabaseError(DatabaseErrorKind::Unknown, info)
                if info.message() == PARENT_NOT_TARGET_ERROR_MESSAGE =>
            {
                InsertTargetError::ParentNotTarget(self.target_id)
            }
            other => InsertTargetError::Other(other),
        }
    }
}

impl QueryId for InsertTargetQuery {
    type QueryId = ();
    const HAS_STATIC_QUERY_ID: bool = false;
}

impl QueryFragment<Pg> for InsertTargetQuery {
    fn walk_ast<'a>(
        &'a self,
        mut out: AstPass<'_, 'a, Pg>,
    ) -> diesel::QueryResult<()> {
        use crate::db::schema::blueprint::dsl as bp_dsl;
        use crate::db::schema::bp_target::dsl;

        type FromClause<T> =
            diesel::internal::table_macro::StaticQueryFragmentInstance<T>;
        type BpTargetFromClause = FromClause<db::schema::bp_target::table>;
        type BlueprintFromClause = FromClause<db::schema::blueprint::table>;
        const BP_TARGET_FROM_CLAUSE: BpTargetFromClause =
            BpTargetFromClause::new();
        const BLUEPRINT_FROM_CLAUSE: BlueprintFromClause =
            BlueprintFromClause::new();

        out.push_sql("WITH ");

        out.push_sql("current_target AS (SELECT ");
        out.push_identifier(dsl::version::NAME)?;
        out.push_sql(" AS version,");
        out.push_identifier(dsl::blueprint_id::NAME)?;
        out.push_sql(" AS blueprint_id FROM ");
        BP_TARGET_FROM_CLAUSE.walk_ast(out.reborrow())?;
        out.push_sql(" ORDER BY ");
        out.push_identifier(dsl::version::NAME)?;
        out.push_sql(" DESC LIMIT 1),");

        out.push_sql(
            "check_validity AS MATERIALIZED ( \
               SELECT \
                 CAST( \
                   IF( \
                     (SELECT ",
        );
        out.push_identifier(bp_dsl::id::NAME)?;
        out.push_sql(" FROM ");
        BLUEPRINT_FROM_CLAUSE.walk_ast(out.reborrow())?;
        out.push_sql(" WHERE ");
        out.push_identifier(bp_dsl::id::NAME)?;
        out.push_sql(" = ");
        out.push_bind_param::<sql_types::Uuid, Uuid>(
            self.target_id.as_untyped_uuid(),
        )?;
        out.push_sql(") IS NULL, ");
        out.push_bind_param::<sql_types::Text, &'static str>(
            &NO_SUCH_BLUEPRINT_SENTINEL,
        )?;
        out.push_sql(
            ", \
                     IF( \
                       (SELECT ",
        );
        out.push_identifier(bp_dsl::parent_blueprint_id::NAME)?;
        out.push_sql(" FROM ");
        BLUEPRINT_FROM_CLAUSE.walk_ast(out.reborrow())?;
        out.push_sql(", current_target WHERE ");
        out.push_identifier(bp_dsl::id::NAME)?;
        out.push_sql(" = ");
        out.push_bind_param::<sql_types::Uuid, Uuid>(
            self.target_id.as_untyped_uuid(),
        )?;
        out.push_sql(" AND current_target.blueprint_id = ");
        out.push_identifier(bp_dsl::parent_blueprint_id::NAME)?;
        out.push_sql(
            "          ) IS NOT NULL \
                       OR \
                       (SELECT 1 FROM ",
        );
        BLUEPRINT_FROM_CLAUSE.walk_ast(out.reborrow())?;
        out.push_sql(" WHERE ");
        out.push_identifier(bp_dsl::id::NAME)?;
        out.push_sql(" = ");
        out.push_bind_param::<sql_types::Uuid, Uuid>(
            self.target_id.as_untyped_uuid(),
        )?;
        out.push_sql(" AND ");
        out.push_identifier(bp_dsl::parent_blueprint_id::NAME)?;
        out.push_sql(
            "  IS NULL \
                        AND NOT EXISTS ( \
                          SELECT version FROM current_target) \
                        ) = 1, ",
        );
        out.push_sql("  CAST(");
        out.push_bind_param::<sql_types::Uuid, Uuid>(
            self.target_id.as_untyped_uuid(),
        )?;
        out.push_sql("  AS text), ");
        out.push_bind_param::<sql_types::Text, &'static str>(
            &PARENT_NOT_TARGET_SENTINEL,
        )?;
        out.push_sql(
            "   ) \
              ) \
            AS UUID) \
          ), ",
        );

        out.push_sql("new_target AS (SELECT 1 AS new_version FROM ");
        BLUEPRINT_FROM_CLAUSE.walk_ast(out.reborrow())?;
        out.push_sql(" WHERE ");
        out.push_identifier(bp_dsl::id::NAME)?;
        out.push_sql(" = ");
        out.push_bind_param::<sql_types::Uuid, Uuid>(
            self.target_id.as_untyped_uuid(),
        )?;
        out.push_sql(" AND ");
        out.push_identifier(bp_dsl::parent_blueprint_id::NAME)?;
        out.push_sql(
            " IS NULL \
            AND NOT EXISTS \
            (SELECT version FROM current_target) \
             UNION \
            SELECT current_target.version + 1 FROM \
              current_target, ",
        );
        BLUEPRINT_FROM_CLAUSE.walk_ast(out.reborrow())?;
        out.push_sql(" WHERE ");
        out.push_identifier(bp_dsl::id::NAME)?;
        out.push_sql(" = ");
        out.push_bind_param::<sql_types::Uuid, Uuid>(
            self.target_id.as_untyped_uuid(),
        )?;
        out.push_sql(" AND ");
        out.push_identifier(bp_dsl::parent_blueprint_id::NAME)?;
        out.push_sql(" IS NOT NULL AND ");
        out.push_identifier(bp_dsl::parent_blueprint_id::NAME)?;
        out.push_sql(" = current_target.blueprint_id) ");

        out.push_sql("INSERT INTO ");
        BP_TARGET_FROM_CLAUSE.walk_ast(out.reborrow())?;
        out.push_sql("(");
        out.push_identifier(dsl::version::NAME)?;
        out.push_sql(",");
        out.push_identifier(dsl::blueprint_id::NAME)?;
        out.push_sql(",");
        out.push_identifier(dsl::enabled::NAME)?;
        out.push_sql(",");
        out.push_identifier(dsl::time_made_target::NAME)?;
        out.push_sql(") SELECT new_target.new_version, ");
        out.push_bind_param::<sql_types::Uuid, Uuid>(
            self.target_id.as_untyped_uuid(),
        )?;
        out.push_sql(",");
        out.push_bind_param::<sql_types::Bool, bool>(&self.enabled)?;
        out.push_sql(",");
        out.push_bind_param::<sql_types::Timestamptz, DateTime<Utc>>(
            &self.time_made_target,
        )?;
        out.push_sql(" FROM new_target");

        Ok(())
    }
}

impl RunQueryDsl<DbConnection> for InsertTargetQuery {}

#[cfg(test)]
mod tests {
    use super::*;

    use crate::db::pub_test_utils::TestDatabase;
    use crate::db::raw_query_builder::QueryBuilder;
    use nexus_inventory::CollectionBuilder;
    use nexus_inventory::now_db_precision;
    use nexus_reconfigurator_planning::blueprint_builder::BlueprintBuilder;
    use nexus_reconfigurator_planning::blueprint_builder::Ensure;
    use nexus_reconfigurator_planning::blueprint_builder::EnsureMultiple;
    use nexus_reconfigurator_planning::example::ExampleSystemBuilder;
    use nexus_reconfigurator_planning::example::example;
    use nexus_types::deployment::BlueprintPhysicalDiskDisposition;
    use nexus_types::deployment::BlueprintZoneConfig;
    use nexus_types::deployment::BlueprintZoneDisposition;
    use nexus_types::deployment::BlueprintZoneImageSource;
    use nexus_types::deployment::BlueprintZoneImageVersion;
    use nexus_types::deployment::BlueprintZoneType;
    use nexus_types::deployment::OmicronZoneExternalFloatingIp;
    use nexus_types::deployment::PlanningInput;
    use nexus_types::deployment::PlanningInputBuilder;
    use nexus_types::deployment::SledDetails;
    use nexus_types::deployment::SledDisk;
    use nexus_types::deployment::SledFilter;
    use nexus_types::deployment::SledResources;
    use nexus_types::deployment::blueprint_zone_type;
    use nexus_types::external_api::views::PhysicalDiskPolicy;
    use nexus_types::external_api::views::PhysicalDiskState;
    use nexus_types::external_api::views::SledPolicy;
    use nexus_types::external_api::views::SledState;
    use nexus_types::inventory::Collection;
    use omicron_common::address::IpRange;
    use omicron_common::address::Ipv6Subnet;
    use omicron_common::api::external::MacAddr;
    use omicron_common::api::external::Name;
    use omicron_common::api::external::TufArtifactMeta;
    use omicron_common::api::external::TufRepoDescription;
    use omicron_common::api::external::TufRepoMeta;
    use omicron_common::api::external::Vni;
    use omicron_common::api::internal::shared::NetworkInterface;
    use omicron_common::api::internal::shared::NetworkInterfaceKind;
    use omicron_common::disk::DiskIdentity;
<<<<<<< HEAD
    use omicron_common::update::ArtifactHash;
    use omicron_common::update::ArtifactId;
=======
    use omicron_common::zpool_name::ZpoolName;
>>>>>>> 2873b3da
    use omicron_test_utils::dev;
    use omicron_test_utils::dev::poll::CondCheckError;
    use omicron_test_utils::dev::poll::wait_for_condition;
    use omicron_uuid_kinds::ExternalIpUuid;
    use omicron_uuid_kinds::OmicronZoneUuid;
    use omicron_uuid_kinds::PhysicalDiskUuid;
    use omicron_uuid_kinds::SledUuid;
    use omicron_uuid_kinds::ZpoolUuid;
    use oxnet::IpNet;
    use pretty_assertions::assert_eq;
    use rand::Rng;
    use rand::thread_rng;
    use slog::Logger;
    use std::mem;
    use std::net::IpAddr;
    use std::net::Ipv4Addr;
    use std::net::Ipv6Addr;
    use std::net::SocketAddrV6;
    use std::str::FromStr;
    use std::sync::Arc;
    use std::sync::LazyLock;
    use std::sync::atomic::AtomicBool;
    use std::sync::atomic::Ordering;
    use std::time::Duration;
    use tufaceous_artifact::ArtifactVersion;

    static EMPTY_PLANNING_INPUT: LazyLock<PlanningInput> =
        LazyLock::new(|| PlanningInputBuilder::empty_input());

    #[derive(Default)]
    pub struct NetworkResourceControlFlow {
        pub target_check_done: Option<Arc<AtomicBool>>,
        pub should_write_data: Option<Arc<AtomicBool>>,
    }

    // This is a not-super-future-maintainer-friendly helper to check that all
    // the subtables related to blueprints have been pruned of a specific
    // blueprint ID. If additional blueprint tables are added in the future,
    // this function will silently ignore them unless they're manually added.
    async fn ensure_blueprint_fully_deleted(
        datastore: &DataStore,
        blueprint_id: BlueprintUuid,
    ) {
        let conn = datastore.pool_connection_for_tests().await.unwrap();

        macro_rules! query_count {
            ($table:ident, $blueprint_id_col:ident) => {{
                use db::schema::$table::dsl;
                let result = dsl::$table
                    .filter(
                        dsl::$blueprint_id_col
                            .eq(to_db_typed_uuid(blueprint_id)),
                    )
                    .count()
                    .get_result_async(&*conn)
                    .await;
                (stringify!($table), result)
            }};
        }

        for (table_name, result) in [
            query_count!(blueprint, id),
            query_count!(bp_sled_metadata, blueprint_id),
            query_count!(bp_omicron_dataset, blueprint_id),
            query_count!(bp_omicron_physical_disk, blueprint_id),
            query_count!(bp_omicron_zone, blueprint_id),
            query_count!(bp_omicron_zone_nic, blueprint_id),
        ] {
            let count: i64 = result.unwrap();
            assert_eq!(
                count, 0,
                "nonzero row count for blueprint \
                 {blueprint_id} in table {table_name}"
            );
        }
    }

    // Create a fake set of `SledDetails`, either with a subnet matching
    // `ip` or with an arbitrary one.
    fn fake_sled_details(ip: Option<Ipv6Addr>) -> SledDetails {
        let zpools = (0..4)
            .map(|i| {
                (
                    ZpoolUuid::new_v4(),
                    SledDisk {
                        disk_identity: DiskIdentity {
                            vendor: String::from("v"),
                            serial: format!("s-{i}"),
                            model: String::from("m"),
                        },
                        disk_id: PhysicalDiskUuid::new_v4(),
                        policy: PhysicalDiskPolicy::InService,
                        state: PhysicalDiskState::Active,
                    },
                )
            })
            .collect();
        let ip = ip.unwrap_or_else(|| thread_rng().gen::<u128>().into());
        let resources = SledResources { zpools, subnet: Ipv6Subnet::new(ip) };
        SledDetails {
            policy: SledPolicy::provisionable(),
            state: SledState::Active,
            resources,
        }
    }

    fn representative(
        log: &Logger,
        test_name: &str,
    ) -> (Collection, PlanningInput, Blueprint) {
        // We'll start with an example system.
        let (mut base_collection, planning_input, mut blueprint) =
            example(log, test_name);

        // Take a more thorough collection representative (includes SPs,
        // etc.)...
        let mut collection =
            nexus_inventory::examples::representative().builder.build();

        // ... and replace its sled agent and Omicron zones with those from our
        // example system.
        mem::swap(
            &mut collection.sled_agents,
            &mut base_collection.sled_agents,
        );

        // Treat this blueprint as the initial blueprint for the system.
        blueprint.parent_blueprint_id = None;

        (collection, planning_input, blueprint)
    }

    async fn blueprint_list_all_ids(
        opctx: &OpContext,
        datastore: &DataStore,
    ) -> Vec<BlueprintUuid> {
        datastore
            .blueprints_list(opctx, &DataPageParams::max_page())
            .await
            .unwrap()
            .into_iter()
            .map(|bp| bp.id)
            .collect()
    }

    #[tokio::test]
    async fn test_empty_blueprint() {
        // Setup
        let logctx = dev::test_setup_log("test_empty_blueprint");
        let db = TestDatabase::new_with_datastore(&logctx.log).await;
        let (opctx, datastore) = (db.opctx(), db.datastore());

        // Create an empty blueprint from it
        let blueprint1 = BlueprintBuilder::build_empty_with_sleds(
            std::iter::empty(),
            "test",
        );
        let authz_blueprint = authz_blueprint_from_id(blueprint1.id);

        // Trying to read it from the database should fail with the relevant
        // "not found" error.
        let err = datastore
            .blueprint_read(&opctx, &authz_blueprint)
            .await
            .unwrap_err();
        assert_eq!(err, authz_blueprint.not_found());

        // Write it to the database and read it back.
        datastore
            .blueprint_insert(&opctx, &blueprint1)
            .await
            .expect("failed to insert blueprint");
        let blueprint_read = datastore
            .blueprint_read(&opctx, &authz_blueprint)
            .await
            .expect("failed to read blueprint back");
        assert_eq!(blueprint1, blueprint_read);
        assert_eq!(
            blueprint_list_all_ids(&opctx, &datastore).await,
            [blueprint1.id]
        );

        // There ought to be no sleds and no parent blueprint.
        assert_eq!(blueprint1.sleds.len(), 0);
        assert_eq!(blueprint1.parent_blueprint_id, None);

        // Trying to insert the same blueprint again should fail.
        let err =
            datastore.blueprint_insert(&opctx, &blueprint1).await.unwrap_err();
        assert!(err.to_string().contains("duplicate key"));

        // We could try to test deleting this blueprint, but deletion checks
        // that the blueprint being deleted isn't the current target, and we
        // haven't set a current target at all as part of this test. Instead of
        // going through the motions of creating another blueprint and making it
        // the target just to test deletion, we'll end this test here, and rely
        // on other tests to check blueprint deletion.

        // Clean up.
        db.terminate().await;
        logctx.cleanup_successful();
    }

    #[tokio::test]
    async fn test_representative_blueprint() {
        const TEST_NAME: &str = "test_representative_blueprint";
        // Setup
        let logctx = dev::test_setup_log(TEST_NAME);
        let db = TestDatabase::new_with_datastore(&logctx.log).await;
        let (opctx, datastore) = (db.opctx(), db.datastore());

        // Create a cohesive representative collection/policy/blueprint
        let (collection, planning_input, blueprint1) =
            representative(&logctx.log, TEST_NAME);
        let authz_blueprint1 = authz_blueprint_from_id(blueprint1.id);

        // Write it to the database and read it back.
        datastore
            .blueprint_insert(&opctx, &blueprint1)
            .await
            .expect("failed to insert blueprint");
        let blueprint_read = datastore
            .blueprint_read(&opctx, &authz_blueprint1)
            .await
            .expect("failed to read collection back");
        assert_eq!(blueprint1, blueprint_read);
        assert_eq!(
            blueprint_list_all_ids(&opctx, &datastore).await,
            [blueprint1.id]
        );

        // Check the number of blueprint elements against our collection.
        assert_eq!(
            blueprint1.sleds.len(),
            planning_input.all_sled_ids(SledFilter::Commissioned).count(),
        );
        assert_eq!(blueprint1.sleds.len(), collection.sled_agents.len());
        assert_eq!(
            blueprint1.all_omicron_zones(BlueprintZoneDisposition::any).count(),
            collection.all_omicron_zones().count()
        );
        // All zones should be in service.
        assert_all_zones_in_service(&blueprint1);
        assert_eq!(blueprint1.parent_blueprint_id, None);

        // Set blueprint1 as the current target, and ensure that we cannot
        // delete it (as the current target cannot be deleted).
        let bp1_target = BlueprintTarget {
            target_id: blueprint1.id,
            enabled: true,
            time_made_target: now_db_precision(),
        };
        datastore
            .blueprint_target_set_current(&opctx, bp1_target)
            .await
            .unwrap();
        assert_eq!(
            datastore.blueprint_target_get_current_full(&opctx).await.unwrap(),
            (bp1_target, blueprint1.clone())
        );
        let err = datastore
            .blueprint_delete(&opctx, &authz_blueprint1)
            .await
            .unwrap_err();
        assert!(
            err.to_string().contains(&format!(
                "blueprint {} is the current target and cannot be deleted",
                blueprint1.id
            )),
            "unexpected error: {err}"
        );

        // Add a new sled.
        let new_sled_id = SledUuid::new_v4();

        // While we're at it, use a different DNS version to test that that
        // works.
        let new_internal_dns_version = blueprint1.internal_dns_version.next();
        let new_external_dns_version = new_internal_dns_version.next();
        let planning_input = {
            let mut builder = planning_input.into_builder();
            builder
                .add_sled(new_sled_id, fake_sled_details(None))
                .expect("failed to add sled");
            builder.set_internal_dns_version(new_internal_dns_version);
            builder.set_external_dns_version(new_external_dns_version);
            builder.build()
        };
        let new_sled_zpools = &planning_input
            .sled_lookup(SledFilter::Commissioned, new_sled_id)
            .unwrap()
            .resources
            .zpools;

        // Create a builder for a child blueprint.
        let mut builder = BlueprintBuilder::new_based_on(
            &logctx.log,
            &blueprint1,
            &planning_input,
            &collection,
            "test",
        )
        .expect("failed to create builder");

        // Ensure disks on our sled
        assert_eq!(
            EnsureMultiple::from(
                builder
                    .sled_add_disks(
                        new_sled_id,
                        &planning_input
                            .sled_lookup(SledFilter::Commissioned, new_sled_id)
                            .unwrap()
                            .resources
                    )
                    .unwrap()
                    .disks
            ),
            EnsureMultiple::Changed {
                added: 4,
                updated: 0,
                expunged: 0,
                removed: 0
            }
        );

        // Add zones to our new sled.
        assert_eq!(
            builder.sled_ensure_zone_ntp(new_sled_id).unwrap(),
            Ensure::Added
        );
        for zpool_id in new_sled_zpools.keys() {
            assert_eq!(
                builder
                    .sled_ensure_zone_crucible(new_sled_id, *zpool_id)
                    .unwrap(),
                Ensure::Added
            );
        }

        const ARTIFACT_VERSION_1: ArtifactVersion =
            ArtifactVersion::new_const("1.0.0");
        const ARTIFACT_HASH_1: ArtifactHash = ArtifactHash([1; 32]);
        const ARTIFACT_HASH_2: ArtifactHash = ArtifactHash([2; 32]);

        // Add an artifact to the tuf_artifact table. This is used to test
        // artifact version lookup.
        {
            const SYSTEM_VERSION: semver::Version =
                semver::Version::new(0, 0, 1);
            const SYSTEM_HASH: ArtifactHash = ArtifactHash([3; 32]);

            datastore
                .update_tuf_repo_insert(
                    opctx,
                    &TufRepoDescription {
                        repo: TufRepoMeta {
                            hash: SYSTEM_HASH,
                            targets_role_version: 0,
                            valid_until: Utc::now(),
                            system_version: SYSTEM_VERSION,
                            file_name: String::new(),
                        },
                        artifacts: vec![TufArtifactMeta {
                            id: ArtifactId {
                                name: String::new(),
                                version: ARTIFACT_VERSION_1,
                                kind: KnownArtifactKind::Zone.into(),
                            },
                            hash: ARTIFACT_HASH_1,
                            size: 0,
                        }],
                    },
                )
                .await
                .expect("inserted TUF repo");
        }

        // Take the first two zones and set their image sources.
        {
            let zone_ids: Vec<OmicronZoneUuid> = builder
                .current_sled_zones(
                    new_sled_id,
                    BlueprintZoneDisposition::is_in_service,
                )
                .map(|zone| zone.id)
                .take(2)
                .collect();
            if zone_ids.len() < 2 {
                panic!(
                    "expected new sled to have at least 2 zones, got {}",
                    zone_ids.len()
                );
            }
            builder
                .sled_set_zone_source(
                    new_sled_id,
                    zone_ids[0],
                    BlueprintZoneImageSource::Artifact {
                        version: BlueprintZoneImageVersion::Available {
                            version: ARTIFACT_VERSION_1,
                        },
                        hash: ARTIFACT_HASH_1,
                    },
                )
                .unwrap();
            builder
                .sled_set_zone_source(
                    new_sled_id,
                    zone_ids[1],
                    BlueprintZoneImageSource::Artifact {
                        version: BlueprintZoneImageVersion::Unknown,
                        hash: ARTIFACT_HASH_2,
                    },
                )
                .unwrap();
        }

        let num_new_ntp_zones = 1;
        let num_new_crucible_zones = new_sled_zpools.len();
        let num_new_sled_zones = num_new_ntp_zones + num_new_crucible_zones;

        let blueprint2 = builder.build();
        let authz_blueprint2 = authz_blueprint_from_id(blueprint2.id);

        let diff = blueprint2.diff_since_blueprint(&blueprint1);
        println!("b1 -> b2: {}", diff.display());
        println!("b1 sleds: {:?}", blueprint1.sleds);
        println!("b2 sleds: {:?}", blueprint2.sleds);
        // Check that we added the new sled, as well as its disks and zones.
        assert_eq!(
            blueprint1
                .all_omicron_disks(BlueprintPhysicalDiskDisposition::any)
                .count()
                + new_sled_zpools.len(),
            blueprint2
                .all_omicron_disks(BlueprintPhysicalDiskDisposition::any)
                .count()
        );
        assert_eq!(blueprint1.sleds.len() + 1, blueprint2.sleds.len());
        assert_eq!(
            blueprint1.all_omicron_zones(BlueprintZoneDisposition::any).count()
                + num_new_sled_zones,
            blueprint2.all_omicron_zones(BlueprintZoneDisposition::any).count()
        );

        // All zones should be in service.
        assert_all_zones_in_service(&blueprint2);
        assert_eq!(blueprint2.parent_blueprint_id, Some(blueprint1.id));

        // Check that we can write it to the DB and read it back.
        datastore
            .blueprint_insert(&opctx, &blueprint2)
            .await
            .expect("failed to insert blueprint");
        let blueprint_read = datastore
            .blueprint_read(&opctx, &authz_blueprint2)
            .await
            .expect("failed to read collection back");
        let diff = blueprint_read.diff_since_blueprint(&blueprint2);
        println!("diff: {}", diff.display());
        assert_eq!(blueprint2, blueprint_read);
        assert_eq!(blueprint2.internal_dns_version, new_internal_dns_version);
        assert_eq!(blueprint2.external_dns_version, new_external_dns_version);
        {
            let mut expected_ids = [blueprint1.id, blueprint2.id];
            expected_ids.sort();
            assert_eq!(
                blueprint_list_all_ids(&opctx, &datastore).await,
                expected_ids
            );
        }

        // Set blueprint2 as the current target and ensure that means we can not
        // delete it.
        let bp2_target = BlueprintTarget {
            target_id: blueprint2.id,
            enabled: true,
            time_made_target: now_db_precision(),
        };
        datastore
            .blueprint_target_set_current(&opctx, bp2_target)
            .await
            .unwrap();
        assert_eq!(
            datastore.blueprint_target_get_current_full(&opctx).await.unwrap(),
            (bp2_target, blueprint2.clone())
        );
        let err = datastore
            .blueprint_delete(&opctx, &authz_blueprint2)
            .await
            .unwrap_err();
        assert!(
            err.to_string().contains(&format!(
                "blueprint {} is the current target and cannot be deleted",
                blueprint2.id
            )),
            "unexpected error: {err}"
        );

        // Now that blueprint2 is the target, we should be able to delete
        // blueprint1.
        datastore.blueprint_delete(&opctx, &authz_blueprint1).await.unwrap();
        ensure_blueprint_fully_deleted(&datastore, blueprint1.id).await;
        assert_eq!(
            blueprint_list_all_ids(&opctx, &datastore).await,
            [blueprint2.id]
        );

        // Clean up.
        db.terminate().await;
        logctx.cleanup_successful();
    }

    #[tokio::test]
    async fn test_set_target() {
        // Setup
        let logctx = dev::test_setup_log("test_set_target");
        let db = TestDatabase::new_with_datastore(&logctx.log).await;
        let (opctx, datastore) = (db.opctx(), db.datastore());

        // Trying to insert a target that doesn't reference a blueprint should
        // fail with a relevant error message.
        let nonexistent_blueprint_id = BlueprintUuid::new_v4();
        let err = datastore
            .blueprint_target_set_current(
                &opctx,
                BlueprintTarget {
                    target_id: nonexistent_blueprint_id,
                    enabled: true,
                    time_made_target: now_db_precision(),
                },
            )
            .await
            .unwrap_err();
        assert_eq!(
            err,
            Error::from(InsertTargetError::NoSuchBlueprint(
                nonexistent_blueprint_id
            ))
        );

        // There should be no current target; this is never expected in a real
        // system, since RSS sets an initial target blueprint, so we should get
        // an error.
        let err = datastore
            .blueprint_target_get_current_full(&opctx)
            .await
            .unwrap_err();
        assert!(err.to_string().contains("no target blueprint set"));

        // Create an initial empty collection
        let collection = CollectionBuilder::new("test").build();

        // Create three blueprints:
        // * `blueprint1` has no parent
        // * `blueprint2` and `blueprint3` both have `blueprint1` as parent
        let blueprint1 = BlueprintBuilder::build_empty_with_sleds(
            std::iter::empty(),
            "test1",
        );
        let blueprint2 = BlueprintBuilder::new_based_on(
            &logctx.log,
            &blueprint1,
            &EMPTY_PLANNING_INPUT,
            &collection,
            "test2",
        )
        .expect("failed to create builder")
        .build();
        let blueprint3 = BlueprintBuilder::new_based_on(
            &logctx.log,
            &blueprint1,
            &EMPTY_PLANNING_INPUT,
            &collection,
            "test3",
        )
        .expect("failed to create builder")
        .build();
        assert_eq!(blueprint1.parent_blueprint_id, None);
        assert_eq!(blueprint2.parent_blueprint_id, Some(blueprint1.id));
        assert_eq!(blueprint3.parent_blueprint_id, Some(blueprint1.id));

        // Insert all three into the blueprint table.
        datastore.blueprint_insert(&opctx, &blueprint1).await.unwrap();
        datastore.blueprint_insert(&opctx, &blueprint2).await.unwrap();
        datastore.blueprint_insert(&opctx, &blueprint3).await.unwrap();

        let bp1_target = BlueprintTarget {
            target_id: blueprint1.id,
            enabled: true,
            time_made_target: now_db_precision(),
        };
        let bp2_target = BlueprintTarget {
            target_id: blueprint2.id,
            enabled: true,
            time_made_target: now_db_precision(),
        };
        let bp3_target = BlueprintTarget {
            target_id: blueprint3.id,
            enabled: true,
            time_made_target: now_db_precision(),
        };

        // Attempting to make blueprint2 the current target should fail because
        // it has a non-NULL parent_blueprint_id, but there is no current target
        // (i.e., only a blueprint with no parent can be made the current
        // target).
        let err = datastore
            .blueprint_target_set_current(&opctx, bp2_target)
            .await
            .unwrap_err();
        assert_eq!(
            err,
            Error::from(InsertTargetError::ParentNotTarget(blueprint2.id))
        );

        // There should be no current target; this is never expected in a real
        // system, since RSS sets an initial target blueprint, so we should get
        // an error.
        let err = datastore
            .blueprint_target_get_current_full(&opctx)
            .await
            .unwrap_err();
        assert!(err.to_string().contains("no target blueprint set"));

        // We should be able to insert blueprint1, which has no parent (matching
        // the currently-empty `bp_target` table's lack of a target).
        datastore
            .blueprint_target_set_current(&opctx, bp1_target)
            .await
            .unwrap();
        assert_eq!(
            datastore.blueprint_target_get_current_full(&opctx).await.unwrap(),
            (bp1_target, blueprint1.clone())
        );

        // Now that blueprint1 is the current target, we should be able to
        // insert blueprint2 or blueprint3. WLOG, pick blueprint3.
        datastore
            .blueprint_target_set_current(&opctx, bp3_target)
            .await
            .unwrap();
        assert_eq!(
            datastore.blueprint_target_get_current_full(&opctx).await.unwrap(),
            (bp3_target, blueprint3.clone())
        );

        // Now that blueprint3 is the target, trying to insert blueprint1 or
        // blueprint2 should fail, because neither of their parents (NULL and
        // blueprint1, respectively) match the current target.
        let err = datastore
            .blueprint_target_set_current(&opctx, bp1_target)
            .await
            .unwrap_err();
        assert_eq!(
            err,
            Error::from(InsertTargetError::ParentNotTarget(blueprint1.id))
        );
        let err = datastore
            .blueprint_target_set_current(&opctx, bp2_target)
            .await
            .unwrap_err();
        assert_eq!(
            err,
            Error::from(InsertTargetError::ParentNotTarget(blueprint2.id))
        );

        // Create a child of blueprint3, and ensure when we set it as the target
        // with enabled=false, that status is serialized.
        let blueprint4 = BlueprintBuilder::new_based_on(
            &logctx.log,
            &blueprint3,
            &EMPTY_PLANNING_INPUT,
            &collection,
            "test3",
        )
        .expect("failed to create builder")
        .build();
        assert_eq!(blueprint4.parent_blueprint_id, Some(blueprint3.id));
        datastore.blueprint_insert(&opctx, &blueprint4).await.unwrap();
        let bp4_target = BlueprintTarget {
            target_id: blueprint4.id,
            enabled: false,
            time_made_target: now_db_precision(),
        };
        datastore
            .blueprint_target_set_current(&opctx, bp4_target)
            .await
            .unwrap();
        assert_eq!(
            datastore.blueprint_target_get_current_full(&opctx).await.unwrap(),
            (bp4_target, blueprint4)
        );

        // Clean up.
        db.terminate().await;
        logctx.cleanup_successful();
    }

    #[tokio::test]
    async fn test_set_target_enabled() {
        // Setup
        let logctx = dev::test_setup_log("test_set_target_enabled");
        let db = TestDatabase::new_with_datastore(&logctx.log).await;
        let (opctx, datastore) = (db.opctx(), db.datastore());

        // Create an initial empty collection
        let collection = CollectionBuilder::new("test").build();

        // Create an initial blueprint and a child.
        let blueprint1 = BlueprintBuilder::build_empty_with_sleds(
            std::iter::empty(),
            "test1",
        );
        let blueprint2 = BlueprintBuilder::new_based_on(
            &logctx.log,
            &blueprint1,
            &EMPTY_PLANNING_INPUT,
            &collection,
            "test2",
        )
        .expect("failed to create builder")
        .build();
        assert_eq!(blueprint1.parent_blueprint_id, None);
        assert_eq!(blueprint2.parent_blueprint_id, Some(blueprint1.id));

        // Insert both into the blueprint table.
        datastore.blueprint_insert(&opctx, &blueprint1).await.unwrap();
        datastore.blueprint_insert(&opctx, &blueprint2).await.unwrap();

        let mut bp1_target = BlueprintTarget {
            target_id: blueprint1.id,
            enabled: true,
            time_made_target: now_db_precision(),
        };
        let mut bp2_target = BlueprintTarget {
            target_id: blueprint2.id,
            enabled: true,
            time_made_target: now_db_precision(),
        };

        // Set bp1_target as the current target.
        datastore
            .blueprint_target_set_current(&opctx, bp1_target)
            .await
            .unwrap();
        assert_eq!(
            datastore.blueprint_target_get_current(&opctx).await.unwrap(),
            bp1_target,
        );

        // We should be able to toggle its enabled status an arbitrary number of
        // times.
        for _ in 0..10 {
            bp1_target.enabled = !bp1_target.enabled;
            datastore
                .blueprint_target_set_current_enabled(&opctx, bp1_target)
                .await
                .unwrap();
            assert_eq!(
                datastore.blueprint_target_get_current(&opctx).await.unwrap(),
                bp1_target,
            );
        }

        // We cannot use `blueprint_target_set_current_enabled` to make
        // bp2_target the target...
        let err = datastore
            .blueprint_target_set_current_enabled(&opctx, bp2_target)
            .await
            .unwrap_err();
        assert!(
            err.to_string().contains("is not the current target blueprint")
        );

        // ...but we can make it the target via `blueprint_target_set_current`.
        datastore
            .blueprint_target_set_current(&opctx, bp2_target)
            .await
            .unwrap();
        assert_eq!(
            datastore.blueprint_target_get_current(&opctx).await.unwrap(),
            bp2_target,
        );

        // We can no longer toggle the enabled bit of bp1_target.
        let err = datastore
            .blueprint_target_set_current_enabled(&opctx, bp1_target)
            .await
            .unwrap_err();
        assert!(
            err.to_string().contains("is not the current target blueprint")
        );

        // We can toggle bp2_target.enabled an arbitrary number of times.
        for _ in 0..10 {
            bp2_target.enabled = !bp2_target.enabled;
            datastore
                .blueprint_target_set_current_enabled(&opctx, bp2_target)
                .await
                .unwrap();
            assert_eq!(
                datastore.blueprint_target_get_current(&opctx).await.unwrap(),
                bp2_target,
            );
        }

        // Clean up.
        db.terminate().await;
        logctx.cleanup_successful();
    }

    async fn create_blueprint_with_external_ip(
        datastore: &DataStore,
        opctx: &OpContext,
    ) -> Blueprint {
        // Create an initial blueprint and a child.
        let sled_id = SledUuid::new_v4();
        let mut blueprint = BlueprintBuilder::build_empty_with_sleds(
            [sled_id].into_iter(),
            "test1",
        );

        // To observe realistic database behavior, we need the invocation of
        // "blueprint_ensure_external_networking_resources" to actually write something
        // back to the database.
        //
        // While this is *mostly* made-up blueprint contents, the part that matters
        // is that it's provisioning a zone (Nexus) which does have resources
        // to be allocated.
        let ip_range = IpRange::try_from((
            Ipv4Addr::new(10, 0, 0, 1),
            Ipv4Addr::new(10, 0, 0, 10),
        ))
        .unwrap();
        let (service_ip_pool, _) = datastore
            .ip_pools_service_lookup(&opctx)
            .await
            .expect("lookup service ip pool");
        datastore
            .ip_pool_add_range(&opctx, &service_ip_pool, &ip_range)
            .await
            .expect("add range to service ip pool");
        let zone_id = OmicronZoneUuid::new_v4();
        blueprint.sleds.get_mut(&sled_id).unwrap().zones.insert(
            BlueprintZoneConfig {
                disposition: BlueprintZoneDisposition::InService,
                id: zone_id,
                filesystem_pool: ZpoolName::new_external(ZpoolUuid::new_v4()),
                zone_type: BlueprintZoneType::Nexus(
                    blueprint_zone_type::Nexus {
                        internal_address: SocketAddrV6::new(
                            Ipv6Addr::LOCALHOST,
                            0,
                            0,
                            0,
                        ),
                        external_ip: OmicronZoneExternalFloatingIp {
                            id: ExternalIpUuid::new_v4(),
                            ip: "10.0.0.1".parse().unwrap(),
                        },
                        nic: NetworkInterface {
                            id: Uuid::new_v4(),
                            kind: NetworkInterfaceKind::Service {
                                id: *zone_id.as_untyped_uuid(),
                            },
                            name: Name::from_str("mynic").unwrap(),
                            ip: "fd77:e9d2:9cd9:2::8".parse().unwrap(),
                            mac: MacAddr::random_system(),
                            subnet: IpNet::host_net(IpAddr::V6(
                                Ipv6Addr::LOCALHOST,
                            )),
                            vni: Vni::random(),
                            primary: true,
                            slot: 1,
                            transit_ips: vec![],
                        },
                        external_tls: false,
                        external_dns_servers: vec![],
                    },
                ),
                image_source: BlueprintZoneImageSource::InstallDataset,
            },
        );

        blueprint
    }

    #[tokio::test]
    async fn test_ensure_external_networking_works_with_good_target() {
        // Setup
        let logctx = dev::test_setup_log(
            "test_ensure_external_networking_works_with_good_target",
        );
        let db = TestDatabase::new_with_datastore(&logctx.log).await;
        let (opctx, datastore) = (db.opctx(), db.datastore());

        let blueprint =
            create_blueprint_with_external_ip(&datastore, &opctx).await;
        datastore.blueprint_insert(&opctx, &blueprint).await.unwrap();

        let bp_target = BlueprintTarget {
            target_id: blueprint.id,
            enabled: true,
            time_made_target: now_db_precision(),
        };

        datastore
            .blueprint_target_set_current(&opctx, bp_target)
            .await
            .unwrap();
        datastore
            .blueprint_ensure_external_networking_resources_impl(
                &opctx,
                &blueprint,
                NetworkResourceControlFlow::default(),
            )
            .await
            .expect("Should be able to allocate external network resources");

        // Clean up.
        db.terminate().await;
        logctx.cleanup_successful();
    }

    #[tokio::test]
    async fn test_ensure_external_networking_bails_on_bad_target() {
        let test_name = "test_ensure_external_networking_bails_on_bad_target";

        // Setup
        let logctx = dev::test_setup_log(test_name);
        let db = TestDatabase::new_with_datastore(&logctx.log).await;
        let (opctx, datastore) = (db.opctx(), db.datastore());

        // Create two blueprints, both of which have external networking (via 1
        // Nexus zone).
        let (example_system, blueprint1) =
            ExampleSystemBuilder::new(&opctx.log, test_name)
                .nsleds(1)
                .nexus_count(1)
                .internal_dns_count(0)
                .expect("internal DNS count can be 0")
                .external_dns_count(0)
                .expect("external DNS count can be 0")
                .crucible_pantry_count(0)
                .build();
        let blueprint2 = BlueprintBuilder::new_based_on(
            &logctx.log,
            &blueprint1,
            &example_system.input,
            &example_system.collection,
            &format!("{test_name}-2"),
        )
        .expect("failed to create builder")
        .build();

        // Insert an IP pool range covering the one Nexus IP.
        let nexus_ip = blueprint1
            .all_omicron_zones(BlueprintZoneDisposition::is_in_service)
            .find_map(|(_, zone_config)| {
                zone_config
                    .zone_type
                    .external_networking()
                    .map(|(ip, _nic)| ip.ip())
            })
            .expect("found external IP");
        let (service_ip_pool, _) = datastore
            .ip_pools_service_lookup(&opctx)
            .await
            .expect("lookup service ip pool");
        datastore
            .ip_pool_add_range(
                &opctx,
                &service_ip_pool,
                &IpRange::try_from((nexus_ip, nexus_ip))
                    .expect("valid IP range"),
            )
            .await
            .expect("add range to service IP pool");

        // Insert both (plus the original parent of blueprint1, internal to
        // `ExampleSystemBuilder`) into the blueprint table.
        let blueprint0 = example_system.initial_blueprint;
        datastore.blueprint_insert(&opctx, &blueprint0).await.unwrap();
        datastore.blueprint_insert(&opctx, &blueprint1).await.unwrap();
        datastore.blueprint_insert(&opctx, &blueprint2).await.unwrap();

        let bp0_target = BlueprintTarget {
            target_id: blueprint0.id,
            enabled: true,
            time_made_target: now_db_precision(),
        };
        let bp1_target = BlueprintTarget {
            target_id: blueprint1.id,
            enabled: true,
            time_made_target: now_db_precision(),
        };
        let bp2_target = BlueprintTarget {
            target_id: blueprint2.id,
            enabled: true,
            time_made_target: now_db_precision(),
        };

        // Set bp1_target as the current target (which requires making bp0 the
        // target first).
        datastore
            .blueprint_target_set_current(&opctx, bp0_target)
            .await
            .unwrap();
        datastore
            .blueprint_target_set_current(&opctx, bp1_target)
            .await
            .unwrap();

        // Create flags to control method execution.
        let target_check_done = Arc::new(AtomicBool::new(false));
        let should_write_data = Arc::new(AtomicBool::new(false));

        // Spawn a task to execute our method.
        let ensure_resources_task = tokio::spawn({
            let datastore = datastore.clone();
            let opctx =
                OpContext::for_tests(logctx.log.clone(), datastore.clone());
            let target_check_done = target_check_done.clone();
            let should_write_data = should_write_data.clone();
            async move {
                datastore
                    .blueprint_ensure_external_networking_resources_impl(
                        &opctx,
                        &blueprint1,
                        NetworkResourceControlFlow {
                            target_check_done: Some(target_check_done),
                            should_write_data: Some(should_write_data),
                        },
                    )
                    .await
            }
        });

        // Wait until `task` has proceeded past the point at which it's checked
        // the target blueprint.
        wait_for_condition(
            || async {
                if target_check_done.load(Ordering::SeqCst) {
                    Ok(())
                } else {
                    Err(CondCheckError::<()>::NotYet)
                }
            },
            &Duration::from_millis(50),
            &Duration::from_secs(10),
        )
        .await
        .expect("`target_check_done` not set to true");

        // While the "Ensure resources" task is still mid-transaction:
        //
        // - Update the target
        // - Read the data which "Ensure resources" is attempting to write
        datastore
            .blueprint_target_set_current(&opctx, bp2_target)
            .await
            .unwrap();

        let conn = datastore
            .pool_connection_authorized(&opctx)
            .await
            .expect("failed to get connection");

        // NOTE: Performing this "SELECT" is a necessary step for our test, even
        // though we don't actually care about the result.
        //
        // If we don't perform this read, it is possible for CockroachDB to
        // logically order the "Ensure Resources" task before the blueprint
        // target changes.
        //
        // More on this in the block comment below.
        let mut query = QueryBuilder::new();
        query.sql("SELECT id FROM omicron.public.external_ip WHERE time_deleted IS NULL");
        let _external_ips = query
            .query::<diesel::sql_types::Uuid>()
            .load_async::<uuid::Uuid>(&*conn)
            .await
            .expect("SELECT external IPs");

        // == WHAT ORDERING DO WE EXPECT?
        //
        // We expect to have the following reads/writes:
        //
        // | Ensure Resources | Unit test |
        // | -----------------|-----------|
        // | BEGIN            |           |
        // | R(target)        |           |
        // |                  | W(target) |
        // |                  | R(data)   |
        // | W(data)          |           |
        // | COMMIT           |           |
        //
        // With this ordering, and an eye on "Read-Write", "Write-Read", and
        // "Write-Write" conflicts:
        //
        // - (R->W) "Ensure Resources" must be ordered before "Unit test", because of access to
        // "target".
        // - (R->W) "Unit test" must be ordered before "Ensure Resources", because of
        // access to "data".
        //
        // This creates a circular dependency, and therefore means "Ensure Resources"
        // cannot commit. We expect that this ordering will force CockroachDB
        // to retry the "Ensure Resources" transaction, which will cause it to
        // see the new target:
        //
        // | Ensure Resources | Unit Test |
        // | -----------------|-----------|
        // |                  | W(target) |
        // |                  | R(data)   |
        // | BEGIN            |           |
        // | R(target)        |           |
        //
        // This should cause it to abort the current transaction, as the target no longer matches.
        //
        // == WHY ARE WE DOING THIS?
        //
        // Although CockroachDB's transactions provide serializability, they
        // do not preserve "strict serializability". This means that, as long as we don't violate
        // transaction conflict ordering (aka, the "Read-Write", "Write-Read", and "Write-Write"
        // relationships used earlier), transactions can be re-ordered independently of when
        // they completed in "real time".
        //
        // Although we may want to test the following application-level invariant:
        //
        // > If the target blueprint changes while we're updating network resources, the
        // transaction should abort.
        //
        // We actually need to reframe this statement in terms of concurrency control:
        //
        // > If a transaction attempts to read the current blueprint and update network resources,
        // and concurrently the blueprint changes, the transaction should fail if any other
        // operations have concurrently attempted to read or write network resources.
        //
        // This statement is a bit more elaborate, but it more accurately describes what Cockroach
        // is doing: if the "Ensure Resources" operation COULD have completed before another
        // transaction (e.g., one updating the blueprint target), it is acceptable for the
        // transactions to be logically re-ordered in a different way than they completed in
        // real-time.

        should_write_data.store(true, Ordering::SeqCst);

        // After setting `should_write_data`, `ensure_resources_task` will finish.
        //
        // We expect that it will keep running, but before COMMIT-ing successfully,
        // it should be forced to retry.

        let err = tokio::time::timeout(
            Duration::from_secs(10),
            ensure_resources_task,
        )
        .await
        .expect(
            "time out waiting for \
                `blueprint_ensure_external_networking_resources`",
        )
        .expect("panic in `blueprint_ensure_external_networking_resources")
        .expect_err("Should have failed to ensure resources")
        .to_string();

        assert!(
            err.contains("is not the current target blueprint"),
            "Error: {err}",
        );

        // Clean up.
        db.terminate().await;
        logctx.cleanup_successful();
    }

    fn assert_all_zones_in_service(blueprint: &Blueprint) {
        let not_in_service = blueprint
            .all_omicron_zones(|disposition| !disposition.is_in_service())
            .collect::<Vec<_>>();
        assert!(
            not_in_service.is_empty(),
            "expected all zones to be in service, \
             found these zones not in service: {not_in_service:?}"
        );
    }
}<|MERGE_RESOLUTION|>--- conflicted
+++ resolved
@@ -1836,12 +1836,8 @@
     use omicron_common::api::internal::shared::NetworkInterface;
     use omicron_common::api::internal::shared::NetworkInterfaceKind;
     use omicron_common::disk::DiskIdentity;
-<<<<<<< HEAD
-    use omicron_common::update::ArtifactHash;
     use omicron_common::update::ArtifactId;
-=======
     use omicron_common::zpool_name::ZpoolName;
->>>>>>> 2873b3da
     use omicron_test_utils::dev;
     use omicron_test_utils::dev::poll::CondCheckError;
     use omicron_test_utils::dev::poll::wait_for_condition;
@@ -1866,6 +1862,7 @@
     use std::sync::atomic::AtomicBool;
     use std::sync::atomic::Ordering;
     use std::time::Duration;
+    use tufaceous_artifact::ArtifactHash;
     use tufaceous_artifact::ArtifactVersion;
 
     static EMPTY_PLANNING_INPUT: LazyLock<PlanningInput> =
