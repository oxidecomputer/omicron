// This Source Code Form is subject to the terms of the Mozilla Public
// License, v. 2.0. If a copy of the MPL was not distributed with this
// file, You can obtain one at https://mozilla.org/MPL/2.0/.

use super::DataStore;
use crate::authz;
use crate::authz::ApiResource;
use crate::context::OpContext;
use crate::db::datastore::SQL_BATCH_SIZE;
use crate::db::pagination::Paginator;
use crate::db::pagination::paginated;
use anyhow::Context;
use async_bb8_diesel::AsyncRunQueryDsl;
use chrono::DateTime;
use chrono::Utc;
use clickhouse_admin_types::{KeeperId, ServerId};
use core::future::Future;
use core::pin::Pin;
use diesel::BoolExpressionMethods;
use diesel::Column;
use diesel::ExpressionMethods;
use diesel::Insertable;
use diesel::IntoSql;
use diesel::JoinOnDsl;
use diesel::NullableExpressionMethods;
use diesel::OptionalExtension;
use diesel::QueryDsl;
use diesel::RunQueryDsl;
use diesel::Table;
use diesel::expression::SelectableHelper;
use diesel::pg::Pg;
use diesel::query_builder::AstPass;
use diesel::query_builder::QueryFragment;
use diesel::query_builder::QueryId;
use diesel::result::DatabaseErrorKind;
use diesel::result::Error as DieselError;
use diesel::sql_types;
use diesel::sql_types::Nullable;
use futures::FutureExt;
use id_map::IdMap;
use nexus_db_errors::ErrorHandler;
use nexus_db_errors::OptionalError;
use nexus_db_errors::TransactionError;
use nexus_db_errors::public_error_from_diesel;
use nexus_db_lookup::DbConnection;
use nexus_db_model::ArtifactHash;
use nexus_db_model::Blueprint as DbBlueprint;
use nexus_db_model::BpClickhouseClusterConfig;
use nexus_db_model::BpClickhouseKeeperZoneIdToNodeId;
use nexus_db_model::BpClickhouseServerZoneIdToNodeId;
use nexus_db_model::BpOmicronDataset;
use nexus_db_model::BpOmicronPhysicalDisk;
use nexus_db_model::BpOmicronZone;
use nexus_db_model::BpOmicronZoneNic;
use nexus_db_model::BpOximeterReadPolicy;
use nexus_db_model::BpPendingMgsUpdateSp;
use nexus_db_model::BpSledMetadata;
use nexus_db_model::BpTarget;
use nexus_db_model::DbArtifactVersion;
use nexus_db_model::DbTypedUuid;
use nexus_db_model::HwBaseboardId;
use nexus_db_model::SpMgsSlot;
use nexus_db_model::SpType;
use nexus_db_model::SqlU16;
use nexus_db_model::TufArtifact;
use nexus_db_model::to_db_typed_uuid;
use nexus_db_schema::enums::SpTypeEnum;
use nexus_types::deployment::Blueprint;
use nexus_types::deployment::BlueprintMetadata;
use nexus_types::deployment::BlueprintSledConfig;
use nexus_types::deployment::BlueprintTarget;
use nexus_types::deployment::ClickhouseClusterConfig;
use nexus_types::deployment::CockroachDbPreserveDowngrade;
use nexus_types::deployment::ExpectedVersion;
use nexus_types::deployment::OximeterReadMode;
use nexus_types::deployment::PendingMgsUpdateDetails;
use nexus_types::deployment::PendingMgsUpdates;
use nexus_types::inventory::BaseboardId;
use omicron_common::api::external::DataPageParams;
use omicron_common::api::external::Error;
use omicron_common::api::external::Generation;
use omicron_common::api::external::ListResultVec;
use omicron_common::api::external::LookupType;
use omicron_common::api::external::ResourceType;
use omicron_common::bail_unless;
use omicron_uuid_kinds::BlueprintUuid;
use omicron_uuid_kinds::GenericUuid;
use omicron_uuid_kinds::OmicronZoneUuid;
use omicron_uuid_kinds::SledUuid;
use std::collections::BTreeMap;
use std::collections::BTreeSet;
use std::sync::Arc;
use thiserror::Error;
use tufaceous_artifact::KnownArtifactKind;
use uuid::Uuid;

mod external_networking;

impl DataStore {
    /// List blueprints
    pub async fn blueprints_list(
        &self,
        opctx: &OpContext,
        pagparams: &DataPageParams<'_, Uuid>,
    ) -> ListResultVec<BlueprintMetadata> {
        use nexus_db_schema::schema::blueprint;

        opctx
            .authorize(authz::Action::ListChildren, &authz::BLUEPRINT_CONFIG)
            .await?;

        let blueprints = paginated(blueprint::table, blueprint::id, pagparams)
            .select(DbBlueprint::as_select())
            .get_results_async(&*self.pool_connection_authorized(opctx).await?)
            .await
            .map_err(|e| public_error_from_diesel(e, ErrorHandler::Server))?;

        Ok(blueprints.into_iter().map(BlueprintMetadata::from).collect())
    }

    /// Store a complete blueprint into the database
    pub async fn blueprint_insert(
        &self,
        opctx: &OpContext,
        blueprint: &Blueprint,
    ) -> Result<(), Error> {
        let conn = self.pool_connection_authorized(opctx).await?;
        self.blueprint_insert_on_connection(&conn, opctx, blueprint).await
    }

    /// Creates a transaction iff the current blueprint is "bp_id".
    ///
    /// - The transaction is retryable and named "name"
    /// - The "bp_id" value is checked as the first operation within the
    /// transaction.
    /// - If "bp_id" is still the current target, then "f" is called,
    /// within a transactional context.
    pub async fn transaction_if_current_blueprint_is<Func, R>(
        &self,
        conn: &async_bb8_diesel::Connection<DbConnection>,
        name: &'static str,
        opctx: &OpContext,
        bp_id: BlueprintUuid,
        f: Func,
    ) -> Result<R, Error>
    where
        Func: for<'t> Fn(
                &'t async_bb8_diesel::Connection<DbConnection>,
            ) -> Pin<
                Box<
                    dyn Future<Output = Result<R, TransactionError<Error>>>
                        + Send
                        + 't,
                >,
            > + Send
            + Sync
            + Clone,
        R: Send + 'static,
    {
        let err = OptionalError::new();
        let r = self
            .transaction_retry_wrapper(name)
            .transaction(&conn, |conn| {
                let err = err.clone();
                let f = f.clone();
                async move {
                    // Bail if `bp_id` is no longer the target
                    let target =
                        Self::blueprint_target_get_current_on_connection(
                            &conn, opctx,
                        )
                        .await
                        .map_err(|txn_error| txn_error.into_diesel(&err))?;
                    if target.target_id != bp_id {
                        return Err(err.bail(
                            Error::invalid_request(format!(
                                "blueprint target has changed from {} -> {}",
                                bp_id, target.target_id
                            ))
                            .into(),
                        ));
                    }

                    // Otherwise, perform our actual operation
                    f(&conn)
                        .await
                        .map_err(|txn_error| txn_error.into_diesel(&err))
                }
                .boxed()
            })
            .await
            .map_err(|e| match err.take() {
                Some(txn_error) => txn_error.into(),
                None => public_error_from_diesel(e, ErrorHandler::Server),
            })?;
        Ok(r)
    }

    /// Variant of [Self::blueprint_insert] which may be called from a
    /// transaction context.
    pub(crate) async fn blueprint_insert_on_connection(
        &self,
        conn: &async_bb8_diesel::Connection<DbConnection>,
        opctx: &OpContext,
        blueprint: &Blueprint,
    ) -> Result<(), Error> {
        opctx
            .authorize(authz::Action::Modify, &authz::BLUEPRINT_CONFIG)
            .await?;

        // In the database, the blueprint is represented essentially as a tree
        // rooted at a `blueprint` row.  Other nodes in the tree point
        // back at the `blueprint` via `blueprint_id`.
        //
        // It's helpful to assemble some values before entering the transaction
        // so that we can produce the `Error` type that we want here.
        let row_blueprint = DbBlueprint::from(blueprint);
        let blueprint_id = BlueprintUuid::from(row_blueprint.id);

        let sled_metadatas = blueprint
            .sleds
            .iter()
            .map(|(&sled_id, sled)| BpSledMetadata {
                blueprint_id: blueprint_id.into(),
                sled_id: sled_id.into(),
                sled_state: sled.state.into(),
                sled_agent_generation: sled.sled_agent_generation.into(),
                remove_mupdate_override: sled
                    .remove_mupdate_override
                    .map(|id| id.into()),
            })
            .collect::<Vec<_>>();

        let omicron_physical_disks = blueprint
            .sleds
            .iter()
            .flat_map(|(sled_id, sled)| {
                sled.disks.iter().map(move |disk| {
                    BpOmicronPhysicalDisk::new(blueprint_id, *sled_id, disk)
                })
            })
            .collect::<Vec<_>>();

        let omicron_datasets = blueprint
            .sleds
            .iter()
            .flat_map(|(sled_id, sled)| {
                sled.datasets.iter().map(move |dataset| {
                    BpOmicronDataset::new(blueprint_id, *sled_id, dataset)
                })
            })
            .collect::<Vec<_>>();

        let omicron_zones = blueprint
            .sleds
            .iter()
            .flat_map(|(sled_id, sled)| {
                sled.zones.iter().map(move |zone| {
                    BpOmicronZone::new(blueprint_id, *sled_id, zone)
                        .map_err(|e| Error::internal_error(&format!("{:#}", e)))
                })
            })
            .collect::<Result<Vec<_>, Error>>()?;
        let omicron_zone_nics = blueprint
            .sleds
            .values()
            .flat_map(|sled| {
                sled.zones.iter().filter_map(|zone| {
                    BpOmicronZoneNic::new(blueprint_id, zone)
                        .with_context(|| format!("zone {}", zone.id))
                        .map_err(|e| Error::internal_error(&format!("{:#}", e)))
                        .transpose()
                })
            })
            .collect::<Result<Vec<BpOmicronZoneNic>, _>>()?;

        let clickhouse_tables: Option<(_, _, _)> = if let Some(config) =
            &blueprint.clickhouse_cluster_config
        {
            let mut keepers = vec![];
            for (zone_id, keeper_id) in &config.keepers {
                let keeper = BpClickhouseKeeperZoneIdToNodeId::new(
                    blueprint_id,
                    *zone_id,
                    *keeper_id,
                )
                .with_context(|| format!("zone {zone_id}, keeper {keeper_id}"))
                .map_err(|e| Error::internal_error(&format!("{:#}", e)))?;
                keepers.push(keeper)
            }

            let mut servers = vec![];
            for (zone_id, server_id) in &config.servers {
                let server = BpClickhouseServerZoneIdToNodeId::new(
                    blueprint_id,
                    *zone_id,
                    *server_id,
                )
                .with_context(|| format!("zone {zone_id}, server {server_id}"))
                .map_err(|e| Error::internal_error(&format!("{:#}", e)))?;
                servers.push(server);
            }

            let cluster_config =
                BpClickhouseClusterConfig::new(blueprint_id, config)
                    .map_err(|e| Error::internal_error(&format!("{:#}", e)))?;

            Some((cluster_config, keepers, servers))
        } else {
            None
        };

        let oximeter_read_policy = BpOximeterReadPolicy::new(
            blueprint_id,
            nexus_db_model::Generation(blueprint.oximeter_read_version),
            &blueprint.oximeter_read_mode,
        );

        #[derive(Debug, Error)]
        enum TxnError {
            #[error("database error")]
            Diesel(#[from] DieselError),

            #[error(
                "aborting transaction after unexpectedly inserting {count} rows \
                 for baseboard {baseboard_id:?} into {table_name}"
            )]
            BadInsertCount {
                table_name: &'static str,
                baseboard_id: Arc<BaseboardId>,
                count: usize,
            },
        }

        // This implementation inserts all records associated with the
        // blueprint in one transaction.  This is required: we don't want
        // any planner or executor to see a half-inserted blueprint, nor do we
        // want to leave a partial blueprint around if we crash. However, it
        // does mean this is likely to be a big transaction and if that becomes
        // a problem we could break this up as long as we address those
        // problems.
        //
        // The SQL here is written so that it doesn't have to be an
        // *interactive* transaction.  That is, it should in principle be
        // possible to generate all this SQL up front and send it as one big
        // batch rather than making a bunch of round-trips to the database.
        // We'd do that if we had an interface for doing that with bound
        // parameters, etc.  See oxidecomputer/omicron#973.

        // The risk of a serialization error is possible here, but low,
        // as most of the operations should be insertions rather than in-place
        // modifications of existing tables.
        #[allow(clippy::disallowed_methods)]
        self.transaction_non_retry_wrapper("blueprint_insert")
            .transaction(&conn, |conn| async move {
                // Insert the row for the blueprint.
                {
                    use nexus_db_schema::schema::blueprint::dsl;
                    let _: usize = diesel::insert_into(dsl::blueprint)
                        .values(row_blueprint)
                        .execute_async(&conn)
                        .await?;
                }

                // Insert all the sled states for this blueprint.
                {
                    // Skip formatting this line to prevent rustfmt bailing out.
                    #[rustfmt::skip]
                    use nexus_db_schema::schema::bp_sled_metadata::dsl
                        as sled_metadata;

                    let _ =
                        diesel::insert_into(sled_metadata::bp_sled_metadata)
                            .values(sled_metadatas)
                            .execute_async(&conn)
                            .await?;
                }

                // Insert all physical disks for this blueprint.
                {
                    // Skip formatting this line to prevent rustfmt bailing out.
                    #[rustfmt::skip]
                    use nexus_db_schema::schema::bp_omicron_physical_disk::dsl
                        as omicron_disk;
                    let _ = diesel::insert_into(
                        omicron_disk::bp_omicron_physical_disk,
                    )
                    .values(omicron_physical_disks)
                    .execute_async(&conn)
                    .await?;
                }

                // Insert all datasets for this blueprint.
                {
                    // Skip formatting this line to prevent rustfmt bailing out.
                    #[rustfmt::skip]
                    use nexus_db_schema::schema::bp_omicron_dataset::dsl
                        as omicron_dataset;
                    let _ = diesel::insert_into(
                        omicron_dataset::bp_omicron_dataset,
                    )
                    .values(omicron_datasets)
                    .execute_async(&conn)
                    .await?;
                }

                // Insert all the Omicron zones for this blueprint.
                {
                    // Skip formatting this line to prevent rustfmt bailing out.
                    #[rustfmt::skip]
                    use nexus_db_schema::schema::bp_omicron_zone::dsl
                        as omicron_zone;
                    let _ = diesel::insert_into(omicron_zone::bp_omicron_zone)
                        .values(omicron_zones)
                        .execute_async(&conn)
                        .await?;
                }

                {
                    // Skip formatting this line to prevent rustfmt bailing out.
                    #[rustfmt::skip]
                    use nexus_db_schema::schema::bp_omicron_zone_nic::dsl
                        as omicron_zone_nic;
                    let _ = diesel::insert_into(
                        omicron_zone_nic::bp_omicron_zone_nic,
                    )
                    .values(omicron_zone_nics)
                    .execute_async(&conn)
                    .await?;
                }

<<<<<<< HEAD
                // Insert all clickhouse cluster related tables if necessary.
=======
                // Insert all clickhouse cluster related tables if necessary
>>>>>>> 75d391d9
                if let Some((clickhouse_cluster_config, keepers, servers)) =
                    clickhouse_tables
                {
                    {
                        // Skip formatting this line to prevent rustfmt bailing
                        // out.
                        #[rustfmt::skip]
                        use nexus_db_schema::schema::
                            bp_clickhouse_cluster_config::dsl;
                        let _ = diesel::insert_into(
                            dsl::bp_clickhouse_cluster_config,
                        )
                        .values(clickhouse_cluster_config)
                        .execute_async(&conn)
                        .await?;
                    }
                    {
                        // Skip formatting this line to prevent rustfmt bailing
                        // out.
                        #[rustfmt::skip]
                        use nexus_db_schema::schema::
                            bp_clickhouse_keeper_zone_id_to_node_id::dsl;
                        let _ = diesel::insert_into(
                            dsl::bp_clickhouse_keeper_zone_id_to_node_id,
                        )
                        .values(keepers)
                        .execute_async(&conn)
                        .await?;
                    }
                    {
                        // Skip formatting this line to prevent rustfmt bailing
                        // out.
                        #[rustfmt::skip]
                        use nexus_db_schema::schema::
                            bp_clickhouse_server_zone_id_to_node_id::dsl;
                        let _ = diesel::insert_into(
                            dsl::bp_clickhouse_server_zone_id_to_node_id,
                        )
                        .values(servers)
                        .execute_async(&conn)
                        .await?;
                    }
                }

                // Insert oximeter read policy for this blueprint
                {
                    use nexus_db_schema::schema::bp_oximeter_read_policy::dsl;
                    let _ = diesel::insert_into(dsl::bp_oximeter_read_policy)
                        .values(oximeter_read_policy)
                        .execute_async(&conn)
                        .await?;
                }
<<<<<<< HEAD

                // Insert pending MGS updates for service processors for this
                // blueprint.  These include foreign keys into the
                // hw_baseboard_id table that we don't have handy.  To achieve
                // this, we use the same pattern used during inventory
                // insertion:
                //
                //   INSERT INTO bp_pending_mgs_update_sp
                //       SELECT
                //           id
                //           [other column values as literals]
                //         FROM hw_baseboard_id
                //         WHERE part_number = ... AND serial_number = ...;
                //
                // This way, we don't need to know the id.  The database looks
                // it up for us as it does the INSERT.

                for update in &blueprint.pending_mgs_updates {
                    // Right now, we only implement support for storing SP
                    // updates.
                    let (expected_active_version, expected_inactive_version) =
                        match &update.details {
                            PendingMgsUpdateDetails::Sp {
                                expected_active_version,
                                expected_inactive_version,
                            } => (
                                expected_active_version,
                                expected_inactive_version,
                            ),
                            PendingMgsUpdateDetails::Rot { .. }
                            | PendingMgsUpdateDetails::RotBootloader {
                                ..
                            } => continue,
                        };

                    // slot_ids fit into a u16 in practice.  This will be
                    // enforced at compile time shortly.  See
                    // oxidecomputer/omicron#8378.
                    let update_slot_id = u16::try_from(update.slot_id)
                        .expect("slot id to fit into u16");

                    let db_blueprint_id = DbTypedUuid::from(blueprint_id)
                        .into_sql::<diesel::sql_types::Uuid>(
                    );
                    let db_sp_type =
                        SpType::from(update.sp_type).into_sql::<SpTypeEnum>();
                    let db_slot_id =
                        SpMgsSlot::from(SqlU16::from(update_slot_id))
                            .into_sql::<diesel::sql_types::Int4>();
                    let db_artifact_hash =
                        ArtifactHash::from(update.artifact_hash)
                            .into_sql::<diesel::sql_types::Text>();
                    let db_artifact_version = DbArtifactVersion::from(
                        update.artifact_version.clone(),
                    )
                    .into_sql::<diesel::sql_types::Text>();
                    let db_expected_version = DbArtifactVersion::from(
                        expected_active_version.clone(),
                    )
                    .into_sql::<diesel::sql_types::Text>();
                    let db_expected_inactive_version =
                        match expected_inactive_version {
                            ExpectedVersion::NoValidVersion => None,
                            ExpectedVersion::Version(v) => {
                                Some(DbArtifactVersion::from(v.clone()))
                            }
                        }
                        .into_sql::<Nullable<diesel::sql_types::Text>>();

                    // Skip formatting several lines to prevent rustfmt bailing
                    // out.
                    #[rustfmt::skip]
                    use nexus_db_schema::schema::hw_baseboard_id::dsl
                        as baseboard_dsl;
                    #[rustfmt::skip]
                    use nexus_db_schema::schema::bp_pending_mgs_update_sp::dsl
                        as update_dsl;
                    let selection =
                        nexus_db_schema::schema::hw_baseboard_id::table
                            .select((
                                db_blueprint_id,
                                baseboard_dsl::id,
                                db_sp_type,
                                db_slot_id,
                                db_artifact_hash,
                                db_artifact_version,
                                db_expected_version,
                                db_expected_inactive_version,
                            ))
                            .filter(
                                baseboard_dsl::part_number.eq(update
                                    .baseboard_id
                                    .part_number
                                    .clone()),
                            )
                            .filter(
                                baseboard_dsl::serial_number.eq(update
                                    .baseboard_id
                                    .serial_number
                                    .clone()),
                            );
                    let count = diesel::insert_into(
                        update_dsl::bp_pending_mgs_update_sp,
                    )
                    .values(selection)
                    .into_columns((
                        update_dsl::blueprint_id,
                        update_dsl::hw_baseboard_id,
                        update_dsl::sp_type,
                        update_dsl::sp_slot,
                        update_dsl::artifact_sha256,
                        update_dsl::artifact_version,
                        update_dsl::expected_active_version,
                        update_dsl::expected_inactive_version,
                    ))
                    .execute_async(&conn)
                    .await?;
                    if count != 1 {
                        // This should be impossible in practice.  We will
                        // insert however many rows matched the `baseboard_id`
                        // parts of the query above.  It can't be more than one
                        // 1 because we've filtered on a pair of columns that
                        // are unique together.  It could only be 0 if the
                        // baseboard id had never been seen before in an
                        // inventory collection.  But in that case, how did we
                        // manage to construct a blueprint with it?
                        //
                        // This could happen in the test suite or with
                        // `reconfigurator-cli`, which both let you create any
                        // blueprint you like.  In the test suite, the test just
                        // has to deal with this behavior (e.g., by inserting an
                        // inventory collection containing this SP).  With
                        // `reconfigurator-cli`, this amounts to user error.
                        error!(&opctx.log,
                            "blueprint insertion: unexpectedly tried to insert \
                             wrong number of rows into \
                             bp_pending_mgs_update_sp (aborting transaction)";
                            "count" => count,
                            &update.baseboard_id,
                        );
                        return Err(TxnError::BadInsertCount {
                            table_name: "bp_pending_mgs_update_sp",
                            count,
                            baseboard_id: update.baseboard_id.clone(),
                        });
                    }

                    // This statement is just here to force a compilation error
                    // if the set of columns in `bp_pending_mgs_update_sp`
                    // changes because that will affect the correctness of the
                    // above statement.
                    //
                    // If you're here because of a compile error, you might be
                    // changing the `bp_pending_mgs_update_sp` table.  Update
                    // the statement below and be sure to update the code above,
                    // too!
                    let (
                        _blueprint_id,
                        _hw_baseboard_id,
                        _sp_type,
                        _sp_slot,
                        _artifact_sha256,
                        _artifact_version,
                        _expected_active_version,
                        _expected_inactive_version,
                    ) = update_dsl::bp_pending_mgs_update_sp::all_columns();
                }
=======
>>>>>>> 75d391d9

                Ok(())
            })
            .await
<<<<<<< HEAD
            .map_err(|e| match e {
                TxnError::Diesel(e) => {
                    public_error_from_diesel(e, ErrorHandler::Server)
                }
                e @ TxnError::BadInsertCount { .. } => {
                    // This variant is always an internal error and has no
                    // causes so we don't need to use InlineErrorChain here.
                    Error::internal_error(&e.to_string())
                }
            })?;
=======
            .map_err(|e| public_error_from_diesel(e, ErrorHandler::Server))?;
>>>>>>> 75d391d9

        info!(
            &opctx.log,
            "inserted blueprint";
            "blueprint_id" => %blueprint.id,
        );

        Ok(())
    }

    /// Read a complete blueprint from the database
    pub async fn blueprint_read(
        &self,
        opctx: &OpContext,
        authz_blueprint: &authz::Blueprint,
    ) -> Result<Blueprint, Error> {
        opctx.authorize(authz::Action::Read, authz_blueprint).await?;
        let conn = self.pool_connection_authorized(opctx).await?;
        let blueprint_id =
            BlueprintUuid::from_untyped_uuid(authz_blueprint.id());

        // Read the metadata from the primary blueprint row, and ensure that it
        // exists.
        let (
            parent_blueprint_id,
            internal_dns_version,
            external_dns_version,
            target_release_minimum_generation,
            cockroachdb_fingerprint,
            cockroachdb_setting_preserve_downgrade,
            time_created,
            creator,
            comment,
        ) = {
            use nexus_db_schema::schema::blueprint::dsl;

            let Some(blueprint) = dsl::blueprint
                .filter(dsl::id.eq(to_db_typed_uuid(blueprint_id)))
                .select(DbBlueprint::as_select())
                .get_result_async(&*conn)
                .await
                .optional()
                .map_err(|e| {
                    public_error_from_diesel(e, ErrorHandler::Server)
                })?
            else {
                return Err(authz_blueprint.not_found());
            };

            (
                blueprint.parent_blueprint_id.map(From::from),
                *blueprint.internal_dns_version,
                *blueprint.external_dns_version,
                *blueprint.target_release_minimum_generation,
                blueprint.cockroachdb_fingerprint,
                blueprint.cockroachdb_setting_preserve_downgrade,
                blueprint.time_created,
                blueprint.creator,
                blueprint.comment,
            )
        };
        let cockroachdb_setting_preserve_downgrade =
            CockroachDbPreserveDowngrade::from_optional_string(
                &cockroachdb_setting_preserve_downgrade,
            )
            .map_err(|_| {
                Error::internal_error(&format!(
                    "unrecognized cluster version {:?}",
                    cockroachdb_setting_preserve_downgrade
                ))
            })?;

        // Load the sled metadata for this blueprint. We use this to prime our
        // primary map of sled configs, but we leave the zones / disks /
        // datasets maps empty (to be filled in when we query those tables
        // below).
        let mut sled_configs: BTreeMap<SledUuid, BlueprintSledConfig> = {
            use nexus_db_schema::schema::bp_sled_metadata::dsl;

            let mut sled_configs = BTreeMap::new();
            let mut paginator = Paginator::new(SQL_BATCH_SIZE);
            while let Some(p) = paginator.next() {
                let batch = paginated(
                    dsl::bp_sled_metadata,
                    dsl::sled_id,
                    &p.current_pagparams(),
                )
                .filter(dsl::blueprint_id.eq(to_db_typed_uuid(blueprint_id)))
                .select(BpSledMetadata::as_select())
                .load_async(&*conn)
                .await
                .map_err(|e| {
                    public_error_from_diesel(e, ErrorHandler::Server)
                })?;

                paginator = p.found_batch(&batch, &|s| s.sled_id);

                for s in batch {
                    let config = BlueprintSledConfig {
                        state: s.sled_state.into(),
                        sled_agent_generation: *s.sled_agent_generation,
                        disks: IdMap::new(),
                        datasets: IdMap::new(),
                        zones: IdMap::new(),
                        remove_mupdate_override: s
                            .remove_mupdate_override
                            .map(|id| id.into()),
                    };
                    let old = sled_configs.insert(s.sled_id.into(), config);
                    bail_unless!(
                        old.is_none(),
                        "found duplicate sled ID in bp_sled_metadata: {}",
                        s.sled_id
                    );
                }
            }
            sled_configs
        };

        // Assemble a mutable map of all the NICs found, by NIC id.  As we
        // match these up with the corresponding zone below, we'll remove items
        // from this set.  That way we can tell if the same NIC was used twice
        // or not used at all.
        let mut omicron_zone_nics = {
            use nexus_db_schema::schema::bp_omicron_zone_nic::dsl;

            let mut omicron_zone_nics = BTreeMap::new();
            let mut paginator = Paginator::new(SQL_BATCH_SIZE);
            while let Some(p) = paginator.next() {
                let batch = paginated(
                    dsl::bp_omicron_zone_nic,
                    dsl::id,
                    &p.current_pagparams(),
                )
                .filter(dsl::blueprint_id.eq(to_db_typed_uuid(blueprint_id)))
                .select(BpOmicronZoneNic::as_select())
                .load_async(&*conn)
                .await
                .map_err(|e| {
                    public_error_from_diesel(e, ErrorHandler::Server)
                })?;

                paginator = p.found_batch(&batch, &|n| n.id);

                for n in batch {
                    let nic_id = n.id;
                    let old = omicron_zone_nics.insert(nic_id, n);
                    bail_unless!(
                        old.is_none(),
                        "found duplicate NIC ID in bp_omicron_zone_nic: {}",
                        nic_id,
                    );
                }
            }

            omicron_zone_nics
        };

        // Load all the zones for each sled.
        {
            use nexus_db_schema::schema::bp_omicron_zone::dsl;
            use nexus_db_schema::schema::tuf_artifact::dsl as tuf_artifact_dsl;

            let mut paginator = Paginator::new(SQL_BATCH_SIZE);
            while let Some(p) = paginator.next() {
                // `paginated` implicitly orders by our `id`, which is also
                // handy for testing: the zones are always consistently ordered
                let batch = paginated(
                    dsl::bp_omicron_zone,
                    dsl::id,
                    &p.current_pagparams(),
                )
                .filter(dsl::blueprint_id.eq(to_db_typed_uuid(blueprint_id)))
                // Left join in case the artifact is missing from the
                // tuf_artifact table, which is non-fatal.
                .left_join(
                    tuf_artifact_dsl::tuf_artifact.on(tuf_artifact_dsl::kind
                        .eq(KnownArtifactKind::Zone.to_string())
                        .and(
                            tuf_artifact_dsl::sha256
                                .nullable()
                                .eq(dsl::image_artifact_sha256),
                        )),
                )
                .select((
                    BpOmicronZone::as_select(),
                    Option::<TufArtifact>::as_select(),
                ))
                .load_async::<(BpOmicronZone, Option<TufArtifact>)>(&*conn)
                .await
                .map_err(|e| {
                    public_error_from_diesel(e, ErrorHandler::Server)
                })?;

                paginator = p.found_batch(&batch, &|(z, _)| z.id);

                for (z, artifact) in batch {
                    let nic_row = z
                        .bp_nic_id
                        .map(|id| {
                            // This error means that we found a row in
                            // bp_omicron_zone that references a NIC by id but
                            // there's no corresponding row in
                            // bp_omicron_zone_nic with that id.  This should be
                            // impossible and reflects either a bug or database
                            // corruption.
                            omicron_zone_nics.remove(&id).ok_or_else(|| {
                                Error::internal_error(&format!(
                                    "zone {:?}: expected to find NIC {:?}, \
                                     but didn't",
                                    z.id, z.bp_nic_id
                                ))
                            })
                        })
                        .transpose()?;
                    let sled_id = SledUuid::from(z.sled_id);
                    let zone_id = z.id;
                    let sled_config =
                        sled_configs.get_mut(&sled_id).ok_or_else(|| {
                            // This error means that we found a row in
                            // bp_omicron_zone with no associated record in
                            // bp_sled_omicron_zones.  This should be
                            // impossible and reflects either a bug or database
                            // corruption.
                            Error::internal_error(&format!(
                                "zone {zone_id}: unknown sled: {sled_id}",
                            ))
                        })?;
                    let zone = z
                        .into_blueprint_zone_config(nic_row, artifact)
                        .with_context(|| {
                            format!("zone {zone_id}: parse from database")
                        })
                        .map_err(|e| {
                            Error::internal_error(&format!(
                                "{:#}",
                                e.to_string()
                            ))
                        })?;
                    sled_config.zones.insert(zone);
                }
            }
        }

        bail_unless!(
            omicron_zone_nics.is_empty(),
            "found extra Omicron zone NICs: {:?}",
            omicron_zone_nics.keys()
        );

        // Load all the physical disks for each sled.
        {
            use nexus_db_schema::schema::bp_omicron_physical_disk::dsl;

            let mut paginator = Paginator::new(SQL_BATCH_SIZE);
            while let Some(p) = paginator.next() {
                // `paginated` implicitly orders by our `id`, which is also
                // handy for testing: the physical disks are always consistently ordered
                let batch = paginated(
                    dsl::bp_omicron_physical_disk,
                    dsl::id,
                    &p.current_pagparams(),
                )
                .filter(dsl::blueprint_id.eq(to_db_typed_uuid(blueprint_id)))
                .select(BpOmicronPhysicalDisk::as_select())
                .load_async(&*conn)
                .await
                .map_err(|e| {
                    public_error_from_diesel(e, ErrorHandler::Server)
                })?;

                paginator = p.found_batch(&batch, &|d| d.id);

                for d in batch {
                    let sled_config = sled_configs
                        .get_mut(&d.sled_id.into())
                        .ok_or_else(|| {
                        // This error means that we found a row in
                        // bp_omicron_physical_disk with no associated
                        // record in bp_sled_omicron_physical_disks.  This
                        // should be impossible and reflects either a bug or
                        // database corruption.
                        Error::internal_error(&format!(
                            "disk {}: unknown sled: {}",
                            d.id, d.sled_id
                        ))
                    })?;
                    let disk_id = d.id;
                    sled_config.disks.insert(d.try_into().map_err(|e| {
                        Error::internal_error(&format!(
                            "Cannot convert BpOmicronPhysicalDisk {}: {e}",
                            disk_id
                        ))
                    })?);
                }
            }
        }

        // Load all the datasets for each sled
        {
            use nexus_db_schema::schema::bp_omicron_dataset::dsl;

            let mut paginator = Paginator::new(SQL_BATCH_SIZE);
            while let Some(p) = paginator.next() {
                // `paginated` implicitly orders by our `id`, which is also
                // handy for testing: the datasets are always consistently ordered
                let batch = paginated(
                    dsl::bp_omicron_dataset,
                    dsl::id,
                    &p.current_pagparams(),
                )
                .filter(dsl::blueprint_id.eq(to_db_typed_uuid(blueprint_id)))
                .select(BpOmicronDataset::as_select())
                .load_async(&*conn)
                .await
                .map_err(|e| {
                    public_error_from_diesel(e, ErrorHandler::Server)
                })?;

                paginator = p.found_batch(&batch, &|d| d.id);

                for d in batch {
                    let sled_config = sled_configs
                        .get_mut(&d.sled_id.into())
                        .ok_or_else(|| {
                        // This error means that we found a row in
                        // bp_omicron_dataset with no associated record in
                        // bp_sled_omicron_datasets.  This should be
                        // impossible and reflects either a bug or database
                        // corruption.
                        Error::internal_error(&format!(
                            "dataset {}: unknown sled: {}",
                            d.id, d.sled_id
                        ))
                    })?;

                    let dataset_id = d.id;
                    sled_config.datasets.insert(d.try_into().map_err(|e| {
                        Error::internal_error(&format!(
                            "Cannot parse dataset {}: {e}",
                            dataset_id
                        ))
                    })?);
                }
            }
        }

        // Load our `ClickhouseClusterConfig` if it exists
        let clickhouse_cluster_config: Option<ClickhouseClusterConfig> = {
            use nexus_db_schema::schema::bp_clickhouse_cluster_config::dsl;

            let res = dsl::bp_clickhouse_cluster_config
                .filter(dsl::blueprint_id.eq(to_db_typed_uuid(blueprint_id)))
                .select(BpClickhouseClusterConfig::as_select())
                .get_result_async(&*conn)
                .await
                .optional()
                .map_err(|e| {
                    public_error_from_diesel(e, ErrorHandler::Server)
                })?;

            match res {
                None => None,
                Some(bp_config) => {
                    // Load our clickhouse keeper configs for the given blueprint
                    let keepers: BTreeMap<OmicronZoneUuid, KeeperId> = {
                        use nexus_db_schema::schema::bp_clickhouse_keeper_zone_id_to_node_id::dsl;
                        let mut keepers = BTreeMap::new();
                        let mut paginator = Paginator::new(SQL_BATCH_SIZE);
                        while let Some(p) = paginator.next() {
                            let batch = paginated(
                                dsl::bp_clickhouse_keeper_zone_id_to_node_id,
                                dsl::omicron_zone_id,
                                &p.current_pagparams(),
                            )
                            .filter(
                                dsl::blueprint_id
                                    .eq(to_db_typed_uuid(blueprint_id)),
                            )
                            .select(
                                BpClickhouseKeeperZoneIdToNodeId::as_select(),
                            )
                            .load_async(&*conn)
                            .await
                            .map_err(|e| {
                                public_error_from_diesel(
                                    e,
                                    ErrorHandler::Server,
                                )
                            })?;

                            paginator =
                                p.found_batch(&batch, &|k| k.omicron_zone_id);

                            for k in batch {
                                let keeper_id = KeeperId(
                                    u64::try_from(k.keeper_id).map_err(
                                        |_| {
                                            Error::internal_error(&format!(
                                                "keeper id is negative: {}",
                                                k.keeper_id
                                            ))
                                        },
                                    )?,
                                );
                                keepers.insert(
                                    k.omicron_zone_id.into(),
                                    keeper_id,
                                );
                            }
                        }
                        keepers
                    };

                    // Load our clickhouse server configs for the given blueprint
                    let servers: BTreeMap<OmicronZoneUuid, ServerId> = {
                        use nexus_db_schema::schema::bp_clickhouse_server_zone_id_to_node_id::dsl;
                        let mut servers = BTreeMap::new();
                        let mut paginator = Paginator::new(SQL_BATCH_SIZE);
                        while let Some(p) = paginator.next() {
                            let batch = paginated(
                                dsl::bp_clickhouse_server_zone_id_to_node_id,
                                dsl::omicron_zone_id,
                                &p.current_pagparams(),
                            )
                            .filter(
                                dsl::blueprint_id
                                    .eq(to_db_typed_uuid(blueprint_id)),
                            )
                            .select(
                                BpClickhouseServerZoneIdToNodeId::as_select(),
                            )
                            .load_async(&*conn)
                            .await
                            .map_err(|e| {
                                public_error_from_diesel(
                                    e,
                                    ErrorHandler::Server,
                                )
                            })?;

                            paginator =
                                p.found_batch(&batch, &|s| s.omicron_zone_id);

                            for s in batch {
                                let server_id = ServerId(
                                    u64::try_from(s.server_id).map_err(
                                        |_| {
                                            Error::internal_error(&format!(
                                                "server id is negative: {}",
                                                s.server_id
                                            ))
                                        },
                                    )?,
                                );
                                servers.insert(
                                    s.omicron_zone_id.into(),
                                    server_id,
                                );
                            }
                        }
                        servers
                    };

                    Some(ClickhouseClusterConfig {
                        generation: bp_config.generation.into(),
                        max_used_server_id: ServerId(
                            u64::try_from(bp_config.max_used_server_id)
                                .map_err(|_| {
                                    Error::internal_error(&format!(
                                        "max server id is negative: {}",
                                        bp_config.max_used_server_id
                                    ))
                                })?,
                        ),
                        max_used_keeper_id: KeeperId(
                            u64::try_from(bp_config.max_used_keeper_id)
                                .map_err(|_| {
                                    Error::internal_error(&format!(
                                        "max keeper id is negative: {}",
                                        bp_config.max_used_keeper_id
                                    ))
                                })?,
                        ),
                        cluster_name: bp_config.cluster_name,
                        cluster_secret: bp_config.cluster_secret,
                        highest_seen_keeper_leader_committed_log_index:
                            u64::try_from(
                                bp_config.highest_seen_keeper_leader_committed_log_index,
                            )
                            .map_err(|_| {
                                Error::internal_error(&format!(
                                    "max server id is negative: {}",
                                    bp_config.highest_seen_keeper_leader_committed_log_index
                                ))
                            })?,
                        keepers,
                        servers,
                    })
                }
            }
        };

        let (oximeter_read_version, oximeter_read_mode) = {
            use nexus_db_schema::schema::bp_oximeter_read_policy::dsl;

            let res = dsl::bp_oximeter_read_policy
                .filter(dsl::blueprint_id.eq(to_db_typed_uuid(blueprint_id)))
                .select(BpOximeterReadPolicy::as_select())
                .get_result_async(&*conn)
                .await
                .optional()
                .map_err(|e| {
                    public_error_from_diesel(e, ErrorHandler::Server)
                })?;

            match res {
                // If policy is empty, we can safely assume we are at version 1 which defaults
                // to reading from a single node installation
                None => (Generation::new(), OximeterReadMode::SingleNode),
                Some(p) => (
                    Generation::from(p.version),
                    OximeterReadMode::from(p.oximeter_read_mode),
                ),
            }
        };

        // Load all pending SP updates.
        //
        // Pagination is a little silly here because we will only allow one at a
        // time in practice for a while, but it's easy enough to do.
        let mut pending_updates_sp = Vec::new();
        {
            use nexus_db_schema::schema::bp_pending_mgs_update_sp::dsl;

            let mut paginator = Paginator::new(SQL_BATCH_SIZE);
            while let Some(p) = paginator.next() {
                let batch = paginated(
                    dsl::bp_pending_mgs_update_sp,
                    dsl::hw_baseboard_id,
                    &p.current_pagparams(),
                )
                .filter(dsl::blueprint_id.eq(to_db_typed_uuid(blueprint_id)))
                .select(BpPendingMgsUpdateSp::as_select())
                .load_async(&*conn)
                .await
                .map_err(|e| {
                    public_error_from_diesel(e, ErrorHandler::Server)
                })?;

                paginator = p.found_batch(&batch, &|d| d.hw_baseboard_id);
                for row in batch {
                    pending_updates_sp.push(row);
                }
            }
        }

        // Collect the unique baseboard ids referenced by pending updates.
        let baseboard_id_ids: BTreeSet<_> =
            pending_updates_sp.iter().map(|s| s.hw_baseboard_id).collect();
        // Fetch the corresponding baseboard records.
        let baseboards_by_id: BTreeMap<_, _> = {
            use nexus_db_schema::schema::hw_baseboard_id::dsl;

            let mut bbs = BTreeMap::new();

            let mut paginator = Paginator::new(SQL_BATCH_SIZE);
            while let Some(p) = paginator.next() {
                let batch = paginated(
                    dsl::hw_baseboard_id,
                    dsl::id,
                    &p.current_pagparams(),
                )
                .filter(dsl::id.eq_any(baseboard_id_ids.clone()))
                .select(HwBaseboardId::as_select())
                .load_async(&*conn)
                .await
                .map_err(|e| {
                    public_error_from_diesel(e, ErrorHandler::Server)
                })?;
                paginator = p.found_batch(&batch, &|row| row.id);
                bbs.extend(
                    batch
                        .into_iter()
                        .map(|bb| (bb.id, Arc::new(BaseboardId::from(bb)))),
                );
            }

            bbs
        };

        // Combine this information to assemble the set of pending MGS updates.
        let mut pending_mgs_updates = PendingMgsUpdates::new();
        for row in pending_updates_sp {
            let Some(baseboard) = baseboards_by_id.get(&row.hw_baseboard_id)
            else {
                // This should be impossible.
                return Err(Error::internal_error(&format!(
                    "loading blueprint {}: missing baseboard that we should \
                     have fetched: {}",
                    blueprint_id, row.hw_baseboard_id
                )));
            };

            let update = row.into_generic(baseboard.clone());
            if let Some(previous) = pending_mgs_updates.insert(update) {
                // This should be impossible.
                return Err(Error::internal_error(&format!(
                    "blueprint {}: found multiple pending updates for \
                     baseboard {:?}",
                    blueprint_id, previous.baseboard_id
                )));
            }
        }

        Ok(Blueprint {
            id: blueprint_id,
            pending_mgs_updates,
            sleds: sled_configs,
            parent_blueprint_id,
            internal_dns_version,
            external_dns_version,
            target_release_minimum_generation,
            cockroachdb_fingerprint,
            cockroachdb_setting_preserve_downgrade,
            clickhouse_cluster_config,
            oximeter_read_mode,
            oximeter_read_version,
            time_created,
            creator,
            comment,
        })
    }

    /// Delete a blueprint from the database
    pub async fn blueprint_delete(
        &self,
        opctx: &OpContext,
        authz_blueprint: &authz::Blueprint,
    ) -> Result<(), Error> {
        opctx.authorize(authz::Action::Delete, authz_blueprint).await?;
        let blueprint_id =
            BlueprintUuid::from_untyped_uuid(authz_blueprint.id());

        // As with inserting a whole blueprint, we remove it in one big
        // transaction.  Similar considerations apply.  We could
        // break it up if these transactions become too big.  But we'd need a
        // way to stop other clients from discovering a collection after we
        // start removing it and we'd also need to make sure we didn't leak a
        // collection if we crash while deleting it.
        let conn = self.pool_connection_authorized(opctx).await?;
        let err = OptionalError::new();

        let (
            nblueprints,
            nsled_metadata,
            nphysical_disks,
            ndatasets,
            nzones,
            nnics,
            nclickhouse_cluster_configs,
            nclickhouse_keepers,
            nclickhouse_servers,
            noximeter_policy,
        ) = self
            .transaction_retry_wrapper("blueprint_delete")
            .transaction(&conn, |conn| {
                let err = err.clone();
                async move {
                    // Ensure that blueprint we're about to delete is not the
                    // current target.
                    let current_target =
                        Self::blueprint_current_target_only(&conn)
                            .await
                            .map_err(|txn_err| txn_err.into_diesel(&err))?;

                    if current_target.target_id == blueprint_id {
                        return Err(err.bail(TransactionError::CustomError(
                            Error::conflict(format!(
                                "blueprint {blueprint_id} is the \
                             current target and cannot be deleted",
                            )),
                        )));
                    }

                    // Remove the record describing the blueprint itself.
                    let nblueprints =
                        {
                            use nexus_db_schema::schema::blueprint::dsl;
                            diesel::delete(dsl::blueprint.filter(
                                dsl::id.eq(to_db_typed_uuid(blueprint_id)),
                            ))
                            .execute_async(&conn)
                            .await?
                        };

                    // Bail out if this blueprint didn't exist; there won't be
                    // references to it in any of the remaining tables either,
                    // since deletion always goes through this transaction.
                    if nblueprints == 0 {
                        return Err(err.bail(TransactionError::CustomError(
                            authz_blueprint.not_found(),
                        )));
                    }

                    // Remove rows associated with sled metadata.
                    let nsled_metadata = {
                        // Skip rustfmt because it bails out on this long line.
                        #[rustfmt::skip]
                        use nexus_db_schema::schema::
                            bp_sled_metadata::dsl;
                        diesel::delete(
                            dsl::bp_sled_metadata.filter(
                                dsl::blueprint_id
                                    .eq(to_db_typed_uuid(blueprint_id)),
                            ),
                        )
                        .execute_async(&conn)
                        .await?
                    };

                    // Remove rows associated with Omicron physical disks
                    let nphysical_disks = {
                        // Skip rustfmt because it bails out on this long line.
                        #[rustfmt::skip]
                        use nexus_db_schema::schema::
                            bp_omicron_physical_disk::dsl;
                        diesel::delete(
                            dsl::bp_omicron_physical_disk.filter(
                                dsl::blueprint_id
                                    .eq(to_db_typed_uuid(blueprint_id)),
                            ),
                        )
                        .execute_async(&conn)
                        .await?
                    };

                    // Remove rows associated with Omicron datasets
                    let ndatasets = {
                        // Skip rustfmt because it bails out on this long line.
                        #[rustfmt::skip]
                        use nexus_db_schema::schema::
                            bp_omicron_dataset::dsl;
                        diesel::delete(
                            dsl::bp_omicron_dataset.filter(
                                dsl::blueprint_id
                                    .eq(to_db_typed_uuid(blueprint_id)),
                            ),
                        )
                        .execute_async(&conn)
                        .await?
                    };

                    // Remove rows associated with Omicron zones
                    let nzones = {
                        // Skip rustfmt because it bails out on this long line.
                        #[rustfmt::skip]
                        use nexus_db_schema::schema::
                            bp_omicron_zone::dsl;
                        diesel::delete(
                            dsl::bp_omicron_zone.filter(
                                dsl::blueprint_id
                                    .eq(to_db_typed_uuid(blueprint_id)),
                            ),
                        )
                        .execute_async(&conn)
                        .await?
                    };

                    let nnics = {
                        // Skip rustfmt because it bails out on this long line.
                        #[rustfmt::skip]
                        use nexus_db_schema::schema::
                            bp_omicron_zone_nic::dsl;
                        diesel::delete(
                            dsl::bp_omicron_zone_nic.filter(
                                dsl::blueprint_id
                                    .eq(to_db_typed_uuid(blueprint_id)),
                            ),
                        )
                        .execute_async(&conn)
                        .await?
                    };

                    let nclickhouse_cluster_configs = {
                        // Skip rustfmt because it bails out on this long line.
                        #[rustfmt::skip]
                        use nexus_db_schema::schema::
                            bp_clickhouse_cluster_config::dsl;
                        diesel::delete(
                            dsl::bp_clickhouse_cluster_config.filter(
                                dsl::blueprint_id
                                    .eq(to_db_typed_uuid(blueprint_id)),
                            ),
                        )
                        .execute_async(&conn)
                        .await?
                    };

                    let nclickhouse_keepers = {
                        // Skip rustfmt because it bails out on this long line.
                        #[rustfmt::skip]
                        use nexus_db_schema::schema::
                            bp_clickhouse_keeper_zone_id_to_node_id::dsl;
                        diesel::delete(
                            dsl::bp_clickhouse_keeper_zone_id_to_node_id
                                .filter(
                                    dsl::blueprint_id
                                        .eq(to_db_typed_uuid(blueprint_id)),
                                ),
                        )
                        .execute_async(&conn)
                        .await?
                    };

                    let nclickhouse_servers = {
                        // Skip rustfmt because it bails out on this long line.
                        #[rustfmt::skip]
                        use nexus_db_schema::schema::
                            bp_clickhouse_server_zone_id_to_node_id::dsl;
                        diesel::delete(
                            dsl::bp_clickhouse_server_zone_id_to_node_id
                                .filter(
                                    dsl::blueprint_id
                                        .eq(to_db_typed_uuid(blueprint_id)),
                                ),
                        )
                        .execute_async(&conn)
                        .await?
                    };

                    let noximeter_policy = {
                        // Skip rustfmt because it bails out on this long line.
                        #[rustfmt::skip]
                        use nexus_db_schema::schema::
                            bp_oximeter_read_policy::dsl;
                        diesel::delete(
                            dsl::bp_oximeter_read_policy.filter(
                                dsl::blueprint_id
                                    .eq(to_db_typed_uuid(blueprint_id)),
                            ),
                        )
                        .execute_async(&conn)
                        .await?
                    };

                    Ok((
                        nblueprints,
                        nsled_metadata,
                        nphysical_disks,
                        ndatasets,
                        nzones,
                        nnics,
                        nclickhouse_cluster_configs,
                        nclickhouse_keepers,
                        nclickhouse_servers,
                        noximeter_policy,
                    ))
                }
            })
            .await
            .map_err(|e| match err.take() {
                Some(err) => err.into(),
                None => public_error_from_diesel(e, ErrorHandler::Server),
            })?;

        info!(&opctx.log, "removed blueprint";
            "blueprint_id" => blueprint_id.to_string(),
            "nblueprints" => nblueprints,
            "nsled_metadata" => nsled_metadata,
            "nphysical_disks" => nphysical_disks,
            "ndatasets" => ndatasets,
            "nzones" => nzones,
            "nnics" => nnics,
            "nclickhouse_cluster_configs" => nclickhouse_cluster_configs,
            "nclickhouse_keepers" => nclickhouse_keepers,
            "nclickhouse_servers" => nclickhouse_servers,
            "noximeter_policy" => noximeter_policy,
        );

        Ok(())
    }

    /// Ensure all external networking IPs and service vNICs described by
    /// `blueprint` are allocated (for in-service zones) or deallocated
    /// (otherwise), conditional on `blueprint` being the current target
    /// blueprint.
    ///
    /// This method may be safely executed from the blueprint executor RPW; the
    /// condition on the current target blueprint ensures a Nexus attempting to
    /// realize an out of date blueprint can't overwrite changes made by a Nexus
    /// that realized the current target.
    pub async fn blueprint_ensure_external_networking_resources(
        &self,
        opctx: &OpContext,
        blueprint: &Blueprint,
    ) -> Result<(), Error> {
        self.blueprint_ensure_external_networking_resources_impl(
            opctx,
            blueprint,
            #[cfg(test)]
            tests::NetworkResourceControlFlow::default(),
        )
        .await
    }

    // The third and fourth arguments to this function only exist when run under
    // test, and allows the calling test to control the general timing of the
    // transaction executed by this method:
    //
    // 1. Check that `blueprint` is the current target blueprint
    // 2. Set `target_check_done` is set to true (the test can wait on this)
    // 3. Wait until `should_write_data` is set to true (the test can wait on this).
    // 4. Run remainder of transaction to allocate/deallocate resources
    // 5. Return
    //
    // If any of the test-only control flow parameters are "None", they are skipped.
    async fn blueprint_ensure_external_networking_resources_impl(
        &self,
        opctx: &OpContext,
        blueprint: &Blueprint,
        #[cfg(test)] test_control_flow: tests::NetworkResourceControlFlow,
    ) -> Result<(), Error> {
        let err = OptionalError::new();
        let conn = self.pool_connection_authorized(opctx).await?;

        self.transaction_retry_wrapper(
            "blueprint_ensure_external_networking_resources",
        )
        .transaction(&conn, |conn| {
            let err = err.clone();
            #[cfg(test)]
            let target_check_done = test_control_flow.target_check_done.clone();
            #[cfg(test)]
            let should_write_data = test_control_flow.should_write_data.clone();

            async move {
                // Bail out if `blueprint` isn't the current target.
                let current_target = Self::blueprint_current_target_only(&conn)
                    .await
                    .map_err(|e| err.bail(e))?;
                if current_target.target_id != blueprint.id {
                    return Err(err.bail(
                        Error::invalid_request(format!(
                        "blueprint {} is not the current target blueprint ({})",
                        blueprint.id, current_target.target_id
                    ))
                        .into(),
                    ));
                }

                // See the comment on this method; this lets us notify our test
                // caller that we've performed our target blueprint check.
                #[cfg(test)]
                {
                    use std::sync::atomic::Ordering;
                    if let Some(gate) = target_check_done {
                        gate.store(true, Ordering::SeqCst);
                    }
                }
                // See the comment on this method; this lets us wait until our
                // test caller is ready for us to write data.
                #[cfg(test)]
                {
                    use std::sync::atomic::Ordering;
                    use std::time::Duration;
                    if let Some(gate) = should_write_data {
                        while !gate.load(Ordering::SeqCst) {
                            tokio::time::sleep(Duration::from_millis(50)).await;
                        }
                    }
                }

                // Deallocate external networking resources for
                // non-externally-reachable zones before allocating resources
                // for reachable zones. This will allow allocation to succeed if
                // we are swapping an external IP between two zones (e.g.,
                // moving a specific external IP from an old external DNS zone
                // to a new one).
                self.ensure_zone_external_networking_deallocated_on_connection(
                    &conn,
                    &opctx.log,
                    blueprint
                        .all_omicron_zones(|disposition| {
                            !disposition.is_in_service()
                        })
                        .map(|(_sled_id, zone)| zone),
                )
                .await
                .map_err(|e| err.bail(e.into()))?;
                self.ensure_zone_external_networking_allocated_on_connection(
                    &conn,
                    opctx,
                    blueprint
                        .all_omicron_zones(|disposition| {
                            disposition.is_in_service()
                        })
                        .map(|(_sled_id, zone)| zone),
                )
                .await
                .map_err(|e| err.bail(e.into()))?;

                Ok(())
            }
        })
        .await
        .map_err(|e| {
            if let Some(err) = err.take() {
                err.into()
            } else {
                public_error_from_diesel(e, ErrorHandler::Server)
            }
        })
    }

    /// Set the current target blueprint
    ///
    /// In order to become the target blueprint, `target`'s parent blueprint
    /// must be the current target. To instead change the current target's
    /// properties (particularly whether it's enabled), use
    /// [`DataStore::blueprint_target_set_current_enabled`].
    pub async fn blueprint_target_set_current(
        &self,
        opctx: &OpContext,
        target: BlueprintTarget,
    ) -> Result<(), Error> {
        let conn = self.pool_connection_authorized(opctx).await?;
        Self::blueprint_target_set_current_on_connection(&conn, opctx, target)
            .await
    }

    /// Variant of [Self::blueprint_target_set_current] which may be called from
    /// a transaction context.
    pub(crate) async fn blueprint_target_set_current_on_connection(
        conn: &async_bb8_diesel::Connection<DbConnection>,
        opctx: &OpContext,
        target: BlueprintTarget,
    ) -> Result<(), Error> {
        opctx
            .authorize(authz::Action::Modify, &authz::BLUEPRINT_CONFIG)
            .await?;

        let query = InsertTargetQuery {
            target_id: target.target_id,
            enabled: target.enabled,
            time_made_target: target.time_made_target,
        };

        query
            .execute_async(conn)
            .await
            .map_err(|e| Error::from(query.decode_error(e)))?;

        Ok(())
    }

    /// Set the current target blueprint's `enabled` field
    ///
    /// In order to change the enabled field, `target` must already be the
    /// current target blueprint. To instead set a new blueprint target, use
    /// [`DataStore::blueprint_target_set_current`].
    // Although this function is like `blueprint_target_set_current()` in that
    // both store the given `BlueprintTarget` into the table, the functions are
    // distinct because the preconditions and error cases are different. We
    // could reconsider this and make `blueprint_target_set_current` accept
    // blueprints where either their own or their parent is the current
    // blueprint, although this would require some rework in the nontrivial
    // `InsertTargetQuery` CTE.
    pub async fn blueprint_target_set_current_enabled(
        &self,
        opctx: &OpContext,
        target: BlueprintTarget,
    ) -> Result<(), Error> {
        use nexus_db_schema::schema::bp_target::dsl;

        opctx
            .authorize(authz::Action::Modify, &authz::BLUEPRINT_CONFIG)
            .await?;

        // Diesel requires us to use an alias in order to refer to the
        // `bp_target` table twice in the same query.
        let bp_target2 =
            diesel::alias!(nexus_db_schema::schema::bp_target as bp_target1);

        // The following diesel produces this query:
        //
        // ```sql
        // INSERT INTO bp_target
        //   (SELECT
        //        version + 1,
        //        blueprint_id,
        //        <target.enabled>,
        //        <target.time_made_target>
        //    FROM bp_target
        //    WHERE
        //        -- This part of the subquery restricts us to only the
        //        -- current target (i.e., the bp_target with maximal version)
        //        version IN (SELECT version FROM bp_target
        //                    ORDER BY version DESC LIMIT 1)
        //
        //        -- ... and that current target must exactly equal the target
        //        -- blueprint on which we're trying to set `enabled`
        //        AND blueprint_id = <target.blueprint_id>
        //   );
        // ```
        //
        // This will either insert one new row (if the filters were satisified)
        // or no new rows (if the filters were not satisfied).
        let query = dsl::bp_target
            .select((
                dsl::version + 1,
                dsl::blueprint_id,
                target.enabled.into_sql::<sql_types::Bool>(),
                target.time_made_target.into_sql::<sql_types::Timestamptz>(),
            ))
            .filter(
                dsl::version.eq_any(
                    bp_target2
                        .select(bp_target2.field(dsl::version))
                        .order_by(bp_target2.field(dsl::version).desc())
                        .limit(1),
                ),
            )
            .filter(dsl::blueprint_id.eq(to_db_typed_uuid(target.target_id)))
            .insert_into(dsl::bp_target);

        let conn = self.pool_connection_authorized(opctx).await?;

        let num_inserted = query
            .execute_async(&*conn)
            .await
            .map_err(|e| public_error_from_diesel(e, ErrorHandler::Server))?;

        match num_inserted {
            0 => Err(Error::invalid_request(format!(
                "Blueprint {} is not the current target blueprint",
                target.target_id
            ))),
            1 => Ok(()),
            // This is impossible, not only due to the `.limit(1)` in the
            // subquery above, but also because we're inserting `version + 1`
            // which would fail with pkey conflicts if we matched more than one
            // existing row in the subquery.
            _ => unreachable!("query inserted more than one row"),
        }
    }

    /// Get the current target blueprint, if one exists
    ///
    /// Returns both the metadata about the target and the full blueprint
    /// contents. If you only need the target metadata, use
    /// `blueprint_target_get_current` instead.
    pub async fn blueprint_target_get_current_full(
        &self,
        opctx: &OpContext,
    ) -> Result<(BlueprintTarget, Blueprint), Error> {
        opctx.authorize(authz::Action::Read, &authz::BLUEPRINT_CONFIG).await?;

        let conn = self.pool_connection_authorized(opctx).await?;
        let target = Self::blueprint_current_target_only(&conn).await?;

        // The blueprint for the current target cannot be deleted while it is
        // the current target, but it's possible someone else (a) made a new
        // blueprint the target and (b) deleted the blueprint pointed to by our
        // `target` between the above query and the below query. In such a case,
        // this query will fail with an "unknown blueprint ID" error. This
        // should be rare in practice.
        let authz_blueprint = authz_blueprint_from_id(target.target_id);
        let blueprint = self.blueprint_read(opctx, &authz_blueprint).await?;

        Ok((target, blueprint))
    }

    /// Get the current target blueprint, if one exists
    pub async fn blueprint_target_get_current_on_connection(
        conn: &async_bb8_diesel::Connection<DbConnection>,
        opctx: &OpContext,
    ) -> Result<BlueprintTarget, TransactionError<Error>> {
        opctx.authorize(authz::Action::Read, &authz::BLUEPRINT_CONFIG).await?;
        Self::blueprint_current_target_only(&conn).await
    }

    /// Get the current target blueprint, if one exists
    pub async fn blueprint_target_get_current(
        &self,
        opctx: &OpContext,
    ) -> Result<BlueprintTarget, Error> {
        opctx.authorize(authz::Action::Read, &authz::BLUEPRINT_CONFIG).await?;
        let conn = self.pool_connection_authorized(opctx).await?;
        Self::blueprint_current_target_only(&conn).await.map_err(|e| e.into())
    }

    // Helper to fetch the current blueprint target (without fetching the entire
    // blueprint for that target).
    //
    // Caller is responsible for checking authz for this operation.
    async fn blueprint_current_target_only(
        conn: &async_bb8_diesel::Connection<DbConnection>,
    ) -> Result<BlueprintTarget, TransactionError<Error>> {
        use nexus_db_schema::schema::bp_target::dsl;

        let current_target = dsl::bp_target
            .order_by(dsl::version.desc())
            .first_async::<BpTarget>(conn)
            .await
            .optional()
            .map_err(|e| public_error_from_diesel(e, ErrorHandler::Server))?;

        // We expect a target blueprint to be set on all systems. RSS sets an
        // initial blueprint, but we shipped systems before it did so. We added
        // target blueprints to those systems via support operations, but let's
        // be careful here and return a specific error for this case.
        let current_target =
            current_target.ok_or_else(|| Error::InternalError {
                internal_message: "no target blueprint set".to_string(),
            })?;

        Ok(current_target.into())
    }
}

// Helper to create an `authz::Blueprint` for a specific blueprint ID
fn authz_blueprint_from_id(blueprint_id: BlueprintUuid) -> authz::Blueprint {
    let blueprint_id = blueprint_id.into_untyped_uuid();
    authz::Blueprint::new(
        authz::FLEET,
        blueprint_id,
        LookupType::ById(blueprint_id),
    )
}

/// Errors related to inserting a target blueprint
#[derive(Debug)]
enum InsertTargetError {
    /// The requested target blueprint ID does not exist in the blueprint table.
    NoSuchBlueprint(BlueprintUuid),
    /// The requested target blueprint's parent does not match the current
    /// target.
    ParentNotTarget(BlueprintUuid),
    /// Any other error
    Other(DieselError),
}

impl From<InsertTargetError> for Error {
    fn from(value: InsertTargetError) -> Self {
        match value {
            InsertTargetError::NoSuchBlueprint(id) => Error::not_found_by_id(
                ResourceType::Blueprint,
                id.as_untyped_uuid(),
            ),
            InsertTargetError::ParentNotTarget(id) => {
                Error::invalid_request(format!(
                    "Blueprint {id}'s parent blueprint is not the current \
                     target blueprint"
                ))
            }
            InsertTargetError::Other(e) => {
                public_error_from_diesel(e, ErrorHandler::Server)
            }
        }
    }
}

/// Query to insert a new current target blueprint.
///
/// The `bp_target` table's primary key is the `version` field, and we enforce
/// the following invariants:
///
/// * The first "current target" blueprint is assigned version 1.
/// * In order to be inserted as the first current target blueprint, a
///   blueprint must have a parent_blueprint_id of NULL.
/// * After the first, any subsequent blueprint can only be assigned as the
///   current target if its parent_blueprint_id is the current target blueprint.
/// * When inserting a new child blueprint as the current target, it is assigned
///   a version of 1 + its parent's version.
///
/// The result of this is a linear history of blueprints, where each target is a
/// direct child of the previous current target. Enforcing the above has some
/// subtleties (particularly around handling the "first blueprint with no
/// parent" case). These are expanded on below through inline comments on the
/// query we generate:
///
/// ```sql
/// WITH
///   -- Subquery to fetch the current target (i.e., the row with the max
///   -- veresion in `bp_target`).
///   current_target AS (
///     SELECT
///       "version" AS version,
///       "blueprint_id" AS blueprint_id
///     FROM "bp_target"
///     ORDER BY "version" DESC
///     LIMIT 1
///   ),
///
///   -- Error checking subquery: This uses similar tricks as elsewhere in
///   -- this crate to `CAST(... AS UUID)` with non-UUID values that result
///   -- in runtime errors in specific cases, allowing us to give accurate
///   -- error messages.
///   --
///   -- These checks are not required for correct behavior by the insert
///   -- below. If we removed them, the insert would insert 0 rows if
///   -- these checks would have failed. But they make it easier to report
///   -- specific problems to our caller.
///   --
///   -- The specific cases we check here are noted below.
///   check_validity AS MATERIALIZED (
///     SELECT CAST(IF(
///       -- Return `no-such-blueprint` if the ID we're being told to
///       -- set as the target doesn't exist in the blueprint table.
///       (SELECT "id" FROM "blueprint" WHERE "id" = <new_target_id>) IS NULL,
///       'no-such-blueprint',
///       IF(
///         -- Check for whether our new target's parent matches our current
///         -- target. There are two cases here: The first is the common case
///         -- (i.e., the new target has a parent: does it match the current
///         -- target ID?). The second is the bootstrapping check: if we're
///         -- trying to insert a new target that does not have a parent,
///         -- we should not have a current target at all.
///         --
///         -- If either of these cases fails, we return `parent-not-target`.
///         (
///            SELECT "parent_blueprint_id" FROM "blueprint", current_target
///            WHERE
///              "id" = <new_target_id>
///              AND current_target.blueprint_id = "parent_blueprint_id"
///         ) IS NOT NULL
///         OR
///         (
///            SELECT 1 FROM "blueprint"
///            WHERE
///              "id" = <new_target_id>
///              AND "parent_blueprint_id" IS NULL
///              AND NOT EXISTS (SELECT version FROM current_target)
///         ) = 1,
///         -- Sometime between v22.1.9 and v22.2.19, Cockroach's type checker
///         -- became too smart for our `CAST(... as UUID)` error checking
///         -- gadget: it can infer that `<new_target_id>` must be a UUID, so
///         -- then tries to parse 'parent-not-target' and 'no-such-blueprint'
///         -- as UUIDs _during typechecking_, which causes the query to always
///         -- fail. We can defeat this by casting the UUID to text here, which
///         -- will allow the 'parent-not-target' and 'no-such-blueprint'
///         -- sentinels to survive type checking, making it to query execution
///         -- where they will only be cast to UUIDs at runtime in the failure
///         -- cases they're supposed to catch.
///         CAST(<new_target_id> AS text),
///         'parent-not-target'
///       )
///     ) AS UUID)
///   ),
///
///   -- Determine the new version number to use: either 1 if this is the
///   -- first blueprint being made the current target, or 1 higher than
///   -- the previous target's version.
///   --
///   -- The final clauses of each of these WHERE clauses repeat the
///   -- checks performed above in `check_validity`, and will cause this
///   -- subquery to return no rows if we should not allow the new
///   -- target to be set.
///   new_target AS (
///     SELECT 1 AS new_version FROM "blueprint"
///       WHERE
///         "id" = <new_target_id>
///         AND "parent_blueprint_id" IS NULL
///         AND NOT EXISTS (SELECT version FROM current_target)
///     UNION
///     SELECT current_target.version + 1 FROM current_target, "blueprint"
///       WHERE
///         "id" = <new_target_id>
///         AND "parent_blueprint_id" IS NOT NULL
///         AND "parent_blueprint_id" = current_target.blueprint_id
///   )
///
///   -- Perform the actual insertion.
///   INSERT INTO "bp_target"(
///     "version","blueprint_id","enabled","time_made_target"
///   )
///   SELECT
///     new_target.new_version,
///     <new_target_id>,
///     <new_target_enabled>,
///     <new_target_time_made_target>
///     FROM new_target
/// ```
#[derive(Debug, Clone, Copy)]
struct InsertTargetQuery {
    target_id: BlueprintUuid,
    enabled: bool,
    time_made_target: DateTime<Utc>,
}

// Uncastable sentinel used to detect we attempt to make a blueprint the target
// when it does not exist in the blueprint table.
const NO_SUCH_BLUEPRINT_SENTINEL: &str = "no-such-blueprint";

// Uncastable sentinel used to detect we attempt to make a blueprint the target
// when its parent_blueprint_id is not the current target.
const PARENT_NOT_TARGET_SENTINEL: &str = "parent-not-target";

// Error messages generated from the above sentinel values.
const NO_SUCH_BLUEPRINT_ERROR_MESSAGE: &str = "could not parse \"no-such-blueprint\" as type uuid: \
     uuid: incorrect UUID length: no-such-blueprint";
const PARENT_NOT_TARGET_ERROR_MESSAGE: &str = "could not parse \"parent-not-target\" as type uuid: \
     uuid: incorrect UUID length: parent-not-target";

impl InsertTargetQuery {
    fn decode_error(&self, err: DieselError) -> InsertTargetError {
        match err {
            DieselError::DatabaseError(DatabaseErrorKind::Unknown, info)
                if info.message() == NO_SUCH_BLUEPRINT_ERROR_MESSAGE =>
            {
                InsertTargetError::NoSuchBlueprint(self.target_id)
            }
            DieselError::DatabaseError(DatabaseErrorKind::Unknown, info)
                if info.message() == PARENT_NOT_TARGET_ERROR_MESSAGE =>
            {
                InsertTargetError::ParentNotTarget(self.target_id)
            }
            other => InsertTargetError::Other(other),
        }
    }
}

impl QueryId for InsertTargetQuery {
    type QueryId = ();
    const HAS_STATIC_QUERY_ID: bool = false;
}

impl QueryFragment<Pg> for InsertTargetQuery {
    fn walk_ast<'a>(
        &'a self,
        mut out: AstPass<'_, 'a, Pg>,
    ) -> diesel::QueryResult<()> {
        use nexus_db_schema::schema::blueprint::dsl as bp_dsl;
        use nexus_db_schema::schema::bp_target::dsl;

        type FromClause<T> =
            diesel::internal::table_macro::StaticQueryFragmentInstance<T>;
        type BpTargetFromClause =
            FromClause<nexus_db_schema::schema::bp_target::table>;
        type BlueprintFromClause =
            FromClause<nexus_db_schema::schema::blueprint::table>;
        const BP_TARGET_FROM_CLAUSE: BpTargetFromClause =
            BpTargetFromClause::new();
        const BLUEPRINT_FROM_CLAUSE: BlueprintFromClause =
            BlueprintFromClause::new();

        out.push_sql("WITH ");

        out.push_sql("current_target AS (SELECT ");
        out.push_identifier(dsl::version::NAME)?;
        out.push_sql(" AS version,");
        out.push_identifier(dsl::blueprint_id::NAME)?;
        out.push_sql(" AS blueprint_id FROM ");
        BP_TARGET_FROM_CLAUSE.walk_ast(out.reborrow())?;
        out.push_sql(" ORDER BY ");
        out.push_identifier(dsl::version::NAME)?;
        out.push_sql(" DESC LIMIT 1),");

        out.push_sql(
            "check_validity AS MATERIALIZED ( \
               SELECT \
                 CAST( \
                   IF( \
                     (SELECT ",
        );
        out.push_identifier(bp_dsl::id::NAME)?;
        out.push_sql(" FROM ");
        BLUEPRINT_FROM_CLAUSE.walk_ast(out.reborrow())?;
        out.push_sql(" WHERE ");
        out.push_identifier(bp_dsl::id::NAME)?;
        out.push_sql(" = ");
        out.push_bind_param::<sql_types::Uuid, Uuid>(
            self.target_id.as_untyped_uuid(),
        )?;
        out.push_sql(") IS NULL, ");
        out.push_bind_param::<sql_types::Text, &'static str>(
            &NO_SUCH_BLUEPRINT_SENTINEL,
        )?;
        out.push_sql(
            ", \
                     IF( \
                       (SELECT ",
        );
        out.push_identifier(bp_dsl::parent_blueprint_id::NAME)?;
        out.push_sql(" FROM ");
        BLUEPRINT_FROM_CLAUSE.walk_ast(out.reborrow())?;
        out.push_sql(", current_target WHERE ");
        out.push_identifier(bp_dsl::id::NAME)?;
        out.push_sql(" = ");
        out.push_bind_param::<sql_types::Uuid, Uuid>(
            self.target_id.as_untyped_uuid(),
        )?;
        out.push_sql(" AND current_target.blueprint_id = ");
        out.push_identifier(bp_dsl::parent_blueprint_id::NAME)?;
        out.push_sql(
            "          ) IS NOT NULL \
                       OR \
                       (SELECT 1 FROM ",
        );
        BLUEPRINT_FROM_CLAUSE.walk_ast(out.reborrow())?;
        out.push_sql(" WHERE ");
        out.push_identifier(bp_dsl::id::NAME)?;
        out.push_sql(" = ");
        out.push_bind_param::<sql_types::Uuid, Uuid>(
            self.target_id.as_untyped_uuid(),
        )?;
        out.push_sql(" AND ");
        out.push_identifier(bp_dsl::parent_blueprint_id::NAME)?;
        out.push_sql(
            "  IS NULL \
                        AND NOT EXISTS ( \
                          SELECT version FROM current_target) \
                        ) = 1, ",
        );
        out.push_sql("  CAST(");
        out.push_bind_param::<sql_types::Uuid, Uuid>(
            self.target_id.as_untyped_uuid(),
        )?;
        out.push_sql("  AS text), ");
        out.push_bind_param::<sql_types::Text, &'static str>(
            &PARENT_NOT_TARGET_SENTINEL,
        )?;
        out.push_sql(
            "   ) \
              ) \
            AS UUID) \
          ), ",
        );

        out.push_sql("new_target AS (SELECT 1 AS new_version FROM ");
        BLUEPRINT_FROM_CLAUSE.walk_ast(out.reborrow())?;
        out.push_sql(" WHERE ");
        out.push_identifier(bp_dsl::id::NAME)?;
        out.push_sql(" = ");
        out.push_bind_param::<sql_types::Uuid, Uuid>(
            self.target_id.as_untyped_uuid(),
        )?;
        out.push_sql(" AND ");
        out.push_identifier(bp_dsl::parent_blueprint_id::NAME)?;
        out.push_sql(
            " IS NULL \
            AND NOT EXISTS \
            (SELECT version FROM current_target) \
             UNION \
            SELECT current_target.version + 1 FROM \
              current_target, ",
        );
        BLUEPRINT_FROM_CLAUSE.walk_ast(out.reborrow())?;
        out.push_sql(" WHERE ");
        out.push_identifier(bp_dsl::id::NAME)?;
        out.push_sql(" = ");
        out.push_bind_param::<sql_types::Uuid, Uuid>(
            self.target_id.as_untyped_uuid(),
        )?;
        out.push_sql(" AND ");
        out.push_identifier(bp_dsl::parent_blueprint_id::NAME)?;
        out.push_sql(" IS NOT NULL AND ");
        out.push_identifier(bp_dsl::parent_blueprint_id::NAME)?;
        out.push_sql(" = current_target.blueprint_id) ");

        out.push_sql("INSERT INTO ");
        BP_TARGET_FROM_CLAUSE.walk_ast(out.reborrow())?;
        out.push_sql("(");
        out.push_identifier(dsl::version::NAME)?;
        out.push_sql(",");
        out.push_identifier(dsl::blueprint_id::NAME)?;
        out.push_sql(",");
        out.push_identifier(dsl::enabled::NAME)?;
        out.push_sql(",");
        out.push_identifier(dsl::time_made_target::NAME)?;
        out.push_sql(") SELECT new_target.new_version, ");
        out.push_bind_param::<sql_types::Uuid, Uuid>(
            self.target_id.as_untyped_uuid(),
        )?;
        out.push_sql(",");
        out.push_bind_param::<sql_types::Bool, bool>(&self.enabled)?;
        out.push_sql(",");
        out.push_bind_param::<sql_types::Timestamptz, DateTime<Utc>>(
            &self.time_made_target,
        )?;
        out.push_sql(" FROM new_target");

        Ok(())
    }
}

impl RunQueryDsl<DbConnection> for InsertTargetQuery {}

#[cfg(test)]
mod tests {
    use super::*;

    use crate::db::pub_test_utils::TestDatabase;
    use crate::db::raw_query_builder::QueryBuilder;
    use nexus_inventory::CollectionBuilder;
    use nexus_inventory::now_db_precision;
    use nexus_reconfigurator_planning::blueprint_builder::BlueprintBuilder;
    use nexus_reconfigurator_planning::blueprint_builder::Ensure;
    use nexus_reconfigurator_planning::blueprint_builder::EnsureMultiple;
    use nexus_reconfigurator_planning::example::ExampleSystemBuilder;
    use nexus_reconfigurator_planning::example::example;
    use nexus_types::deployment::BlueprintPhysicalDiskDisposition;
    use nexus_types::deployment::BlueprintZoneConfig;
    use nexus_types::deployment::BlueprintZoneDisposition;
    use nexus_types::deployment::BlueprintZoneImageSource;
    use nexus_types::deployment::BlueprintZoneImageVersion;
    use nexus_types::deployment::BlueprintZoneType;
    use nexus_types::deployment::OmicronZoneExternalFloatingIp;
    use nexus_types::deployment::PendingMgsUpdate;
    use nexus_types::deployment::PlanningInput;
    use nexus_types::deployment::PlanningInputBuilder;
    use nexus_types::deployment::SledDetails;
    use nexus_types::deployment::SledDisk;
    use nexus_types::deployment::SledFilter;
    use nexus_types::deployment::SledResources;
    use nexus_types::deployment::blueprint_zone_type;
    use nexus_types::external_api::views::PhysicalDiskPolicy;
    use nexus_types::external_api::views::PhysicalDiskState;
    use nexus_types::external_api::views::SledPolicy;
    use nexus_types::external_api::views::SledState;
    use nexus_types::inventory::BaseboardId;
    use nexus_types::inventory::Collection;
    use omicron_common::address::IpRange;
    use omicron_common::address::Ipv6Subnet;
    use omicron_common::api::external::MacAddr;
    use omicron_common::api::external::Name;
    use omicron_common::api::external::TufArtifactMeta;
    use omicron_common::api::external::TufRepoDescription;
    use omicron_common::api::external::TufRepoMeta;
    use omicron_common::api::external::Vni;
    use omicron_common::api::internal::shared::NetworkInterface;
    use omicron_common::api::internal::shared::NetworkInterfaceKind;
    use omicron_common::disk::DiskIdentity;
    use omicron_common::update::ArtifactId;
    use omicron_common::zpool_name::ZpoolName;
    use omicron_test_utils::dev;
    use omicron_test_utils::dev::poll::CondCheckError;
    use omicron_test_utils::dev::poll::wait_for_condition;
    use omicron_uuid_kinds::ExternalIpUuid;
    use omicron_uuid_kinds::OmicronZoneUuid;
    use omicron_uuid_kinds::PhysicalDiskUuid;
    use omicron_uuid_kinds::SledUuid;
    use omicron_uuid_kinds::ZpoolUuid;
    use oxnet::IpNet;
    use pretty_assertions::assert_eq;
    use rand::Rng;
    use rand::thread_rng;
    use slog::Logger;
    use std::collections::BTreeSet;
    use std::mem;
    use std::net::IpAddr;
    use std::net::Ipv4Addr;
    use std::net::Ipv6Addr;
    use std::net::SocketAddrV6;
    use std::str::FromStr;
    use std::sync::Arc;
    use std::sync::LazyLock;
    use std::sync::atomic::AtomicBool;
    use std::sync::atomic::Ordering;
    use std::time::Duration;
    use tufaceous_artifact::ArtifactHash;
    use tufaceous_artifact::ArtifactVersion;

    static EMPTY_PLANNING_INPUT: LazyLock<PlanningInput> =
        LazyLock::new(|| PlanningInputBuilder::empty_input());

    #[derive(Default)]
    pub struct NetworkResourceControlFlow {
        pub target_check_done: Option<Arc<AtomicBool>>,
        pub should_write_data: Option<Arc<AtomicBool>>,
    }

    // This is a not-super-future-maintainer-friendly helper to check that all
    // the subtables related to blueprints have been pruned of a specific
    // blueprint ID. If additional blueprint tables are added in the future,
    // this function will silently ignore them unless they're manually added.
    async fn ensure_blueprint_fully_deleted(
        datastore: &DataStore,
        blueprint_id: BlueprintUuid,
    ) {
        let conn = datastore.pool_connection_for_tests().await.unwrap();

        macro_rules! query_count {
            ($table:ident, $blueprint_id_col:ident) => {{
                use nexus_db_schema::schema::$table::dsl;
                let result = dsl::$table
                    .filter(
                        dsl::$blueprint_id_col
                            .eq(to_db_typed_uuid(blueprint_id)),
                    )
                    .count()
                    .get_result_async(&*conn)
                    .await;
                (stringify!($table), result)
            }};
        }

        // These tables start with `bp_` but do not represent the contents of a
        // specific blueprint.  It should be uncommon to add things to this
        // list.
        let tables_ignored: BTreeSet<_> = ["bp_target"].into_iter().collect();

        let mut tables_checked = BTreeSet::new();
        for (table_name, result) in [
            query_count!(blueprint, id),
            query_count!(bp_sled_metadata, blueprint_id),
            query_count!(bp_omicron_dataset, blueprint_id),
            query_count!(bp_omicron_physical_disk, blueprint_id),
            query_count!(bp_omicron_zone, blueprint_id),
            query_count!(bp_omicron_zone_nic, blueprint_id),
            query_count!(bp_clickhouse_cluster_config, blueprint_id),
            query_count!(bp_clickhouse_keeper_zone_id_to_node_id, blueprint_id),
            query_count!(bp_clickhouse_server_zone_id_to_node_id, blueprint_id),
            query_count!(bp_oximeter_read_policy, blueprint_id),
        ] {
            let count: i64 = result.unwrap();
            assert_eq!(
                count, 0,
                "nonzero row count for blueprint \
                 {blueprint_id} in table {table_name}"
            );
            tables_checked.insert(table_name);
        }

        // Look for likely blueprint-related tables that we didn't check.
        let mut query = QueryBuilder::new();
        query.sql(
            "SELECT table_name \
            FROM information_schema.tables \
            WHERE table_name LIKE 'bp\\_%'",
        );
        let tables_unchecked: Vec<String> = query
            .query::<diesel::sql_types::Text>()
            .load_async(&*conn)
            .await
            .expect("Failed to query information_schema for tables")
            .into_iter()
            .filter(|f: &String| {
                let t = f.as_str();
                !tables_ignored.contains(t) && !tables_checked.contains(t)
            })
            .collect();
        if !tables_unchecked.is_empty() {
            // If you see this message, you probably added a blueprint table
            // whose name started with `bp_*`.  Add it to the block above so
            // that this function checks whether deleting a blueprint deletes
            // rows from that table.  (You may also find you need to update
            // blueprint_delete() to actually delete said rows.)
            panic!(
                "found table(s) that look related to blueprints, but \
                 aren't covered by ensure_blueprint_fully_deleted(). \
                 Please add them to that function!\n
                 Found: {}",
                tables_unchecked.join(", ")
            );
        }
    }

    // Create a fake set of `SledDetails`, either with a subnet matching
    // `ip` or with an arbitrary one.
    fn fake_sled_details(ip: Option<Ipv6Addr>) -> SledDetails {
        let zpools = (0..4)
            .map(|i| {
                (
                    ZpoolUuid::new_v4(),
                    SledDisk {
                        disk_identity: DiskIdentity {
                            vendor: String::from("v"),
                            serial: format!("s-{i}"),
                            model: String::from("m"),
                        },
                        disk_id: PhysicalDiskUuid::new_v4(),
                        policy: PhysicalDiskPolicy::InService,
                        state: PhysicalDiskState::Active,
                    },
                )
            })
            .collect();
        let ip = ip.unwrap_or_else(|| thread_rng().gen::<u128>().into());
        let resources = SledResources { zpools, subnet: Ipv6Subnet::new(ip) };
        SledDetails {
            policy: SledPolicy::provisionable(),
            state: SledState::Active,
            resources,
            baseboard_id: BaseboardId {
                part_number: String::from("unused"),
                serial_number: String::from("unused"),
            },
        }
    }

    fn representative(
        log: &Logger,
        test_name: &str,
    ) -> (Collection, PlanningInput, Blueprint) {
        // We'll start with an example system.
        let (mut base_collection, planning_input, mut blueprint) =
            example(log, test_name);

        // Take a more thorough collection representative (includes SPs,
        // etc.)...
        let mut collection =
            nexus_inventory::examples::representative().builder.build();

        // ... and replace its sled agent and Omicron zones with those from our
        // example system.
        mem::swap(
            &mut collection.sled_agents,
            &mut base_collection.sled_agents,
        );

        // Treat this blueprint as the initial blueprint for the system.
        blueprint.parent_blueprint_id = None;

        (collection, planning_input, blueprint)
    }

    async fn blueprint_list_all_ids(
        opctx: &OpContext,
        datastore: &DataStore,
    ) -> Vec<BlueprintUuid> {
        datastore
            .blueprints_list(opctx, &DataPageParams::max_page())
            .await
            .unwrap()
            .into_iter()
            .map(|bp| bp.id)
            .collect()
    }

    #[tokio::test]
    async fn test_empty_blueprint() {
        // Setup
        let logctx = dev::test_setup_log("test_empty_blueprint");
        let db = TestDatabase::new_with_datastore(&logctx.log).await;
        let (opctx, datastore) = (db.opctx(), db.datastore());

        // Create an empty blueprint from it
        let blueprint1 = BlueprintBuilder::build_empty_with_sleds(
            std::iter::empty(),
            "test",
        );
        let authz_blueprint = authz_blueprint_from_id(blueprint1.id);

        // Trying to read it from the database should fail with the relevant
        // "not found" error.
        let err = datastore
            .blueprint_read(&opctx, &authz_blueprint)
            .await
            .unwrap_err();
        assert_eq!(err, authz_blueprint.not_found());

        // Write it to the database and read it back.
        datastore
            .blueprint_insert(&opctx, &blueprint1)
            .await
            .expect("failed to insert blueprint");
        let blueprint_read = datastore
            .blueprint_read(&opctx, &authz_blueprint)
            .await
            .expect("failed to read blueprint back");
        assert_eq!(blueprint1, blueprint_read);
        assert_eq!(
            blueprint_list_all_ids(&opctx, &datastore).await,
            [blueprint1.id]
        );

        // There ought to be no sleds and no parent blueprint.
        assert_eq!(blueprint1.sleds.len(), 0);
        assert_eq!(blueprint1.parent_blueprint_id, None);

        // Trying to insert the same blueprint again should fail.
        let err =
            datastore.blueprint_insert(&opctx, &blueprint1).await.unwrap_err();
        assert!(err.to_string().contains("duplicate key"));

        // We could try to test deleting this blueprint, but deletion checks
        // that the blueprint being deleted isn't the current target, and we
        // haven't set a current target at all as part of this test. Instead of
        // going through the motions of creating another blueprint and making it
        // the target just to test deletion, we'll end this test here, and rely
        // on other tests to check blueprint deletion.

        // Clean up.
        db.terminate().await;
        logctx.cleanup_successful();
    }

    #[tokio::test]
    async fn test_representative_blueprint() {
        const TEST_NAME: &str = "test_representative_blueprint";
        // Setup
        let logctx = dev::test_setup_log(TEST_NAME);
        let db = TestDatabase::new_with_datastore(&logctx.log).await;
        let (opctx, datastore) = (db.opctx(), db.datastore());

        // Create a cohesive representative collection/policy/blueprint
        let (collection, planning_input, blueprint1) =
            representative(&logctx.log, TEST_NAME);
        let authz_blueprint1 = authz_blueprint_from_id(blueprint1.id);

        // Write it to the database and read it back.
        datastore
            .blueprint_insert(&opctx, &blueprint1)
            .await
            .expect("failed to insert blueprint");
        let blueprint_read = datastore
            .blueprint_read(&opctx, &authz_blueprint1)
            .await
            .expect("failed to read collection back");
        assert_eq!(blueprint1, blueprint_read);
        assert_eq!(
            blueprint_list_all_ids(&opctx, &datastore).await,
            [blueprint1.id]
        );

        // Check the number of blueprint elements against our collection.
        assert_eq!(
            blueprint1.sleds.len(),
            planning_input.all_sled_ids(SledFilter::Commissioned).count(),
        );
        assert_eq!(blueprint1.sleds.len(), collection.sled_agents.len());
        assert_eq!(
            blueprint1.all_omicron_zones(BlueprintZoneDisposition::any).count(),
            collection.all_ledgered_omicron_zones().count()
        );
        // All zones should be in service.
        assert_all_zones_in_service(&blueprint1);
        assert_eq!(blueprint1.parent_blueprint_id, None);

        // Set blueprint1 as the current target, and ensure that we cannot
        // delete it (as the current target cannot be deleted).
        let bp1_target = BlueprintTarget {
            target_id: blueprint1.id,
            enabled: true,
            time_made_target: now_db_precision(),
        };
        datastore
            .blueprint_target_set_current(&opctx, bp1_target)
            .await
            .unwrap();
        assert_eq!(
            datastore.blueprint_target_get_current_full(&opctx).await.unwrap(),
            (bp1_target, blueprint1.clone())
        );
        let err = datastore
            .blueprint_delete(&opctx, &authz_blueprint1)
            .await
            .unwrap_err();
        assert!(
            err.to_string().contains(&format!(
                "blueprint {} is the current target and cannot be deleted",
                blueprint1.id
            )),
            "unexpected error: {err}"
        );

        // Add a new sled.
        let new_sled_id = SledUuid::new_v4();

        // While we're at it, use a different DNS version to test that that
        // works.
        let new_internal_dns_version = blueprint1.internal_dns_version.next();
        let new_external_dns_version = new_internal_dns_version.next();
        let planning_input = {
            let mut builder = planning_input.into_builder();
            builder
                .add_sled(new_sled_id, fake_sled_details(None))
                .expect("failed to add sled");
            builder.set_internal_dns_version(new_internal_dns_version);
            builder.set_external_dns_version(new_external_dns_version);
            builder.build()
        };
        let new_sled_zpools = &planning_input
            .sled_lookup(SledFilter::Commissioned, new_sled_id)
            .unwrap()
            .resources
            .zpools;

        // Create a builder for a child blueprint.
        let mut builder = BlueprintBuilder::new_based_on(
            &logctx.log,
            &blueprint1,
            &planning_input,
            &collection,
            "test",
        )
        .expect("failed to create builder");

        // Ensure disks on our sled
        assert_eq!(
            EnsureMultiple::from(
                builder
                    .sled_add_disks(
                        new_sled_id,
                        &planning_input
                            .sled_lookup(SledFilter::Commissioned, new_sled_id)
                            .unwrap()
                            .resources
                    )
                    .unwrap()
                    .disks
            ),
            EnsureMultiple::Changed {
                added: 4,
                updated: 0,
                expunged: 0,
                removed: 0
            }
        );

        // Add zones to our new sled.
        assert_eq!(
            builder.sled_ensure_zone_ntp(new_sled_id).unwrap(),
            Ensure::Added
        );
        for zpool_id in new_sled_zpools.keys() {
            assert_eq!(
                builder
                    .sled_ensure_zone_crucible(new_sled_id, *zpool_id)
                    .unwrap(),
                Ensure::Added
            );
        }

        const ARTIFACT_VERSION_1: ArtifactVersion =
            ArtifactVersion::new_const("1.0.0");
        const ARTIFACT_HASH_1: ArtifactHash = ArtifactHash([1; 32]);
        const ARTIFACT_HASH_2: ArtifactHash = ArtifactHash([2; 32]);

        // Add an artifact to the tuf_artifact table. This is used to test
        // artifact version lookup.
        {
            const SYSTEM_VERSION: semver::Version =
                semver::Version::new(0, 0, 1);
            const SYSTEM_HASH: ArtifactHash = ArtifactHash([3; 32]);

            datastore
                .tuf_repo_insert(
                    opctx,
                    &TufRepoDescription {
                        repo: TufRepoMeta {
                            hash: SYSTEM_HASH,
                            targets_role_version: 0,
                            valid_until: Utc::now(),
                            system_version: SYSTEM_VERSION,
                            file_name: String::new(),
                        },
                        artifacts: vec![TufArtifactMeta {
                            id: ArtifactId {
                                name: String::new(),
                                version: ARTIFACT_VERSION_1,
                                kind: KnownArtifactKind::Zone.into(),
                            },
                            hash: ARTIFACT_HASH_1,
                            size: 0,
                        }],
                    },
                )
                .await
                .expect("inserted TUF repo");
        }

        // Take the first two zones and set their image sources.
        {
            let zone_ids: Vec<OmicronZoneUuid> = builder
                .current_sled_zones(
                    new_sled_id,
                    BlueprintZoneDisposition::is_in_service,
                )
                .map(|zone| zone.id)
                .take(2)
                .collect();
            if zone_ids.len() < 2 {
                panic!(
                    "expected new sled to have at least 2 zones, got {}",
                    zone_ids.len()
                );
            }
            builder
                .sled_set_zone_source(
                    new_sled_id,
                    zone_ids[0],
                    BlueprintZoneImageSource::Artifact {
                        version: BlueprintZoneImageVersion::Available {
                            version: ARTIFACT_VERSION_1,
                        },
                        hash: ARTIFACT_HASH_1,
                    },
                )
                .unwrap();
            builder
                .sled_set_zone_source(
                    new_sled_id,
                    zone_ids[1],
                    BlueprintZoneImageSource::Artifact {
                        version: BlueprintZoneImageVersion::Unknown,
                        hash: ARTIFACT_HASH_2,
                    },
                )
                .unwrap();
        }

        // Configure an SP update.
        let (baseboard_id, sp) =
            collection.sps.iter().next().expect("at least one SP");
        builder.pending_mgs_update_insert(PendingMgsUpdate {
            baseboard_id: baseboard_id.clone(),
            sp_type: sp.sp_type,
            slot_id: u32::from(sp.sp_slot),
            details: PendingMgsUpdateDetails::Sp {
                expected_active_version: "1.0.0".parse().unwrap(),
                expected_inactive_version: ExpectedVersion::NoValidVersion,
            },
            artifact_hash: ArtifactHash([72; 32]),
            artifact_version: "2.0.0".parse().unwrap(),
        });

        let num_new_ntp_zones = 1;
        let num_new_crucible_zones = new_sled_zpools.len();
        let num_new_sled_zones = num_new_ntp_zones + num_new_crucible_zones;

        let blueprint2 = builder.build();
        let authz_blueprint2 = authz_blueprint_from_id(blueprint2.id);

        let diff = blueprint2.diff_since_blueprint(&blueprint1);
        println!("b1 -> b2: {}", diff.display());
        println!("b1 sleds: {:?}", blueprint1.sleds);
        println!("b2 sleds: {:?}", blueprint2.sleds);
        // Check that we added the new sled, as well as its disks and zones.
        assert_eq!(
            blueprint1
                .all_omicron_disks(BlueprintPhysicalDiskDisposition::any)
                .count()
                + new_sled_zpools.len(),
            blueprint2
                .all_omicron_disks(BlueprintPhysicalDiskDisposition::any)
                .count()
        );
        assert_eq!(blueprint1.sleds.len() + 1, blueprint2.sleds.len());
        assert_eq!(
            blueprint1.all_omicron_zones(BlueprintZoneDisposition::any).count()
                + num_new_sled_zones,
            blueprint2.all_omicron_zones(BlueprintZoneDisposition::any).count()
        );

        // All zones should be in service.
        assert_all_zones_in_service(&blueprint2);
        assert_eq!(blueprint2.parent_blueprint_id, Some(blueprint1.id));

        // This blueprint contains a PendingMgsUpdate that references an SP from
        // `collection`.  This must already be present in the database for
        // blueprint insertion to work.
        datastore
            .inventory_insert_collection(&opctx, &collection)
            .await
            .expect("failed to insert inventory collection");

        // Check that we can write it to the DB and read it back.
        datastore
            .blueprint_insert(&opctx, &blueprint2)
            .await
            .expect("failed to insert blueprint");
        let blueprint_read = datastore
            .blueprint_read(&opctx, &authz_blueprint2)
            .await
            .expect("failed to read collection back");
        let diff = blueprint_read.diff_since_blueprint(&blueprint2);
        println!("diff: {}", diff.display());
        assert_eq!(blueprint2, blueprint_read);
        assert_eq!(blueprint2.internal_dns_version, new_internal_dns_version);
        assert_eq!(blueprint2.external_dns_version, new_external_dns_version);
        {
            let mut expected_ids = [blueprint1.id, blueprint2.id];
            expected_ids.sort();
            assert_eq!(
                blueprint_list_all_ids(&opctx, &datastore).await,
                expected_ids
            );
        }

        // Set blueprint2 as the current target and ensure that means we can not
        // delete it.
        let bp2_target = BlueprintTarget {
            target_id: blueprint2.id,
            enabled: true,
            time_made_target: now_db_precision(),
        };
        datastore
            .blueprint_target_set_current(&opctx, bp2_target)
            .await
            .unwrap();
        assert_eq!(
            datastore.blueprint_target_get_current_full(&opctx).await.unwrap(),
            (bp2_target, blueprint2.clone())
        );
        let err = datastore
            .blueprint_delete(&opctx, &authz_blueprint2)
            .await
            .unwrap_err();
        assert!(
            err.to_string().contains(&format!(
                "blueprint {} is the current target and cannot be deleted",
                blueprint2.id
            )),
            "unexpected error: {err}"
        );

        // Now that blueprint2 is the target, we should be able to delete
        // blueprint1.
        datastore.blueprint_delete(&opctx, &authz_blueprint1).await.unwrap();
        ensure_blueprint_fully_deleted(&datastore, blueprint1.id).await;
        assert_eq!(
            blueprint_list_all_ids(&opctx, &datastore).await,
            [blueprint2.id]
        );

        // Clean up.
        db.terminate().await;
        logctx.cleanup_successful();
    }

    #[tokio::test]
    async fn test_set_target() {
        // Setup
        let logctx = dev::test_setup_log("test_set_target");
        let db = TestDatabase::new_with_datastore(&logctx.log).await;
        let (opctx, datastore) = (db.opctx(), db.datastore());

        // Trying to insert a target that doesn't reference a blueprint should
        // fail with a relevant error message.
        let nonexistent_blueprint_id = BlueprintUuid::new_v4();
        let err = datastore
            .blueprint_target_set_current(
                &opctx,
                BlueprintTarget {
                    target_id: nonexistent_blueprint_id,
                    enabled: true,
                    time_made_target: now_db_precision(),
                },
            )
            .await
            .unwrap_err();
        assert_eq!(
            err,
            Error::from(InsertTargetError::NoSuchBlueprint(
                nonexistent_blueprint_id
            ))
        );

        // There should be no current target; this is never expected in a real
        // system, since RSS sets an initial target blueprint, so we should get
        // an error.
        let err = datastore
            .blueprint_target_get_current_full(&opctx)
            .await
            .unwrap_err();
        assert!(err.to_string().contains("no target blueprint set"));

        // Create an initial empty collection
        let collection = CollectionBuilder::new("test").build();

        // Create three blueprints:
        // * `blueprint1` has no parent
        // * `blueprint2` and `blueprint3` both have `blueprint1` as parent
        let blueprint1 = BlueprintBuilder::build_empty_with_sleds(
            std::iter::empty(),
            "test1",
        );
        let blueprint2 = BlueprintBuilder::new_based_on(
            &logctx.log,
            &blueprint1,
            &EMPTY_PLANNING_INPUT,
            &collection,
            "test2",
        )
        .expect("failed to create builder")
        .build();
        let blueprint3 = BlueprintBuilder::new_based_on(
            &logctx.log,
            &blueprint1,
            &EMPTY_PLANNING_INPUT,
            &collection,
            "test3",
        )
        .expect("failed to create builder")
        .build();
        assert_eq!(blueprint1.parent_blueprint_id, None);
        assert_eq!(blueprint2.parent_blueprint_id, Some(blueprint1.id));
        assert_eq!(blueprint3.parent_blueprint_id, Some(blueprint1.id));

        // Insert all three into the blueprint table.
        datastore.blueprint_insert(&opctx, &blueprint1).await.unwrap();
        datastore.blueprint_insert(&opctx, &blueprint2).await.unwrap();
        datastore.blueprint_insert(&opctx, &blueprint3).await.unwrap();

        let bp1_target = BlueprintTarget {
            target_id: blueprint1.id,
            enabled: true,
            time_made_target: now_db_precision(),
        };
        let bp2_target = BlueprintTarget {
            target_id: blueprint2.id,
            enabled: true,
            time_made_target: now_db_precision(),
        };
        let bp3_target = BlueprintTarget {
            target_id: blueprint3.id,
            enabled: true,
            time_made_target: now_db_precision(),
        };

        // Attempting to make blueprint2 the current target should fail because
        // it has a non-NULL parent_blueprint_id, but there is no current target
        // (i.e., only a blueprint with no parent can be made the current
        // target).
        let err = datastore
            .blueprint_target_set_current(&opctx, bp2_target)
            .await
            .unwrap_err();
        assert_eq!(
            err,
            Error::from(InsertTargetError::ParentNotTarget(blueprint2.id))
        );

        // There should be no current target; this is never expected in a real
        // system, since RSS sets an initial target blueprint, so we should get
        // an error.
        let err = datastore
            .blueprint_target_get_current_full(&opctx)
            .await
            .unwrap_err();
        assert!(err.to_string().contains("no target blueprint set"));

        // We should be able to insert blueprint1, which has no parent (matching
        // the currently-empty `bp_target` table's lack of a target).
        datastore
            .blueprint_target_set_current(&opctx, bp1_target)
            .await
            .unwrap();
        assert_eq!(
            datastore.blueprint_target_get_current_full(&opctx).await.unwrap(),
            (bp1_target, blueprint1.clone())
        );

        // Now that blueprint1 is the current target, we should be able to
        // insert blueprint2 or blueprint3. WLOG, pick blueprint3.
        datastore
            .blueprint_target_set_current(&opctx, bp3_target)
            .await
            .unwrap();
        assert_eq!(
            datastore.blueprint_target_get_current_full(&opctx).await.unwrap(),
            (bp3_target, blueprint3.clone())
        );

        // Now that blueprint3 is the target, trying to insert blueprint1 or
        // blueprint2 should fail, because neither of their parents (NULL and
        // blueprint1, respectively) match the current target.
        let err = datastore
            .blueprint_target_set_current(&opctx, bp1_target)
            .await
            .unwrap_err();
        assert_eq!(
            err,
            Error::from(InsertTargetError::ParentNotTarget(blueprint1.id))
        );
        let err = datastore
            .blueprint_target_set_current(&opctx, bp2_target)
            .await
            .unwrap_err();
        assert_eq!(
            err,
            Error::from(InsertTargetError::ParentNotTarget(blueprint2.id))
        );

        // Create a child of blueprint3, and ensure when we set it as the target
        // with enabled=false, that status is serialized.
        let blueprint4 = BlueprintBuilder::new_based_on(
            &logctx.log,
            &blueprint3,
            &EMPTY_PLANNING_INPUT,
            &collection,
            "test3",
        )
        .expect("failed to create builder")
        .build();
        assert_eq!(blueprint4.parent_blueprint_id, Some(blueprint3.id));
        datastore.blueprint_insert(&opctx, &blueprint4).await.unwrap();
        let bp4_target = BlueprintTarget {
            target_id: blueprint4.id,
            enabled: false,
            time_made_target: now_db_precision(),
        };
        datastore
            .blueprint_target_set_current(&opctx, bp4_target)
            .await
            .unwrap();
        assert_eq!(
            datastore.blueprint_target_get_current_full(&opctx).await.unwrap(),
            (bp4_target, blueprint4)
        );

        // Clean up.
        db.terminate().await;
        logctx.cleanup_successful();
    }

    #[tokio::test]
    async fn test_set_target_enabled() {
        // Setup
        let logctx = dev::test_setup_log("test_set_target_enabled");
        let db = TestDatabase::new_with_datastore(&logctx.log).await;
        let (opctx, datastore) = (db.opctx(), db.datastore());

        // Create an initial empty collection
        let collection = CollectionBuilder::new("test").build();

        // Create an initial blueprint and a child.
        let blueprint1 = BlueprintBuilder::build_empty_with_sleds(
            std::iter::empty(),
            "test1",
        );
        let blueprint2 = BlueprintBuilder::new_based_on(
            &logctx.log,
            &blueprint1,
            &EMPTY_PLANNING_INPUT,
            &collection,
            "test2",
        )
        .expect("failed to create builder")
        .build();
        assert_eq!(blueprint1.parent_blueprint_id, None);
        assert_eq!(blueprint2.parent_blueprint_id, Some(blueprint1.id));

        // Insert both into the blueprint table.
        datastore.blueprint_insert(&opctx, &blueprint1).await.unwrap();
        datastore.blueprint_insert(&opctx, &blueprint2).await.unwrap();

        let mut bp1_target = BlueprintTarget {
            target_id: blueprint1.id,
            enabled: true,
            time_made_target: now_db_precision(),
        };
        let mut bp2_target = BlueprintTarget {
            target_id: blueprint2.id,
            enabled: true,
            time_made_target: now_db_precision(),
        };

        // Set bp1_target as the current target.
        datastore
            .blueprint_target_set_current(&opctx, bp1_target)
            .await
            .unwrap();
        assert_eq!(
            datastore.blueprint_target_get_current(&opctx).await.unwrap(),
            bp1_target,
        );

        // We should be able to toggle its enabled status an arbitrary number of
        // times.
        for _ in 0..10 {
            bp1_target.enabled = !bp1_target.enabled;
            datastore
                .blueprint_target_set_current_enabled(&opctx, bp1_target)
                .await
                .unwrap();
            assert_eq!(
                datastore.blueprint_target_get_current(&opctx).await.unwrap(),
                bp1_target,
            );
        }

        // We cannot use `blueprint_target_set_current_enabled` to make
        // bp2_target the target...
        let err = datastore
            .blueprint_target_set_current_enabled(&opctx, bp2_target)
            .await
            .unwrap_err();
        assert!(
            err.to_string().contains("is not the current target blueprint")
        );

        // ...but we can make it the target via `blueprint_target_set_current`.
        datastore
            .blueprint_target_set_current(&opctx, bp2_target)
            .await
            .unwrap();
        assert_eq!(
            datastore.blueprint_target_get_current(&opctx).await.unwrap(),
            bp2_target,
        );

        // We can no longer toggle the enabled bit of bp1_target.
        let err = datastore
            .blueprint_target_set_current_enabled(&opctx, bp1_target)
            .await
            .unwrap_err();
        assert!(
            err.to_string().contains("is not the current target blueprint")
        );

        // We can toggle bp2_target.enabled an arbitrary number of times.
        for _ in 0..10 {
            bp2_target.enabled = !bp2_target.enabled;
            datastore
                .blueprint_target_set_current_enabled(&opctx, bp2_target)
                .await
                .unwrap();
            assert_eq!(
                datastore.blueprint_target_get_current(&opctx).await.unwrap(),
                bp2_target,
            );
        }

        // Clean up.
        db.terminate().await;
        logctx.cleanup_successful();
    }

    async fn create_blueprint_with_external_ip(
        datastore: &DataStore,
        opctx: &OpContext,
    ) -> Blueprint {
        // Create an initial blueprint and a child.
        let sled_id = SledUuid::new_v4();
        let mut blueprint = BlueprintBuilder::build_empty_with_sleds(
            [sled_id].into_iter(),
            "test1",
        );

        // To observe realistic database behavior, we need the invocation of
        // "blueprint_ensure_external_networking_resources" to actually write something
        // back to the database.
        //
        // While this is *mostly* made-up blueprint contents, the part that matters
        // is that it's provisioning a zone (Nexus) which does have resources
        // to be allocated.
        let ip_range = IpRange::try_from((
            Ipv4Addr::new(10, 0, 0, 1),
            Ipv4Addr::new(10, 0, 0, 10),
        ))
        .unwrap();
        let (service_ip_pool, _) = datastore
            .ip_pools_service_lookup(&opctx)
            .await
            .expect("lookup service ip pool");
        datastore
            .ip_pool_add_range(&opctx, &service_ip_pool, &ip_range)
            .await
            .expect("add range to service ip pool");
        let zone_id = OmicronZoneUuid::new_v4();
        blueprint.sleds.get_mut(&sled_id).unwrap().zones.insert(
            BlueprintZoneConfig {
                disposition: BlueprintZoneDisposition::InService,
                id: zone_id,
                filesystem_pool: ZpoolName::new_external(ZpoolUuid::new_v4()),
                zone_type: BlueprintZoneType::Nexus(
                    blueprint_zone_type::Nexus {
                        internal_address: SocketAddrV6::new(
                            Ipv6Addr::LOCALHOST,
                            0,
                            0,
                            0,
                        ),
                        external_ip: OmicronZoneExternalFloatingIp {
                            id: ExternalIpUuid::new_v4(),
                            ip: "10.0.0.1".parse().unwrap(),
                        },
                        nic: NetworkInterface {
                            id: Uuid::new_v4(),
                            kind: NetworkInterfaceKind::Service {
                                id: *zone_id.as_untyped_uuid(),
                            },
                            name: Name::from_str("mynic").unwrap(),
                            ip: "fd77:e9d2:9cd9:2::8".parse().unwrap(),
                            mac: MacAddr::random_system(),
                            subnet: IpNet::host_net(IpAddr::V6(
                                Ipv6Addr::LOCALHOST,
                            )),
                            vni: Vni::random(),
                            primary: true,
                            slot: 1,
                            transit_ips: vec![],
                        },
                        external_tls: false,
                        external_dns_servers: vec![],
                    },
                ),
                image_source: BlueprintZoneImageSource::InstallDataset,
            },
        );

        blueprint
    }

    #[tokio::test]
    async fn test_ensure_external_networking_works_with_good_target() {
        // Setup
        let logctx = dev::test_setup_log(
            "test_ensure_external_networking_works_with_good_target",
        );
        let db = TestDatabase::new_with_datastore(&logctx.log).await;
        let (opctx, datastore) = (db.opctx(), db.datastore());

        let blueprint =
            create_blueprint_with_external_ip(&datastore, &opctx).await;
        datastore.blueprint_insert(&opctx, &blueprint).await.unwrap();

        let bp_target = BlueprintTarget {
            target_id: blueprint.id,
            enabled: true,
            time_made_target: now_db_precision(),
        };

        datastore
            .blueprint_target_set_current(&opctx, bp_target)
            .await
            .unwrap();
        datastore
            .blueprint_ensure_external_networking_resources_impl(
                &opctx,
                &blueprint,
                NetworkResourceControlFlow::default(),
            )
            .await
            .expect("Should be able to allocate external network resources");

        // Clean up.
        db.terminate().await;
        logctx.cleanup_successful();
    }

    #[tokio::test]
    async fn test_ensure_external_networking_bails_on_bad_target() {
        let test_name = "test_ensure_external_networking_bails_on_bad_target";

        // Setup
        let logctx = dev::test_setup_log(test_name);
        let db = TestDatabase::new_with_datastore(&logctx.log).await;
        let (opctx, datastore) = (db.opctx(), db.datastore());

        // Create two blueprints, both of which have external networking (via 1
        // Nexus zone).
        let (example_system, blueprint1) =
            ExampleSystemBuilder::new(&opctx.log, test_name)
                .nsleds(1)
                .nexus_count(1)
                .internal_dns_count(0)
                .expect("internal DNS count can be 0")
                .external_dns_count(0)
                .expect("external DNS count can be 0")
                .crucible_pantry_count(0)
                .build();
        let blueprint2 = BlueprintBuilder::new_based_on(
            &logctx.log,
            &blueprint1,
            &example_system.input,
            &example_system.collection,
            &format!("{test_name}-2"),
        )
        .expect("failed to create builder")
        .build();

        // Insert an IP pool range covering the one Nexus IP.
        let nexus_ip = blueprint1
            .all_omicron_zones(BlueprintZoneDisposition::is_in_service)
            .find_map(|(_, zone_config)| {
                zone_config
                    .zone_type
                    .external_networking()
                    .map(|(ip, _nic)| ip.ip())
            })
            .expect("found external IP");
        let (service_ip_pool, _) = datastore
            .ip_pools_service_lookup(&opctx)
            .await
            .expect("lookup service ip pool");
        datastore
            .ip_pool_add_range(
                &opctx,
                &service_ip_pool,
                &IpRange::try_from((nexus_ip, nexus_ip))
                    .expect("valid IP range"),
            )
            .await
            .expect("add range to service IP pool");

        // Insert both (plus the original parent of blueprint1, internal to
        // `ExampleSystemBuilder`) into the blueprint table.
        let blueprint0 = example_system.initial_blueprint;
        datastore.blueprint_insert(&opctx, &blueprint0).await.unwrap();
        datastore.blueprint_insert(&opctx, &blueprint1).await.unwrap();
        datastore.blueprint_insert(&opctx, &blueprint2).await.unwrap();

        let bp0_target = BlueprintTarget {
            target_id: blueprint0.id,
            enabled: true,
            time_made_target: now_db_precision(),
        };
        let bp1_target = BlueprintTarget {
            target_id: blueprint1.id,
            enabled: true,
            time_made_target: now_db_precision(),
        };
        let bp2_target = BlueprintTarget {
            target_id: blueprint2.id,
            enabled: true,
            time_made_target: now_db_precision(),
        };

        // Set bp1_target as the current target (which requires making bp0 the
        // target first).
        datastore
            .blueprint_target_set_current(&opctx, bp0_target)
            .await
            .unwrap();
        datastore
            .blueprint_target_set_current(&opctx, bp1_target)
            .await
            .unwrap();

        // Create flags to control method execution.
        let target_check_done = Arc::new(AtomicBool::new(false));
        let should_write_data = Arc::new(AtomicBool::new(false));

        // Spawn a task to execute our method.
        let ensure_resources_task = tokio::spawn({
            let datastore = datastore.clone();
            let opctx =
                OpContext::for_tests(logctx.log.clone(), datastore.clone());
            let target_check_done = target_check_done.clone();
            let should_write_data = should_write_data.clone();
            async move {
                datastore
                    .blueprint_ensure_external_networking_resources_impl(
                        &opctx,
                        &blueprint1,
                        NetworkResourceControlFlow {
                            target_check_done: Some(target_check_done),
                            should_write_data: Some(should_write_data),
                        },
                    )
                    .await
            }
        });

        // Wait until `task` has proceeded past the point at which it's checked
        // the target blueprint.
        wait_for_condition(
            || async {
                if target_check_done.load(Ordering::SeqCst) {
                    Ok(())
                } else {
                    Err(CondCheckError::<()>::NotYet)
                }
            },
            &Duration::from_millis(50),
            &Duration::from_secs(10),
        )
        .await
        .expect("`target_check_done` not set to true");

        // While the "Ensure resources" task is still mid-transaction:
        //
        // - Update the target
        // - Read the data which "Ensure resources" is attempting to write
        datastore
            .blueprint_target_set_current(&opctx, bp2_target)
            .await
            .unwrap();

        let conn = datastore
            .pool_connection_authorized(&opctx)
            .await
            .expect("failed to get connection");

        // NOTE: Performing this "SELECT" is a necessary step for our test, even
        // though we don't actually care about the result.
        //
        // If we don't perform this read, it is possible for CockroachDB to
        // logically order the "Ensure Resources" task before the blueprint
        // target changes.
        //
        // More on this in the block comment below.
        let mut query = QueryBuilder::new();
        query.sql("SELECT id FROM omicron.public.external_ip WHERE time_deleted IS NULL");
        let _external_ips = query
            .query::<diesel::sql_types::Uuid>()
            .load_async::<uuid::Uuid>(&*conn)
            .await
            .expect("SELECT external IPs");

        // == WHAT ORDERING DO WE EXPECT?
        //
        // We expect to have the following reads/writes:
        //
        // | Ensure Resources | Unit test |
        // | -----------------|-----------|
        // | BEGIN            |           |
        // | R(target)        |           |
        // |                  | W(target) |
        // |                  | R(data)   |
        // | W(data)          |           |
        // | COMMIT           |           |
        //
        // With this ordering, and an eye on "Read-Write", "Write-Read", and
        // "Write-Write" conflicts:
        //
        // - (R->W) "Ensure Resources" must be ordered before "Unit test", because of access to
        // "target".
        // - (R->W) "Unit test" must be ordered before "Ensure Resources", because of
        // access to "data".
        //
        // This creates a circular dependency, and therefore means "Ensure Resources"
        // cannot commit. We expect that this ordering will force CockroachDB
        // to retry the "Ensure Resources" transaction, which will cause it to
        // see the new target:
        //
        // | Ensure Resources | Unit Test |
        // | -----------------|-----------|
        // |                  | W(target) |
        // |                  | R(data)   |
        // | BEGIN            |           |
        // | R(target)        |           |
        //
        // This should cause it to abort the current transaction, as the target no longer matches.
        //
        // == WHY ARE WE DOING THIS?
        //
        // Although CockroachDB's transactions provide serializability, they
        // do not preserve "strict serializability". This means that, as long as we don't violate
        // transaction conflict ordering (aka, the "Read-Write", "Write-Read", and "Write-Write"
        // relationships used earlier), transactions can be re-ordered independently of when
        // they completed in "real time".
        //
        // Although we may want to test the following application-level invariant:
        //
        // > If the target blueprint changes while we're updating network resources, the
        // transaction should abort.
        //
        // We actually need to reframe this statement in terms of concurrency control:
        //
        // > If a transaction attempts to read the current blueprint and update network resources,
        // and concurrently the blueprint changes, the transaction should fail if any other
        // operations have concurrently attempted to read or write network resources.
        //
        // This statement is a bit more elaborate, but it more accurately describes what Cockroach
        // is doing: if the "Ensure Resources" operation COULD have completed before another
        // transaction (e.g., one updating the blueprint target), it is acceptable for the
        // transactions to be logically re-ordered in a different way than they completed in
        // real-time.

        should_write_data.store(true, Ordering::SeqCst);

        // After setting `should_write_data`, `ensure_resources_task` will finish.
        //
        // We expect that it will keep running, but before COMMIT-ing successfully,
        // it should be forced to retry.

        let err = tokio::time::timeout(
            Duration::from_secs(10),
            ensure_resources_task,
        )
        .await
        .expect(
            "time out waiting for \
                `blueprint_ensure_external_networking_resources`",
        )
        .expect("panic in `blueprint_ensure_external_networking_resources")
        .expect_err("Should have failed to ensure resources")
        .to_string();

        assert!(
            err.contains("is not the current target blueprint"),
            "Error: {err}",
        );

        // Clean up.
        db.terminate().await;
        logctx.cleanup_successful();
    }

    fn assert_all_zones_in_service(blueprint: &Blueprint) {
        let not_in_service = blueprint
            .all_omicron_zones(|disposition| !disposition.is_in_service())
            .collect::<Vec<_>>();
        assert!(
            not_in_service.is_empty(),
            "expected all zones to be in service, \
             found these zones not in service: {not_in_service:?}"
        );
    }
}<|MERGE_RESOLUTION|>--- conflicted
+++ resolved
@@ -429,11 +429,7 @@
                     .await?;
                 }
 
-<<<<<<< HEAD
-                // Insert all clickhouse cluster related tables if necessary.
-=======
                 // Insert all clickhouse cluster related tables if necessary
->>>>>>> 75d391d9
                 if let Some((clickhouse_cluster_config, keepers, servers)) =
                     clickhouse_tables
                 {
@@ -486,7 +482,6 @@
                         .execute_async(&conn)
                         .await?;
                 }
-<<<<<<< HEAD
 
                 // Insert pending MGS updates for service processors for this
                 // blueprint.  These include foreign keys into the
@@ -654,13 +649,10 @@
                         _expected_inactive_version,
                     ) = update_dsl::bp_pending_mgs_update_sp::all_columns();
                 }
-=======
->>>>>>> 75d391d9
 
                 Ok(())
             })
             .await
-<<<<<<< HEAD
             .map_err(|e| match e {
                 TxnError::Diesel(e) => {
                     public_error_from_diesel(e, ErrorHandler::Server)
@@ -671,9 +663,6 @@
                     Error::internal_error(&e.to_string())
                 }
             })?;
-=======
-            .map_err(|e| public_error_from_diesel(e, ErrorHandler::Server))?;
->>>>>>> 75d391d9
 
         info!(
             &opctx.log,
