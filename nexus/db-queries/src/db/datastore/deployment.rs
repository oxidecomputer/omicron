--- conflicted
+++ resolved
@@ -1731,18 +1731,6 @@
         logctx.cleanup_successful();
     }
 
-<<<<<<< HEAD
-    fn assert_all_zones_in_service(blueprint: &Blueprint) {
-        let not_in_service = blueprint
-            .all_blueprint_zones()
-            .filter(|(_, z)| z.zone_policy != BlueprintZonePolicy::InService)
-            .collect::<Vec<_>>();
-        assert!(
-            not_in_service.is_empty(),
-            "expected all zones to be in service, \
-             found these zones not in service: {not_in_service:?}"
-        );
-=======
     #[tokio::test]
     async fn test_set_target_enabled() {
         // Setup
@@ -1858,6 +1846,17 @@
         // Clean up.
         db.cleanup().await.unwrap();
         logctx.cleanup_successful();
->>>>>>> 2406d9d9
+    }
+
+    fn assert_all_zones_in_service(blueprint: &Blueprint) {
+        let not_in_service = blueprint
+            .all_blueprint_zones()
+            .filter(|(_, z)| z.zone_policy != BlueprintZonePolicy::InService)
+            .collect::<Vec<_>>();
+        assert!(
+            not_in_service.is_empty(),
+            "expected all zones to be in service, \
+             found these zones not in service: {not_in_service:?}"
+        );
     }
 }