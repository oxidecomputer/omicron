// This Source Code Form is subject to the terms of the Mozilla Public
// License, v. 2.0. If a copy of the MPL was not distributed with this
// file, You can obtain one at https://mozilla.org/MPL/2.0/.

use super::DataStore;
use crate::authz;
use crate::authz::ApiResource;
use crate::context::OpContext;
use crate::db::datastore::SQL_BATCH_SIZE;
use crate::db::pagination::Paginator;
use crate::db::pagination::paginated;
use crate::db::queries::ALLOW_FULL_TABLE_SCAN_SQL;
use crate::db::raw_query_builder::QueryBuilder;
use anyhow::Context;
use async_bb8_diesel::AsyncRunQueryDsl;
use async_bb8_diesel::AsyncSimpleConnection;
use chrono::DateTime;
use chrono::Utc;
use clickhouse_admin_types::{KeeperId, ServerId};
use core::future::Future;
use core::pin::Pin;
use diesel::BoolExpressionMethods;
use diesel::Column;
use diesel::ExpressionMethods;
use diesel::Insertable;
use diesel::IntoSql;
use diesel::JoinOnDsl;
use diesel::NullableExpressionMethods;
use diesel::OptionalExtension;
use diesel::QueryDsl;
use diesel::RunQueryDsl;
use diesel::Table;
use diesel::expression::SelectableHelper;
use diesel::pg::Pg;
use diesel::query_builder::AstPass;
use diesel::query_builder::QueryFragment;
use diesel::query_builder::QueryId;
use diesel::result::DatabaseErrorKind;
use diesel::result::Error as DieselError;
use diesel::sql_types;
use diesel::sql_types::Nullable;
use futures::FutureExt;
use iddqd::IdOrdMap;
use nexus_db_errors::ErrorHandler;
use nexus_db_errors::OptionalError;
use nexus_db_errors::TransactionError;
use nexus_db_errors::public_error_from_diesel;
use nexus_db_lookup::DbConnection;
use nexus_db_model::ArtifactHash;
use nexus_db_model::Blueprint as DbBlueprint;
use nexus_db_model::BpClickhouseClusterConfig;
use nexus_db_model::BpClickhouseKeeperZoneIdToNodeId;
use nexus_db_model::BpClickhouseServerZoneIdToNodeId;
use nexus_db_model::BpOmicronDataset;
use nexus_db_model::BpOmicronPhysicalDisk;
use nexus_db_model::BpOmicronZone;
use nexus_db_model::BpOmicronZoneNic;
use nexus_db_model::BpOximeterReadPolicy;
use nexus_db_model::BpPendingMgsUpdateComponent;
use nexus_db_model::BpPendingMgsUpdateHostPhase1;
use nexus_db_model::BpPendingMgsUpdateRot;
use nexus_db_model::BpPendingMgsUpdateRotBootloader;
use nexus_db_model::BpPendingMgsUpdateSp;
use nexus_db_model::BpSledMetadata;
use nexus_db_model::BpTarget;
use nexus_db_model::DbArtifactVersion;
use nexus_db_model::DbTypedUuid;
use nexus_db_model::DebugLogBlueprintPlanning;
use nexus_db_model::HwBaseboardId;
use nexus_db_model::HwM2Slot;
use nexus_db_model::HwRotSlot;
use nexus_db_model::Ipv6Addr;
use nexus_db_model::SpMgsSlot;
use nexus_db_model::SpType;
use nexus_db_model::SqlU16;
use nexus_db_model::TufArtifact;
use nexus_db_model::to_db_typed_uuid;
use nexus_db_schema::enums::HwM2SlotEnum;
use nexus_db_schema::enums::HwRotSlotEnum;
use nexus_db_schema::enums::SpTypeEnum;
use nexus_types::deployment::Blueprint;
use nexus_types::deployment::BlueprintMetadata;
use nexus_types::deployment::BlueprintSledConfig;
use nexus_types::deployment::BlueprintSource;
use nexus_types::deployment::BlueprintTarget;
use nexus_types::deployment::ClickhouseClusterConfig;
use nexus_types::deployment::CockroachDbPreserveDowngrade;
use nexus_types::deployment::ExpectedVersion;
use nexus_types::deployment::OximeterReadMode;
use nexus_types::deployment::PendingMgsUpdate;
use nexus_types::deployment::PendingMgsUpdateDetails;
use nexus_types::deployment::PendingMgsUpdateHostPhase1Details;
use nexus_types::deployment::PendingMgsUpdateRotBootloaderDetails;
use nexus_types::deployment::PendingMgsUpdateRotDetails;
use nexus_types::deployment::PendingMgsUpdateSpDetails;
use nexus_types::deployment::PendingMgsUpdates;
use nexus_types::inventory::BaseboardId;
use omicron_common::api::external::DataPageParams;
use omicron_common::api::external::Error;
use omicron_common::api::external::Generation;
use omicron_common::api::external::ListResultVec;
use omicron_common::api::external::LookupType;
use omicron_common::api::external::ResourceType;
use omicron_common::bail_unless;
use omicron_uuid_kinds::BlueprintKind;
use omicron_uuid_kinds::BlueprintUuid;
use omicron_uuid_kinds::GenericUuid;
use omicron_uuid_kinds::OmicronZoneUuid;
use omicron_uuid_kinds::SledUuid;
use omicron_uuid_kinds::TypedUuid;
use slog::Logger;
use slog_error_chain::InlineErrorChain;
use std::collections::BTreeMap;
use std::collections::BTreeSet;
use std::sync::Arc;
use thiserror::Error;
use tufaceous_artifact::ArtifactKind;
use tufaceous_artifact::KnownArtifactKind;
use uuid::Uuid;

mod external_networking;

impl DataStore {
    /// List blueprints
    pub async fn blueprints_list(
        &self,
        opctx: &OpContext,
        pagparams: &DataPageParams<'_, Uuid>,
    ) -> ListResultVec<BlueprintMetadata> {
        use nexus_db_schema::schema::blueprint;

        opctx
            .authorize(authz::Action::ListChildren, &authz::BLUEPRINT_CONFIG)
            .await?;

        let blueprints = paginated(blueprint::table, blueprint::id, pagparams)
            .select(DbBlueprint::as_select())
            .get_results_async(&*self.pool_connection_authorized(opctx).await?)
            .await
            .map_err(|e| public_error_from_diesel(e, ErrorHandler::Server))?;

        Ok(blueprints.into_iter().map(BlueprintMetadata::from).collect())
    }

    /// Store a complete blueprint into the database
    pub async fn blueprint_insert(
        &self,
        opctx: &OpContext,
        blueprint: &Blueprint,
    ) -> Result<(), Error> {
        let conn = self.pool_connection_authorized(opctx).await?;
        self.blueprint_insert_on_connection(&conn, opctx, blueprint).await
    }

    /// Creates a transaction iff the current blueprint is "bp_id".
    ///
    /// - The transaction is retryable and named "name"
    /// - The "bp_id" value is checked as the first operation within the
    /// transaction.
    /// - If "bp_id" is still the current target, then "f" is called,
    /// within a transactional context.
    pub async fn transaction_if_current_blueprint_is<Func, R>(
        &self,
        conn: &async_bb8_diesel::Connection<DbConnection>,
        name: &'static str,
        opctx: &OpContext,
        bp_id: BlueprintUuid,
        f: Func,
    ) -> Result<R, Error>
    where
        Func: for<'t> Fn(
                &'t async_bb8_diesel::Connection<DbConnection>,
            ) -> Pin<
                Box<
                    dyn Future<Output = Result<R, TransactionError<Error>>>
                        + Send
                        + 't,
                >,
            > + Send
            + Sync
            + Clone,
        R: Send + 'static,
    {
        let err = OptionalError::new();
        let r = self
            .transaction_retry_wrapper(name)
            .transaction(&conn, |conn| {
                let err = err.clone();
                let f = f.clone();
                async move {
                    // Bail if `bp_id` is no longer the target
                    let target =
                        Self::blueprint_target_get_current_on_connection(
                            &conn, opctx,
                        )
                        .await
                        .map_err(|txn_error| txn_error.into_diesel(&err))?;
                    if target.target_id != bp_id {
                        return Err(err.bail(
                            Error::invalid_request(format!(
                                "blueprint target has changed from {} -> {}",
                                bp_id, target.target_id
                            ))
                            .into(),
                        ));
                    }

                    // Otherwise, perform our actual operation
                    f(&conn)
                        .await
                        .map_err(|txn_error| txn_error.into_diesel(&err))
                }
                .boxed()
            })
            .await
            .map_err(|e| match err.take() {
                Some(txn_error) => txn_error.into(),
                None => public_error_from_diesel(e, ErrorHandler::Server),
            })?;
        Ok(r)
    }

    /// Variant of [Self::blueprint_insert] which may be called from a
    /// transaction context.
    pub(crate) async fn blueprint_insert_on_connection(
        &self,
        conn: &async_bb8_diesel::Connection<DbConnection>,
        opctx: &OpContext,
        blueprint: &Blueprint,
    ) -> Result<(), Error> {
        opctx
            .authorize(authz::Action::Modify, &authz::BLUEPRINT_CONFIG)
            .await?;

        // In the database, the blueprint is represented essentially as a tree
        // rooted at a `blueprint` row.  Other nodes in the tree point
        // back at the `blueprint` via `blueprint_id`.
        //
        // It's helpful to assemble some values before entering the transaction
        // so that we can produce the `Error` type that we want here.
        let row_blueprint = DbBlueprint::from(blueprint);
        let blueprint_id = BlueprintUuid::from(row_blueprint.id);

        let sled_metadatas = blueprint
            .sleds
            .iter()
            .map(|(&sled_id, sled)| BpSledMetadata {
                blueprint_id: blueprint_id.into(),
                sled_id: sled_id.into(),
                sled_state: sled.state.into(),
                sled_agent_generation: sled.sled_agent_generation.into(),
                remove_mupdate_override: sled
                    .remove_mupdate_override
                    .map(|id| id.into()),
                host_phase_2_desired_slot_a: sled
                    .host_phase_2
                    .slot_a
                    .artifact_hash()
                    .map(ArtifactHash),
                host_phase_2_desired_slot_b: sled
                    .host_phase_2
                    .slot_b
                    .artifact_hash()
                    .map(ArtifactHash),
            })
            .collect::<Vec<_>>();

        let omicron_physical_disks = blueprint
            .sleds
            .iter()
            .flat_map(|(sled_id, sled)| {
                sled.disks.iter().map(move |disk| {
                    BpOmicronPhysicalDisk::new(blueprint_id, *sled_id, disk)
                })
            })
            .collect::<Vec<_>>();

        let omicron_datasets = blueprint
            .sleds
            .iter()
            .flat_map(|(sled_id, sled)| {
                sled.datasets.iter().map(move |dataset| {
                    BpOmicronDataset::new(blueprint_id, *sled_id, dataset)
                })
            })
            .collect::<Vec<_>>();

        let omicron_zones = blueprint
            .sleds
            .iter()
            .flat_map(|(sled_id, sled)| {
                sled.zones.iter().map(move |zone| {
                    BpOmicronZone::new(blueprint_id, *sled_id, zone)
                        .map_err(|e| Error::internal_error(&format!("{:#}", e)))
                })
            })
            .collect::<Result<Vec<_>, Error>>()?;
        let omicron_zone_nics = blueprint
            .sleds
            .values()
            .flat_map(|sled| {
                sled.zones.iter().filter_map(|zone| {
                    BpOmicronZoneNic::new(blueprint_id, zone)
                        .with_context(|| format!("zone {}", zone.id))
                        .map_err(|e| Error::internal_error(&format!("{:#}", e)))
                        .transpose()
                })
            })
            .collect::<Result<Vec<BpOmicronZoneNic>, _>>()?;

        let clickhouse_tables: Option<(_, _, _)> = if let Some(config) =
            &blueprint.clickhouse_cluster_config
        {
            let mut keepers = vec![];
            for (zone_id, keeper_id) in &config.keepers {
                let keeper = BpClickhouseKeeperZoneIdToNodeId::new(
                    blueprint_id,
                    *zone_id,
                    *keeper_id,
                )
                .with_context(|| format!("zone {zone_id}, keeper {keeper_id}"))
                .map_err(|e| Error::internal_error(&format!("{:#}", e)))?;
                keepers.push(keeper)
            }

            let mut servers = vec![];
            for (zone_id, server_id) in &config.servers {
                let server = BpClickhouseServerZoneIdToNodeId::new(
                    blueprint_id,
                    *zone_id,
                    *server_id,
                )
                .with_context(|| format!("zone {zone_id}, server {server_id}"))
                .map_err(|e| Error::internal_error(&format!("{:#}", e)))?;
                servers.push(server);
            }

            let cluster_config =
                BpClickhouseClusterConfig::new(blueprint_id, config)
                    .map_err(|e| Error::internal_error(&format!("{:#}", e)))?;

            Some((cluster_config, keepers, servers))
        } else {
            None
        };

        let oximeter_read_policy = BpOximeterReadPolicy::new(
            blueprint_id,
            nexus_db_model::Generation(blueprint.oximeter_read_version),
            &blueprint.oximeter_read_mode,
        );

        // This implementation inserts all records associated with the
        // blueprint in one transaction.  This is required: we don't want
        // any planner or executor to see a half-inserted blueprint, nor do we
        // want to leave a partial blueprint around if we crash. However, it
        // does mean this is likely to be a big transaction and if that becomes
        // a problem we could break this up as long as we address those
        // problems.
        //
        // The SQL here is written so that it doesn't have to be an
        // *interactive* transaction.  That is, it should in principle be
        // possible to generate all this SQL up front and send it as one big
        // batch rather than making a bunch of round-trips to the database.
        // We'd do that if we had an interface for doing that with bound
        // parameters, etc.  See oxidecomputer/omicron#973.

        // The risk of a serialization error is possible here, but low,
        // as most of the operations should be insertions rather than in-place
        // modifications of existing tables.
        #[allow(clippy::disallowed_methods)]
        self.transaction_non_retry_wrapper("blueprint_insert")
            .transaction(&conn, |conn| async move {
                // Insert the row for the blueprint.
                {
                    use nexus_db_schema::schema::blueprint::dsl;
                    let _: usize = diesel::insert_into(dsl::blueprint)
                        .values(row_blueprint)
                        .execute_async(&conn)
                        .await?;
                }

                // Insert all the sled states for this blueprint.
                {
                    // Skip formatting this line to prevent rustfmt bailing out.
                    #[rustfmt::skip]
                    use nexus_db_schema::schema::bp_sled_metadata::dsl
                        as sled_metadata;

                    let _ =
                        diesel::insert_into(sled_metadata::bp_sled_metadata)
                            .values(sled_metadatas)
                            .execute_async(&conn)
                            .await?;
                }

                // Insert all physical disks for this blueprint.
                {
                    // Skip formatting this line to prevent rustfmt bailing out.
                    #[rustfmt::skip]
                    use nexus_db_schema::schema::bp_omicron_physical_disk::dsl
                        as omicron_disk;
                    let _ = diesel::insert_into(
                        omicron_disk::bp_omicron_physical_disk,
                    )
                    .values(omicron_physical_disks)
                    .execute_async(&conn)
                    .await?;
                }

                // Insert all datasets for this blueprint.
                {
                    // Skip formatting this line to prevent rustfmt bailing out.
                    #[rustfmt::skip]
                    use nexus_db_schema::schema::bp_omicron_dataset::dsl
                        as omicron_dataset;
                    let _ = diesel::insert_into(
                        omicron_dataset::bp_omicron_dataset,
                    )
                    .values(omicron_datasets)
                    .execute_async(&conn)
                    .await?;
                }

                // Insert all the Omicron zones for this blueprint.
                {
                    // Skip formatting this line to prevent rustfmt bailing out.
                    #[rustfmt::skip]
                    use nexus_db_schema::schema::bp_omicron_zone::dsl
                        as omicron_zone;
                    let _ = diesel::insert_into(omicron_zone::bp_omicron_zone)
                        .values(omicron_zones)
                        .execute_async(&conn)
                        .await?;
                }

                {
                    // Skip formatting this line to prevent rustfmt bailing out.
                    #[rustfmt::skip]
                    use nexus_db_schema::schema::bp_omicron_zone_nic::dsl
                        as omicron_zone_nic;
                    let _ = diesel::insert_into(
                        omicron_zone_nic::bp_omicron_zone_nic,
                    )
                    .values(omicron_zone_nics)
                    .execute_async(&conn)
                    .await?;
                }

                // Insert all clickhouse cluster related tables if necessary
                if let Some((clickhouse_cluster_config, keepers, servers)) =
                    clickhouse_tables
                {
                    {
                        // Skip formatting this line to prevent rustfmt bailing
                        // out.
                        #[rustfmt::skip]
                        use nexus_db_schema::schema::
                            bp_clickhouse_cluster_config::dsl;
                        let _ = diesel::insert_into(
                            dsl::bp_clickhouse_cluster_config,
                        )
                        .values(clickhouse_cluster_config)
                        .execute_async(&conn)
                        .await?;
                    }
                    {
                        // Skip formatting this line to prevent rustfmt bailing
                        // out.
                        #[rustfmt::skip]
                        use nexus_db_schema::schema::
                            bp_clickhouse_keeper_zone_id_to_node_id::dsl;
                        let _ = diesel::insert_into(
                            dsl::bp_clickhouse_keeper_zone_id_to_node_id,
                        )
                        .values(keepers)
                        .execute_async(&conn)
                        .await?;
                    }
                    {
                        // Skip formatting this line to prevent rustfmt bailing
                        // out.
                        #[rustfmt::skip]
                        use nexus_db_schema::schema::
                            bp_clickhouse_server_zone_id_to_node_id::dsl;
                        let _ = diesel::insert_into(
                            dsl::bp_clickhouse_server_zone_id_to_node_id,
                        )
                        .values(servers)
                        .execute_async(&conn)
                        .await?;
                    }
                }

                // Insert oximeter read policy for this blueprint
                {
                    use nexus_db_schema::schema::bp_oximeter_read_policy::dsl;
                    let _ = diesel::insert_into(dsl::bp_oximeter_read_policy)
                        .values(oximeter_read_policy)
                        .execute_async(&conn)
                        .await?;
                }

                // Insert pending MGS updates for this blueprint.
                for update in &blueprint.pending_mgs_updates {
                    insert_pending_mgs_update(
                        &conn,
                        update,
                        blueprint_id,
                        &opctx.log,
                    )
                    .await?;
                }

                // Serialize and insert a debug log for the planning report
                // created with this blueprint, if we have one.
                if let BlueprintSource::Planner(report) = &blueprint.source {
                    match DebugLogBlueprintPlanning::new(
                        blueprint_id,
                        report.clone(),
                    ) {
                        Ok(debug_log) => {
                            use nexus_db_schema::schema::debug_log_blueprint_planning::dsl;
                            let _ = diesel::insert_into(
                                dsl::debug_log_blueprint_planning
                            )
                                .values(debug_log)
                                .execute_async(&conn)
                                .await?;
                        }
                        Err(err) => {
                            // This isn't a fatal error - we've already inserted
                            // the production-meaningful blueprint content. Not
                            // being able to log the debug version of the report
                            // isn't great, but blocking real blueprint
                            // insertion on debug logging issues seems worse.
                            error!(
                                self.log,
                                "could not serialize blueprint planning report";
                                InlineErrorChain::new(&err),
                            );
                        }

                    }
                }

                Ok(())
            })
            .await
            .map_err(|e| match e {
                InsertTxnError::Diesel(e) => {
                    public_error_from_diesel(e, ErrorHandler::Server)
                }
                e @ InsertTxnError::BadInsertCount { .. } => {
                    // This variant is always an internal error and has no
                    // causes so we don't need to use InlineErrorChain here.
                    Error::internal_error(&e.to_string())
                }
            })?;

        info!(
            &opctx.log,
            "inserted blueprint";
            "blueprint_id" => %blueprint.id,
        );

        Ok(())
    }

    /// Check whether the given blueprint limit has been reached.
    ///
    /// This (necessarily) does a full table scan on the blueprint table up to
    /// the limit, so `limit` must be relatively small to avoid performance
    /// issues. Experimentally, on a Gimlet, a limit of a few thousand takes
    /// under 20ms.
    pub async fn check_blueprint_limit_reached(
        &self,
        opctx: &OpContext,
        limit: u64,
    ) -> Result<BlueprintLimitReachedOutput, Error> {
        // The "full" table scan below is treated as a complex operation. (This
        // should only be called from the blueprint planner background task,
        // for which complex operations are allowed.)
        opctx.check_complex_operations_allowed()?;
        opctx.authorize(authz::Action::Read, &authz::BLUEPRINT_CONFIG).await?;
        let conn = self.pool_connection_authorized(opctx).await?;

        let limit_i64 = i64::try_from(limit).map_err(|e| {
            Error::invalid_value(
                "limit",
                format!("limit cannot be converted to i64: {e}"),
            )
        })?;

        let err = OptionalError::new();

        let count = self
            .transaction_retry_wrapper("blueprint_count")
            .transaction(&conn, |conn| {
                let err = err.clone();

                async move {
                    // We need this to call the COUNT(*) query below. But note
                    // that this isn't really a "full" table scan; the number of
                    // rows scanned is limited by the LIMIT clause.
                    conn.batch_execute_async(ALLOW_FULL_TABLE_SCAN_SQL)
                        .await
                        .map_err(|e| err.bail(TransactionError::Database(e)))?;

                    // Rather than doing a full table scan, we use a LIMIT
                    // clause to limit the number of rows returned.
                    let mut count_star_sql = QueryBuilder::new();
                    count_star_sql
                        .sql(
                            "SELECT COUNT(*) FROM \
                             (SELECT 1 FROM omicron.public.blueprint \
                              LIMIT $1)",
                        )
                        .bind::<diesel::sql_types::BigInt, _>(limit_i64);

                    let query =
                        count_star_sql.query::<diesel::sql_types::BigInt>();

                    // query.first_async fails with `the trait bound
                    // `TypedSqlQuery<BigInt>: diesel::Table` is not satisfied`.
                    // So we use load_async, knowing that only one row will be
                    // returned.
                    let value = query
                        .load_async::<i64>(&conn)
                        .await
                        .map_err(|e| err.bail(TransactionError::Database(e)))?;

                    Ok(value)
                }
            })
            .await
            .map_err(|e| match err.take() {
                Some(err) => err.into(),
                None => public_error_from_diesel(e, ErrorHandler::Server),
            })?;

        // There must be exactly one row in the returned result.
        let count = *count.get(0).ok_or_else(|| {
            Error::internal_error("error getting blueprint count from database")
        })?;

        let count = u64::try_from(count).map_err(|_| {
            Error::internal_error(&format!(
                "error converting blueprint count {} into \
                 u64 (how is it negative?)",
                count
            ))
        })?;

        // Note count >= limit (and not count > limit): for a limit of 5000 we
        // want to fail if it's reached 5000.
        if count >= limit {
            Ok(BlueprintLimitReachedOutput::Yes)
        } else {
            Ok(BlueprintLimitReachedOutput::No { count })
        }
    }

    /// Read a complete blueprint from the database
    pub async fn blueprint_read(
        &self,
        opctx: &OpContext,
        authz_blueprint: &authz::Blueprint,
    ) -> Result<Blueprint, Error> {
        opctx.authorize(authz::Action::Read, authz_blueprint).await?;
        let conn = self.pool_connection_authorized(opctx).await?;
        let blueprint_id =
            BlueprintUuid::from_untyped_uuid(authz_blueprint.id());

        // Read the metadata from the primary blueprint row, and ensure that it
        // exists.
        let (
            parent_blueprint_id,
            internal_dns_version,
            external_dns_version,
            target_release_minimum_generation,
            nexus_generation,
            cockroachdb_fingerprint,
            cockroachdb_setting_preserve_downgrade,
            time_created,
            creator,
            comment,
            source,
        ) = {
            use nexus_db_schema::schema::blueprint::dsl;

            let Some(blueprint) = dsl::blueprint
                .filter(dsl::id.eq(to_db_typed_uuid(blueprint_id)))
                .select(DbBlueprint::as_select())
                .get_result_async(&*conn)
                .await
                .optional()
                .map_err(|e| {
                    public_error_from_diesel(e, ErrorHandler::Server)
                })?
            else {
                return Err(authz_blueprint.not_found());
            };

            (
                blueprint.parent_blueprint_id.map(From::from),
                *blueprint.internal_dns_version,
                *blueprint.external_dns_version,
                *blueprint.target_release_minimum_generation,
                *blueprint.nexus_generation,
                blueprint.cockroachdb_fingerprint,
                blueprint.cockroachdb_setting_preserve_downgrade,
                blueprint.time_created,
                blueprint.creator,
                blueprint.comment,
                BlueprintSource::from(blueprint.source),
            )
        };
        let cockroachdb_setting_preserve_downgrade =
            CockroachDbPreserveDowngrade::from_optional_string(
                &cockroachdb_setting_preserve_downgrade,
            )
            .map_err(|_| {
                Error::internal_error(&format!(
                    "unrecognized cluster version {:?}",
                    cockroachdb_setting_preserve_downgrade
                ))
            })?;

        // Load the sled metadata for this blueprint. We use this to prime our
        // primary map of sled configs, but we leave the zones / disks /
        // datasets maps empty (to be filled in when we query those tables
        // below).
        let mut sled_configs: BTreeMap<SledUuid, BlueprintSledConfig> = {
            use nexus_db_schema::schema::bp_sled_metadata::dsl;
            use nexus_db_schema::schema::tuf_artifact::dsl as tuf_artifact_dsl;

            let (tuf1, tuf2) = diesel::alias!(
                nexus_db_schema::schema::tuf_artifact as tuf_artifact_1,
                nexus_db_schema::schema::tuf_artifact as tuf_artifact_2,
            );

            let mut sled_configs = BTreeMap::new();
            let mut paginator = Paginator::new(
                SQL_BATCH_SIZE,
                dropshot::PaginationOrder::Ascending,
            );
            while let Some(p) = paginator.next() {
                let batch = paginated(
                    dsl::bp_sled_metadata,
                    dsl::sled_id,
                    &p.current_pagparams(),
                )
                .filter(dsl::blueprint_id.eq(to_db_typed_uuid(blueprint_id)))
                // Left join against the tuf_artifact table twice (once for each
                // host slot) in case the artifact is missing from the table,
                // which is non-fatal.
                .left_join(
                    tuf1.on(tuf1
                        .field(tuf_artifact_dsl::kind)
                        .eq(ArtifactKind::HOST_PHASE_2.to_string())
                        .and(
                            tuf1.field(tuf_artifact_dsl::sha256)
                                .nullable()
                                .eq(dsl::host_phase_2_desired_slot_a),
                        )),
                )
                .left_join(
                    tuf2.on(tuf2
                        .field(tuf_artifact_dsl::kind)
                        .eq(ArtifactKind::HOST_PHASE_2.to_string())
                        .and(
                            tuf2.field(tuf_artifact_dsl::sha256)
                                .nullable()
                                .eq(dsl::host_phase_2_desired_slot_b),
                        )),
                )
                .select((
                    BpSledMetadata::as_select(),
                    tuf1.fields(tuf_artifact_dsl::version).nullable(),
                    tuf2.fields(tuf_artifact_dsl::version).nullable(),
                ))
                .load_async::<(
                    BpSledMetadata,
                    Option<DbArtifactVersion>,
                    Option<DbArtifactVersion>,
                )>(&*conn)
                .await
                .map_err(|e| {
                    public_error_from_diesel(e, ErrorHandler::Server)
                })?;

                paginator = p.found_batch(&batch, &|(s, _, _)| s.sled_id);

                for (s, slot_a_version, slot_b_version) in batch {
                    let config = BlueprintSledConfig {
                        state: s.sled_state.into(),
                        sled_agent_generation: *s.sled_agent_generation,
                        disks: IdOrdMap::new(),
                        datasets: IdOrdMap::new(),
                        zones: IdOrdMap::new(),
                        remove_mupdate_override: s
                            .remove_mupdate_override
                            .map(|id| id.into()),
                        host_phase_2: s
                            .host_phase_2(slot_a_version, slot_b_version),
                    };
                    let old = sled_configs.insert(s.sled_id.into(), config);
                    bail_unless!(
                        old.is_none(),
                        "found duplicate sled ID in bp_sled_metadata: {}",
                        s.sled_id
                    );
                }
            }
            sled_configs
        };

        // Assemble a mutable map of all the NICs found, by NIC id.  As we
        // match these up with the corresponding zone below, we'll remove items
        // from this set.  That way we can tell if the same NIC was used twice
        // or not used at all.
        let mut omicron_zone_nics = {
            use nexus_db_schema::schema::bp_omicron_zone_nic::dsl;

            let mut omicron_zone_nics = BTreeMap::new();
            let mut paginator = Paginator::new(
                SQL_BATCH_SIZE,
                dropshot::PaginationOrder::Ascending,
            );
            while let Some(p) = paginator.next() {
                let batch = paginated(
                    dsl::bp_omicron_zone_nic,
                    dsl::id,
                    &p.current_pagparams(),
                )
                .filter(dsl::blueprint_id.eq(to_db_typed_uuid(blueprint_id)))
                .select(BpOmicronZoneNic::as_select())
                .load_async(&*conn)
                .await
                .map_err(|e| {
                    public_error_from_diesel(e, ErrorHandler::Server)
                })?;

                paginator = p.found_batch(&batch, &|n| n.id);

                for n in batch {
                    let nic_id = n.id;
                    let old = omicron_zone_nics.insert(nic_id, n);
                    bail_unless!(
                        old.is_none(),
                        "found duplicate NIC ID in bp_omicron_zone_nic: {}",
                        nic_id,
                    );
                }
            }

            omicron_zone_nics
        };

        // Load all the zones for each sled.
        {
            use nexus_db_schema::schema::bp_omicron_zone::dsl;
            use nexus_db_schema::schema::tuf_artifact::dsl as tuf_artifact_dsl;

            let mut paginator = Paginator::new(
                SQL_BATCH_SIZE,
                dropshot::PaginationOrder::Ascending,
            );
            while let Some(p) = paginator.next() {
                // `paginated` implicitly orders by our `id`, which is also
                // handy for testing: the zones are always consistently ordered
                let batch = paginated(
                    dsl::bp_omicron_zone,
                    dsl::id,
                    &p.current_pagparams(),
                )
                .filter(dsl::blueprint_id.eq(to_db_typed_uuid(blueprint_id)))
                // Left join in case the artifact is missing from the
                // tuf_artifact table, which is non-fatal.
                .left_join(
                    tuf_artifact_dsl::tuf_artifact.on(tuf_artifact_dsl::kind
                        .eq(KnownArtifactKind::Zone.to_string())
                        .and(
                            tuf_artifact_dsl::sha256
                                .nullable()
                                .eq(dsl::image_artifact_sha256),
                        )),
                )
                .select((
                    BpOmicronZone::as_select(),
                    Option::<TufArtifact>::as_select(),
                ))
                .load_async::<(BpOmicronZone, Option<TufArtifact>)>(&*conn)
                .await
                .map_err(|e| {
                    public_error_from_diesel(e, ErrorHandler::Server)
                })?;

                paginator = p.found_batch(&batch, &|(z, _)| z.id);

                for (z, artifact) in batch {
                    let nic_row = z
                        .bp_nic_id
                        .map(|id| {
                            // This error means that we found a row in
                            // bp_omicron_zone that references a NIC by id but
                            // there's no corresponding row in
                            // bp_omicron_zone_nic with that id.  This should be
                            // impossible and reflects either a bug or database
                            // corruption.
                            omicron_zone_nics.remove(&id).ok_or_else(|| {
                                Error::internal_error(&format!(
                                    "zone {:?}: expected to find NIC {:?}, \
                                     but didn't",
                                    z.id, z.bp_nic_id
                                ))
                            })
                        })
                        .transpose()?;
                    let sled_id = SledUuid::from(z.sled_id);
                    let zone_id = z.id;
                    let sled_config =
                        sled_configs.get_mut(&sled_id).ok_or_else(|| {
                            // This error means that we found a row in
                            // bp_omicron_zone with no associated record in
                            // bp_sled_omicron_zones.  This should be
                            // impossible and reflects either a bug or database
                            // corruption.
                            Error::internal_error(&format!(
                                "zone {zone_id}: unknown sled: {sled_id}",
                            ))
                        })?;
                    let zone = z
                        .into_blueprint_zone_config(nic_row, artifact)
                        .with_context(|| {
                            format!("zone {zone_id}: parse from database")
                        })
                        .map_err(|e| {
                            Error::internal_error(&format!(
                                "{:#}",
                                e.to_string()
                            ))
                        })?;
                    sled_config.zones.insert_unique(zone).map_err(|e| {
                        Error::internal_error(&format!(
                            "duplicate zone ID found, but \
                             database guarantees uniqueness: {}",
                            InlineErrorChain::new(&e),
                        ))
                    })?;
                }
            }
        }

        bail_unless!(
            omicron_zone_nics.is_empty(),
            "found extra Omicron zone NICs: {:?}",
            omicron_zone_nics.keys()
        );

        // Load all the physical disks for each sled.
        {
            use nexus_db_schema::schema::bp_omicron_physical_disk::dsl;

            let mut paginator = Paginator::new(
                SQL_BATCH_SIZE,
                dropshot::PaginationOrder::Ascending,
            );
            while let Some(p) = paginator.next() {
                // `paginated` implicitly orders by our `id`, which is also
                // handy for testing: the physical disks are always consistently ordered
                let batch = paginated(
                    dsl::bp_omicron_physical_disk,
                    dsl::id,
                    &p.current_pagparams(),
                )
                .filter(dsl::blueprint_id.eq(to_db_typed_uuid(blueprint_id)))
                .select(BpOmicronPhysicalDisk::as_select())
                .load_async(&*conn)
                .await
                .map_err(|e| {
                    public_error_from_diesel(e, ErrorHandler::Server)
                })?;

                paginator = p.found_batch(&batch, &|d| d.id);

                for d in batch {
                    let sled_config = sled_configs
                        .get_mut(&d.sled_id.into())
                        .ok_or_else(|| {
                        // This error means that we found a row in
                        // bp_omicron_physical_disk with no associated
                        // record in bp_sled_omicron_physical_disks.  This
                        // should be impossible and reflects either a bug or
                        // database corruption.
                        Error::internal_error(&format!(
                            "disk {}: unknown sled: {}",
                            d.id, d.sled_id
                        ))
                    })?;
                    let disk_id = d.id;
                    let disk = d.try_into().map_err(|e| {
                        Error::internal_error(&format!(
                            "Cannot convert BpOmicronPhysicalDisk {}: {e}",
                            disk_id
                        ))
                    })?;
                    sled_config.disks.insert_unique(disk).map_err(|e| {
                        Error::internal_error(&format!(
                            "duplicate disk ID found, but \
                             database guarantees uniqueness: {}",
                            InlineErrorChain::new(&e),
                        ))
                    })?;
                }
            }
        }

        // Load all the datasets for each sled
        {
            use nexus_db_schema::schema::bp_omicron_dataset::dsl;

            let mut paginator = Paginator::new(
                SQL_BATCH_SIZE,
                dropshot::PaginationOrder::Ascending,
            );
            while let Some(p) = paginator.next() {
                // `paginated` implicitly orders by our `id`, which is also
                // handy for testing: the datasets are always consistently ordered
                let batch = paginated(
                    dsl::bp_omicron_dataset,
                    dsl::id,
                    &p.current_pagparams(),
                )
                .filter(dsl::blueprint_id.eq(to_db_typed_uuid(blueprint_id)))
                .select(BpOmicronDataset::as_select())
                .load_async(&*conn)
                .await
                .map_err(|e| {
                    public_error_from_diesel(e, ErrorHandler::Server)
                })?;

                paginator = p.found_batch(&batch, &|d| d.id);

                for d in batch {
                    let sled_config = sled_configs
                        .get_mut(&d.sled_id.into())
                        .ok_or_else(|| {
                        // This error means that we found a row in
                        // bp_omicron_dataset with no associated record in
                        // bp_sled_omicron_datasets.  This should be
                        // impossible and reflects either a bug or database
                        // corruption.
                        Error::internal_error(&format!(
                            "dataset {}: unknown sled: {}",
                            d.id, d.sled_id
                        ))
                    })?;

                    let dataset_id = d.id;
                    let dataset = d.try_into().map_err(|e| {
                        Error::internal_error(&format!(
                            "Cannot parse dataset {}: {e}",
                            dataset_id
                        ))
                    })?;
                    sled_config.datasets.insert_unique(dataset).map_err(
                        |e| {
                            Error::internal_error(&format!(
                                "duplicate dataset ID found, but \
                                 database guarantees uniqueness: {}",
                                InlineErrorChain::new(&e),
                            ))
                        },
                    )?;
                }
            }
        }

        // Load our `ClickhouseClusterConfig` if it exists
        let clickhouse_cluster_config: Option<ClickhouseClusterConfig> = {
            use nexus_db_schema::schema::bp_clickhouse_cluster_config::dsl;

            let res = dsl::bp_clickhouse_cluster_config
                .filter(dsl::blueprint_id.eq(to_db_typed_uuid(blueprint_id)))
                .select(BpClickhouseClusterConfig::as_select())
                .get_result_async(&*conn)
                .await
                .optional()
                .map_err(|e| {
                    public_error_from_diesel(e, ErrorHandler::Server)
                })?;

            match res {
                None => None,
                Some(bp_config) => {
                    // Load our clickhouse keeper configs for the given blueprint
                    let keepers: BTreeMap<OmicronZoneUuid, KeeperId> = {
                        use nexus_db_schema::schema::bp_clickhouse_keeper_zone_id_to_node_id::dsl;
                        let mut keepers = BTreeMap::new();
                        let mut paginator = Paginator::new(
                            SQL_BATCH_SIZE,
                            dropshot::PaginationOrder::Ascending,
                        );
                        while let Some(p) = paginator.next() {
                            let batch = paginated(
                                dsl::bp_clickhouse_keeper_zone_id_to_node_id,
                                dsl::omicron_zone_id,
                                &p.current_pagparams(),
                            )
                            .filter(
                                dsl::blueprint_id
                                    .eq(to_db_typed_uuid(blueprint_id)),
                            )
                            .select(
                                BpClickhouseKeeperZoneIdToNodeId::as_select(),
                            )
                            .load_async(&*conn)
                            .await
                            .map_err(|e| {
                                public_error_from_diesel(
                                    e,
                                    ErrorHandler::Server,
                                )
                            })?;

                            paginator =
                                p.found_batch(&batch, &|k| k.omicron_zone_id);

                            for k in batch {
                                let keeper_id = KeeperId(
                                    u64::try_from(k.keeper_id).map_err(
                                        |_| {
                                            Error::internal_error(&format!(
                                                "keeper id is negative: {}",
                                                k.keeper_id
                                            ))
                                        },
                                    )?,
                                );
                                keepers.insert(
                                    k.omicron_zone_id.into(),
                                    keeper_id,
                                );
                            }
                        }
                        keepers
                    };

                    // Load our clickhouse server configs for the given blueprint
                    let servers: BTreeMap<OmicronZoneUuid, ServerId> = {
                        use nexus_db_schema::schema::bp_clickhouse_server_zone_id_to_node_id::dsl;
                        let mut servers = BTreeMap::new();
                        let mut paginator = Paginator::new(
                            SQL_BATCH_SIZE,
                            dropshot::PaginationOrder::Ascending,
                        );
                        while let Some(p) = paginator.next() {
                            let batch = paginated(
                                dsl::bp_clickhouse_server_zone_id_to_node_id,
                                dsl::omicron_zone_id,
                                &p.current_pagparams(),
                            )
                            .filter(
                                dsl::blueprint_id
                                    .eq(to_db_typed_uuid(blueprint_id)),
                            )
                            .select(
                                BpClickhouseServerZoneIdToNodeId::as_select(),
                            )
                            .load_async(&*conn)
                            .await
                            .map_err(|e| {
                                public_error_from_diesel(
                                    e,
                                    ErrorHandler::Server,
                                )
                            })?;

                            paginator =
                                p.found_batch(&batch, &|s| s.omicron_zone_id);

                            for s in batch {
                                let server_id = ServerId(
                                    u64::try_from(s.server_id).map_err(
                                        |_| {
                                            Error::internal_error(&format!(
                                                "server id is negative: {}",
                                                s.server_id
                                            ))
                                        },
                                    )?,
                                );
                                servers.insert(
                                    s.omicron_zone_id.into(),
                                    server_id,
                                );
                            }
                        }
                        servers
                    };

                    Some(ClickhouseClusterConfig {
                        generation: bp_config.generation.into(),
                        max_used_server_id: ServerId(
                            u64::try_from(bp_config.max_used_server_id)
                                .map_err(|_| {
                                    Error::internal_error(&format!(
                                        "max server id is negative: {}",
                                        bp_config.max_used_server_id
                                    ))
                                })?,
                        ),
                        max_used_keeper_id: KeeperId(
                            u64::try_from(bp_config.max_used_keeper_id)
                                .map_err(|_| {
                                    Error::internal_error(&format!(
                                        "max keeper id is negative: {}",
                                        bp_config.max_used_keeper_id
                                    ))
                                })?,
                        ),
                        cluster_name: bp_config.cluster_name,
                        cluster_secret: bp_config.cluster_secret,
                        highest_seen_keeper_leader_committed_log_index:
                            u64::try_from(
                                bp_config.highest_seen_keeper_leader_committed_log_index,
                            )
                            .map_err(|_| {
                                Error::internal_error(&format!(
                                    "max server id is negative: {}",
                                    bp_config.highest_seen_keeper_leader_committed_log_index
                                ))
                            })?,
                        keepers,
                        servers,
                    })
                }
            }
        };

        let (oximeter_read_version, oximeter_read_mode) = {
            use nexus_db_schema::schema::bp_oximeter_read_policy::dsl;

            let res = dsl::bp_oximeter_read_policy
                .filter(dsl::blueprint_id.eq(to_db_typed_uuid(blueprint_id)))
                .select(BpOximeterReadPolicy::as_select())
                .get_result_async(&*conn)
                .await
                .optional()
                .map_err(|e| {
                    public_error_from_diesel(e, ErrorHandler::Server)
                })?;

            match res {
                // If policy is empty, we can safely assume we are at version 1 which defaults
                // to reading from a single node installation
                None => (Generation::new(), OximeterReadMode::SingleNode),
                Some(p) => (
                    Generation::from(p.version),
                    OximeterReadMode::from(p.oximeter_read_mode),
                ),
            }
        };

        // Load all pending RoT bootloader updates.
        //
        // Pagination is a little silly here because we will only allow one at a
        // time in practice for a while, but it's easy enough to do.
        let mut pending_updates_rot_bootloader = Vec::new();
        {
            use nexus_db_schema::schema::bp_pending_mgs_update_rot_bootloader::dsl;

            let mut paginator = Paginator::new(
                SQL_BATCH_SIZE,
                dropshot::PaginationOrder::Ascending,
            );
            while let Some(p) = paginator.next() {
                let batch = paginated(
                    dsl::bp_pending_mgs_update_rot_bootloader,
                    dsl::hw_baseboard_id,
                    &p.current_pagparams(),
                )
                .filter(dsl::blueprint_id.eq(to_db_typed_uuid(blueprint_id)))
                .select(BpPendingMgsUpdateRotBootloader::as_select())
                .load_async(&*conn)
                .await
                .map_err(|e| {
                    public_error_from_diesel(e, ErrorHandler::Server)
                })?;

                paginator = p.found_batch(&batch, &|d| d.hw_baseboard_id);
                for row in batch {
                    pending_updates_rot_bootloader.push(row);
                }
            }
        }

        // Load all pending RoT updates.
        let mut pending_updates_rot = Vec::new();
        {
            use nexus_db_schema::schema::bp_pending_mgs_update_rot::dsl;

            let mut paginator = Paginator::new(
                SQL_BATCH_SIZE,
                dropshot::PaginationOrder::Ascending,
            );
            while let Some(p) = paginator.next() {
                let batch = paginated(
                    dsl::bp_pending_mgs_update_rot,
                    dsl::hw_baseboard_id,
                    &p.current_pagparams(),
                )
                .filter(dsl::blueprint_id.eq(to_db_typed_uuid(blueprint_id)))
                .select(BpPendingMgsUpdateRot::as_select())
                .load_async(&*conn)
                .await
                .map_err(|e| {
                    public_error_from_diesel(e, ErrorHandler::Server)
                })?;

                paginator = p.found_batch(&batch, &|d| d.hw_baseboard_id);
                for row in batch {
                    pending_updates_rot.push(row);
                }
            }
        }

        // Load all pending SP updates.
        let mut pending_updates_sp = Vec::new();
        {
            use nexus_db_schema::schema::bp_pending_mgs_update_sp::dsl;

            let mut paginator = Paginator::new(
                SQL_BATCH_SIZE,
                dropshot::PaginationOrder::Ascending,
            );
            while let Some(p) = paginator.next() {
                let batch = paginated(
                    dsl::bp_pending_mgs_update_sp,
                    dsl::hw_baseboard_id,
                    &p.current_pagparams(),
                )
                .filter(dsl::blueprint_id.eq(to_db_typed_uuid(blueprint_id)))
                .select(BpPendingMgsUpdateSp::as_select())
                .load_async(&*conn)
                .await
                .map_err(|e| {
                    public_error_from_diesel(e, ErrorHandler::Server)
                })?;

                paginator = p.found_batch(&batch, &|d| d.hw_baseboard_id);
                for row in batch {
                    pending_updates_sp.push(row);
                }
            }
        }

        // Load all pending host_phase_1 updates.
        let mut pending_updates_host_phase_1 = Vec::new();
        {
            #[rustfmt::skip]
            use nexus_db_schema::schema::bp_pending_mgs_update_host_phase_1::dsl;

            let mut paginator = Paginator::new(
                SQL_BATCH_SIZE,
                dropshot::PaginationOrder::Ascending,
            );
            while let Some(p) = paginator.next() {
                let batch = paginated(
                    dsl::bp_pending_mgs_update_host_phase_1,
                    dsl::hw_baseboard_id,
                    &p.current_pagparams(),
                )
                .filter(dsl::blueprint_id.eq(to_db_typed_uuid(blueprint_id)))
                .select(BpPendingMgsUpdateHostPhase1::as_select())
                .load_async(&*conn)
                .await
                .map_err(|e| {
                    public_error_from_diesel(e, ErrorHandler::Server)
                })?;

                paginator = p.found_batch(&batch, &|d| d.hw_baseboard_id);
                for row in batch {
                    pending_updates_host_phase_1.push(row);
                }
            }
        }

        // Collect the unique baseboard ids referenced by pending updates.
        let baseboard_id_ids: BTreeSet<_> = pending_updates_sp
            .iter()
            .map(|s| s.hw_baseboard_id)
            .chain(pending_updates_rot.iter().map(|s| s.hw_baseboard_id))
            .chain(
                pending_updates_rot_bootloader
                    .iter()
                    .map(|s| s.hw_baseboard_id),
            )
            .chain(
                pending_updates_host_phase_1.iter().map(|s| s.hw_baseboard_id),
            )
            .collect();
        // Fetch the corresponding baseboard records.
        let baseboards_by_id: BTreeMap<_, _> = {
            use nexus_db_schema::schema::hw_baseboard_id::dsl;

            let mut bbs = BTreeMap::new();

            let mut paginator = Paginator::new(
                SQL_BATCH_SIZE,
                dropshot::PaginationOrder::Ascending,
            );
            while let Some(p) = paginator.next() {
                let batch = paginated(
                    dsl::hw_baseboard_id,
                    dsl::id,
                    &p.current_pagparams(),
                )
                .filter(dsl::id.eq_any(baseboard_id_ids.clone()))
                .select(HwBaseboardId::as_select())
                .load_async(&*conn)
                .await
                .map_err(|e| {
                    public_error_from_diesel(e, ErrorHandler::Server)
                })?;
                paginator = p.found_batch(&batch, &|row| row.id);
                bbs.extend(
                    batch
                        .into_iter()
                        .map(|bb| (bb.id, Arc::new(BaseboardId::from(bb)))),
                );
            }

            bbs
        };

        // Combine this information to assemble the set of pending MGS updates.
        let mut pending_mgs_updates = PendingMgsUpdates::new();
        for row in pending_updates_rot_bootloader {
            process_update_row(
                row,
                &baseboards_by_id,
                &mut pending_mgs_updates,
                &blueprint_id,
            )?;
        }
        for row in pending_updates_rot {
            process_update_row(
                row,
                &baseboards_by_id,
                &mut pending_mgs_updates,
                &blueprint_id,
            )?;
        }
        for row in pending_updates_sp {
            process_update_row(
                row,
                &baseboards_by_id,
                &mut pending_mgs_updates,
                &blueprint_id,
            )?;
        }
        for row in pending_updates_host_phase_1 {
            process_update_row(
                row,
                &baseboards_by_id,
                &mut pending_mgs_updates,
                &blueprint_id,
            )?;
        }

        Ok(Blueprint {
            id: blueprint_id,
            pending_mgs_updates,
            sleds: sled_configs,
            parent_blueprint_id,
            internal_dns_version,
            external_dns_version,
            target_release_minimum_generation,
            nexus_generation,
            cockroachdb_fingerprint,
            cockroachdb_setting_preserve_downgrade,
            clickhouse_cluster_config,
            oximeter_read_mode,
            oximeter_read_version,
            time_created,
            creator,
            comment,
            source,
        })
    }

    /// Delete a blueprint from the database
    pub async fn blueprint_delete(
        &self,
        opctx: &OpContext,
        authz_blueprint: &authz::Blueprint,
    ) -> Result<(), Error> {
        opctx.authorize(authz::Action::Delete, authz_blueprint).await?;
        let blueprint_id =
            BlueprintUuid::from_untyped_uuid(authz_blueprint.id());

        // As with inserting a whole blueprint, we remove it in one big
        // transaction.  Similar considerations apply.  We could
        // break it up if these transactions become too big.  But we'd need a
        // way to stop other clients from discovering a collection after we
        // start removing it and we'd also need to make sure we didn't leak a
        // collection if we crash while deleting it.
        let conn = self.pool_connection_authorized(opctx).await?;
        let err = OptionalError::new();

        // Helper to pack and unpack all the counts of rows we delete in the
        // transaction below (exclusively used for logging).
        struct NumRowsDeleted {
            nblueprints: usize,
            nsled_metadata: usize,
            nphysical_disks: usize,
            ndatasets: usize,
            nzones: usize,
            nnics: usize,
            nclickhouse_cluster_configs: usize,
            nclickhouse_keepers: usize,
            nclickhouse_servers: usize,
            noximeter_policy: usize,
            npending_mgs_updates_sp: usize,
            npending_mgs_updates_rot: usize,
            npending_mgs_updates_rot_bootloader: usize,
            npending_mgs_updates_host_phase_1: usize,
            ndebug_log_planning_report: usize,
        }

        let NumRowsDeleted {
            nblueprints,
            nsled_metadata,
            nphysical_disks,
            ndatasets,
            nzones,
            nnics,
            nclickhouse_cluster_configs,
            nclickhouse_keepers,
            nclickhouse_servers,
            noximeter_policy,
            npending_mgs_updates_sp,
            npending_mgs_updates_rot,
            npending_mgs_updates_rot_bootloader,
            npending_mgs_updates_host_phase_1,
            ndebug_log_planning_report,
        } = self
            .transaction_retry_wrapper("blueprint_delete")
            .transaction(&conn, |conn| {
                let err = err.clone();
                async move {
                    // Ensure that blueprint we're about to delete is not the
                    // current target.
                    let current_target =
                        Self::blueprint_current_target_only(&conn)
                            .await
                            .map_err(|txn_err| txn_err.into_diesel(&err))?;

                    if current_target.target_id == blueprint_id {
                        return Err(err.bail(TransactionError::CustomError(
                            Error::conflict(format!(
                                "blueprint {blueprint_id} is the \
                             current target and cannot be deleted",
                            )),
                        )));
                    }

                    // Remove the record describing the blueprint itself.
                    let nblueprints =
                        {
                            use nexus_db_schema::schema::blueprint::dsl;
                            diesel::delete(dsl::blueprint.filter(
                                dsl::id.eq(to_db_typed_uuid(blueprint_id)),
                            ))
                            .execute_async(&conn)
                            .await?
                        };

                    // Bail out if this blueprint didn't exist; there won't be
                    // references to it in any of the remaining tables either,
                    // since deletion always goes through this transaction.
                    if nblueprints == 0 {
                        return Err(err.bail(TransactionError::CustomError(
                            authz_blueprint.not_found(),
                        )));
                    }

                    // Remove rows associated with sled metadata.
                    let nsled_metadata = {
                        // Skip rustfmt because it bails out on this long line.
                        #[rustfmt::skip]
                        use nexus_db_schema::schema::
                            bp_sled_metadata::dsl;
                        diesel::delete(
                            dsl::bp_sled_metadata.filter(
                                dsl::blueprint_id
                                    .eq(to_db_typed_uuid(blueprint_id)),
                            ),
                        )
                        .execute_async(&conn)
                        .await?
                    };

                    // Remove rows associated with Omicron physical disks
                    let nphysical_disks = {
                        // Skip rustfmt because it bails out on this long line.
                        #[rustfmt::skip]
                        use nexus_db_schema::schema::
                            bp_omicron_physical_disk::dsl;
                        diesel::delete(
                            dsl::bp_omicron_physical_disk.filter(
                                dsl::blueprint_id
                                    .eq(to_db_typed_uuid(blueprint_id)),
                            ),
                        )
                        .execute_async(&conn)
                        .await?
                    };

                    // Remove rows associated with Omicron datasets
                    let ndatasets = {
                        // Skip rustfmt because it bails out on this long line.
                        #[rustfmt::skip]
                        use nexus_db_schema::schema::
                            bp_omicron_dataset::dsl;
                        diesel::delete(
                            dsl::bp_omicron_dataset.filter(
                                dsl::blueprint_id
                                    .eq(to_db_typed_uuid(blueprint_id)),
                            ),
                        )
                        .execute_async(&conn)
                        .await?
                    };

                    // Remove rows associated with Omicron zones
                    let nzones = {
                        // Skip rustfmt because it bails out on this long line.
                        #[rustfmt::skip]
                        use nexus_db_schema::schema::
                            bp_omicron_zone::dsl;
                        diesel::delete(
                            dsl::bp_omicron_zone.filter(
                                dsl::blueprint_id
                                    .eq(to_db_typed_uuid(blueprint_id)),
                            ),
                        )
                        .execute_async(&conn)
                        .await?
                    };

                    let nnics = {
                        // Skip rustfmt because it bails out on this long line.
                        #[rustfmt::skip]
                        use nexus_db_schema::schema::
                            bp_omicron_zone_nic::dsl;
                        diesel::delete(
                            dsl::bp_omicron_zone_nic.filter(
                                dsl::blueprint_id
                                    .eq(to_db_typed_uuid(blueprint_id)),
                            ),
                        )
                        .execute_async(&conn)
                        .await?
                    };

                    let nclickhouse_cluster_configs = {
                        // Skip rustfmt because it bails out on this long line.
                        #[rustfmt::skip]
                        use nexus_db_schema::schema::
                            bp_clickhouse_cluster_config::dsl;
                        diesel::delete(
                            dsl::bp_clickhouse_cluster_config.filter(
                                dsl::blueprint_id
                                    .eq(to_db_typed_uuid(blueprint_id)),
                            ),
                        )
                        .execute_async(&conn)
                        .await?
                    };

                    let nclickhouse_keepers = {
                        // Skip rustfmt because it bails out on this long line.
                        #[rustfmt::skip]
                        use nexus_db_schema::schema::
                            bp_clickhouse_keeper_zone_id_to_node_id::dsl;
                        diesel::delete(
                            dsl::bp_clickhouse_keeper_zone_id_to_node_id
                                .filter(
                                    dsl::blueprint_id
                                        .eq(to_db_typed_uuid(blueprint_id)),
                                ),
                        )
                        .execute_async(&conn)
                        .await?
                    };

                    let nclickhouse_servers = {
                        // Skip rustfmt because it bails out on this long line.
                        #[rustfmt::skip]
                        use nexus_db_schema::schema::
                            bp_clickhouse_server_zone_id_to_node_id::dsl;
                        diesel::delete(
                            dsl::bp_clickhouse_server_zone_id_to_node_id
                                .filter(
                                    dsl::blueprint_id
                                        .eq(to_db_typed_uuid(blueprint_id)),
                                ),
                        )
                        .execute_async(&conn)
                        .await?
                    };

                    let noximeter_policy = {
                        // Skip rustfmt because it bails out on this long line.
                        #[rustfmt::skip]
                        use nexus_db_schema::schema::
                            bp_oximeter_read_policy::dsl;
                        diesel::delete(
                            dsl::bp_oximeter_read_policy.filter(
                                dsl::blueprint_id
                                    .eq(to_db_typed_uuid(blueprint_id)),
                            ),
                        )
                        .execute_async(&conn)
                        .await?
                    };

                    let npending_mgs_updates_sp = {
                        // Skip rustfmt because it bails out on this long line.
                        #[rustfmt::skip]
                        use nexus_db_schema::schema::
                            bp_pending_mgs_update_sp::dsl;
                        diesel::delete(
                            dsl::bp_pending_mgs_update_sp.filter(
                                dsl::blueprint_id
                                    .eq(to_db_typed_uuid(blueprint_id)),
                            ),
                        )
                        .execute_async(&conn)
                        .await?
                    };

                    let npending_mgs_updates_rot = {
                        // Skip rustfmt because it bails out on this long line.
                        #[rustfmt::skip]
                        use nexus_db_schema::schema::
                            bp_pending_mgs_update_rot::dsl;
                        diesel::delete(
                            dsl::bp_pending_mgs_update_rot.filter(
                                dsl::blueprint_id
                                    .eq(to_db_typed_uuid(blueprint_id)),
                            ),
                        )
                        .execute_async(&conn)
                        .await?
                    };

                    let npending_mgs_updates_rot_bootloader = {
                        // Skip rustfmt because it bails out on this long line.
                        #[rustfmt::skip]
                        use nexus_db_schema::schema::
                            bp_pending_mgs_update_rot_bootloader::dsl;
                        diesel::delete(
                            dsl::bp_pending_mgs_update_rot_bootloader.filter(
                                dsl::blueprint_id
                                    .eq(to_db_typed_uuid(blueprint_id)),
                            ),
                        )
                        .execute_async(&conn)
                        .await?
                    };

                    let npending_mgs_updates_host_phase_1 = {
                        // Skip rustfmt because it bails out on this long line.
                        #[rustfmt::skip]
                        use nexus_db_schema::schema::
                            bp_pending_mgs_update_host_phase_1::dsl;
                        diesel::delete(
                            dsl::bp_pending_mgs_update_host_phase_1.filter(
                                dsl::blueprint_id
                                    .eq(to_db_typed_uuid(blueprint_id)),
                            ),
                        )
                        .execute_async(&conn)
                        .await?
                    };

                    let ndebug_log_planning_report = {
                        // Skip rustfmt because it bails out on this long line.
                        #[rustfmt::skip]
                        use nexus_db_schema::schema::
                            debug_log_blueprint_planning::dsl;
                        diesel::delete(
                            dsl::debug_log_blueprint_planning.filter(
                                dsl::blueprint_id
                                    .eq(to_db_typed_uuid(blueprint_id)),
                            ),
                        )
                        .execute_async(&conn)
                        .await?
                    };

                    Ok(NumRowsDeleted {
                        nblueprints,
                        nsled_metadata,
                        nphysical_disks,
                        ndatasets,
                        nzones,
                        nnics,
                        nclickhouse_cluster_configs,
                        nclickhouse_keepers,
                        nclickhouse_servers,
                        noximeter_policy,
                        npending_mgs_updates_sp,
                        npending_mgs_updates_rot,
                        npending_mgs_updates_rot_bootloader,
                        npending_mgs_updates_host_phase_1,
                        ndebug_log_planning_report,
                    })
                }
            })
            .await
            .map_err(|e| match err.take() {
                Some(err) => err.into(),
                None => public_error_from_diesel(e, ErrorHandler::Server),
            })?;

        info!(&opctx.log, "removed blueprint";
            "blueprint_id" => blueprint_id.to_string(),
            "nblueprints" => nblueprints,
            "nsled_metadata" => nsled_metadata,
            "nphysical_disks" => nphysical_disks,
            "ndatasets" => ndatasets,
            "nzones" => nzones,
            "nnics" => nnics,
            "nclickhouse_cluster_configs" => nclickhouse_cluster_configs,
            "nclickhouse_keepers" => nclickhouse_keepers,
            "nclickhouse_servers" => nclickhouse_servers,
            "noximeter_policy" => noximeter_policy,
            "npending_mgs_updates_sp" => npending_mgs_updates_sp,
            "npending_mgs_updates_rot" => npending_mgs_updates_rot,
            "npending_mgs_updates_rot_bootloader" =>
            npending_mgs_updates_rot_bootloader,
            "npending_mgs_updates_host_phase_1" =>
            npending_mgs_updates_host_phase_1,
            "ndebug_log_planning_report" => ndebug_log_planning_report,
        );

        Ok(())
    }

    /// Ensure all external networking IPs and service vNICs described by
    /// `blueprint` are allocated (for in-service zones) or deallocated
    /// (otherwise), conditional on `blueprint` being the current target
    /// blueprint.
    ///
    /// This method may be safely executed from the blueprint executor RPW; the
    /// condition on the current target blueprint ensures a Nexus attempting to
    /// realize an out of date blueprint can't overwrite changes made by a Nexus
    /// that realized the current target.
    pub async fn blueprint_ensure_external_networking_resources(
        &self,
        opctx: &OpContext,
        blueprint: &Blueprint,
    ) -> Result<(), Error> {
        self.blueprint_ensure_external_networking_resources_impl(
            opctx,
            blueprint,
            #[cfg(test)]
            tests::NetworkResourceControlFlow::default(),
        )
        .await
    }

    // The third and fourth arguments to this function only exist when run under
    // test, and allows the calling test to control the general timing of the
    // transaction executed by this method:
    //
    // 1. Check that `blueprint` is the current target blueprint
    // 2. Set `target_check_done` is set to true (the test can wait on this)
    // 3. Wait until `should_write_data` is set to true (the test can wait on this).
    // 4. Run remainder of transaction to allocate/deallocate resources
    // 5. Return
    //
    // If any of the test-only control flow parameters are "None", they are skipped.
    async fn blueprint_ensure_external_networking_resources_impl(
        &self,
        opctx: &OpContext,
        blueprint: &Blueprint,
        #[cfg(test)] test_control_flow: tests::NetworkResourceControlFlow,
    ) -> Result<(), Error> {
        let err = OptionalError::new();
        let conn = self.pool_connection_authorized(opctx).await?;

        self.transaction_retry_wrapper(
            "blueprint_ensure_external_networking_resources",
        )
        .transaction(&conn, |conn| {
            let err = err.clone();
            #[cfg(test)]
            let target_check_done = test_control_flow.target_check_done.clone();
            #[cfg(test)]
            let should_write_data = test_control_flow.should_write_data.clone();

            async move {
                // Bail out if `blueprint` isn't the current target.
                let current_target = Self::blueprint_current_target_only(&conn)
                    .await
                    .map_err(|e| err.bail(e))?;
                if current_target.target_id != blueprint.id {
                    return Err(err.bail(
                        Error::invalid_request(format!(
                        "blueprint {} is not the current target blueprint ({})",
                        blueprint.id, current_target.target_id
                    ))
                        .into(),
                    ));
                }

                // See the comment on this method; this lets us notify our test
                // caller that we've performed our target blueprint check.
                #[cfg(test)]
                {
                    use std::sync::atomic::Ordering;
                    if let Some(gate) = target_check_done {
                        gate.store(true, Ordering::SeqCst);
                    }
                }
                // See the comment on this method; this lets us wait until our
                // test caller is ready for us to write data.
                #[cfg(test)]
                {
                    use std::sync::atomic::Ordering;
                    use std::time::Duration;
                    if let Some(gate) = should_write_data {
                        while !gate.load(Ordering::SeqCst) {
                            tokio::time::sleep(Duration::from_millis(50)).await;
                        }
                    }
                }

                // Deallocate external networking resources for
                // non-externally-reachable zones before allocating resources
                // for reachable zones. This will allow allocation to succeed if
                // we are swapping an external IP between two zones (e.g.,
                // moving a specific external IP from an old external DNS zone
                // to a new one).
                self.ensure_zone_external_networking_deallocated_on_connection(
                    &conn,
                    &opctx.log,
                    blueprint
                        .all_omicron_zones(|disposition| {
                            !disposition.is_in_service()
                        })
                        .map(|(_sled_id, zone)| zone),
                )
                .await
                .map_err(|e| err.bail(e.into()))?;
                self.ensure_zone_external_networking_allocated_on_connection(
                    &conn,
                    opctx,
                    blueprint
                        .all_omicron_zones(|disposition| {
                            disposition.is_in_service()
                        })
                        .map(|(_sled_id, zone)| zone),
                )
                .await
                .map_err(|e| err.bail(e.into()))?;

                Ok(())
            }
        })
        .await
        .map_err(|e| {
            if let Some(err) = err.take() {
                err.into()
            } else {
                public_error_from_diesel(e, ErrorHandler::Server)
            }
        })
    }

    /// Set the current target blueprint
    ///
    /// In order to become the target blueprint, `target`'s parent blueprint
    /// must be the current target. To instead change the current target's
    /// properties (particularly whether it's enabled), use
    /// [`DataStore::blueprint_target_set_current_enabled`].
    pub async fn blueprint_target_set_current(
        &self,
        opctx: &OpContext,
        target: BlueprintTarget,
    ) -> Result<(), Error> {
        let conn = self.pool_connection_authorized(opctx).await?;
        Self::blueprint_target_set_current_on_connection(&conn, opctx, target)
            .await
    }

    /// Variant of [Self::blueprint_target_set_current] which may be called from
    /// a transaction context.
    pub(crate) async fn blueprint_target_set_current_on_connection(
        conn: &async_bb8_diesel::Connection<DbConnection>,
        opctx: &OpContext,
        target: BlueprintTarget,
    ) -> Result<(), Error> {
        opctx
            .authorize(authz::Action::Modify, &authz::BLUEPRINT_CONFIG)
            .await?;

        let query = InsertTargetQuery {
            target_id: target.target_id,
            enabled: target.enabled,
            time_made_target: target.time_made_target,
        };

        query
            .execute_async(conn)
            .await
            .map_err(|e| Error::from(query.decode_error(e)))?;

        Ok(())
    }

    /// Set the current target blueprint's `enabled` field
    ///
    /// In order to change the enabled field, `target` must already be the
    /// current target blueprint. To instead set a new blueprint target, use
    /// [`DataStore::blueprint_target_set_current`].
    // Although this function is like `blueprint_target_set_current()` in that
    // both store the given `BlueprintTarget` into the table, the functions are
    // distinct because the preconditions and error cases are different. We
    // could reconsider this and make `blueprint_target_set_current` accept
    // blueprints where either their own or their parent is the current
    // blueprint, although this would require some rework in the nontrivial
    // `InsertTargetQuery` CTE.
    pub async fn blueprint_target_set_current_enabled(
        &self,
        opctx: &OpContext,
        target: BlueprintTarget,
    ) -> Result<(), Error> {
        use nexus_db_schema::schema::bp_target::dsl;

        opctx
            .authorize(authz::Action::Modify, &authz::BLUEPRINT_CONFIG)
            .await?;

        // Diesel requires us to use an alias in order to refer to the
        // `bp_target` table twice in the same query.
        let bp_target2 =
            diesel::alias!(nexus_db_schema::schema::bp_target as bp_target1);

        // The following diesel produces this query:
        //
        // ```sql
        // INSERT INTO bp_target
        //   (SELECT
        //        version + 1,
        //        blueprint_id,
        //        <target.enabled>,
        //        <target.time_made_target>
        //    FROM bp_target
        //    WHERE
        //        -- This part of the subquery restricts us to only the
        //        -- current target (i.e., the bp_target with maximal version)
        //        version IN (SELECT version FROM bp_target
        //                    ORDER BY version DESC LIMIT 1)
        //
        //        -- ... and that current target must exactly equal the target
        //        -- blueprint on which we're trying to set `enabled`
        //        AND blueprint_id = <target.blueprint_id>
        //   );
        // ```
        //
        // This will either insert one new row (if the filters were satisified)
        // or no new rows (if the filters were not satisfied).
        let query = dsl::bp_target
            .select((
                dsl::version + 1,
                dsl::blueprint_id,
                target.enabled.into_sql::<sql_types::Bool>(),
                target.time_made_target.into_sql::<sql_types::Timestamptz>(),
            ))
            .filter(
                dsl::version.eq_any(
                    bp_target2
                        .select(bp_target2.field(dsl::version))
                        .order_by(bp_target2.field(dsl::version).desc())
                        .limit(1),
                ),
            )
            .filter(dsl::blueprint_id.eq(to_db_typed_uuid(target.target_id)))
            .insert_into(dsl::bp_target);

        let conn = self.pool_connection_authorized(opctx).await?;

        let num_inserted = query
            .execute_async(&*conn)
            .await
            .map_err(|e| public_error_from_diesel(e, ErrorHandler::Server))?;

        match num_inserted {
            0 => Err(Error::invalid_request(format!(
                "Blueprint {} is not the current target blueprint",
                target.target_id
            ))),
            1 => Ok(()),
            // This is impossible, not only due to the `.limit(1)` in the
            // subquery above, but also because we're inserting `version + 1`
            // which would fail with pkey conflicts if we matched more than one
            // existing row in the subquery.
            _ => unreachable!("query inserted more than one row"),
        }
    }

    /// Get the current target blueprint, if one exists
    ///
    /// Returns both the metadata about the target and the full blueprint
    /// contents. If you only need the target metadata, use
    /// `blueprint_target_get_current` instead.
    pub async fn blueprint_target_get_current_full(
        &self,
        opctx: &OpContext,
    ) -> Result<(BlueprintTarget, Blueprint), Error> {
        opctx.authorize(authz::Action::Read, &authz::BLUEPRINT_CONFIG).await?;

        let conn = self.pool_connection_authorized(opctx).await?;
        let target = Self::blueprint_current_target_only(&conn).await?;

        // The blueprint for the current target cannot be deleted while it is
        // the current target, but it's possible someone else (a) made a new
        // blueprint the target and (b) deleted the blueprint pointed to by our
        // `target` between the above query and the below query. In such a case,
        // this query will fail with an "unknown blueprint ID" error. This
        // should be rare in practice.
        let authz_blueprint = authz_blueprint_from_id(target.target_id);
        let blueprint = self.blueprint_read(opctx, &authz_blueprint).await?;

        Ok((target, blueprint))
    }

    /// Get the current target blueprint, if one exists
    pub async fn blueprint_target_get_current_on_connection(
        conn: &async_bb8_diesel::Connection<DbConnection>,
        opctx: &OpContext,
    ) -> Result<BlueprintTarget, TransactionError<Error>> {
        opctx.authorize(authz::Action::Read, &authz::BLUEPRINT_CONFIG).await?;
        Self::blueprint_current_target_only(&conn).await
    }

    /// Get the current target blueprint, if one exists
    pub async fn blueprint_target_get_current(
        &self,
        opctx: &OpContext,
    ) -> Result<BlueprintTarget, Error> {
        opctx.authorize(authz::Action::Read, &authz::BLUEPRINT_CONFIG).await?;
        let conn = self.pool_connection_authorized(opctx).await?;
        Self::blueprint_current_target_only(&conn).await.map_err(|e| e.into())
    }

    // Helper to fetch the current blueprint target (without fetching the entire
    // blueprint for that target).
    //
    // Caller is responsible for checking authz for this operation.
    async fn blueprint_current_target_only(
        conn: &async_bb8_diesel::Connection<DbConnection>,
    ) -> Result<BlueprintTarget, TransactionError<Error>> {
        use nexus_db_schema::schema::bp_target::dsl;

        let current_target = dsl::bp_target
            .order_by(dsl::version.desc())
            .first_async::<BpTarget>(conn)
            .await
            .optional()
            .map_err(|e| public_error_from_diesel(e, ErrorHandler::Server))?;

        // We expect a target blueprint to be set on all systems. RSS sets an
        // initial blueprint, but we shipped systems before it did so. We added
        // target blueprints to those systems via support operations, but let's
        // be careful here and return a specific error for this case.
        let current_target =
            current_target.ok_or_else(|| Error::InternalError {
                internal_message: "no target blueprint set".to_string(),
            })?;

        Ok(current_target.into())
    }
}

// Helper for reporting "should never happen" errors while inserting blueprints.
#[derive(Debug, Error)]
enum InsertTxnError {
    #[error("database error")]
    Diesel(#[from] DieselError),

    #[error(
        "aborting transaction after unexpectedly inserting {count} rows \
         for baseboard {baseboard_id:?} into {table_name}"
    )]
    BadInsertCount {
        table_name: &'static str,
        baseboard_id: Arc<BaseboardId>,
        count: usize,
    },
}

// Insert pending MGS updates for service processors for this blueprint.  These
// include foreign keys into the hw_baseboard_id table that we don't have handy.
// To achieve this, we use the same pattern used during inventory insertion:
//
//   INSERT INTO bp_pending_mgs_update_sp
//       SELECT
//           id
//           [other column values as literals]
//         FROM hw_baseboard_id
//         WHERE part_number = ... AND serial_number = ...;
//
// This way, we don't need to know the id.  The database looks it up for us as
// it does the INSERT.
//
// For each SP component (SP, RoT, RoT bootloader) we will be inserting to a
// different table: bp_pending_mgs_update_sp, bp_pending_mgs_update_rot, or
// bp_pending_mgs_update_rot_bootloader.
async fn insert_pending_mgs_update(
    conn: &async_bb8_diesel::Connection<DbConnection>,
    update: &PendingMgsUpdate,
    blueprint_id: BlueprintUuid,
    log: &Logger,
) -> Result<(), InsertTxnError> {
    match &update.details {
        PendingMgsUpdateDetails::Sp(PendingMgsUpdateSpDetails {
            expected_active_version,
            expected_inactive_version,
        }) => {
            let db_blueprint_id = DbTypedUuid::from(blueprint_id)
                .into_sql::<diesel::sql_types::Uuid>();
            let db_sp_type =
                SpType::from(update.sp_type).into_sql::<SpTypeEnum>();
            let db_slot_id = SpMgsSlot::from(SqlU16::from(update.slot_id))
                .into_sql::<diesel::sql_types::Int4>();
            let db_artifact_hash = ArtifactHash::from(update.artifact_hash)
                .into_sql::<diesel::sql_types::Text>();
            let db_artifact_version =
                DbArtifactVersion::from(update.artifact_version.clone())
                    .into_sql::<diesel::sql_types::Text>();
            let db_expected_version =
                DbArtifactVersion::from(expected_active_version.clone())
                    .into_sql::<diesel::sql_types::Text>();
            let db_expected_inactive_version =
                match expected_inactive_version {
                    ExpectedVersion::NoValidVersion => None,
                    ExpectedVersion::Version(v) => {
                        Some(DbArtifactVersion::from(v.clone()))
                    }
                }
                .into_sql::<Nullable<diesel::sql_types::Text>>();

            use nexus_db_schema::schema::hw_baseboard_id::dsl as baseboard_dsl;
            // Skip formatting to prevent rustfmt bailing out.
            #[rustfmt::skip]
            use nexus_db_schema::schema::bp_pending_mgs_update_sp::dsl
                as update_dsl;
            let selection = nexus_db_schema::schema::hw_baseboard_id::table
                .select((
                    db_blueprint_id,
                    baseboard_dsl::id,
                    db_sp_type,
                    db_slot_id,
                    db_artifact_hash,
                    db_artifact_version,
                    db_expected_version,
                    db_expected_inactive_version,
                ))
                .filter(
                    baseboard_dsl::part_number
                        .eq(update.baseboard_id.part_number.clone()),
                )
                .filter(
                    baseboard_dsl::serial_number
                        .eq(update.baseboard_id.serial_number.clone()),
                );
            let count =
                diesel::insert_into(update_dsl::bp_pending_mgs_update_sp)
                    .values(selection)
                    .into_columns((
                        update_dsl::blueprint_id,
                        update_dsl::hw_baseboard_id,
                        update_dsl::sp_type,
                        update_dsl::sp_slot,
                        update_dsl::artifact_sha256,
                        update_dsl::artifact_version,
                        update_dsl::expected_active_version,
                        update_dsl::expected_inactive_version,
                    ))
                    .execute_async(conn)
                    .await?;
            if count != 1 {
                // This should be impossible in practice. We will insert however
                // many rows matched the `baseboard_id` parts of the query
                // above. It can't be more than one 1 because we've filtered on
                // a pair of columns that are unique together. It could only be
                // 0 if the baseboard id had never been seen before in an
                // inventory collection.  But in that case, how did we manage to
                // construct a blueprint with it?
                //
                // This could happen in the test suite or with
                // `reconfigurator-cli`, which both let you create any blueprint
                // you like. In the test suite, the test just has to deal with
                // this behaviour (e.g., by inserting an inventory collection
                // containing this SP). With `reconfigurator-cli`, this amounts
                // to user error.
                error!(log,
                    "blueprint insertion: unexpectedly tried to insert wrong \
                     number of rows into bp_pending_mgs_update_sp \
                     (aborting transaction)";
                    "count" => count,
                    &update.baseboard_id,
                );
                return Err(InsertTxnError::BadInsertCount {
                    table_name: "bp_pending_mgs_update_sp",
                    count,
                    baseboard_id: update.baseboard_id.clone(),
                });
            }

            // This statement is just here to force a compilation error if the
            // set of columns in `bp_pending_mgs_update_sp` changes because that
            // will affect the correctness of the above statement.
            //
            // If you're here because of a compile error, you might be changing
            // the `bp_pending_mgs_update_sp` table. Update the statement below
            // and be sure to update the code above, too!
            let (
                _blueprint_id,
                _hw_baseboard_id,
                _sp_type,
                _sp_slot,
                _artifact_sha256,
                _artifact_version,
                _expected_active_version,
                _expected_inactive_version,
            ) = update_dsl::bp_pending_mgs_update_sp::all_columns();
        }
        PendingMgsUpdateDetails::Rot(PendingMgsUpdateRotDetails {
            expected_active_slot,
            expected_inactive_version,
            expected_persistent_boot_preference,
            expected_pending_persistent_boot_preference,
            expected_transient_boot_preference,
        }) => {
            let db_blueprint_id = DbTypedUuid::from(blueprint_id)
                .into_sql::<diesel::sql_types::Uuid>();
            let db_sp_type =
                SpType::from(update.sp_type).into_sql::<SpTypeEnum>();
            let db_slot_id = SpMgsSlot::from(SqlU16::from(update.slot_id))
                .into_sql::<diesel::sql_types::Int4>();
            let db_artifact_hash = ArtifactHash::from(update.artifact_hash)
                .into_sql::<diesel::sql_types::Text>();
            let db_artifact_version =
                DbArtifactVersion::from(update.artifact_version.clone())
                    .into_sql::<diesel::sql_types::Text>();
            let db_expected_active_slot =
                HwRotSlot::from(*expected_active_slot.slot())
                    .into_sql::<HwRotSlotEnum>();
            let db_expected_active_version =
                DbArtifactVersion::from(expected_active_slot.version())
                    .into_sql::<diesel::sql_types::Text>();
            let db_expected_inactive_version =
                match expected_inactive_version {
                    ExpectedVersion::NoValidVersion => None,
                    ExpectedVersion::Version(v) => {
                        Some(DbArtifactVersion::from(v.clone()))
                    }
                }
                .into_sql::<Nullable<diesel::sql_types::Text>>();
            let db_expected_persistent_boot_preference =
                HwRotSlot::from(*expected_persistent_boot_preference)
                    .into_sql::<HwRotSlotEnum>();
            let db_expected_pending_persistent_boot_preference =
                expected_pending_persistent_boot_preference
                    .map(|p| HwRotSlot::from(p))
                    .into_sql::<Nullable<HwRotSlotEnum>>();
            let db_expected_transient_boot_preference =
                expected_transient_boot_preference
                    .map(|p| HwRotSlot::from(p))
                    .into_sql::<Nullable<HwRotSlotEnum>>();

            use nexus_db_schema::schema::hw_baseboard_id::dsl as baseboard_dsl;
            // Skip formatting to prevent rustfmt bailing out.
            #[rustfmt::skip]
            use nexus_db_schema::schema::bp_pending_mgs_update_rot::dsl
                as update_dsl;
            let selection = nexus_db_schema::schema::hw_baseboard_id::table
                .select((
                    db_blueprint_id,
                    baseboard_dsl::id,
                    db_sp_type,
                    db_slot_id,
                    db_artifact_hash,
                    db_artifact_version,
                    db_expected_active_slot,
                    db_expected_active_version,
                    db_expected_inactive_version,
                    db_expected_persistent_boot_preference,
                    db_expected_pending_persistent_boot_preference,
                    db_expected_transient_boot_preference,
                ))
                .filter(
                    baseboard_dsl::part_number
                        .eq(update.baseboard_id.part_number.clone()),
                )
                .filter(
                    baseboard_dsl::serial_number
                        .eq(update.baseboard_id.serial_number.clone()),
                );
            let count =
                diesel::insert_into(update_dsl::bp_pending_mgs_update_rot)
                    .values(selection)
                    .into_columns((
                        update_dsl::blueprint_id,
                        update_dsl::hw_baseboard_id,
                        update_dsl::sp_type,
                        update_dsl::sp_slot,
                        update_dsl::artifact_sha256,
                        update_dsl::artifact_version,
                        update_dsl::expected_active_slot,
                        update_dsl::expected_active_version,
                        update_dsl::expected_inactive_version,
                        update_dsl::expected_persistent_boot_preference,
                        update_dsl::expected_pending_persistent_boot_preference,
                        update_dsl::expected_transient_boot_preference,
                    ))
                    .execute_async(conn)
                    .await?;
            if count != 1 {
                // As with `PendingMgsUpdateDetails::Sp`, this should be
                // impossible in practice.
                error!(log,
                    "blueprint insertion: unexpectedly tried to insert wrong \
                     number of rows into bp_pending_mgs_update_rot \
                     (aborting transaction)";
                    "count" => count,
                    &update.baseboard_id,
                );
                return Err(InsertTxnError::BadInsertCount {
                    table_name: "bp_pending_mgs_update_rot",
                    count,
                    baseboard_id: update.baseboard_id.clone(),
                });
            }

            // This statement is just here to force a compilation error if the
            // set of columns in `bp_pending_mgs_update_rot` changes because
            // that will affect the correctness of the above statement.
            //
            // If you're here because of a compile error, you might be changing
            // the `bp_pending_mgs_update_rot` table. Update the statement below
            // and be sure to update the code above, too!
            let (
                _blueprint_id,
                _hw_baseboard_id,
                _sp_type,
                _sp_slot,
                _artifact_sha256,
                _artifact_version,
                _expected_active_slot,
                _expected_active_version,
                _expected_inactive_version,
                _expected_persistent_boot_preference,
                _expected_pending_persistent_boot_preference,
                _expected_transient_boot_preference,
            ) = update_dsl::bp_pending_mgs_update_rot::all_columns();
        }
        PendingMgsUpdateDetails::RotBootloader(
            PendingMgsUpdateRotBootloaderDetails {
                expected_stage0_version,
                expected_stage0_next_version,
            },
        ) => {
            let db_blueprint_id = DbTypedUuid::from(blueprint_id)
                .into_sql::<diesel::sql_types::Uuid>();
            let db_sp_type =
                SpType::from(update.sp_type).into_sql::<SpTypeEnum>();
            let db_slot_id = SpMgsSlot::from(SqlU16::from(update.slot_id))
                .into_sql::<diesel::sql_types::Int4>();
            let db_artifact_hash = ArtifactHash::from(update.artifact_hash)
                .into_sql::<diesel::sql_types::Text>();
            let db_artifact_version =
                DbArtifactVersion::from(update.artifact_version.clone())
                    .into_sql::<diesel::sql_types::Text>();
            let db_expected_stage0_version =
                DbArtifactVersion::from(expected_stage0_version.clone())
                    .into_sql::<diesel::sql_types::Text>();
            let db_expected_stage0_next_version =
                match expected_stage0_next_version {
                    ExpectedVersion::NoValidVersion => None,
                    ExpectedVersion::Version(v) => {
                        Some(DbArtifactVersion::from(v.clone()))
                    }
                }
                .into_sql::<Nullable<diesel::sql_types::Text>>();

            use nexus_db_schema::schema::hw_baseboard_id::dsl as baseboard_dsl;
            // Skip formatting to prevent rustfmt bailing out.
            #[rustfmt::skip]
            use nexus_db_schema::schema::bp_pending_mgs_update_rot_bootloader::dsl
                as update_dsl;
            let selection = nexus_db_schema::schema::hw_baseboard_id::table
                .select((
                    db_blueprint_id,
                    baseboard_dsl::id,
                    db_sp_type,
                    db_slot_id,
                    db_artifact_hash,
                    db_artifact_version,
                    db_expected_stage0_version,
                    db_expected_stage0_next_version,
                ))
                .filter(
                    baseboard_dsl::part_number
                        .eq(update.baseboard_id.part_number.clone()),
                )
                .filter(
                    baseboard_dsl::serial_number
                        .eq(update.baseboard_id.serial_number.clone()),
                );
            let count = diesel::insert_into(
                update_dsl::bp_pending_mgs_update_rot_bootloader,
            )
            .values(selection)
            .into_columns((
                update_dsl::blueprint_id,
                update_dsl::hw_baseboard_id,
                update_dsl::sp_type,
                update_dsl::sp_slot,
                update_dsl::artifact_sha256,
                update_dsl::artifact_version,
                update_dsl::expected_stage0_version,
                update_dsl::expected_stage0_next_version,
            ))
            .execute_async(conn)
            .await?;
            if count != 1 {
                // As with `PendingMgsUpdateDetails::Sp`, this should be
                // impossible in practice.
                error!(log,
                    "blueprint insertion: unexpectedly tried to insert wrong \
                     number of rows into bp_pending_mgs_update_rot_bootloader \
                     (aborting transaction)";
                    "count" => count,
                    &update.baseboard_id,
                );
                return Err(InsertTxnError::BadInsertCount {
                    table_name: "bp_pending_mgs_update_rot_bootloader",
                    count,
                    baseboard_id: update.baseboard_id.clone(),
                });
            }

            // This statement is just here to force a compilation error if the
            // set of columns in `bp_pending_mgs_update_rot_bootloader` changes
            // because that will affect the correctness of the above statement.
            //
            // If you're here because of a compile error, you might be changing
            // the `bp_pending_mgs_update_rot_bootloader` table. Update the
            // statement below and be sure to update the code above, too!
            let (
                _blueprint_id,
                _hw_baseboard_id,
                _sp_type,
                _sp_slot,
                _artifact_sha256,
                _artifact_version,
                _expected_stage0_version,
                _expected_stage0_next_version,
            ) = update_dsl::bp_pending_mgs_update_rot_bootloader::all_columns();
        }
        PendingMgsUpdateDetails::HostPhase1(
            PendingMgsUpdateHostPhase1Details {
                expected_active_phase_1_slot,
                expected_boot_disk,
                expected_active_phase_1_hash,
                expected_active_phase_2_hash,
                expected_inactive_phase_1_hash,
                expected_inactive_phase_2_hash,
                sled_agent_address,
            },
        ) => {
            let db_blueprint_id = DbTypedUuid::from(blueprint_id)
                .into_sql::<diesel::sql_types::Uuid>();
            let db_sp_type =
                SpType::from(update.sp_type).into_sql::<SpTypeEnum>();
            let db_slot_id = SpMgsSlot::from(SqlU16::from(update.slot_id))
                .into_sql::<diesel::sql_types::Int4>();
            let db_artifact_hash = ArtifactHash::from(update.artifact_hash)
                .into_sql::<diesel::sql_types::Text>();
            let db_artifact_version =
                DbArtifactVersion::from(update.artifact_version.clone())
                    .into_sql::<diesel::sql_types::Text>();
            let db_expected_active_phase_1_slot =
                HwM2Slot::from(*expected_active_phase_1_slot)
                    .into_sql::<HwM2SlotEnum>();
            let db_expected_boot_disk =
                HwM2Slot::from(*expected_boot_disk).into_sql::<HwM2SlotEnum>();
            let db_expected_active_phase_1_hash =
                ArtifactHash(*expected_active_phase_1_hash)
                    .into_sql::<diesel::sql_types::Text>();
            let db_expected_active_phase_2_hash =
                ArtifactHash(*expected_active_phase_2_hash)
                    .into_sql::<diesel::sql_types::Text>();
            let db_expected_inactive_phase_1_hash =
                ArtifactHash(*expected_inactive_phase_1_hash)
                    .into_sql::<diesel::sql_types::Text>();
            let db_expected_inactive_phase_2_hash =
                ArtifactHash(*expected_inactive_phase_2_hash)
                    .into_sql::<diesel::sql_types::Text>();
            let db_sled_agent_ip = Ipv6Addr::from(sled_agent_address.ip())
                .into_sql::<diesel::sql_types::Inet>();
            let db_sled_agent_port =
                SqlU16(sled_agent_address.port()).into_sql::<sql_types::Int4>();

            use nexus_db_schema::schema::hw_baseboard_id::dsl as baseboard_dsl;
            // Skip formatting to prevent rustfmt bailing out.
            #[rustfmt::skip]
            use nexus_db_schema::schema::bp_pending_mgs_update_host_phase_1::dsl
                as update_dsl;
            let selection = nexus_db_schema::schema::hw_baseboard_id::table
                .select((
                    db_blueprint_id,
                    baseboard_dsl::id,
                    db_sp_type,
                    db_slot_id,
                    db_artifact_hash,
                    db_artifact_version,
                    db_expected_active_phase_1_slot,
                    db_expected_boot_disk,
                    db_expected_active_phase_1_hash,
                    db_expected_active_phase_2_hash,
                    db_expected_inactive_phase_1_hash,
                    db_expected_inactive_phase_2_hash,
                    db_sled_agent_ip,
                    db_sled_agent_port,
                ))
                .filter(
                    baseboard_dsl::part_number
                        .eq(update.baseboard_id.part_number.clone()),
                )
                .filter(
                    baseboard_dsl::serial_number
                        .eq(update.baseboard_id.serial_number.clone()),
                );
            let count = diesel::insert_into(
                update_dsl::bp_pending_mgs_update_host_phase_1,
            )
            .values(selection)
            .into_columns((
                update_dsl::blueprint_id,
                update_dsl::hw_baseboard_id,
                update_dsl::sp_type,
                update_dsl::sp_slot,
                update_dsl::artifact_sha256,
                update_dsl::artifact_version,
                update_dsl::expected_active_phase_1_slot,
                update_dsl::expected_boot_disk,
                update_dsl::expected_active_phase_1_hash,
                update_dsl::expected_active_phase_2_hash,
                update_dsl::expected_inactive_phase_1_hash,
                update_dsl::expected_inactive_phase_2_hash,
                update_dsl::sled_agent_ip,
                update_dsl::sled_agent_port,
            ))
            .execute_async(conn)
            .await?;
            if count != 1 {
                // As with `PendingMgsUpdateDetails::Sp`, this should be
                // impossible in practice.
                error!(
                    log,
                    "blueprint insertion: unexpectedly tried to \
                     insert wrong number of rows into \
                     bp_pending_mgs_update_host_phase_1 (aborting transaction)";
                    "count" => count,
                    &update.baseboard_id,
                );
                return Err(InsertTxnError::BadInsertCount {
                    table_name: "bp_pending_mgs_update_host_phase_1",
                    count,
                    baseboard_id: update.baseboard_id.clone(),
                });
            }

            // This statement is just here to force a compilation error if the
            // set of columns in `bp_pending_mgs_update_host_phase_1` changes
            // because that will affect the correctness of the above statement.
            //
            // If you're here because of a compile error, you might be changing
            // the `bp_pending_mgs_update_host_phase_1` table. Update the
            // statement below and be sure to update the code above, too!
            let (
                _blueprint_id,
                _hw_baseboard_id,
                _sp_type,
                _sp_slot,
                _artifact_sha256,
                _artifact_version,
                _expected_active_phase_1_slot,
                _expected_boot_disk,
                _expected_active_phase_1_hash,
                _expected_active_phase_2_hash,
                _expected_inactive_phase_1_hash,
                _expected_inactive_phase_2_hash,
                _sled_agent_ip,
                _sled_agent_port,
            ) = update_dsl::bp_pending_mgs_update_host_phase_1::all_columns();
        }
    }
    Ok(())
}

#[derive(Clone, Copy, Debug, PartialEq, Eq)]
pub enum BlueprintLimitReachedOutput {
    No { count: u64 },
    Yes,
}

// Helper to process BpPendingMgsUpdateComponent rows
fn process_update_row<T>(
    row: T,
    baseboards_by_id: &BTreeMap<Uuid, Arc<BaseboardId>>,
    pending_mgs_updates: &mut PendingMgsUpdates,
    blueprint_id: &TypedUuid<BlueprintKind>,
) -> Result<(), Error>
where
    T: BpPendingMgsUpdateComponent,
{
    let Some(baseboard) = baseboards_by_id.get(row.hw_baseboard_id()) else {
        // This should be impossible.
        return Err(Error::internal_error(&format!(
            "loading blueprint {}: missing baseboard that we should \
             have fetched: {}",
            blueprint_id,
            row.hw_baseboard_id()
        )));
    };

    let update = row.into_generic(baseboard.clone());
    if let Some(previous) = pending_mgs_updates.insert(update) {
        // This should be impossible.
        return Err(Error::internal_error(&format!(
            "blueprint {}: found multiple pending updates for \
             baseboard {:?}",
            blueprint_id, previous.baseboard_id
        )));
    }
    Ok(())
}

// Helper to create an `authz::Blueprint` for a specific blueprint ID
fn authz_blueprint_from_id(blueprint_id: BlueprintUuid) -> authz::Blueprint {
    let blueprint_id = blueprint_id.into_untyped_uuid();
    authz::Blueprint::new(
        authz::FLEET,
        blueprint_id,
        LookupType::ById(blueprint_id),
    )
}

/// Errors related to inserting a target blueprint
#[derive(Debug)]
enum InsertTargetError {
    /// The requested target blueprint ID does not exist in the blueprint table.
    NoSuchBlueprint(BlueprintUuid),
    /// The requested target blueprint's parent does not match the current
    /// target.
    ParentNotTarget(BlueprintUuid),
    /// Any other error
    Other(DieselError),
}

impl From<InsertTargetError> for Error {
    fn from(value: InsertTargetError) -> Self {
        match value {
            InsertTargetError::NoSuchBlueprint(id) => Error::not_found_by_id(
                ResourceType::Blueprint,
                id.as_untyped_uuid(),
            ),
            InsertTargetError::ParentNotTarget(id) => {
                Error::invalid_request(format!(
                    "Blueprint {id}'s parent blueprint is not the current \
                     target blueprint"
                ))
            }
            InsertTargetError::Other(e) => {
                public_error_from_diesel(e, ErrorHandler::Server)
            }
        }
    }
}

/// Query to insert a new current target blueprint.
///
/// The `bp_target` table's primary key is the `version` field, and we enforce
/// the following invariants:
///
/// * The first "current target" blueprint is assigned version 1.
/// * In order to be inserted as the first current target blueprint, a
///   blueprint must have a parent_blueprint_id of NULL.
/// * After the first, any subsequent blueprint can only be assigned as the
///   current target if its parent_blueprint_id is the current target blueprint.
/// * When inserting a new child blueprint as the current target, it is assigned
///   a version of 1 + its parent's version.
///
/// The result of this is a linear history of blueprints, where each target is a
/// direct child of the previous current target. Enforcing the above has some
/// subtleties (particularly around handling the "first blueprint with no
/// parent" case). These are expanded on below through inline comments on the
/// query we generate:
///
/// ```sql
/// WITH
///   -- Subquery to fetch the current target (i.e., the row with the max
///   -- veresion in `bp_target`).
///   current_target AS (
///     SELECT
///       "version" AS version,
///       "blueprint_id" AS blueprint_id
///     FROM "bp_target"
///     ORDER BY "version" DESC
///     LIMIT 1
///   ),
///
///   -- Error checking subquery: This uses similar tricks as elsewhere in
///   -- this crate to `CAST(... AS UUID)` with non-UUID values that result
///   -- in runtime errors in specific cases, allowing us to give accurate
///   -- error messages.
///   --
///   -- These checks are not required for correct behavior by the insert
///   -- below. If we removed them, the insert would insert 0 rows if
///   -- these checks would have failed. But they make it easier to report
///   -- specific problems to our caller.
///   --
///   -- The specific cases we check here are noted below.
///   check_validity AS MATERIALIZED (
///     SELECT CAST(IF(
///       -- Return `no-such-blueprint` if the ID we're being told to
///       -- set as the target doesn't exist in the blueprint table.
///       (SELECT "id" FROM "blueprint" WHERE "id" = <new_target_id>) IS NULL,
///       'no-such-blueprint',
///       IF(
///         -- Check for whether our new target's parent matches our current
///         -- target. There are two cases here: The first is the common case
///         -- (i.e., the new target has a parent: does it match the current
///         -- target ID?). The second is the bootstrapping check: if we're
///         -- trying to insert a new target that does not have a parent,
///         -- we should not have a current target at all.
///         --
///         -- If either of these cases fails, we return `parent-not-target`.
///         (
///            SELECT "parent_blueprint_id" FROM "blueprint", current_target
///            WHERE
///              "id" = <new_target_id>
///              AND current_target.blueprint_id = "parent_blueprint_id"
///         ) IS NOT NULL
///         OR
///         (
///            SELECT 1 FROM "blueprint"
///            WHERE
///              "id" = <new_target_id>
///              AND "parent_blueprint_id" IS NULL
///              AND NOT EXISTS (SELECT version FROM current_target)
///         ) = 1,
///         -- Sometime between v22.1.9 and v22.2.19, Cockroach's type checker
///         -- became too smart for our `CAST(... as UUID)` error checking
///         -- gadget: it can infer that `<new_target_id>` must be a UUID, so
///         -- then tries to parse 'parent-not-target' and 'no-such-blueprint'
///         -- as UUIDs _during typechecking_, which causes the query to always
///         -- fail. We can defeat this by casting the UUID to text here, which
///         -- will allow the 'parent-not-target' and 'no-such-blueprint'
///         -- sentinels to survive type checking, making it to query execution
///         -- where they will only be cast to UUIDs at runtime in the failure
///         -- cases they're supposed to catch.
///         CAST(<new_target_id> AS text),
///         'parent-not-target'
///       )
///     ) AS UUID)
///   ),
///
///   -- Determine the new version number to use: either 1 if this is the
///   -- first blueprint being made the current target, or 1 higher than
///   -- the previous target's version.
///   --
///   -- The final clauses of each of these WHERE clauses repeat the
///   -- checks performed above in `check_validity`, and will cause this
///   -- subquery to return no rows if we should not allow the new
///   -- target to be set.
///   new_target AS (
///     SELECT 1 AS new_version FROM "blueprint"
///       WHERE
///         "id" = <new_target_id>
///         AND "parent_blueprint_id" IS NULL
///         AND NOT EXISTS (SELECT version FROM current_target)
///     UNION
///     SELECT current_target.version + 1 FROM current_target, "blueprint"
///       WHERE
///         "id" = <new_target_id>
///         AND "parent_blueprint_id" IS NOT NULL
///         AND "parent_blueprint_id" = current_target.blueprint_id
///   )
///
///   -- Perform the actual insertion.
///   INSERT INTO "bp_target"(
///     "version","blueprint_id","enabled","time_made_target"
///   )
///   SELECT
///     new_target.new_version,
///     <new_target_id>,
///     <new_target_enabled>,
///     <new_target_time_made_target>
///     FROM new_target
/// ```
#[derive(Debug, Clone, Copy)]
struct InsertTargetQuery {
    target_id: BlueprintUuid,
    enabled: bool,
    time_made_target: DateTime<Utc>,
}

// Uncastable sentinel used to detect we attempt to make a blueprint the target
// when it does not exist in the blueprint table.
const NO_SUCH_BLUEPRINT_SENTINEL: &str = "no-such-blueprint";

// Uncastable sentinel used to detect we attempt to make a blueprint the target
// when its parent_blueprint_id is not the current target.
const PARENT_NOT_TARGET_SENTINEL: &str = "parent-not-target";

// Error messages generated from the above sentinel values.
const NO_SUCH_BLUEPRINT_ERROR_MESSAGE: &str = "could not parse \"no-such-blueprint\" as type uuid: \
     uuid: incorrect UUID length: no-such-blueprint";
const PARENT_NOT_TARGET_ERROR_MESSAGE: &str = "could not parse \"parent-not-target\" as type uuid: \
     uuid: incorrect UUID length: parent-not-target";

impl InsertTargetQuery {
    fn decode_error(&self, err: DieselError) -> InsertTargetError {
        match err {
            DieselError::DatabaseError(DatabaseErrorKind::Unknown, info)
                if info.message() == NO_SUCH_BLUEPRINT_ERROR_MESSAGE =>
            {
                InsertTargetError::NoSuchBlueprint(self.target_id)
            }
            DieselError::DatabaseError(DatabaseErrorKind::Unknown, info)
                if info.message() == PARENT_NOT_TARGET_ERROR_MESSAGE =>
            {
                InsertTargetError::ParentNotTarget(self.target_id)
            }
            other => InsertTargetError::Other(other),
        }
    }
}

impl QueryId for InsertTargetQuery {
    type QueryId = ();
    const HAS_STATIC_QUERY_ID: bool = false;
}

impl QueryFragment<Pg> for InsertTargetQuery {
    fn walk_ast<'a>(
        &'a self,
        mut out: AstPass<'_, 'a, Pg>,
    ) -> diesel::QueryResult<()> {
        use nexus_db_schema::schema::blueprint::dsl as bp_dsl;
        use nexus_db_schema::schema::bp_target::dsl;

        type FromClause<T> =
            diesel::internal::table_macro::StaticQueryFragmentInstance<T>;
        type BpTargetFromClause =
            FromClause<nexus_db_schema::schema::bp_target::table>;
        type BlueprintFromClause =
            FromClause<nexus_db_schema::schema::blueprint::table>;
        const BP_TARGET_FROM_CLAUSE: BpTargetFromClause =
            BpTargetFromClause::new();
        const BLUEPRINT_FROM_CLAUSE: BlueprintFromClause =
            BlueprintFromClause::new();

        out.push_sql("WITH ");

        out.push_sql("current_target AS (SELECT ");
        out.push_identifier(dsl::version::NAME)?;
        out.push_sql(" AS version,");
        out.push_identifier(dsl::blueprint_id::NAME)?;
        out.push_sql(" AS blueprint_id FROM ");
        BP_TARGET_FROM_CLAUSE.walk_ast(out.reborrow())?;
        out.push_sql(" ORDER BY ");
        out.push_identifier(dsl::version::NAME)?;
        out.push_sql(" DESC LIMIT 1),");

        out.push_sql(
            "check_validity AS MATERIALIZED ( \
               SELECT \
                 CAST( \
                   IF( \
                     (SELECT ",
        );
        out.push_identifier(bp_dsl::id::NAME)?;
        out.push_sql(" FROM ");
        BLUEPRINT_FROM_CLAUSE.walk_ast(out.reborrow())?;
        out.push_sql(" WHERE ");
        out.push_identifier(bp_dsl::id::NAME)?;
        out.push_sql(" = ");
        out.push_bind_param::<sql_types::Uuid, Uuid>(
            self.target_id.as_untyped_uuid(),
        )?;
        out.push_sql(") IS NULL, ");
        out.push_bind_param::<sql_types::Text, &'static str>(
            &NO_SUCH_BLUEPRINT_SENTINEL,
        )?;
        out.push_sql(
            ", \
                     IF( \
                       (SELECT ",
        );
        out.push_identifier(bp_dsl::parent_blueprint_id::NAME)?;
        out.push_sql(" FROM ");
        BLUEPRINT_FROM_CLAUSE.walk_ast(out.reborrow())?;
        out.push_sql(", current_target WHERE ");
        out.push_identifier(bp_dsl::id::NAME)?;
        out.push_sql(" = ");
        out.push_bind_param::<sql_types::Uuid, Uuid>(
            self.target_id.as_untyped_uuid(),
        )?;
        out.push_sql(" AND current_target.blueprint_id = ");
        out.push_identifier(bp_dsl::parent_blueprint_id::NAME)?;
        out.push_sql(
            "          ) IS NOT NULL \
                       OR \
                       (SELECT 1 FROM ",
        );
        BLUEPRINT_FROM_CLAUSE.walk_ast(out.reborrow())?;
        out.push_sql(" WHERE ");
        out.push_identifier(bp_dsl::id::NAME)?;
        out.push_sql(" = ");
        out.push_bind_param::<sql_types::Uuid, Uuid>(
            self.target_id.as_untyped_uuid(),
        )?;
        out.push_sql(" AND ");
        out.push_identifier(bp_dsl::parent_blueprint_id::NAME)?;
        out.push_sql(
            "  IS NULL \
                        AND NOT EXISTS ( \
                          SELECT version FROM current_target) \
                        ) = 1, ",
        );
        out.push_sql("  CAST(");
        out.push_bind_param::<sql_types::Uuid, Uuid>(
            self.target_id.as_untyped_uuid(),
        )?;
        out.push_sql("  AS text), ");
        out.push_bind_param::<sql_types::Text, &'static str>(
            &PARENT_NOT_TARGET_SENTINEL,
        )?;
        out.push_sql(
            "   ) \
              ) \
            AS UUID) \
          ), ",
        );

        out.push_sql("new_target AS (SELECT 1 AS new_version FROM ");
        BLUEPRINT_FROM_CLAUSE.walk_ast(out.reborrow())?;
        out.push_sql(" WHERE ");
        out.push_identifier(bp_dsl::id::NAME)?;
        out.push_sql(" = ");
        out.push_bind_param::<sql_types::Uuid, Uuid>(
            self.target_id.as_untyped_uuid(),
        )?;
        out.push_sql(" AND ");
        out.push_identifier(bp_dsl::parent_blueprint_id::NAME)?;
        out.push_sql(
            " IS NULL \
            AND NOT EXISTS \
            (SELECT version FROM current_target) \
             UNION \
            SELECT current_target.version + 1 FROM \
              current_target, ",
        );
        BLUEPRINT_FROM_CLAUSE.walk_ast(out.reborrow())?;
        out.push_sql(" WHERE ");
        out.push_identifier(bp_dsl::id::NAME)?;
        out.push_sql(" = ");
        out.push_bind_param::<sql_types::Uuid, Uuid>(
            self.target_id.as_untyped_uuid(),
        )?;
        out.push_sql(" AND ");
        out.push_identifier(bp_dsl::parent_blueprint_id::NAME)?;
        out.push_sql(" IS NOT NULL AND ");
        out.push_identifier(bp_dsl::parent_blueprint_id::NAME)?;
        out.push_sql(" = current_target.blueprint_id) ");

        out.push_sql("INSERT INTO ");
        BP_TARGET_FROM_CLAUSE.walk_ast(out.reborrow())?;
        out.push_sql("(");
        out.push_identifier(dsl::version::NAME)?;
        out.push_sql(",");
        out.push_identifier(dsl::blueprint_id::NAME)?;
        out.push_sql(",");
        out.push_identifier(dsl::enabled::NAME)?;
        out.push_sql(",");
        out.push_identifier(dsl::time_made_target::NAME)?;
        out.push_sql(") SELECT new_target.new_version, ");
        out.push_bind_param::<sql_types::Uuid, Uuid>(
            self.target_id.as_untyped_uuid(),
        )?;
        out.push_sql(",");
        out.push_bind_param::<sql_types::Bool, bool>(&self.enabled)?;
        out.push_sql(",");
        out.push_bind_param::<sql_types::Timestamptz, DateTime<Utc>>(
            &self.time_made_target,
        )?;
        out.push_sql(" FROM new_target");

        Ok(())
    }
}

impl RunQueryDsl<DbConnection> for InsertTargetQuery {}

#[cfg(test)]
mod tests {
    use super::*;

    use crate::db::pub_test_utils::TestDatabase;
    use crate::db::raw_query_builder::QueryBuilder;
    use gateway_types::rot::RotSlot;
    use nexus_db_model::IpVersion;
    use nexus_inventory::now_db_precision;
    use nexus_reconfigurator_planning::blueprint_builder::BlueprintBuilder;
    use nexus_reconfigurator_planning::blueprint_builder::Ensure;
    use nexus_reconfigurator_planning::blueprint_builder::EnsureMultiple;
    use nexus_reconfigurator_planning::example::ExampleSystemBuilder;
    use nexus_reconfigurator_planning::example::example;
    use nexus_reconfigurator_planning::planner::PlannerRng;
    use nexus_types::deployment::BlueprintArtifactVersion;
    use nexus_types::deployment::BlueprintHostPhase2DesiredContents;
    use nexus_types::deployment::BlueprintHostPhase2DesiredSlots;
    use nexus_types::deployment::BlueprintPhysicalDiskDisposition;
    use nexus_types::deployment::BlueprintZoneDisposition;
    use nexus_types::deployment::BlueprintZoneImageSource;
    use nexus_types::deployment::ExpectedActiveRotSlot;
    use nexus_types::deployment::PendingMgsUpdate;
    use nexus_types::deployment::PlanningInput;
    use nexus_types::deployment::PlanningInputBuilder;
    use nexus_types::deployment::SledDetails;
    use nexus_types::deployment::SledDisk;
    use nexus_types::deployment::SledFilter;
    use nexus_types::deployment::SledResources;
    use nexus_types::external_api::views::PhysicalDiskPolicy;
    use nexus_types::external_api::views::PhysicalDiskState;
    use nexus_types::external_api::views::SledPolicy;
    use nexus_types::external_api::views::SledState;
    use nexus_types::inventory::BaseboardId;
    use nexus_types::inventory::Collection;
    use omicron_common::address::IpRange;
    use omicron_common::address::Ipv6Subnet;
    use omicron_common::api::external::TufArtifactMeta;
    use omicron_common::api::external::TufRepoDescription;
    use omicron_common::api::external::TufRepoMeta;
<<<<<<< HEAD
    use omicron_common::api::external::Vni;
    use omicron_common::api::internal::shared::NetworkInterface;
    use omicron_common::api::internal::shared::NetworkInterfaceKind;
    use omicron_common::api::internal::shared::PrivateIpConfig;
=======
>>>>>>> e4f7ca02
    use omicron_common::disk::DiskIdentity;
    use omicron_common::disk::M2Slot;
    use omicron_common::update::ArtifactId;
    use omicron_test_utils::dev;
    use omicron_test_utils::dev::poll::CondCheckError;
    use omicron_test_utils::dev::poll::wait_for_condition;
    use omicron_uuid_kinds::OmicronZoneUuid;
    use omicron_uuid_kinds::PhysicalDiskUuid;
    use omicron_uuid_kinds::SledUuid;
    use omicron_uuid_kinds::ZpoolUuid;
    use pretty_assertions::assert_eq;
    use rand::Rng;
    use std::collections::BTreeSet;
    use std::mem;
<<<<<<< HEAD
    use std::net::Ipv4Addr;
=======
>>>>>>> e4f7ca02
    use std::net::Ipv6Addr;
    use std::sync::Arc;
    use std::sync::LazyLock;
    use std::sync::atomic::AtomicBool;
    use std::sync::atomic::Ordering;
    use std::time::Duration;
    use tufaceous_artifact::ArtifactHash;
    use tufaceous_artifact::ArtifactVersion;

    static EMPTY_PLANNING_INPUT: LazyLock<PlanningInput> =
        LazyLock::new(|| PlanningInputBuilder::empty_input());

    #[derive(Default)]
    pub struct NetworkResourceControlFlow {
        pub target_check_done: Option<Arc<AtomicBool>>,
        pub should_write_data: Option<Arc<AtomicBool>>,
    }

    // Check that all the subtables related to blueprints have been pruned of a specific
    // blueprint ID. Uses the shared BlueprintTableCounts struct.
    async fn ensure_blueprint_fully_deleted(
        datastore: &DataStore,
        blueprint_id: BlueprintUuid,
    ) {
        let counts = BlueprintTableCounts::new(datastore, blueprint_id).await;

        // All tables should be empty (no exceptions for deleted blueprints)
        assert!(
            counts.all_empty(),
            "Blueprint {blueprint_id} not fully deleted. Non-empty tables: {:?}",
            counts.non_empty_tables()
        );
    }

    // Create a fake set of `SledDetails`, either with a subnet matching
    // `ip` or with an arbitrary one.
    fn fake_sled_details(ip: Option<Ipv6Addr>) -> SledDetails {
        let zpools = (0..4)
            .map(|i| {
                (
                    ZpoolUuid::new_v4(),
                    SledDisk {
                        disk_identity: DiskIdentity {
                            vendor: String::from("v"),
                            serial: format!("s-{i}"),
                            model: String::from("m"),
                        },
                        disk_id: PhysicalDiskUuid::new_v4(),
                        policy: PhysicalDiskPolicy::InService,
                        state: PhysicalDiskState::Active,
                    },
                )
            })
            .collect();
        let ip = ip.unwrap_or_else(|| rand::rng().random::<u128>().into());
        let resources = SledResources { zpools, subnet: Ipv6Subnet::new(ip) };
        SledDetails {
            policy: SledPolicy::provisionable(),
            state: SledState::Active,
            resources,
            baseboard_id: BaseboardId {
                part_number: String::from("unused"),
                serial_number: String::from("unused"),
            },
        }
    }

    fn representative(
        log: &Logger,
        test_name: &str,
    ) -> (Collection, PlanningInput, Blueprint) {
        // We'll start with an example system.
        let (mut base_collection, planning_input, mut blueprint) =
            example(log, test_name);

        // Take a more thorough collection representative (includes SPs,
        // etc.)...
        let mut collection =
            nexus_inventory::examples::representative().builder.build();

        // ... and replace its sled agent and Omicron zones with those from our
        // example system.
        mem::swap(
            &mut collection.sled_agents,
            &mut base_collection.sled_agents,
        );

        // Treat this blueprint as the initial blueprint for the system.
        blueprint.parent_blueprint_id = None;

        (collection, planning_input, blueprint)
    }

    async fn blueprint_list_all_ids(
        opctx: &OpContext,
        datastore: &DataStore,
    ) -> Vec<BlueprintUuid> {
        datastore
            .blueprints_list(opctx, &DataPageParams::max_page())
            .await
            .unwrap()
            .into_iter()
            .map(|bp| bp.id)
            .collect()
    }

    #[tokio::test]
    async fn test_empty_blueprint() {
        // Setup
        let logctx = dev::test_setup_log("test_empty_blueprint");
        let db = TestDatabase::new_with_datastore(&logctx.log).await;
        let (opctx, datastore) = (db.opctx(), db.datastore());

        // Create an empty blueprint from it
        let blueprint1 = BlueprintBuilder::build_empty("test");
        let authz_blueprint = authz_blueprint_from_id(blueprint1.id);

        // Trying to read it from the database should fail with the relevant
        // "not found" error.
        let err = datastore
            .blueprint_read(&opctx, &authz_blueprint)
            .await
            .unwrap_err();
        assert_eq!(err, authz_blueprint.not_found());

        // Write it to the database and read it back.
        datastore
            .blueprint_insert(&opctx, &blueprint1)
            .await
            .expect("failed to insert blueprint");
        let blueprint_read = datastore
            .blueprint_read(&opctx, &authz_blueprint)
            .await
            .expect("failed to read blueprint back");
        assert_eq!(blueprint1, blueprint_read);
        assert_eq!(
            blueprint_list_all_ids(&opctx, &datastore).await,
            [blueprint1.id]
        );

        // There ought to be no sleds and no parent blueprint.
        assert_eq!(blueprint1.sleds.len(), 0);
        assert_eq!(blueprint1.parent_blueprint_id, None);

        // Trying to insert the same blueprint again should fail.
        let err =
            datastore.blueprint_insert(&opctx, &blueprint1).await.unwrap_err();
        assert!(err.to_string().contains("duplicate key"));

        // We could try to test deleting this blueprint, but deletion checks
        // that the blueprint being deleted isn't the current target, and we
        // haven't set a current target at all as part of this test. Instead of
        // going through the motions of creating another blueprint and making it
        // the target just to test deletion, we'll end this test here, and rely
        // on other tests to check blueprint deletion.

        // Clean up.
        db.terminate().await;
        logctx.cleanup_successful();
    }

    #[tokio::test]
    async fn test_representative_blueprint() {
        const TEST_NAME: &str = "test_representative_blueprint";
        // Setup
        let logctx = dev::test_setup_log(TEST_NAME);
        let db = TestDatabase::new_with_datastore(&logctx.log).await;
        let (opctx, datastore) = (db.opctx(), db.datastore());

        // Create a cohesive representative collection/policy/blueprint
        let (collection, planning_input, blueprint1) =
            representative(&logctx.log, TEST_NAME);
        let authz_blueprint1 = authz_blueprint_from_id(blueprint1.id);

        // Write it to the database and read it back.
        datastore
            .blueprint_insert(&opctx, &blueprint1)
            .await
            .expect("failed to insert blueprint");
        let blueprint_read = datastore
            .blueprint_read(&opctx, &authz_blueprint1)
            .await
            .expect("failed to read collection back");
        assert_eq!(blueprint1, blueprint_read);
        assert_eq!(
            blueprint_list_all_ids(&opctx, &datastore).await,
            [blueprint1.id]
        );

        // Ensure every bp_* table received at least one row for this blueprint (issue #8455).
        ensure_blueprint_fully_populated(&datastore, blueprint1.id).await;

        // Check the number of blueprint elements against our collection.
        assert_eq!(
            blueprint1.sleds.len(),
            planning_input.all_sled_ids(SledFilter::Commissioned).count(),
        );
        assert_eq!(blueprint1.sleds.len(), collection.sled_agents.len());
        assert_eq!(
            blueprint1.all_omicron_zones(BlueprintZoneDisposition::any).count(),
            collection.all_ledgered_omicron_zones().count()
        );
        // All zones should be in service.
        assert_all_zones_in_service(&blueprint1);
        assert_eq!(blueprint1.parent_blueprint_id, None);

        // Set blueprint1 as the current target, and ensure that we cannot
        // delete it (as the current target cannot be deleted).
        let bp1_target = BlueprintTarget {
            target_id: blueprint1.id,
            enabled: true,
            time_made_target: now_db_precision(),
        };
        datastore
            .blueprint_target_set_current(&opctx, bp1_target)
            .await
            .unwrap();
        assert_eq!(
            datastore.blueprint_target_get_current_full(&opctx).await.unwrap(),
            (bp1_target, blueprint1.clone())
        );
        let err = datastore
            .blueprint_delete(&opctx, &authz_blueprint1)
            .await
            .unwrap_err();
        assert!(
            err.to_string().contains(&format!(
                "blueprint {} is the current target and cannot be deleted",
                blueprint1.id
            )),
            "unexpected error: {err}"
        );

        // Add a new sled.
        let new_sled_id = SledUuid::new_v4();

        // While we're at it, use a different DNS version to test that that
        // works.
        let new_internal_dns_version = blueprint1.internal_dns_version.next();
        let new_external_dns_version = new_internal_dns_version.next();
        let planning_input = {
            let mut builder = planning_input.into_builder();
            builder
                .add_sled(new_sled_id, fake_sled_details(None))
                .expect("failed to add sled");
            builder.set_internal_dns_version(new_internal_dns_version);
            builder.set_external_dns_version(new_external_dns_version);
            builder.build()
        };
        let new_sled_zpools = &planning_input
            .sled_lookup(SledFilter::Commissioned, new_sled_id)
            .unwrap()
            .resources
            .zpools;

        // Create a builder for a child blueprint.
        let mut builder = BlueprintBuilder::new_based_on(
            &logctx.log,
            &blueprint1,
            &planning_input,
            "test",
            PlannerRng::from_entropy(),
        )
        .expect("failed to create builder");

        // Ensure disks on our sled
        assert_eq!(
            EnsureMultiple::from(
                builder
                    .sled_add_disks(
                        new_sled_id,
                        &planning_input
                            .sled_lookup(SledFilter::Commissioned, new_sled_id)
                            .unwrap()
                            .resources
                    )
                    .unwrap()
                    .disks
            ),
            EnsureMultiple::Changed {
                added: 4,
                updated: 0,
                expunged: 0,
                removed: 0
            }
        );

        // Add zones to our new sled.
        assert_eq!(
            builder
                .sled_ensure_zone_ntp(
                    new_sled_id,
                    BlueprintZoneImageSource::InstallDataset
                )
                .unwrap(),
            Ensure::Added
        );
        for zpool_id in new_sled_zpools.keys() {
            assert_eq!(
                builder
                    .sled_ensure_zone_crucible(
                        new_sled_id,
                        *zpool_id,
                        BlueprintZoneImageSource::InstallDataset
                    )
                    .unwrap(),
                Ensure::Added
            );
        }

        const ARTIFACT_VERSION_1: ArtifactVersion =
            ArtifactVersion::new_const("1.0.0");
        const ARTIFACT_VERSION_2: ArtifactVersion =
            ArtifactVersion::new_const("2.0.0");
        const ARTIFACT_VERSION_3: ArtifactVersion =
            ArtifactVersion::new_const("2.0.0");
        const ZONE_ARTIFACT_HASH_1: ArtifactHash = ArtifactHash([1; 32]);
        const ZONE_ARTIFACT_HASH_2: ArtifactHash = ArtifactHash([2; 32]);
        const HOST_ARTIFACT_HASH_1: ArtifactHash = ArtifactHash([3; 32]);
        const HOST_ARTIFACT_HASH_2: ArtifactHash = ArtifactHash([4; 32]);
        const HOST_ARTIFACT_HASH_3: ArtifactHash = ArtifactHash([5; 32]);

        // Add rows to the tuf_artifact table to test version lookups.
        {
            const SYSTEM_VERSION: semver::Version =
                semver::Version::new(0, 0, 1);
            const SYSTEM_HASH: ArtifactHash = ArtifactHash([3; 32]);

            // Add a zone artifact and two host phase 2 artifacts.
            datastore
                .tuf_repo_insert(
                    opctx,
                    &TufRepoDescription {
                        repo: TufRepoMeta {
                            hash: SYSTEM_HASH,
                            targets_role_version: 0,
                            valid_until: Utc::now(),
                            system_version: SYSTEM_VERSION,
                            file_name: String::new(),
                        },
                        artifacts: vec![
                            TufArtifactMeta {
                                id: ArtifactId {
                                    name: String::new(),
                                    version: ARTIFACT_VERSION_1,
                                    kind: KnownArtifactKind::Zone.into(),
                                },
                                hash: ZONE_ARTIFACT_HASH_1,
                                size: 0,
                                board: None,
                                sign: None,
                            },
                            TufArtifactMeta {
                                id: ArtifactId {
                                    name: "host-1".into(),
                                    version: ARTIFACT_VERSION_2,
                                    kind: ArtifactKind::HOST_PHASE_2,
                                },
                                hash: HOST_ARTIFACT_HASH_1,
                                size: 0,
                                board: None,
                                sign: None,
                            },
                            TufArtifactMeta {
                                id: ArtifactId {
                                    name: "host-2".into(),
                                    version: ARTIFACT_VERSION_3,
                                    kind: ArtifactKind::HOST_PHASE_2,
                                },
                                hash: HOST_ARTIFACT_HASH_2,
                                size: 0,
                                board: None,
                                sign: None,
                            },
                        ],
                    },
                )
                .await
                .expect("inserted TUF repo");
        }

        // Take the first two zones and set their image sources.
        {
            let zone_ids: Vec<OmicronZoneUuid> = builder
                .current_sled_zones(
                    new_sled_id,
                    BlueprintZoneDisposition::is_in_service,
                )
                .map(|zone| zone.id)
                .take(2)
                .collect();
            if zone_ids.len() < 2 {
                panic!(
                    "expected new sled to have at least 2 zones, got {}",
                    zone_ids.len()
                );
            }
            builder
                .sled_set_zone_source(
                    new_sled_id,
                    zone_ids[0],
                    BlueprintZoneImageSource::Artifact {
                        version: BlueprintArtifactVersion::Available {
                            version: ARTIFACT_VERSION_1,
                        },
                        hash: ZONE_ARTIFACT_HASH_1,
                    },
                )
                .unwrap();
            builder
                .sled_set_zone_source(
                    new_sled_id,
                    zone_ids[1],
                    BlueprintZoneImageSource::Artifact {
                        version: BlueprintArtifactVersion::Unknown,
                        hash: ZONE_ARTIFACT_HASH_2,
                    },
                )
                .unwrap();
        }

        // Try a few different combinations of desired host phase 2 contents on
        // four sleds:
        //
        // 1. slot_a set to a known version; slot_b left at current contents
        // 2. slot_a left at current contents; slot_b set to a known version
        // 3. both slots set to a known version
        // 4. slot_a set to a known version; slot b set to an unknown version
        {
            let sled_ids = builder.sled_ids_with_zones().collect::<Vec<_>>();
            assert!(sled_ids.len() >= 4, "at least 4 sleds");

            let host_phase_2_samples = [
                BlueprintHostPhase2DesiredSlots {
                    slot_a: BlueprintHostPhase2DesiredContents::Artifact {
                        version: BlueprintArtifactVersion::Available {
                            version: ARTIFACT_VERSION_2,
                        },
                        hash: HOST_ARTIFACT_HASH_1,
                    },
                    slot_b: BlueprintHostPhase2DesiredContents::CurrentContents,
                },
                BlueprintHostPhase2DesiredSlots {
                    slot_a: BlueprintHostPhase2DesiredContents::CurrentContents,
                    slot_b: BlueprintHostPhase2DesiredContents::Artifact {
                        version: BlueprintArtifactVersion::Available {
                            version: ARTIFACT_VERSION_2,
                        },
                        hash: HOST_ARTIFACT_HASH_1,
                    },
                },
                BlueprintHostPhase2DesiredSlots {
                    slot_a: BlueprintHostPhase2DesiredContents::Artifact {
                        version: BlueprintArtifactVersion::Available {
                            version: ARTIFACT_VERSION_2,
                        },
                        hash: HOST_ARTIFACT_HASH_1,
                    },
                    slot_b: BlueprintHostPhase2DesiredContents::Artifact {
                        version: BlueprintArtifactVersion::Available {
                            version: ARTIFACT_VERSION_3,
                        },
                        hash: HOST_ARTIFACT_HASH_2,
                    },
                },
                BlueprintHostPhase2DesiredSlots {
                    slot_a: BlueprintHostPhase2DesiredContents::Artifact {
                        version: BlueprintArtifactVersion::Available {
                            version: ARTIFACT_VERSION_2,
                        },
                        hash: HOST_ARTIFACT_HASH_1,
                    },
                    slot_b: BlueprintHostPhase2DesiredContents::Artifact {
                        version: BlueprintArtifactVersion::Unknown,
                        hash: HOST_ARTIFACT_HASH_3,
                    },
                },
            ];

            for (sled_id, host_phase_2) in
                sled_ids.into_iter().zip(host_phase_2_samples.into_iter())
            {
                builder.sled_set_host_phase_2(sled_id, host_phase_2).unwrap();
            }
        }

        // Configure an SP update.
        let (baseboard_id, sp) =
            collection.sps.iter().next().expect("at least one SP");
        builder.pending_mgs_update_insert(PendingMgsUpdate {
            baseboard_id: baseboard_id.clone(),
            sp_type: sp.sp_type,
            slot_id: sp.sp_slot,
            details: PendingMgsUpdateDetails::Sp(PendingMgsUpdateSpDetails {
                expected_active_version: "1.0.0".parse().unwrap(),
                expected_inactive_version: ExpectedVersion::NoValidVersion,
            }),
            artifact_hash: ArtifactHash([72; 32]),
            artifact_version: "2.0.0".parse().unwrap(),
        });

        let num_new_ntp_zones = 1;
        let num_new_crucible_zones = new_sled_zpools.len();
        let num_new_sled_zones = num_new_ntp_zones + num_new_crucible_zones;

        let blueprint2 = builder.build(BlueprintSource::Test);
        let authz_blueprint2 = authz_blueprint_from_id(blueprint2.id);

        let diff = blueprint2.diff_since_blueprint(&blueprint1);
        println!("b1 -> b2: {}", diff.display());
        println!("b1 sleds: {:?}", blueprint1.sleds);
        println!("b2 sleds: {:?}", blueprint2.sleds);
        // Check that we added the new sled, as well as its disks and zones.
        assert_eq!(
            blueprint1
                .all_omicron_disks(BlueprintPhysicalDiskDisposition::any)
                .count()
                + new_sled_zpools.len(),
            blueprint2
                .all_omicron_disks(BlueprintPhysicalDiskDisposition::any)
                .count()
        );
        assert_eq!(blueprint1.sleds.len() + 1, blueprint2.sleds.len());
        assert_eq!(
            blueprint1.all_omicron_zones(BlueprintZoneDisposition::any).count()
                + num_new_sled_zones,
            blueprint2.all_omicron_zones(BlueprintZoneDisposition::any).count()
        );

        // All zones should be in service.
        assert_all_zones_in_service(&blueprint2);
        assert_eq!(blueprint2.parent_blueprint_id, Some(blueprint1.id));

        // This blueprint contains a PendingMgsUpdate that references an SP from
        // `collection`.  This must already be present in the database for
        // blueprint insertion to work.
        datastore
            .inventory_insert_collection(&opctx, &collection)
            .await
            .expect("failed to insert inventory collection");

        // Check that we can write it to the DB and read it back.
        datastore
            .blueprint_insert(&opctx, &blueprint2)
            .await
            .expect("failed to insert blueprint");
        let blueprint_read = datastore
            .blueprint_read(&opctx, &authz_blueprint2)
            .await
            .expect("failed to read collection back");
        let diff = blueprint_read.diff_since_blueprint(&blueprint2);
        println!("diff: {}", diff.display());
        assert_eq!(blueprint2, blueprint_read);
        assert_eq!(blueprint2.internal_dns_version, new_internal_dns_version);
        assert_eq!(blueprint2.external_dns_version, new_external_dns_version);
        {
            let mut expected_ids = [blueprint1.id, blueprint2.id];
            expected_ids.sort();
            assert_eq!(
                blueprint_list_all_ids(&opctx, &datastore).await,
                expected_ids
            );
        }

        // Set blueprint2 as the current target and ensure that means we can not
        // delete it.
        let bp2_target = BlueprintTarget {
            target_id: blueprint2.id,
            enabled: true,
            time_made_target: now_db_precision(),
        };
        datastore
            .blueprint_target_set_current(&opctx, bp2_target)
            .await
            .unwrap();
        assert_eq!(
            datastore.blueprint_target_get_current_full(&opctx).await.unwrap(),
            (bp2_target, blueprint2.clone())
        );
        let err = datastore
            .blueprint_delete(&opctx, &authz_blueprint2)
            .await
            .unwrap_err();
        assert!(
            err.to_string().contains(&format!(
                "blueprint {} is the current target and cannot be deleted",
                blueprint2.id
            )),
            "unexpected error: {err}"
        );

        // Now that blueprint2 is the target, we should be able to delete
        // blueprint1.
        datastore.blueprint_delete(&opctx, &authz_blueprint1).await.unwrap();
        ensure_blueprint_fully_deleted(&datastore, blueprint1.id).await;
        assert_eq!(
            blueprint_list_all_ids(&opctx, &datastore).await,
            [blueprint2.id]
        );

        // blueprint2 is more interesting in terms of containing a variety of
        // different blueprint structures.  We want to try deleting that.  To do
        // that, we have to create a new blueprint and make that one the target.
        let mut builder = BlueprintBuilder::new_based_on(
            &logctx.log,
            &blueprint2,
            &planning_input,
            "dummy",
            PlannerRng::from_entropy(),
        )
        .expect("failed to create builder");

        // Configure an RoT update
        let (baseboard_id, sp) =
            collection.sps.iter().next().expect("at least one SP");
        builder.pending_mgs_update_insert(PendingMgsUpdate {
            baseboard_id: baseboard_id.clone(),
            sp_type: sp.sp_type,
            slot_id: sp.sp_slot,
            details: PendingMgsUpdateDetails::Rot(PendingMgsUpdateRotDetails {
                expected_active_slot: ExpectedActiveRotSlot {
                    slot: RotSlot::A,
                    version: "1.0.0".parse().unwrap(),
                },
                expected_inactive_version: ExpectedVersion::NoValidVersion,
                expected_persistent_boot_preference: RotSlot::A,
                expected_pending_persistent_boot_preference: None,
                expected_transient_boot_preference: None,
            }),
            artifact_hash: ArtifactHash([72; 32]),
            artifact_version: "2.0.0".parse().unwrap(),
        });
        let blueprint3 = builder.build(BlueprintSource::Test);
        let authz_blueprint3 = authz_blueprint_from_id(blueprint3.id);
        datastore
            .blueprint_insert(&opctx, &blueprint3)
            .await
            .expect("failed to insert blueprint");
        assert_eq!(
            blueprint3,
            datastore
                .blueprint_read(&opctx, &authz_blueprint3)
                .await
                .expect("failed to read collection back")
        );
        let bp3_target = BlueprintTarget {
            target_id: blueprint3.id,
            enabled: true,
            time_made_target: now_db_precision(),
        };
        datastore
            .blueprint_target_set_current(&opctx, bp3_target)
            .await
            .unwrap();
        datastore.blueprint_delete(&opctx, &authz_blueprint2).await.unwrap();
        ensure_blueprint_fully_deleted(&datastore, blueprint2.id).await;

        // We now make sure we can build and insert a blueprint containing an
        // RoT bootloader Pending MGS update
        let mut builder = BlueprintBuilder::new_based_on(
            &logctx.log,
            &blueprint3,
            &planning_input,
            "dummy",
            PlannerRng::from_entropy(),
        )
        .expect("failed to create builder");

        // Configure an RoT bootloader update
        let (baseboard_id, sp) =
            collection.sps.iter().next().expect("at least one SP");
        builder.pending_mgs_update_insert(PendingMgsUpdate {
            baseboard_id: baseboard_id.clone(),
            sp_type: sp.sp_type,
            slot_id: sp.sp_slot,
            details: PendingMgsUpdateDetails::RotBootloader(
                PendingMgsUpdateRotBootloaderDetails {
                    expected_stage0_version: "1.0.0".parse().unwrap(),
                    expected_stage0_next_version:
                        ExpectedVersion::NoValidVersion,
                },
            ),
            artifact_hash: ArtifactHash([72; 32]),
            artifact_version: "2.0.0".parse().unwrap(),
        });
        let blueprint4 = builder.build(BlueprintSource::Test);
        let authz_blueprint4 = authz_blueprint_from_id(blueprint4.id);
        datastore
            .blueprint_insert(&opctx, &blueprint4)
            .await
            .expect("failed to insert blueprint");
        assert_eq!(
            blueprint4,
            datastore
                .blueprint_read(&opctx, &authz_blueprint4)
                .await
                .expect("failed to read collection back")
        );
        let bp4_target = BlueprintTarget {
            target_id: blueprint4.id,
            enabled: true,
            time_made_target: now_db_precision(),
        };
        datastore
            .blueprint_target_set_current(&opctx, bp4_target)
            .await
            .unwrap();
        datastore.blueprint_delete(&opctx, &authz_blueprint3).await.unwrap();
        ensure_blueprint_fully_deleted(&datastore, blueprint3.id).await;

        // We now make sure we can build and insert a blueprint containing a
        // host phase 1 MGS update
        let mut builder = BlueprintBuilder::new_based_on(
            &logctx.log,
            &blueprint4,
            &planning_input,
            "dummy",
            PlannerRng::from_entropy(),
        )
        .expect("failed to create builder");

        // Configure a host phase 1 update
        let (baseboard_id, sp) =
            collection.sps.iter().next().expect("at least one SP");
        builder.pending_mgs_update_insert(PendingMgsUpdate {
            baseboard_id: baseboard_id.clone(),
            sp_type: sp.sp_type,
            slot_id: sp.sp_slot,
            details: PendingMgsUpdateDetails::HostPhase1(
                PendingMgsUpdateHostPhase1Details {
                    expected_active_phase_1_slot: M2Slot::A,
                    expected_boot_disk: M2Slot::B,
                    expected_active_phase_1_hash: ArtifactHash([1; 32]),
                    expected_active_phase_2_hash: ArtifactHash([2; 32]),
                    expected_inactive_phase_1_hash: ArtifactHash([3; 32]),
                    expected_inactive_phase_2_hash: ArtifactHash([4; 32]),
                    sled_agent_address: "[::1]:12345".parse().unwrap(),
                },
            ),
            artifact_hash: ArtifactHash([72; 32]),
            artifact_version: "2.0.0".parse().unwrap(),
        });
        let blueprint5 = builder.build(BlueprintSource::Test);
        let authz_blueprint5 = authz_blueprint_from_id(blueprint5.id);
        datastore
            .blueprint_insert(&opctx, &blueprint5)
            .await
            .expect("failed to insert blueprint");
        assert_eq!(
            blueprint5,
            datastore
                .blueprint_read(&opctx, &authz_blueprint5)
                .await
                .expect("failed to read collection back")
        );
        let bp5_target = BlueprintTarget {
            target_id: blueprint5.id,
            enabled: true,
            time_made_target: now_db_precision(),
        };
        datastore
            .blueprint_target_set_current(&opctx, bp5_target)
            .await
            .unwrap();
        datastore.blueprint_delete(&opctx, &authz_blueprint4).await.unwrap();
        ensure_blueprint_fully_deleted(&datastore, blueprint4.id).await;

        // Now make a new blueprint (with no meaningful changes) to ensure we
        // can delete the last test blueprint we generated above.
        let blueprint6 = BlueprintBuilder::new_based_on(
            &logctx.log,
            &blueprint5,
            &planning_input,
            "dummy",
            PlannerRng::from_entropy(),
        )
        .expect("failed to create builder")
        .build(BlueprintSource::Test);
        datastore
            .blueprint_insert(&opctx, &blueprint6)
            .await
            .expect("failed to insert blueprint");
        let bp6_target = BlueprintTarget {
            target_id: blueprint6.id,
            enabled: true,
            time_made_target: now_db_precision(),
        };
        datastore
            .blueprint_target_set_current(&opctx, bp6_target)
            .await
            .unwrap();
        datastore.blueprint_delete(&opctx, &authz_blueprint5).await.unwrap();
        ensure_blueprint_fully_deleted(&datastore, blueprint5.id).await;

        // Clean up.
        db.terminate().await;
        logctx.cleanup_successful();
    }

    #[tokio::test]
    async fn test_set_target() {
        // Setup
        let logctx = dev::test_setup_log("test_set_target");
        let db = TestDatabase::new_with_datastore(&logctx.log).await;
        let (opctx, datastore) = (db.opctx(), db.datastore());

        // Trying to insert a target that doesn't reference a blueprint should
        // fail with a relevant error message.
        let nonexistent_blueprint_id = BlueprintUuid::new_v4();
        let err = datastore
            .blueprint_target_set_current(
                &opctx,
                BlueprintTarget {
                    target_id: nonexistent_blueprint_id,
                    enabled: true,
                    time_made_target: now_db_precision(),
                },
            )
            .await
            .unwrap_err();
        assert_eq!(
            err,
            Error::from(InsertTargetError::NoSuchBlueprint(
                nonexistent_blueprint_id
            ))
        );

        // There should be no current target; this is never expected in a real
        // system, since RSS sets an initial target blueprint, so we should get
        // an error.
        let err = datastore
            .blueprint_target_get_current_full(&opctx)
            .await
            .unwrap_err();
        assert!(err.to_string().contains("no target blueprint set"));

        // Create three blueprints:
        // * `blueprint1` has no parent
        // * `blueprint2` and `blueprint3` both have `blueprint1` as parent
        let blueprint1 = BlueprintBuilder::build_empty("test1");
        let blueprint2 = BlueprintBuilder::new_based_on(
            &logctx.log,
            &blueprint1,
            &EMPTY_PLANNING_INPUT,
            "test2",
            PlannerRng::from_entropy(),
        )
        .expect("failed to create builder")
        .build(BlueprintSource::Test);
        let blueprint3 = BlueprintBuilder::new_based_on(
            &logctx.log,
            &blueprint1,
            &EMPTY_PLANNING_INPUT,
            "test3",
            PlannerRng::from_entropy(),
        )
        .expect("failed to create builder")
        .build(BlueprintSource::Test);
        assert_eq!(blueprint1.parent_blueprint_id, None);
        assert_eq!(blueprint2.parent_blueprint_id, Some(blueprint1.id));
        assert_eq!(blueprint3.parent_blueprint_id, Some(blueprint1.id));

        // Insert all three into the blueprint table.
        datastore.blueprint_insert(&opctx, &blueprint1).await.unwrap();
        datastore.blueprint_insert(&opctx, &blueprint2).await.unwrap();
        datastore.blueprint_insert(&opctx, &blueprint3).await.unwrap();

        let bp1_target = BlueprintTarget {
            target_id: blueprint1.id,
            enabled: true,
            time_made_target: now_db_precision(),
        };
        let bp2_target = BlueprintTarget {
            target_id: blueprint2.id,
            enabled: true,
            time_made_target: now_db_precision(),
        };
        let bp3_target = BlueprintTarget {
            target_id: blueprint3.id,
            enabled: true,
            time_made_target: now_db_precision(),
        };

        // Attempting to make blueprint2 the current target should fail because
        // it has a non-NULL parent_blueprint_id, but there is no current target
        // (i.e., only a blueprint with no parent can be made the current
        // target).
        let err = datastore
            .blueprint_target_set_current(&opctx, bp2_target)
            .await
            .unwrap_err();
        assert_eq!(
            err,
            Error::from(InsertTargetError::ParentNotTarget(blueprint2.id))
        );

        // There should be no current target; this is never expected in a real
        // system, since RSS sets an initial target blueprint, so we should get
        // an error.
        let err = datastore
            .blueprint_target_get_current_full(&opctx)
            .await
            .unwrap_err();
        assert!(err.to_string().contains("no target blueprint set"));

        // We should be able to insert blueprint1, which has no parent (matching
        // the currently-empty `bp_target` table's lack of a target).
        datastore
            .blueprint_target_set_current(&opctx, bp1_target)
            .await
            .unwrap();
        assert_eq!(
            datastore.blueprint_target_get_current_full(&opctx).await.unwrap(),
            (bp1_target, blueprint1.clone())
        );

        // Now that blueprint1 is the current target, we should be able to
        // insert blueprint2 or blueprint3. WLOG, pick blueprint3.
        datastore
            .blueprint_target_set_current(&opctx, bp3_target)
            .await
            .unwrap();
        assert_eq!(
            datastore.blueprint_target_get_current_full(&opctx).await.unwrap(),
            (bp3_target, blueprint3.clone())
        );

        // Now that blueprint3 is the target, trying to insert blueprint1 or
        // blueprint2 should fail, because neither of their parents (NULL and
        // blueprint1, respectively) match the current target.
        let err = datastore
            .blueprint_target_set_current(&opctx, bp1_target)
            .await
            .unwrap_err();
        assert_eq!(
            err,
            Error::from(InsertTargetError::ParentNotTarget(blueprint1.id))
        );
        let err = datastore
            .blueprint_target_set_current(&opctx, bp2_target)
            .await
            .unwrap_err();
        assert_eq!(
            err,
            Error::from(InsertTargetError::ParentNotTarget(blueprint2.id))
        );

        // Create a child of blueprint3, and ensure when we set it as the target
        // with enabled=false, that status is serialized.
        let blueprint4 = BlueprintBuilder::new_based_on(
            &logctx.log,
            &blueprint3,
            &EMPTY_PLANNING_INPUT,
            "test3",
            PlannerRng::from_entropy(),
        )
        .expect("failed to create builder")
        .build(BlueprintSource::Test);
        assert_eq!(blueprint4.parent_blueprint_id, Some(blueprint3.id));
        datastore.blueprint_insert(&opctx, &blueprint4).await.unwrap();
        let bp4_target = BlueprintTarget {
            target_id: blueprint4.id,
            enabled: false,
            time_made_target: now_db_precision(),
        };
        datastore
            .blueprint_target_set_current(&opctx, bp4_target)
            .await
            .unwrap();
        assert_eq!(
            datastore.blueprint_target_get_current_full(&opctx).await.unwrap(),
            (bp4_target, blueprint4)
        );

        // Clean up.
        db.terminate().await;
        logctx.cleanup_successful();
    }

    #[tokio::test]
    async fn test_set_target_enabled() {
        // Setup
        let logctx = dev::test_setup_log("test_set_target_enabled");
        let db = TestDatabase::new_with_datastore(&logctx.log).await;
        let (opctx, datastore) = (db.opctx(), db.datastore());

        // Create an initial blueprint and a child.
        let blueprint1 = BlueprintBuilder::build_empty("test1");
        let blueprint2 = BlueprintBuilder::new_based_on(
            &logctx.log,
            &blueprint1,
            &EMPTY_PLANNING_INPUT,
            "test2",
            PlannerRng::from_entropy(),
        )
        .expect("failed to create builder")
        .build(BlueprintSource::Test);
        assert_eq!(blueprint1.parent_blueprint_id, None);
        assert_eq!(blueprint2.parent_blueprint_id, Some(blueprint1.id));

        // Insert both into the blueprint table.
        datastore.blueprint_insert(&opctx, &blueprint1).await.unwrap();
        datastore.blueprint_insert(&opctx, &blueprint2).await.unwrap();

        let mut bp1_target = BlueprintTarget {
            target_id: blueprint1.id,
            enabled: true,
            time_made_target: now_db_precision(),
        };
        let mut bp2_target = BlueprintTarget {
            target_id: blueprint2.id,
            enabled: true,
            time_made_target: now_db_precision(),
        };

        // Set bp1_target as the current target.
        datastore
            .blueprint_target_set_current(&opctx, bp1_target)
            .await
            .unwrap();
        assert_eq!(
            datastore.blueprint_target_get_current(&opctx).await.unwrap(),
            bp1_target,
        );

        // We should be able to toggle its enabled status an arbitrary number of
        // times.
        for _ in 0..10 {
            bp1_target.enabled = !bp1_target.enabled;
            datastore
                .blueprint_target_set_current_enabled(&opctx, bp1_target)
                .await
                .unwrap();
            assert_eq!(
                datastore.blueprint_target_get_current(&opctx).await.unwrap(),
                bp1_target,
            );
        }

        // We cannot use `blueprint_target_set_current_enabled` to make
        // bp2_target the target...
        let err = datastore
            .blueprint_target_set_current_enabled(&opctx, bp2_target)
            .await
            .unwrap_err();
        assert!(
            err.to_string().contains("is not the current target blueprint")
        );

        // ...but we can make it the target via `blueprint_target_set_current`.
        datastore
            .blueprint_target_set_current(&opctx, bp2_target)
            .await
            .unwrap();
        assert_eq!(
            datastore.blueprint_target_get_current(&opctx).await.unwrap(),
            bp2_target,
        );

        // We can no longer toggle the enabled bit of bp1_target.
        let err = datastore
            .blueprint_target_set_current_enabled(&opctx, bp1_target)
            .await
            .unwrap_err();
        assert!(
            err.to_string().contains("is not the current target blueprint")
        );

        // We can toggle bp2_target.enabled an arbitrary number of times.
        for _ in 0..10 {
            bp2_target.enabled = !bp2_target.enabled;
            datastore
                .blueprint_target_set_current_enabled(&opctx, bp2_target)
                .await
                .unwrap();
            assert_eq!(
                datastore.blueprint_target_get_current(&opctx).await.unwrap(),
                bp2_target,
            );
        }

        // Clean up.
        db.terminate().await;
        logctx.cleanup_successful();
    }

<<<<<<< HEAD
    async fn create_blueprint_with_external_ip(
        datastore: &DataStore,
        opctx: &OpContext,
    ) -> Blueprint {
        // Create an initial blueprint and a child.
        let sled_id = SledUuid::new_v4();
        let mut blueprint = BlueprintBuilder::build_empty_with_sleds(
            [sled_id].into_iter(),
            "test1",
        );

        // To observe realistic database behavior, we need the invocation of
        // "blueprint_ensure_external_networking_resources" to actually write something
        // back to the database.
        //
        // While this is *mostly* made-up blueprint contents, the part that matters
        // is that it's provisioning a zone (Nexus) which does have resources
        // to be allocated.
        let ip_range = IpRange::try_from((
            Ipv4Addr::new(10, 0, 0, 1),
            Ipv4Addr::new(10, 0, 0, 10),
        ))
        .unwrap();
        let (service_authz_ip_pool, service_ip_pool) = datastore
            .ip_pools_service_lookup(&opctx, IpVersion::V4)
            .await
            .expect("lookup service ip pool");
        datastore
            .ip_pool_add_range(
                &opctx,
                &service_authz_ip_pool,
                &service_ip_pool,
                &ip_range,
            )
            .await
            .expect("add range to service ip pool");
        let zone_id = OmicronZoneUuid::new_v4();
        let ip_config = PrivateIpConfig::new_ipv4(
            Ipv4Addr::new(172, 30, 2, 6),
            oxnet::Ipv4Net::new(Ipv4Addr::new(172, 30, 2, 0), 24).unwrap(),
        )
        .unwrap();
        blueprint
            .sleds
            .get_mut(&sled_id)
            .unwrap()
            .zones
            .insert_unique(BlueprintZoneConfig {
                disposition: BlueprintZoneDisposition::InService,
                id: zone_id,
                filesystem_pool: ZpoolName::new_external(ZpoolUuid::new_v4()),
                zone_type: BlueprintZoneType::Nexus(
                    blueprint_zone_type::Nexus {
                        internal_address: SocketAddrV6::new(
                            Ipv6Addr::LOCALHOST,
                            0,
                            0,
                            0,
                        ),
                        lockstep_port: 0,
                        external_ip: OmicronZoneExternalFloatingIp {
                            id: ExternalIpUuid::new_v4(),
                            ip: "10.0.0.1".parse().unwrap(),
                        },
                        nic: NetworkInterface {
                            id: Uuid::new_v4(),
                            kind: NetworkInterfaceKind::Service {
                                id: *zone_id.as_untyped_uuid(),
                            },
                            name: Name::from_str("mynic").unwrap(),
                            ip_config,
                            mac: MacAddr::random_system(),
                            vni: Vni::random(),
                            primary: true,
                            slot: 1,
                        },
                        external_tls: false,
                        external_dns_servers: vec![],
                        nexus_generation: Generation::new(),
                    },
                ),
                image_source: BlueprintZoneImageSource::InstallDataset,
            })
            .expect("freshly generated zone IDs are unique");

        blueprint
    }

=======
>>>>>>> e4f7ca02
    #[tokio::test]
    async fn test_ensure_external_networking_works_with_good_target() {
        const TEST_NAME: &str =
            "test_ensure_external_networking_works_with_good_target";
        // Setup
        let logctx = dev::test_setup_log(TEST_NAME);
        let db = TestDatabase::new_with_datastore(&logctx.log).await;
        let (opctx, datastore) = (db.opctx(), db.datastore());

        let (example, mut blueprint) =
            ExampleSystemBuilder::new(&opctx.log, TEST_NAME).build();

        // Insert the IP pool ranges used by our example system.
        for pool_range in
            example.system.external_ip_policy().clone().into_raw_ranges()
        {
            // This looks up the pool again for each range; we only need at most
            // two (one V4, one V6), but our example system doesn't have many
            // ranges so this should be fine.
            let (service_authz_ip_pool, service_ip_pool) = datastore
                .ip_pools_service_lookup(&opctx, pool_range.version().into())
                .await
                .expect("lookup service ip pool");
            datastore
                .ip_pool_add_range(
                    &opctx,
                    &service_authz_ip_pool,
                    &service_ip_pool,
                    &pool_range,
                )
                .await
                .expect("add range to service IP pool");
        }

        // `ExampleSystemBuilder` returns a blueprint that has an empty parent.
        // To make `blueprint` the target, we have to either insert that parent
        // and make it the target first, or modify `blueprint` to make it look
        // like it's the original. The latter is shorter.
        blueprint.parent_blueprint_id = None;

        datastore.blueprint_insert(&opctx, &blueprint).await.unwrap();

        let bp_target = BlueprintTarget {
            target_id: blueprint.id,
            enabled: true,
            time_made_target: now_db_precision(),
        };

        datastore
            .blueprint_target_set_current(&opctx, bp_target)
            .await
            .unwrap();
        datastore
            .blueprint_ensure_external_networking_resources_impl(
                &opctx,
                &blueprint,
                NetworkResourceControlFlow::default(),
            )
            .await
            .expect("Should be able to allocate external network resources");

        // Clean up.
        db.terminate().await;
        logctx.cleanup_successful();
    }

    #[tokio::test]
    async fn test_ensure_external_networking_bails_on_bad_target() {
        let test_name = "test_ensure_external_networking_bails_on_bad_target";

        // Setup
        let logctx = dev::test_setup_log(test_name);
        let db = TestDatabase::new_with_datastore(&logctx.log).await;
        let (opctx, datastore) = (db.opctx(), db.datastore());

        // Create two blueprints, both of which have external networking (via 1
        // Nexus zone).
        let (example_system, blueprint1) =
            ExampleSystemBuilder::new(&opctx.log, test_name)
                .nsleds(1)
                .nexus_count(1)
                .internal_dns_count(0)
                .expect("internal DNS count can be 0")
                .external_dns_count(0)
                .expect("external DNS count can be 0")
                .crucible_pantry_count(0)
                .build();
        let blueprint2 = BlueprintBuilder::new_based_on(
            &logctx.log,
            &blueprint1,
            &example_system.input,
            &format!("{test_name}-2"),
            PlannerRng::from_entropy(),
        )
        .expect("failed to create builder")
        .build(BlueprintSource::Test);

        // Insert an IP pool range covering the one Nexus IP.
        let nexus_ip = blueprint1
            .all_omicron_zones(BlueprintZoneDisposition::is_in_service)
            .find_map(|(_, zone_config)| {
                zone_config
                    .zone_type
                    .external_networking()
                    .map(|(ip, _nic)| ip.ip())
            })
            .expect("found external IP");
        let (service_authz_ip_pool, service_ip_pool) = datastore
            .ip_pools_service_lookup(&opctx, IpVersion::V4)
            .await
            .expect("lookup service ip pool");
        datastore
            .ip_pool_add_range(
                &opctx,
                &service_authz_ip_pool,
                &service_ip_pool,
                &IpRange::try_from((nexus_ip, nexus_ip))
                    .expect("valid IP range"),
            )
            .await
            .expect("add range to service IP pool");

        // Insert both (plus the original parent of blueprint1, internal to
        // `ExampleSystemBuilder`) into the blueprint table.
        let blueprint0 = example_system.initial_blueprint;
        datastore.blueprint_insert(&opctx, &blueprint0).await.unwrap();
        datastore.blueprint_insert(&opctx, &blueprint1).await.unwrap();
        datastore.blueprint_insert(&opctx, &blueprint2).await.unwrap();

        let bp0_target = BlueprintTarget {
            target_id: blueprint0.id,
            enabled: true,
            time_made_target: now_db_precision(),
        };
        let bp1_target = BlueprintTarget {
            target_id: blueprint1.id,
            enabled: true,
            time_made_target: now_db_precision(),
        };
        let bp2_target = BlueprintTarget {
            target_id: blueprint2.id,
            enabled: true,
            time_made_target: now_db_precision(),
        };

        // Set bp1_target as the current target (which requires making bp0 the
        // target first).
        datastore
            .blueprint_target_set_current(&opctx, bp0_target)
            .await
            .unwrap();
        datastore
            .blueprint_target_set_current(&opctx, bp1_target)
            .await
            .unwrap();

        // Create flags to control method execution.
        let target_check_done = Arc::new(AtomicBool::new(false));
        let should_write_data = Arc::new(AtomicBool::new(false));

        // Spawn a task to execute our method.
        let ensure_resources_task = tokio::spawn({
            let datastore = datastore.clone();
            let opctx =
                OpContext::for_tests(logctx.log.clone(), datastore.clone());
            let target_check_done = target_check_done.clone();
            let should_write_data = should_write_data.clone();
            async move {
                datastore
                    .blueprint_ensure_external_networking_resources_impl(
                        &opctx,
                        &blueprint1,
                        NetworkResourceControlFlow {
                            target_check_done: Some(target_check_done),
                            should_write_data: Some(should_write_data),
                        },
                    )
                    .await
            }
        });

        // Wait until `task` has proceeded past the point at which it's checked
        // the target blueprint.
        wait_for_condition(
            || async {
                if target_check_done.load(Ordering::SeqCst) {
                    Ok(())
                } else {
                    Err(CondCheckError::<()>::NotYet)
                }
            },
            &Duration::from_millis(50),
            &Duration::from_secs(10),
        )
        .await
        .expect("`target_check_done` not set to true");

        // While the "Ensure resources" task is still mid-transaction:
        //
        // - Update the target
        // - Read the data which "Ensure resources" is attempting to write
        datastore
            .blueprint_target_set_current(&opctx, bp2_target)
            .await
            .unwrap();

        let conn = datastore
            .pool_connection_authorized(&opctx)
            .await
            .expect("failed to get connection");

        // NOTE: Performing this "SELECT" is a necessary step for our test, even
        // though we don't actually care about the result.
        //
        // If we don't perform this read, it is possible for CockroachDB to
        // logically order the "Ensure Resources" task before the blueprint
        // target changes.
        //
        // More on this in the block comment below.
        let mut query = QueryBuilder::new();
        query.sql("SELECT id FROM omicron.public.external_ip WHERE time_deleted IS NULL");
        let _external_ips = query
            .query::<diesel::sql_types::Uuid>()
            .load_async::<uuid::Uuid>(&*conn)
            .await
            .expect("SELECT external IPs");

        // == WHAT ORDERING DO WE EXPECT?
        //
        // We expect to have the following reads/writes:
        //
        // | Ensure Resources | Unit test |
        // | -----------------|-----------|
        // | BEGIN            |           |
        // | R(target)        |           |
        // |                  | W(target) |
        // |                  | R(data)   |
        // | W(data)          |           |
        // | COMMIT           |           |
        //
        // With this ordering, and an eye on "Read-Write", "Write-Read", and
        // "Write-Write" conflicts:
        //
        // - (R->W) "Ensure Resources" must be ordered before "Unit test", because of access to
        // "target".
        // - (R->W) "Unit test" must be ordered before "Ensure Resources", because of
        // access to "data".
        //
        // This creates a circular dependency, and therefore means "Ensure Resources"
        // cannot commit. We expect that this ordering will force CockroachDB
        // to retry the "Ensure Resources" transaction, which will cause it to
        // see the new target:
        //
        // | Ensure Resources | Unit Test |
        // | -----------------|-----------|
        // |                  | W(target) |
        // |                  | R(data)   |
        // | BEGIN            |           |
        // | R(target)        |           |
        //
        // This should cause it to abort the current transaction, as the target no longer matches.
        //
        // == WHY ARE WE DOING THIS?
        //
        // Although CockroachDB's transactions provide serializability, they
        // do not preserve "strict serializability". This means that, as long as we don't violate
        // transaction conflict ordering (aka, the "Read-Write", "Write-Read", and "Write-Write"
        // relationships used earlier), transactions can be re-ordered independently of when
        // they completed in "real time".
        //
        // Although we may want to test the following application-level invariant:
        //
        // > If the target blueprint changes while we're updating network resources, the
        // transaction should abort.
        //
        // We actually need to reframe this statement in terms of concurrency control:
        //
        // > If a transaction attempts to read the current blueprint and update network resources,
        // and concurrently the blueprint changes, the transaction should fail if any other
        // operations have concurrently attempted to read or write network resources.
        //
        // This statement is a bit more elaborate, but it more accurately describes what Cockroach
        // is doing: if the "Ensure Resources" operation COULD have completed before another
        // transaction (e.g., one updating the blueprint target), it is acceptable for the
        // transactions to be logically re-ordered in a different way than they completed in
        // real-time.

        should_write_data.store(true, Ordering::SeqCst);

        // After setting `should_write_data`, `ensure_resources_task` will finish.
        //
        // We expect that it will keep running, but before COMMIT-ing successfully,
        // it should be forced to retry.

        let err = tokio::time::timeout(
            Duration::from_secs(10),
            ensure_resources_task,
        )
        .await
        .expect(
            "time out waiting for \
                `blueprint_ensure_external_networking_resources`",
        )
        .expect("panic in `blueprint_ensure_external_networking_resources")
        .expect_err("Should have failed to ensure resources")
        .to_string();

        assert!(
            err.contains("is not the current target blueprint"),
            "Error: {err}",
        );

        // Clean up.
        db.terminate().await;
        logctx.cleanup_successful();
    }

    fn assert_all_zones_in_service(blueprint: &Blueprint) {
        let not_in_service = blueprint
            .all_omicron_zones(|disposition| !disposition.is_in_service())
            .collect::<Vec<_>>();
        assert!(
            not_in_service.is_empty(),
            "expected all zones to be in service, \
             found these zones not in service: {not_in_service:?}"
        );
    }

    /// Counts rows in blueprint-related tables for a specific blueprint ID.
    /// Used by both `ensure_blueprint_fully_populated` and `ensure_blueprint_fully_deleted`.
    struct BlueprintTableCounts {
        counts: BTreeMap<String, i64>,
    }

    impl BlueprintTableCounts {
        /// Create a new BlueprintTableCounts by querying all blueprint tables.
        async fn new(
            datastore: &DataStore,
            blueprint_id: BlueprintUuid,
        ) -> BlueprintTableCounts {
            let conn = datastore.pool_connection_for_tests().await.unwrap();

            macro_rules! query_count {
                ($table:ident, $blueprint_id_col:ident) => {{
                    use nexus_db_schema::schema::$table::dsl;
                    let result = dsl::$table
                        .filter(
                            dsl::$blueprint_id_col
                                .eq(to_db_typed_uuid(blueprint_id)),
                        )
                        .count()
                        .get_result_async(&*conn)
                        .await;
                    (stringify!($table), result)
                }};
            }

            let mut counts = BTreeMap::new();
            for (table_name, result) in [
                query_count!(blueprint, id),
                query_count!(bp_sled_metadata, blueprint_id),
                query_count!(bp_omicron_dataset, blueprint_id),
                query_count!(bp_omicron_physical_disk, blueprint_id),
                query_count!(bp_omicron_zone, blueprint_id),
                query_count!(bp_omicron_zone_nic, blueprint_id),
                query_count!(bp_clickhouse_cluster_config, blueprint_id),
                query_count!(
                    bp_clickhouse_keeper_zone_id_to_node_id,
                    blueprint_id
                ),
                query_count!(
                    bp_clickhouse_server_zone_id_to_node_id,
                    blueprint_id
                ),
                query_count!(bp_oximeter_read_policy, blueprint_id),
                query_count!(bp_pending_mgs_update_sp, blueprint_id),
                query_count!(bp_pending_mgs_update_rot, blueprint_id),
                query_count!(
                    bp_pending_mgs_update_rot_bootloader,
                    blueprint_id
                ),
                query_count!(bp_pending_mgs_update_host_phase_1, blueprint_id),
                query_count!(debug_log_blueprint_planning, blueprint_id),
            ] {
                let count: i64 = result.unwrap();
                counts.insert(table_name.to_string(), count);
            }

            let table_counts = BlueprintTableCounts { counts };

            // Verify no new blueprint tables were added without updating this function
            if let Err(msg) =
                table_counts.verify_all_tables_covered(datastore).await
            {
                panic!("{}", msg);
            }

            table_counts
        }

        /// Returns true if all tables are empty (0 rows).
        fn all_empty(&self) -> bool {
            self.counts.values().all(|&count| count == 0)
        }

        /// Returns a list of table names that are empty.
        fn empty_tables(&self) -> Vec<String> {
            self.counts
                .iter()
                .filter_map(
                    |(table, &count)| {
                        if count == 0 { Some(table.clone()) } else { None }
                    },
                )
                .collect()
        }

        /// Returns a list of table names that are non-empty.
        fn non_empty_tables(&self) -> Vec<String> {
            self.counts
                .iter()
                .filter_map(
                    |(table, &count)| {
                        if count > 0 { Some(table.clone()) } else { None }
                    },
                )
                .collect()
        }

        /// Get all table names that were checked.
        fn tables_checked(&self) -> BTreeSet<&str> {
            self.counts.keys().map(|s| s.as_str()).collect()
        }

        /// Verify no new blueprint tables were added without updating this function.
        async fn verify_all_tables_covered(
            &self,
            datastore: &DataStore,
        ) -> Result<(), String> {
            let conn = datastore.pool_connection_for_tests().await.unwrap();

            // Tables prefixed with `bp_` that are *not* specific to a single blueprint
            // and therefore intentionally ignored.  There is only one of these right now.
            let tables_ignored: BTreeSet<_> =
                ["bp_target"].into_iter().collect();
            let tables_checked = self.tables_checked();

            let mut query = QueryBuilder::new();
            query.sql(
                "SELECT table_name FROM information_schema.tables WHERE table_name LIKE 'bp\\_%'",
            );
            let tables_unchecked: Vec<String> = query
                .query::<diesel::sql_types::Text>()
                .load_async(&*conn)
                .await
                .expect("Failed to query information_schema for tables")
                .into_iter()
                .filter(|f: &String| {
                    let t = f.as_str();
                    !tables_ignored.contains(t) && !tables_checked.contains(t)
                })
                .collect();

            if !tables_unchecked.is_empty() {
                Err(format!(
                    "found blueprint-related table(s) not covered by BlueprintTableCounts: {}\n\n\
                    If you see this message, you probably added a blueprint table whose name started with `bp_*`. \
                    Add it to the query list in BlueprintTableCounts::new() so that this function checks the table. \
                    You may also need to update blueprint deletion/insertion code to handle rows in that table.",
                    tables_unchecked.join(", ")
                ))
            } else {
                Ok(())
            }
        }
    }

    // Verify that every blueprint-related table contains ≥1 row for `blueprint_id`.
    // Complements `ensure_blueprint_fully_deleted`.
    async fn ensure_blueprint_fully_populated(
        datastore: &DataStore,
        blueprint_id: BlueprintUuid,
    ) {
        let counts = BlueprintTableCounts::new(datastore, blueprint_id).await;

        // Exception tables that may be empty in the representative blueprint:
        // - MGS update tables: only populated when blueprint includes firmware
        //   updates
        // - ClickHouse tables: only populated when blueprint includes
        //   ClickHouse configuration
        // - debug log for planner reports: only populated when the blueprint
        //   was produced by the planner (test blueprints generally aren't)
        let exception_tables = [
            "bp_pending_mgs_update_sp",
            "bp_pending_mgs_update_rot",
            "bp_pending_mgs_update_rot_bootloader",
            "bp_pending_mgs_update_host_phase_1",
            "bp_clickhouse_cluster_config",
            "bp_clickhouse_keeper_zone_id_to_node_id",
            "bp_clickhouse_server_zone_id_to_node_id",
            "debug_log_blueprint_planning",
        ];

        // Check that all non-exception tables have at least one row
        let empty_tables = counts.empty_tables();
        let problematic_tables: Vec<_> = empty_tables
            .into_iter()
            .filter(|table| !exception_tables.contains(&table.as_str()))
            .collect();

        if !problematic_tables.is_empty() {
            panic!(
                "Expected tables to be populated for blueprint {blueprint_id}: {:?}\n\n\
                If every blueprint should be expected to have a value in this table, then this is a bug. \
                Otherwise, you may need to add a table to the exception list in `ensure_blueprint_fully_populated()`. \
                If you do this, please ensure that you add a test to `test_representative_blueprint()` that creates a \
                blueprint that _does_ populate this table and verifies it.",
                problematic_tables
            );
        }
    }
}<|MERGE_RESOLUTION|>--- conflicted
+++ resolved
@@ -3167,13 +3167,6 @@
     use omicron_common::api::external::TufArtifactMeta;
     use omicron_common::api::external::TufRepoDescription;
     use omicron_common::api::external::TufRepoMeta;
-<<<<<<< HEAD
-    use omicron_common::api::external::Vni;
-    use omicron_common::api::internal::shared::NetworkInterface;
-    use omicron_common::api::internal::shared::NetworkInterfaceKind;
-    use omicron_common::api::internal::shared::PrivateIpConfig;
-=======
->>>>>>> e4f7ca02
     use omicron_common::disk::DiskIdentity;
     use omicron_common::disk::M2Slot;
     use omicron_common::update::ArtifactId;
@@ -3188,10 +3181,6 @@
     use rand::Rng;
     use std::collections::BTreeSet;
     use std::mem;
-<<<<<<< HEAD
-    use std::net::Ipv4Addr;
-=======
->>>>>>> e4f7ca02
     use std::net::Ipv6Addr;
     use std::sync::Arc;
     use std::sync::LazyLock;
@@ -4278,97 +4267,6 @@
         logctx.cleanup_successful();
     }
 
-<<<<<<< HEAD
-    async fn create_blueprint_with_external_ip(
-        datastore: &DataStore,
-        opctx: &OpContext,
-    ) -> Blueprint {
-        // Create an initial blueprint and a child.
-        let sled_id = SledUuid::new_v4();
-        let mut blueprint = BlueprintBuilder::build_empty_with_sleds(
-            [sled_id].into_iter(),
-            "test1",
-        );
-
-        // To observe realistic database behavior, we need the invocation of
-        // "blueprint_ensure_external_networking_resources" to actually write something
-        // back to the database.
-        //
-        // While this is *mostly* made-up blueprint contents, the part that matters
-        // is that it's provisioning a zone (Nexus) which does have resources
-        // to be allocated.
-        let ip_range = IpRange::try_from((
-            Ipv4Addr::new(10, 0, 0, 1),
-            Ipv4Addr::new(10, 0, 0, 10),
-        ))
-        .unwrap();
-        let (service_authz_ip_pool, service_ip_pool) = datastore
-            .ip_pools_service_lookup(&opctx, IpVersion::V4)
-            .await
-            .expect("lookup service ip pool");
-        datastore
-            .ip_pool_add_range(
-                &opctx,
-                &service_authz_ip_pool,
-                &service_ip_pool,
-                &ip_range,
-            )
-            .await
-            .expect("add range to service ip pool");
-        let zone_id = OmicronZoneUuid::new_v4();
-        let ip_config = PrivateIpConfig::new_ipv4(
-            Ipv4Addr::new(172, 30, 2, 6),
-            oxnet::Ipv4Net::new(Ipv4Addr::new(172, 30, 2, 0), 24).unwrap(),
-        )
-        .unwrap();
-        blueprint
-            .sleds
-            .get_mut(&sled_id)
-            .unwrap()
-            .zones
-            .insert_unique(BlueprintZoneConfig {
-                disposition: BlueprintZoneDisposition::InService,
-                id: zone_id,
-                filesystem_pool: ZpoolName::new_external(ZpoolUuid::new_v4()),
-                zone_type: BlueprintZoneType::Nexus(
-                    blueprint_zone_type::Nexus {
-                        internal_address: SocketAddrV6::new(
-                            Ipv6Addr::LOCALHOST,
-                            0,
-                            0,
-                            0,
-                        ),
-                        lockstep_port: 0,
-                        external_ip: OmicronZoneExternalFloatingIp {
-                            id: ExternalIpUuid::new_v4(),
-                            ip: "10.0.0.1".parse().unwrap(),
-                        },
-                        nic: NetworkInterface {
-                            id: Uuid::new_v4(),
-                            kind: NetworkInterfaceKind::Service {
-                                id: *zone_id.as_untyped_uuid(),
-                            },
-                            name: Name::from_str("mynic").unwrap(),
-                            ip_config,
-                            mac: MacAddr::random_system(),
-                            vni: Vni::random(),
-                            primary: true,
-                            slot: 1,
-                        },
-                        external_tls: false,
-                        external_dns_servers: vec![],
-                        nexus_generation: Generation::new(),
-                    },
-                ),
-                image_source: BlueprintZoneImageSource::InstallDataset,
-            })
-            .expect("freshly generated zone IDs are unique");
-
-        blueprint
-    }
-
-=======
->>>>>>> e4f7ca02
     #[tokio::test]
     async fn test_ensure_external_networking_works_with_good_target() {
         const TEST_NAME: &str =
