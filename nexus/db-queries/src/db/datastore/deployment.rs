// This Source Code Form is subject to the terms of the Mozilla Public
// License, v. 2.0. If a copy of the MPL was not distributed with this
// file, You can obtain one at https://mozilla.org/MPL/2.0/.

use super::DataStore;
use crate::authz;
use crate::authz::ApiResource;
use crate::context::OpContext;
use crate::db;
use crate::db::DbConnection;
use crate::db::TransactionError;
use crate::db::datastore::SQL_BATCH_SIZE;
use crate::db::error::ErrorHandler;
use crate::db::error::public_error_from_diesel;
use crate::db::pagination::Paginator;
use crate::db::pagination::paginated;
use crate::transaction_retry::OptionalError;
use anyhow::Context;
use async_bb8_diesel::AsyncRunQueryDsl;
use chrono::DateTime;
use chrono::Utc;
use clickhouse_admin_types::{KeeperId, ServerId};
use core::future::Future;
use core::pin::Pin;
use diesel::Column;
use diesel::ExpressionMethods;
use diesel::Insertable;
use diesel::IntoSql;
use diesel::OptionalExtension;
use diesel::QueryDsl;
use diesel::RunQueryDsl;
use diesel::expression::SelectableHelper;
use diesel::pg::Pg;
use diesel::query_builder::AstPass;
use diesel::query_builder::QueryFragment;
use diesel::query_builder::QueryId;
use diesel::result::DatabaseErrorKind;
use diesel::result::Error as DieselError;
use diesel::sql_types;
use futures::FutureExt;
use id_map::IdMap;
use nexus_db_model::Blueprint as DbBlueprint;
use nexus_db_model::BpClickhouseClusterConfig;
use nexus_db_model::BpClickhouseKeeperZoneIdToNodeId;
use nexus_db_model::BpClickhouseServerZoneIdToNodeId;
use nexus_db_model::BpOmicronDataset;
use nexus_db_model::BpOmicronPhysicalDisk;
use nexus_db_model::BpOmicronZone;
use nexus_db_model::BpOmicronZoneNic;
use nexus_db_model::BpSledMetadata;
use nexus_db_model::BpTarget;
use nexus_db_model::to_db_typed_uuid;
use nexus_types::deployment::Blueprint;
use nexus_types::deployment::BlueprintMetadata;
use nexus_types::deployment::BlueprintSledConfig;
use nexus_types::deployment::BlueprintTarget;
use nexus_types::deployment::ClickhouseClusterConfig;
use nexus_types::deployment::CockroachDbPreserveDowngrade;
use omicron_common::api::external::DataPageParams;
use omicron_common::api::external::Error;
use omicron_common::api::external::ListResultVec;
use omicron_common::api::external::LookupType;
use omicron_common::api::external::ResourceType;
use omicron_common::bail_unless;
use omicron_uuid_kinds::BlueprintUuid;
use omicron_uuid_kinds::GenericUuid;
use omicron_uuid_kinds::OmicronZoneUuid;
use omicron_uuid_kinds::SledUuid;
use std::collections::BTreeMap;
use uuid::Uuid;

mod external_networking;

impl DataStore {
    /// List blueprints
    pub async fn blueprints_list(
        &self,
        opctx: &OpContext,
        pagparams: &DataPageParams<'_, Uuid>,
    ) -> ListResultVec<BlueprintMetadata> {
        use db::schema::blueprint;

        opctx
            .authorize(authz::Action::ListChildren, &authz::BLUEPRINT_CONFIG)
            .await?;

        let blueprints = paginated(blueprint::table, blueprint::id, pagparams)
            .select(DbBlueprint::as_select())
            .get_results_async(&*self.pool_connection_authorized(opctx).await?)
            .await
            .map_err(|e| public_error_from_diesel(e, ErrorHandler::Server))?;

        Ok(blueprints.into_iter().map(BlueprintMetadata::from).collect())
    }

    /// Store a complete blueprint into the database
    pub async fn blueprint_insert(
        &self,
        opctx: &OpContext,
        blueprint: &Blueprint,
    ) -> Result<(), Error> {
        let conn = self.pool_connection_authorized(opctx).await?;
        self.blueprint_insert_on_connection(&conn, opctx, blueprint).await
    }

    /// Creates a transaction iff the current blueprint is "bp_id".
    ///
    /// - The transaction is retryable and named "name"
    /// - The "bp_id" value is checked as the first operation within the
    /// transaction.
    /// - If "bp_id" is still the current target, then "f" is called,
    /// within a transactional context.
    pub async fn transaction_if_current_blueprint_is<Func, R>(
        &self,
        conn: &async_bb8_diesel::Connection<DbConnection>,
        name: &'static str,
        opctx: &OpContext,
        bp_id: BlueprintUuid,
        f: Func,
    ) -> Result<R, Error>
    where
        Func: for<'t> Fn(
                &'t async_bb8_diesel::Connection<DbConnection>,
            ) -> Pin<
                Box<
                    dyn Future<Output = Result<R, TransactionError<Error>>>
                        + Send
                        + 't,
                >,
            > + Send
            + Sync
            + Clone,
        R: Send + 'static,
    {
        let err = OptionalError::new();
        let r = self
            .transaction_retry_wrapper(name)
            .transaction(&conn, |conn| {
                let err = err.clone();
                let f = f.clone();
                async move {
                    // Bail if `bp_id` is no longer the target
                    let target =
                        Self::blueprint_target_get_current_on_connection(
                            &conn, opctx,
                        )
                        .await
                        .map_err(|txn_error| txn_error.into_diesel(&err))?;
                    if target.target_id != bp_id {
                        return Err(err.bail(
                            Error::invalid_request(format!(
                                "blueprint target has changed from {} -> {}",
                                bp_id, target.target_id
                            ))
                            .into(),
                        ));
                    }

                    // Otherwise, perform our actual operation
                    f(&conn)
                        .await
                        .map_err(|txn_error| txn_error.into_diesel(&err))
                }
                .boxed()
            })
            .await
            .map_err(|e| match err.take() {
                Some(txn_error) => txn_error.into(),
                None => public_error_from_diesel(e, ErrorHandler::Server),
            })?;
        Ok(r)
    }

    /// Variant of [Self::blueprint_insert] which may be called from a
    /// transaction context.
    pub(crate) async fn blueprint_insert_on_connection(
        &self,
        conn: &async_bb8_diesel::Connection<DbConnection>,
        opctx: &OpContext,
        blueprint: &Blueprint,
    ) -> Result<(), Error> {
        opctx
            .authorize(authz::Action::Modify, &authz::BLUEPRINT_CONFIG)
            .await?;

        // In the database, the blueprint is represented essentially as a tree
        // rooted at a `blueprint` row.  Other nodes in the tree point
        // back at the `blueprint` via `blueprint_id`.
        //
        // It's helpful to assemble some values before entering the transaction
        // so that we can produce the `Error` type that we want here.
        let row_blueprint = DbBlueprint::from(blueprint);
        let blueprint_id = BlueprintUuid::from(row_blueprint.id);

        let sled_metadatas = blueprint
            .sleds
            .iter()
            .map(|(&sled_id, sled)| BpSledMetadata {
                blueprint_id: blueprint_id.into(),
                sled_id: sled_id.into(),
                sled_state: sled.state.into(),
                sled_agent_generation: sled.sled_agent_generation.into(),
            })
            .collect::<Vec<_>>();

        let omicron_physical_disks = blueprint
            .sleds
            .iter()
            .flat_map(|(sled_id, sled)| {
                sled.disks.iter().map(move |disk| {
                    BpOmicronPhysicalDisk::new(blueprint_id, *sled_id, disk)
                })
            })
            .collect::<Vec<_>>();

        let omicron_datasets = blueprint
            .sleds
            .iter()
            .flat_map(|(sled_id, sled)| {
                sled.datasets.iter().map(move |dataset| {
                    BpOmicronDataset::new(blueprint_id, *sled_id, dataset)
                })
            })
            .collect::<Vec<_>>();

        let omicron_zones = blueprint
            .sleds
            .iter()
            .flat_map(|(sled_id, sled)| {
                sled.zones.iter().map(move |zone| {
                    BpOmicronZone::new(blueprint_id, *sled_id, zone)
                        .map_err(|e| Error::internal_error(&format!("{:#}", e)))
                })
            })
            .collect::<Result<Vec<_>, Error>>()?;
        let omicron_zone_nics = blueprint
            .sleds
            .values()
            .flat_map(|sled| {
                sled.zones.iter().filter_map(|zone| {
                    BpOmicronZoneNic::new(blueprint_id, zone)
                        .with_context(|| format!("zone {}", zone.id))
                        .map_err(|e| Error::internal_error(&format!("{:#}", e)))
                        .transpose()
                })
            })
            .collect::<Result<Vec<BpOmicronZoneNic>, _>>()?;

        let clickhouse_tables: Option<(_, _, _)> = if let Some(config) =
            &blueprint.clickhouse_cluster_config
        {
            let mut keepers = vec![];
            for (zone_id, keeper_id) in &config.keepers {
                let keeper = BpClickhouseKeeperZoneIdToNodeId::new(
                    blueprint_id,
                    *zone_id,
                    *keeper_id,
                )
                .with_context(|| format!("zone {zone_id}, keeper {keeper_id}"))
                .map_err(|e| Error::internal_error(&format!("{:#}", e)))?;
                keepers.push(keeper)
            }

            let mut servers = vec![];
            for (zone_id, server_id) in &config.servers {
                let server = BpClickhouseServerZoneIdToNodeId::new(
                    blueprint_id,
                    *zone_id,
                    *server_id,
                )
                .with_context(|| format!("zone {zone_id}, server {server_id}"))
                .map_err(|e| Error::internal_error(&format!("{:#}", e)))?;
                servers.push(server);
            }

            let cluster_config =
                BpClickhouseClusterConfig::new(blueprint_id, config)
                    .map_err(|e| Error::internal_error(&format!("{:#}", e)))?;

            Some((cluster_config, keepers, servers))
        } else {
            None
        };

        // This implementation inserts all records associated with the
        // blueprint in one transaction.  This is required: we don't want
        // any planner or executor to see a half-inserted blueprint, nor do we
        // want to leave a partial blueprint around if we crash. However, it
        // does mean this is likely to be a big transaction and if that becomes
        // a problem we could break this up as long as we address those
        // problems.
        //
        // The SQL here is written so that it doesn't have to be an
        // *interactive* transaction.  That is, it should in principle be
        // possible to generate all this SQL up front and send it as one big
        // batch rather than making a bunch of round-trips to the database.
        // We'd do that if we had an interface for doing that with bound
        // parameters, etc.  See oxidecomputer/omicron#973.

        // The risk of a serialization error is possible here, but low,
        // as most of the operations should be insertions rather than in-place
        // modifications of existing tables.
        #[allow(clippy::disallowed_methods)]
        self.transaction_non_retry_wrapper("blueprint_insert")
            .transaction(&conn, |conn| async move {
            // Insert the row for the blueprint.
            {
                use db::schema::blueprint::dsl;
                let _: usize = diesel::insert_into(dsl::blueprint)
                    .values(row_blueprint)
                    .execute_async(&conn)
                    .await?;
            }

            // Insert all the sled states for this blueprint.
            {
                use db::schema::bp_sled_metadata::dsl as sled_metadata;

                let _ = diesel::insert_into(sled_metadata::bp_sled_metadata)
                    .values(sled_metadatas)
                    .execute_async(&conn)
                    .await?;
            }

            // Insert all physical disks for this blueprint.
            {
                use db::schema::bp_omicron_physical_disk::dsl as omicron_disk;
                let _ = diesel::insert_into(omicron_disk::bp_omicron_physical_disk)
                    .values(omicron_physical_disks)
                    .execute_async(&conn)
                    .await?;
            }

            // Insert all datasets for this blueprint.
            {
                use db::schema::bp_omicron_dataset::dsl as omicron_dataset;
                let _ = diesel::insert_into(omicron_dataset::bp_omicron_dataset)
                    .values(omicron_datasets)
                    .execute_async(&conn)
                    .await?;
            }

            // Insert all the Omicron zones for this blueprint.
            {
                use db::schema::bp_omicron_zone::dsl as omicron_zone;
                let _ = diesel::insert_into(omicron_zone::bp_omicron_zone)
                    .values(omicron_zones)
                    .execute_async(&conn)
                    .await?;
            }

            {
                use db::schema::bp_omicron_zone_nic::dsl as omicron_zone_nic;
                let _ =
                    diesel::insert_into(omicron_zone_nic::bp_omicron_zone_nic)
                        .values(omicron_zone_nics)
                        .execute_async(&conn)
                        .await?;
            }

            // Insert all clickhouse cluster related tables if necessary
            if let Some((clickhouse_cluster_config, keepers, servers)) = clickhouse_tables {
                {
                    use db::schema::bp_clickhouse_cluster_config::dsl;
                    let _ = diesel::insert_into(dsl::bp_clickhouse_cluster_config)
                    .values(clickhouse_cluster_config)
                    .execute_async(&conn)
                    .await?;
                }
                {
                    use db::schema::bp_clickhouse_keeper_zone_id_to_node_id::dsl;
                    let _ = diesel::insert_into(dsl::bp_clickhouse_keeper_zone_id_to_node_id)
                    .values(keepers)
                    .execute_async(&conn)
                    .await?;
                }
                {
                    use db::schema::bp_clickhouse_server_zone_id_to_node_id::dsl;
                    let _ = diesel::insert_into(dsl::bp_clickhouse_server_zone_id_to_node_id)
                    .values(servers)
                    .execute_async(&conn)
                    .await?;
                }
            }

            Ok(())

        })
        .await
        .map_err(|e| public_error_from_diesel(e, ErrorHandler::Server))?;

        info!(
            &opctx.log,
            "inserted blueprint";
            "blueprint_id" => %blueprint.id,
        );

        Ok(())
    }

    /// Read a complete blueprint from the database
    pub async fn blueprint_read(
        &self,
        opctx: &OpContext,
        authz_blueprint: &authz::Blueprint,
    ) -> Result<Blueprint, Error> {
        opctx.authorize(authz::Action::Read, authz_blueprint).await?;
        let conn = self.pool_connection_authorized(opctx).await?;
        let blueprint_id =
            BlueprintUuid::from_untyped_uuid(authz_blueprint.id());

        // Read the metadata from the primary blueprint row, and ensure that it
        // exists.
        let (
            parent_blueprint_id,
            internal_dns_version,
            external_dns_version,
            cockroachdb_fingerprint,
            cockroachdb_setting_preserve_downgrade,
            time_created,
            creator,
            comment,
        ) = {
            use db::schema::blueprint::dsl;

            let Some(blueprint) = dsl::blueprint
                .filter(dsl::id.eq(to_db_typed_uuid(blueprint_id)))
                .select(DbBlueprint::as_select())
                .get_result_async(&*conn)
                .await
                .optional()
                .map_err(|e| {
                    public_error_from_diesel(e, ErrorHandler::Server)
                })?
            else {
                return Err(authz_blueprint.not_found());
            };

            (
                blueprint.parent_blueprint_id.map(From::from),
                *blueprint.internal_dns_version,
                *blueprint.external_dns_version,
                blueprint.cockroachdb_fingerprint,
                blueprint.cockroachdb_setting_preserve_downgrade,
                blueprint.time_created,
                blueprint.creator,
                blueprint.comment,
            )
        };
        let cockroachdb_setting_preserve_downgrade =
            CockroachDbPreserveDowngrade::from_optional_string(
                &cockroachdb_setting_preserve_downgrade,
            )
            .map_err(|_| {
                Error::internal_error(&format!(
                    "unrecognized cluster version {:?}",
                    cockroachdb_setting_preserve_downgrade
                ))
            })?;

        // Load the sled metadata for this blueprint. We use this to prime our
        // primary map of sled configs, but we leave the zones / disks /
        // datasets maps empty (to be filled in when we query those tables
        // below).
        let mut sled_configs: BTreeMap<SledUuid, BlueprintSledConfig> = {
            use db::schema::bp_sled_metadata::dsl;

            let mut sled_configs = BTreeMap::new();
            let mut paginator = Paginator::new(SQL_BATCH_SIZE);
            while let Some(p) = paginator.next() {
                let batch = paginated(
                    dsl::bp_sled_metadata,
                    dsl::sled_id,
                    &p.current_pagparams(),
                )
                .filter(dsl::blueprint_id.eq(to_db_typed_uuid(blueprint_id)))
                .select(BpSledMetadata::as_select())
                .load_async(&*conn)
                .await
                .map_err(|e| {
                    public_error_from_diesel(e, ErrorHandler::Server)
                })?;

                paginator = p.found_batch(&batch, &|s| s.sled_id);

                for s in batch {
                    let config = BlueprintSledConfig {
                        state: s.sled_state.into(),
                        sled_agent_generation: *s.sled_agent_generation,
                        disks: IdMap::new(),
                        datasets: IdMap::new(),
                        zones: IdMap::new(),
                    };
                    let old = sled_configs.insert(s.sled_id.into(), config);
                    bail_unless!(
                        old.is_none(),
                        "found duplicate sled ID in bp_sled_metadata: {}",
                        s.sled_id
                    );
                }
            }
            sled_configs
        };

        // Assemble a mutable map of all the NICs found, by NIC id.  As we
        // match these up with the corresponding zone below, we'll remove items
        // from this set.  That way we can tell if the same NIC was used twice
        // or not used at all.
        let mut omicron_zone_nics = {
            use db::schema::bp_omicron_zone_nic::dsl;

            let mut omicron_zone_nics = BTreeMap::new();
            let mut paginator = Paginator::new(SQL_BATCH_SIZE);
            while let Some(p) = paginator.next() {
                let batch = paginated(
                    dsl::bp_omicron_zone_nic,
                    dsl::id,
                    &p.current_pagparams(),
                )
                .filter(dsl::blueprint_id.eq(to_db_typed_uuid(blueprint_id)))
                .select(BpOmicronZoneNic::as_select())
                .load_async(&*conn)
                .await
                .map_err(|e| {
                    public_error_from_diesel(e, ErrorHandler::Server)
                })?;

                paginator = p.found_batch(&batch, &|n| n.id);

                for n in batch {
                    let nic_id = n.id;
                    let old = omicron_zone_nics.insert(nic_id, n);
                    bail_unless!(
                        old.is_none(),
                        "found duplicate NIC ID in bp_omicron_zone_nic: {}",
                        nic_id,
                    );
                }
            }

            omicron_zone_nics
        };

        // Load all the zones for each sled.
        {
            use db::schema::bp_omicron_zone::dsl;

            let mut paginator = Paginator::new(SQL_BATCH_SIZE);
            while let Some(p) = paginator.next() {
                // `paginated` implicitly orders by our `id`, which is also
                // handy for testing: the zones are always consistently ordered
                let batch = paginated(
                    dsl::bp_omicron_zone,
                    dsl::id,
                    &p.current_pagparams(),
                )
                .filter(dsl::blueprint_id.eq(to_db_typed_uuid(blueprint_id)))
                .select(BpOmicronZone::as_select())
                .load_async(&*conn)
                .await
                .map_err(|e| {
                    public_error_from_diesel(e, ErrorHandler::Server)
                })?;

                paginator = p.found_batch(&batch, &|z| z.id);

                for z in batch {
                    let nic_row = z
                        .bp_nic_id
                        .map(|id| {
                            // This error means that we found a row in
                            // bp_omicron_zone that references a NIC by id but
                            // there's no corresponding row in
                            // bp_omicron_zone_nic with that id.  This should be
                            // impossible and reflects either a bug or database
                            // corruption.
                            omicron_zone_nics.remove(&id).ok_or_else(|| {
                                Error::internal_error(&format!(
                                    "zone {:?}: expected to find NIC {:?}, \
                                     but didn't",
                                    z.id, z.bp_nic_id
                                ))
                            })
                        })
                        .transpose()?;
                    let sled_id = SledUuid::from(z.sled_id);
                    let zone_id = z.id;
                    let sled_config =
                        sled_configs.get_mut(&sled_id).ok_or_else(|| {
                            // This error means that we found a row in
                            // bp_omicron_zone with no associated record in
                            // bp_sled_omicron_zones.  This should be
                            // impossible and reflects either a bug or database
                            // corruption.
                            Error::internal_error(&format!(
                                "zone {zone_id}: unknown sled: {sled_id}",
                            ))
                        })?;
                    let zone = z
                        .into_blueprint_zone_config(nic_row)
                        .with_context(|| {
                            format!("zone {zone_id}: parse from database")
                        })
                        .map_err(|e| {
                            Error::internal_error(&format!(
                                "{:#}",
                                e.to_string()
                            ))
                        })?;
                    sled_config.zones.insert(zone);
                }
            }
        }

        bail_unless!(
            omicron_zone_nics.is_empty(),
            "found extra Omicron zone NICs: {:?}",
            omicron_zone_nics.keys()
        );

        // Load all the physical disks for each sled.
        {
            use db::schema::bp_omicron_physical_disk::dsl;

            let mut paginator = Paginator::new(SQL_BATCH_SIZE);
            while let Some(p) = paginator.next() {
                // `paginated` implicitly orders by our `id`, which is also
                // handy for testing: the physical disks are always consistently ordered
                let batch = paginated(
                    dsl::bp_omicron_physical_disk,
                    dsl::id,
                    &p.current_pagparams(),
                )
                .filter(dsl::blueprint_id.eq(to_db_typed_uuid(blueprint_id)))
                .select(BpOmicronPhysicalDisk::as_select())
                .load_async(&*conn)
                .await
                .map_err(|e| {
                    public_error_from_diesel(e, ErrorHandler::Server)
                })?;

                paginator = p.found_batch(&batch, &|d| d.id);

                for d in batch {
                    let sled_config = sled_configs
                        .get_mut(&d.sled_id.into())
                        .ok_or_else(|| {
                        // This error means that we found a row in
                        // bp_omicron_physical_disk with no associated
                        // record in bp_sled_omicron_physical_disks.  This
                        // should be impossible and reflects either a bug or
                        // database corruption.
                        Error::internal_error(&format!(
                            "disk {}: unknown sled: {}",
                            d.id, d.sled_id
                        ))
                    })?;
                    let disk_id = d.id;
                    sled_config.disks.insert(d.try_into().map_err(|e| {
                        Error::internal_error(&format!(
                            "Cannot convert BpOmicronPhysicalDisk {}: {e}",
                            disk_id
                        ))
                    })?);
                }
            }
        }

        // Load all the datasets for each sled
        {
            use db::schema::bp_omicron_dataset::dsl;

            let mut paginator = Paginator::new(SQL_BATCH_SIZE);
            while let Some(p) = paginator.next() {
                // `paginated` implicitly orders by our `id`, which is also
                // handy for testing: the datasets are always consistently ordered
                let batch = paginated(
                    dsl::bp_omicron_dataset,
                    dsl::id,
                    &p.current_pagparams(),
                )
                .filter(dsl::blueprint_id.eq(to_db_typed_uuid(blueprint_id)))
                .select(BpOmicronDataset::as_select())
                .load_async(&*conn)
                .await
                .map_err(|e| {
                    public_error_from_diesel(e, ErrorHandler::Server)
                })?;

                paginator = p.found_batch(&batch, &|d| d.id);

                for d in batch {
                    let sled_config = sled_configs
                        .get_mut(&d.sled_id.into())
                        .ok_or_else(|| {
                        // This error means that we found a row in
                        // bp_omicron_dataset with no associated record in
                        // bp_sled_omicron_datasets.  This should be
                        // impossible and reflects either a bug or database
                        // corruption.
                        Error::internal_error(&format!(
                            "dataset {}: unknown sled: {}",
                            d.id, d.sled_id
                        ))
                    })?;

                    let dataset_id = d.id;
                    sled_config.datasets.insert(d.try_into().map_err(|e| {
                        Error::internal_error(&format!(
                            "Cannot parse dataset {}: {e}",
                            dataset_id
                        ))
                    })?);
                }
            }
        }

        // Load our `ClickhouseClusterConfig` if it exists
        let clickhouse_cluster_config: Option<ClickhouseClusterConfig> = {
            use db::schema::bp_clickhouse_cluster_config::dsl;

            let res = dsl::bp_clickhouse_cluster_config
                .filter(dsl::blueprint_id.eq(to_db_typed_uuid(blueprint_id)))
                .select(BpClickhouseClusterConfig::as_select())
                .get_result_async(&*conn)
                .await
                .optional()
                .map_err(|e| {
                    public_error_from_diesel(e, ErrorHandler::Server)
                })?;

            match res {
                None => None,
                Some(bp_config) => {
                    // Load our clickhouse keeper configs for the given blueprint
                    let keepers: BTreeMap<OmicronZoneUuid, KeeperId> = {
                        use db::schema::bp_clickhouse_keeper_zone_id_to_node_id::dsl;
                        let mut keepers = BTreeMap::new();
                        let mut paginator = Paginator::new(SQL_BATCH_SIZE);
                        while let Some(p) = paginator.next() {
                            let batch = paginated(
                                dsl::bp_clickhouse_keeper_zone_id_to_node_id,
                                dsl::omicron_zone_id,
                                &p.current_pagparams(),
                            )
                            .filter(
                                dsl::blueprint_id
                                    .eq(to_db_typed_uuid(blueprint_id)),
                            )
                            .select(
                                BpClickhouseKeeperZoneIdToNodeId::as_select(),
                            )
                            .load_async(&*conn)
                            .await
                            .map_err(|e| {
                                public_error_from_diesel(
                                    e,
                                    ErrorHandler::Server,
                                )
                            })?;

                            paginator =
                                p.found_batch(&batch, &|k| k.omicron_zone_id);

                            for k in batch {
                                let keeper_id = KeeperId(
                                    u64::try_from(k.keeper_id).map_err(
                                        |_| {
                                            Error::internal_error(&format!(
                                                "keeper id is negative: {}",
                                                k.keeper_id
                                            ))
                                        },
                                    )?,
                                );
                                keepers.insert(
                                    k.omicron_zone_id.into(),
                                    keeper_id,
                                );
                            }
                        }
                        keepers
                    };

                    // Load our clickhouse server configs for the given blueprint
                    let servers: BTreeMap<OmicronZoneUuid, ServerId> = {
                        use db::schema::bp_clickhouse_server_zone_id_to_node_id::dsl;
                        let mut servers = BTreeMap::new();
                        let mut paginator = Paginator::new(SQL_BATCH_SIZE);
                        while let Some(p) = paginator.next() {
                            let batch = paginated(
                                dsl::bp_clickhouse_server_zone_id_to_node_id,
                                dsl::omicron_zone_id,
                                &p.current_pagparams(),
                            )
                            .filter(
                                dsl::blueprint_id
                                    .eq(to_db_typed_uuid(blueprint_id)),
                            )
                            .select(
                                BpClickhouseServerZoneIdToNodeId::as_select(),
                            )
                            .load_async(&*conn)
                            .await
                            .map_err(|e| {
                                public_error_from_diesel(
                                    e,
                                    ErrorHandler::Server,
                                )
                            })?;

                            paginator =
                                p.found_batch(&batch, &|s| s.omicron_zone_id);

                            for s in batch {
                                let server_id = ServerId(
                                    u64::try_from(s.server_id).map_err(
                                        |_| {
                                            Error::internal_error(&format!(
                                                "server id is negative: {}",
                                                s.server_id
                                            ))
                                        },
                                    )?,
                                );
                                servers.insert(
                                    s.omicron_zone_id.into(),
                                    server_id,
                                );
                            }
                        }
                        servers
                    };

                    Some(ClickhouseClusterConfig {
                        generation: bp_config.generation.into(),
                        max_used_server_id: ServerId(
                            u64::try_from(bp_config.max_used_server_id)
                                .map_err(|_| {
                                    Error::internal_error(&format!(
                                        "max server id is negative: {}",
                                        bp_config.max_used_server_id
                                    ))
                                })?,
                        ),
                        max_used_keeper_id: KeeperId(
                            u64::try_from(bp_config.max_used_keeper_id)
                                .map_err(|_| {
                                    Error::internal_error(&format!(
                                        "max keeper id is negative: {}",
                                        bp_config.max_used_keeper_id
                                    ))
                                })?,
                        ),
                        cluster_name: bp_config.cluster_name,
                        cluster_secret: bp_config.cluster_secret,
                        highest_seen_keeper_leader_committed_log_index:
                            u64::try_from(
                                bp_config.highest_seen_keeper_leader_committed_log_index,
                            )
                            .map_err(|_| {
                                Error::internal_error(&format!(
                                    "max server id is negative: {}",
                                    bp_config.highest_seen_keeper_leader_committed_log_index
                                ))
                            })?,
                        keepers,
                        servers,
                    })
                }
            }
        };

        Ok(Blueprint {
            id: blueprint_id,
<<<<<<< HEAD
            sleds,
            // TODO these need to be serialized to the database.
            pending_mgs_updates: BTreeMap::new(),
=======
            sleds: sled_configs,
>>>>>>> 0c690f83
            parent_blueprint_id,
            internal_dns_version,
            external_dns_version,
            cockroachdb_fingerprint,
            cockroachdb_setting_preserve_downgrade,
            clickhouse_cluster_config,
            time_created,
            creator,
            comment,
        })
    }

    /// Delete a blueprint from the database
    pub async fn blueprint_delete(
        &self,
        opctx: &OpContext,
        authz_blueprint: &authz::Blueprint,
    ) -> Result<(), Error> {
        opctx.authorize(authz::Action::Delete, authz_blueprint).await?;
        let blueprint_id =
            BlueprintUuid::from_untyped_uuid(authz_blueprint.id());

        // As with inserting a whole blueprint, we remove it in one big
        // transaction.  Similar considerations apply.  We could
        // break it up if these transactions become too big.  But we'd need a
        // way to stop other clients from discovering a collection after we
        // start removing it and we'd also need to make sure we didn't leak a
        // collection if we crash while deleting it.
        let conn = self.pool_connection_authorized(opctx).await?;
        let err = OptionalError::new();

        let (
            nblueprints,
            nsled_metadata,
            nphysical_disks,
            ndatasets,
            nzones,
            nnics,
            nclickhouse_cluster_configs,
            nclickhouse_keepers,
            nclickhouse_servers,
        ) = self.transaction_retry_wrapper("blueprint_delete")
            .transaction(&conn, |conn| {
                let err = err.clone();
                async move {
                // Ensure that blueprint we're about to delete is not the
                // current target.
                let current_target = Self::blueprint_current_target_only(&conn)
                    .await
                    .map_err(|txn_err| txn_err.into_diesel(&err))?;

                if current_target.target_id == blueprint_id {
                    return Err(err.bail(TransactionError::CustomError(
                        Error::conflict(format!(
                            "blueprint {blueprint_id} is the \
                             current target and cannot be deleted",
                        )),
                    )));
                }

                // Remove the record describing the blueprint itself.
                let nblueprints = {
                    use db::schema::blueprint::dsl;
                    diesel::delete(
                        dsl::blueprint.filter(dsl::id.eq(to_db_typed_uuid(blueprint_id))),
                    )
                    .execute_async(&conn)
                    .await?
                };

                // Bail out if this blueprint didn't exist; there won't be
                // references to it in any of the remaining tables either, since
                // deletion always goes through this transaction.
                if nblueprints == 0 {
                    return Err(err.bail(TransactionError::CustomError(
                        authz_blueprint.not_found(),
                    )));
                }

                // Remove rows associated with sled metadata.
                let nsled_metadata = {
                    use db::schema::bp_sled_metadata::dsl;
                    diesel::delete(
                        dsl::bp_sled_metadata
                            .filter(dsl::blueprint_id.eq(to_db_typed_uuid(blueprint_id))),
                    )
                    .execute_async(&conn)
                    .await?
                };

                // Remove rows associated with Omicron physical disks
                let nphysical_disks = {
                    use db::schema::bp_omicron_physical_disk::dsl;
                    diesel::delete(
                        dsl::bp_omicron_physical_disk
                            .filter(dsl::blueprint_id.eq(to_db_typed_uuid(blueprint_id))),
                    )
                    .execute_async(&conn)
                    .await?
                };

                // Remove rows associated with Omicron datasets
                let ndatasets = {
                    use db::schema::bp_omicron_dataset::dsl;
                    diesel::delete(
                        dsl::bp_omicron_dataset
                            .filter(dsl::blueprint_id.eq(to_db_typed_uuid(blueprint_id))),
                    )
                    .execute_async(&conn)
                    .await?
                };

                // Remove rows associated with Omicron zones
                let nzones = {
                    use db::schema::bp_omicron_zone::dsl;
                    diesel::delete(
                        dsl::bp_omicron_zone
                            .filter(dsl::blueprint_id.eq(to_db_typed_uuid(blueprint_id))),
                    )
                    .execute_async(&conn)
                    .await?
                };

                let nnics = {
                    use db::schema::bp_omicron_zone_nic::dsl;
                    diesel::delete(
                        dsl::bp_omicron_zone_nic
                            .filter(dsl::blueprint_id.eq(to_db_typed_uuid(blueprint_id))),
                    )
                    .execute_async(&conn)
                    .await?
                };

                let nclickhouse_cluster_configs = {
                    use db::schema::bp_clickhouse_cluster_config::dsl;
                    diesel::delete(
                        dsl::bp_clickhouse_cluster_config
                            .filter(dsl::blueprint_id.eq(to_db_typed_uuid(blueprint_id))),
                    )
                    .execute_async(&conn)
                    .await?
                };

                let nclickhouse_keepers = {
                    use db::schema::bp_clickhouse_keeper_zone_id_to_node_id::dsl;
                    diesel::delete(dsl::bp_clickhouse_keeper_zone_id_to_node_id
                            .filter(dsl::blueprint_id.eq(to_db_typed_uuid(blueprint_id))),
                    )
                    .execute_async(&conn)
                    .await?
                };

                let nclickhouse_servers = {
                    use db::schema::bp_clickhouse_server_zone_id_to_node_id::dsl;
                    diesel::delete(dsl::bp_clickhouse_server_zone_id_to_node_id
                            .filter(dsl::blueprint_id.eq(to_db_typed_uuid(blueprint_id))),
                    )
                    .execute_async(&conn)
                    .await?
                };

                Ok((
                    nblueprints,
                    nsled_metadata,
                    nphysical_disks,
                    ndatasets,
                    nzones,
                    nnics,
                    nclickhouse_cluster_configs,
                    nclickhouse_keepers,
                    nclickhouse_servers,
                ))
                }
            })
            .await
            .map_err(|e| match err.take() {
                Some(err) => err.into(),
                None => public_error_from_diesel(e, ErrorHandler::Server),
            })?;

        info!(&opctx.log, "removed blueprint";
            "blueprint_id" => blueprint_id.to_string(),
            "nblueprints" => nblueprints,
            "nsled_metadata" => nsled_metadata,
            "nphysical_disks" => nphysical_disks,
            "ndatasets" => ndatasets,
            "nzones" => nzones,
            "nnics" => nnics,
            "nclickhouse_cluster_configs" => nclickhouse_cluster_configs,
            "nclickhouse_keepers" => nclickhouse_keepers,
            "nclickhouse_servers" => nclickhouse_servers
        );

        Ok(())
    }

    /// Ensure all external networking IPs and service vNICs described by
    /// `blueprint` are allocated (for in-service zones) or deallocated
    /// (otherwise), conditional on `blueprint` being the current target
    /// blueprint.
    ///
    /// This method may be safely executed from the blueprint executor RPW; the
    /// condition on the current target blueprint ensures a Nexus attempting to
    /// realize an out of date blueprint can't overwrite changes made by a Nexus
    /// that realized the current target.
    pub async fn blueprint_ensure_external_networking_resources(
        &self,
        opctx: &OpContext,
        blueprint: &Blueprint,
    ) -> Result<(), Error> {
        self.blueprint_ensure_external_networking_resources_impl(
            opctx,
            blueprint,
            #[cfg(test)]
            tests::NetworkResourceControlFlow::default(),
        )
        .await
    }

    // The third and fourth arguments to this function only exist when run under
    // test, and allows the calling test to control the general timing of the
    // transaction executed by this method:
    //
    // 1. Check that `blueprint` is the current target blueprint
    // 2. Set `target_check_done` is set to true (the test can wait on this)
    // 3. Wait until `should_write_data` is set to true (the test can wait on this).
    // 4. Run remainder of transaction to allocate/deallocate resources
    // 5. Return
    //
    // If any of the test-only control flow parameters are "None", they are skipped.
    async fn blueprint_ensure_external_networking_resources_impl(
        &self,
        opctx: &OpContext,
        blueprint: &Blueprint,
        #[cfg(test)] test_control_flow: tests::NetworkResourceControlFlow,
    ) -> Result<(), Error> {
        let err = OptionalError::new();
        let conn = self.pool_connection_authorized(opctx).await?;

        self.transaction_retry_wrapper(
            "blueprint_ensure_external_networking_resources",
        )
        .transaction(&conn, |conn| {
            let err = err.clone();
            #[cfg(test)]
            let target_check_done = test_control_flow.target_check_done.clone();
            #[cfg(test)]
            let should_write_data = test_control_flow.should_write_data.clone();

            async move {
                // Bail out if `blueprint` isn't the current target.
                let current_target = Self::blueprint_current_target_only(&conn)
                    .await
                    .map_err(|e| err.bail(e))?;
                if current_target.target_id != blueprint.id {
                    return Err(err.bail(
                        Error::invalid_request(format!(
                        "blueprint {} is not the current target blueprint ({})",
                        blueprint.id, current_target.target_id
                    ))
                        .into(),
                    ));
                }

                // See the comment on this method; this lets us notify our test
                // caller that we've performed our target blueprint check.
                #[cfg(test)]
                {
                    use std::sync::atomic::Ordering;
                    if let Some(gate) = target_check_done {
                        gate.store(true, Ordering::SeqCst);
                    }
                }
                // See the comment on this method; this lets us wait until our
                // test caller is ready for us to write data.
                #[cfg(test)]
                {
                    use std::sync::atomic::Ordering;
                    use std::time::Duration;
                    if let Some(gate) = should_write_data {
                        while !gate.load(Ordering::SeqCst) {
                            tokio::time::sleep(Duration::from_millis(50)).await;
                        }
                    }
                }

                // Deallocate external networking resources for
                // non-externally-reachable zones before allocating resources
                // for reachable zones. This will allow allocation to succeed if
                // we are swapping an external IP between two zones (e.g.,
                // moving a specific external IP from an old external DNS zone
                // to a new one).
                self.ensure_zone_external_networking_deallocated_on_connection(
                    &conn,
                    &opctx.log,
                    blueprint
                        .all_omicron_zones(|disposition| {
                            !disposition.is_in_service()
                        })
                        .map(|(_sled_id, zone)| zone),
                )
                .await
                .map_err(|e| err.bail(e.into()))?;
                self.ensure_zone_external_networking_allocated_on_connection(
                    &conn,
                    opctx,
                    blueprint
                        .all_omicron_zones(|disposition| {
                            disposition.is_in_service()
                        })
                        .map(|(_sled_id, zone)| zone),
                )
                .await
                .map_err(|e| err.bail(e.into()))?;

                Ok(())
            }
        })
        .await
        .map_err(|e| {
            if let Some(err) = err.take() {
                err.into()
            } else {
                public_error_from_diesel(e, ErrorHandler::Server)
            }
        })
    }

    /// Set the current target blueprint
    ///
    /// In order to become the target blueprint, `target`'s parent blueprint
    /// must be the current target. To instead change the current target's
    /// properties (particularly whether it's enabled), use
    /// [`DataStore::blueprint_target_set_current_enabled`].
    pub async fn blueprint_target_set_current(
        &self,
        opctx: &OpContext,
        target: BlueprintTarget,
    ) -> Result<(), Error> {
        let conn = self.pool_connection_authorized(opctx).await?;
        Self::blueprint_target_set_current_on_connection(&conn, opctx, target)
            .await
    }

    /// Variant of [Self::blueprint_target_set_current] which may be called from
    /// a transaction context.
    pub(crate) async fn blueprint_target_set_current_on_connection(
        conn: &async_bb8_diesel::Connection<DbConnection>,
        opctx: &OpContext,
        target: BlueprintTarget,
    ) -> Result<(), Error> {
        opctx
            .authorize(authz::Action::Modify, &authz::BLUEPRINT_CONFIG)
            .await?;

        let query = InsertTargetQuery {
            target_id: target.target_id,
            enabled: target.enabled,
            time_made_target: target.time_made_target,
        };

        query
            .execute_async(conn)
            .await
            .map_err(|e| Error::from(query.decode_error(e)))?;

        Ok(())
    }

    /// Set the current target blueprint's `enabled` field
    ///
    /// In order to change the enabled field, `target` must already be the
    /// current target blueprint. To instead set a new blueprint target, use
    /// [`DataStore::blueprint_target_set_current`].
    // Although this function is like `blueprint_target_set_current()` in that
    // both store the given `BlueprintTarget` into the table, the functions are
    // distinct because the preconditions and error cases are different. We
    // could reconsider this and make `blueprint_target_set_current` accept
    // blueprints where either their own or their parent is the current
    // blueprint, although this would require some rework in the nontrivial
    // `InsertTargetQuery` CTE.
    pub async fn blueprint_target_set_current_enabled(
        &self,
        opctx: &OpContext,
        target: BlueprintTarget,
    ) -> Result<(), Error> {
        use db::schema::bp_target::dsl;

        opctx
            .authorize(authz::Action::Modify, &authz::BLUEPRINT_CONFIG)
            .await?;

        // Diesel requires us to use an alias in order to refer to the
        // `bp_target` table twice in the same query.
        let bp_target2 = diesel::alias!(db::schema::bp_target as bp_target1);

        // The following diesel produces this query:
        //
        // ```sql
        // INSERT INTO bp_target
        //   (SELECT
        //        version + 1,
        //        blueprint_id,
        //        <target.enabled>,
        //        <target.time_made_target>
        //    FROM bp_target
        //    WHERE
        //        -- This part of the subquery restricts us to only the
        //        -- current target (i.e., the bp_target with maximal version)
        //        version IN (SELECT version FROM bp_target
        //                    ORDER BY version DESC LIMIT 1)
        //
        //        -- ... and that current target must exactly equal the target
        //        -- blueprint on which we're trying to set `enabled`
        //        AND blueprint_id = <target.blueprint_id>
        //   );
        // ```
        //
        // This will either insert one new row (if the filters were satisified)
        // or no new rows (if the filters were not satisfied).
        let query = dsl::bp_target
            .select((
                dsl::version + 1,
                dsl::blueprint_id,
                target.enabled.into_sql::<sql_types::Bool>(),
                target.time_made_target.into_sql::<sql_types::Timestamptz>(),
            ))
            .filter(
                dsl::version.eq_any(
                    bp_target2
                        .select(bp_target2.field(dsl::version))
                        .order_by(bp_target2.field(dsl::version).desc())
                        .limit(1),
                ),
            )
            .filter(dsl::blueprint_id.eq(to_db_typed_uuid(target.target_id)))
            .insert_into(dsl::bp_target);

        let conn = self.pool_connection_authorized(opctx).await?;

        let num_inserted = query
            .execute_async(&*conn)
            .await
            .map_err(|e| public_error_from_diesel(e, ErrorHandler::Server))?;

        match num_inserted {
            0 => Err(Error::invalid_request(format!(
                "Blueprint {} is not the current target blueprint",
                target.target_id
            ))),
            1 => Ok(()),
            // This is impossible, not only due to the `.limit(1)` in the
            // subquery above, but also because we're inserting `version + 1`
            // which would fail with pkey conflicts if we matched more than one
            // existing row in the subquery.
            _ => unreachable!("query inserted more than one row"),
        }
    }

    /// Get the current target blueprint, if one exists
    ///
    /// Returns both the metadata about the target and the full blueprint
    /// contents. If you only need the target metadata, use
    /// `blueprint_target_get_current` instead.
    pub async fn blueprint_target_get_current_full(
        &self,
        opctx: &OpContext,
    ) -> Result<(BlueprintTarget, Blueprint), Error> {
        opctx.authorize(authz::Action::Read, &authz::BLUEPRINT_CONFIG).await?;

        let conn = self.pool_connection_authorized(opctx).await?;
        let target = Self::blueprint_current_target_only(&conn).await?;

        // The blueprint for the current target cannot be deleted while it is
        // the current target, but it's possible someone else (a) made a new
        // blueprint the target and (b) deleted the blueprint pointed to by our
        // `target` between the above query and the below query. In such a case,
        // this query will fail with an "unknown blueprint ID" error. This
        // should be rare in practice.
        let authz_blueprint = authz_blueprint_from_id(target.target_id);
        let blueprint = self.blueprint_read(opctx, &authz_blueprint).await?;

        Ok((target, blueprint))
    }

    /// Get the current target blueprint, if one exists
    pub async fn blueprint_target_get_current_on_connection(
        conn: &async_bb8_diesel::Connection<DbConnection>,
        opctx: &OpContext,
    ) -> Result<BlueprintTarget, TransactionError<Error>> {
        opctx.authorize(authz::Action::Read, &authz::BLUEPRINT_CONFIG).await?;
        Self::blueprint_current_target_only(&conn).await
    }

    /// Get the current target blueprint, if one exists
    pub async fn blueprint_target_get_current(
        &self,
        opctx: &OpContext,
    ) -> Result<BlueprintTarget, Error> {
        opctx.authorize(authz::Action::Read, &authz::BLUEPRINT_CONFIG).await?;
        let conn = self.pool_connection_authorized(opctx).await?;
        Self::blueprint_current_target_only(&conn).await.map_err(|e| e.into())
    }

    // Helper to fetch the current blueprint target (without fetching the entire
    // blueprint for that target).
    //
    // Caller is responsible for checking authz for this operation.
    async fn blueprint_current_target_only(
        conn: &async_bb8_diesel::Connection<DbConnection>,
    ) -> Result<BlueprintTarget, TransactionError<Error>> {
        use db::schema::bp_target::dsl;

        let current_target = dsl::bp_target
            .order_by(dsl::version.desc())
            .first_async::<BpTarget>(conn)
            .await
            .optional()
            .map_err(|e| public_error_from_diesel(e, ErrorHandler::Server))?;

        // We expect a target blueprint to be set on all systems. RSS sets an
        // initial blueprint, but we shipped systems before it did so. We added
        // target blueprints to those systems via support operations, but let's
        // be careful here and return a specific error for this case.
        let current_target =
            current_target.ok_or_else(|| Error::InternalError {
                internal_message: "no target blueprint set".to_string(),
            })?;

        Ok(current_target.into())
    }
}

// Helper to create an `authz::Blueprint` for a specific blueprint ID
fn authz_blueprint_from_id(blueprint_id: BlueprintUuid) -> authz::Blueprint {
    let blueprint_id = blueprint_id.into_untyped_uuid();
    authz::Blueprint::new(
        authz::FLEET,
        blueprint_id,
        LookupType::ById(blueprint_id),
    )
}

/// Errors related to inserting a target blueprint
#[derive(Debug)]
enum InsertTargetError {
    /// The requested target blueprint ID does not exist in the blueprint table.
    NoSuchBlueprint(BlueprintUuid),
    /// The requested target blueprint's parent does not match the current
    /// target.
    ParentNotTarget(BlueprintUuid),
    /// Any other error
    Other(DieselError),
}

impl From<InsertTargetError> for Error {
    fn from(value: InsertTargetError) -> Self {
        match value {
            InsertTargetError::NoSuchBlueprint(id) => Error::not_found_by_id(
                ResourceType::Blueprint,
                id.as_untyped_uuid(),
            ),
            InsertTargetError::ParentNotTarget(id) => {
                Error::invalid_request(format!(
                    "Blueprint {id}'s parent blueprint is not the current \
                     target blueprint"
                ))
            }
            InsertTargetError::Other(e) => {
                public_error_from_diesel(e, ErrorHandler::Server)
            }
        }
    }
}

/// Query to insert a new current target blueprint.
///
/// The `bp_target` table's primary key is the `version` field, and we enforce
/// the following invariants:
///
/// * The first "current target" blueprint is assigned version 1.
/// * In order to be inserted as the first current target blueprint, a
///   blueprint must have a parent_blueprint_id of NULL.
/// * After the first, any subsequent blueprint can only be assigned as the
///   current target if its parent_blueprint_id is the current target blueprint.
/// * When inserting a new child blueprint as the current target, it is assigned
///   a version of 1 + its parent's version.
///
/// The result of this is a linear history of blueprints, where each target is a
/// direct child of the previous current target. Enforcing the above has some
/// subtleties (particularly around handling the "first blueprint with no
/// parent" case). These are expanded on below through inline comments on the
/// query we generate:
///
/// ```sql
/// WITH
///   -- Subquery to fetch the current target (i.e., the row with the max
///   -- veresion in `bp_target`).
///   current_target AS (
///     SELECT
///       "version" AS version,
///       "blueprint_id" AS blueprint_id
///     FROM "bp_target"
///     ORDER BY "version" DESC
///     LIMIT 1
///   ),
///
///   -- Error checking subquery: This uses similar tricks as elsewhere in
///   -- this crate to `CAST(... AS UUID)` with non-UUID values that result
///   -- in runtime errors in specific cases, allowing us to give accurate
///   -- error messages.
///   --
///   -- These checks are not required for correct behavior by the insert
///   -- below. If we removed them, the insert would insert 0 rows if
///   -- these checks would have failed. But they make it easier to report
///   -- specific problems to our caller.
///   --
///   -- The specific cases we check here are noted below.
///   check_validity AS MATERIALIZED (
///     SELECT CAST(IF(
///       -- Return `no-such-blueprint` if the ID we're being told to
///       -- set as the target doesn't exist in the blueprint table.
///       (SELECT "id" FROM "blueprint" WHERE "id" = <new_target_id>) IS NULL,
///       'no-such-blueprint',
///       IF(
///         -- Check for whether our new target's parent matches our current
///         -- target. There are two cases here: The first is the common case
///         -- (i.e., the new target has a parent: does it match the current
///         -- target ID?). The second is the bootstrapping check: if we're
///         -- trying to insert a new target that does not have a parent,
///         -- we should not have a current target at all.
///         --
///         -- If either of these cases fails, we return `parent-not-target`.
///         (
///            SELECT "parent_blueprint_id" FROM "blueprint", current_target
///            WHERE
///              "id" = <new_target_id>
///              AND current_target.blueprint_id = "parent_blueprint_id"
///         ) IS NOT NULL
///         OR
///         (
///            SELECT 1 FROM "blueprint"
///            WHERE
///              "id" = <new_target_id>
///              AND "parent_blueprint_id" IS NULL
///              AND NOT EXISTS (SELECT version FROM current_target)
///         ) = 1,
///         -- Sometime between v22.1.9 and v22.2.19, Cockroach's type checker
///         -- became too smart for our `CAST(... as UUID)` error checking
///         -- gadget: it can infer that `<new_target_id>` must be a UUID, so
///         -- then tries to parse 'parent-not-target' and 'no-such-blueprint'
///         -- as UUIDs _during typechecking_, which causes the query to always
///         -- fail. We can defeat this by casting the UUID to text here, which
///         -- will allow the 'parent-not-target' and 'no-such-blueprint'
///         -- sentinels to survive type checking, making it to query execution
///         -- where they will only be cast to UUIDs at runtime in the failure
///         -- cases they're supposed to catch.
///         CAST(<new_target_id> AS text),
///         'parent-not-target'
///       )
///     ) AS UUID)
///   ),
///
///   -- Determine the new version number to use: either 1 if this is the
///   -- first blueprint being made the current target, or 1 higher than
///   -- the previous target's version.
///   --
///   -- The final clauses of each of these WHERE clauses repeat the
///   -- checks performed above in `check_validity`, and will cause this
///   -- subquery to return no rows if we should not allow the new
///   -- target to be set.
///   new_target AS (
///     SELECT 1 AS new_version FROM "blueprint"
///       WHERE
///         "id" = <new_target_id>
///         AND "parent_blueprint_id" IS NULL
///         AND NOT EXISTS (SELECT version FROM current_target)
///     UNION
///     SELECT current_target.version + 1 FROM current_target, "blueprint"
///       WHERE
///         "id" = <new_target_id>
///         AND "parent_blueprint_id" IS NOT NULL
///         AND "parent_blueprint_id" = current_target.blueprint_id
///   )
///
///   -- Perform the actual insertion.
///   INSERT INTO "bp_target"(
///     "version","blueprint_id","enabled","time_made_target"
///   )
///   SELECT
///     new_target.new_version,
///     <new_target_id>,
///     <new_target_enabled>,
///     <new_target_time_made_target>
///     FROM new_target
/// ```
#[derive(Debug, Clone, Copy)]
struct InsertTargetQuery {
    target_id: BlueprintUuid,
    enabled: bool,
    time_made_target: DateTime<Utc>,
}

// Uncastable sentinel used to detect we attempt to make a blueprint the target
// when it does not exist in the blueprint table.
const NO_SUCH_BLUEPRINT_SENTINEL: &str = "no-such-blueprint";

// Uncastable sentinel used to detect we attempt to make a blueprint the target
// when its parent_blueprint_id is not the current target.
const PARENT_NOT_TARGET_SENTINEL: &str = "parent-not-target";

// Error messages generated from the above sentinel values.
const NO_SUCH_BLUEPRINT_ERROR_MESSAGE: &str = "could not parse \"no-such-blueprint\" as type uuid: \
     uuid: incorrect UUID length: no-such-blueprint";
const PARENT_NOT_TARGET_ERROR_MESSAGE: &str = "could not parse \"parent-not-target\" as type uuid: \
     uuid: incorrect UUID length: parent-not-target";

impl InsertTargetQuery {
    fn decode_error(&self, err: DieselError) -> InsertTargetError {
        match err {
            DieselError::DatabaseError(DatabaseErrorKind::Unknown, info)
                if info.message() == NO_SUCH_BLUEPRINT_ERROR_MESSAGE =>
            {
                InsertTargetError::NoSuchBlueprint(self.target_id)
            }
            DieselError::DatabaseError(DatabaseErrorKind::Unknown, info)
                if info.message() == PARENT_NOT_TARGET_ERROR_MESSAGE =>
            {
                InsertTargetError::ParentNotTarget(self.target_id)
            }
            other => InsertTargetError::Other(other),
        }
    }
}

impl QueryId for InsertTargetQuery {
    type QueryId = ();
    const HAS_STATIC_QUERY_ID: bool = false;
}

impl QueryFragment<Pg> for InsertTargetQuery {
    fn walk_ast<'a>(
        &'a self,
        mut out: AstPass<'_, 'a, Pg>,
    ) -> diesel::QueryResult<()> {
        use crate::db::schema::blueprint::dsl as bp_dsl;
        use crate::db::schema::bp_target::dsl;

        type FromClause<T> =
            diesel::internal::table_macro::StaticQueryFragmentInstance<T>;
        type BpTargetFromClause = FromClause<db::schema::bp_target::table>;
        type BlueprintFromClause = FromClause<db::schema::blueprint::table>;
        const BP_TARGET_FROM_CLAUSE: BpTargetFromClause =
            BpTargetFromClause::new();
        const BLUEPRINT_FROM_CLAUSE: BlueprintFromClause =
            BlueprintFromClause::new();

        out.push_sql("WITH ");

        out.push_sql("current_target AS (SELECT ");
        out.push_identifier(dsl::version::NAME)?;
        out.push_sql(" AS version,");
        out.push_identifier(dsl::blueprint_id::NAME)?;
        out.push_sql(" AS blueprint_id FROM ");
        BP_TARGET_FROM_CLAUSE.walk_ast(out.reborrow())?;
        out.push_sql(" ORDER BY ");
        out.push_identifier(dsl::version::NAME)?;
        out.push_sql(" DESC LIMIT 1),");

        out.push_sql(
            "check_validity AS MATERIALIZED ( \
               SELECT \
                 CAST( \
                   IF( \
                     (SELECT ",
        );
        out.push_identifier(bp_dsl::id::NAME)?;
        out.push_sql(" FROM ");
        BLUEPRINT_FROM_CLAUSE.walk_ast(out.reborrow())?;
        out.push_sql(" WHERE ");
        out.push_identifier(bp_dsl::id::NAME)?;
        out.push_sql(" = ");
        out.push_bind_param::<sql_types::Uuid, Uuid>(
            self.target_id.as_untyped_uuid(),
        )?;
        out.push_sql(") IS NULL, ");
        out.push_bind_param::<sql_types::Text, &'static str>(
            &NO_SUCH_BLUEPRINT_SENTINEL,
        )?;
        out.push_sql(
            ", \
                     IF( \
                       (SELECT ",
        );
        out.push_identifier(bp_dsl::parent_blueprint_id::NAME)?;
        out.push_sql(" FROM ");
        BLUEPRINT_FROM_CLAUSE.walk_ast(out.reborrow())?;
        out.push_sql(", current_target WHERE ");
        out.push_identifier(bp_dsl::id::NAME)?;
        out.push_sql(" = ");
        out.push_bind_param::<sql_types::Uuid, Uuid>(
            self.target_id.as_untyped_uuid(),
        )?;
        out.push_sql(" AND current_target.blueprint_id = ");
        out.push_identifier(bp_dsl::parent_blueprint_id::NAME)?;
        out.push_sql(
            "          ) IS NOT NULL \
                       OR \
                       (SELECT 1 FROM ",
        );
        BLUEPRINT_FROM_CLAUSE.walk_ast(out.reborrow())?;
        out.push_sql(" WHERE ");
        out.push_identifier(bp_dsl::id::NAME)?;
        out.push_sql(" = ");
        out.push_bind_param::<sql_types::Uuid, Uuid>(
            self.target_id.as_untyped_uuid(),
        )?;
        out.push_sql(" AND ");
        out.push_identifier(bp_dsl::parent_blueprint_id::NAME)?;
        out.push_sql(
            "  IS NULL \
                        AND NOT EXISTS ( \
                          SELECT version FROM current_target) \
                        ) = 1, ",
        );
        out.push_sql("  CAST(");
        out.push_bind_param::<sql_types::Uuid, Uuid>(
            self.target_id.as_untyped_uuid(),
        )?;
        out.push_sql("  AS text), ");
        out.push_bind_param::<sql_types::Text, &'static str>(
            &PARENT_NOT_TARGET_SENTINEL,
        )?;
        out.push_sql(
            "   ) \
              ) \
            AS UUID) \
          ), ",
        );

        out.push_sql("new_target AS (SELECT 1 AS new_version FROM ");
        BLUEPRINT_FROM_CLAUSE.walk_ast(out.reborrow())?;
        out.push_sql(" WHERE ");
        out.push_identifier(bp_dsl::id::NAME)?;
        out.push_sql(" = ");
        out.push_bind_param::<sql_types::Uuid, Uuid>(
            self.target_id.as_untyped_uuid(),
        )?;
        out.push_sql(" AND ");
        out.push_identifier(bp_dsl::parent_blueprint_id::NAME)?;
        out.push_sql(
            " IS NULL \
            AND NOT EXISTS \
            (SELECT version FROM current_target) \
             UNION \
            SELECT current_target.version + 1 FROM \
              current_target, ",
        );
        BLUEPRINT_FROM_CLAUSE.walk_ast(out.reborrow())?;
        out.push_sql(" WHERE ");
        out.push_identifier(bp_dsl::id::NAME)?;
        out.push_sql(" = ");
        out.push_bind_param::<sql_types::Uuid, Uuid>(
            self.target_id.as_untyped_uuid(),
        )?;
        out.push_sql(" AND ");
        out.push_identifier(bp_dsl::parent_blueprint_id::NAME)?;
        out.push_sql(" IS NOT NULL AND ");
        out.push_identifier(bp_dsl::parent_blueprint_id::NAME)?;
        out.push_sql(" = current_target.blueprint_id) ");

        out.push_sql("INSERT INTO ");
        BP_TARGET_FROM_CLAUSE.walk_ast(out.reborrow())?;
        out.push_sql("(");
        out.push_identifier(dsl::version::NAME)?;
        out.push_sql(",");
        out.push_identifier(dsl::blueprint_id::NAME)?;
        out.push_sql(",");
        out.push_identifier(dsl::enabled::NAME)?;
        out.push_sql(",");
        out.push_identifier(dsl::time_made_target::NAME)?;
        out.push_sql(") SELECT new_target.new_version, ");
        out.push_bind_param::<sql_types::Uuid, Uuid>(
            self.target_id.as_untyped_uuid(),
        )?;
        out.push_sql(",");
        out.push_bind_param::<sql_types::Bool, bool>(&self.enabled)?;
        out.push_sql(",");
        out.push_bind_param::<sql_types::Timestamptz, DateTime<Utc>>(
            &self.time_made_target,
        )?;
        out.push_sql(" FROM new_target");

        Ok(())
    }
}

impl RunQueryDsl<DbConnection> for InsertTargetQuery {}

#[cfg(test)]
mod tests {
    use super::*;

    use crate::db::pub_test_utils::TestDatabase;
    use crate::db::raw_query_builder::QueryBuilder;
    use nexus_inventory::CollectionBuilder;
    use nexus_inventory::now_db_precision;
    use nexus_reconfigurator_planning::blueprint_builder::BlueprintBuilder;
    use nexus_reconfigurator_planning::blueprint_builder::Ensure;
    use nexus_reconfigurator_planning::blueprint_builder::EnsureMultiple;
    use nexus_reconfigurator_planning::example::ExampleSystemBuilder;
    use nexus_reconfigurator_planning::example::example;
    use nexus_types::deployment::BlueprintPhysicalDiskDisposition;
    use nexus_types::deployment::BlueprintZoneConfig;
    use nexus_types::deployment::BlueprintZoneDisposition;
    use nexus_types::deployment::BlueprintZoneImageSource;
    use nexus_types::deployment::BlueprintZoneType;
    use nexus_types::deployment::OmicronZoneExternalFloatingIp;
    use nexus_types::deployment::PlanningInput;
    use nexus_types::deployment::PlanningInputBuilder;
    use nexus_types::deployment::SledDetails;
    use nexus_types::deployment::SledDisk;
    use nexus_types::deployment::SledFilter;
    use nexus_types::deployment::SledResources;
    use nexus_types::deployment::blueprint_zone_type;
    use nexus_types::external_api::views::PhysicalDiskPolicy;
    use nexus_types::external_api::views::PhysicalDiskState;
    use nexus_types::external_api::views::SledPolicy;
    use nexus_types::external_api::views::SledState;
    use nexus_types::inventory::Collection;
    use omicron_common::address::IpRange;
    use omicron_common::address::Ipv6Subnet;
    use omicron_common::api::external::MacAddr;
    use omicron_common::api::external::Name;
    use omicron_common::api::external::Vni;
    use omicron_common::api::internal::shared::NetworkInterface;
    use omicron_common::api::internal::shared::NetworkInterfaceKind;
    use omicron_common::disk::DiskIdentity;
    use omicron_test_utils::dev;
    use omicron_test_utils::dev::poll::CondCheckError;
    use omicron_test_utils::dev::poll::wait_for_condition;
    use omicron_uuid_kinds::ExternalIpUuid;
    use omicron_uuid_kinds::OmicronZoneUuid;
    use omicron_uuid_kinds::PhysicalDiskUuid;
    use omicron_uuid_kinds::SledUuid;
    use omicron_uuid_kinds::ZpoolUuid;
    use oxnet::IpNet;
    use pretty_assertions::assert_eq;
    use rand::Rng;
    use rand::thread_rng;
    use slog::Logger;
    use std::mem;
    use std::net::IpAddr;
    use std::net::Ipv4Addr;
    use std::net::Ipv6Addr;
    use std::net::SocketAddrV6;
    use std::str::FromStr;
    use std::sync::Arc;
    use std::sync::LazyLock;
    use std::sync::atomic::AtomicBool;
    use std::sync::atomic::Ordering;
    use std::time::Duration;

    static EMPTY_PLANNING_INPUT: LazyLock<PlanningInput> =
        LazyLock::new(|| PlanningInputBuilder::empty_input());

    #[derive(Default)]
    pub struct NetworkResourceControlFlow {
        pub target_check_done: Option<Arc<AtomicBool>>,
        pub should_write_data: Option<Arc<AtomicBool>>,
    }

    // This is a not-super-future-maintainer-friendly helper to check that all
    // the subtables related to blueprints have been pruned of a specific
    // blueprint ID. If additional blueprint tables are added in the future,
    // this function will silently ignore them unless they're manually added.
    async fn ensure_blueprint_fully_deleted(
        datastore: &DataStore,
        blueprint_id: BlueprintUuid,
    ) {
        let conn = datastore.pool_connection_for_tests().await.unwrap();

        macro_rules! query_count {
            ($table:ident, $blueprint_id_col:ident) => {{
                use db::schema::$table::dsl;
                let result = dsl::$table
                    .filter(
                        dsl::$blueprint_id_col
                            .eq(to_db_typed_uuid(blueprint_id)),
                    )
                    .count()
                    .get_result_async(&*conn)
                    .await;
                (stringify!($table), result)
            }};
        }

        for (table_name, result) in [
            query_count!(blueprint, id),
            query_count!(bp_sled_metadata, blueprint_id),
            query_count!(bp_omicron_dataset, blueprint_id),
            query_count!(bp_omicron_physical_disk, blueprint_id),
            query_count!(bp_omicron_zone, blueprint_id),
            query_count!(bp_omicron_zone_nic, blueprint_id),
        ] {
            let count: i64 = result.unwrap();
            assert_eq!(
                count, 0,
                "nonzero row count for blueprint \
                 {blueprint_id} in table {table_name}"
            );
        }
    }

    // Create a fake set of `SledDetails`, either with a subnet matching
    // `ip` or with an arbitrary one.
    fn fake_sled_details(ip: Option<Ipv6Addr>) -> SledDetails {
        let zpools = (0..4)
            .map(|i| {
                (
                    ZpoolUuid::new_v4(),
                    SledDisk {
                        disk_identity: DiskIdentity {
                            vendor: String::from("v"),
                            serial: format!("s-{i}"),
                            model: String::from("m"),
                        },
                        disk_id: PhysicalDiskUuid::new_v4(),
                        policy: PhysicalDiskPolicy::InService,
                        state: PhysicalDiskState::Active,
                    },
                )
            })
            .collect();
        let ip = ip.unwrap_or_else(|| thread_rng().gen::<u128>().into());
        let resources = SledResources { zpools, subnet: Ipv6Subnet::new(ip) };
        SledDetails {
            policy: SledPolicy::provisionable(),
            state: SledState::Active,
            resources,
        }
    }

    fn representative(
        log: &Logger,
        test_name: &str,
    ) -> (Collection, PlanningInput, Blueprint) {
        // We'll start with an example system.
        let (mut base_collection, planning_input, mut blueprint) =
            example(log, test_name);

        // Take a more thorough collection representative (includes SPs,
        // etc.)...
        let mut collection =
            nexus_inventory::examples::representative().builder.build();

        // ... and replace its sled agent and Omicron zones with those from our
        // example system.
        mem::swap(
            &mut collection.sled_agents,
            &mut base_collection.sled_agents,
        );

        // Treat this blueprint as the initial blueprint for the system.
        blueprint.parent_blueprint_id = None;

        (collection, planning_input, blueprint)
    }

    async fn blueprint_list_all_ids(
        opctx: &OpContext,
        datastore: &DataStore,
    ) -> Vec<BlueprintUuid> {
        datastore
            .blueprints_list(opctx, &DataPageParams::max_page())
            .await
            .unwrap()
            .into_iter()
            .map(|bp| bp.id)
            .collect()
    }

    #[tokio::test]
    async fn test_empty_blueprint() {
        // Setup
        let logctx = dev::test_setup_log("test_empty_blueprint");
        let db = TestDatabase::new_with_datastore(&logctx.log).await;
        let (opctx, datastore) = (db.opctx(), db.datastore());

        // Create an empty blueprint from it
        let blueprint1 = BlueprintBuilder::build_empty_with_sleds(
            std::iter::empty(),
            "test",
        );
        let authz_blueprint = authz_blueprint_from_id(blueprint1.id);

        // Trying to read it from the database should fail with the relevant
        // "not found" error.
        let err = datastore
            .blueprint_read(&opctx, &authz_blueprint)
            .await
            .unwrap_err();
        assert_eq!(err, authz_blueprint.not_found());

        // Write it to the database and read it back.
        datastore
            .blueprint_insert(&opctx, &blueprint1)
            .await
            .expect("failed to insert blueprint");
        let blueprint_read = datastore
            .blueprint_read(&opctx, &authz_blueprint)
            .await
            .expect("failed to read blueprint back");
        assert_eq!(blueprint1, blueprint_read);
        assert_eq!(
            blueprint_list_all_ids(&opctx, &datastore).await,
            [blueprint1.id]
        );

        // There ought to be no sleds and no parent blueprint.
        assert_eq!(blueprint1.sleds.len(), 0);
        assert_eq!(blueprint1.parent_blueprint_id, None);

        // Trying to insert the same blueprint again should fail.
        let err =
            datastore.blueprint_insert(&opctx, &blueprint1).await.unwrap_err();
        assert!(err.to_string().contains("duplicate key"));

        // We could try to test deleting this blueprint, but deletion checks
        // that the blueprint being deleted isn't the current target, and we
        // haven't set a current target at all as part of this test. Instead of
        // going through the motions of creating another blueprint and making it
        // the target just to test deletion, we'll end this test here, and rely
        // on other tests to check blueprint deletion.

        // Clean up.
        db.terminate().await;
        logctx.cleanup_successful();
    }

    #[tokio::test]
    async fn test_representative_blueprint() {
        const TEST_NAME: &str = "test_representative_blueprint";
        // Setup
        let logctx = dev::test_setup_log(TEST_NAME);
        let db = TestDatabase::new_with_datastore(&logctx.log).await;
        let (opctx, datastore) = (db.opctx(), db.datastore());

        // Create a cohesive representative collection/policy/blueprint
        let (collection, planning_input, blueprint1) =
            representative(&logctx.log, TEST_NAME);
        let authz_blueprint1 = authz_blueprint_from_id(blueprint1.id);

        // Write it to the database and read it back.
        datastore
            .blueprint_insert(&opctx, &blueprint1)
            .await
            .expect("failed to insert blueprint");
        let blueprint_read = datastore
            .blueprint_read(&opctx, &authz_blueprint1)
            .await
            .expect("failed to read collection back");
        assert_eq!(blueprint1, blueprint_read);
        assert_eq!(
            blueprint_list_all_ids(&opctx, &datastore).await,
            [blueprint1.id]
        );

        // Check the number of blueprint elements against our collection.
        assert_eq!(
            blueprint1.sleds.len(),
            planning_input.all_sled_ids(SledFilter::Commissioned).count(),
        );
        assert_eq!(blueprint1.sleds.len(), collection.sled_agents.len());
        assert_eq!(
            blueprint1.all_omicron_zones(BlueprintZoneDisposition::any).count(),
            collection.all_omicron_zones().count()
        );
        // All zones should be in service.
        assert_all_zones_in_service(&blueprint1);
        assert_eq!(blueprint1.parent_blueprint_id, None);

        // Set blueprint1 as the current target, and ensure that we cannot
        // delete it (as the current target cannot be deleted).
        let bp1_target = BlueprintTarget {
            target_id: blueprint1.id,
            enabled: true,
            time_made_target: now_db_precision(),
        };
        datastore
            .blueprint_target_set_current(&opctx, bp1_target)
            .await
            .unwrap();
        assert_eq!(
            datastore.blueprint_target_get_current_full(&opctx).await.unwrap(),
            (bp1_target, blueprint1.clone())
        );
        let err = datastore
            .blueprint_delete(&opctx, &authz_blueprint1)
            .await
            .unwrap_err();
        assert!(
            err.to_string().contains(&format!(
                "blueprint {} is the current target and cannot be deleted",
                blueprint1.id
            )),
            "unexpected error: {err}"
        );

        // Add a new sled.
        let new_sled_id = SledUuid::new_v4();

        // While we're at it, use a different DNS version to test that that
        // works.
        let new_internal_dns_version = blueprint1.internal_dns_version.next();
        let new_external_dns_version = new_internal_dns_version.next();
        let planning_input = {
            let mut builder = planning_input.into_builder();
            builder
                .add_sled(new_sled_id, fake_sled_details(None))
                .expect("failed to add sled");
            builder.set_internal_dns_version(new_internal_dns_version);
            builder.set_external_dns_version(new_external_dns_version);
            builder.build()
        };
        let new_sled_zpools = &planning_input
            .sled_lookup(SledFilter::Commissioned, new_sled_id)
            .unwrap()
            .resources
            .zpools;

        // Create a builder for a child blueprint.
        let mut builder = BlueprintBuilder::new_based_on(
            &logctx.log,
            &blueprint1,
            &planning_input,
            &collection,
            "test",
        )
        .expect("failed to create builder");

        // Ensure disks on our sled
        assert_eq!(
            EnsureMultiple::from(
                builder
                    .sled_add_disks(
                        new_sled_id,
                        &planning_input
                            .sled_lookup(SledFilter::Commissioned, new_sled_id)
                            .unwrap()
                            .resources
                    )
                    .unwrap()
                    .disks
            ),
            EnsureMultiple::Changed {
                added: 4,
                updated: 0,
                expunged: 0,
                removed: 0
            }
        );

        // Add zones to our new sled.
        assert_eq!(
            builder.sled_ensure_zone_ntp(new_sled_id).unwrap(),
            Ensure::Added
        );
        for zpool_id in new_sled_zpools.keys() {
            assert_eq!(
                builder
                    .sled_ensure_zone_crucible(new_sled_id, *zpool_id)
                    .unwrap(),
                Ensure::Added
            );
        }

        let num_new_ntp_zones = 1;
        let num_new_crucible_zones = new_sled_zpools.len();
        let num_new_sled_zones = num_new_ntp_zones + num_new_crucible_zones;

        let blueprint2 = builder.build();
        let authz_blueprint2 = authz_blueprint_from_id(blueprint2.id);

        let diff = blueprint2.diff_since_blueprint(&blueprint1);
        println!("b1 -> b2: {}", diff.display());
        println!("b1 sleds: {:?}", blueprint1.sleds);
        println!("b2 sleds: {:?}", blueprint2.sleds);
        // Check that we added the new sled, as well as its disks and zones.
        assert_eq!(
            blueprint1
                .all_omicron_disks(BlueprintPhysicalDiskDisposition::any)
                .count()
                + new_sled_zpools.len(),
            blueprint2
                .all_omicron_disks(BlueprintPhysicalDiskDisposition::any)
                .count()
        );
        assert_eq!(blueprint1.sleds.len() + 1, blueprint2.sleds.len());
        assert_eq!(
            blueprint1.all_omicron_zones(BlueprintZoneDisposition::any).count()
                + num_new_sled_zones,
            blueprint2.all_omicron_zones(BlueprintZoneDisposition::any).count()
        );

        // All zones should be in service.
        assert_all_zones_in_service(&blueprint2);
        assert_eq!(blueprint2.parent_blueprint_id, Some(blueprint1.id));

        // Check that we can write it to the DB and read it back.
        datastore
            .blueprint_insert(&opctx, &blueprint2)
            .await
            .expect("failed to insert blueprint");
        let blueprint_read = datastore
            .blueprint_read(&opctx, &authz_blueprint2)
            .await
            .expect("failed to read collection back");
        let diff = blueprint_read.diff_since_blueprint(&blueprint2);
        println!("diff: {}", diff.display());
        assert_eq!(blueprint2, blueprint_read);
        assert_eq!(blueprint2.internal_dns_version, new_internal_dns_version);
        assert_eq!(blueprint2.external_dns_version, new_external_dns_version);
        {
            let mut expected_ids = [blueprint1.id, blueprint2.id];
            expected_ids.sort();
            assert_eq!(
                blueprint_list_all_ids(&opctx, &datastore).await,
                expected_ids
            );
        }

        // Set blueprint2 as the current target and ensure that means we can not
        // delete it.
        let bp2_target = BlueprintTarget {
            target_id: blueprint2.id,
            enabled: true,
            time_made_target: now_db_precision(),
        };
        datastore
            .blueprint_target_set_current(&opctx, bp2_target)
            .await
            .unwrap();
        assert_eq!(
            datastore.blueprint_target_get_current_full(&opctx).await.unwrap(),
            (bp2_target, blueprint2.clone())
        );
        let err = datastore
            .blueprint_delete(&opctx, &authz_blueprint2)
            .await
            .unwrap_err();
        assert!(
            err.to_string().contains(&format!(
                "blueprint {} is the current target and cannot be deleted",
                blueprint2.id
            )),
            "unexpected error: {err}"
        );

        // Now that blueprint2 is the target, we should be able to delete
        // blueprint1.
        datastore.blueprint_delete(&opctx, &authz_blueprint1).await.unwrap();
        ensure_blueprint_fully_deleted(&datastore, blueprint1.id).await;
        assert_eq!(
            blueprint_list_all_ids(&opctx, &datastore).await,
            [blueprint2.id]
        );

        // Clean up.
        db.terminate().await;
        logctx.cleanup_successful();
    }

    #[tokio::test]
    async fn test_set_target() {
        // Setup
        let logctx = dev::test_setup_log("test_set_target");
        let db = TestDatabase::new_with_datastore(&logctx.log).await;
        let (opctx, datastore) = (db.opctx(), db.datastore());

        // Trying to insert a target that doesn't reference a blueprint should
        // fail with a relevant error message.
        let nonexistent_blueprint_id = BlueprintUuid::new_v4();
        let err = datastore
            .blueprint_target_set_current(
                &opctx,
                BlueprintTarget {
                    target_id: nonexistent_blueprint_id,
                    enabled: true,
                    time_made_target: now_db_precision(),
                },
            )
            .await
            .unwrap_err();
        assert_eq!(
            err,
            Error::from(InsertTargetError::NoSuchBlueprint(
                nonexistent_blueprint_id
            ))
        );

        // There should be no current target; this is never expected in a real
        // system, since RSS sets an initial target blueprint, so we should get
        // an error.
        let err = datastore
            .blueprint_target_get_current_full(&opctx)
            .await
            .unwrap_err();
        assert!(err.to_string().contains("no target blueprint set"));

        // Create an initial empty collection
        let collection = CollectionBuilder::new("test").build();

        // Create three blueprints:
        // * `blueprint1` has no parent
        // * `blueprint2` and `blueprint3` both have `blueprint1` as parent
        let blueprint1 = BlueprintBuilder::build_empty_with_sleds(
            std::iter::empty(),
            "test1",
        );
        let blueprint2 = BlueprintBuilder::new_based_on(
            &logctx.log,
            &blueprint1,
            &EMPTY_PLANNING_INPUT,
            &collection,
            "test2",
        )
        .expect("failed to create builder")
        .build();
        let blueprint3 = BlueprintBuilder::new_based_on(
            &logctx.log,
            &blueprint1,
            &EMPTY_PLANNING_INPUT,
            &collection,
            "test3",
        )
        .expect("failed to create builder")
        .build();
        assert_eq!(blueprint1.parent_blueprint_id, None);
        assert_eq!(blueprint2.parent_blueprint_id, Some(blueprint1.id));
        assert_eq!(blueprint3.parent_blueprint_id, Some(blueprint1.id));

        // Insert all three into the blueprint table.
        datastore.blueprint_insert(&opctx, &blueprint1).await.unwrap();
        datastore.blueprint_insert(&opctx, &blueprint2).await.unwrap();
        datastore.blueprint_insert(&opctx, &blueprint3).await.unwrap();

        let bp1_target = BlueprintTarget {
            target_id: blueprint1.id,
            enabled: true,
            time_made_target: now_db_precision(),
        };
        let bp2_target = BlueprintTarget {
            target_id: blueprint2.id,
            enabled: true,
            time_made_target: now_db_precision(),
        };
        let bp3_target = BlueprintTarget {
            target_id: blueprint3.id,
            enabled: true,
            time_made_target: now_db_precision(),
        };

        // Attempting to make blueprint2 the current target should fail because
        // it has a non-NULL parent_blueprint_id, but there is no current target
        // (i.e., only a blueprint with no parent can be made the current
        // target).
        let err = datastore
            .blueprint_target_set_current(&opctx, bp2_target)
            .await
            .unwrap_err();
        assert_eq!(
            err,
            Error::from(InsertTargetError::ParentNotTarget(blueprint2.id))
        );

        // There should be no current target; this is never expected in a real
        // system, since RSS sets an initial target blueprint, so we should get
        // an error.
        let err = datastore
            .blueprint_target_get_current_full(&opctx)
            .await
            .unwrap_err();
        assert!(err.to_string().contains("no target blueprint set"));

        // We should be able to insert blueprint1, which has no parent (matching
        // the currently-empty `bp_target` table's lack of a target).
        datastore
            .blueprint_target_set_current(&opctx, bp1_target)
            .await
            .unwrap();
        assert_eq!(
            datastore.blueprint_target_get_current_full(&opctx).await.unwrap(),
            (bp1_target, blueprint1.clone())
        );

        // Now that blueprint1 is the current target, we should be able to
        // insert blueprint2 or blueprint3. WLOG, pick blueprint3.
        datastore
            .blueprint_target_set_current(&opctx, bp3_target)
            .await
            .unwrap();
        assert_eq!(
            datastore.blueprint_target_get_current_full(&opctx).await.unwrap(),
            (bp3_target, blueprint3.clone())
        );

        // Now that blueprint3 is the target, trying to insert blueprint1 or
        // blueprint2 should fail, because neither of their parents (NULL and
        // blueprint1, respectively) match the current target.
        let err = datastore
            .blueprint_target_set_current(&opctx, bp1_target)
            .await
            .unwrap_err();
        assert_eq!(
            err,
            Error::from(InsertTargetError::ParentNotTarget(blueprint1.id))
        );
        let err = datastore
            .blueprint_target_set_current(&opctx, bp2_target)
            .await
            .unwrap_err();
        assert_eq!(
            err,
            Error::from(InsertTargetError::ParentNotTarget(blueprint2.id))
        );

        // Create a child of blueprint3, and ensure when we set it as the target
        // with enabled=false, that status is serialized.
        let blueprint4 = BlueprintBuilder::new_based_on(
            &logctx.log,
            &blueprint3,
            &EMPTY_PLANNING_INPUT,
            &collection,
            "test3",
        )
        .expect("failed to create builder")
        .build();
        assert_eq!(blueprint4.parent_blueprint_id, Some(blueprint3.id));
        datastore.blueprint_insert(&opctx, &blueprint4).await.unwrap();
        let bp4_target = BlueprintTarget {
            target_id: blueprint4.id,
            enabled: false,
            time_made_target: now_db_precision(),
        };
        datastore
            .blueprint_target_set_current(&opctx, bp4_target)
            .await
            .unwrap();
        assert_eq!(
            datastore.blueprint_target_get_current_full(&opctx).await.unwrap(),
            (bp4_target, blueprint4)
        );

        // Clean up.
        db.terminate().await;
        logctx.cleanup_successful();
    }

    #[tokio::test]
    async fn test_set_target_enabled() {
        // Setup
        let logctx = dev::test_setup_log("test_set_target_enabled");
        let db = TestDatabase::new_with_datastore(&logctx.log).await;
        let (opctx, datastore) = (db.opctx(), db.datastore());

        // Create an initial empty collection
        let collection = CollectionBuilder::new("test").build();

        // Create an initial blueprint and a child.
        let blueprint1 = BlueprintBuilder::build_empty_with_sleds(
            std::iter::empty(),
            "test1",
        );
        let blueprint2 = BlueprintBuilder::new_based_on(
            &logctx.log,
            &blueprint1,
            &EMPTY_PLANNING_INPUT,
            &collection,
            "test2",
        )
        .expect("failed to create builder")
        .build();
        assert_eq!(blueprint1.parent_blueprint_id, None);
        assert_eq!(blueprint2.parent_blueprint_id, Some(blueprint1.id));

        // Insert both into the blueprint table.
        datastore.blueprint_insert(&opctx, &blueprint1).await.unwrap();
        datastore.blueprint_insert(&opctx, &blueprint2).await.unwrap();

        let mut bp1_target = BlueprintTarget {
            target_id: blueprint1.id,
            enabled: true,
            time_made_target: now_db_precision(),
        };
        let mut bp2_target = BlueprintTarget {
            target_id: blueprint2.id,
            enabled: true,
            time_made_target: now_db_precision(),
        };

        // Set bp1_target as the current target.
        datastore
            .blueprint_target_set_current(&opctx, bp1_target)
            .await
            .unwrap();
        assert_eq!(
            datastore.blueprint_target_get_current(&opctx).await.unwrap(),
            bp1_target,
        );

        // We should be able to toggle its enabled status an arbitrary number of
        // times.
        for _ in 0..10 {
            bp1_target.enabled = !bp1_target.enabled;
            datastore
                .blueprint_target_set_current_enabled(&opctx, bp1_target)
                .await
                .unwrap();
            assert_eq!(
                datastore.blueprint_target_get_current(&opctx).await.unwrap(),
                bp1_target,
            );
        }

        // We cannot use `blueprint_target_set_current_enabled` to make
        // bp2_target the target...
        let err = datastore
            .blueprint_target_set_current_enabled(&opctx, bp2_target)
            .await
            .unwrap_err();
        assert!(
            err.to_string().contains("is not the current target blueprint")
        );

        // ...but we can make it the target via `blueprint_target_set_current`.
        datastore
            .blueprint_target_set_current(&opctx, bp2_target)
            .await
            .unwrap();
        assert_eq!(
            datastore.blueprint_target_get_current(&opctx).await.unwrap(),
            bp2_target,
        );

        // We can no longer toggle the enabled bit of bp1_target.
        let err = datastore
            .blueprint_target_set_current_enabled(&opctx, bp1_target)
            .await
            .unwrap_err();
        assert!(
            err.to_string().contains("is not the current target blueprint")
        );

        // We can toggle bp2_target.enabled an arbitrary number of times.
        for _ in 0..10 {
            bp2_target.enabled = !bp2_target.enabled;
            datastore
                .blueprint_target_set_current_enabled(&opctx, bp2_target)
                .await
                .unwrap();
            assert_eq!(
                datastore.blueprint_target_get_current(&opctx).await.unwrap(),
                bp2_target,
            );
        }

        // Clean up.
        db.terminate().await;
        logctx.cleanup_successful();
    }

    async fn create_blueprint_with_external_ip(
        datastore: &DataStore,
        opctx: &OpContext,
    ) -> Blueprint {
        // Create an initial blueprint and a child.
        let sled_id = SledUuid::new_v4();
        let mut blueprint = BlueprintBuilder::build_empty_with_sleds(
            [sled_id].into_iter(),
            "test1",
        );

        // To observe realistic database behavior, we need the invocation of
        // "blueprint_ensure_external_networking_resources" to actually write something
        // back to the database.
        //
        // While this is *mostly* made-up blueprint contents, the part that matters
        // is that it's provisioning a zone (Nexus) which does have resources
        // to be allocated.
        let ip_range = IpRange::try_from((
            Ipv4Addr::new(10, 0, 0, 1),
            Ipv4Addr::new(10, 0, 0, 10),
        ))
        .unwrap();
        let (service_ip_pool, _) = datastore
            .ip_pools_service_lookup(&opctx)
            .await
            .expect("lookup service ip pool");
        datastore
            .ip_pool_add_range(&opctx, &service_ip_pool, &ip_range)
            .await
            .expect("add range to service ip pool");
        let zone_id = OmicronZoneUuid::new_v4();
        blueprint.sleds.get_mut(&sled_id).unwrap().zones.insert(
            BlueprintZoneConfig {
                disposition: BlueprintZoneDisposition::InService,
                id: zone_id,
                filesystem_pool: None,
                zone_type: BlueprintZoneType::Nexus(
                    blueprint_zone_type::Nexus {
                        internal_address: SocketAddrV6::new(
                            Ipv6Addr::LOCALHOST,
                            0,
                            0,
                            0,
                        ),
                        external_ip: OmicronZoneExternalFloatingIp {
                            id: ExternalIpUuid::new_v4(),
                            ip: "10.0.0.1".parse().unwrap(),
                        },
                        nic: NetworkInterface {
                            id: Uuid::new_v4(),
                            kind: NetworkInterfaceKind::Service {
                                id: *zone_id.as_untyped_uuid(),
                            },
                            name: Name::from_str("mynic").unwrap(),
                            ip: "fd77:e9d2:9cd9:2::8".parse().unwrap(),
                            mac: MacAddr::random_system(),
                            subnet: IpNet::host_net(IpAddr::V6(
                                Ipv6Addr::LOCALHOST,
                            )),
                            vni: Vni::random(),
                            primary: true,
                            slot: 1,
                            transit_ips: vec![],
                        },
                        external_tls: false,
                        external_dns_servers: vec![],
                    },
                ),
                image_source: BlueprintZoneImageSource::InstallDataset,
            },
        );

        blueprint
    }

    #[tokio::test]
    async fn test_ensure_external_networking_works_with_good_target() {
        // Setup
        let logctx = dev::test_setup_log(
            "test_ensure_external_networking_works_with_good_target",
        );
        let db = TestDatabase::new_with_datastore(&logctx.log).await;
        let (opctx, datastore) = (db.opctx(), db.datastore());

        let blueprint =
            create_blueprint_with_external_ip(&datastore, &opctx).await;
        datastore.blueprint_insert(&opctx, &blueprint).await.unwrap();

        let bp_target = BlueprintTarget {
            target_id: blueprint.id,
            enabled: true,
            time_made_target: now_db_precision(),
        };

        datastore
            .blueprint_target_set_current(&opctx, bp_target)
            .await
            .unwrap();
        datastore
            .blueprint_ensure_external_networking_resources_impl(
                &opctx,
                &blueprint,
                NetworkResourceControlFlow::default(),
            )
            .await
            .expect("Should be able to allocate external network resources");

        // Clean up.
        db.terminate().await;
        logctx.cleanup_successful();
    }

    #[tokio::test]
    async fn test_ensure_external_networking_bails_on_bad_target() {
        let test_name = "test_ensure_external_networking_bails_on_bad_target";

        // Setup
        let logctx = dev::test_setup_log(test_name);
        let db = TestDatabase::new_with_datastore(&logctx.log).await;
        let (opctx, datastore) = (db.opctx(), db.datastore());

        // Create two blueprints, both of which have external networking (via 1
        // Nexus zone).
        let (example_system, blueprint1) =
            ExampleSystemBuilder::new(&opctx.log, test_name)
                .nsleds(1)
                .nexus_count(1)
                .internal_dns_count(0)
                .expect("internal DNS count can be 0")
                .external_dns_count(0)
                .expect("external DNS count can be 0")
                .crucible_pantry_count(0)
                .build();
        let blueprint2 = BlueprintBuilder::new_based_on(
            &logctx.log,
            &blueprint1,
            &example_system.input,
            &example_system.collection,
            &format!("{test_name}-2"),
        )
        .expect("failed to create builder")
        .build();

        // Insert an IP pool range covering the one Nexus IP.
        let nexus_ip = blueprint1
            .all_omicron_zones(BlueprintZoneDisposition::is_in_service)
            .find_map(|(_, zone_config)| {
                zone_config
                    .zone_type
                    .external_networking()
                    .map(|(ip, _nic)| ip.ip())
            })
            .expect("found external IP");
        let (service_ip_pool, _) = datastore
            .ip_pools_service_lookup(&opctx)
            .await
            .expect("lookup service ip pool");
        datastore
            .ip_pool_add_range(
                &opctx,
                &service_ip_pool,
                &IpRange::try_from((nexus_ip, nexus_ip))
                    .expect("valid IP range"),
            )
            .await
            .expect("add range to service IP pool");

        // Insert both (plus the original parent of blueprint1, internal to
        // `ExampleSystemBuilder`) into the blueprint table.
        let blueprint0 = example_system.initial_blueprint;
        datastore.blueprint_insert(&opctx, &blueprint0).await.unwrap();
        datastore.blueprint_insert(&opctx, &blueprint1).await.unwrap();
        datastore.blueprint_insert(&opctx, &blueprint2).await.unwrap();

        let bp0_target = BlueprintTarget {
            target_id: blueprint0.id,
            enabled: true,
            time_made_target: now_db_precision(),
        };
        let bp1_target = BlueprintTarget {
            target_id: blueprint1.id,
            enabled: true,
            time_made_target: now_db_precision(),
        };
        let bp2_target = BlueprintTarget {
            target_id: blueprint2.id,
            enabled: true,
            time_made_target: now_db_precision(),
        };

        // Set bp1_target as the current target (which requires making bp0 the
        // target first).
        datastore
            .blueprint_target_set_current(&opctx, bp0_target)
            .await
            .unwrap();
        datastore
            .blueprint_target_set_current(&opctx, bp1_target)
            .await
            .unwrap();

        // Create flags to control method execution.
        let target_check_done = Arc::new(AtomicBool::new(false));
        let should_write_data = Arc::new(AtomicBool::new(false));

        // Spawn a task to execute our method.
        let ensure_resources_task = tokio::spawn({
            let datastore = datastore.clone();
            let opctx =
                OpContext::for_tests(logctx.log.clone(), datastore.clone());
            let target_check_done = target_check_done.clone();
            let should_write_data = should_write_data.clone();
            async move {
                datastore
                    .blueprint_ensure_external_networking_resources_impl(
                        &opctx,
                        &blueprint1,
                        NetworkResourceControlFlow {
                            target_check_done: Some(target_check_done),
                            should_write_data: Some(should_write_data),
                        },
                    )
                    .await
            }
        });

        // Wait until `task` has proceeded past the point at which it's checked
        // the target blueprint.
        wait_for_condition(
            || async {
                if target_check_done.load(Ordering::SeqCst) {
                    Ok(())
                } else {
                    Err(CondCheckError::<()>::NotYet)
                }
            },
            &Duration::from_millis(50),
            &Duration::from_secs(10),
        )
        .await
        .expect("`target_check_done` not set to true");

        // While the "Ensure resources" task is still mid-transaction:
        //
        // - Update the target
        // - Read the data which "Ensure resources" is attempting to write
        datastore
            .blueprint_target_set_current(&opctx, bp2_target)
            .await
            .unwrap();

        let conn = datastore
            .pool_connection_authorized(&opctx)
            .await
            .expect("failed to get connection");

        // NOTE: Performing this "SELECT" is a necessary step for our test, even
        // though we don't actually care about the result.
        //
        // If we don't perform this read, it is possible for CockroachDB to
        // logically order the "Ensure Resources" task before the blueprint
        // target changes.
        //
        // More on this in the block comment below.
        let _external_ips = QueryBuilder::new()
            .sql("SELECT id FROM omicron.public.external_ip WHERE time_deleted IS NULL")
            .query::<diesel::sql_types::Uuid>()
            .load_async::<uuid::Uuid>(&*conn)
            .await
            .expect("SELECT external IPs");

        // == WHAT ORDERING DO WE EXPECT?
        //
        // We expect to have the following reads/writes:
        //
        // | Ensure Resources | Unit test |
        // | -----------------|-----------|
        // | BEGIN            |           |
        // | R(target)        |           |
        // |                  | W(target) |
        // |                  | R(data)   |
        // | W(data)          |           |
        // | COMMIT           |           |
        //
        // With this ordering, and an eye on "Read-Write", "Write-Read", and
        // "Write-Write" conflicts:
        //
        // - (R->W) "Ensure Resources" must be ordered before "Unit test", because of access to
        // "target".
        // - (R->W) "Unit test" must be ordered before "Ensure Resources", because of
        // access to "data".
        //
        // This creates a circular dependency, and therefore means "Ensure Resources"
        // cannot commit. We expect that this ordering will force CockroachDB
        // to retry the "Ensure Resources" transaction, which will cause it to
        // see the new target:
        //
        // | Ensure Resources | Unit Test |
        // | -----------------|-----------|
        // |                  | W(target) |
        // |                  | R(data)   |
        // | BEGIN            |           |
        // | R(target)        |           |
        //
        // This should cause it to abort the current transaction, as the target no longer matches.
        //
        // == WHY ARE WE DOING THIS?
        //
        // Although CockroachDB's transactions provide serializability, they
        // do not preserve "strict serializability". This means that, as long as we don't violate
        // transaction conflict ordering (aka, the "Read-Write", "Write-Read", and "Write-Write"
        // relationships used earlier), transactions can be re-ordered independently of when
        // they completed in "real time".
        //
        // Although we may want to test the following application-level invariant:
        //
        // > If the target blueprint changes while we're updating network resources, the
        // transaction should abort.
        //
        // We actually need to reframe this statement in terms of concurrency control:
        //
        // > If a transaction attempts to read the current blueprint and update network resources,
        // and concurrently the blueprint changes, the transaction should fail if any other
        // operations have concurrently attempted to read or write network resources.
        //
        // This statement is a bit more elaborate, but it more accurately describes what Cockroach
        // is doing: if the "Ensure Resources" operation COULD have completed before another
        // transaction (e.g., one updating the blueprint target), it is acceptable for the
        // transactions to be logically re-ordered in a different way than they completed in
        // real-time.

        should_write_data.store(true, Ordering::SeqCst);

        // After setting `should_write_data`, `ensure_resources_task` will finish.
        //
        // We expect that it will keep running, but before COMMIT-ing successfully,
        // it should be forced to retry.

        let err = tokio::time::timeout(
            Duration::from_secs(10),
            ensure_resources_task,
        )
        .await
        .expect(
            "time out waiting for \
                `blueprint_ensure_external_networking_resources`",
        )
        .expect("panic in `blueprint_ensure_external_networking_resources")
        .expect_err("Should have failed to ensure resources")
        .to_string();

        assert!(
            err.contains("is not the current target blueprint"),
            "Error: {err}",
        );

        // Clean up.
        db.terminate().await;
        logctx.cleanup_successful();
    }

    fn assert_all_zones_in_service(blueprint: &Blueprint) {
        let not_in_service = blueprint
            .all_omicron_zones(|disposition| !disposition.is_in_service())
            .collect::<Vec<_>>();
        assert!(
            not_in_service.is_empty(),
            "expected all zones to be in service, \
             found these zones not in service: {not_in_service:?}"
        );
    }
}<|MERGE_RESOLUTION|>--- conflicted
+++ resolved
@@ -873,13 +873,9 @@
 
         Ok(Blueprint {
             id: blueprint_id,
-<<<<<<< HEAD
-            sleds,
             // TODO these need to be serialized to the database.
             pending_mgs_updates: BTreeMap::new(),
-=======
             sleds: sled_configs,
->>>>>>> 0c690f83
             parent_blueprint_id,
             internal_dns_version,
             external_dns_version,
