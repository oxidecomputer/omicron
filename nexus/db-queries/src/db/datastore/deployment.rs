// This Source Code Form is subject to the terms of the Mozilla Public
// License, v. 2.0. If a copy of the MPL was not distributed with this
// file, You can obtain one at https://mozilla.org/MPL/2.0/.

use super::DataStore;
use crate::authz;
use crate::authz::ApiResource;
use crate::context::OpContext;
use crate::db::DbConnection;
use crate::db::TransactionError;
use crate::db::datastore::SQL_BATCH_SIZE;
use crate::db::error::ErrorHandler;
use crate::db::error::public_error_from_diesel;
use crate::db::pagination::Paginator;
use crate::db::pagination::paginated;
use crate::transaction_retry::OptionalError;
use anyhow::Context;
use async_bb8_diesel::AsyncRunQueryDsl;
use chrono::DateTime;
use chrono::Utc;
use clickhouse_admin_types::{KeeperId, ServerId};
use core::future::Future;
use core::pin::Pin;
use diesel::BoolExpressionMethods;
use diesel::Column;
use diesel::ExpressionMethods;
use diesel::Insertable;
use diesel::IntoSql;
use diesel::JoinOnDsl;
use diesel::NullableExpressionMethods;
use diesel::OptionalExtension;
use diesel::QueryDsl;
use diesel::RunQueryDsl;
use diesel::expression::SelectableHelper;
use diesel::pg::Pg;
use diesel::query_builder::AstPass;
use diesel::query_builder::QueryFragment;
use diesel::query_builder::QueryId;
use diesel::result::DatabaseErrorKind;
use diesel::result::Error as DieselError;
use diesel::sql_types;
use futures::FutureExt;
use id_map::IdMap;
use nexus_db_model::Blueprint as DbBlueprint;
use nexus_db_model::BpClickhouseClusterConfig;
use nexus_db_model::BpClickhouseKeeperZoneIdToNodeId;
use nexus_db_model::BpClickhouseServerZoneIdToNodeId;
use nexus_db_model::BpOmicronDataset;
use nexus_db_model::BpOmicronPhysicalDisk;
use nexus_db_model::BpOmicronZone;
use nexus_db_model::BpOmicronZoneNic;
use nexus_db_model::BpSledMetadata;
use nexus_db_model::BpTarget;
use nexus_db_model::TufArtifact;
use nexus_db_model::to_db_typed_uuid;
use nexus_types::deployment::Blueprint;
use nexus_types::deployment::BlueprintMetadata;
use nexus_types::deployment::BlueprintSledConfig;
use nexus_types::deployment::BlueprintTarget;
use nexus_types::deployment::ClickhouseClusterConfig;
use nexus_types::deployment::CockroachDbPreserveDowngrade;
use omicron_common::api::external::DataPageParams;
use omicron_common::api::external::Error;
use omicron_common::api::external::ListResultVec;
use omicron_common::api::external::LookupType;
use omicron_common::api::external::ResourceType;
use omicron_common::bail_unless;
use omicron_uuid_kinds::BlueprintUuid;
use omicron_uuid_kinds::GenericUuid;
use omicron_uuid_kinds::OmicronZoneUuid;
use omicron_uuid_kinds::SledUuid;
use std::collections::BTreeMap;
use tufaceous_artifact::KnownArtifactKind;
use uuid::Uuid;

mod external_networking;

impl DataStore {
    /// List blueprints
    pub async fn blueprints_list(
        &self,
        opctx: &OpContext,
        pagparams: &DataPageParams<'_, Uuid>,
    ) -> ListResultVec<BlueprintMetadata> {
        use nexus_db_schema::schema::blueprint;

        opctx
            .authorize(authz::Action::ListChildren, &authz::BLUEPRINT_CONFIG)
            .await?;

        let blueprints = paginated(blueprint::table, blueprint::id, pagparams)
            .select(DbBlueprint::as_select())
            .get_results_async(&*self.pool_connection_authorized(opctx).await?)
            .await
            .map_err(|e| public_error_from_diesel(e, ErrorHandler::Server))?;

        Ok(blueprints.into_iter().map(BlueprintMetadata::from).collect())
    }

    /// Store a complete blueprint into the database
    pub async fn blueprint_insert(
        &self,
        opctx: &OpContext,
        blueprint: &Blueprint,
    ) -> Result<(), Error> {
        let conn = self.pool_connection_authorized(opctx).await?;
        self.blueprint_insert_on_connection(&conn, opctx, blueprint).await
    }

    /// Creates a transaction iff the current blueprint is "bp_id".
    ///
    /// - The transaction is retryable and named "name"
    /// - The "bp_id" value is checked as the first operation within the
    /// transaction.
    /// - If "bp_id" is still the current target, then "f" is called,
    /// within a transactional context.
    pub async fn transaction_if_current_blueprint_is<Func, R>(
        &self,
        conn: &async_bb8_diesel::Connection<DbConnection>,
        name: &'static str,
        opctx: &OpContext,
        bp_id: BlueprintUuid,
        f: Func,
    ) -> Result<R, Error>
    where
        Func: for<'t> Fn(
                &'t async_bb8_diesel::Connection<DbConnection>,
            ) -> Pin<
                Box<
                    dyn Future<Output = Result<R, TransactionError<Error>>>
                        + Send
                        + 't,
                >,
            > + Send
            + Sync
            + Clone,
        R: Send + 'static,
    {
        let err = OptionalError::new();
        let r = self
            .transaction_retry_wrapper(name)
            .transaction(&conn, |conn| {
                let err = err.clone();
                let f = f.clone();
                async move {
                    // Bail if `bp_id` is no longer the target
                    let target =
                        Self::blueprint_target_get_current_on_connection(
                            &conn, opctx,
                        )
                        .await
                        .map_err(|txn_error| txn_error.into_diesel(&err))?;
                    if target.target_id != bp_id {
                        return Err(err.bail(
                            Error::invalid_request(format!(
                                "blueprint target has changed from {} -> {}",
                                bp_id, target.target_id
                            ))
                            .into(),
                        ));
                    }

                    // Otherwise, perform our actual operation
                    f(&conn)
                        .await
                        .map_err(|txn_error| txn_error.into_diesel(&err))
                }
                .boxed()
            })
            .await
            .map_err(|e| match err.take() {
                Some(txn_error) => txn_error.into(),
                None => public_error_from_diesel(e, ErrorHandler::Server),
            })?;
        Ok(r)
    }

    /// Variant of [Self::blueprint_insert] which may be called from a
    /// transaction context.
    pub(crate) async fn blueprint_insert_on_connection(
        &self,
        conn: &async_bb8_diesel::Connection<DbConnection>,
        opctx: &OpContext,
        blueprint: &Blueprint,
    ) -> Result<(), Error> {
        opctx
            .authorize(authz::Action::Modify, &authz::BLUEPRINT_CONFIG)
            .await?;

        // In the database, the blueprint is represented essentially as a tree
        // rooted at a `blueprint` row.  Other nodes in the tree point
        // back at the `blueprint` via `blueprint_id`.
        //
        // It's helpful to assemble some values before entering the transaction
        // so that we can produce the `Error` type that we want here.
        let row_blueprint = DbBlueprint::from(blueprint);
        let blueprint_id = BlueprintUuid::from(row_blueprint.id);

        let sled_metadatas = blueprint
            .sleds
            .iter()
            .map(|(&sled_id, sled)| BpSledMetadata {
                blueprint_id: blueprint_id.into(),
                sled_id: sled_id.into(),
                sled_state: sled.state.into(),
                sled_agent_generation: sled.sled_agent_generation.into(),
            })
            .collect::<Vec<_>>();

        let omicron_physical_disks = blueprint
            .sleds
            .iter()
            .flat_map(|(sled_id, sled)| {
                sled.disks.iter().map(move |disk| {
                    BpOmicronPhysicalDisk::new(blueprint_id, *sled_id, disk)
                })
            })
            .collect::<Vec<_>>();

        let omicron_datasets = blueprint
            .sleds
            .iter()
            .flat_map(|(sled_id, sled)| {
                sled.datasets.iter().map(move |dataset| {
                    BpOmicronDataset::new(blueprint_id, *sled_id, dataset)
                })
            })
            .collect::<Vec<_>>();

        let omicron_zones = blueprint
            .sleds
            .iter()
            .flat_map(|(sled_id, sled)| {
                sled.zones.iter().map(move |zone| {
                    BpOmicronZone::new(blueprint_id, *sled_id, zone)
                        .map_err(|e| Error::internal_error(&format!("{:#}", e)))
                })
            })
            .collect::<Result<Vec<_>, Error>>()?;
        let omicron_zone_nics = blueprint
            .sleds
            .values()
            .flat_map(|sled| {
                sled.zones.iter().filter_map(|zone| {
                    BpOmicronZoneNic::new(blueprint_id, zone)
                        .with_context(|| format!("zone {}", zone.id))
                        .map_err(|e| Error::internal_error(&format!("{:#}", e)))
                        .transpose()
                })
            })
            .collect::<Result<Vec<BpOmicronZoneNic>, _>>()?;

        let clickhouse_tables: Option<(_, _, _)> = if let Some(config) =
            &blueprint.clickhouse_cluster_config
        {
            let mut keepers = vec![];
            for (zone_id, keeper_id) in &config.keepers {
                let keeper = BpClickhouseKeeperZoneIdToNodeId::new(
                    blueprint_id,
                    *zone_id,
                    *keeper_id,
                )
                .with_context(|| format!("zone {zone_id}, keeper {keeper_id}"))
                .map_err(|e| Error::internal_error(&format!("{:#}", e)))?;
                keepers.push(keeper)
            }

            let mut servers = vec![];
            for (zone_id, server_id) in &config.servers {
                let server = BpClickhouseServerZoneIdToNodeId::new(
                    blueprint_id,
                    *zone_id,
                    *server_id,
                )
                .with_context(|| format!("zone {zone_id}, server {server_id}"))
                .map_err(|e| Error::internal_error(&format!("{:#}", e)))?;
                servers.push(server);
            }

            let cluster_config =
                BpClickhouseClusterConfig::new(blueprint_id, config)
                    .map_err(|e| Error::internal_error(&format!("{:#}", e)))?;

            Some((cluster_config, keepers, servers))
        } else {
            None
        };

        // This implementation inserts all records associated with the
        // blueprint in one transaction.  This is required: we don't want
        // any planner or executor to see a half-inserted blueprint, nor do we
        // want to leave a partial blueprint around if we crash. However, it
        // does mean this is likely to be a big transaction and if that becomes
        // a problem we could break this up as long as we address those
        // problems.
        //
        // The SQL here is written so that it doesn't have to be an
        // *interactive* transaction.  That is, it should in principle be
        // possible to generate all this SQL up front and send it as one big
        // batch rather than making a bunch of round-trips to the database.
        // We'd do that if we had an interface for doing that with bound
        // parameters, etc.  See oxidecomputer/omicron#973.

        // The risk of a serialization error is possible here, but low,
        // as most of the operations should be insertions rather than in-place
        // modifications of existing tables.
        #[allow(clippy::disallowed_methods)]
        self.transaction_non_retry_wrapper("blueprint_insert")
            .transaction(&conn, |conn| async move {
            // Insert the row for the blueprint.
            {
                use nexus_db_schema::schema::blueprint::dsl;
                let _: usize = diesel::insert_into(dsl::blueprint)
                    .values(row_blueprint)
                    .execute_async(&conn)
                    .await?;
            }

            // Insert all the sled states for this blueprint.
            {
                use nexus_db_schema::schema::bp_sled_metadata::dsl as sled_metadata;

                let _ = diesel::insert_into(sled_metadata::bp_sled_metadata)
                    .values(sled_metadatas)
                    .execute_async(&conn)
                    .await?;
            }

            // Insert all physical disks for this blueprint.
            {
                use nexus_db_schema::schema::bp_omicron_physical_disk::dsl as omicron_disk;
                let _ = diesel::insert_into(omicron_disk::bp_omicron_physical_disk)
                    .values(omicron_physical_disks)
                    .execute_async(&conn)
                    .await?;
            }

            // Insert all datasets for this blueprint.
            {
                use nexus_db_schema::schema::bp_omicron_dataset::dsl as omicron_dataset;
                let _ = diesel::insert_into(omicron_dataset::bp_omicron_dataset)
                    .values(omicron_datasets)
                    .execute_async(&conn)
                    .await?;
            }

            // Insert all the Omicron zones for this blueprint.
            {
                use nexus_db_schema::schema::bp_omicron_zone::dsl as omicron_zone;
                let _ = diesel::insert_into(omicron_zone::bp_omicron_zone)
                    .values(omicron_zones)
                    .execute_async(&conn)
                    .await?;
            }

            {
                use nexus_db_schema::schema::bp_omicron_zone_nic::dsl as omicron_zone_nic;
                let _ =
                    diesel::insert_into(omicron_zone_nic::bp_omicron_zone_nic)
                        .values(omicron_zone_nics)
                        .execute_async(&conn)
                        .await?;
            }

            // Insert all clickhouse cluster related tables if necessary
            if let Some((clickhouse_cluster_config, keepers, servers)) = clickhouse_tables {
                {
                    use nexus_db_schema::schema::bp_clickhouse_cluster_config::dsl;
                    let _ = diesel::insert_into(dsl::bp_clickhouse_cluster_config)
                    .values(clickhouse_cluster_config)
                    .execute_async(&conn)
                    .await?;
                }
                {
                    use nexus_db_schema::schema::bp_clickhouse_keeper_zone_id_to_node_id::dsl;
                    let _ = diesel::insert_into(dsl::bp_clickhouse_keeper_zone_id_to_node_id)
                    .values(keepers)
                    .execute_async(&conn)
                    .await?;
                }
                {
                    use nexus_db_schema::schema::bp_clickhouse_server_zone_id_to_node_id::dsl;
                    let _ = diesel::insert_into(dsl::bp_clickhouse_server_zone_id_to_node_id)
                    .values(servers)
                    .execute_async(&conn)
                    .await?;
                }
            }

            Ok(())

        })
        .await
        .map_err(|e| public_error_from_diesel(e, ErrorHandler::Server))?;

        info!(
            &opctx.log,
            "inserted blueprint";
            "blueprint_id" => %blueprint.id,
        );

        Ok(())
    }

    /// Read a complete blueprint from the database
    pub async fn blueprint_read(
        &self,
        opctx: &OpContext,
        authz_blueprint: &authz::Blueprint,
    ) -> Result<Blueprint, Error> {
        opctx.authorize(authz::Action::Read, authz_blueprint).await?;
        let conn = self.pool_connection_authorized(opctx).await?;
        let blueprint_id =
            BlueprintUuid::from_untyped_uuid(authz_blueprint.id());

        // Read the metadata from the primary blueprint row, and ensure that it
        // exists.
        let (
            parent_blueprint_id,
            internal_dns_version,
            external_dns_version,
            cockroachdb_fingerprint,
            cockroachdb_setting_preserve_downgrade,
            time_created,
            creator,
            comment,
        ) = {
            use nexus_db_schema::schema::blueprint::dsl;

            let Some(blueprint) = dsl::blueprint
                .filter(dsl::id.eq(to_db_typed_uuid(blueprint_id)))
                .select(DbBlueprint::as_select())
                .get_result_async(&*conn)
                .await
                .optional()
                .map_err(|e| {
                    public_error_from_diesel(e, ErrorHandler::Server)
                })?
            else {
                return Err(authz_blueprint.not_found());
            };

            (
                blueprint.parent_blueprint_id.map(From::from),
                *blueprint.internal_dns_version,
                *blueprint.external_dns_version,
                blueprint.cockroachdb_fingerprint,
                blueprint.cockroachdb_setting_preserve_downgrade,
                blueprint.time_created,
                blueprint.creator,
                blueprint.comment,
            )
        };
        let cockroachdb_setting_preserve_downgrade =
            CockroachDbPreserveDowngrade::from_optional_string(
                &cockroachdb_setting_preserve_downgrade,
            )
            .map_err(|_| {
                Error::internal_error(&format!(
                    "unrecognized cluster version {:?}",
                    cockroachdb_setting_preserve_downgrade
                ))
            })?;

        // Load the sled metadata for this blueprint. We use this to prime our
        // primary map of sled configs, but we leave the zones / disks /
        // datasets maps empty (to be filled in when we query those tables
        // below).
        let mut sled_configs: BTreeMap<SledUuid, BlueprintSledConfig> = {
            use nexus_db_schema::schema::bp_sled_metadata::dsl;

            let mut sled_configs = BTreeMap::new();
            let mut paginator = Paginator::new(SQL_BATCH_SIZE);
            while let Some(p) = paginator.next() {
                let batch = paginated(
                    dsl::bp_sled_metadata,
                    dsl::sled_id,
                    &p.current_pagparams(),
                )
                .filter(dsl::blueprint_id.eq(to_db_typed_uuid(blueprint_id)))
                .select(BpSledMetadata::as_select())
                .load_async(&*conn)
                .await
                .map_err(|e| {
                    public_error_from_diesel(e, ErrorHandler::Server)
                })?;

                paginator = p.found_batch(&batch, &|s| s.sled_id);

                for s in batch {
                    let config = BlueprintSledConfig {
                        state: s.sled_state.into(),
                        sled_agent_generation: *s.sled_agent_generation,
                        disks: IdMap::new(),
                        datasets: IdMap::new(),
                        zones: IdMap::new(),
                    };
                    let old = sled_configs.insert(s.sled_id.into(), config);
                    bail_unless!(
                        old.is_none(),
                        "found duplicate sled ID in bp_sled_metadata: {}",
                        s.sled_id
                    );
                }
            }
            sled_configs
        };

        // Assemble a mutable map of all the NICs found, by NIC id.  As we
        // match these up with the corresponding zone below, we'll remove items
        // from this set.  That way we can tell if the same NIC was used twice
        // or not used at all.
        let mut omicron_zone_nics = {
            use nexus_db_schema::schema::bp_omicron_zone_nic::dsl;

            let mut omicron_zone_nics = BTreeMap::new();
            let mut paginator = Paginator::new(SQL_BATCH_SIZE);
            while let Some(p) = paginator.next() {
                let batch = paginated(
                    dsl::bp_omicron_zone_nic,
                    dsl::id,
                    &p.current_pagparams(),
                )
                .filter(dsl::blueprint_id.eq(to_db_typed_uuid(blueprint_id)))
                .select(BpOmicronZoneNic::as_select())
                .load_async(&*conn)
                .await
                .map_err(|e| {
                    public_error_from_diesel(e, ErrorHandler::Server)
                })?;

                paginator = p.found_batch(&batch, &|n| n.id);

                for n in batch {
                    let nic_id = n.id;
                    let old = omicron_zone_nics.insert(nic_id, n);
                    bail_unless!(
                        old.is_none(),
                        "found duplicate NIC ID in bp_omicron_zone_nic: {}",
                        nic_id,
                    );
                }
            }

            omicron_zone_nics
        };

        // Load all the zones for each sled.
        {
<<<<<<< HEAD
            use db::schema::bp_omicron_zone::dsl;
            use db::schema::tuf_artifact::dsl as tuf_artifact_dsl;
=======
            use nexus_db_schema::schema::bp_omicron_zone::dsl;
>>>>>>> 5219b6db

            let mut paginator = Paginator::new(SQL_BATCH_SIZE);
            while let Some(p) = paginator.next() {
                // `paginated` implicitly orders by our `id`, which is also
                // handy for testing: the zones are always consistently ordered
                let batch = paginated(
                    dsl::bp_omicron_zone,
                    dsl::id,
                    &p.current_pagparams(),
                )
                .filter(dsl::blueprint_id.eq(to_db_typed_uuid(blueprint_id)))
                // Left join in case the artifact is missing from the
                // tuf_artifact table, which is non-fatal.
                .left_join(
                    tuf_artifact_dsl::tuf_artifact.on(tuf_artifact_dsl::kind
                        .eq(KnownArtifactKind::Zone.to_string())
                        .and(
                            tuf_artifact_dsl::sha256
                                .nullable()
                                .eq(dsl::image_artifact_sha256),
                        )),
                )
                .select((
                    BpOmicronZone::as_select(),
                    Option::<TufArtifact>::as_select(),
                ))
                .load_async::<(BpOmicronZone, Option<TufArtifact>)>(&*conn)
                .await
                .map_err(|e| {
                    public_error_from_diesel(e, ErrorHandler::Server)
                })?;

                paginator = p.found_batch(&batch, &|(z, _)| z.id);

                for (z, artifact) in batch {
                    let nic_row = z
                        .bp_nic_id
                        .map(|id| {
                            // This error means that we found a row in
                            // bp_omicron_zone that references a NIC by id but
                            // there's no corresponding row in
                            // bp_omicron_zone_nic with that id.  This should be
                            // impossible and reflects either a bug or database
                            // corruption.
                            omicron_zone_nics.remove(&id).ok_or_else(|| {
                                Error::internal_error(&format!(
                                    "zone {:?}: expected to find NIC {:?}, \
                                     but didn't",
                                    z.id, z.bp_nic_id
                                ))
                            })
                        })
                        .transpose()?;
                    let sled_id = SledUuid::from(z.sled_id);
                    let zone_id = z.id;
                    let sled_config =
                        sled_configs.get_mut(&sled_id).ok_or_else(|| {
                            // This error means that we found a row in
                            // bp_omicron_zone with no associated record in
                            // bp_sled_omicron_zones.  This should be
                            // impossible and reflects either a bug or database
                            // corruption.
                            Error::internal_error(&format!(
                                "zone {zone_id}: unknown sled: {sled_id}",
                            ))
                        })?;
                    let zone = z
                        .into_blueprint_zone_config(nic_row, artifact)
                        .with_context(|| {
                            format!("zone {zone_id}: parse from database")
                        })
                        .map_err(|e| {
                            Error::internal_error(&format!(
                                "{:#}",
                                e.to_string()
                            ))
                        })?;
                    sled_config.zones.insert(zone);
                }
            }
        }

        bail_unless!(
            omicron_zone_nics.is_empty(),
            "found extra Omicron zone NICs: {:?}",
            omicron_zone_nics.keys()
        );

        // Load all the physical disks for each sled.
        {
            use nexus_db_schema::schema::bp_omicron_physical_disk::dsl;

            let mut paginator = Paginator::new(SQL_BATCH_SIZE);
            while let Some(p) = paginator.next() {
                // `paginated` implicitly orders by our `id`, which is also
                // handy for testing: the physical disks are always consistently ordered
                let batch = paginated(
                    dsl::bp_omicron_physical_disk,
                    dsl::id,
                    &p.current_pagparams(),
                )
                .filter(dsl::blueprint_id.eq(to_db_typed_uuid(blueprint_id)))
                .select(BpOmicronPhysicalDisk::as_select())
                .load_async(&*conn)
                .await
                .map_err(|e| {
                    public_error_from_diesel(e, ErrorHandler::Server)
                })?;

                paginator = p.found_batch(&batch, &|d| d.id);

                for d in batch {
                    let sled_config = sled_configs
                        .get_mut(&d.sled_id.into())
                        .ok_or_else(|| {
                        // This error means that we found a row in
                        // bp_omicron_physical_disk with no associated
                        // record in bp_sled_omicron_physical_disks.  This
                        // should be impossible and reflects either a bug or
                        // database corruption.
                        Error::internal_error(&format!(
                            "disk {}: unknown sled: {}",
                            d.id, d.sled_id
                        ))
                    })?;
                    let disk_id = d.id;
                    sled_config.disks.insert(d.try_into().map_err(|e| {
                        Error::internal_error(&format!(
                            "Cannot convert BpOmicronPhysicalDisk {}: {e}",
                            disk_id
                        ))
                    })?);
                }
            }
        }

        // Load all the datasets for each sled
        {
            use nexus_db_schema::schema::bp_omicron_dataset::dsl;

            let mut paginator = Paginator::new(SQL_BATCH_SIZE);
            while let Some(p) = paginator.next() {
                // `paginated` implicitly orders by our `id`, which is also
                // handy for testing: the datasets are always consistently ordered
                let batch = paginated(
                    dsl::bp_omicron_dataset,
                    dsl::id,
                    &p.current_pagparams(),
                )
                .filter(dsl::blueprint_id.eq(to_db_typed_uuid(blueprint_id)))
                .select(BpOmicronDataset::as_select())
                .load_async(&*conn)
                .await
                .map_err(|e| {
                    public_error_from_diesel(e, ErrorHandler::Server)
                })?;

                paginator = p.found_batch(&batch, &|d| d.id);

                for d in batch {
                    let sled_config = sled_configs
                        .get_mut(&d.sled_id.into())
                        .ok_or_else(|| {
                        // This error means that we found a row in
                        // bp_omicron_dataset with no associated record in
                        // bp_sled_omicron_datasets.  This should be
                        // impossible and reflects either a bug or database
                        // corruption.
                        Error::internal_error(&format!(
                            "dataset {}: unknown sled: {}",
                            d.id, d.sled_id
                        ))
                    })?;

                    let dataset_id = d.id;
                    sled_config.datasets.insert(d.try_into().map_err(|e| {
                        Error::internal_error(&format!(
                            "Cannot parse dataset {}: {e}",
                            dataset_id
                        ))
                    })?);
                }
            }
        }

        // Load our `ClickhouseClusterConfig` if it exists
        let clickhouse_cluster_config: Option<ClickhouseClusterConfig> = {
            use nexus_db_schema::schema::bp_clickhouse_cluster_config::dsl;

            let res = dsl::bp_clickhouse_cluster_config
                .filter(dsl::blueprint_id.eq(to_db_typed_uuid(blueprint_id)))
                .select(BpClickhouseClusterConfig::as_select())
                .get_result_async(&*conn)
                .await
                .optional()
                .map_err(|e| {
                    public_error_from_diesel(e, ErrorHandler::Server)
                })?;

            match res {
                None => None,
                Some(bp_config) => {
                    // Load our clickhouse keeper configs for the given blueprint
                    let keepers: BTreeMap<OmicronZoneUuid, KeeperId> = {
                        use nexus_db_schema::schema::bp_clickhouse_keeper_zone_id_to_node_id::dsl;
                        let mut keepers = BTreeMap::new();
                        let mut paginator = Paginator::new(SQL_BATCH_SIZE);
                        while let Some(p) = paginator.next() {
                            let batch = paginated(
                                dsl::bp_clickhouse_keeper_zone_id_to_node_id,
                                dsl::omicron_zone_id,
                                &p.current_pagparams(),
                            )
                            .filter(
                                dsl::blueprint_id
                                    .eq(to_db_typed_uuid(blueprint_id)),
                            )
                            .select(
                                BpClickhouseKeeperZoneIdToNodeId::as_select(),
                            )
                            .load_async(&*conn)
                            .await
                            .map_err(|e| {
                                public_error_from_diesel(
                                    e,
                                    ErrorHandler::Server,
                                )
                            })?;

                            paginator =
                                p.found_batch(&batch, &|k| k.omicron_zone_id);

                            for k in batch {
                                let keeper_id = KeeperId(
                                    u64::try_from(k.keeper_id).map_err(
                                        |_| {
                                            Error::internal_error(&format!(
                                                "keeper id is negative: {}",
                                                k.keeper_id
                                            ))
                                        },
                                    )?,
                                );
                                keepers.insert(
                                    k.omicron_zone_id.into(),
                                    keeper_id,
                                );
                            }
                        }
                        keepers
                    };

                    // Load our clickhouse server configs for the given blueprint
                    let servers: BTreeMap<OmicronZoneUuid, ServerId> = {
                        use nexus_db_schema::schema::bp_clickhouse_server_zone_id_to_node_id::dsl;
                        let mut servers = BTreeMap::new();
                        let mut paginator = Paginator::new(SQL_BATCH_SIZE);
                        while let Some(p) = paginator.next() {
                            let batch = paginated(
                                dsl::bp_clickhouse_server_zone_id_to_node_id,
                                dsl::omicron_zone_id,
                                &p.current_pagparams(),
                            )
                            .filter(
                                dsl::blueprint_id
                                    .eq(to_db_typed_uuid(blueprint_id)),
                            )
                            .select(
                                BpClickhouseServerZoneIdToNodeId::as_select(),
                            )
                            .load_async(&*conn)
                            .await
                            .map_err(|e| {
                                public_error_from_diesel(
                                    e,
                                    ErrorHandler::Server,
                                )
                            })?;

                            paginator =
                                p.found_batch(&batch, &|s| s.omicron_zone_id);

                            for s in batch {
                                let server_id = ServerId(
                                    u64::try_from(s.server_id).map_err(
                                        |_| {
                                            Error::internal_error(&format!(
                                                "server id is negative: {}",
                                                s.server_id
                                            ))
                                        },
                                    )?,
                                );
                                servers.insert(
                                    s.omicron_zone_id.into(),
                                    server_id,
                                );
                            }
                        }
                        servers
                    };

                    Some(ClickhouseClusterConfig {
                        generation: bp_config.generation.into(),
                        max_used_server_id: ServerId(
                            u64::try_from(bp_config.max_used_server_id)
                                .map_err(|_| {
                                    Error::internal_error(&format!(
                                        "max server id is negative: {}",
                                        bp_config.max_used_server_id
                                    ))
                                })?,
                        ),
                        max_used_keeper_id: KeeperId(
                            u64::try_from(bp_config.max_used_keeper_id)
                                .map_err(|_| {
                                    Error::internal_error(&format!(
                                        "max keeper id is negative: {}",
                                        bp_config.max_used_keeper_id
                                    ))
                                })?,
                        ),
                        cluster_name: bp_config.cluster_name,
                        cluster_secret: bp_config.cluster_secret,
                        highest_seen_keeper_leader_committed_log_index:
                            u64::try_from(
                                bp_config.highest_seen_keeper_leader_committed_log_index,
                            )
                            .map_err(|_| {
                                Error::internal_error(&format!(
                                    "max server id is negative: {}",
                                    bp_config.highest_seen_keeper_leader_committed_log_index
                                ))
                            })?,
                        keepers,
                        servers,
                    })
                }
            }
        };

        Ok(Blueprint {
            id: blueprint_id,
            sleds: sled_configs,
            parent_blueprint_id,
            internal_dns_version,
            external_dns_version,
            cockroachdb_fingerprint,
            cockroachdb_setting_preserve_downgrade,
            clickhouse_cluster_config,
            time_created,
            creator,
            comment,
        })
    }

    /// Delete a blueprint from the database
    pub async fn blueprint_delete(
        &self,
        opctx: &OpContext,
        authz_blueprint: &authz::Blueprint,
    ) -> Result<(), Error> {
        opctx.authorize(authz::Action::Delete, authz_blueprint).await?;
        let blueprint_id =
            BlueprintUuid::from_untyped_uuid(authz_blueprint.id());

        // As with inserting a whole blueprint, we remove it in one big
        // transaction.  Similar considerations apply.  We could
        // break it up if these transactions become too big.  But we'd need a
        // way to stop other clients from discovering a collection after we
        // start removing it and we'd also need to make sure we didn't leak a
        // collection if we crash while deleting it.
        let conn = self.pool_connection_authorized(opctx).await?;
        let err = OptionalError::new();

        let (
            nblueprints,
            nsled_metadata,
            nphysical_disks,
            ndatasets,
            nzones,
            nnics,
            nclickhouse_cluster_configs,
            nclickhouse_keepers,
            nclickhouse_servers,
        ) = self.transaction_retry_wrapper("blueprint_delete")
            .transaction(&conn, |conn| {
                let err = err.clone();
                async move {
                // Ensure that blueprint we're about to delete is not the
                // current target.
                let current_target = Self::blueprint_current_target_only(&conn)
                    .await
                    .map_err(|txn_err| txn_err.into_diesel(&err))?;

                if current_target.target_id == blueprint_id {
                    return Err(err.bail(TransactionError::CustomError(
                        Error::conflict(format!(
                            "blueprint {blueprint_id} is the \
                             current target and cannot be deleted",
                        )),
                    )));
                }

                // Remove the record describing the blueprint itself.
                let nblueprints = {
                    use nexus_db_schema::schema::blueprint::dsl;
                    diesel::delete(
                        dsl::blueprint.filter(dsl::id.eq(to_db_typed_uuid(blueprint_id))),
                    )
                    .execute_async(&conn)
                    .await?
                };

                // Bail out if this blueprint didn't exist; there won't be
                // references to it in any of the remaining tables either, since
                // deletion always goes through this transaction.
                if nblueprints == 0 {
                    return Err(err.bail(TransactionError::CustomError(
                        authz_blueprint.not_found(),
                    )));
                }

                // Remove rows associated with sled metadata.
                let nsled_metadata = {
                    use nexus_db_schema::schema::bp_sled_metadata::dsl;
                    diesel::delete(
                        dsl::bp_sled_metadata
                            .filter(dsl::blueprint_id.eq(to_db_typed_uuid(blueprint_id))),
                    )
                    .execute_async(&conn)
                    .await?
                };

                // Remove rows associated with Omicron physical disks
                let nphysical_disks = {
                    use nexus_db_schema::schema::bp_omicron_physical_disk::dsl;
                    diesel::delete(
                        dsl::bp_omicron_physical_disk
                            .filter(dsl::blueprint_id.eq(to_db_typed_uuid(blueprint_id))),
                    )
                    .execute_async(&conn)
                    .await?
                };

                // Remove rows associated with Omicron datasets
                let ndatasets = {
                    use nexus_db_schema::schema::bp_omicron_dataset::dsl;
                    diesel::delete(
                        dsl::bp_omicron_dataset
                            .filter(dsl::blueprint_id.eq(to_db_typed_uuid(blueprint_id))),
                    )
                    .execute_async(&conn)
                    .await?
                };

                // Remove rows associated with Omicron zones
                let nzones = {
                    use nexus_db_schema::schema::bp_omicron_zone::dsl;
                    diesel::delete(
                        dsl::bp_omicron_zone
                            .filter(dsl::blueprint_id.eq(to_db_typed_uuid(blueprint_id))),
                    )
                    .execute_async(&conn)
                    .await?
                };

                let nnics = {
                    use nexus_db_schema::schema::bp_omicron_zone_nic::dsl;
                    diesel::delete(
                        dsl::bp_omicron_zone_nic
                            .filter(dsl::blueprint_id.eq(to_db_typed_uuid(blueprint_id))),
                    )
                    .execute_async(&conn)
                    .await?
                };

                let nclickhouse_cluster_configs = {
                    use nexus_db_schema::schema::bp_clickhouse_cluster_config::dsl;
                    diesel::delete(
                        dsl::bp_clickhouse_cluster_config
                            .filter(dsl::blueprint_id.eq(to_db_typed_uuid(blueprint_id))),
                    )
                    .execute_async(&conn)
                    .await?
                };

                let nclickhouse_keepers = {
                    use nexus_db_schema::schema::bp_clickhouse_keeper_zone_id_to_node_id::dsl;
                    diesel::delete(dsl::bp_clickhouse_keeper_zone_id_to_node_id
                            .filter(dsl::blueprint_id.eq(to_db_typed_uuid(blueprint_id))),
                    )
                    .execute_async(&conn)
                    .await?
                };

                let nclickhouse_servers = {
                    use nexus_db_schema::schema::bp_clickhouse_server_zone_id_to_node_id::dsl;
                    diesel::delete(dsl::bp_clickhouse_server_zone_id_to_node_id
                            .filter(dsl::blueprint_id.eq(to_db_typed_uuid(blueprint_id))),
                    )
                    .execute_async(&conn)
                    .await?
                };

                Ok((
                    nblueprints,
                    nsled_metadata,
                    nphysical_disks,
                    ndatasets,
                    nzones,
                    nnics,
                    nclickhouse_cluster_configs,
                    nclickhouse_keepers,
                    nclickhouse_servers,
                ))
                }
            })
            .await
            .map_err(|e| match err.take() {
                Some(err) => err.into(),
                None => public_error_from_diesel(e, ErrorHandler::Server),
            })?;

        info!(&opctx.log, "removed blueprint";
            "blueprint_id" => blueprint_id.to_string(),
            "nblueprints" => nblueprints,
            "nsled_metadata" => nsled_metadata,
            "nphysical_disks" => nphysical_disks,
            "ndatasets" => ndatasets,
            "nzones" => nzones,
            "nnics" => nnics,
            "nclickhouse_cluster_configs" => nclickhouse_cluster_configs,
            "nclickhouse_keepers" => nclickhouse_keepers,
            "nclickhouse_servers" => nclickhouse_servers
        );

        Ok(())
    }

    /// Ensure all external networking IPs and service vNICs described by
    /// `blueprint` are allocated (for in-service zones) or deallocated
    /// (otherwise), conditional on `blueprint` being the current target
    /// blueprint.
    ///
    /// This method may be safely executed from the blueprint executor RPW; the
    /// condition on the current target blueprint ensures a Nexus attempting to
    /// realize an out of date blueprint can't overwrite changes made by a Nexus
    /// that realized the current target.
    pub async fn blueprint_ensure_external_networking_resources(
        &self,
        opctx: &OpContext,
        blueprint: &Blueprint,
    ) -> Result<(), Error> {
        self.blueprint_ensure_external_networking_resources_impl(
            opctx,
            blueprint,
            #[cfg(test)]
            tests::NetworkResourceControlFlow::default(),
        )
        .await
    }

    // The third and fourth arguments to this function only exist when run under
    // test, and allows the calling test to control the general timing of the
    // transaction executed by this method:
    //
    // 1. Check that `blueprint` is the current target blueprint
    // 2. Set `target_check_done` is set to true (the test can wait on this)
    // 3. Wait until `should_write_data` is set to true (the test can wait on this).
    // 4. Run remainder of transaction to allocate/deallocate resources
    // 5. Return
    //
    // If any of the test-only control flow parameters are "None", they are skipped.
    async fn blueprint_ensure_external_networking_resources_impl(
        &self,
        opctx: &OpContext,
        blueprint: &Blueprint,
        #[cfg(test)] test_control_flow: tests::NetworkResourceControlFlow,
    ) -> Result<(), Error> {
        let err = OptionalError::new();
        let conn = self.pool_connection_authorized(opctx).await?;

        self.transaction_retry_wrapper(
            "blueprint_ensure_external_networking_resources",
        )
        .transaction(&conn, |conn| {
            let err = err.clone();
            #[cfg(test)]
            let target_check_done = test_control_flow.target_check_done.clone();
            #[cfg(test)]
            let should_write_data = test_control_flow.should_write_data.clone();

            async move {
                // Bail out if `blueprint` isn't the current target.
                let current_target = Self::blueprint_current_target_only(&conn)
                    .await
                    .map_err(|e| err.bail(e))?;
                if current_target.target_id != blueprint.id {
                    return Err(err.bail(
                        Error::invalid_request(format!(
                        "blueprint {} is not the current target blueprint ({})",
                        blueprint.id, current_target.target_id
                    ))
                        .into(),
                    ));
                }

                // See the comment on this method; this lets us notify our test
                // caller that we've performed our target blueprint check.
                #[cfg(test)]
                {
                    use std::sync::atomic::Ordering;
                    if let Some(gate) = target_check_done {
                        gate.store(true, Ordering::SeqCst);
                    }
                }
                // See the comment on this method; this lets us wait until our
                // test caller is ready for us to write data.
                #[cfg(test)]
                {
                    use std::sync::atomic::Ordering;
                    use std::time::Duration;
                    if let Some(gate) = should_write_data {
                        while !gate.load(Ordering::SeqCst) {
                            tokio::time::sleep(Duration::from_millis(50)).await;
                        }
                    }
                }

                // Deallocate external networking resources for
                // non-externally-reachable zones before allocating resources
                // for reachable zones. This will allow allocation to succeed if
                // we are swapping an external IP between two zones (e.g.,
                // moving a specific external IP from an old external DNS zone
                // to a new one).
                self.ensure_zone_external_networking_deallocated_on_connection(
                    &conn,
                    &opctx.log,
                    blueprint
                        .all_omicron_zones(|disposition| {
                            !disposition.is_in_service()
                        })
                        .map(|(_sled_id, zone)| zone),
                )
                .await
                .map_err(|e| err.bail(e.into()))?;
                self.ensure_zone_external_networking_allocated_on_connection(
                    &conn,
                    opctx,
                    blueprint
                        .all_omicron_zones(|disposition| {
                            disposition.is_in_service()
                        })
                        .map(|(_sled_id, zone)| zone),
                )
                .await
                .map_err(|e| err.bail(e.into()))?;

                Ok(())
            }
        })
        .await
        .map_err(|e| {
            if let Some(err) = err.take() {
                err.into()
            } else {
                public_error_from_diesel(e, ErrorHandler::Server)
            }
        })
    }

    /// Set the current target blueprint
    ///
    /// In order to become the target blueprint, `target`'s parent blueprint
    /// must be the current target. To instead change the current target's
    /// properties (particularly whether it's enabled), use
    /// [`DataStore::blueprint_target_set_current_enabled`].
    pub async fn blueprint_target_set_current(
        &self,
        opctx: &OpContext,
        target: BlueprintTarget,
    ) -> Result<(), Error> {
        let conn = self.pool_connection_authorized(opctx).await?;
        Self::blueprint_target_set_current_on_connection(&conn, opctx, target)
            .await
    }

    /// Variant of [Self::blueprint_target_set_current] which may be called from
    /// a transaction context.
    pub(crate) async fn blueprint_target_set_current_on_connection(
        conn: &async_bb8_diesel::Connection<DbConnection>,
        opctx: &OpContext,
        target: BlueprintTarget,
    ) -> Result<(), Error> {
        opctx
            .authorize(authz::Action::Modify, &authz::BLUEPRINT_CONFIG)
            .await?;

        let query = InsertTargetQuery {
            target_id: target.target_id,
            enabled: target.enabled,
            time_made_target: target.time_made_target,
        };

        query
            .execute_async(conn)
            .await
            .map_err(|e| Error::from(query.decode_error(e)))?;

        Ok(())
    }

    /// Set the current target blueprint's `enabled` field
    ///
    /// In order to change the enabled field, `target` must already be the
    /// current target blueprint. To instead set a new blueprint target, use
    /// [`DataStore::blueprint_target_set_current`].
    // Although this function is like `blueprint_target_set_current()` in that
    // both store the given `BlueprintTarget` into the table, the functions are
    // distinct because the preconditions and error cases are different. We
    // could reconsider this and make `blueprint_target_set_current` accept
    // blueprints where either their own or their parent is the current
    // blueprint, although this would require some rework in the nontrivial
    // `InsertTargetQuery` CTE.
    pub async fn blueprint_target_set_current_enabled(
        &self,
        opctx: &OpContext,
        target: BlueprintTarget,
    ) -> Result<(), Error> {
        use nexus_db_schema::schema::bp_target::dsl;

        opctx
            .authorize(authz::Action::Modify, &authz::BLUEPRINT_CONFIG)
            .await?;

        // Diesel requires us to use an alias in order to refer to the
        // `bp_target` table twice in the same query.
        let bp_target2 =
            diesel::alias!(nexus_db_schema::schema::bp_target as bp_target1);

        // The following diesel produces this query:
        //
        // ```sql
        // INSERT INTO bp_target
        //   (SELECT
        //        version + 1,
        //        blueprint_id,
        //        <target.enabled>,
        //        <target.time_made_target>
        //    FROM bp_target
        //    WHERE
        //        -- This part of the subquery restricts us to only the
        //        -- current target (i.e., the bp_target with maximal version)
        //        version IN (SELECT version FROM bp_target
        //                    ORDER BY version DESC LIMIT 1)
        //
        //        -- ... and that current target must exactly equal the target
        //        -- blueprint on which we're trying to set `enabled`
        //        AND blueprint_id = <target.blueprint_id>
        //   );
        // ```
        //
        // This will either insert one new row (if the filters were satisified)
        // or no new rows (if the filters were not satisfied).
        let query = dsl::bp_target
            .select((
                dsl::version + 1,
                dsl::blueprint_id,
                target.enabled.into_sql::<sql_types::Bool>(),
                target.time_made_target.into_sql::<sql_types::Timestamptz>(),
            ))
            .filter(
                dsl::version.eq_any(
                    bp_target2
                        .select(bp_target2.field(dsl::version))
                        .order_by(bp_target2.field(dsl::version).desc())
                        .limit(1),
                ),
            )
            .filter(dsl::blueprint_id.eq(to_db_typed_uuid(target.target_id)))
            .insert_into(dsl::bp_target);

        let conn = self.pool_connection_authorized(opctx).await?;

        let num_inserted = query
            .execute_async(&*conn)
            .await
            .map_err(|e| public_error_from_diesel(e, ErrorHandler::Server))?;

        match num_inserted {
            0 => Err(Error::invalid_request(format!(
                "Blueprint {} is not the current target blueprint",
                target.target_id
            ))),
            1 => Ok(()),
            // This is impossible, not only due to the `.limit(1)` in the
            // subquery above, but also because we're inserting `version + 1`
            // which would fail with pkey conflicts if we matched more than one
            // existing row in the subquery.
            _ => unreachable!("query inserted more than one row"),
        }
    }

    /// Get the current target blueprint, if one exists
    ///
    /// Returns both the metadata about the target and the full blueprint
    /// contents. If you only need the target metadata, use
    /// `blueprint_target_get_current` instead.
    pub async fn blueprint_target_get_current_full(
        &self,
        opctx: &OpContext,
    ) -> Result<(BlueprintTarget, Blueprint), Error> {
        opctx.authorize(authz::Action::Read, &authz::BLUEPRINT_CONFIG).await?;

        let conn = self.pool_connection_authorized(opctx).await?;
        let target = Self::blueprint_current_target_only(&conn).await?;

        // The blueprint for the current target cannot be deleted while it is
        // the current target, but it's possible someone else (a) made a new
        // blueprint the target and (b) deleted the blueprint pointed to by our
        // `target` between the above query and the below query. In such a case,
        // this query will fail with an "unknown blueprint ID" error. This
        // should be rare in practice.
        let authz_blueprint = authz_blueprint_from_id(target.target_id);
        let blueprint = self.blueprint_read(opctx, &authz_blueprint).await?;

        Ok((target, blueprint))
    }

    /// Get the current target blueprint, if one exists
    pub async fn blueprint_target_get_current_on_connection(
        conn: &async_bb8_diesel::Connection<DbConnection>,
        opctx: &OpContext,
    ) -> Result<BlueprintTarget, TransactionError<Error>> {
        opctx.authorize(authz::Action::Read, &authz::BLUEPRINT_CONFIG).await?;
        Self::blueprint_current_target_only(&conn).await
    }

    /// Get the current target blueprint, if one exists
    pub async fn blueprint_target_get_current(
        &self,
        opctx: &OpContext,
    ) -> Result<BlueprintTarget, Error> {
        opctx.authorize(authz::Action::Read, &authz::BLUEPRINT_CONFIG).await?;
        let conn = self.pool_connection_authorized(opctx).await?;
        Self::blueprint_current_target_only(&conn).await.map_err(|e| e.into())
    }

    // Helper to fetch the current blueprint target (without fetching the entire
    // blueprint for that target).
    //
    // Caller is responsible for checking authz for this operation.
    async fn blueprint_current_target_only(
        conn: &async_bb8_diesel::Connection<DbConnection>,
    ) -> Result<BlueprintTarget, TransactionError<Error>> {
        use nexus_db_schema::schema::bp_target::dsl;

        let current_target = dsl::bp_target
            .order_by(dsl::version.desc())
            .first_async::<BpTarget>(conn)
            .await
            .optional()
            .map_err(|e| public_error_from_diesel(e, ErrorHandler::Server))?;

        // We expect a target blueprint to be set on all systems. RSS sets an
        // initial blueprint, but we shipped systems before it did so. We added
        // target blueprints to those systems via support operations, but let's
        // be careful here and return a specific error for this case.
        let current_target =
            current_target.ok_or_else(|| Error::InternalError {
                internal_message: "no target blueprint set".to_string(),
            })?;

        Ok(current_target.into())
    }
}

// Helper to create an `authz::Blueprint` for a specific blueprint ID
fn authz_blueprint_from_id(blueprint_id: BlueprintUuid) -> authz::Blueprint {
    let blueprint_id = blueprint_id.into_untyped_uuid();
    authz::Blueprint::new(
        authz::FLEET,
        blueprint_id,
        LookupType::ById(blueprint_id),
    )
}

/// Errors related to inserting a target blueprint
#[derive(Debug)]
enum InsertTargetError {
    /// The requested target blueprint ID does not exist in the blueprint table.
    NoSuchBlueprint(BlueprintUuid),
    /// The requested target blueprint's parent does not match the current
    /// target.
    ParentNotTarget(BlueprintUuid),
    /// Any other error
    Other(DieselError),
}

impl From<InsertTargetError> for Error {
    fn from(value: InsertTargetError) -> Self {
        match value {
            InsertTargetError::NoSuchBlueprint(id) => Error::not_found_by_id(
                ResourceType::Blueprint,
                id.as_untyped_uuid(),
            ),
            InsertTargetError::ParentNotTarget(id) => {
                Error::invalid_request(format!(
                    "Blueprint {id}'s parent blueprint is not the current \
                     target blueprint"
                ))
            }
            InsertTargetError::Other(e) => {
                public_error_from_diesel(e, ErrorHandler::Server)
            }
        }
    }
}

/// Query to insert a new current target blueprint.
///
/// The `bp_target` table's primary key is the `version` field, and we enforce
/// the following invariants:
///
/// * The first "current target" blueprint is assigned version 1.
/// * In order to be inserted as the first current target blueprint, a
///   blueprint must have a parent_blueprint_id of NULL.
/// * After the first, any subsequent blueprint can only be assigned as the
///   current target if its parent_blueprint_id is the current target blueprint.
/// * When inserting a new child blueprint as the current target, it is assigned
///   a version of 1 + its parent's version.
///
/// The result of this is a linear history of blueprints, where each target is a
/// direct child of the previous current target. Enforcing the above has some
/// subtleties (particularly around handling the "first blueprint with no
/// parent" case). These are expanded on below through inline comments on the
/// query we generate:
///
/// ```sql
/// WITH
///   -- Subquery to fetch the current target (i.e., the row with the max
///   -- veresion in `bp_target`).
///   current_target AS (
///     SELECT
///       "version" AS version,
///       "blueprint_id" AS blueprint_id
///     FROM "bp_target"
///     ORDER BY "version" DESC
///     LIMIT 1
///   ),
///
///   -- Error checking subquery: This uses similar tricks as elsewhere in
///   -- this crate to `CAST(... AS UUID)` with non-UUID values that result
///   -- in runtime errors in specific cases, allowing us to give accurate
///   -- error messages.
///   --
///   -- These checks are not required for correct behavior by the insert
///   -- below. If we removed them, the insert would insert 0 rows if
///   -- these checks would have failed. But they make it easier to report
///   -- specific problems to our caller.
///   --
///   -- The specific cases we check here are noted below.
///   check_validity AS MATERIALIZED (
///     SELECT CAST(IF(
///       -- Return `no-such-blueprint` if the ID we're being told to
///       -- set as the target doesn't exist in the blueprint table.
///       (SELECT "id" FROM "blueprint" WHERE "id" = <new_target_id>) IS NULL,
///       'no-such-blueprint',
///       IF(
///         -- Check for whether our new target's parent matches our current
///         -- target. There are two cases here: The first is the common case
///         -- (i.e., the new target has a parent: does it match the current
///         -- target ID?). The second is the bootstrapping check: if we're
///         -- trying to insert a new target that does not have a parent,
///         -- we should not have a current target at all.
///         --
///         -- If either of these cases fails, we return `parent-not-target`.
///         (
///            SELECT "parent_blueprint_id" FROM "blueprint", current_target
///            WHERE
///              "id" = <new_target_id>
///              AND current_target.blueprint_id = "parent_blueprint_id"
///         ) IS NOT NULL
///         OR
///         (
///            SELECT 1 FROM "blueprint"
///            WHERE
///              "id" = <new_target_id>
///              AND "parent_blueprint_id" IS NULL
///              AND NOT EXISTS (SELECT version FROM current_target)
///         ) = 1,
///         -- Sometime between v22.1.9 and v22.2.19, Cockroach's type checker
///         -- became too smart for our `CAST(... as UUID)` error checking
///         -- gadget: it can infer that `<new_target_id>` must be a UUID, so
///         -- then tries to parse 'parent-not-target' and 'no-such-blueprint'
///         -- as UUIDs _during typechecking_, which causes the query to always
///         -- fail. We can defeat this by casting the UUID to text here, which
///         -- will allow the 'parent-not-target' and 'no-such-blueprint'
///         -- sentinels to survive type checking, making it to query execution
///         -- where they will only be cast to UUIDs at runtime in the failure
///         -- cases they're supposed to catch.
///         CAST(<new_target_id> AS text),
///         'parent-not-target'
///       )
///     ) AS UUID)
///   ),
///
///   -- Determine the new version number to use: either 1 if this is the
///   -- first blueprint being made the current target, or 1 higher than
///   -- the previous target's version.
///   --
///   -- The final clauses of each of these WHERE clauses repeat the
///   -- checks performed above in `check_validity`, and will cause this
///   -- subquery to return no rows if we should not allow the new
///   -- target to be set.
///   new_target AS (
///     SELECT 1 AS new_version FROM "blueprint"
///       WHERE
///         "id" = <new_target_id>
///         AND "parent_blueprint_id" IS NULL
///         AND NOT EXISTS (SELECT version FROM current_target)
///     UNION
///     SELECT current_target.version + 1 FROM current_target, "blueprint"
///       WHERE
///         "id" = <new_target_id>
///         AND "parent_blueprint_id" IS NOT NULL
///         AND "parent_blueprint_id" = current_target.blueprint_id
///   )
///
///   -- Perform the actual insertion.
///   INSERT INTO "bp_target"(
///     "version","blueprint_id","enabled","time_made_target"
///   )
///   SELECT
///     new_target.new_version,
///     <new_target_id>,
///     <new_target_enabled>,
///     <new_target_time_made_target>
///     FROM new_target
/// ```
#[derive(Debug, Clone, Copy)]
struct InsertTargetQuery {
    target_id: BlueprintUuid,
    enabled: bool,
    time_made_target: DateTime<Utc>,
}

// Uncastable sentinel used to detect we attempt to make a blueprint the target
// when it does not exist in the blueprint table.
const NO_SUCH_BLUEPRINT_SENTINEL: &str = "no-such-blueprint";

// Uncastable sentinel used to detect we attempt to make a blueprint the target
// when its parent_blueprint_id is not the current target.
const PARENT_NOT_TARGET_SENTINEL: &str = "parent-not-target";

// Error messages generated from the above sentinel values.
const NO_SUCH_BLUEPRINT_ERROR_MESSAGE: &str = "could not parse \"no-such-blueprint\" as type uuid: \
     uuid: incorrect UUID length: no-such-blueprint";
const PARENT_NOT_TARGET_ERROR_MESSAGE: &str = "could not parse \"parent-not-target\" as type uuid: \
     uuid: incorrect UUID length: parent-not-target";

impl InsertTargetQuery {
    fn decode_error(&self, err: DieselError) -> InsertTargetError {
        match err {
            DieselError::DatabaseError(DatabaseErrorKind::Unknown, info)
                if info.message() == NO_SUCH_BLUEPRINT_ERROR_MESSAGE =>
            {
                InsertTargetError::NoSuchBlueprint(self.target_id)
            }
            DieselError::DatabaseError(DatabaseErrorKind::Unknown, info)
                if info.message() == PARENT_NOT_TARGET_ERROR_MESSAGE =>
            {
                InsertTargetError::ParentNotTarget(self.target_id)
            }
            other => InsertTargetError::Other(other),
        }
    }
}

impl QueryId for InsertTargetQuery {
    type QueryId = ();
    const HAS_STATIC_QUERY_ID: bool = false;
}

impl QueryFragment<Pg> for InsertTargetQuery {
    fn walk_ast<'a>(
        &'a self,
        mut out: AstPass<'_, 'a, Pg>,
    ) -> diesel::QueryResult<()> {
        use nexus_db_schema::schema::blueprint::dsl as bp_dsl;
        use nexus_db_schema::schema::bp_target::dsl;

        type FromClause<T> =
            diesel::internal::table_macro::StaticQueryFragmentInstance<T>;
        type BpTargetFromClause =
            FromClause<nexus_db_schema::schema::bp_target::table>;
        type BlueprintFromClause =
            FromClause<nexus_db_schema::schema::blueprint::table>;
        const BP_TARGET_FROM_CLAUSE: BpTargetFromClause =
            BpTargetFromClause::new();
        const BLUEPRINT_FROM_CLAUSE: BlueprintFromClause =
            BlueprintFromClause::new();

        out.push_sql("WITH ");

        out.push_sql("current_target AS (SELECT ");
        out.push_identifier(dsl::version::NAME)?;
        out.push_sql(" AS version,");
        out.push_identifier(dsl::blueprint_id::NAME)?;
        out.push_sql(" AS blueprint_id FROM ");
        BP_TARGET_FROM_CLAUSE.walk_ast(out.reborrow())?;
        out.push_sql(" ORDER BY ");
        out.push_identifier(dsl::version::NAME)?;
        out.push_sql(" DESC LIMIT 1),");

        out.push_sql(
            "check_validity AS MATERIALIZED ( \
               SELECT \
                 CAST( \
                   IF( \
                     (SELECT ",
        );
        out.push_identifier(bp_dsl::id::NAME)?;
        out.push_sql(" FROM ");
        BLUEPRINT_FROM_CLAUSE.walk_ast(out.reborrow())?;
        out.push_sql(" WHERE ");
        out.push_identifier(bp_dsl::id::NAME)?;
        out.push_sql(" = ");
        out.push_bind_param::<sql_types::Uuid, Uuid>(
            self.target_id.as_untyped_uuid(),
        )?;
        out.push_sql(") IS NULL, ");
        out.push_bind_param::<sql_types::Text, &'static str>(
            &NO_SUCH_BLUEPRINT_SENTINEL,
        )?;
        out.push_sql(
            ", \
                     IF( \
                       (SELECT ",
        );
        out.push_identifier(bp_dsl::parent_blueprint_id::NAME)?;
        out.push_sql(" FROM ");
        BLUEPRINT_FROM_CLAUSE.walk_ast(out.reborrow())?;
        out.push_sql(", current_target WHERE ");
        out.push_identifier(bp_dsl::id::NAME)?;
        out.push_sql(" = ");
        out.push_bind_param::<sql_types::Uuid, Uuid>(
            self.target_id.as_untyped_uuid(),
        )?;
        out.push_sql(" AND current_target.blueprint_id = ");
        out.push_identifier(bp_dsl::parent_blueprint_id::NAME)?;
        out.push_sql(
            "          ) IS NOT NULL \
                       OR \
                       (SELECT 1 FROM ",
        );
        BLUEPRINT_FROM_CLAUSE.walk_ast(out.reborrow())?;
        out.push_sql(" WHERE ");
        out.push_identifier(bp_dsl::id::NAME)?;
        out.push_sql(" = ");
        out.push_bind_param::<sql_types::Uuid, Uuid>(
            self.target_id.as_untyped_uuid(),
        )?;
        out.push_sql(" AND ");
        out.push_identifier(bp_dsl::parent_blueprint_id::NAME)?;
        out.push_sql(
            "  IS NULL \
                        AND NOT EXISTS ( \
                          SELECT version FROM current_target) \
                        ) = 1, ",
        );
        out.push_sql("  CAST(");
        out.push_bind_param::<sql_types::Uuid, Uuid>(
            self.target_id.as_untyped_uuid(),
        )?;
        out.push_sql("  AS text), ");
        out.push_bind_param::<sql_types::Text, &'static str>(
            &PARENT_NOT_TARGET_SENTINEL,
        )?;
        out.push_sql(
            "   ) \
              ) \
            AS UUID) \
          ), ",
        );

        out.push_sql("new_target AS (SELECT 1 AS new_version FROM ");
        BLUEPRINT_FROM_CLAUSE.walk_ast(out.reborrow())?;
        out.push_sql(" WHERE ");
        out.push_identifier(bp_dsl::id::NAME)?;
        out.push_sql(" = ");
        out.push_bind_param::<sql_types::Uuid, Uuid>(
            self.target_id.as_untyped_uuid(),
        )?;
        out.push_sql(" AND ");
        out.push_identifier(bp_dsl::parent_blueprint_id::NAME)?;
        out.push_sql(
            " IS NULL \
            AND NOT EXISTS \
            (SELECT version FROM current_target) \
             UNION \
            SELECT current_target.version + 1 FROM \
              current_target, ",
        );
        BLUEPRINT_FROM_CLAUSE.walk_ast(out.reborrow())?;
        out.push_sql(" WHERE ");
        out.push_identifier(bp_dsl::id::NAME)?;
        out.push_sql(" = ");
        out.push_bind_param::<sql_types::Uuid, Uuid>(
            self.target_id.as_untyped_uuid(),
        )?;
        out.push_sql(" AND ");
        out.push_identifier(bp_dsl::parent_blueprint_id::NAME)?;
        out.push_sql(" IS NOT NULL AND ");
        out.push_identifier(bp_dsl::parent_blueprint_id::NAME)?;
        out.push_sql(" = current_target.blueprint_id) ");

        out.push_sql("INSERT INTO ");
        BP_TARGET_FROM_CLAUSE.walk_ast(out.reborrow())?;
        out.push_sql("(");
        out.push_identifier(dsl::version::NAME)?;
        out.push_sql(",");
        out.push_identifier(dsl::blueprint_id::NAME)?;
        out.push_sql(",");
        out.push_identifier(dsl::enabled::NAME)?;
        out.push_sql(",");
        out.push_identifier(dsl::time_made_target::NAME)?;
        out.push_sql(") SELECT new_target.new_version, ");
        out.push_bind_param::<sql_types::Uuid, Uuid>(
            self.target_id.as_untyped_uuid(),
        )?;
        out.push_sql(",");
        out.push_bind_param::<sql_types::Bool, bool>(&self.enabled)?;
        out.push_sql(",");
        out.push_bind_param::<sql_types::Timestamptz, DateTime<Utc>>(
            &self.time_made_target,
        )?;
        out.push_sql(" FROM new_target");

        Ok(())
    }
}

impl RunQueryDsl<DbConnection> for InsertTargetQuery {}

#[cfg(test)]
mod tests {
    use super::*;

    use crate::db::pub_test_utils::TestDatabase;
    use crate::db::raw_query_builder::QueryBuilder;
    use nexus_inventory::CollectionBuilder;
    use nexus_inventory::now_db_precision;
    use nexus_reconfigurator_planning::blueprint_builder::BlueprintBuilder;
    use nexus_reconfigurator_planning::blueprint_builder::Ensure;
    use nexus_reconfigurator_planning::blueprint_builder::EnsureMultiple;
    use nexus_reconfigurator_planning::example::ExampleSystemBuilder;
    use nexus_reconfigurator_planning::example::example;
    use nexus_types::deployment::BlueprintPhysicalDiskDisposition;
    use nexus_types::deployment::BlueprintZoneConfig;
    use nexus_types::deployment::BlueprintZoneDisposition;
    use nexus_types::deployment::BlueprintZoneImageSource;
    use nexus_types::deployment::BlueprintZoneImageVersion;
    use nexus_types::deployment::BlueprintZoneType;
    use nexus_types::deployment::OmicronZoneExternalFloatingIp;
    use nexus_types::deployment::PlanningInput;
    use nexus_types::deployment::PlanningInputBuilder;
    use nexus_types::deployment::SledDetails;
    use nexus_types::deployment::SledDisk;
    use nexus_types::deployment::SledFilter;
    use nexus_types::deployment::SledResources;
    use nexus_types::deployment::blueprint_zone_type;
    use nexus_types::external_api::views::PhysicalDiskPolicy;
    use nexus_types::external_api::views::PhysicalDiskState;
    use nexus_types::external_api::views::SledPolicy;
    use nexus_types::external_api::views::SledState;
    use nexus_types::inventory::Collection;
    use omicron_common::address::IpRange;
    use omicron_common::address::Ipv6Subnet;
    use omicron_common::api::external::MacAddr;
    use omicron_common::api::external::Name;
    use omicron_common::api::external::TufArtifactMeta;
    use omicron_common::api::external::TufRepoDescription;
    use omicron_common::api::external::TufRepoMeta;
    use omicron_common::api::external::Vni;
    use omicron_common::api::internal::shared::NetworkInterface;
    use omicron_common::api::internal::shared::NetworkInterfaceKind;
    use omicron_common::disk::DiskIdentity;
    use omicron_common::update::ArtifactId;
    use omicron_common::zpool_name::ZpoolName;
    use omicron_test_utils::dev;
    use omicron_test_utils::dev::poll::CondCheckError;
    use omicron_test_utils::dev::poll::wait_for_condition;
    use omicron_uuid_kinds::ExternalIpUuid;
    use omicron_uuid_kinds::OmicronZoneUuid;
    use omicron_uuid_kinds::PhysicalDiskUuid;
    use omicron_uuid_kinds::SledUuid;
    use omicron_uuid_kinds::ZpoolUuid;
    use oxnet::IpNet;
    use pretty_assertions::assert_eq;
    use rand::Rng;
    use rand::thread_rng;
    use slog::Logger;
    use std::mem;
    use std::net::IpAddr;
    use std::net::Ipv4Addr;
    use std::net::Ipv6Addr;
    use std::net::SocketAddrV6;
    use std::str::FromStr;
    use std::sync::Arc;
    use std::sync::LazyLock;
    use std::sync::atomic::AtomicBool;
    use std::sync::atomic::Ordering;
    use std::time::Duration;
    use tufaceous_artifact::ArtifactHash;
    use tufaceous_artifact::ArtifactVersion;

    static EMPTY_PLANNING_INPUT: LazyLock<PlanningInput> =
        LazyLock::new(|| PlanningInputBuilder::empty_input());

    #[derive(Default)]
    pub struct NetworkResourceControlFlow {
        pub target_check_done: Option<Arc<AtomicBool>>,
        pub should_write_data: Option<Arc<AtomicBool>>,
    }

    // This is a not-super-future-maintainer-friendly helper to check that all
    // the subtables related to blueprints have been pruned of a specific
    // blueprint ID. If additional blueprint tables are added in the future,
    // this function will silently ignore them unless they're manually added.
    async fn ensure_blueprint_fully_deleted(
        datastore: &DataStore,
        blueprint_id: BlueprintUuid,
    ) {
        let conn = datastore.pool_connection_for_tests().await.unwrap();

        macro_rules! query_count {
            ($table:ident, $blueprint_id_col:ident) => {{
                use nexus_db_schema::schema::$table::dsl;
                let result = dsl::$table
                    .filter(
                        dsl::$blueprint_id_col
                            .eq(to_db_typed_uuid(blueprint_id)),
                    )
                    .count()
                    .get_result_async(&*conn)
                    .await;
                (stringify!($table), result)
            }};
        }

        for (table_name, result) in [
            query_count!(blueprint, id),
            query_count!(bp_sled_metadata, blueprint_id),
            query_count!(bp_omicron_dataset, blueprint_id),
            query_count!(bp_omicron_physical_disk, blueprint_id),
            query_count!(bp_omicron_zone, blueprint_id),
            query_count!(bp_omicron_zone_nic, blueprint_id),
        ] {
            let count: i64 = result.unwrap();
            assert_eq!(
                count, 0,
                "nonzero row count for blueprint \
                 {blueprint_id} in table {table_name}"
            );
        }
    }

    // Create a fake set of `SledDetails`, either with a subnet matching
    // `ip` or with an arbitrary one.
    fn fake_sled_details(ip: Option<Ipv6Addr>) -> SledDetails {
        let zpools = (0..4)
            .map(|i| {
                (
                    ZpoolUuid::new_v4(),
                    SledDisk {
                        disk_identity: DiskIdentity {
                            vendor: String::from("v"),
                            serial: format!("s-{i}"),
                            model: String::from("m"),
                        },
                        disk_id: PhysicalDiskUuid::new_v4(),
                        policy: PhysicalDiskPolicy::InService,
                        state: PhysicalDiskState::Active,
                    },
                )
            })
            .collect();
        let ip = ip.unwrap_or_else(|| thread_rng().gen::<u128>().into());
        let resources = SledResources { zpools, subnet: Ipv6Subnet::new(ip) };
        SledDetails {
            policy: SledPolicy::provisionable(),
            state: SledState::Active,
            resources,
        }
    }

    fn representative(
        log: &Logger,
        test_name: &str,
    ) -> (Collection, PlanningInput, Blueprint) {
        // We'll start with an example system.
        let (mut base_collection, planning_input, mut blueprint) =
            example(log, test_name);

        // Take a more thorough collection representative (includes SPs,
        // etc.)...
        let mut collection =
            nexus_inventory::examples::representative().builder.build();

        // ... and replace its sled agent and Omicron zones with those from our
        // example system.
        mem::swap(
            &mut collection.sled_agents,
            &mut base_collection.sled_agents,
        );

        // Treat this blueprint as the initial blueprint for the system.
        blueprint.parent_blueprint_id = None;

        (collection, planning_input, blueprint)
    }

    async fn blueprint_list_all_ids(
        opctx: &OpContext,
        datastore: &DataStore,
    ) -> Vec<BlueprintUuid> {
        datastore
            .blueprints_list(opctx, &DataPageParams::max_page())
            .await
            .unwrap()
            .into_iter()
            .map(|bp| bp.id)
            .collect()
    }

    #[tokio::test]
    async fn test_empty_blueprint() {
        // Setup
        let logctx = dev::test_setup_log("test_empty_blueprint");
        let db = TestDatabase::new_with_datastore(&logctx.log).await;
        let (opctx, datastore) = (db.opctx(), db.datastore());

        // Create an empty blueprint from it
        let blueprint1 = BlueprintBuilder::build_empty_with_sleds(
            std::iter::empty(),
            "test",
        );
        let authz_blueprint = authz_blueprint_from_id(blueprint1.id);

        // Trying to read it from the database should fail with the relevant
        // "not found" error.
        let err = datastore
            .blueprint_read(&opctx, &authz_blueprint)
            .await
            .unwrap_err();
        assert_eq!(err, authz_blueprint.not_found());

        // Write it to the database and read it back.
        datastore
            .blueprint_insert(&opctx, &blueprint1)
            .await
            .expect("failed to insert blueprint");
        let blueprint_read = datastore
            .blueprint_read(&opctx, &authz_blueprint)
            .await
            .expect("failed to read blueprint back");
        assert_eq!(blueprint1, blueprint_read);
        assert_eq!(
            blueprint_list_all_ids(&opctx, &datastore).await,
            [blueprint1.id]
        );

        // There ought to be no sleds and no parent blueprint.
        assert_eq!(blueprint1.sleds.len(), 0);
        assert_eq!(blueprint1.parent_blueprint_id, None);

        // Trying to insert the same blueprint again should fail.
        let err =
            datastore.blueprint_insert(&opctx, &blueprint1).await.unwrap_err();
        assert!(err.to_string().contains("duplicate key"));

        // We could try to test deleting this blueprint, but deletion checks
        // that the blueprint being deleted isn't the current target, and we
        // haven't set a current target at all as part of this test. Instead of
        // going through the motions of creating another blueprint and making it
        // the target just to test deletion, we'll end this test here, and rely
        // on other tests to check blueprint deletion.

        // Clean up.
        db.terminate().await;
        logctx.cleanup_successful();
    }

    #[tokio::test]
    async fn test_representative_blueprint() {
        const TEST_NAME: &str = "test_representative_blueprint";
        // Setup
        let logctx = dev::test_setup_log(TEST_NAME);
        let db = TestDatabase::new_with_datastore(&logctx.log).await;
        let (opctx, datastore) = (db.opctx(), db.datastore());

        // Create a cohesive representative collection/policy/blueprint
        let (collection, planning_input, blueprint1) =
            representative(&logctx.log, TEST_NAME);
        let authz_blueprint1 = authz_blueprint_from_id(blueprint1.id);

        // Write it to the database and read it back.
        datastore
            .blueprint_insert(&opctx, &blueprint1)
            .await
            .expect("failed to insert blueprint");
        let blueprint_read = datastore
            .blueprint_read(&opctx, &authz_blueprint1)
            .await
            .expect("failed to read collection back");
        assert_eq!(blueprint1, blueprint_read);
        assert_eq!(
            blueprint_list_all_ids(&opctx, &datastore).await,
            [blueprint1.id]
        );

        // Check the number of blueprint elements against our collection.
        assert_eq!(
            blueprint1.sleds.len(),
            planning_input.all_sled_ids(SledFilter::Commissioned).count(),
        );
        assert_eq!(blueprint1.sleds.len(), collection.sled_agents.len());
        assert_eq!(
            blueprint1.all_omicron_zones(BlueprintZoneDisposition::any).count(),
            collection.all_omicron_zones().count()
        );
        // All zones should be in service.
        assert_all_zones_in_service(&blueprint1);
        assert_eq!(blueprint1.parent_blueprint_id, None);

        // Set blueprint1 as the current target, and ensure that we cannot
        // delete it (as the current target cannot be deleted).
        let bp1_target = BlueprintTarget {
            target_id: blueprint1.id,
            enabled: true,
            time_made_target: now_db_precision(),
        };
        datastore
            .blueprint_target_set_current(&opctx, bp1_target)
            .await
            .unwrap();
        assert_eq!(
            datastore.blueprint_target_get_current_full(&opctx).await.unwrap(),
            (bp1_target, blueprint1.clone())
        );
        let err = datastore
            .blueprint_delete(&opctx, &authz_blueprint1)
            .await
            .unwrap_err();
        assert!(
            err.to_string().contains(&format!(
                "blueprint {} is the current target and cannot be deleted",
                blueprint1.id
            )),
            "unexpected error: {err}"
        );

        // Add a new sled.
        let new_sled_id = SledUuid::new_v4();

        // While we're at it, use a different DNS version to test that that
        // works.
        let new_internal_dns_version = blueprint1.internal_dns_version.next();
        let new_external_dns_version = new_internal_dns_version.next();
        let planning_input = {
            let mut builder = planning_input.into_builder();
            builder
                .add_sled(new_sled_id, fake_sled_details(None))
                .expect("failed to add sled");
            builder.set_internal_dns_version(new_internal_dns_version);
            builder.set_external_dns_version(new_external_dns_version);
            builder.build()
        };
        let new_sled_zpools = &planning_input
            .sled_lookup(SledFilter::Commissioned, new_sled_id)
            .unwrap()
            .resources
            .zpools;

        // Create a builder for a child blueprint.
        let mut builder = BlueprintBuilder::new_based_on(
            &logctx.log,
            &blueprint1,
            &planning_input,
            &collection,
            "test",
        )
        .expect("failed to create builder");

        // Ensure disks on our sled
        assert_eq!(
            EnsureMultiple::from(
                builder
                    .sled_add_disks(
                        new_sled_id,
                        &planning_input
                            .sled_lookup(SledFilter::Commissioned, new_sled_id)
                            .unwrap()
                            .resources
                    )
                    .unwrap()
                    .disks
            ),
            EnsureMultiple::Changed {
                added: 4,
                updated: 0,
                expunged: 0,
                removed: 0
            }
        );

        // Add zones to our new sled.
        assert_eq!(
            builder.sled_ensure_zone_ntp(new_sled_id).unwrap(),
            Ensure::Added
        );
        for zpool_id in new_sled_zpools.keys() {
            assert_eq!(
                builder
                    .sled_ensure_zone_crucible(new_sled_id, *zpool_id)
                    .unwrap(),
                Ensure::Added
            );
        }

        const ARTIFACT_VERSION_1: ArtifactVersion =
            ArtifactVersion::new_const("1.0.0");
        const ARTIFACT_HASH_1: ArtifactHash = ArtifactHash([1; 32]);
        const ARTIFACT_HASH_2: ArtifactHash = ArtifactHash([2; 32]);

        // Add an artifact to the tuf_artifact table. This is used to test
        // artifact version lookup.
        {
            const SYSTEM_VERSION: semver::Version =
                semver::Version::new(0, 0, 1);
            const SYSTEM_HASH: ArtifactHash = ArtifactHash([3; 32]);

            datastore
                .update_tuf_repo_insert(
                    opctx,
                    &TufRepoDescription {
                        repo: TufRepoMeta {
                            hash: SYSTEM_HASH,
                            targets_role_version: 0,
                            valid_until: Utc::now(),
                            system_version: SYSTEM_VERSION,
                            file_name: String::new(),
                        },
                        artifacts: vec![TufArtifactMeta {
                            id: ArtifactId {
                                name: String::new(),
                                version: ARTIFACT_VERSION_1,
                                kind: KnownArtifactKind::Zone.into(),
                            },
                            hash: ARTIFACT_HASH_1,
                            size: 0,
                        }],
                    },
                )
                .await
                .expect("inserted TUF repo");
        }

        // Take the first two zones and set their image sources.
        {
            let zone_ids: Vec<OmicronZoneUuid> = builder
                .current_sled_zones(
                    new_sled_id,
                    BlueprintZoneDisposition::is_in_service,
                )
                .map(|zone| zone.id)
                .take(2)
                .collect();
            if zone_ids.len() < 2 {
                panic!(
                    "expected new sled to have at least 2 zones, got {}",
                    zone_ids.len()
                );
            }
            builder
                .sled_set_zone_source(
                    new_sled_id,
                    zone_ids[0],
                    BlueprintZoneImageSource::Artifact {
                        version: BlueprintZoneImageVersion::Available {
                            version: ARTIFACT_VERSION_1,
                        },
                        hash: ARTIFACT_HASH_1,
                    },
                )
                .unwrap();
            builder
                .sled_set_zone_source(
                    new_sled_id,
                    zone_ids[1],
                    BlueprintZoneImageSource::Artifact {
                        version: BlueprintZoneImageVersion::Unknown,
                        hash: ARTIFACT_HASH_2,
                    },
                )
                .unwrap();
        }

        let num_new_ntp_zones = 1;
        let num_new_crucible_zones = new_sled_zpools.len();
        let num_new_sled_zones = num_new_ntp_zones + num_new_crucible_zones;

        let blueprint2 = builder.build();
        let authz_blueprint2 = authz_blueprint_from_id(blueprint2.id);

        let diff = blueprint2.diff_since_blueprint(&blueprint1);
        println!("b1 -> b2: {}", diff.display());
        println!("b1 sleds: {:?}", blueprint1.sleds);
        println!("b2 sleds: {:?}", blueprint2.sleds);
        // Check that we added the new sled, as well as its disks and zones.
        assert_eq!(
            blueprint1
                .all_omicron_disks(BlueprintPhysicalDiskDisposition::any)
                .count()
                + new_sled_zpools.len(),
            blueprint2
                .all_omicron_disks(BlueprintPhysicalDiskDisposition::any)
                .count()
        );
        assert_eq!(blueprint1.sleds.len() + 1, blueprint2.sleds.len());
        assert_eq!(
            blueprint1.all_omicron_zones(BlueprintZoneDisposition::any).count()
                + num_new_sled_zones,
            blueprint2.all_omicron_zones(BlueprintZoneDisposition::any).count()
        );

        // All zones should be in service.
        assert_all_zones_in_service(&blueprint2);
        assert_eq!(blueprint2.parent_blueprint_id, Some(blueprint1.id));

        // Check that we can write it to the DB and read it back.
        datastore
            .blueprint_insert(&opctx, &blueprint2)
            .await
            .expect("failed to insert blueprint");
        let blueprint_read = datastore
            .blueprint_read(&opctx, &authz_blueprint2)
            .await
            .expect("failed to read collection back");
        let diff = blueprint_read.diff_since_blueprint(&blueprint2);
        println!("diff: {}", diff.display());
        assert_eq!(blueprint2, blueprint_read);
        assert_eq!(blueprint2.internal_dns_version, new_internal_dns_version);
        assert_eq!(blueprint2.external_dns_version, new_external_dns_version);
        {
            let mut expected_ids = [blueprint1.id, blueprint2.id];
            expected_ids.sort();
            assert_eq!(
                blueprint_list_all_ids(&opctx, &datastore).await,
                expected_ids
            );
        }

        // Set blueprint2 as the current target and ensure that means we can not
        // delete it.
        let bp2_target = BlueprintTarget {
            target_id: blueprint2.id,
            enabled: true,
            time_made_target: now_db_precision(),
        };
        datastore
            .blueprint_target_set_current(&opctx, bp2_target)
            .await
            .unwrap();
        assert_eq!(
            datastore.blueprint_target_get_current_full(&opctx).await.unwrap(),
            (bp2_target, blueprint2.clone())
        );
        let err = datastore
            .blueprint_delete(&opctx, &authz_blueprint2)
            .await
            .unwrap_err();
        assert!(
            err.to_string().contains(&format!(
                "blueprint {} is the current target and cannot be deleted",
                blueprint2.id
            )),
            "unexpected error: {err}"
        );

        // Now that blueprint2 is the target, we should be able to delete
        // blueprint1.
        datastore.blueprint_delete(&opctx, &authz_blueprint1).await.unwrap();
        ensure_blueprint_fully_deleted(&datastore, blueprint1.id).await;
        assert_eq!(
            blueprint_list_all_ids(&opctx, &datastore).await,
            [blueprint2.id]
        );

        // Clean up.
        db.terminate().await;
        logctx.cleanup_successful();
    }

    #[tokio::test]
    async fn test_set_target() {
        // Setup
        let logctx = dev::test_setup_log("test_set_target");
        let db = TestDatabase::new_with_datastore(&logctx.log).await;
        let (opctx, datastore) = (db.opctx(), db.datastore());

        // Trying to insert a target that doesn't reference a blueprint should
        // fail with a relevant error message.
        let nonexistent_blueprint_id = BlueprintUuid::new_v4();
        let err = datastore
            .blueprint_target_set_current(
                &opctx,
                BlueprintTarget {
                    target_id: nonexistent_blueprint_id,
                    enabled: true,
                    time_made_target: now_db_precision(),
                },
            )
            .await
            .unwrap_err();
        assert_eq!(
            err,
            Error::from(InsertTargetError::NoSuchBlueprint(
                nonexistent_blueprint_id
            ))
        );

        // There should be no current target; this is never expected in a real
        // system, since RSS sets an initial target blueprint, so we should get
        // an error.
        let err = datastore
            .blueprint_target_get_current_full(&opctx)
            .await
            .unwrap_err();
        assert!(err.to_string().contains("no target blueprint set"));

        // Create an initial empty collection
        let collection = CollectionBuilder::new("test").build();

        // Create three blueprints:
        // * `blueprint1` has no parent
        // * `blueprint2` and `blueprint3` both have `blueprint1` as parent
        let blueprint1 = BlueprintBuilder::build_empty_with_sleds(
            std::iter::empty(),
            "test1",
        );
        let blueprint2 = BlueprintBuilder::new_based_on(
            &logctx.log,
            &blueprint1,
            &EMPTY_PLANNING_INPUT,
            &collection,
            "test2",
        )
        .expect("failed to create builder")
        .build();
        let blueprint3 = BlueprintBuilder::new_based_on(
            &logctx.log,
            &blueprint1,
            &EMPTY_PLANNING_INPUT,
            &collection,
            "test3",
        )
        .expect("failed to create builder")
        .build();
        assert_eq!(blueprint1.parent_blueprint_id, None);
        assert_eq!(blueprint2.parent_blueprint_id, Some(blueprint1.id));
        assert_eq!(blueprint3.parent_blueprint_id, Some(blueprint1.id));

        // Insert all three into the blueprint table.
        datastore.blueprint_insert(&opctx, &blueprint1).await.unwrap();
        datastore.blueprint_insert(&opctx, &blueprint2).await.unwrap();
        datastore.blueprint_insert(&opctx, &blueprint3).await.unwrap();

        let bp1_target = BlueprintTarget {
            target_id: blueprint1.id,
            enabled: true,
            time_made_target: now_db_precision(),
        };
        let bp2_target = BlueprintTarget {
            target_id: blueprint2.id,
            enabled: true,
            time_made_target: now_db_precision(),
        };
        let bp3_target = BlueprintTarget {
            target_id: blueprint3.id,
            enabled: true,
            time_made_target: now_db_precision(),
        };

        // Attempting to make blueprint2 the current target should fail because
        // it has a non-NULL parent_blueprint_id, but there is no current target
        // (i.e., only a blueprint with no parent can be made the current
        // target).
        let err = datastore
            .blueprint_target_set_current(&opctx, bp2_target)
            .await
            .unwrap_err();
        assert_eq!(
            err,
            Error::from(InsertTargetError::ParentNotTarget(blueprint2.id))
        );

        // There should be no current target; this is never expected in a real
        // system, since RSS sets an initial target blueprint, so we should get
        // an error.
        let err = datastore
            .blueprint_target_get_current_full(&opctx)
            .await
            .unwrap_err();
        assert!(err.to_string().contains("no target blueprint set"));

        // We should be able to insert blueprint1, which has no parent (matching
        // the currently-empty `bp_target` table's lack of a target).
        datastore
            .blueprint_target_set_current(&opctx, bp1_target)
            .await
            .unwrap();
        assert_eq!(
            datastore.blueprint_target_get_current_full(&opctx).await.unwrap(),
            (bp1_target, blueprint1.clone())
        );

        // Now that blueprint1 is the current target, we should be able to
        // insert blueprint2 or blueprint3. WLOG, pick blueprint3.
        datastore
            .blueprint_target_set_current(&opctx, bp3_target)
            .await
            .unwrap();
        assert_eq!(
            datastore.blueprint_target_get_current_full(&opctx).await.unwrap(),
            (bp3_target, blueprint3.clone())
        );

        // Now that blueprint3 is the target, trying to insert blueprint1 or
        // blueprint2 should fail, because neither of their parents (NULL and
        // blueprint1, respectively) match the current target.
        let err = datastore
            .blueprint_target_set_current(&opctx, bp1_target)
            .await
            .unwrap_err();
        assert_eq!(
            err,
            Error::from(InsertTargetError::ParentNotTarget(blueprint1.id))
        );
        let err = datastore
            .blueprint_target_set_current(&opctx, bp2_target)
            .await
            .unwrap_err();
        assert_eq!(
            err,
            Error::from(InsertTargetError::ParentNotTarget(blueprint2.id))
        );

        // Create a child of blueprint3, and ensure when we set it as the target
        // with enabled=false, that status is serialized.
        let blueprint4 = BlueprintBuilder::new_based_on(
            &logctx.log,
            &blueprint3,
            &EMPTY_PLANNING_INPUT,
            &collection,
            "test3",
        )
        .expect("failed to create builder")
        .build();
        assert_eq!(blueprint4.parent_blueprint_id, Some(blueprint3.id));
        datastore.blueprint_insert(&opctx, &blueprint4).await.unwrap();
        let bp4_target = BlueprintTarget {
            target_id: blueprint4.id,
            enabled: false,
            time_made_target: now_db_precision(),
        };
        datastore
            .blueprint_target_set_current(&opctx, bp4_target)
            .await
            .unwrap();
        assert_eq!(
            datastore.blueprint_target_get_current_full(&opctx).await.unwrap(),
            (bp4_target, blueprint4)
        );

        // Clean up.
        db.terminate().await;
        logctx.cleanup_successful();
    }

    #[tokio::test]
    async fn test_set_target_enabled() {
        // Setup
        let logctx = dev::test_setup_log("test_set_target_enabled");
        let db = TestDatabase::new_with_datastore(&logctx.log).await;
        let (opctx, datastore) = (db.opctx(), db.datastore());

        // Create an initial empty collection
        let collection = CollectionBuilder::new("test").build();

        // Create an initial blueprint and a child.
        let blueprint1 = BlueprintBuilder::build_empty_with_sleds(
            std::iter::empty(),
            "test1",
        );
        let blueprint2 = BlueprintBuilder::new_based_on(
            &logctx.log,
            &blueprint1,
            &EMPTY_PLANNING_INPUT,
            &collection,
            "test2",
        )
        .expect("failed to create builder")
        .build();
        assert_eq!(blueprint1.parent_blueprint_id, None);
        assert_eq!(blueprint2.parent_blueprint_id, Some(blueprint1.id));

        // Insert both into the blueprint table.
        datastore.blueprint_insert(&opctx, &blueprint1).await.unwrap();
        datastore.blueprint_insert(&opctx, &blueprint2).await.unwrap();

        let mut bp1_target = BlueprintTarget {
            target_id: blueprint1.id,
            enabled: true,
            time_made_target: now_db_precision(),
        };
        let mut bp2_target = BlueprintTarget {
            target_id: blueprint2.id,
            enabled: true,
            time_made_target: now_db_precision(),
        };

        // Set bp1_target as the current target.
        datastore
            .blueprint_target_set_current(&opctx, bp1_target)
            .await
            .unwrap();
        assert_eq!(
            datastore.blueprint_target_get_current(&opctx).await.unwrap(),
            bp1_target,
        );

        // We should be able to toggle its enabled status an arbitrary number of
        // times.
        for _ in 0..10 {
            bp1_target.enabled = !bp1_target.enabled;
            datastore
                .blueprint_target_set_current_enabled(&opctx, bp1_target)
                .await
                .unwrap();
            assert_eq!(
                datastore.blueprint_target_get_current(&opctx).await.unwrap(),
                bp1_target,
            );
        }

        // We cannot use `blueprint_target_set_current_enabled` to make
        // bp2_target the target...
        let err = datastore
            .blueprint_target_set_current_enabled(&opctx, bp2_target)
            .await
            .unwrap_err();
        assert!(
            err.to_string().contains("is not the current target blueprint")
        );

        // ...but we can make it the target via `blueprint_target_set_current`.
        datastore
            .blueprint_target_set_current(&opctx, bp2_target)
            .await
            .unwrap();
        assert_eq!(
            datastore.blueprint_target_get_current(&opctx).await.unwrap(),
            bp2_target,
        );

        // We can no longer toggle the enabled bit of bp1_target.
        let err = datastore
            .blueprint_target_set_current_enabled(&opctx, bp1_target)
            .await
            .unwrap_err();
        assert!(
            err.to_string().contains("is not the current target blueprint")
        );

        // We can toggle bp2_target.enabled an arbitrary number of times.
        for _ in 0..10 {
            bp2_target.enabled = !bp2_target.enabled;
            datastore
                .blueprint_target_set_current_enabled(&opctx, bp2_target)
                .await
                .unwrap();
            assert_eq!(
                datastore.blueprint_target_get_current(&opctx).await.unwrap(),
                bp2_target,
            );
        }

        // Clean up.
        db.terminate().await;
        logctx.cleanup_successful();
    }

    async fn create_blueprint_with_external_ip(
        datastore: &DataStore,
        opctx: &OpContext,
    ) -> Blueprint {
        // Create an initial blueprint and a child.
        let sled_id = SledUuid::new_v4();
        let mut blueprint = BlueprintBuilder::build_empty_with_sleds(
            [sled_id].into_iter(),
            "test1",
        );

        // To observe realistic database behavior, we need the invocation of
        // "blueprint_ensure_external_networking_resources" to actually write something
        // back to the database.
        //
        // While this is *mostly* made-up blueprint contents, the part that matters
        // is that it's provisioning a zone (Nexus) which does have resources
        // to be allocated.
        let ip_range = IpRange::try_from((
            Ipv4Addr::new(10, 0, 0, 1),
            Ipv4Addr::new(10, 0, 0, 10),
        ))
        .unwrap();
        let (service_ip_pool, _) = datastore
            .ip_pools_service_lookup(&opctx)
            .await
            .expect("lookup service ip pool");
        datastore
            .ip_pool_add_range(&opctx, &service_ip_pool, &ip_range)
            .await
            .expect("add range to service ip pool");
        let zone_id = OmicronZoneUuid::new_v4();
        blueprint.sleds.get_mut(&sled_id).unwrap().zones.insert(
            BlueprintZoneConfig {
                disposition: BlueprintZoneDisposition::InService,
                id: zone_id,
                filesystem_pool: ZpoolName::new_external(ZpoolUuid::new_v4()),
                zone_type: BlueprintZoneType::Nexus(
                    blueprint_zone_type::Nexus {
                        internal_address: SocketAddrV6::new(
                            Ipv6Addr::LOCALHOST,
                            0,
                            0,
                            0,
                        ),
                        external_ip: OmicronZoneExternalFloatingIp {
                            id: ExternalIpUuid::new_v4(),
                            ip: "10.0.0.1".parse().unwrap(),
                        },
                        nic: NetworkInterface {
                            id: Uuid::new_v4(),
                            kind: NetworkInterfaceKind::Service {
                                id: *zone_id.as_untyped_uuid(),
                            },
                            name: Name::from_str("mynic").unwrap(),
                            ip: "fd77:e9d2:9cd9:2::8".parse().unwrap(),
                            mac: MacAddr::random_system(),
                            subnet: IpNet::host_net(IpAddr::V6(
                                Ipv6Addr::LOCALHOST,
                            )),
                            vni: Vni::random(),
                            primary: true,
                            slot: 1,
                            transit_ips: vec![],
                        },
                        external_tls: false,
                        external_dns_servers: vec![],
                    },
                ),
                image_source: BlueprintZoneImageSource::InstallDataset,
            },
        );

        blueprint
    }

    #[tokio::test]
    async fn test_ensure_external_networking_works_with_good_target() {
        // Setup
        let logctx = dev::test_setup_log(
            "test_ensure_external_networking_works_with_good_target",
        );
        let db = TestDatabase::new_with_datastore(&logctx.log).await;
        let (opctx, datastore) = (db.opctx(), db.datastore());

        let blueprint =
            create_blueprint_with_external_ip(&datastore, &opctx).await;
        datastore.blueprint_insert(&opctx, &blueprint).await.unwrap();

        let bp_target = BlueprintTarget {
            target_id: blueprint.id,
            enabled: true,
            time_made_target: now_db_precision(),
        };

        datastore
            .blueprint_target_set_current(&opctx, bp_target)
            .await
            .unwrap();
        datastore
            .blueprint_ensure_external_networking_resources_impl(
                &opctx,
                &blueprint,
                NetworkResourceControlFlow::default(),
            )
            .await
            .expect("Should be able to allocate external network resources");

        // Clean up.
        db.terminate().await;
        logctx.cleanup_successful();
    }

    #[tokio::test]
    async fn test_ensure_external_networking_bails_on_bad_target() {
        let test_name = "test_ensure_external_networking_bails_on_bad_target";

        // Setup
        let logctx = dev::test_setup_log(test_name);
        let db = TestDatabase::new_with_datastore(&logctx.log).await;
        let (opctx, datastore) = (db.opctx(), db.datastore());

        // Create two blueprints, both of which have external networking (via 1
        // Nexus zone).
        let (example_system, blueprint1) =
            ExampleSystemBuilder::new(&opctx.log, test_name)
                .nsleds(1)
                .nexus_count(1)
                .internal_dns_count(0)
                .expect("internal DNS count can be 0")
                .external_dns_count(0)
                .expect("external DNS count can be 0")
                .crucible_pantry_count(0)
                .build();
        let blueprint2 = BlueprintBuilder::new_based_on(
            &logctx.log,
            &blueprint1,
            &example_system.input,
            &example_system.collection,
            &format!("{test_name}-2"),
        )
        .expect("failed to create builder")
        .build();

        // Insert an IP pool range covering the one Nexus IP.
        let nexus_ip = blueprint1
            .all_omicron_zones(BlueprintZoneDisposition::is_in_service)
            .find_map(|(_, zone_config)| {
                zone_config
                    .zone_type
                    .external_networking()
                    .map(|(ip, _nic)| ip.ip())
            })
            .expect("found external IP");
        let (service_ip_pool, _) = datastore
            .ip_pools_service_lookup(&opctx)
            .await
            .expect("lookup service ip pool");
        datastore
            .ip_pool_add_range(
                &opctx,
                &service_ip_pool,
                &IpRange::try_from((nexus_ip, nexus_ip))
                    .expect("valid IP range"),
            )
            .await
            .expect("add range to service IP pool");

        // Insert both (plus the original parent of blueprint1, internal to
        // `ExampleSystemBuilder`) into the blueprint table.
        let blueprint0 = example_system.initial_blueprint;
        datastore.blueprint_insert(&opctx, &blueprint0).await.unwrap();
        datastore.blueprint_insert(&opctx, &blueprint1).await.unwrap();
        datastore.blueprint_insert(&opctx, &blueprint2).await.unwrap();

        let bp0_target = BlueprintTarget {
            target_id: blueprint0.id,
            enabled: true,
            time_made_target: now_db_precision(),
        };
        let bp1_target = BlueprintTarget {
            target_id: blueprint1.id,
            enabled: true,
            time_made_target: now_db_precision(),
        };
        let bp2_target = BlueprintTarget {
            target_id: blueprint2.id,
            enabled: true,
            time_made_target: now_db_precision(),
        };

        // Set bp1_target as the current target (which requires making bp0 the
        // target first).
        datastore
            .blueprint_target_set_current(&opctx, bp0_target)
            .await
            .unwrap();
        datastore
            .blueprint_target_set_current(&opctx, bp1_target)
            .await
            .unwrap();

        // Create flags to control method execution.
        let target_check_done = Arc::new(AtomicBool::new(false));
        let should_write_data = Arc::new(AtomicBool::new(false));

        // Spawn a task to execute our method.
        let ensure_resources_task = tokio::spawn({
            let datastore = datastore.clone();
            let opctx =
                OpContext::for_tests(logctx.log.clone(), datastore.clone());
            let target_check_done = target_check_done.clone();
            let should_write_data = should_write_data.clone();
            async move {
                datastore
                    .blueprint_ensure_external_networking_resources_impl(
                        &opctx,
                        &blueprint1,
                        NetworkResourceControlFlow {
                            target_check_done: Some(target_check_done),
                            should_write_data: Some(should_write_data),
                        },
                    )
                    .await
            }
        });

        // Wait until `task` has proceeded past the point at which it's checked
        // the target blueprint.
        wait_for_condition(
            || async {
                if target_check_done.load(Ordering::SeqCst) {
                    Ok(())
                } else {
                    Err(CondCheckError::<()>::NotYet)
                }
            },
            &Duration::from_millis(50),
            &Duration::from_secs(10),
        )
        .await
        .expect("`target_check_done` not set to true");

        // While the "Ensure resources" task is still mid-transaction:
        //
        // - Update the target
        // - Read the data which "Ensure resources" is attempting to write
        datastore
            .blueprint_target_set_current(&opctx, bp2_target)
            .await
            .unwrap();

        let conn = datastore
            .pool_connection_authorized(&opctx)
            .await
            .expect("failed to get connection");

        // NOTE: Performing this "SELECT" is a necessary step for our test, even
        // though we don't actually care about the result.
        //
        // If we don't perform this read, it is possible for CockroachDB to
        // logically order the "Ensure Resources" task before the blueprint
        // target changes.
        //
        // More on this in the block comment below.
        let mut query = QueryBuilder::new();
        query.sql("SELECT id FROM omicron.public.external_ip WHERE time_deleted IS NULL");
        let _external_ips = query
            .query::<diesel::sql_types::Uuid>()
            .load_async::<uuid::Uuid>(&*conn)
            .await
            .expect("SELECT external IPs");

        // == WHAT ORDERING DO WE EXPECT?
        //
        // We expect to have the following reads/writes:
        //
        // | Ensure Resources | Unit test |
        // | -----------------|-----------|
        // | BEGIN            |           |
        // | R(target)        |           |
        // |                  | W(target) |
        // |                  | R(data)   |
        // | W(data)          |           |
        // | COMMIT           |           |
        //
        // With this ordering, and an eye on "Read-Write", "Write-Read", and
        // "Write-Write" conflicts:
        //
        // - (R->W) "Ensure Resources" must be ordered before "Unit test", because of access to
        // "target".
        // - (R->W) "Unit test" must be ordered before "Ensure Resources", because of
        // access to "data".
        //
        // This creates a circular dependency, and therefore means "Ensure Resources"
        // cannot commit. We expect that this ordering will force CockroachDB
        // to retry the "Ensure Resources" transaction, which will cause it to
        // see the new target:
        //
        // | Ensure Resources | Unit Test |
        // | -----------------|-----------|
        // |                  | W(target) |
        // |                  | R(data)   |
        // | BEGIN            |           |
        // | R(target)        |           |
        //
        // This should cause it to abort the current transaction, as the target no longer matches.
        //
        // == WHY ARE WE DOING THIS?
        //
        // Although CockroachDB's transactions provide serializability, they
        // do not preserve "strict serializability". This means that, as long as we don't violate
        // transaction conflict ordering (aka, the "Read-Write", "Write-Read", and "Write-Write"
        // relationships used earlier), transactions can be re-ordered independently of when
        // they completed in "real time".
        //
        // Although we may want to test the following application-level invariant:
        //
        // > If the target blueprint changes while we're updating network resources, the
        // transaction should abort.
        //
        // We actually need to reframe this statement in terms of concurrency control:
        //
        // > If a transaction attempts to read the current blueprint and update network resources,
        // and concurrently the blueprint changes, the transaction should fail if any other
        // operations have concurrently attempted to read or write network resources.
        //
        // This statement is a bit more elaborate, but it more accurately describes what Cockroach
        // is doing: if the "Ensure Resources" operation COULD have completed before another
        // transaction (e.g., one updating the blueprint target), it is acceptable for the
        // transactions to be logically re-ordered in a different way than they completed in
        // real-time.

        should_write_data.store(true, Ordering::SeqCst);

        // After setting `should_write_data`, `ensure_resources_task` will finish.
        //
        // We expect that it will keep running, but before COMMIT-ing successfully,
        // it should be forced to retry.

        let err = tokio::time::timeout(
            Duration::from_secs(10),
            ensure_resources_task,
        )
        .await
        .expect(
            "time out waiting for \
                `blueprint_ensure_external_networking_resources`",
        )
        .expect("panic in `blueprint_ensure_external_networking_resources")
        .expect_err("Should have failed to ensure resources")
        .to_string();

        assert!(
            err.contains("is not the current target blueprint"),
            "Error: {err}",
        );

        // Clean up.
        db.terminate().await;
        logctx.cleanup_successful();
    }

    fn assert_all_zones_in_service(blueprint: &Blueprint) {
        let not_in_service = blueprint
            .all_omicron_zones(|disposition| !disposition.is_in_service())
            .collect::<Vec<_>>();
        assert!(
            not_in_service.is_empty(),
            "expected all zones to be in service, \
             found these zones not in service: {not_in_service:?}"
        );
    }
}<|MERGE_RESOLUTION|>--- conflicted
+++ resolved
@@ -547,12 +547,8 @@
 
         // Load all the zones for each sled.
         {
-<<<<<<< HEAD
-            use db::schema::bp_omicron_zone::dsl;
-            use db::schema::tuf_artifact::dsl as tuf_artifact_dsl;
-=======
             use nexus_db_schema::schema::bp_omicron_zone::dsl;
->>>>>>> 5219b6db
+            use nexus_db_schema::schema::tuf_artifact::dsl as tuf_artifact_dsl;
 
             let mut paginator = Paginator::new(SQL_BATCH_SIZE);
             while let Some(p) = paginator.next() {
