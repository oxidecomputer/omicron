// This Source Code Form is subject to the terms of the Mozilla Public
// License, v. 2.0. If a copy of the MPL was not distributed with this
// file, You can obtain one at https://mozilla.org/MPL/2.0/.

use super::DataStore;
use crate::authz;
use crate::authz::ApiResource;
use crate::context::OpContext;
use crate::db;
use crate::db::datastore::SQL_BATCH_SIZE;
use crate::db::error::public_error_from_diesel;
use crate::db::error::ErrorHandler;
use crate::db::pagination::paginated;
use crate::db::pagination::Paginator;
use crate::db::DbConnection;
use crate::db::TransactionError;
use crate::transaction_retry::OptionalError;
use anyhow::Context;
use async_bb8_diesel::AsyncConnection;
use async_bb8_diesel::AsyncRunQueryDsl;
use chrono::DateTime;
use chrono::Utc;
use core::future::Future;
use core::pin::Pin;
use diesel::expression::SelectableHelper;
use diesel::pg::Pg;
use diesel::query_builder::AstPass;
use diesel::query_builder::QueryFragment;
use diesel::query_builder::QueryId;
use diesel::result::DatabaseErrorKind;
use diesel::result::Error as DieselError;
use diesel::sql_types;
use diesel::Column;
use diesel::ExpressionMethods;
use diesel::Insertable;
use diesel::IntoSql;
use diesel::OptionalExtension;
use diesel::QueryDsl;
use diesel::RunQueryDsl;
use futures::FutureExt;
use nexus_db_model::Blueprint as DbBlueprint;
use nexus_db_model::BpOmicronDataset;
use nexus_db_model::BpOmicronPhysicalDisk;
use nexus_db_model::BpOmicronZone;
use nexus_db_model::BpOmicronZoneNic;
use nexus_db_model::BpSledOmicronDatasets;
use nexus_db_model::BpSledOmicronPhysicalDisks;
use nexus_db_model::BpSledOmicronZones;
use nexus_db_model::BpSledState;
use nexus_db_model::BpTarget;
use nexus_types::deployment::Blueprint;
use nexus_types::deployment::BlueprintDatasetsConfig;
use nexus_types::deployment::BlueprintMetadata;
use nexus_types::deployment::BlueprintPhysicalDisksConfig;
use nexus_types::deployment::BlueprintTarget;
use nexus_types::deployment::BlueprintZoneFilter;
use nexus_types::deployment::BlueprintZonesConfig;
use nexus_types::deployment::CockroachDbPreserveDowngrade;
use nexus_types::external_api::views::SledState;
use omicron_common::api::external::DataPageParams;
use omicron_common::api::external::Error;
use omicron_common::api::external::ListResultVec;
use omicron_common::api::external::LookupType;
use omicron_common::api::external::ResourceType;
use omicron_common::bail_unless;
use omicron_uuid_kinds::BlueprintUuid;
use omicron_uuid_kinds::GenericUuid;
use omicron_uuid_kinds::SledUuid;
use std::collections::BTreeMap;
use uuid::Uuid;

mod external_networking;

impl DataStore {
    /// List blueprints
    pub async fn blueprints_list(
        &self,
        opctx: &OpContext,
        pagparams: &DataPageParams<'_, Uuid>,
    ) -> ListResultVec<BlueprintMetadata> {
        use db::schema::blueprint;

        opctx
            .authorize(authz::Action::ListChildren, &authz::BLUEPRINT_CONFIG)
            .await?;

        let blueprints = paginated(blueprint::table, blueprint::id, pagparams)
            .select(DbBlueprint::as_select())
            .get_results_async(&*self.pool_connection_authorized(opctx).await?)
            .await
            .map_err(|e| public_error_from_diesel(e, ErrorHandler::Server))?;

        Ok(blueprints.into_iter().map(BlueprintMetadata::from).collect())
    }

    /// Store a complete blueprint into the database
    pub async fn blueprint_insert(
        &self,
        opctx: &OpContext,
        blueprint: &Blueprint,
    ) -> Result<(), Error> {
        let conn = self.pool_connection_authorized(opctx).await?;
        Self::blueprint_insert_on_connection(&conn, opctx, blueprint).await
    }

    /// Creates a transaction iff the current blueprint is "bp_id".
    ///
    /// - The transaction is retryable and named "name"
    /// - The "bp_id" value is checked as the first operation within the
    /// transaction.
    /// - If "bp_id" is still the current target, then "f" is called,
    /// within a transactional context.
    pub async fn transaction_if_current_blueprint_is<Func, R>(
        &self,
        conn: &async_bb8_diesel::Connection<DbConnection>,
        name: &'static str,
        opctx: &OpContext,
        bp_id: BlueprintUuid,
        f: Func,
    ) -> Result<R, Error>
    where
        Func: for<'t> Fn(
                &'t async_bb8_diesel::Connection<DbConnection>,
            ) -> Pin<
                Box<
                    dyn Future<Output = Result<R, TransactionError<Error>>>
                        + Send
                        + 't,
                >,
            > + Send
            + Sync
            + Clone,
        R: Send + 'static,
    {
        let err = OptionalError::new();
        let r = self
            .transaction_retry_wrapper(name)
            .transaction(&conn, |conn| {
                let err = err.clone();
                let f = f.clone();
                async move {
                    // Bail if `bp_id` is no longer the target
                    let target =
                        Self::blueprint_target_get_current_on_connection(
                            &conn, opctx,
                        )
                        .await
                        .map_err(|txn_error| txn_error.into_diesel(&err))?;
                    let bp_id_current =
                        BlueprintUuid::from_untyped_uuid(target.target_id);
                    if bp_id_current != bp_id {
                        return Err(err.bail(
                            Error::invalid_request(format!(
                                "blueprint target has changed from {} -> {}",
                                bp_id, bp_id_current
                            ))
                            .into(),
                        ));
                    }

                    // Otherwise, perform our actual operation
                    f(&conn)
                        .await
                        .map_err(|txn_error| txn_error.into_diesel(&err))
                }
                .boxed()
            })
            .await
            .map_err(|e| match err.take() {
                Some(txn_error) => txn_error.into(),
                None => public_error_from_diesel(e, ErrorHandler::Server),
            })?;
        Ok(r)
    }

    /// Variant of [Self::blueprint_insert] which may be called from a
    /// transaction context.
    pub(crate) async fn blueprint_insert_on_connection(
        conn: &async_bb8_diesel::Connection<DbConnection>,
        opctx: &OpContext,
        blueprint: &Blueprint,
    ) -> Result<(), Error> {
        opctx
            .authorize(authz::Action::Modify, &authz::BLUEPRINT_CONFIG)
            .await?;

        // In the database, the blueprint is represented essentially as a tree
        // rooted at a `blueprint` row.  Other nodes in the tree point
        // back at the `blueprint` via `blueprint_id`.
        //
        // It's helpful to assemble some values before entering the transaction
        // so that we can produce the `Error` type that we want here.
        let row_blueprint = DbBlueprint::from(blueprint);
        let blueprint_id = row_blueprint.id;

        let sled_states = blueprint
            .sled_state
            .iter()
            .map(|(&sled_id, &state)| BpSledState {
                blueprint_id,
                sled_id: sled_id.into(),
                sled_state: state.into(),
            })
            .collect::<Vec<_>>();

        let sled_omicron_physical_disks = blueprint
            .blueprint_disks
            .iter()
            .map(|(sled_id, disks_config)| {
                BpSledOmicronPhysicalDisks::new(
                    blueprint_id,
                    sled_id.into_untyped_uuid(),
                    disks_config,
                )
            })
            .collect::<Vec<_>>();
        let omicron_physical_disks = blueprint
            .blueprint_disks
            .iter()
            .flat_map(|(sled_id, disks_config)| {
                disks_config.disks.iter().map(move |disk| {
                    BpOmicronPhysicalDisk::new(
                        blueprint_id,
                        sled_id.into_untyped_uuid(),
                        disk,
                    )
                })
            })
            .collect::<Vec<_>>();

        let sled_omicron_datasets = blueprint
            .blueprint_datasets
            .iter()
            .map(|(sled_id, datasets_config)| {
                BpSledOmicronDatasets::new(
                    blueprint_id,
                    *sled_id,
                    datasets_config,
                )
            })
            .collect::<Vec<_>>();
        let omicron_datasets = blueprint
            .blueprint_datasets
            .iter()
            .flat_map(|(sled_id, datasets_config)| {
                datasets_config.datasets.values().map(move |dataset| {
                    BpOmicronDataset::new(blueprint_id, *sled_id, dataset)
                })
            })
            .collect::<Vec<_>>();

        let sled_omicron_zones = blueprint
            .blueprint_zones
            .iter()
            .map(|(sled_id, zones_config)| {
                BpSledOmicronZones::new(blueprint_id, *sled_id, zones_config)
            })
            .collect::<Vec<_>>();
        let omicron_zones = blueprint
            .blueprint_zones
            .iter()
            .flat_map(|(sled_id, zones_config)| {
                zones_config.zones.iter().map(move |zone| {
                    BpOmicronZone::new(blueprint_id, *sled_id, zone)
                        .map_err(|e| Error::internal_error(&format!("{:#}", e)))
                })
            })
            .collect::<Result<Vec<_>, Error>>()?;
        let omicron_zone_nics = blueprint
            .blueprint_zones
            .values()
            .flat_map(|zones_config| {
                zones_config.zones.iter().filter_map(|zone| {
                    BpOmicronZoneNic::new(blueprint_id, zone)
                        .with_context(|| format!("zone {}", zone.id))
                        .map_err(|e| Error::internal_error(&format!("{:#}", e)))
                        .transpose()
                })
            })
            .collect::<Result<Vec<BpOmicronZoneNic>, _>>()?;

        // This implementation inserts all records associated with the
        // blueprint in one transaction.  This is required: we don't want
        // any planner or executor to see a half-inserted blueprint, nor do we
        // want to leave a partial blueprint around if we crash. However, it
        // does mean this is likely to be a big transaction and if that becomes
        // a problem we could break this up as long as we address those
        // problems.
        //
        // The SQL here is written so that it doesn't have to be an
        // *interactive* transaction.  That is, it should in principle be
        // possible to generate all this SQL up front and send it as one big
        // batch rather than making a bunch of round-trips to the database.
        // We'd do that if we had an interface for doing that with bound
        // parameters, etc.  See oxidecomputer/omicron#973.
        conn.transaction_async(|conn| async move {
            // Insert the row for the blueprint.
            {
                use db::schema::blueprint::dsl;
                let _: usize = diesel::insert_into(dsl::blueprint)
                    .values(row_blueprint)
                    .execute_async(&conn)
                    .await?;
            }

            // Insert all the sled states for this blueprint.
            {
                use db::schema::bp_sled_state::dsl as sled_state;

                let _ = diesel::insert_into(sled_state::bp_sled_state)
                    .values(sled_states)
                    .execute_async(&conn)
                    .await?;
            }

            // Insert all physical disks for this blueprint.

            {
                use db::schema::bp_sled_omicron_physical_disks::dsl as sled_disks;
                let _ = diesel::insert_into(sled_disks::bp_sled_omicron_physical_disks)
                    .values(sled_omicron_physical_disks)
                    .execute_async(&conn)
                    .await?;
            }

            {
                use db::schema::bp_omicron_physical_disk::dsl as omicron_disk;
                let _ = diesel::insert_into(omicron_disk::bp_omicron_physical_disk)
                    .values(omicron_physical_disks)
                    .execute_async(&conn)
                    .await?;
            }

            // Insert all datasets for this blueprint.

            {
                use db::schema::bp_sled_omicron_datasets::dsl as sled_datasets;
                let _ = diesel::insert_into(sled_datasets::bp_sled_omicron_datasets)
                    .values(sled_omicron_datasets)
                    .execute_async(&conn)
                    .await?;
            }

            {
                use db::schema::bp_omicron_dataset::dsl as omicron_dataset;
                let _ = diesel::insert_into(omicron_dataset::bp_omicron_dataset)
                    .values(omicron_datasets)
                    .execute_async(&conn)
                    .await?;
            }

            // Insert all the Omicron zones for this blueprint.
            {
                use db::schema::bp_sled_omicron_zones::dsl as sled_zones;
                let _ = diesel::insert_into(sled_zones::bp_sled_omicron_zones)
                    .values(sled_omicron_zones)
                    .execute_async(&conn)
                    .await?;
            }

            {
                use db::schema::bp_omicron_zone::dsl as omicron_zone;
                let _ = diesel::insert_into(omicron_zone::bp_omicron_zone)
                    .values(omicron_zones)
                    .execute_async(&conn)
                    .await?;
            }

            {
                use db::schema::bp_omicron_zone_nic::dsl as omicron_zone_nic;
                let _ =
                    diesel::insert_into(omicron_zone_nic::bp_omicron_zone_nic)
                        .values(omicron_zone_nics)
                        .execute_async(&conn)
                        .await?;
            }

            Ok(())
        })
        .await
        .map_err(|e| public_error_from_diesel(e, ErrorHandler::Server))?;

        info!(
            &opctx.log,
            "inserted blueprint";
            "blueprint_id" => %blueprint.id,
        );

        Ok(())
    }

    /// Read a complete blueprint from the database
    pub async fn blueprint_read(
        &self,
        opctx: &OpContext,
        authz_blueprint: &authz::Blueprint,
    ) -> Result<Blueprint, Error> {
        opctx.authorize(authz::Action::Read, authz_blueprint).await?;
        let conn = self.pool_connection_authorized(opctx).await?;
        let blueprint_id = authz_blueprint.id();

        // Read the metadata from the primary blueprint row, and ensure that it
        // exists.
        let (
            parent_blueprint_id,
            internal_dns_version,
            external_dns_version,
            cockroachdb_fingerprint,
            cockroachdb_setting_preserve_downgrade,
            time_created,
            creator,
            comment,
        ) = {
            use db::schema::blueprint::dsl;

            let Some(blueprint) = dsl::blueprint
                .filter(dsl::id.eq(blueprint_id))
                .select(DbBlueprint::as_select())
                .get_result_async(&*conn)
                .await
                .optional()
                .map_err(|e| {
                    public_error_from_diesel(e, ErrorHandler::Server)
                })?
            else {
                return Err(authz_blueprint.not_found());
            };

            (
                blueprint.parent_blueprint_id,
                *blueprint.internal_dns_version,
                *blueprint.external_dns_version,
                blueprint.cockroachdb_fingerprint,
                blueprint.cockroachdb_setting_preserve_downgrade,
                blueprint.time_created,
                blueprint.creator,
                blueprint.comment,
            )
        };
        let cockroachdb_setting_preserve_downgrade =
            CockroachDbPreserveDowngrade::from_optional_string(
                &cockroachdb_setting_preserve_downgrade,
            )
            .map_err(|_| {
                Error::internal_error(&format!(
                    "unrecognized cluster version {:?}",
                    cockroachdb_setting_preserve_downgrade
                ))
            })?;

        // Load the sled states for this blueprint.
        let sled_state: BTreeMap<SledUuid, SledState> = {
            use db::schema::bp_sled_state::dsl;

            let mut sled_state = BTreeMap::new();
            let mut paginator = Paginator::new(SQL_BATCH_SIZE);
            while let Some(p) = paginator.next() {
                let batch = paginated(
                    dsl::bp_sled_state,
                    dsl::sled_id,
                    &p.current_pagparams(),
                )
                .filter(dsl::blueprint_id.eq(blueprint_id))
                .select(BpSledState::as_select())
                .load_async(&*conn)
                .await
                .map_err(|e| {
                    public_error_from_diesel(e, ErrorHandler::Server)
                })?;

                paginator = p.found_batch(&batch, &|s| s.sled_id);

                for s in batch {
                    let old = sled_state
                        .insert(s.sled_id.into(), s.sled_state.into());
                    bail_unless!(
                        old.is_none(),
                        "found duplicate sled ID in bp_sled_state: {}",
                        s.sled_id
                    );
                }
            }
            sled_state
        };

        // Read this blueprint's `bp_sled_omicron_zones` rows, which describes
        // the `OmicronZonesConfig` generation number for each sled that is a
        // part of this blueprint. Construct the BTreeMap we ultimately need,
        // but all the `zones` vecs will be empty until our next query below.
        let mut blueprint_zones: BTreeMap<SledUuid, BlueprintZonesConfig> = {
            use db::schema::bp_sled_omicron_zones::dsl;

            let mut blueprint_zones = BTreeMap::new();
            let mut paginator = Paginator::new(SQL_BATCH_SIZE);
            while let Some(p) = paginator.next() {
                let batch = paginated(
                    dsl::bp_sled_omicron_zones,
                    dsl::sled_id,
                    &p.current_pagparams(),
                )
                .filter(dsl::blueprint_id.eq(blueprint_id))
                .select(BpSledOmicronZones::as_select())
                .load_async(&*conn)
                .await
                .map_err(|e| {
                    public_error_from_diesel(e, ErrorHandler::Server)
                })?;

                paginator = p.found_batch(&batch, &|s| s.sled_id);

                for s in batch {
                    let old = blueprint_zones.insert(
                        s.sled_id.into(),
                        BlueprintZonesConfig {
                            generation: *s.generation,
                            zones: Vec::new(),
                        },
                    );
                    bail_unless!(
                        old.is_none(),
                        "found duplicate sled ID in bp_sled_omicron_zones: {}",
                        s.sled_id
                    );
                }
            }

            blueprint_zones
        };

        // Do the same thing we just did for zones, but for physical disks too.
        let mut blueprint_disks: BTreeMap<
            SledUuid,
            BlueprintPhysicalDisksConfig,
        > = {
            use db::schema::bp_sled_omicron_physical_disks::dsl;

            let mut blueprint_physical_disks = BTreeMap::new();
            let mut paginator = Paginator::new(SQL_BATCH_SIZE);
            while let Some(p) = paginator.next() {
                let batch = paginated(
                    dsl::bp_sled_omicron_physical_disks,
                    dsl::sled_id,
                    &p.current_pagparams(),
                )
                .filter(dsl::blueprint_id.eq(blueprint_id))
                .select(BpSledOmicronPhysicalDisks::as_select())
                .load_async(&*conn)
                .await
                .map_err(|e| {
                    public_error_from_diesel(e, ErrorHandler::Server)
                })?;

                paginator = p.found_batch(&batch, &|s| s.sled_id);

                for s in batch {
                    let old = blueprint_physical_disks.insert(
                        SledUuid::from_untyped_uuid(s.sled_id),
                        BlueprintPhysicalDisksConfig {
                            generation: *s.generation,
                            disks: Vec::new(),
                        },
                    );
                    bail_unless!(
                        old.is_none(),
                        "found duplicate sled ID in bp_sled_omicron_physical_disks: {}",
                        s.sled_id
                    );
                }
            }

            blueprint_physical_disks
        };

        // Do the same thing we just did for zones, but for datasets too.
        let mut blueprint_datasets: BTreeMap<
            SledUuid,
            BlueprintDatasetsConfig,
        > = {
            use db::schema::bp_sled_omicron_datasets::dsl;

            let mut blueprint_datasets = BTreeMap::new();
            let mut paginator = Paginator::new(SQL_BATCH_SIZE);
            while let Some(p) = paginator.next() {
                let batch = paginated(
                    dsl::bp_sled_omicron_datasets,
                    dsl::sled_id,
                    &p.current_pagparams(),
                )
                .filter(dsl::blueprint_id.eq(blueprint_id))
                .select(BpSledOmicronDatasets::as_select())
                .load_async(&*conn)
                .await
                .map_err(|e| {
                    public_error_from_diesel(e, ErrorHandler::Server)
                })?;

                paginator = p.found_batch(&batch, &|s| s.sled_id);

                for s in batch {
                    let old = blueprint_datasets.insert(
                        s.sled_id.into(),
                        BlueprintDatasetsConfig {
                            generation: *s.generation,
                            datasets: BTreeMap::new(),
                        },
                    );
                    bail_unless!(
                        old.is_none(),
                        "found duplicate sled ID in bp_sled_omicron_datasets: {}",
                        s.sled_id
                    );
                }
            }

            blueprint_datasets
        };

        // Assemble a mutable map of all the NICs found, by NIC id.  As we
        // match these up with the corresponding zone below, we'll remove items
        // from this set.  That way we can tell if the same NIC was used twice
        // or not used at all.
        let mut omicron_zone_nics = {
            use db::schema::bp_omicron_zone_nic::dsl;

            let mut omicron_zone_nics = BTreeMap::new();
            let mut paginator = Paginator::new(SQL_BATCH_SIZE);
            while let Some(p) = paginator.next() {
                let batch = paginated(
                    dsl::bp_omicron_zone_nic,
                    dsl::id,
                    &p.current_pagparams(),
                )
                .filter(dsl::blueprint_id.eq(blueprint_id))
                .select(BpOmicronZoneNic::as_select())
                .load_async(&*conn)
                .await
                .map_err(|e| {
                    public_error_from_diesel(e, ErrorHandler::Server)
                })?;

                paginator = p.found_batch(&batch, &|n| n.id);

                for n in batch {
                    let nic_id = n.id;
                    let old = omicron_zone_nics.insert(nic_id, n);
                    bail_unless!(
                        old.is_none(),
                        "found duplicate NIC ID in bp_omicron_zone_nic: {}",
                        nic_id,
                    );
                }
            }

            omicron_zone_nics
        };

        // Load all the zones for each sled.
        {
            use db::schema::bp_omicron_zone::dsl;

            let mut paginator = Paginator::new(SQL_BATCH_SIZE);
            while let Some(p) = paginator.next() {
                // `paginated` implicitly orders by our `id`, which is also
                // handy for testing: the zones are always consistently ordered
                let batch = paginated(
                    dsl::bp_omicron_zone,
                    dsl::id,
                    &p.current_pagparams(),
                )
                .filter(dsl::blueprint_id.eq(blueprint_id))
                .select(BpOmicronZone::as_select())
                .load_async(&*conn)
                .await
                .map_err(|e| {
                    public_error_from_diesel(e, ErrorHandler::Server)
                })?;

                paginator = p.found_batch(&batch, &|z| z.id);

                for z in batch {
                    let nic_row = z
                        .bp_nic_id
                        .map(|id| {
                            // This error means that we found a row in
                            // bp_omicron_zone that references a NIC by id but
                            // there's no corresponding row in
                            // bp_omicron_zone_nic with that id.  This should be
                            // impossible and reflects either a bug or database
                            // corruption.
                            omicron_zone_nics.remove(&id).ok_or_else(|| {
                                Error::internal_error(&format!(
                                    "zone {:?}: expected to find NIC {:?}, \
                                     but didn't",
                                    z.id, z.bp_nic_id
                                ))
                            })
                        })
                        .transpose()?;
                    let sled_id = SledUuid::from(z.sled_id);
                    let zone_id = z.id;
                    let sled_zones =
                        blueprint_zones.get_mut(&sled_id).ok_or_else(|| {
                            // This error means that we found a row in
                            // bp_omicron_zone with no associated record in
                            // bp_sled_omicron_zones.  This should be
                            // impossible and reflects either a bug or database
                            // corruption.
                            Error::internal_error(&format!(
                                "zone {zone_id}: unknown sled: {sled_id}",
                            ))
                        })?;
                    let zone = z
                        .into_blueprint_zone_config(nic_row)
                        .with_context(|| {
                            format!("zone {zone_id}: parse from database")
                        })
                        .map_err(|e| {
                            Error::internal_error(&format!(
                                "{:#}",
                                e.to_string()
                            ))
                        })?;
                    sled_zones.zones.push(zone);
                }
            }
        }

        // Sort all zones to match what blueprint builders do.
        for (_, zones_config) in blueprint_zones.iter_mut() {
            zones_config.sort();
        }

        bail_unless!(
            omicron_zone_nics.is_empty(),
            "found extra Omicron zone NICs: {:?}",
            omicron_zone_nics.keys()
        );

        // Load all the physical disks for each sled.
        {
            use db::schema::bp_omicron_physical_disk::dsl;

            let mut paginator = Paginator::new(SQL_BATCH_SIZE);
            while let Some(p) = paginator.next() {
                // `paginated` implicitly orders by our `id`, which is also
                // handy for testing: the physical disks are always consistently ordered
                let batch = paginated(
                    dsl::bp_omicron_physical_disk,
                    dsl::id,
                    &p.current_pagparams(),
                )
                .filter(dsl::blueprint_id.eq(blueprint_id))
                .select(BpOmicronPhysicalDisk::as_select())
                .load_async(&*conn)
                .await
                .map_err(|e| {
                    public_error_from_diesel(e, ErrorHandler::Server)
                })?;

                paginator = p.found_batch(&batch, &|d| d.id);

                for d in batch {
                    let sled_disks = blueprint_disks
                        .get_mut(&SledUuid::from_untyped_uuid(d.sled_id))
                        .ok_or_else(|| {
                            // This error means that we found a row in
                            // bp_omicron_physical_disk with no associated record in
                            // bp_sled_omicron_physical_disks.  This should be
                            // impossible and reflects either a bug or database
                            // corruption.
                            Error::internal_error(&format!(
                                "disk {}: unknown sled: {}",
                                d.id, d.sled_id
                            ))
                        })?;
                    sled_disks.disks.push(d.into());
                }
            }
        }

        // Load all the datasets for each sled
        {
            use db::schema::bp_omicron_dataset::dsl;

            let mut paginator = Paginator::new(SQL_BATCH_SIZE);
            while let Some(p) = paginator.next() {
                // `paginated` implicitly orders by our `id`, which is also
                // handy for testing: the datasets are always consistently ordered
                let batch = paginated(
                    dsl::bp_omicron_dataset,
                    dsl::id,
                    &p.current_pagparams(),
                )
                .filter(dsl::blueprint_id.eq(blueprint_id))
                .select(BpOmicronDataset::as_select())
                .load_async(&*conn)
                .await
                .map_err(|e| {
                    public_error_from_diesel(e, ErrorHandler::Server)
                })?;

                paginator = p.found_batch(&batch, &|d| d.id);

                for d in batch {
                    let sled_datasets = blueprint_datasets
                        .get_mut(&d.sled_id.into())
                        .ok_or_else(|| {
                            // This error means that we found a row in
                            // bp_omicron_dataset with no associated record in
                            // bp_sled_omicron_datasets.  This should be
                            // impossible and reflects either a bug or database
                            // corruption.
                            Error::internal_error(&format!(
                                "dataset {}: unknown sled: {}",
                                d.id, d.sled_id
                            ))
                        })?;

                    let dataset_id = d.id;
                    sled_datasets.datasets.insert(
                        dataset_id.into(),
                        d.try_into().map_err(|e| {
                            Error::internal_error(&format!(
                                "Cannot parse dataset {}: {e}",
                                dataset_id
                            ))
                        })?,
                    );
                }
            }
        }

        // Sort all disks to match what blueprint builders do.
        for (_, disks_config) in blueprint_disks.iter_mut() {
            disks_config.disks.sort_unstable_by_key(|d| d.id);
        }

        Ok(Blueprint {
            id: blueprint_id,
            blueprint_zones,
            blueprint_disks,
            blueprint_datasets,
            sled_state,
            parent_blueprint_id,
            internal_dns_version,
            external_dns_version,
            cockroachdb_fingerprint,
            cockroachdb_setting_preserve_downgrade,
            time_created,
            creator,
            comment,
        })
    }

    /// Delete a blueprint from the database
    pub async fn blueprint_delete(
        &self,
        opctx: &OpContext,
        authz_blueprint: &authz::Blueprint,
    ) -> Result<(), Error> {
        opctx.authorize(authz::Action::Delete, authz_blueprint).await?;
        let blueprint_id = authz_blueprint.id();

        // As with inserting a whole blueprint, we remove it in one big
        // transaction.  Similar considerations apply.  We could
        // break it up if these transactions become too big.  But we'd need a
        // way to stop other clients from discovering a collection after we
        // start removing it and we'd also need to make sure we didn't leak a
        // collection if we crash while deleting it.
        let conn = self.pool_connection_authorized(opctx).await?;

        let (
            nblueprints,
            nsled_states,
            nsled_physical_disks,
            nphysical_disks,
            nsled_datasets,
            ndatasets,
            nsled_agent_zones,
            nzones,
            nnics,
        ) = conn
            .transaction_async(|conn| async move {
                // Ensure that blueprint we're about to delete is not the
                // current target.
<<<<<<< HEAD
                let current_target = Self::blueprint_current_target_only(
                    &conn,
                    SelectFlavor::Standard,
                )
                .await?;
=======
                let current_target =
                    self.blueprint_current_target_only(&conn).await?;
>>>>>>> 30938185
                if current_target.target_id == blueprint_id {
                    return Err(TransactionError::CustomError(
                        Error::conflict(format!(
                            "blueprint {blueprint_id} is the \
                             current target and cannot be deleted",
                        )),
                    ));
                }

                // Remove the record describing the blueprint itself.
                let nblueprints = {
                    use db::schema::blueprint::dsl;
                    diesel::delete(
                        dsl::blueprint.filter(dsl::id.eq(blueprint_id)),
                    )
                    .execute_async(&conn)
                    .await?
                };

                // Bail out if this blueprint didn't exist; there won't be
                // references to it in any of the remaining tables either, since
                // deletion always goes through this transaction.
                if nblueprints == 0 {
                    return Err(TransactionError::CustomError(
                        authz_blueprint.not_found(),
                    ));
                }

                // Remove rows associated with sled states.
                let nsled_states = {
                    use db::schema::bp_sled_state::dsl;
                    diesel::delete(
                        dsl::bp_sled_state
                            .filter(dsl::blueprint_id.eq(blueprint_id)),
                    )
                    .execute_async(&conn)
                    .await?
                };

                // Remove rows associated with Omicron physical disks
                let nsled_physical_disks = {
                    use db::schema::bp_sled_omicron_physical_disks::dsl;
                    diesel::delete(
                        dsl::bp_sled_omicron_physical_disks
                            .filter(dsl::blueprint_id.eq(blueprint_id)),
                    )
                    .execute_async(&conn)
                    .await?
                };
                let nphysical_disks = {
                    use db::schema::bp_omicron_physical_disk::dsl;
                    diesel::delete(
                        dsl::bp_omicron_physical_disk
                            .filter(dsl::blueprint_id.eq(blueprint_id)),
                    )
                    .execute_async(&conn)
                    .await?
                };

                // Remove rows associated with Omicron datasets
                let nsled_datasets = {
                    use db::schema::bp_sled_omicron_datasets::dsl;
                    diesel::delete(
                        dsl::bp_sled_omicron_datasets
                            .filter(dsl::blueprint_id.eq(blueprint_id)),
                    )
                    .execute_async(&conn)
                    .await?
                };
                let ndatasets = {
                    use db::schema::bp_omicron_dataset::dsl;
                    diesel::delete(
                        dsl::bp_omicron_dataset
                            .filter(dsl::blueprint_id.eq(blueprint_id)),
                    )
                    .execute_async(&conn)
                    .await?
                };

                // Remove rows associated with Omicron zones
                let nsled_agent_zones = {
                    use db::schema::bp_sled_omicron_zones::dsl;
                    diesel::delete(
                        dsl::bp_sled_omicron_zones
                            .filter(dsl::blueprint_id.eq(blueprint_id)),
                    )
                    .execute_async(&conn)
                    .await?
                };

                let nzones = {
                    use db::schema::bp_omicron_zone::dsl;
                    diesel::delete(
                        dsl::bp_omicron_zone
                            .filter(dsl::blueprint_id.eq(blueprint_id)),
                    )
                    .execute_async(&conn)
                    .await?
                };

                let nnics = {
                    use db::schema::bp_omicron_zone_nic::dsl;
                    diesel::delete(
                        dsl::bp_omicron_zone_nic
                            .filter(dsl::blueprint_id.eq(blueprint_id)),
                    )
                    .execute_async(&conn)
                    .await?
                };

                Ok((
                    nblueprints,
                    nsled_states,
                    nsled_physical_disks,
                    nphysical_disks,
                    nsled_datasets,
                    ndatasets,
                    nsled_agent_zones,
                    nzones,
                    nnics,
                ))
            })
            .await
            .map_err(|error| match error {
                TransactionError::CustomError(e) => e,
                TransactionError::Database(e) => {
                    public_error_from_diesel(e, ErrorHandler::Server)
                }
            })?;

        info!(&opctx.log, "removed blueprint";
            "blueprint_id" => blueprint_id.to_string(),
            "nblueprints" => nblueprints,
            "nsled_states" => nsled_states,
            "nsled_physical_disks" => nsled_physical_disks,
            "nphysical_disks" => nphysical_disks,
            "nsled_datasets" => nsled_datasets,
            "ndatasets" => ndatasets,
            "nsled_agent_zones" => nsled_agent_zones,
            "nzones" => nzones,
            "nnics" => nnics,
        );

        Ok(())
    }

    /// Ensure all external networking IPs and service vNICs described by
    /// `blueprint` are allocated (for in-service zones) or deallocated
    /// (otherwise), conditional on `blueprint` being the current target
    /// blueprint.
    ///
    /// This method may be safely executed from the blueprint executor RPW; the
    /// condition on the current target blueprint ensures a Nexus attempting to
    /// realize an out of date blueprint can't overwrite changes made by a Nexus
    /// that realized the current target.
    pub async fn blueprint_ensure_external_networking_resources(
        &self,
        opctx: &OpContext,
        blueprint: &Blueprint,
    ) -> Result<(), Error> {
        self.blueprint_ensure_external_networking_resources_impl(
            opctx,
            blueprint,
            #[cfg(test)]
            tests::NetworkResourceControlFlow::default(),
        )
        .await
    }

    // The third and fourth arguments to this function only exist when run under
    // test, and allows the calling test to control the general timing of the
    // transaction executed by this method:
    //
    // 1. Check that `blueprint` is the current target blueprint
    // 2. Set `target_check_done` is set to true (the test can wait on this)
    // 3. Wait until `should_write_data` is set to true (the test can wait on this).
    // 4. Run remainder of transaction to allocate/deallocate resources
    // 5. Return
    //
    // If any of the test-only control flow parameters are "None", they are skipped.
    async fn blueprint_ensure_external_networking_resources_impl(
        &self,
        opctx: &OpContext,
        blueprint: &Blueprint,
        #[cfg(test)] test_control_flow: tests::NetworkResourceControlFlow,
    ) -> Result<(), Error> {
        let err = OptionalError::new();
        let conn = self.pool_connection_authorized(opctx).await?;

        self.transaction_retry_wrapper(
            "blueprint_ensure_external_networking_resources",
        )
        .transaction(&conn, |conn| {
            let err = err.clone();
            #[cfg(test)]
            let target_check_done = test_control_flow.target_check_done.clone();
            #[cfg(test)]
            let should_write_data = test_control_flow.should_write_data.clone();

            async move {
                // Bail out if `blueprint` isn't the current target.
<<<<<<< HEAD
                let current_target = Self::blueprint_current_target_only(
                    &conn,
                    SelectFlavor::ForUpdate,
                )
                .await
                .map_err(|txn_error| txn_error.into_diesel(&err))?;
=======
                let current_target = self
                    .blueprint_current_target_only(&conn)
                    .await
                    .map_err(|e| err.bail(e))?;
>>>>>>> 30938185
                if current_target.target_id != blueprint.id {
                    return Err(err.bail(
                        Error::invalid_request(format!(
                        "blueprint {} is not the current target blueprint ({})",
                        blueprint.id, current_target.target_id
                    ))
                        .into(),
                    ));
                }

                // See the comment on this method; this lets us notify our test
                // caller that we've performed our target blueprint check.
                #[cfg(test)]
                {
                    use std::sync::atomic::Ordering;
                    if let Some(gate) = target_check_done {
                        gate.store(true, Ordering::SeqCst);
                    }
                }
                // See the comment on this method; this lets us wait until our
                // test caller is ready for us to write data.
                #[cfg(test)]
                {
                    use std::sync::atomic::Ordering;
                    use std::time::Duration;
                    if let Some(gate) = should_write_data {
                        while !gate.load(Ordering::SeqCst) {
                            tokio::time::sleep(Duration::from_millis(50)).await;
                        }
                    }
                }

                // Deallocate external networking resources for
                // non-externally-reachable zones before allocating resources
                // for reachable zones. This will allow allocation to succeed if
                // we are swapping an external IP between two zones (e.g.,
                // moving a specific external IP from an old external DNS zone
                // to a new one).
                self.ensure_zone_external_networking_deallocated_on_connection(
                    &conn,
                    &opctx.log,
                    blueprint
                        .all_omicron_zones_not_in(
                            BlueprintZoneFilter::ShouldBeExternallyReachable,
                        )
                        .map(|(_sled_id, zone)| zone),
                )
                .await
                .map_err(|e| err.bail(e.into()))?;
                self.ensure_zone_external_networking_allocated_on_connection(
                    &conn,
                    opctx,
                    blueprint
                        .all_omicron_zones(
                            BlueprintZoneFilter::ShouldBeExternallyReachable,
                        )
                        .map(|(_sled_id, zone)| zone),
                )
                .await
                .map_err(|e| err.bail(e.into()))?;

                Ok(())
            }
        })
        .await
        .map_err(|e| {
            if let Some(err) = err.take() {
                err.into()
            } else {
                public_error_from_diesel(e, ErrorHandler::Server)
            }
        })
    }

    /// Set the current target blueprint
    ///
    /// In order to become the target blueprint, `target`'s parent blueprint
    /// must be the current target. To instead change the current target's
    /// properties (particularly whether it's enabled), use
    /// [`DataStore::blueprint_target_set_current_enabled`].
    pub async fn blueprint_target_set_current(
        &self,
        opctx: &OpContext,
        target: BlueprintTarget,
    ) -> Result<(), Error> {
        let conn = self.pool_connection_authorized(opctx).await?;
        Self::blueprint_target_set_current_on_connection(&conn, opctx, target)
            .await
    }

    /// Variant of [Self::blueprint_target_set_current] which may be called from
    /// a transaction context.
    pub(crate) async fn blueprint_target_set_current_on_connection(
        conn: &async_bb8_diesel::Connection<DbConnection>,
        opctx: &OpContext,
        target: BlueprintTarget,
    ) -> Result<(), Error> {
        opctx
            .authorize(authz::Action::Modify, &authz::BLUEPRINT_CONFIG)
            .await?;

        let query = InsertTargetQuery {
            target_id: target.target_id,
            enabled: target.enabled,
            time_made_target: target.time_made_target,
        };

        query
            .execute_async(conn)
            .await
            .map_err(|e| Error::from(query.decode_error(e)))?;

        Ok(())
    }

    /// Set the current target blueprint's `enabled` field
    ///
    /// In order to change the enabled field, `target` must already be the
    /// current target blueprint. To instead set a new blueprint target, use
    /// [`DataStore::blueprint_target_set_current`].
    // Although this function is like `blueprint_target_set_current()` in that
    // both store the given `BlueprintTarget` into the table, the functions are
    // distinct because the preconditions and error cases are different. We
    // could reconsider this and make `blueprint_target_set_current` accept
    // blueprints where either their own or their parent is the current
    // blueprint, although this would require some rework in the nontrivial
    // `InsertTargetQuery` CTE.
    pub async fn blueprint_target_set_current_enabled(
        &self,
        opctx: &OpContext,
        target: BlueprintTarget,
    ) -> Result<(), Error> {
        use db::schema::bp_target::dsl;

        opctx
            .authorize(authz::Action::Modify, &authz::BLUEPRINT_CONFIG)
            .await?;

        // Diesel requires us to use an alias in order to refer to the
        // `bp_target` table twice in the same query.
        let bp_target2 = diesel::alias!(db::schema::bp_target as bp_target1);

        // The following diesel produces this query:
        //
        // ```sql
        // INSERT INTO bp_target
        //   (SELECT
        //        version + 1,
        //        blueprint_id,
        //        <target.enabled>,
        //        <target.time_made_target>
        //    FROM bp_target
        //    WHERE
        //        -- This part of the subquery restricts us to only the
        //        -- current target (i.e., the bp_target with maximal version)
        //        version IN (SELECT version FROM bp_target
        //                    ORDER BY version DESC LIMIT 1)
        //
        //        -- ... and that current target must exactly equal the target
        //        -- blueprint on which we're trying to set `enabled`
        //        AND blueprint_id = <target.blueprint_id>
        //   );
        // ```
        //
        // This will either insert one new row (if the filters were satisified)
        // or no new rows (if the filters were not satisfied).
        let query = dsl::bp_target
            .select((
                dsl::version + 1,
                dsl::blueprint_id,
                target.enabled.into_sql::<sql_types::Bool>(),
                target.time_made_target.into_sql::<sql_types::Timestamptz>(),
            ))
            .filter(
                dsl::version.eq_any(
                    bp_target2
                        .select(bp_target2.field(dsl::version))
                        .order_by(bp_target2.field(dsl::version).desc())
                        .limit(1),
                ),
            )
            .filter(dsl::blueprint_id.eq(target.target_id))
            .insert_into(dsl::bp_target);

        let conn = self.pool_connection_authorized(opctx).await?;

        let num_inserted = query
            .execute_async(&*conn)
            .await
            .map_err(|e| public_error_from_diesel(e, ErrorHandler::Server))?;

        match num_inserted {
            0 => Err(Error::invalid_request(format!(
                "Blueprint {} is not the current target blueprint",
                target.target_id
            ))),
            1 => Ok(()),
            // This is impossible, not only due to the `.limit(1)` in the
            // subquery above, but also because we're inserting `version + 1`
            // which would fail with pkey conflicts if we matched more than one
            // existing row in the subquery.
            _ => unreachable!("query inserted more than one row"),
        }
    }

    /// Get the current target blueprint, if one exists
    ///
    /// Returns both the metadata about the target and the full blueprint
    /// contents. If you only need the target metadata, use
    /// `blueprint_target_get_current` instead.
    pub async fn blueprint_target_get_current_full(
        &self,
        opctx: &OpContext,
    ) -> Result<(BlueprintTarget, Blueprint), Error> {
        opctx.authorize(authz::Action::Read, &authz::BLUEPRINT_CONFIG).await?;

        let conn = self.pool_connection_authorized(opctx).await?;
<<<<<<< HEAD
        let target =
            Self::blueprint_current_target_only(&conn, SelectFlavor::Standard)
                .await?;
=======
        let target = self.blueprint_current_target_only(&conn).await?;
>>>>>>> 30938185

        // The blueprint for the current target cannot be deleted while it is
        // the current target, but it's possible someone else (a) made a new
        // blueprint the target and (b) deleted the blueprint pointed to by our
        // `target` between the above query and the below query. In such a case,
        // this query will fail with an "unknown blueprint ID" error. This
        // should be rare in practice.
        let authz_blueprint = authz_blueprint_from_id(target.target_id);
        let blueprint = self.blueprint_read(opctx, &authz_blueprint).await?;

        Ok((target, blueprint))
    }

    /// Get the current target blueprint, if one exists
    ///
    /// Grabs a write lock on the blueprint target row.
    ///
    /// This "SELECT FOR UPDATE" statement is necessary for correctness:
    /// without it, it's possible that an "old blueprint" value is read
    /// while the blueprint is concurrently updated.
    ///
    /// For example:
    ///
    /// - Caller of this function: Start transaction, read blueprint value X, confirm it matches an
    /// expected value.
    /// - Elsewhere: Blueprint value updated to X + 1
    /// - Caller of this function: Performs a write operation, commit.
    ///
    /// In this situation, "no stale read" occurred, because the transaction checking the blueprint
    /// value could have been "ordered before" the blueprint being updated. This is arguably quite
    /// bad! In this situation, arbitrary database transactions could be performing modifications,
    /// thinking they are enacting the current target blueprint, when in reality it has changed.
    ///
    /// However, with "SELECT FOR UPDATE" being applied to the blueprint target row, we acquire
    /// an exclusive write lock on the row we're checking:
    /// - If we're checking the current target blueprint, and
    /// - A concurrent update tries to read the current target blueprint and update it,
    ///
    /// One of these operations will be blocked behind the other, which restores our mental
    /// model of serialized transactions, with respect to the latest blueprint.
    pub async fn blueprint_target_get_current_on_connection(
        conn: &async_bb8_diesel::Connection<DbConnection>,
        opctx: &OpContext,
    ) -> Result<BlueprintTarget, TransactionError<Error>> {
        opctx.authorize(authz::Action::Read, &authz::BLUEPRINT_CONFIG).await?;
        Self::blueprint_current_target_only(&conn, SelectFlavor::ForUpdate)
            .await
    }

    /// Get the current target blueprint, if one exists
    pub async fn blueprint_target_get_current(
        &self,
        opctx: &OpContext,
    ) -> Result<BlueprintTarget, Error> {
        opctx.authorize(authz::Action::Read, &authz::BLUEPRINT_CONFIG).await?;
        let conn = self.pool_connection_authorized(opctx).await?;
<<<<<<< HEAD
        Self::blueprint_current_target_only(&conn, SelectFlavor::Standard)
            .await
            .map_err(|e| e.into())
=======
        self.blueprint_current_target_only(&conn).await
>>>>>>> 30938185
    }

    // Helper to fetch the current blueprint target (without fetching the entire
    // blueprint for that target).
    //
    // Caller is responsible for checking authz for this operation.
    async fn blueprint_current_target_only(
        conn: &async_bb8_diesel::Connection<DbConnection>,
<<<<<<< HEAD
        select_flavor: SelectFlavor,
    ) -> Result<BlueprintTarget, TransactionError<Error>> {
=======
    ) -> Result<BlueprintTarget, Error> {
>>>>>>> 30938185
        use db::schema::bp_target::dsl;

        let current_target = dsl::bp_target
            .order_by(dsl::version.desc())
            .first_async::<BpTarget>(conn)
            .await
            .optional()
            .map_err(|e| public_error_from_diesel(e, ErrorHandler::Server))?;

        // We expect a target blueprint to be set on all systems. RSS sets an
        // initial blueprint, but we shipped systems before it did so. We added
        // target blueprints to those systems via support operations, but let's
        // be careful here and return a specific error for this case.
        let current_target =
            current_target.ok_or_else(|| Error::InternalError {
                internal_message: "no target blueprint set".to_string(),
            })?;

        Ok(current_target.into())
    }
}

// Helper to create an `authz::Blueprint` for a specific blueprint ID
fn authz_blueprint_from_id(blueprint_id: Uuid) -> authz::Blueprint {
    authz::Blueprint::new(
        authz::FLEET,
        blueprint_id,
        LookupType::ById(blueprint_id),
    )
}

/// Errors related to inserting a target blueprint
#[derive(Debug)]
enum InsertTargetError {
    /// The requested target blueprint ID does not exist in the blueprint table.
    NoSuchBlueprint(Uuid),
    /// The requested target blueprint's parent does not match the current
    /// target.
    ParentNotTarget(Uuid),
    /// Any other error
    Other(DieselError),
}

impl From<InsertTargetError> for Error {
    fn from(value: InsertTargetError) -> Self {
        match value {
            InsertTargetError::NoSuchBlueprint(id) => {
                Error::not_found_by_id(ResourceType::Blueprint, &id)
            }
            InsertTargetError::ParentNotTarget(id) => {
                Error::invalid_request(format!(
                    "Blueprint {id}'s parent blueprint is not the current \
                     target blueprint"
                ))
            }
            InsertTargetError::Other(e) => {
                public_error_from_diesel(e, ErrorHandler::Server)
            }
        }
    }
}

/// Query to insert a new current target blueprint.
///
/// The `bp_target` table's primary key is the `version` field, and we enforce
/// the following invariants:
///
/// * The first "current target" blueprint is assigned version 1.
/// * In order to be inserted as the first current target blueprint, a
///   blueprint must have a parent_blueprint_id of NULL.
/// * After the first, any subsequent blueprint can only be assigned as the
///   current target if its parent_blueprint_id is the current target blueprint.
/// * When inserting a new child blueprint as the current target, it is assigned
///   a version of 1 + its parent's version.
///
/// The result of this is a linear history of blueprints, where each target is a
/// direct child of the previous current target. Enforcing the above has some
/// subtleties (particularly around handling the "first blueprint with no
/// parent" case). These are expanded on below through inline comments on the
/// query we generate:
///
/// ```sql
/// WITH
///   -- Subquery to fetch the current target (i.e., the row with the max
///   -- veresion in `bp_target`).
///   current_target AS (
///     SELECT
///       "version" AS version,
///       "blueprint_id" AS blueprint_id
///     FROM "bp_target"
///     ORDER BY "version" DESC
///     LIMIT 1
///   ),
///
///   -- Error checking subquery: This uses similar tricks as elsewhere in
///   -- this crate to `CAST(... AS UUID)` with non-UUID values that result
///   -- in runtime errors in specific cases, allowing us to give accurate
///   -- error messages.
///   --
///   -- These checks are not required for correct behavior by the insert
///   -- below. If we removed them, the insert would insert 0 rows if
///   -- these checks would have failed. But they make it easier to report
///   -- specific problems to our caller.
///   --
///   -- The specific cases we check here are noted below.
///   check_validity AS MATERIALIZED (
///     SELECT CAST(IF(
///       -- Return `no-such-blueprint` if the ID we're being told to
///       -- set as the target doesn't exist in the blueprint table.
///       (SELECT "id" FROM "blueprint" WHERE "id" = <new_target_id>) IS NULL,
///       'no-such-blueprint',
///       IF(
///         -- Check for whether our new target's parent matches our current
///         -- target. There are two cases here: The first is the common case
///         -- (i.e., the new target has a parent: does it match the current
///         -- target ID?). The second is the bootstrapping check: if we're
///         -- trying to insert a new target that does not have a parent,
///         -- we should not have a current target at all.
///         --
///         -- If either of these cases fails, we return `parent-not-target`.
///         (
///            SELECT "parent_blueprint_id" FROM "blueprint", current_target
///            WHERE
///              "id" = <new_target_id>
///              AND current_target.blueprint_id = "parent_blueprint_id"
///         ) IS NOT NULL
///         OR
///         (
///            SELECT 1 FROM "blueprint"
///            WHERE
///              "id" = <new_target_id>
///              AND "parent_blueprint_id" IS NULL
///              AND NOT EXISTS (SELECT version FROM current_target)
///         ) = 1,
///         -- Sometime between v22.1.9 and v22.2.19, Cockroach's type checker
///         -- became too smart for our `CAST(... as UUID)` error checking
///         -- gadget: it can infer that `<new_target_id>` must be a UUID, so
///         -- then tries to parse 'parent-not-target' and 'no-such-blueprint'
///         -- as UUIDs _during typechecking_, which causes the query to always
///         -- fail. We can defeat this by casting the UUID to text here, which
///         -- will allow the 'parent-not-target' and 'no-such-blueprint'
///         -- sentinels to survive type checking, making it to query execution
///         -- where they will only be cast to UUIDs at runtime in the failure
///         -- cases they're supposed to catch.
///         CAST(<new_target_id> AS text),
///         'parent-not-target'
///       )
///     ) AS UUID)
///   ),
///
///   -- Determine the new version number to use: either 1 if this is the
///   -- first blueprint being made the current target, or 1 higher than
///   -- the previous target's version.
///   --
///   -- The final clauses of each of these WHERE clauses repeat the
///   -- checks performed above in `check_validity`, and will cause this
///   -- subquery to return no rows if we should not allow the new
///   -- target to be set.
///   new_target AS (
///     SELECT 1 AS new_version FROM "blueprint"
///       WHERE
///         "id" = <new_target_id>
///         AND "parent_blueprint_id" IS NULL
///         AND NOT EXISTS (SELECT version FROM current_target)
///     UNION
///     SELECT current_target.version + 1 FROM current_target, "blueprint"
///       WHERE
///         "id" = <new_target_id>
///         AND "parent_blueprint_id" IS NOT NULL
///         AND "parent_blueprint_id" = current_target.blueprint_id
///   )
///
///   -- Perform the actual insertion.
///   INSERT INTO "bp_target"(
///     "version","blueprint_id","enabled","time_made_target"
///   )
///   SELECT
///     new_target.new_version,
///     <new_target_id>,
///     <new_target_enabled>,
///     <new_target_time_made_target>
///     FROM new_target
/// ```
#[derive(Debug, Clone, Copy)]
struct InsertTargetQuery {
    target_id: Uuid,
    enabled: bool,
    time_made_target: DateTime<Utc>,
}

// Uncastable sentinel used to detect we attempt to make a blueprint the target
// when it does not exist in the blueprint table.
const NO_SUCH_BLUEPRINT_SENTINEL: &str = "no-such-blueprint";

// Uncastable sentinel used to detect we attempt to make a blueprint the target
// when its parent_blueprint_id is not the current target.
const PARENT_NOT_TARGET_SENTINEL: &str = "parent-not-target";

// Error messages generated from the above sentinel values.
const NO_SUCH_BLUEPRINT_ERROR_MESSAGE: &str =
    "could not parse \"no-such-blueprint\" as type uuid: \
     uuid: incorrect UUID length: no-such-blueprint";
const PARENT_NOT_TARGET_ERROR_MESSAGE: &str =
    "could not parse \"parent-not-target\" as type uuid: \
     uuid: incorrect UUID length: parent-not-target";

impl InsertTargetQuery {
    fn decode_error(&self, err: DieselError) -> InsertTargetError {
        match err {
            DieselError::DatabaseError(DatabaseErrorKind::Unknown, info)
                if info.message() == NO_SUCH_BLUEPRINT_ERROR_MESSAGE =>
            {
                InsertTargetError::NoSuchBlueprint(self.target_id)
            }
            DieselError::DatabaseError(DatabaseErrorKind::Unknown, info)
                if info.message() == PARENT_NOT_TARGET_ERROR_MESSAGE =>
            {
                InsertTargetError::ParentNotTarget(self.target_id)
            }
            other => InsertTargetError::Other(other),
        }
    }
}

impl QueryId for InsertTargetQuery {
    type QueryId = ();
    const HAS_STATIC_QUERY_ID: bool = false;
}

impl QueryFragment<Pg> for InsertTargetQuery {
    fn walk_ast<'a>(
        &'a self,
        mut out: AstPass<'_, 'a, Pg>,
    ) -> diesel::QueryResult<()> {
        use crate::db::schema::blueprint::dsl as bp_dsl;
        use crate::db::schema::bp_target::dsl;

        type FromClause<T> =
            diesel::internal::table_macro::StaticQueryFragmentInstance<T>;
        type BpTargetFromClause = FromClause<db::schema::bp_target::table>;
        type BlueprintFromClause = FromClause<db::schema::blueprint::table>;
        const BP_TARGET_FROM_CLAUSE: BpTargetFromClause =
            BpTargetFromClause::new();
        const BLUEPRINT_FROM_CLAUSE: BlueprintFromClause =
            BlueprintFromClause::new();

        out.push_sql("WITH ");

        out.push_sql("current_target AS (SELECT ");
        out.push_identifier(dsl::version::NAME)?;
        out.push_sql(" AS version,");
        out.push_identifier(dsl::blueprint_id::NAME)?;
        out.push_sql(" AS blueprint_id FROM ");
        BP_TARGET_FROM_CLAUSE.walk_ast(out.reborrow())?;
        out.push_sql(" ORDER BY ");
        out.push_identifier(dsl::version::NAME)?;
        out.push_sql(" DESC LIMIT 1),");

        out.push_sql(
            "check_validity AS MATERIALIZED ( \
               SELECT \
                 CAST( \
                   IF( \
                     (SELECT ",
        );
        out.push_identifier(bp_dsl::id::NAME)?;
        out.push_sql(" FROM ");
        BLUEPRINT_FROM_CLAUSE.walk_ast(out.reborrow())?;
        out.push_sql(" WHERE ");
        out.push_identifier(bp_dsl::id::NAME)?;
        out.push_sql(" = ");
        out.push_bind_param::<sql_types::Uuid, Uuid>(&self.target_id)?;
        out.push_sql(") IS NULL, ");
        out.push_bind_param::<sql_types::Text, &'static str>(
            &NO_SUCH_BLUEPRINT_SENTINEL,
        )?;
        out.push_sql(
            ", \
                     IF( \
                       (SELECT ",
        );
        out.push_identifier(bp_dsl::parent_blueprint_id::NAME)?;
        out.push_sql(" FROM ");
        BLUEPRINT_FROM_CLAUSE.walk_ast(out.reborrow())?;
        out.push_sql(", current_target WHERE ");
        out.push_identifier(bp_dsl::id::NAME)?;
        out.push_sql(" = ");
        out.push_bind_param::<sql_types::Uuid, Uuid>(&self.target_id)?;
        out.push_sql(" AND current_target.blueprint_id = ");
        out.push_identifier(bp_dsl::parent_blueprint_id::NAME)?;
        out.push_sql(
            "          ) IS NOT NULL \
                       OR \
                       (SELECT 1 FROM ",
        );
        BLUEPRINT_FROM_CLAUSE.walk_ast(out.reborrow())?;
        out.push_sql(" WHERE ");
        out.push_identifier(bp_dsl::id::NAME)?;
        out.push_sql(" = ");
        out.push_bind_param::<sql_types::Uuid, Uuid>(&self.target_id)?;
        out.push_sql(" AND ");
        out.push_identifier(bp_dsl::parent_blueprint_id::NAME)?;
        out.push_sql(
            "  IS NULL \
                        AND NOT EXISTS ( \
                          SELECT version FROM current_target) \
                        ) = 1, ",
        );
        out.push_sql("  CAST(");
        out.push_bind_param::<sql_types::Uuid, Uuid>(&self.target_id)?;
        out.push_sql("  AS text), ");
        out.push_bind_param::<sql_types::Text, &'static str>(
            &PARENT_NOT_TARGET_SENTINEL,
        )?;
        out.push_sql(
            "   ) \
              ) \
            AS UUID) \
          ), ",
        );

        out.push_sql("new_target AS (SELECT 1 AS new_version FROM ");
        BLUEPRINT_FROM_CLAUSE.walk_ast(out.reborrow())?;
        out.push_sql(" WHERE ");
        out.push_identifier(bp_dsl::id::NAME)?;
        out.push_sql(" = ");
        out.push_bind_param::<sql_types::Uuid, Uuid>(&self.target_id)?;
        out.push_sql(" AND ");
        out.push_identifier(bp_dsl::parent_blueprint_id::NAME)?;
        out.push_sql(
            " IS NULL \
            AND NOT EXISTS \
            (SELECT version FROM current_target) \
             UNION \
            SELECT current_target.version + 1 FROM \
              current_target, ",
        );
        BLUEPRINT_FROM_CLAUSE.walk_ast(out.reborrow())?;
        out.push_sql(" WHERE ");
        out.push_identifier(bp_dsl::id::NAME)?;
        out.push_sql(" = ");
        out.push_bind_param::<sql_types::Uuid, Uuid>(&self.target_id)?;
        out.push_sql(" AND ");
        out.push_identifier(bp_dsl::parent_blueprint_id::NAME)?;
        out.push_sql(" IS NOT NULL AND ");
        out.push_identifier(bp_dsl::parent_blueprint_id::NAME)?;
        out.push_sql(" = current_target.blueprint_id) ");

        out.push_sql("INSERT INTO ");
        BP_TARGET_FROM_CLAUSE.walk_ast(out.reborrow())?;
        out.push_sql("(");
        out.push_identifier(dsl::version::NAME)?;
        out.push_sql(",");
        out.push_identifier(dsl::blueprint_id::NAME)?;
        out.push_sql(",");
        out.push_identifier(dsl::enabled::NAME)?;
        out.push_sql(",");
        out.push_identifier(dsl::time_made_target::NAME)?;
        out.push_sql(") SELECT new_target.new_version, ");
        out.push_bind_param::<sql_types::Uuid, Uuid>(&self.target_id)?;
        out.push_sql(",");
        out.push_bind_param::<sql_types::Bool, bool>(&self.enabled)?;
        out.push_sql(",");
        out.push_bind_param::<sql_types::Timestamptz, DateTime<Utc>>(
            &self.time_made_target,
        )?;
        out.push_sql(" FROM new_target");

        Ok(())
    }
}

impl RunQueryDsl<DbConnection> for InsertTargetQuery {}

#[cfg(test)]
mod tests {
    use super::*;

    use crate::db::datastore::test_utils::datastore_test;
    use crate::db::raw_query_builder::QueryBuilder;
    use nexus_inventory::now_db_precision;
    use nexus_inventory::CollectionBuilder;
    use nexus_reconfigurator_planning::blueprint_builder::BlueprintBuilder;
    use nexus_reconfigurator_planning::blueprint_builder::Ensure;
    use nexus_reconfigurator_planning::blueprint_builder::EnsureMultiple;
    use nexus_reconfigurator_planning::example::example;
    use nexus_test_utils::db::test_setup_database;
    use nexus_types::deployment::blueprint_zone_type;
    use nexus_types::deployment::BlueprintZoneConfig;
    use nexus_types::deployment::BlueprintZoneDisposition;
    use nexus_types::deployment::BlueprintZoneFilter;
    use nexus_types::deployment::BlueprintZoneType;
    use nexus_types::deployment::BlueprintZonesConfig;
    use nexus_types::deployment::OmicronZoneExternalFloatingIp;
    use nexus_types::deployment::PlanningInput;
    use nexus_types::deployment::PlanningInputBuilder;
    use nexus_types::deployment::SledDetails;
    use nexus_types::deployment::SledDisk;
    use nexus_types::deployment::SledFilter;
    use nexus_types::deployment::SledResources;
    use nexus_types::external_api::views::PhysicalDiskPolicy;
    use nexus_types::external_api::views::PhysicalDiskState;
    use nexus_types::external_api::views::SledPolicy;
    use nexus_types::inventory::Collection;
    use omicron_common::address::IpRange;
    use omicron_common::address::Ipv6Subnet;
    use omicron_common::api::external::MacAddr;
    use omicron_common::api::external::Name;
    use omicron_common::api::external::Vni;
    use omicron_common::api::internal::shared::NetworkInterface;
    use omicron_common::api::internal::shared::NetworkInterfaceKind;
    use omicron_common::disk::DiskIdentity;
    use omicron_test_utils::dev;
    use omicron_test_utils::dev::poll::wait_for_condition;
    use omicron_test_utils::dev::poll::CondCheckError;
    use omicron_uuid_kinds::ExternalIpUuid;
    use omicron_uuid_kinds::OmicronZoneUuid;
    use omicron_uuid_kinds::PhysicalDiskUuid;
    use omicron_uuid_kinds::SledUuid;
    use omicron_uuid_kinds::ZpoolUuid;
    use once_cell::sync::Lazy;
    use oxnet::IpNet;
    use pretty_assertions::assert_eq;
    use rand::thread_rng;
    use rand::Rng;
    use slog::Logger;
    use std::mem;
    use std::net::IpAddr;
    use std::net::Ipv4Addr;
    use std::net::Ipv6Addr;
    use std::net::SocketAddrV6;
    use std::str::FromStr;
    use std::sync::atomic::AtomicBool;
    use std::sync::atomic::Ordering;
    use std::sync::Arc;
    use std::time::Duration;

    static EMPTY_PLANNING_INPUT: Lazy<PlanningInput> =
        Lazy::new(|| PlanningInputBuilder::empty_input());

    #[derive(Default)]
    pub struct NetworkResourceControlFlow {
        pub target_check_done: Option<Arc<AtomicBool>>,
        pub should_write_data: Option<Arc<AtomicBool>>,
    }

    // This is a not-super-future-maintainer-friendly helper to check that all
    // the subtables related to blueprints have been pruned of a specific
    // blueprint ID. If additional blueprint tables are added in the future,
    // this function will silently ignore them unless they're manually added.
    async fn ensure_blueprint_fully_deleted(
        datastore: &DataStore,
        blueprint_id: Uuid,
    ) {
        let conn = datastore.pool_connection_for_tests().await.unwrap();

        macro_rules! query_count {
            ($table:ident, $blueprint_id_col:ident) => {{
                use db::schema::$table::dsl;
                let result = dsl::$table
                    .filter(dsl::$blueprint_id_col.eq(blueprint_id))
                    .count()
                    .get_result_async(&*conn)
                    .await;
                (stringify!($table), result)
            }};
        }

        for (table_name, result) in [
            query_count!(blueprint, id),
            query_count!(bp_sled_state, blueprint_id),
            query_count!(bp_sled_omicron_datasets, blueprint_id),
            query_count!(bp_sled_omicron_physical_disks, blueprint_id),
            query_count!(bp_sled_omicron_zones, blueprint_id),
            query_count!(bp_omicron_dataset, blueprint_id),
            query_count!(bp_omicron_physical_disk, blueprint_id),
            query_count!(bp_omicron_zone, blueprint_id),
            query_count!(bp_omicron_zone_nic, blueprint_id),
        ] {
            let count: i64 = result.unwrap();
            assert_eq!(
                count, 0,
                "nonzero row count for blueprint \
                 {blueprint_id} in table {table_name}"
            );
        }
    }

    // Create a fake set of `SledDetails`, either with a subnet matching
    // `ip` or with an arbitrary one.
    fn fake_sled_details(ip: Option<Ipv6Addr>) -> SledDetails {
        let zpools = (0..4)
            .map(|i| {
                (
                    ZpoolUuid::new_v4(),
                    (
                        SledDisk {
                            disk_identity: DiskIdentity {
                                vendor: String::from("v"),
                                serial: format!("s-{i}"),
                                model: String::from("m"),
                            },
                            disk_id: PhysicalDiskUuid::new_v4(),
                            policy: PhysicalDiskPolicy::InService,
                            state: PhysicalDiskState::Active,
                        },
                        // Datasets
                        vec![],
                    ),
                )
            })
            .collect();
        let ip = ip.unwrap_or_else(|| thread_rng().gen::<u128>().into());
        let resources = SledResources { zpools, subnet: Ipv6Subnet::new(ip) };
        SledDetails {
            policy: SledPolicy::provisionable(),
            state: SledState::Active,
            resources,
        }
    }

    fn representative(
        log: &Logger,
        test_name: &str,
    ) -> (Collection, PlanningInput, Blueprint) {
        // We'll start with an example system.
        let (mut base_collection, planning_input, mut blueprint) =
            example(log, test_name, 3);

        // Take a more thorough collection representative (includes SPs,
        // etc.)...
        let mut collection =
            nexus_inventory::examples::representative().builder.build();

        // ... and replace its sled agent and Omicron zones with those from our
        // example system.
        mem::swap(
            &mut collection.sled_agents,
            &mut base_collection.sled_agents,
        );
        mem::swap(
            &mut collection.omicron_zones,
            &mut base_collection.omicron_zones,
        );

        // Treat this blueprint as the initial blueprint for the system.
        blueprint.parent_blueprint_id = None;

        (collection, planning_input, blueprint)
    }

    async fn blueprint_list_all_ids(
        opctx: &OpContext,
        datastore: &DataStore,
    ) -> Vec<Uuid> {
        datastore
            .blueprints_list(opctx, &DataPageParams::max_page())
            .await
            .unwrap()
            .into_iter()
            .map(|bp| bp.id)
            .collect()
    }

    #[tokio::test]
    async fn test_empty_blueprint() {
        // Setup
        let logctx = dev::test_setup_log("test_empty_blueprint");
        let mut db = test_setup_database(&logctx.log).await;
        let (opctx, datastore) = datastore_test(&logctx, &db).await;

        // Create an empty blueprint from it
        let blueprint1 = BlueprintBuilder::build_empty_with_sleds(
            std::iter::empty(),
            "test",
        );
        let authz_blueprint = authz_blueprint_from_id(blueprint1.id);

        // Trying to read it from the database should fail with the relevant
        // "not found" error.
        let err = datastore
            .blueprint_read(&opctx, &authz_blueprint)
            .await
            .unwrap_err();
        assert_eq!(err, authz_blueprint.not_found());

        // Write it to the database and read it back.
        datastore
            .blueprint_insert(&opctx, &blueprint1)
            .await
            .expect("failed to insert blueprint");
        let blueprint_read = datastore
            .blueprint_read(&opctx, &authz_blueprint)
            .await
            .expect("failed to read blueprint back");
        assert_eq!(blueprint1, blueprint_read);
        assert_eq!(
            blueprint_list_all_ids(&opctx, &datastore).await,
            [blueprint1.id]
        );

        // There ought to be no sleds or zones, and no parent blueprint.
        assert_eq!(blueprint1.blueprint_zones.len(), 0);
        assert_eq!(blueprint1.parent_blueprint_id, None);

        // Trying to insert the same blueprint again should fail.
        let err =
            datastore.blueprint_insert(&opctx, &blueprint1).await.unwrap_err();
        assert!(err.to_string().contains("duplicate key"));

        // We could try to test deleting this blueprint, but deletion checks
        // that the blueprint being deleted isn't the current target, and we
        // haven't set a current target at all as part of this test. Instead of
        // going through the motions of creating another blueprint and making it
        // the target just to test deletion, we'll end this test here, and rely
        // on other tests to check blueprint deletion.

        // Clean up.
        db.cleanup().await.unwrap();
        logctx.cleanup_successful();
    }

    #[tokio::test]
    async fn test_representative_blueprint() {
        const TEST_NAME: &str = "test_representative_blueprint";
        // Setup
        let logctx = dev::test_setup_log(TEST_NAME);
        let mut db = test_setup_database(&logctx.log).await;
        let (opctx, datastore) = datastore_test(&logctx, &db).await;

        // Create a cohesive representative collection/policy/blueprint
        let (collection, planning_input, blueprint1) =
            representative(&logctx.log, TEST_NAME);
        let authz_blueprint1 = authz_blueprint_from_id(blueprint1.id);

        // Write it to the database and read it back.
        datastore
            .blueprint_insert(&opctx, &blueprint1)
            .await
            .expect("failed to insert blueprint");
        let blueprint_read = datastore
            .blueprint_read(&opctx, &authz_blueprint1)
            .await
            .expect("failed to read collection back");
        assert_eq!(blueprint1, blueprint_read);
        assert_eq!(
            blueprint_list_all_ids(&opctx, &datastore).await,
            [blueprint1.id]
        );

        // Check the number of blueprint elements against our collection.
        assert_eq!(
            blueprint1.blueprint_zones.len(),
            planning_input.all_sled_ids(SledFilter::Commissioned).count(),
        );
        assert_eq!(
            blueprint1.blueprint_zones.len(),
            collection.omicron_zones.len()
        );
        assert_eq!(
            blueprint1.all_omicron_zones(BlueprintZoneFilter::All).count(),
            collection.all_omicron_zones().count()
        );
        // All zones should be in service.
        assert_all_zones_in_service(&blueprint1);
        assert_eq!(blueprint1.parent_blueprint_id, None);

        // Set blueprint1 as the current target, and ensure that we cannot
        // delete it (as the current target cannot be deleted).
        let bp1_target = BlueprintTarget {
            target_id: blueprint1.id,
            enabled: true,
            time_made_target: now_db_precision(),
        };
        datastore
            .blueprint_target_set_current(&opctx, bp1_target)
            .await
            .unwrap();
        assert_eq!(
            datastore.blueprint_target_get_current_full(&opctx).await.unwrap(),
            (bp1_target, blueprint1.clone())
        );
        let err = datastore
            .blueprint_delete(&opctx, &authz_blueprint1)
            .await
            .unwrap_err();
        assert!(
            err.to_string().contains(&format!(
                "blueprint {} is the current target and cannot be deleted",
                blueprint1.id
            )),
            "unexpected error: {err}"
        );

        // Add a new sled.
        let new_sled_id = SledUuid::new_v4();

        // While we're at it, use a different DNS version to test that that
        // works.
        let new_internal_dns_version = blueprint1.internal_dns_version.next();
        let new_external_dns_version = new_internal_dns_version.next();
        let planning_input = {
            let mut builder = planning_input.into_builder();
            builder
                .add_sled(new_sled_id, fake_sled_details(None))
                .expect("failed to add sled");
            builder.set_internal_dns_version(new_internal_dns_version);
            builder.set_external_dns_version(new_external_dns_version);
            builder.build()
        };
        let new_sled_zpools = &planning_input
            .sled_lookup(SledFilter::Commissioned, new_sled_id)
            .unwrap()
            .resources
            .zpools;

        // Create a builder for a child blueprint.
        let mut builder = BlueprintBuilder::new_based_on(
            &logctx.log,
            &blueprint1,
            &planning_input,
            &collection,
            "test",
        )
        .expect("failed to create builder");

        // Ensure disks on our sled
        assert_eq!(
            builder
                .sled_ensure_disks(
                    new_sled_id,
                    &planning_input
                        .sled_lookup(SledFilter::Commissioned, new_sled_id)
                        .unwrap()
                        .resources,
                )
                .unwrap(),
            EnsureMultiple::Changed {
                added: 4,
                updated: 0,
                expunged: 0,
                removed: 0
            }
        );

        // Add zones to our new sled.
        assert_eq!(
            builder.sled_ensure_zone_ntp(new_sled_id).unwrap(),
            Ensure::Added
        );
        for zpool_id in new_sled_zpools.keys() {
            assert_eq!(
                builder
                    .sled_ensure_zone_crucible(new_sled_id, *zpool_id)
                    .unwrap(),
                Ensure::Added
            );
        }

        let num_new_ntp_zones = 1;
        let num_new_crucible_zones = new_sled_zpools.len();
        let num_new_sled_zones = num_new_ntp_zones + num_new_crucible_zones;

        let blueprint2 = builder.build();
        let authz_blueprint2 = authz_blueprint_from_id(blueprint2.id);

        let diff = blueprint2.diff_since_blueprint(&blueprint1);
        println!("b1 -> b2: {}", diff.display());
        println!("b1 disks: {:?}", blueprint1.blueprint_disks);
        println!("b2 disks: {:?}", blueprint2.blueprint_disks);
        // Check that we added the new sled, as well as its disks and zones.
        assert_eq!(
            blueprint1
                .blueprint_disks
                .values()
                .map(|c| c.disks.len())
                .sum::<usize>()
                + new_sled_zpools.len(),
            blueprint2
                .blueprint_disks
                .values()
                .map(|c| c.disks.len())
                .sum::<usize>()
        );
        assert_eq!(
            blueprint1.blueprint_zones.len() + 1,
            blueprint2.blueprint_zones.len()
        );
        assert_eq!(
            blueprint1.all_omicron_zones(BlueprintZoneFilter::All).count()
                + num_new_sled_zones,
            blueprint2.all_omicron_zones(BlueprintZoneFilter::All).count()
        );

        // All zones should be in service.
        assert_all_zones_in_service(&blueprint2);
        assert_eq!(blueprint2.parent_blueprint_id, Some(blueprint1.id));

        // Check that we can write it to the DB and read it back.
        datastore
            .blueprint_insert(&opctx, &blueprint2)
            .await
            .expect("failed to insert blueprint");
        let blueprint_read = datastore
            .blueprint_read(&opctx, &authz_blueprint2)
            .await
            .expect("failed to read collection back");
        let diff = blueprint_read.diff_since_blueprint(&blueprint2);
        println!("diff: {}", diff.display());
        assert_eq!(blueprint2, blueprint_read);
        assert_eq!(blueprint2.internal_dns_version, new_internal_dns_version);
        assert_eq!(blueprint2.external_dns_version, new_external_dns_version);
        {
            let mut expected_ids = [blueprint1.id, blueprint2.id];
            expected_ids.sort();
            assert_eq!(
                blueprint_list_all_ids(&opctx, &datastore).await,
                expected_ids
            );
        }

        // Set blueprint2 as the current target and ensure that means we can not
        // delete it.
        let bp2_target = BlueprintTarget {
            target_id: blueprint2.id,
            enabled: true,
            time_made_target: now_db_precision(),
        };
        datastore
            .blueprint_target_set_current(&opctx, bp2_target)
            .await
            .unwrap();
        assert_eq!(
            datastore.blueprint_target_get_current_full(&opctx).await.unwrap(),
            (bp2_target, blueprint2.clone())
        );
        let err = datastore
            .blueprint_delete(&opctx, &authz_blueprint2)
            .await
            .unwrap_err();
        assert!(
            err.to_string().contains(&format!(
                "blueprint {} is the current target and cannot be deleted",
                blueprint2.id
            )),
            "unexpected error: {err}"
        );

        // Now that blueprint2 is the target, we should be able to delete
        // blueprint1.
        datastore.blueprint_delete(&opctx, &authz_blueprint1).await.unwrap();
        ensure_blueprint_fully_deleted(&datastore, blueprint1.id).await;
        assert_eq!(
            blueprint_list_all_ids(&opctx, &datastore).await,
            [blueprint2.id]
        );

        // Clean up.
        db.cleanup().await.unwrap();
        logctx.cleanup_successful();
    }

    #[tokio::test]
    async fn test_set_target() {
        // Setup
        let logctx = dev::test_setup_log("test_set_target");
        let mut db = test_setup_database(&logctx.log).await;
        let (opctx, datastore) = datastore_test(&logctx, &db).await;

        // Trying to insert a target that doesn't reference a blueprint should
        // fail with a relevant error message.
        let nonexistent_blueprint_id = Uuid::new_v4();
        let err = datastore
            .blueprint_target_set_current(
                &opctx,
                BlueprintTarget {
                    target_id: nonexistent_blueprint_id,
                    enabled: true,
                    time_made_target: now_db_precision(),
                },
            )
            .await
            .unwrap_err();
        assert_eq!(
            err,
            Error::from(InsertTargetError::NoSuchBlueprint(
                nonexistent_blueprint_id
            ))
        );

        // There should be no current target; this is never expected in a real
        // system, since RSS sets an initial target blueprint, so we should get
        // an error.
        let err = datastore
            .blueprint_target_get_current_full(&opctx)
            .await
            .unwrap_err();
        assert!(err.to_string().contains("no target blueprint set"));

        // Create an initial empty collection
        let collection = CollectionBuilder::new("test").build();

        // Create three blueprints:
        // * `blueprint1` has no parent
        // * `blueprint2` and `blueprint3` both have `blueprint1` as parent
        let blueprint1 = BlueprintBuilder::build_empty_with_sleds(
            std::iter::empty(),
            "test1",
        );
        let blueprint2 = BlueprintBuilder::new_based_on(
            &logctx.log,
            &blueprint1,
            &EMPTY_PLANNING_INPUT,
            &collection,
            "test2",
        )
        .expect("failed to create builder")
        .build();
        let blueprint3 = BlueprintBuilder::new_based_on(
            &logctx.log,
            &blueprint1,
            &EMPTY_PLANNING_INPUT,
            &collection,
            "test3",
        )
        .expect("failed to create builder")
        .build();
        assert_eq!(blueprint1.parent_blueprint_id, None);
        assert_eq!(blueprint2.parent_blueprint_id, Some(blueprint1.id));
        assert_eq!(blueprint3.parent_blueprint_id, Some(blueprint1.id));

        // Insert all three into the blueprint table.
        datastore.blueprint_insert(&opctx, &blueprint1).await.unwrap();
        datastore.blueprint_insert(&opctx, &blueprint2).await.unwrap();
        datastore.blueprint_insert(&opctx, &blueprint3).await.unwrap();

        let bp1_target = BlueprintTarget {
            target_id: blueprint1.id,
            enabled: true,
            time_made_target: now_db_precision(),
        };
        let bp2_target = BlueprintTarget {
            target_id: blueprint2.id,
            enabled: true,
            time_made_target: now_db_precision(),
        };
        let bp3_target = BlueprintTarget {
            target_id: blueprint3.id,
            enabled: true,
            time_made_target: now_db_precision(),
        };

        // Attempting to make blueprint2 the current target should fail because
        // it has a non-NULL parent_blueprint_id, but there is no current target
        // (i.e., only a blueprint with no parent can be made the current
        // target).
        let err = datastore
            .blueprint_target_set_current(&opctx, bp2_target)
            .await
            .unwrap_err();
        assert_eq!(
            err,
            Error::from(InsertTargetError::ParentNotTarget(blueprint2.id))
        );

        // There should be no current target; this is never expected in a real
        // system, since RSS sets an initial target blueprint, so we should get
        // an error.
        let err = datastore
            .blueprint_target_get_current_full(&opctx)
            .await
            .unwrap_err();
        assert!(err.to_string().contains("no target blueprint set"));

        // We should be able to insert blueprint1, which has no parent (matching
        // the currently-empty `bp_target` table's lack of a target).
        datastore
            .blueprint_target_set_current(&opctx, bp1_target)
            .await
            .unwrap();
        assert_eq!(
            datastore.blueprint_target_get_current_full(&opctx).await.unwrap(),
            (bp1_target, blueprint1.clone())
        );

        // Now that blueprint1 is the current target, we should be able to
        // insert blueprint2 or blueprint3. WLOG, pick blueprint3.
        datastore
            .blueprint_target_set_current(&opctx, bp3_target)
            .await
            .unwrap();
        assert_eq!(
            datastore.blueprint_target_get_current_full(&opctx).await.unwrap(),
            (bp3_target, blueprint3.clone())
        );

        // Now that blueprint3 is the target, trying to insert blueprint1 or
        // blueprint2 should fail, because neither of their parents (NULL and
        // blueprint1, respectively) match the current target.
        let err = datastore
            .blueprint_target_set_current(&opctx, bp1_target)
            .await
            .unwrap_err();
        assert_eq!(
            err,
            Error::from(InsertTargetError::ParentNotTarget(blueprint1.id))
        );
        let err = datastore
            .blueprint_target_set_current(&opctx, bp2_target)
            .await
            .unwrap_err();
        assert_eq!(
            err,
            Error::from(InsertTargetError::ParentNotTarget(blueprint2.id))
        );

        // Create a child of blueprint3, and ensure when we set it as the target
        // with enabled=false, that status is serialized.
        let blueprint4 = BlueprintBuilder::new_based_on(
            &logctx.log,
            &blueprint3,
            &EMPTY_PLANNING_INPUT,
            &collection,
            "test3",
        )
        .expect("failed to create builder")
        .build();
        assert_eq!(blueprint4.parent_blueprint_id, Some(blueprint3.id));
        datastore.blueprint_insert(&opctx, &blueprint4).await.unwrap();
        let bp4_target = BlueprintTarget {
            target_id: blueprint4.id,
            enabled: false,
            time_made_target: now_db_precision(),
        };
        datastore
            .blueprint_target_set_current(&opctx, bp4_target)
            .await
            .unwrap();
        assert_eq!(
            datastore.blueprint_target_get_current_full(&opctx).await.unwrap(),
            (bp4_target, blueprint4)
        );

        // Clean up.
        db.cleanup().await.unwrap();
        logctx.cleanup_successful();
    }

    #[tokio::test]
    async fn test_set_target_enabled() {
        // Setup
        let logctx = dev::test_setup_log("test_set_target_enabled");
        let mut db = test_setup_database(&logctx.log).await;
        let (opctx, datastore) = datastore_test(&logctx, &db).await;

        // Create an initial empty collection
        let collection = CollectionBuilder::new("test").build();

        // Create an initial blueprint and a child.
        let blueprint1 = BlueprintBuilder::build_empty_with_sleds(
            std::iter::empty(),
            "test1",
        );
        let blueprint2 = BlueprintBuilder::new_based_on(
            &logctx.log,
            &blueprint1,
            &EMPTY_PLANNING_INPUT,
            &collection,
            "test2",
        )
        .expect("failed to create builder")
        .build();
        assert_eq!(blueprint1.parent_blueprint_id, None);
        assert_eq!(blueprint2.parent_blueprint_id, Some(blueprint1.id));

        // Insert both into the blueprint table.
        datastore.blueprint_insert(&opctx, &blueprint1).await.unwrap();
        datastore.blueprint_insert(&opctx, &blueprint2).await.unwrap();

        let mut bp1_target = BlueprintTarget {
            target_id: blueprint1.id,
            enabled: true,
            time_made_target: now_db_precision(),
        };
        let mut bp2_target = BlueprintTarget {
            target_id: blueprint2.id,
            enabled: true,
            time_made_target: now_db_precision(),
        };

        // Set bp1_target as the current target.
        datastore
            .blueprint_target_set_current(&opctx, bp1_target)
            .await
            .unwrap();
        assert_eq!(
            datastore.blueprint_target_get_current(&opctx).await.unwrap(),
            bp1_target,
        );

        // We should be able to toggle its enabled status an arbitrary number of
        // times.
        for _ in 0..10 {
            bp1_target.enabled = !bp1_target.enabled;
            datastore
                .blueprint_target_set_current_enabled(&opctx, bp1_target)
                .await
                .unwrap();
            assert_eq!(
                datastore.blueprint_target_get_current(&opctx).await.unwrap(),
                bp1_target,
            );
        }

        // We cannot use `blueprint_target_set_current_enabled` to make
        // bp2_target the target...
        let err = datastore
            .blueprint_target_set_current_enabled(&opctx, bp2_target)
            .await
            .unwrap_err();
        assert!(err
            .to_string()
            .contains("is not the current target blueprint"));

        // ...but we can make it the target via `blueprint_target_set_current`.
        datastore
            .blueprint_target_set_current(&opctx, bp2_target)
            .await
            .unwrap();
        assert_eq!(
            datastore.blueprint_target_get_current(&opctx).await.unwrap(),
            bp2_target,
        );

        // We can no longer toggle the enabled bit of bp1_target.
        let err = datastore
            .blueprint_target_set_current_enabled(&opctx, bp1_target)
            .await
            .unwrap_err();
        assert!(err
            .to_string()
            .contains("is not the current target blueprint"));

        // We can toggle bp2_target.enabled an arbitrary number of times.
        for _ in 0..10 {
            bp2_target.enabled = !bp2_target.enabled;
            datastore
                .blueprint_target_set_current_enabled(&opctx, bp2_target)
                .await
                .unwrap();
            assert_eq!(
                datastore.blueprint_target_get_current(&opctx).await.unwrap(),
                bp2_target,
            );
        }

        // Clean up.
        db.cleanup().await.unwrap();
        logctx.cleanup_successful();
    }

    async fn create_blueprint_with_external_ip(
        datastore: &DataStore,
        opctx: &OpContext,
    ) -> Blueprint {
        // Create an initial blueprint and a child.
        let sled_id = SledUuid::new_v4();
        let mut blueprint = BlueprintBuilder::build_empty_with_sleds(
            [sled_id].into_iter(),
            "test1",
        );

        // To observe realistic database behavior, we need the invocation of
        // "blueprint_ensure_external_networking_resources" to actually write something
        // back to the database.
        //
        // While this is *mostly* made-up blueprint contents, the part that matters
        // is that it's provisioning a zone (Nexus) which does have resources
        // to be allocated.
        let ip_range = IpRange::try_from((
            Ipv4Addr::new(10, 0, 0, 1),
            Ipv4Addr::new(10, 0, 0, 10),
        ))
        .unwrap();
        let (service_ip_pool, _) = datastore
            .ip_pools_service_lookup(&opctx)
            .await
            .expect("lookup service ip pool");
        datastore
            .ip_pool_add_range(&opctx, &service_ip_pool, &ip_range)
            .await
            .expect("add range to service ip pool");
        let zone_id = OmicronZoneUuid::new_v4();
        blueprint.blueprint_zones.insert(
            sled_id,
            BlueprintZonesConfig {
                generation: omicron_common::api::external::Generation::new(),
                zones: vec![BlueprintZoneConfig {
                    disposition: BlueprintZoneDisposition::InService,
                    id: zone_id,
                    underlay_address: Ipv6Addr::LOCALHOST,
                    filesystem_pool: None,
                    zone_type: BlueprintZoneType::Nexus(
                        blueprint_zone_type::Nexus {
                            internal_address: SocketAddrV6::new(
                                Ipv6Addr::LOCALHOST,
                                0,
                                0,
                                0,
                            ),
                            external_ip: OmicronZoneExternalFloatingIp {
                                id: ExternalIpUuid::new_v4(),
                                ip: "10.0.0.1".parse().unwrap(),
                            },
                            nic: NetworkInterface {
                                id: Uuid::new_v4(),
                                kind: NetworkInterfaceKind::Service {
                                    id: *zone_id.as_untyped_uuid(),
                                },
                                name: Name::from_str("mynic").unwrap(),
                                ip: "fd77:e9d2:9cd9:2::8".parse().unwrap(),
                                mac: MacAddr::random_system(),
                                subnet: IpNet::host_net(IpAddr::V6(
                                    Ipv6Addr::LOCALHOST,
                                )),
                                vni: Vni::random(),
                                primary: true,
                                slot: 1,
                                transit_ips: vec![],
                            },
                            external_tls: false,
                            external_dns_servers: vec![],
                        },
                    ),
                }],
            },
        );

        blueprint
    }

    #[tokio::test]
    async fn test_ensure_external_networking_works_with_good_target() {
        // Setup
        let logctx = dev::test_setup_log(
            "test_ensure_external_networking_works_with_good_target",
        );
        let mut db = test_setup_database(&logctx.log).await;
        let (opctx, datastore) = datastore_test(&logctx, &db).await;

        let blueprint =
            create_blueprint_with_external_ip(&datastore, &opctx).await;
        datastore.blueprint_insert(&opctx, &blueprint).await.unwrap();

        let bp_target = BlueprintTarget {
            target_id: blueprint.id,
            enabled: true,
            time_made_target: now_db_precision(),
        };

        datastore
            .blueprint_target_set_current(&opctx, bp_target)
            .await
            .unwrap();
        datastore
            .blueprint_ensure_external_networking_resources_impl(
                &opctx,
                &blueprint,
                NetworkResourceControlFlow::default(),
            )
            .await
            .expect("Should be able to allocate external network resources");

        // Clean up.
        db.cleanup().await.unwrap();
        logctx.cleanup_successful();
    }

    #[tokio::test]
    async fn test_ensure_external_networking_bails_on_bad_target() {
        // Setup
        let logctx = dev::test_setup_log(
            "test_ensure_external_networking_bails_on_bad_target",
        );
        let mut db = test_setup_database(&logctx.log).await;
        let (opctx, datastore) = datastore_test(&logctx, &db).await;

        // Create an initial empty collection
        let collection = CollectionBuilder::new("test").build();

        let blueprint1 =
            create_blueprint_with_external_ip(&datastore, &opctx).await;
        let blueprint2 = BlueprintBuilder::new_based_on(
            &logctx.log,
            &blueprint1,
            &EMPTY_PLANNING_INPUT,
            &collection,
            "test2",
        )
        .expect("failed to create builder")
        .build();

        // Insert both into the blueprint table.
        datastore.blueprint_insert(&opctx, &blueprint1).await.unwrap();
        datastore.blueprint_insert(&opctx, &blueprint2).await.unwrap();

        let bp1_target = BlueprintTarget {
            target_id: blueprint1.id,
            enabled: true,
            time_made_target: now_db_precision(),
        };
        let bp2_target = BlueprintTarget {
            target_id: blueprint2.id,
            enabled: true,
            time_made_target: now_db_precision(),
        };

        // Set bp1_target as the current target.
        datastore
            .blueprint_target_set_current(&opctx, bp1_target)
            .await
            .unwrap();

        // Create flags to control method execution.
        let target_check_done = Arc::new(AtomicBool::new(false));
        let should_write_data = Arc::new(AtomicBool::new(false));

        // Spawn a task to execute our method.
        let ensure_resources_task = tokio::spawn({
            let datastore = datastore.clone();
            let opctx =
                OpContext::for_tests(logctx.log.clone(), datastore.clone());
            let target_check_done = target_check_done.clone();
            let should_write_data = should_write_data.clone();
            async move {
                datastore
                    .blueprint_ensure_external_networking_resources_impl(
                        &opctx,
                        &blueprint1,
                        NetworkResourceControlFlow {
                            target_check_done: Some(target_check_done),
                            should_write_data: Some(should_write_data),
                        },
                    )
                    .await
            }
        });

        // Wait until `task` has proceeded past the point at which it's checked
        // the target blueprint.
        wait_for_condition(
            || async {
                if target_check_done.load(Ordering::SeqCst) {
                    Ok(())
                } else {
                    Err(CondCheckError::<()>::NotYet)
                }
            },
            &Duration::from_millis(50),
            &Duration::from_secs(10),
        )
        .await
        .expect("`target_check_done` not set to true");

        // While the "Ensure resources" task is still mid-transaction:
        //
        // - Update the target
        // - Read the data which "Ensure resources" is attempting to write
        datastore
            .blueprint_target_set_current(&opctx, bp2_target)
            .await
            .unwrap();

        let conn = datastore
            .pool_connection_authorized(&opctx)
            .await
            .expect("failed to get connection");

        // NOTE: Performing this "SELECT" is a necessary step for our test, even
        // though we don't actually care about the result.
        //
        // If we don't perform this read, it is possible for CockroachDB to
        // logically order the "Ensure Resources" task before the blueprint
        // target changes.
        //
        // More on this in the block comment below.
        let _external_ips = QueryBuilder::new()
            .sql("SELECT id FROM omicron.public.external_ip WHERE time_deleted IS NULL")
            .query::<diesel::sql_types::Uuid>()
            .load_async::<uuid::Uuid>(&*conn)
            .await
            .expect("SELECT external IPs");

        // == WHAT ORDERING DO WE EXPECT?
        //
        // We expect to have the following reads/writes:
        //
        // | Ensure Resources | Unit test |
        // | -----------------|-----------|
        // | BEGIN            |           |
        // | R(target)        |           |
        // |                  | W(target) |
        // |                  | R(data)   |
        // | W(data)          |           |
        // | COMMIT           |           |
        //
        // With this ordering, and an eye on "Read-Write", "Write-Read", and
        // "Write-Write" conflicts:
        //
        // - (R->W) "Ensure Resources" must be ordered before "Unit test", because of access to
        // "target".
        // - (R->W) "Unit test" must be ordered before "Ensure Resources", because of
        // access to "data".
        //
        // This creates a circular dependency, and therefore means "Ensure Resources"
        // cannot commit. We expect that this ordering will force CockroachDB
        // to retry the "Ensure Resources" transaction, which will cause it to
        // see the new target:
        //
        // | Ensure Resources | Unit Test |
        // | -----------------|-----------|
        // |                  | W(target) |
        // |                  | R(data)   |
        // | BEGIN            |           |
        // | R(target)        |           |
        //
        // This should cause it to abort the current transaction, as the target no longer matches.
        //
        // == WHY ARE WE DOING THIS?
        //
        // Although CockroachDB's transactions provide serializability, they
        // do not preserve "strict serializability". This means that, as long as we don't violate
        // transaction conflict ordering (aka, the "Read-Write", "Write-Read", and "Write-Write"
        // relationships used earlier), transactions can be re-ordered independently of when
        // they completed in "real time".
        //
        // Although we may want to test the following application-level invariant:
        //
        // > If the target blueprint changes while we're updating network resources, the
        // transaction should abort.
        //
        // We actually need to reframe this statement in terms of concurrency control:
        //
        // > If a transaction attempts to read the current blueprint and update network resources,
        // and concurrently the blueprint changes, the transaction should fail if any other
        // operations have concurrently attempted to read or write network resources.
        //
        // This statement is a bit more elaborate, but it more accurately describes what Cockroach
        // is doing: if the "Ensure Resources" operation COULD have completed before another
        // transaction (e.g., one updating the blueprint target), it is acceptable for the
        // transactions to be logically re-ordered in a different way than they completed in
        // real-time.

        should_write_data.store(true, Ordering::SeqCst);

        // After setting `should_write_data`, `ensure_resources_task` will finish.
        //
        // We expect that it will keep running, but before COMMIT-ing successfully,
        // it should be forced to retry.

        let err = tokio::time::timeout(
            Duration::from_secs(10),
            ensure_resources_task,
        )
        .await
        .expect(
            "time out waiting for \
                `blueprint_ensure_external_networking_resources`",
        )
        .expect("panic in `blueprint_ensure_external_networking_resources")
        .expect_err("Should have failed to ensure resources")
        .to_string();

        assert!(
            err.contains("is not the current target blueprint"),
            "Error: {err}",
        );

        // Clean up.
        db.cleanup().await.unwrap();
        logctx.cleanup_successful();
    }

    fn assert_all_zones_in_service(blueprint: &Blueprint) {
        let not_in_service = blueprint
            .all_omicron_zones(BlueprintZoneFilter::All)
            .filter(|(_, z)| {
                z.disposition != BlueprintZoneDisposition::InService
            })
            .collect::<Vec<_>>();
        assert!(
            not_in_service.is_empty(),
            "expected all zones to be in service, \
             found these zones not in service: {not_in_service:?}"
        );
    }
}<|MERGE_RESOLUTION|>--- conflicted
+++ resolved
@@ -883,16 +883,8 @@
             .transaction_async(|conn| async move {
                 // Ensure that blueprint we're about to delete is not the
                 // current target.
-<<<<<<< HEAD
-                let current_target = Self::blueprint_current_target_only(
-                    &conn,
-                    SelectFlavor::Standard,
-                )
-                .await?;
-=======
                 let current_target =
-                    self.blueprint_current_target_only(&conn).await?;
->>>>>>> 30938185
+                    Self::blueprint_current_target_only(&conn).await?;
                 if current_target.target_id == blueprint_id {
                     return Err(TransactionError::CustomError(
                         Error::conflict(format!(
@@ -1094,19 +1086,9 @@
 
             async move {
                 // Bail out if `blueprint` isn't the current target.
-<<<<<<< HEAD
-                let current_target = Self::blueprint_current_target_only(
-                    &conn,
-                    SelectFlavor::ForUpdate,
-                )
-                .await
-                .map_err(|txn_error| txn_error.into_diesel(&err))?;
-=======
-                let current_target = self
-                    .blueprint_current_target_only(&conn)
+                let current_target = Self::blueprint_current_target_only(&conn)
                     .await
                     .map_err(|e| err.bail(e))?;
->>>>>>> 30938185
                 if current_target.target_id != blueprint.id {
                     return Err(err.bail(
                         Error::invalid_request(format!(
@@ -1324,13 +1306,7 @@
         opctx.authorize(authz::Action::Read, &authz::BLUEPRINT_CONFIG).await?;
 
         let conn = self.pool_connection_authorized(opctx).await?;
-<<<<<<< HEAD
-        let target =
-            Self::blueprint_current_target_only(&conn, SelectFlavor::Standard)
-                .await?;
-=======
-        let target = self.blueprint_current_target_only(&conn).await?;
->>>>>>> 30938185
+        let target = Self::blueprint_current_target_only(&conn).await?;
 
         // The blueprint for the current target cannot be deleted while it is
         // the current target, but it's possible someone else (a) made a new
@@ -1345,39 +1321,12 @@
     }
 
     /// Get the current target blueprint, if one exists
-    ///
-    /// Grabs a write lock on the blueprint target row.
-    ///
-    /// This "SELECT FOR UPDATE" statement is necessary for correctness:
-    /// without it, it's possible that an "old blueprint" value is read
-    /// while the blueprint is concurrently updated.
-    ///
-    /// For example:
-    ///
-    /// - Caller of this function: Start transaction, read blueprint value X, confirm it matches an
-    /// expected value.
-    /// - Elsewhere: Blueprint value updated to X + 1
-    /// - Caller of this function: Performs a write operation, commit.
-    ///
-    /// In this situation, "no stale read" occurred, because the transaction checking the blueprint
-    /// value could have been "ordered before" the blueprint being updated. This is arguably quite
-    /// bad! In this situation, arbitrary database transactions could be performing modifications,
-    /// thinking they are enacting the current target blueprint, when in reality it has changed.
-    ///
-    /// However, with "SELECT FOR UPDATE" being applied to the blueprint target row, we acquire
-    /// an exclusive write lock on the row we're checking:
-    /// - If we're checking the current target blueprint, and
-    /// - A concurrent update tries to read the current target blueprint and update it,
-    ///
-    /// One of these operations will be blocked behind the other, which restores our mental
-    /// model of serialized transactions, with respect to the latest blueprint.
     pub async fn blueprint_target_get_current_on_connection(
         conn: &async_bb8_diesel::Connection<DbConnection>,
         opctx: &OpContext,
     ) -> Result<BlueprintTarget, TransactionError<Error>> {
         opctx.authorize(authz::Action::Read, &authz::BLUEPRINT_CONFIG).await?;
-        Self::blueprint_current_target_only(&conn, SelectFlavor::ForUpdate)
-            .await
+        Self::blueprint_current_target_only(&conn).await
     }
 
     /// Get the current target blueprint, if one exists
@@ -1387,13 +1336,7 @@
     ) -> Result<BlueprintTarget, Error> {
         opctx.authorize(authz::Action::Read, &authz::BLUEPRINT_CONFIG).await?;
         let conn = self.pool_connection_authorized(opctx).await?;
-<<<<<<< HEAD
-        Self::blueprint_current_target_only(&conn, SelectFlavor::Standard)
-            .await
-            .map_err(|e| e.into())
-=======
-        self.blueprint_current_target_only(&conn).await
->>>>>>> 30938185
+        Self::blueprint_current_target_only(&conn).await.map_err(|e| e.into())
     }
 
     // Helper to fetch the current blueprint target (without fetching the entire
@@ -1402,12 +1345,7 @@
     // Caller is responsible for checking authz for this operation.
     async fn blueprint_current_target_only(
         conn: &async_bb8_diesel::Connection<DbConnection>,
-<<<<<<< HEAD
-        select_flavor: SelectFlavor,
     ) -> Result<BlueprintTarget, TransactionError<Error>> {
-=======
-    ) -> Result<BlueprintTarget, Error> {
->>>>>>> 30938185
         use db::schema::bp_target::dsl;
 
         let current_target = dsl::bp_target
