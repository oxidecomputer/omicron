// This Source Code Form is subject to the terms of the Mozilla Public
// License, v. 2.0. If a copy of the MPL was not distributed with this
// file, You can obtain one at https://mozilla.org/MPL/2.0/.

//! [`DataStore`] methods on [`RegionSnapshotReplacement`] and
//! [`RegionSnapshotReplacementStep`] objects.

use super::DataStore;
use crate::context::OpContext;
use crate::db;
use crate::db::datastore::SQL_BATCH_SIZE;
use crate::db::error::public_error_from_diesel;
use crate::db::error::ErrorHandler;
use crate::db::lookup::LookupPath;
use crate::db::model::RegionSnapshot;
use crate::db::model::RegionSnapshotReplacement;
use crate::db::model::RegionSnapshotReplacementState;
use crate::db::model::RegionSnapshotReplacementStep;
use crate::db::model::RegionSnapshotReplacementStepState;
use crate::db::pagination::paginated;
use crate::db::pagination::Paginator;
use crate::db::update_and_check::UpdateAndCheck;
use crate::db::update_and_check::UpdateStatus;
use crate::db::TransactionError;
use crate::transaction_retry::OptionalError;
use async_bb8_diesel::AsyncConnection;
use async_bb8_diesel::AsyncRunQueryDsl;
use diesel::prelude::*;
use omicron_common::api::external::Error;
use uuid::Uuid;

#[must_use]
#[derive(Debug, PartialEq, Eq)]
pub enum InsertStepResult {
    /// A new region snapshot replacement step was inserted.
    Inserted { step_id: Uuid },

    /// A region snapshot replacement step exists already that references this
    /// volume id, so no new record is inserted.
    AlreadyHandled { existing_step_id: Uuid },
}

impl DataStore {
    /// Create and insert a region snapshot replacement request for a
    /// RegionSnapshot, returning the ID of the request.
    pub async fn create_region_snapshot_replacement_request(
        &self,
        opctx: &OpContext,
        region_snapshot: &RegionSnapshot,
    ) -> Result<Uuid, Error> {
        let request =
            RegionSnapshotReplacement::for_region_snapshot(region_snapshot);
        let request_id = request.id;

        self.insert_region_snapshot_replacement_request(opctx, request).await?;

        Ok(request_id)
    }

    /// Insert a region snapshot replacement request into the DB, also creating
    /// the VolumeRepair record.
    pub async fn insert_region_snapshot_replacement_request(
        &self,
        opctx: &OpContext,
        request: RegionSnapshotReplacement,
    ) -> Result<(), Error> {
        let (.., db_snapshot) = LookupPath::new(opctx, &self)
            .snapshot_id(request.old_snapshot_id)
            .fetch()
            .await?;

        self.insert_region_snapshot_replacement_request_with_volume_id(
            opctx,
            request,
            db_snapshot.volume_id,
        )
        .await
    }

    /// Insert a region snapshot replacement request into the DB, also creating
    /// the VolumeRepair record.
    pub async fn insert_region_snapshot_replacement_request_with_volume_id(
        &self,
        opctx: &OpContext,
        request: RegionSnapshotReplacement,
        volume_id: Uuid,
    ) -> Result<(), Error> {
        let err = OptionalError::new();
        self.pool_connection_authorized(opctx)
            .await?
            .transaction_async(|conn| {
                let err = err.clone();
                async move {
                    use db::schema::region_snapshot_replacement::dsl;

                    // An associated volume repair record isn't _strictly_
                    // needed: snapshot volumes should never be directly
                    // constructed, and therefore won't ever have an associated
                    // Upstairs that receives a volume replacement request.
                    // However it's being done in an attempt to be overly
                    // cautious.

                    Self::volume_repair_insert_in_txn(
                        &conn, err, volume_id, request.id,
                    )
                    .await?;

                    diesel::insert_into(dsl::region_snapshot_replacement)
                        .values(request)
                        .execute_async(&conn)
                        .await?;

                    Ok(())
                }
            })
            .await
            .map_err(|e| {
                if let Some(err) = err.take() {
                    err
                } else {
                    public_error_from_diesel(e, ErrorHandler::Server)
                }
            })
    }

    pub async fn get_region_snapshot_replacement_request_by_id(
        &self,
        opctx: &OpContext,
        id: Uuid,
    ) -> Result<RegionSnapshotReplacement, Error> {
        use db::schema::region_snapshot_replacement::dsl;

        dsl::region_snapshot_replacement
            .filter(dsl::id.eq(id))
            .get_result_async::<RegionSnapshotReplacement>(
                &*self.pool_connection_authorized(opctx).await?,
            )
            .await
            .map_err(|e| public_error_from_diesel(e, ErrorHandler::Server))
    }

    /// Find a region snapshot replacement request by region snapshot
    pub async fn lookup_region_snapshot_replacement_request(
        &self,
        opctx: &OpContext,
        region_snapshot: &RegionSnapshot,
    ) -> Result<Option<RegionSnapshotReplacement>, Error> {
        use db::schema::region_snapshot_replacement::dsl;

        dsl::region_snapshot_replacement
            .filter(dsl::old_dataset_id.eq(region_snapshot.dataset_id))
            .filter(dsl::old_region_id.eq(region_snapshot.region_id))
            .filter(dsl::old_snapshot_id.eq(region_snapshot.snapshot_id))
            .get_result_async::<RegionSnapshotReplacement>(
                &*self.pool_connection_authorized(opctx).await?,
            )
            .await
            .optional()
            .map_err(|e| public_error_from_diesel(e, ErrorHandler::Server))
    }

    /// Return region snapshot replacement records in state `Requested` with no
    /// currently operating saga.
    pub async fn get_requested_region_snapshot_replacements(
        &self,
        opctx: &OpContext,
    ) -> Result<Vec<RegionSnapshotReplacement>, Error> {
        use db::schema::region_snapshot_replacement::dsl;

        dsl::region_snapshot_replacement
            .filter(
                dsl::replacement_state
                    .eq(RegionSnapshotReplacementState::Requested),
            )
            .filter(dsl::operating_saga_id.is_null())
            .get_results_async::<RegionSnapshotReplacement>(
                &*self.pool_connection_authorized(opctx).await?,
            )
            .await
            .map_err(|e| public_error_from_diesel(e, ErrorHandler::Server))
    }

    /// Return region snapshot replacement requests that are in state `Running`
    /// with no currently operating saga.
    pub async fn get_running_region_snapshot_replacements(
        &self,
        opctx: &OpContext,
    ) -> Result<Vec<RegionSnapshotReplacement>, Error> {
        use db::schema::region_snapshot_replacement::dsl;

        dsl::region_snapshot_replacement
            .filter(
                dsl::replacement_state
                    .eq(RegionSnapshotReplacementState::Running),
            )
            .filter(dsl::operating_saga_id.is_null())
            .get_results_async::<RegionSnapshotReplacement>(
                &*self.pool_connection_authorized(opctx).await?,
            )
            .await
            .map_err(|e| public_error_from_diesel(e, ErrorHandler::Server))
    }

    /// Return region snapshot replacement requests that are in state
    /// `ReplacementDone` with no currently operating saga.
    pub async fn get_replacement_done_region_snapshot_replacements(
        &self,
        opctx: &OpContext,
    ) -> Result<Vec<RegionSnapshotReplacement>, Error> {
        use db::schema::region_snapshot_replacement::dsl;

        dsl::region_snapshot_replacement
            .filter(
                dsl::replacement_state
                    .eq(RegionSnapshotReplacementState::ReplacementDone),
            )
            .filter(dsl::operating_saga_id.is_null())
            .get_results_async::<RegionSnapshotReplacement>(
                &*self.pool_connection_authorized(opctx).await?,
            )
            .await
            .map_err(|e| public_error_from_diesel(e, ErrorHandler::Server))
    }

    /// Transition a RegionSnapshotReplacement record from Requested to
    /// Allocating, setting a unique id at the same time.
    pub async fn set_region_snapshot_replacement_allocating(
        &self,
        opctx: &OpContext,
        region_snapshot_replacement_id: Uuid,
        operating_saga_id: Uuid,
    ) -> Result<(), Error> {
        use db::schema::region_snapshot_replacement::dsl;
        let updated = diesel::update(dsl::region_snapshot_replacement)
            .filter(dsl::id.eq(region_snapshot_replacement_id))
            .filter(
                dsl::replacement_state
                    .eq(RegionSnapshotReplacementState::Requested),
            )
            .filter(dsl::operating_saga_id.is_null())
            .set((
                dsl::replacement_state
                    .eq(RegionSnapshotReplacementState::Allocating),
                dsl::operating_saga_id.eq(operating_saga_id),
            ))
            .check_if_exists::<RegionSnapshotReplacement>(
                region_snapshot_replacement_id,
            )
            .execute_and_check(&*self.pool_connection_authorized(opctx).await?)
            .await;

        match updated {
            Ok(result) => match result.status {
                UpdateStatus::Updated => Ok(()),
                UpdateStatus::NotUpdatedButExists => {
                    let record = result.found;

                    if record.operating_saga_id == Some(operating_saga_id)
                        && record.replacement_state
                            == RegionSnapshotReplacementState::Allocating
                    {
                        Ok(())
                    } else {
                        Err(Error::conflict(format!(
                            "region snapshot replacement {} set to {:?} \
                            (operating saga id {:?})",
                            region_snapshot_replacement_id,
                            record.replacement_state,
                            record.operating_saga_id,
                        )))
                    }
                }
            },

            Err(e) => Err(public_error_from_diesel(e, ErrorHandler::Server)),
        }
    }

    /// Transition a RegionSnapshotReplacement record from Allocating to
    /// Requested, clearing the operating saga id.
    pub async fn undo_set_region_snapshot_replacement_allocating(
        &self,
        opctx: &OpContext,
        region_snapshot_replacement_id: Uuid,
        operating_saga_id: Uuid,
    ) -> Result<(), Error> {
        use db::schema::region_snapshot_replacement::dsl;
        let updated = diesel::update(dsl::region_snapshot_replacement)
            .filter(dsl::id.eq(region_snapshot_replacement_id))
            .filter(
                dsl::replacement_state
                    .eq(RegionSnapshotReplacementState::Allocating),
            )
            .filter(dsl::operating_saga_id.eq(operating_saga_id))
            .set((
                dsl::replacement_state
                    .eq(RegionSnapshotReplacementState::Requested),
                dsl::operating_saga_id.eq(Option::<Uuid>::None),
            ))
            .check_if_exists::<RegionSnapshotReplacement>(
                region_snapshot_replacement_id,
            )
            .execute_and_check(&*self.pool_connection_authorized(opctx).await?)
            .await;

        match updated {
            Ok(result) => match result.status {
                UpdateStatus::Updated => Ok(()),
                UpdateStatus::NotUpdatedButExists => {
                    let record = result.found;

                    if record.operating_saga_id == None
                        && record.replacement_state
                            == RegionSnapshotReplacementState::Requested
                    {
                        Ok(())
                    } else {
                        Err(Error::conflict(format!(
                            "region snapshot replacement {} set to {:?} \
                            (operating saga id {:?})",
                            region_snapshot_replacement_id,
                            record.replacement_state,
                            record.operating_saga_id,
                        )))
                    }
                }
            },

            Err(e) => Err(public_error_from_diesel(e, ErrorHandler::Server)),
        }
    }

    /// Transition from Allocating to ReplacementDone, and clear the operating
    /// saga id.
    pub async fn set_region_snapshot_replacement_replacement_done(
        &self,
        opctx: &OpContext,
        region_snapshot_replacement_id: Uuid,
        operating_saga_id: Uuid,
        new_region_id: Uuid,
        new_region_volume_id: Uuid,
        old_snapshot_volume_id: Uuid,
    ) -> Result<(), Error> {
        use db::schema::region_snapshot_replacement::dsl;
        let updated = diesel::update(dsl::region_snapshot_replacement)
            .filter(dsl::id.eq(region_snapshot_replacement_id))
            .filter(dsl::operating_saga_id.eq(operating_saga_id))
            .filter(
                dsl::replacement_state
                    .eq(RegionSnapshotReplacementState::Allocating),
            )
            .set((
                dsl::replacement_state
                    .eq(RegionSnapshotReplacementState::ReplacementDone),
                dsl::old_snapshot_volume_id.eq(Some(old_snapshot_volume_id)),
                dsl::new_region_id.eq(Some(new_region_id)),
                dsl::new_region_volume_id.eq(Some(new_region_volume_id)),
                dsl::operating_saga_id.eq(Option::<Uuid>::None),
            ))
            .check_if_exists::<RegionSnapshotReplacement>(
                region_snapshot_replacement_id,
            )
            .execute_and_check(&*self.pool_connection_authorized(opctx).await?)
            .await;

        match updated {
            Ok(result) => match result.status {
                UpdateStatus::Updated => Ok(()),
                UpdateStatus::NotUpdatedButExists => {
                    let record = result.found;

                    if record.operating_saga_id == None
                        && record.replacement_state
                            == RegionSnapshotReplacementState::ReplacementDone
                        && record.new_region_id == Some(new_region_id)
                        && record.new_region_volume_id
                            == Some(new_region_volume_id)
                        && record.old_snapshot_volume_id
                            == Some(old_snapshot_volume_id)
                    {
                        Ok(())
                    } else {
                        Err(Error::conflict(format!(
                            "region snapshot replacement {} set to {:?} \
                            (operating saga id {:?})",
                            region_snapshot_replacement_id,
                            record.replacement_state,
                            record.operating_saga_id,
                        )))
                    }
                }
            },

            Err(e) => Err(public_error_from_diesel(e, ErrorHandler::Server)),
        }
    }

    /// Transition a RegionSnapshotReplacement record from ReplacementDone to
    /// DeletingOldVolume, setting a unique id at the same time.
    pub async fn set_region_snapshot_replacement_deleting_old_volume(
        &self,
        opctx: &OpContext,
        region_snapshot_replacement_id: Uuid,
        operating_saga_id: Uuid,
    ) -> Result<(), Error> {
        use db::schema::region_snapshot_replacement::dsl;
        let updated = diesel::update(dsl::region_snapshot_replacement)
            .filter(dsl::id.eq(region_snapshot_replacement_id))
            .filter(
                dsl::replacement_state
                    .eq(RegionSnapshotReplacementState::ReplacementDone),
            )
            .filter(dsl::operating_saga_id.is_null())
            .set((
                dsl::replacement_state
                    .eq(RegionSnapshotReplacementState::DeletingOldVolume),
                dsl::operating_saga_id.eq(operating_saga_id),
            ))
            .check_if_exists::<RegionSnapshotReplacement>(
                region_snapshot_replacement_id,
            )
            .execute_and_check(&*self.pool_connection_authorized(opctx).await?)
            .await;

        match updated {
            Ok(result) => match result.status {
                UpdateStatus::Updated => Ok(()),
                UpdateStatus::NotUpdatedButExists => {
                    let record = result.found;

                    if record.operating_saga_id == Some(operating_saga_id)
                        && record.replacement_state
                            == RegionSnapshotReplacementState::DeletingOldVolume
                    {
                        Ok(())
                    } else {
                        Err(Error::conflict(format!(
                            "region snapshot replacement {} set to {:?} \
                            (operating saga id {:?})",
                            region_snapshot_replacement_id,
                            record.replacement_state,
                            record.operating_saga_id,
                        )))
                    }
                }
            },

            Err(e) => Err(public_error_from_diesel(e, ErrorHandler::Server)),
        }
    }

    /// Transition a RegionSnapshotReplacement record from DeletingOldVolume to
    /// ReplacementDone, clearing the operating saga id.
    pub async fn undo_set_region_snapshot_replacement_deleting_old_volume(
        &self,
        opctx: &OpContext,
        region_snapshot_replacement_id: Uuid,
        operating_saga_id: Uuid,
    ) -> Result<(), Error> {
        use db::schema::region_snapshot_replacement::dsl;
        let updated = diesel::update(dsl::region_snapshot_replacement)
            .filter(dsl::id.eq(region_snapshot_replacement_id))
            .filter(
                dsl::replacement_state
                    .eq(RegionSnapshotReplacementState::DeletingOldVolume),
            )
            .filter(dsl::operating_saga_id.eq(operating_saga_id))
            .set((
                dsl::replacement_state
                    .eq(RegionSnapshotReplacementState::ReplacementDone),
                dsl::operating_saga_id.eq(Option::<Uuid>::None),
            ))
            .check_if_exists::<RegionSnapshotReplacement>(
                region_snapshot_replacement_id,
            )
            .execute_and_check(&*self.pool_connection_authorized(opctx).await?)
            .await;

        match updated {
            Ok(result) => match result.status {
                UpdateStatus::Updated => Ok(()),
                UpdateStatus::NotUpdatedButExists => {
                    let record = result.found;

                    if record.operating_saga_id == None
                        && record.replacement_state
                            == RegionSnapshotReplacementState::ReplacementDone
                    {
                        Ok(())
                    } else {
                        Err(Error::conflict(format!(
                            "region snapshot replacement {} set to {:?} \
                            (operating saga id {:?})",
                            region_snapshot_replacement_id,
                            record.replacement_state,
                            record.operating_saga_id,
                        )))
                    }
                }
            },

            Err(e) => Err(public_error_from_diesel(e, ErrorHandler::Server)),
        }
    }

    /// Transition from DeletingOldVolume to Running, and clear the operating
    /// saga id.
    pub async fn set_region_snapshot_replacement_running(
        &self,
        opctx: &OpContext,
        region_snapshot_replacement_id: Uuid,
        operating_saga_id: Uuid,
    ) -> Result<(), Error> {
        use db::schema::region_snapshot_replacement::dsl;
        let updated = diesel::update(dsl::region_snapshot_replacement)
            .filter(dsl::id.eq(region_snapshot_replacement_id))
            .filter(dsl::operating_saga_id.eq(operating_saga_id))
            .filter(
                dsl::replacement_state
                    .eq(RegionSnapshotReplacementState::DeletingOldVolume),
            )
            .set((
                dsl::replacement_state
                    .eq(RegionSnapshotReplacementState::Running),
                dsl::operating_saga_id.eq(Option::<Uuid>::None),
            ))
            .check_if_exists::<RegionSnapshotReplacement>(
                region_snapshot_replacement_id,
            )
            .execute_and_check(&*self.pool_connection_authorized(opctx).await?)
            .await;

        match updated {
            Ok(result) => match result.status {
                UpdateStatus::Updated => Ok(()),
                UpdateStatus::NotUpdatedButExists => {
                    let record = result.found;

                    if record.operating_saga_id == None
                        && record.replacement_state
                            == RegionSnapshotReplacementState::Running
                    {
                        Ok(())
                    } else {
                        Err(Error::conflict(format!(
                            "region snapshot replacement {} set to {:?} \
                            (operating saga id {:?})",
                            region_snapshot_replacement_id,
                            record.replacement_state,
                            record.operating_saga_id,
                        )))
                    }
                }
            },

            Err(e) => Err(public_error_from_diesel(e, ErrorHandler::Server)),
        }
    }

    /// Transition a RegionSnapshotReplacement record from Running to
    /// Completing, setting a unique id at the same time.
    pub async fn set_region_snapshot_replacement_completing(
        &self,
        opctx: &OpContext,
        region_snapshot_replacement_id: Uuid,
        operating_saga_id: Uuid,
    ) -> Result<(), Error> {
        use db::schema::region_snapshot_replacement::dsl;
        let updated = diesel::update(dsl::region_snapshot_replacement)
            .filter(dsl::id.eq(region_snapshot_replacement_id))
            .filter(
                dsl::replacement_state
                    .eq(RegionSnapshotReplacementState::Running),
            )
            .filter(dsl::operating_saga_id.is_null())
            .set((
                dsl::replacement_state
                    .eq(RegionSnapshotReplacementState::Completing),
                dsl::operating_saga_id.eq(operating_saga_id),
            ))
            .check_if_exists::<RegionSnapshotReplacement>(
                region_snapshot_replacement_id,
            )
            .execute_and_check(&*self.pool_connection_authorized(opctx).await?)
            .await;

        match updated {
            Ok(result) => match result.status {
                UpdateStatus::Updated => Ok(()),
                UpdateStatus::NotUpdatedButExists => {
                    let record = result.found;

                    if record.operating_saga_id == Some(operating_saga_id)
                        && record.replacement_state
                            == RegionSnapshotReplacementState::Completing
                    {
                        Ok(())
                    } else {
                        Err(Error::conflict(format!(
                            "region snapshot replacement {} set to {:?} \
                            (operating saga id {:?})",
                            region_snapshot_replacement_id,
                            record.replacement_state,
                            record.operating_saga_id,
                        )))
                    }
                }
            },

            Err(e) => Err(public_error_from_diesel(e, ErrorHandler::Server)),
        }
    }

    /// Transition a RegionReplacement record from Completing to Running,
    /// clearing the operating saga id.
    pub async fn undo_set_region_snapshot_replacement_completing(
        &self,
        opctx: &OpContext,
        region_snapshot_replacement_id: Uuid,
        operating_saga_id: Uuid,
    ) -> Result<(), Error> {
        use db::schema::region_snapshot_replacement::dsl;
        let updated = diesel::update(dsl::region_snapshot_replacement)
            .filter(dsl::id.eq(region_snapshot_replacement_id))
            .filter(
                dsl::replacement_state
                    .eq(RegionSnapshotReplacementState::Completing),
            )
            .filter(dsl::operating_saga_id.eq(operating_saga_id))
            .set((
                dsl::replacement_state
                    .eq(RegionSnapshotReplacementState::Running),
                dsl::operating_saga_id.eq(Option::<Uuid>::None),
            ))
            .check_if_exists::<RegionSnapshotReplacement>(
                region_snapshot_replacement_id,
            )
            .execute_and_check(&*self.pool_connection_authorized(opctx).await?)
            .await;

        match updated {
            Ok(result) => match result.status {
                UpdateStatus::Updated => Ok(()),
                UpdateStatus::NotUpdatedButExists => {
                    let record = result.found;

                    if record.operating_saga_id == None
                        && record.replacement_state
                            == RegionSnapshotReplacementState::Running
                    {
                        Ok(())
                    } else {
                        Err(Error::conflict(format!(
                            "region snapshot replacement {} set to {:?} \
                            (operating saga id {:?})",
                            region_snapshot_replacement_id,
                            record.replacement_state,
                            record.operating_saga_id,
                        )))
                    }
                }
            },

            Err(e) => Err(public_error_from_diesel(e, ErrorHandler::Server)),
        }
    }

    /// Transition a RegionSnapshotReplacement record from Completing to
    /// Complete. Also removes the `volume_repair` record that is taking a
    /// "lock" on the Volume.
    pub async fn set_region_snapshot_replacement_complete(
        &self,
        opctx: &OpContext,
        region_snapshot_replacement_id: Uuid,
        operating_saga_id: Uuid,
    ) -> Result<(), Error> {
        type TxnError = TransactionError<Error>;

        self.pool_connection_authorized(opctx)
            .await?
            .transaction_async(|conn| async move {
                use db::schema::volume_repair::dsl as volume_repair_dsl;

                diesel::delete(
                    volume_repair_dsl::volume_repair.filter(
                        volume_repair_dsl::repair_id
                            .eq(region_snapshot_replacement_id),
                    ),
                )
                .execute_async(&conn)
                .await?;

                use db::schema::region_snapshot_replacement::dsl;

                let result = diesel::update(dsl::region_snapshot_replacement)
                    .filter(dsl::id.eq(region_snapshot_replacement_id))
                    .filter(
                        dsl::replacement_state
                            .eq(RegionSnapshotReplacementState::Completing),
                    )
                    .filter(dsl::operating_saga_id.eq(operating_saga_id))
                    .set((
                        dsl::replacement_state
                            .eq(RegionSnapshotReplacementState::Complete),
                        dsl::operating_saga_id.eq(Option::<Uuid>::None),
                    ))
                    .check_if_exists::<RegionSnapshotReplacement>(
                        region_snapshot_replacement_id,
                    )
                    .execute_and_check(&conn)
                    .await?;

                match result.status {
                    UpdateStatus::Updated => Ok(()),
                    UpdateStatus::NotUpdatedButExists => {
                        let record = result.found;

                        if record.replacement_state
                            == RegionSnapshotReplacementState::Complete
                        {
                            Ok(())
                        } else {
                            Err(TxnError::CustomError(Error::conflict(
                                format!(
                                "region snapshot replacement {} set to {:?} \
                                (operating saga id {:?})",
                                region_snapshot_replacement_id,
                                record.replacement_state,
                                record.operating_saga_id,
                            ),
                            )))
                        }
                    }
                }
            })
            .await
            .map_err(|e| match e {
                TxnError::CustomError(error) => error,

                TxnError::Database(error) => {
                    public_error_from_diesel(error, ErrorHandler::Server)
                }
            })
    }

    pub async fn create_region_snapshot_replacement_step(
        &self,
        opctx: &OpContext,
        request_id: Uuid,
        volume_id: Uuid,
    ) -> Result<InsertStepResult, Error> {
        let request = RegionSnapshotReplacementStep::new(request_id, volume_id);

        self.insert_region_snapshot_replacement_step(opctx, request).await
    }

    pub async fn insert_region_snapshot_replacement_step(
        &self,
        opctx: &OpContext,
        request: RegionSnapshotReplacementStep,
    ) -> Result<InsertStepResult, Error> {
        let err = OptionalError::new();
        let conn = self.pool_connection_authorized(opctx).await?;

        self.transaction_retry_wrapper(
            "insert_region_snapshot_replacement_step",
        )
        .transaction(&conn, |conn| {
            let request = request.clone();
            let err = err.clone();

            async move {
                use db::schema::region_snapshot_replacement_step::dsl;

                // Skip inserting this new record if we found another region
                // snapshot replacement step with this volume in the step's
                // `old_snapshot_volume_id`, as that means we're duplicating
                // the replacement work: that volume will be garbage
                // collected later. There's a unique index that will prevent
                // the same step being inserted with the same volume id.

                let maybe_record = dsl::region_snapshot_replacement_step
                    .filter(dsl::old_snapshot_volume_id.eq(request.volume_id))
                    .get_result_async::<RegionSnapshotReplacementStep>(&conn)
                    .await
                    .optional()?;

                if let Some(found_record) = maybe_record {
                    return Ok(InsertStepResult::AlreadyHandled {
                        existing_step_id: found_record.id,
                    });
                }

                // Skip inserting this record if we found an existing region
                // snapshot replacement step for it in a non-complete state.

                let maybe_record = dsl::region_snapshot_replacement_step
                    .filter(dsl::volume_id.eq(request.volume_id))
                    .get_result_async::<RegionSnapshotReplacementStep>(&conn)
                    .await
                    .optional()?;

                if let Some(found_record) = maybe_record {
                    match found_record.replacement_state {
                        RegionSnapshotReplacementStepState::Complete
                        | RegionSnapshotReplacementStepState::VolumeDeleted => {
                            // Ok, we can insert another record with a matching
                            // volume ID because the volume_repair record would
                            // have been deleted during the transition to
                            // Complete.
                        }

                        RegionSnapshotReplacementStepState::Requested
                        | RegionSnapshotReplacementStepState::Running => {
                            return Ok(InsertStepResult::AlreadyHandled {
                                existing_step_id: found_record.id,
                            });
                        }
                    }
                }

                // The region snapshot replacement step saga could invoke a
                // volume replacement: create an associated volume repair
                // record.

                Self::volume_repair_insert_in_txn(
                    &conn,
                    err,
                    request.volume_id,
                    request.id,
                )
                .await?;

                let request_id = request.id;

                diesel::insert_into(dsl::region_snapshot_replacement_step)
                    .values(request)
                    .execute_async(&conn)
                    .await?;

                Ok(InsertStepResult::Inserted { step_id: request_id })
            }
        })
        .await
        .map_err(|e| {
            if let Some(err) = err.take() {
                err
            } else {
                public_error_from_diesel(e, ErrorHandler::Server)
            }
        })
    }

    pub async fn get_region_snapshot_replacement_step_by_id(
        &self,
        opctx: &OpContext,
        region_snapshot_replacement_step_id: Uuid,
    ) -> Result<RegionSnapshotReplacementStep, Error> {
        use db::schema::region_snapshot_replacement_step::dsl;

        dsl::region_snapshot_replacement_step
            .filter(dsl::id.eq(region_snapshot_replacement_step_id))
            .get_result_async::<RegionSnapshotReplacementStep>(
                &*self.pool_connection_authorized(opctx).await?,
            )
            .await
            .map_err(|e| public_error_from_diesel(e, ErrorHandler::Server))
    }

    pub async fn get_requested_region_snapshot_replacement_steps(
        &self,
        opctx: &OpContext,
    ) -> Result<Vec<RegionSnapshotReplacementStep>, Error> {
        opctx.check_complex_operations_allowed()?;

        let mut records = Vec::new();
        let mut paginator = Paginator::new(SQL_BATCH_SIZE);
        let conn = self.pool_connection_authorized(opctx).await?;

        while let Some(p) = paginator.next() {
            use db::schema::region_snapshot_replacement_step::dsl;

            let batch = paginated(
                dsl::region_snapshot_replacement_step,
                dsl::id,
                &p.current_pagparams(),
            )
            .filter(
                dsl::replacement_state
                    .eq(RegionSnapshotReplacementStepState::Requested),
            )
            .get_results_async::<RegionSnapshotReplacementStep>(&*conn)
            .await
            .map_err(|e| public_error_from_diesel(e, ErrorHandler::Server))?;

            paginator = p.found_batch(&batch, &|r| r.id);
            records.extend(batch);
        }

        Ok(records)
    }

    pub async fn set_region_snapshot_replacement_step_running(
        &self,
        opctx: &OpContext,
        region_snapshot_replacement_step_id: Uuid,
        operating_saga_id: Uuid,
    ) -> Result<(), Error> {
        use db::schema::region_snapshot_replacement_step::dsl;
        let updated = diesel::update(dsl::region_snapshot_replacement_step)
            .filter(dsl::id.eq(region_snapshot_replacement_step_id))
            .filter(
                dsl::replacement_state
                    .eq(RegionSnapshotReplacementStepState::Requested),
            )
            .set((
                dsl::replacement_state
                    .eq(RegionSnapshotReplacementStepState::Running),
                dsl::operating_saga_id.eq(operating_saga_id),
            ))
            .check_if_exists::<RegionSnapshotReplacementStep>(
                region_snapshot_replacement_step_id,
            )
            .execute_and_check(&*self.pool_connection_authorized(opctx).await?)
            .await;

        match updated {
            Ok(result) => match result.status {
                UpdateStatus::Updated => Ok(()),
                UpdateStatus::NotUpdatedButExists => {
                    let record = result.found;

                    if record.operating_saga_id == Some(operating_saga_id)
                        && record.replacement_state
                            == RegionSnapshotReplacementStepState::Running
                    {
                        Ok(())
                    } else {
                        Err(Error::conflict(format!(
                            "region snapshot replacement step {} set to {:?} \
                            (operating saga id {:?})",
                            region_snapshot_replacement_step_id,
                            record.replacement_state,
                            record.operating_saga_id,
                        )))
                    }
                }
            },

            Err(e) => Err(public_error_from_diesel(e, ErrorHandler::Server)),
        }
    }

    /// Transition a RegionSnapshotReplacementStep record from Running to
    /// Requested, clearing the operating saga id.
    pub async fn undo_set_region_snapshot_replacement_step_running(
        &self,
        opctx: &OpContext,
        region_snapshot_replacement_step_id: Uuid,
        operating_saga_id: Uuid,
    ) -> Result<(), Error> {
        use db::schema::region_snapshot_replacement_step::dsl;
        let updated = diesel::update(dsl::region_snapshot_replacement_step)
            .filter(dsl::id.eq(region_snapshot_replacement_step_id))
            .filter(
                dsl::replacement_state
                    .eq(RegionSnapshotReplacementStepState::Running),
            )
            .filter(dsl::operating_saga_id.eq(operating_saga_id))
            .set((
                dsl::replacement_state
                    .eq(RegionSnapshotReplacementStepState::Requested),
                dsl::operating_saga_id.eq(Option::<Uuid>::None),
            ))
            .check_if_exists::<RegionSnapshotReplacementStep>(
                region_snapshot_replacement_step_id,
            )
            .execute_and_check(&*self.pool_connection_authorized(opctx).await?)
            .await;

        match updated {
            Ok(result) => match result.status {
                UpdateStatus::Updated => Ok(()),
                UpdateStatus::NotUpdatedButExists => {
                    let record = result.found;

                    if record.operating_saga_id == None
                        && record.replacement_state
                            == RegionSnapshotReplacementStepState::Requested
                    {
                        Ok(())
                    } else {
                        Err(Error::conflict(format!(
                            "region snapshot replacement step {} set to {:?} \
                            (operating saga id {:?})",
                            region_snapshot_replacement_step_id,
                            record.replacement_state,
                            record.operating_saga_id,
                        )))
                    }
                }
            },

            Err(e) => Err(public_error_from_diesel(e, ErrorHandler::Server)),
        }
    }

    /// Transition from Running to Complete, clearing the operating saga id and
    /// removing the associated `volume_repair` record.
    pub async fn set_region_snapshot_replacement_step_complete(
        &self,
        opctx: &OpContext,
        region_snapshot_replacement_step_id: Uuid,
        operating_saga_id: Uuid,
        old_snapshot_volume_id: Uuid,
    ) -> Result<(), Error> {
        type TxnError = TransactionError<Error>;

        self.pool_connection_authorized(opctx)
            .await?
            .transaction_async(|conn| async move {
                use db::schema::volume_repair::dsl as volume_repair_dsl;

                diesel::delete(
                    volume_repair_dsl::volume_repair.filter(
                        volume_repair_dsl::repair_id
                            .eq(region_snapshot_replacement_step_id),
                    ),
                )
                .execute_async(&conn)
                .await?;

                use db::schema::region_snapshot_replacement_step::dsl;
                let result =
                    diesel::update(dsl::region_snapshot_replacement_step)
                        .filter(dsl::id.eq(region_snapshot_replacement_step_id))
                        .filter(dsl::operating_saga_id.eq(operating_saga_id))
                        .filter(dsl::old_snapshot_volume_id.is_null())
                        .filter(
                            dsl::replacement_state.eq(
                                RegionSnapshotReplacementStepState::Running,
                            ),
                        )
                        .set((
                            dsl::replacement_state.eq(
                                RegionSnapshotReplacementStepState::Complete,
                            ),
                            dsl::operating_saga_id.eq(Option::<Uuid>::None),
                            dsl::old_snapshot_volume_id
                                .eq(old_snapshot_volume_id),
                        ))
                        .check_if_exists::<RegionSnapshotReplacementStep>(
                            region_snapshot_replacement_step_id,
                        )
                        .execute_and_check(&conn)
                        .await?;

                match result.status {
                    UpdateStatus::Updated => Ok(()),
                    UpdateStatus::NotUpdatedButExists => {
                        let record = result.found;

                        if record.operating_saga_id == None
                            && record.replacement_state
                                == RegionSnapshotReplacementStepState::Complete
                        {
                            Ok(())
                        } else {
                            Err(TxnError::CustomError(Error::conflict(
                                format!(
                                    "region snapshot replacement step {} set \
                                    to {:?} (operating saga id {:?})",
                                    region_snapshot_replacement_step_id,
                                    record.replacement_state,
                                    record.operating_saga_id,
                                ),
                            )))
                        }
                    }
                }
            })
            .await
            .map_err(|e| match e {
                TxnError::CustomError(error) => error,

                TxnError::Database(error) => {
                    public_error_from_diesel(error, ErrorHandler::Server)
                }
            })
    }

    /// Count all in-progress region snapshot replacement steps for a particular
    /// region snapshot replacement id.
    pub async fn in_progress_region_snapshot_replacement_steps(
        &self,
        opctx: &OpContext,
        region_snapshot_replacement_id: Uuid,
    ) -> Result<i64, Error> {
        use db::schema::region_snapshot_replacement_step::dsl;

        let conn = self.pool_connection_authorized(opctx).await?;

        let records = dsl::region_snapshot_replacement_step
            .filter(dsl::request_id.eq(region_snapshot_replacement_id))
            .filter(
                dsl::replacement_state
                    .ne(RegionSnapshotReplacementStepState::VolumeDeleted),
            )
            .count()
            .get_result_async::<i64>(&*conn)
            .await
            .map_err(|e| public_error_from_diesel(e, ErrorHandler::Server))?;

        Ok(records)
    }

    /// Return all region snapshot replacement steps that are Complete
    pub async fn region_snapshot_replacement_steps_requiring_garbage_collection(
        &self,
        opctx: &OpContext,
    ) -> Result<Vec<RegionSnapshotReplacementStep>, Error> {
        use db::schema::region_snapshot_replacement_step;

        let conn = self.pool_connection_authorized(opctx).await?;

        region_snapshot_replacement_step::table
            .filter(
                region_snapshot_replacement_step::replacement_state
                    .eq(RegionSnapshotReplacementStepState::Complete),
            )
            .select(RegionSnapshotReplacementStep::as_select())
            .get_results_async::<RegionSnapshotReplacementStep>(&*conn)
            .await
            .map_err(|e| public_error_from_diesel(e, ErrorHandler::Server))
    }

    /// Set a region snapshot replacement step's state to VolumeDeleted
    pub async fn set_region_snapshot_replacement_step_volume_deleted(
        &self,
        opctx: &OpContext,
        region_snapshot_replacement_step_id: Uuid,
    ) -> Result<(), Error> {
        use db::schema::region_snapshot_replacement_step::dsl;

        let conn = self.pool_connection_authorized(opctx).await?;

        let updated = diesel::update(dsl::region_snapshot_replacement_step)
            .filter(dsl::id.eq(region_snapshot_replacement_step_id))
            .filter(
                dsl::replacement_state
                    .eq(RegionSnapshotReplacementStepState::Complete),
            )
            .set(
                dsl::replacement_state
                    .eq(RegionSnapshotReplacementStepState::VolumeDeleted),
            )
            .check_if_exists::<RegionSnapshotReplacementStep>(
                region_snapshot_replacement_step_id,
            )
            .execute_and_check(&conn)
            .await;

        match updated {
            Ok(result) => match result.status {
                UpdateStatus::Updated => Ok(()),

                UpdateStatus::NotUpdatedButExists => {
                    let record = result.found;

                    if record.replacement_state
                        == RegionSnapshotReplacementStepState::VolumeDeleted
                    {
                        Ok(())
                    } else {
                        Err(Error::conflict(format!(
                            "region snapshot replacement step {} set to {:?}",
                            region_snapshot_replacement_step_id,
                            record.replacement_state,
                        )))
                    }
                }
            },

            Err(e) => Err(public_error_from_diesel(e, ErrorHandler::Server)),
        }
    }

    /// Transition from Requested to VolumeDeleted, and remove the associated
    /// `volume_repair` record. This occurs when the associated snapshot's
    /// volume is deleted. Note this doesn't occur from a saga context, and
    /// therefore 1) doesn't accept an operating saga id parameter, and 2)
    /// checks that operating_saga_id is null for the corresponding record.
    pub async fn set_region_snapshot_replacement_step_volume_deleted_from_requested(
        &self,
        opctx: &OpContext,
        region_snapshot_replacement_step: RegionSnapshotReplacementStep,
    ) -> Result<(), Error> {
        type TxnError = TransactionError<Error>;

        self.pool_connection_authorized(opctx)
            .await?
            .transaction_async(|conn| async move {
                use db::schema::volume_repair::dsl as volume_repair_dsl;

                diesel::delete(
                    volume_repair_dsl::volume_repair.filter(
                        volume_repair_dsl::repair_id
                            .eq(region_snapshot_replacement_step.id),
                    ),
                )
                .execute_async(&conn)
                .await?;

                use db::schema::region_snapshot_replacement_step::dsl;
                let result =
                    diesel::update(dsl::region_snapshot_replacement_step)
                        .filter(dsl::id.eq(region_snapshot_replacement_step.id))
                        .filter(dsl::operating_saga_id.is_null())
                        .filter(dsl::old_snapshot_volume_id.is_null())
                        .filter(
                            dsl::replacement_state.eq(
                                RegionSnapshotReplacementStepState::Requested,
                            ),
                        )
                        .set(dsl::replacement_state.eq(
                            RegionSnapshotReplacementStepState::VolumeDeleted,
                        ))
                        .check_if_exists::<RegionSnapshotReplacementStep>(
                            region_snapshot_replacement_step.id,
                        )
                        .execute_and_check(&conn)
                        .await?;

                match result.status {
                    UpdateStatus::Updated => Ok(()),

                    UpdateStatus::NotUpdatedButExists => {
                        let record = result.found;

                        if record.replacement_state
                            == RegionSnapshotReplacementStepState::VolumeDeleted
                        {
                            Ok(())
                        } else {
                            Err(TxnError::CustomError(Error::conflict(
                                format!(
                                    "region snapshot replacement step {} set \
                                    to {:?} (operating saga id {:?})",
                                    region_snapshot_replacement_step.id,
                                    record.replacement_state,
                                    record.operating_saga_id,
                                ),
                            )))
                        }
                    }
                }
            })
            .await
            .map_err(|e| match e {
                TxnError::CustomError(error) => error,

                TxnError::Database(error) => {
                    public_error_from_diesel(error, ErrorHandler::Server)
                }
            })
    }
}

#[cfg(test)]
mod test {
    use super::*;

    use crate::db::model::RegionReplacement;
    use crate::db::pub_test_utils::TestDatabase;
    use omicron_test_utils::dev;
<<<<<<< HEAD
    use sled_agent_client::types::VolumeConstructionRequest;
=======
    use omicron_uuid_kinds::DatasetUuid;
>>>>>>> 574b6975

    #[tokio::test]
    async fn test_one_replacement_per_volume() {
        let logctx = dev::test_setup_log("test_one_replacement_per_volume");
        let db = TestDatabase::new_with_datastore(&logctx.log).await;
        let (opctx, datastore) = (db.opctx(), db.datastore());

        let dataset_1_id = DatasetUuid::new_v4();
        let region_1_id = Uuid::new_v4();
        let snapshot_1_id = Uuid::new_v4();

        let dataset_2_id = DatasetUuid::new_v4();
        let region_2_id = Uuid::new_v4();
        let snapshot_2_id = Uuid::new_v4();

        let volume_id = Uuid::new_v4();

        datastore
            .volume_create(nexus_db_model::Volume::new(
                volume_id,
                serde_json::to_string(&VolumeConstructionRequest::Volume {
                    id: Uuid::new_v4(), // not required to match!
                    block_size: 512,
                    sub_volumes: vec![], // nothing needed here
                    read_only_parent: None,
                })
                .unwrap(),
            ))
            .await
            .unwrap();

        let request_1 = RegionSnapshotReplacement::new(
            dataset_1_id,
            region_1_id,
            snapshot_1_id,
        );

        let request_2 = RegionSnapshotReplacement::new(
            dataset_2_id,
            region_2_id,
            snapshot_2_id,
        );

        datastore
            .insert_region_snapshot_replacement_request_with_volume_id(
                &opctx, request_1, volume_id,
            )
            .await
            .unwrap();

        datastore
            .insert_region_snapshot_replacement_request_with_volume_id(
                &opctx, request_2, volume_id,
            )
            .await
            .unwrap_err();

        db.terminate().await;
        logctx.cleanup_successful();
    }

    #[tokio::test]
    async fn test_one_replacement_per_volume_conflict_with_region() {
        let logctx = dev::test_setup_log(
            "test_one_replacement_per_volume_conflict_with_region",
        );
        let db = TestDatabase::new_with_datastore(&logctx.log).await;
        let (opctx, datastore) = (db.opctx(), db.datastore());

        let dataset_1_id = DatasetUuid::new_v4();
        let region_1_id = Uuid::new_v4();
        let snapshot_1_id = Uuid::new_v4();

        let region_2_id = Uuid::new_v4();

        let volume_id = Uuid::new_v4();

        datastore
            .volume_create(nexus_db_model::Volume::new(
                volume_id,
                serde_json::to_string(&VolumeConstructionRequest::Volume {
                    id: Uuid::new_v4(), // not required to match!
                    block_size: 512,
                    sub_volumes: vec![], // nothing needed here
                    read_only_parent: None,
                })
                .unwrap(),
            ))
            .await
            .unwrap();

        let request_1 = RegionSnapshotReplacement::new(
            dataset_1_id,
            region_1_id,
            snapshot_1_id,
        );

        let request_2 = RegionReplacement::new(region_2_id, volume_id);

        datastore
            .insert_region_snapshot_replacement_request_with_volume_id(
                &opctx, request_1, volume_id,
            )
            .await
            .unwrap();

        datastore
            .insert_region_replacement_request(&opctx, request_2)
            .await
            .unwrap_err();

        db.terminate().await;
        logctx.cleanup_successful();
    }

    #[tokio::test]
    async fn count_replacement_steps() {
        let logctx = dev::test_setup_log("count_replacement_steps");
        let db = TestDatabase::new_with_datastore(&logctx.log).await;
        let (opctx, datastore) = (db.opctx(), db.datastore());

        let dataset_id = DatasetUuid::new_v4();
        let region_id = Uuid::new_v4();
        let snapshot_id = Uuid::new_v4();

        let volume_id = Uuid::new_v4();

        datastore
            .volume_create(nexus_db_model::Volume::new(
                volume_id,
                serde_json::to_string(&VolumeConstructionRequest::Volume {
                    id: Uuid::new_v4(), // not required to match!
                    block_size: 512,
                    sub_volumes: vec![], // nothing needed here
                    read_only_parent: None,
                })
                .unwrap(),
            ))
            .await
            .unwrap();

        let request =
            RegionSnapshotReplacement::new(dataset_id, region_id, snapshot_id);

        let request_id = request.id;

        datastore
            .insert_region_snapshot_replacement_request_with_volume_id(
                &opctx, request, volume_id,
            )
            .await
            .unwrap();

        // Make sure counts start at 0

        assert_eq!(
            datastore
                .in_progress_region_snapshot_replacement_steps(
                    &opctx, request_id
                )
                .await
                .unwrap(),
            0,
        );

        assert!(datastore
            .get_requested_region_snapshot_replacement_steps(&opctx)
            .await
            .unwrap()
            .is_empty());

        // Insert some replacement steps, and make sure counting works

        let step_volume_id = Uuid::new_v4();

        datastore
            .volume_create(nexus_db_model::Volume::new(
                step_volume_id,
                serde_json::to_string(&VolumeConstructionRequest::Volume {
                    id: Uuid::new_v4(), // not required to match!
                    block_size: 512,
                    sub_volumes: vec![], // nothing needed here
                    read_only_parent: None,
                })
                .unwrap(),
            ))
            .await
            .unwrap();

        {
            let step =
                RegionSnapshotReplacementStep::new(request_id, step_volume_id);

            let result = datastore
                .insert_region_snapshot_replacement_step(&opctx, step)
                .await
                .unwrap();

            assert!(matches!(result, InsertStepResult::Inserted { .. }));
        }

        assert_eq!(
            datastore
                .in_progress_region_snapshot_replacement_steps(
                    &opctx, request_id
                )
                .await
                .unwrap(),
            1,
        );

        assert_eq!(
            datastore
                .get_requested_region_snapshot_replacement_steps(&opctx)
                .await
                .unwrap()
                .len(),
            1,
        );

        let step_volume_id = Uuid::new_v4();

        datastore
            .volume_create(nexus_db_model::Volume::new(
                step_volume_id,
                serde_json::to_string(&VolumeConstructionRequest::Volume {
                    id: Uuid::new_v4(), // not required to match!
                    block_size: 512,
                    sub_volumes: vec![], // nothing needed here
                    read_only_parent: None,
                })
                .unwrap(),
            ))
            .await
            .unwrap();

        {
            let mut step =
                RegionSnapshotReplacementStep::new(request_id, step_volume_id);

            step.replacement_state =
                RegionSnapshotReplacementStepState::Running;

            let result = datastore
                .insert_region_snapshot_replacement_step(&opctx, step)
                .await
                .unwrap();

            assert!(matches!(result, InsertStepResult::Inserted { .. }));
        }

        assert_eq!(
            datastore
                .in_progress_region_snapshot_replacement_steps(
                    &opctx, request_id
                )
                .await
                .unwrap(),
            2,
        );

        assert_eq!(
            datastore
                .get_requested_region_snapshot_replacement_steps(&opctx)
                .await
                .unwrap()
                .len(),
            1,
        );

        let step_volume_id = Uuid::new_v4();

        datastore
            .volume_create(nexus_db_model::Volume::new(
                step_volume_id,
                serde_json::to_string(&VolumeConstructionRequest::Volume {
                    id: Uuid::new_v4(), // not required to match!
                    block_size: 512,
                    sub_volumes: vec![], // nothing needed here
                    read_only_parent: None,
                })
                .unwrap(),
            ))
            .await
            .unwrap();

        {
            let mut step =
                RegionSnapshotReplacementStep::new(request_id, step_volume_id);

            // VolumeDeleted does not count as "in-progress"
            step.replacement_state =
                RegionSnapshotReplacementStepState::VolumeDeleted;

            let result = datastore
                .insert_region_snapshot_replacement_step(&opctx, step)
                .await
                .unwrap();

            assert!(matches!(result, InsertStepResult::Inserted { .. }));
        }

        assert_eq!(
            datastore
                .in_progress_region_snapshot_replacement_steps(
                    &opctx, request_id
                )
                .await
                .unwrap(),
            2,
        );

        assert_eq!(
            datastore
                .get_requested_region_snapshot_replacement_steps(&opctx)
                .await
                .unwrap()
                .len(),
            1,
        );

        db.terminate().await;
        logctx.cleanup_successful();
    }

    #[tokio::test]
    async fn unique_region_snapshot_replacement_step_per_volume() {
        let logctx = dev::test_setup_log(
            "unique_region_snapshot_replacement_step_per_volume",
        );
        let db = TestDatabase::new_with_datastore(&logctx.log).await;
        let (opctx, datastore) = (db.opctx(), db.datastore());

        // Ensure that only one non-complete replacement step can be inserted
        // per volume.

        let volume_id = Uuid::new_v4();

        datastore
            .volume_create(nexus_db_model::Volume::new(
                volume_id,
                serde_json::to_string(&VolumeConstructionRequest::Volume {
                    id: Uuid::new_v4(), // not required to match!
                    block_size: 512,
                    sub_volumes: vec![], // nothing needed here
                    read_only_parent: None,
                })
                .unwrap(),
            ))
            .await
            .unwrap();

        let step =
            RegionSnapshotReplacementStep::new(Uuid::new_v4(), volume_id);
        let first_request_id = step.id;

        let result = datastore
            .insert_region_snapshot_replacement_step(&opctx, step)
            .await
            .unwrap();

        assert!(matches!(result, InsertStepResult::Inserted { .. }));

        let step =
            RegionSnapshotReplacementStep::new(Uuid::new_v4(), volume_id);

        let result = datastore
            .insert_region_snapshot_replacement_step(&opctx, step.clone())
            .await
            .unwrap();

        let InsertStepResult::AlreadyHandled { existing_step_id } = result
        else {
            panic!("wrong return type: {result:?}");
        };
        assert_eq!(existing_step_id, first_request_id);

        // Ensure that transitioning the first step to running doesn't change
        // things.

        let saga_id = Uuid::new_v4();

        datastore
            .set_region_snapshot_replacement_step_running(
                &opctx,
                first_request_id,
                saga_id,
            )
            .await
            .unwrap();

        let result = datastore
            .insert_region_snapshot_replacement_step(&opctx, step.clone())
            .await
            .unwrap();

        let InsertStepResult::AlreadyHandled { existing_step_id } = result
        else {
            panic!("wrong return type: {result:?}");
        };
        assert_eq!(existing_step_id, first_request_id);

        // Ensure that transitioning the first step to complete means another
        // can be added.

        datastore
            .set_region_snapshot_replacement_step_complete(
                &opctx,
                first_request_id,
                saga_id,
                Uuid::new_v4(), // old_snapshot_volume_id
            )
            .await
            .unwrap();

        let result = datastore
            .insert_region_snapshot_replacement_step(&opctx, step.clone())
            .await
            .unwrap();

        let InsertStepResult::Inserted { step_id } = result else {
            panic!("wrong return type: {result:?}");
        };
        assert_eq!(step_id, step.id);

        // Ensure that transitioning the first step to volume deleted still
        // works.

        datastore
            .set_region_snapshot_replacement_step_volume_deleted(
                &opctx,
                first_request_id,
            )
            .await
            .unwrap();

        db.terminate().await;
        logctx.cleanup_successful();
    }

    #[tokio::test]
    async fn region_snapshot_replacement_step_gc() {
        let logctx = dev::test_setup_log("region_snapshot_replacement_step_gc");
        let db = TestDatabase::new_with_datastore(&logctx.log).await;
        let (opctx, datastore) = (db.opctx(), db.datastore());

        let volume_id = Uuid::new_v4();

        datastore
            .volume_create(nexus_db_model::Volume::new(
                volume_id,
                serde_json::to_string(&VolumeConstructionRequest::Volume {
                    id: Uuid::new_v4(), // not required to match!
                    block_size: 512,
                    sub_volumes: vec![], // nothing needed here
                    read_only_parent: None,
                })
                .unwrap(),
            ))
            .await
            .unwrap();

        let mut request = RegionSnapshotReplacement::new(
            DatasetUuid::new_v4(),
            Uuid::new_v4(),
            Uuid::new_v4(),
        );
        request.replacement_state = RegionSnapshotReplacementState::Complete;

        let request_id = request.id;

        datastore
            .insert_region_snapshot_replacement_request_with_volume_id(
                &opctx, request, volume_id,
            )
            .await
            .unwrap();

        assert!(datastore
            .region_snapshot_replacement_steps_requiring_garbage_collection(
                &opctx
            )
            .await
            .unwrap()
            .is_empty());

        let step_volume_id = Uuid::new_v4();

        datastore
            .volume_create(nexus_db_model::Volume::new(
                step_volume_id,
                serde_json::to_string(&VolumeConstructionRequest::Volume {
                    id: Uuid::new_v4(), // not required to match!
                    block_size: 512,
                    sub_volumes: vec![], // nothing needed here
                    read_only_parent: None,
                })
                .unwrap(),
            ))
            .await
            .unwrap();

        let mut step =
            RegionSnapshotReplacementStep::new(request_id, step_volume_id);
        step.replacement_state = RegionSnapshotReplacementStepState::Complete;

        let result = datastore
            .insert_region_snapshot_replacement_step(&opctx, step)
            .await
            .unwrap();

        assert!(matches!(result, InsertStepResult::Inserted { .. }));

        let step_volume_id = Uuid::new_v4();

        datastore
            .volume_create(nexus_db_model::Volume::new(
                step_volume_id,
                serde_json::to_string(&VolumeConstructionRequest::Volume {
                    id: Uuid::new_v4(), // not required to match!
                    block_size: 512,
                    sub_volumes: vec![], // nothing needed here
                    read_only_parent: None,
                })
                .unwrap(),
            ))
            .await
            .unwrap();

        let mut step =
            RegionSnapshotReplacementStep::new(request_id, step_volume_id);
        step.replacement_state = RegionSnapshotReplacementStepState::Complete;

        let result = datastore
            .insert_region_snapshot_replacement_step(&opctx, step)
            .await
            .unwrap();

        assert!(matches!(result, InsertStepResult::Inserted { .. }));

        assert_eq!(
            2,
            datastore
                .region_snapshot_replacement_steps_requiring_garbage_collection(
                    &opctx,
                )
                .await
                .unwrap()
                .len(),
        );

        db.terminate().await;
        logctx.cleanup_successful();
    }

    #[tokio::test]
    async fn region_snapshot_replacement_step_conflict() {
        let logctx =
            dev::test_setup_log("region_snapshot_replacement_step_conflict");
        let db = TestDatabase::new_with_datastore(&logctx.log).await;
        let (opctx, datastore) = (db.opctx(), db.datastore());

        // Assert that a region snapshot replacement step cannot be created for
        // a volume that is the "old snapshot volume" for another snapshot
        // replacement step.

        let request_id = Uuid::new_v4();
        let volume_id = Uuid::new_v4();
        let old_snapshot_volume_id = Uuid::new_v4();

        datastore
            .volume_create(nexus_db_model::Volume::new(
                volume_id,
                serde_json::to_string(&VolumeConstructionRequest::Volume {
                    id: Uuid::new_v4(), // not required to match!
                    block_size: 512,
                    sub_volumes: vec![], // nothing needed here
                    read_only_parent: None,
                })
                .unwrap(),
            ))
            .await
            .unwrap();

        datastore
            .volume_create(nexus_db_model::Volume::new(
                old_snapshot_volume_id,
                serde_json::to_string(&VolumeConstructionRequest::Volume {
                    id: Uuid::new_v4(), // not required to match!
                    block_size: 512,
                    sub_volumes: vec![], // nothing needed here
                    read_only_parent: None,
                })
                .unwrap(),
            ))
            .await
            .unwrap();

        let mut step =
            RegionSnapshotReplacementStep::new(request_id, volume_id);
        step.replacement_state = RegionSnapshotReplacementStepState::Complete;
        step.old_snapshot_volume_id = Some(old_snapshot_volume_id);

        let first_step_id = step.id;

        let result = datastore
            .insert_region_snapshot_replacement_step(&opctx, step)
            .await
            .unwrap();

        assert!(matches!(result, InsertStepResult::Inserted { .. }));

        let step = RegionSnapshotReplacementStep::new(
            request_id,
            old_snapshot_volume_id,
        );

        let result = datastore
            .insert_region_snapshot_replacement_step(&opctx, step)
            .await
            .unwrap();

        assert_eq!(
            result,
            InsertStepResult::AlreadyHandled {
                existing_step_id: first_step_id
            }
        );

        db.terminate().await;
        logctx.cleanup_successful();
    }

    #[tokio::test]
    async fn region_snapshot_replacement_step_conflict_with_region_replacement()
    {
        let logctx = dev::test_setup_log(
            "region_snapshot_replacement_step_conflict_with_region_replacement",
        );
        let db = TestDatabase::new_with_datastore(&logctx.log).await;
        let (opctx, datastore) = (db.opctx(), db.datastore());

        // Assert that a region snapshot replacement step cannot be performed on
        // a volume if region replacement is occurring for that volume.

        let volume_id = Uuid::new_v4();

        datastore
            .volume_create(nexus_db_model::Volume::new(
                volume_id,
                serde_json::to_string(&VolumeConstructionRequest::Volume {
                    id: volume_id,
                    block_size: 512,
                    sub_volumes: vec![],
                    read_only_parent: None,
                })
                .unwrap(),
            ))
            .await
            .unwrap();

        let request = RegionReplacement::new(Uuid::new_v4(), volume_id);

        datastore
            .insert_region_replacement_request(&opctx, request)
            .await
            .unwrap();

        let request =
            RegionSnapshotReplacementStep::new(Uuid::new_v4(), volume_id);

        datastore
            .insert_region_snapshot_replacement_step(&opctx, request)
            .await
            .unwrap_err();

        db.terminate().await;
        logctx.cleanup_successful();
    }
}<|MERGE_RESOLUTION|>--- conflicted
+++ resolved
@@ -1273,11 +1273,8 @@
     use crate::db::model::RegionReplacement;
     use crate::db::pub_test_utils::TestDatabase;
     use omicron_test_utils::dev;
-<<<<<<< HEAD
     use sled_agent_client::types::VolumeConstructionRequest;
-=======
     use omicron_uuid_kinds::DatasetUuid;
->>>>>>> 574b6975
 
     #[tokio::test]
     async fn test_one_replacement_per_volume() {
