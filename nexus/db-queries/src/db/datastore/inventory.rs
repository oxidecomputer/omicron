--- conflicted
+++ resolved
@@ -234,11 +234,7 @@
                 sled_agent
                     .zone_image_resolver
                     .zone_manifest
-<<<<<<< HEAD
-                    .manifest
-=======
                     .boot_inventory
->>>>>>> ad1e837b
                     .as_ref()
                     .ok()
                     .map(|artifacts| {
@@ -299,7 +295,7 @@
         //
         // * The ledgered sled config (if the sled has gotten a config from RSS
         //   or Nexus)
-        // * The most-recently-reconciled config (if the sled-agen's config
+        // * The most-recently-reconciled config (if the sled-agent's config
         //   reconciler has run since the last time it started)
         // * The currently-being-reconciled config (if the sled-agent's config
         //   reconciler was actively running when inventory was collected)
@@ -3230,13 +3226,6 @@
                 })
                 .transpose()?;
 
-<<<<<<< HEAD
-            let zone_image_resolver = s.zone_image_resolver.into_inventory(
-                zone_manifest_artifacts_by_sled_id.remove(&sled_id),
-                zone_manifest_non_boot_by_sled_id.remove(&sled_id),
-                mupdate_override_non_boot_by_sled_id.remove(&sled_id),
-            );
-=======
             let zone_image_resolver = s
                 .zone_image_resolver
                 .into_inventory(
@@ -3251,7 +3240,6 @@
                         InlineErrorChain::new(e.as_ref()),
                     ))
                 })?;
->>>>>>> ad1e837b
 
             let sled_agent = nexus_types::inventory::SledAgent {
                 time_collected: s.time_collected,
