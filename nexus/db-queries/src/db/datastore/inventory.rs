// This Source Code Form is subject to the terms of the Mozilla Public
// License, v. 2.0. If a copy of the MPL was not distributed with this
// file, You can obtain one at https://mozilla.org/MPL/2.0/.

use super::DataStore;
use crate::authz;
use crate::context::OpContext;
use crate::db::pagination::{Paginator, paginated, paginated_multicolumn};
use crate::db::queries::ALLOW_FULL_TABLE_SCAN_SQL;
use anyhow::Context;
use async_bb8_diesel::AsyncConnection;
use async_bb8_diesel::AsyncRunQueryDsl;
use async_bb8_diesel::AsyncSimpleConnection;
use clickhouse_admin_types::ClickhouseKeeperClusterMembership;
use diesel::BoolExpressionMethods;
use diesel::ExpressionMethods;
use diesel::IntoSql;
use diesel::JoinOnDsl;
use diesel::NullableExpressionMethods;
use diesel::OptionalExtension;
use diesel::PgExpressionMethods;
use diesel::QueryDsl;
use diesel::Table;
use diesel::expression::SelectableHelper;
use diesel::sql_types::Nullable;
use futures::FutureExt;
use futures::future::BoxFuture;
use id_map::{IdMap, IdMappable};
use iddqd::IdOrdMap;
use nexus_db_errors::ErrorHandler;
use nexus_db_errors::public_error_from_diesel;
use nexus_db_errors::public_error_from_diesel_lookup;
use nexus_db_model::InvCaboose;
use nexus_db_model::InvClickhouseKeeperMembership;
use nexus_db_model::InvCollection;
use nexus_db_model::InvCollectionError;
use nexus_db_model::InvConfigReconcilerStatus;
use nexus_db_model::InvConfigReconcilerStatusKind;
use nexus_db_model::InvDataset;
use nexus_db_model::InvLastReconciliationDatasetResult;
use nexus_db_model::InvLastReconciliationDiskResult;
use nexus_db_model::InvLastReconciliationOrphanedDataset;
use nexus_db_model::InvLastReconciliationZoneResult;
use nexus_db_model::InvNvmeDiskFirmware;
use nexus_db_model::InvOmicronSledConfig;
use nexus_db_model::InvOmicronSledConfigDataset;
use nexus_db_model::InvOmicronSledConfigDisk;
use nexus_db_model::InvOmicronSledConfigZone;
use nexus_db_model::InvOmicronSledConfigZoneNic;
use nexus_db_model::InvPhysicalDisk;
use nexus_db_model::InvRootOfTrust;
use nexus_db_model::InvRotPage;
use nexus_db_model::InvServiceProcessor;
use nexus_db_model::InvSledAgent;
use nexus_db_model::InvZpool;
use nexus_db_model::RotImageError;
use nexus_db_model::SledRole;
use nexus_db_model::SpType;
use nexus_db_model::SqlU16;
use nexus_db_model::SqlU32;
use nexus_db_model::SwCaboose;
use nexus_db_model::SwRotPage;
use nexus_db_model::to_db_typed_uuid;
use nexus_db_model::{
    HwBaseboardId, InvZoneImageResolver, InvZoneManifestZone,
};
use nexus_db_model::{HwPowerState, InvZoneManifestNonBoot};
use nexus_db_model::{HwRotSlot, InvMupdateOverrideNonBoot};
use nexus_db_schema::enums::HwRotSlotEnum;
use nexus_db_schema::enums::RotImageErrorEnum;
use nexus_db_schema::enums::RotPageWhichEnum;
use nexus_db_schema::enums::SledRoleEnum;
use nexus_db_schema::enums::SpTypeEnum;
use nexus_db_schema::enums::{
    CabooseWhichEnum, InvConfigReconcilerStatusKindEnum,
};
use nexus_db_schema::enums::{HwPowerStateEnum, InvZoneManifestSourceEnum};
use nexus_sled_agent_shared::inventory::ConfigReconcilerInventory;
use nexus_sled_agent_shared::inventory::ConfigReconcilerInventoryResult;
use nexus_sled_agent_shared::inventory::ConfigReconcilerInventoryStatus;
use nexus_sled_agent_shared::inventory::MupdateOverrideNonBootInventory;
use nexus_sled_agent_shared::inventory::OmicronSledConfig;
use nexus_sled_agent_shared::inventory::OrphanedDataset;
use nexus_sled_agent_shared::inventory::ZoneArtifactInventory;
use nexus_sled_agent_shared::inventory::ZoneManifestNonBootInventory;
use nexus_types::inventory::BaseboardId;
use nexus_types::inventory::Collection;
use nexus_types::inventory::PhysicalDiskFirmware;
use nexus_types::inventory::SledAgent;
use omicron_common::api::external::Error;
use omicron_common::api::external::InternalContext;
use omicron_common::api::external::LookupType;
use omicron_common::api::external::ResourceType;
use omicron_common::bail_unless;
use omicron_uuid_kinds::CollectionUuid;
use omicron_uuid_kinds::DatasetUuid;
use omicron_uuid_kinds::GenericUuid;
use omicron_uuid_kinds::OmicronSledConfigUuid;
use omicron_uuid_kinds::OmicronZoneUuid;
use omicron_uuid_kinds::PhysicalDiskUuid;
use omicron_uuid_kinds::SledUuid;
use slog_error_chain::InlineErrorChain;
use std::collections::BTreeMap;
use std::collections::BTreeSet;
use std::num::NonZeroU32;
use std::sync::Arc;
use uuid::Uuid;

/// "limit" used in SQL queries that paginate through all SPs, RoTs, sleds,
/// omicron zones, etc.
///
/// We use a [`Paginator`] to guard against single queries returning an
/// unchecked number of rows.
// unsafe: `new_unchecked` is only unsound if the argument is 0.
const SQL_BATCH_SIZE: NonZeroU32 = NonZeroU32::new(1000).unwrap();

impl DataStore {
    /// Store a complete inventory collection into the database
    pub async fn inventory_insert_collection(
        &self,
        opctx: &OpContext,
        collection: &Collection,
    ) -> Result<(), Error> {
        opctx.authorize(authz::Action::Modify, &authz::INVENTORY).await?;

        // In the database, the collection is represented essentially as a tree
        // rooted at an `inv_collection` row.  Other nodes in the tree point
        // back at the `inv_collection` via `inv_collection_id`.
        //
        // It's helpful to assemble some values before entering the transaction
        // so that we can produce the `Error` type that we want here.
        let row_collection = InvCollection::from(collection);
        let collection_id = row_collection.id();
        let db_collection_id = to_db_typed_uuid(collection_id);
        let baseboards = collection
            .baseboards
            .iter()
            .map(|b| HwBaseboardId::from((**b).clone()))
            .collect::<Vec<_>>();
        let cabooses = collection
            .cabooses
            .iter()
            .map(|s| SwCaboose::from((**s).clone()))
            .collect::<Vec<_>>();
        let rot_pages = collection
            .rot_pages
            .iter()
            .map(|p| SwRotPage::from((**p).clone()))
            .collect::<Vec<_>>();
        let error_values = collection
            .errors
            .iter()
            .enumerate()
            .map(|(i, message)| {
                let index = u16::try_from(i).map_err(|e| {
                    Error::internal_error(&format!(
                        "failed to convert error index to u16 (too \
                        many errors in inventory collection?): {}",
                        e
                    ))
                })?;
                Ok(InvCollectionError::new(
                    collection_id,
                    index,
                    message.clone(),
                ))
            })
            .collect::<Result<Vec<_>, Error>>()?;

        // Pull disk firmware out of sled agents
        let mut nvme_disk_firmware = Vec::new();
        for sled_agent in &collection.sled_agents {
            for disk in &sled_agent.disks {
                match &disk.firmware {
                    PhysicalDiskFirmware::Unknown => (),
                    PhysicalDiskFirmware::Nvme(firmware) => nvme_disk_firmware
                        .push(
                            InvNvmeDiskFirmware::new(
                                collection_id,
                                sled_agent.sled_id,
                                disk.slot,
                                firmware,
                            )
                            .map_err(|e| {
                                Error::internal_error(&e.to_string())
                            })?,
                        ),
                }
            }
        }

        // Pull disks out of all sled agents
        let disks: Vec<_> = collection
            .sled_agents
            .iter()
            .flat_map(|sled_agent| {
                sled_agent.disks.iter().map(|disk| {
                    InvPhysicalDisk::new(
                        collection_id,
                        sled_agent.sled_id,
                        disk.clone(),
                    )
                })
            })
            .collect();

        // Pull zpools out of all sled agents
        let zpools: Vec<_> = collection
            .sled_agents
            .iter()
            .flat_map(|sled_agent| {
                sled_agent.zpools.iter().map(|pool| {
                    InvZpool::new(collection_id, sled_agent.sled_id, pool)
                })
            })
            .collect();

        // Pull datasets out of all sled agents
        let datasets: Vec<_> = collection
            .sled_agents
            .iter()
            .flat_map(|sled_agent| {
                sled_agent.datasets.iter().map(|dataset| {
                    InvDataset::new(collection_id, sled_agent.sled_id, dataset)
                })
            })
            .collect();

        // Pull zone manifest zones out of all sled agents.
        let zone_manifest_zones: Vec<_> = collection
            .sled_agents
            .iter()
<<<<<<< HEAD
            .filter_map(|sled_agent| {
                sled_agent
                    .zone_image_resolver
                    .zone_manifest
                    .manifest
=======
            .filter_map(|(sled_id, sled_agent)| {
                sled_agent
                    .zone_image_resolver
                    .zone_manifest
                    .boot_inventory
>>>>>>> 1b4b0194
                    .as_ref()
                    .ok()
                    .map(|artifacts| {
                        artifacts.artifacts.iter().map(|artifact| {
                            InvZoneManifestZone::new(
                                collection_id,
<<<<<<< HEAD
                                sled_agent.sled_id,
=======
                                *sled_id,
>>>>>>> 1b4b0194
                                artifact,
                            )
                        })
                    })
            })
            .flatten()
            .collect();

        // Pull zone manifest non-boot info out of all sled agents.
        let zone_manifest_non_boot: Vec<_> = collection
            .sled_agents
            .iter()
<<<<<<< HEAD
            .flat_map(|sled_agent| {
=======
            .flat_map(|(sled_id, sled_agent)| {
>>>>>>> 1b4b0194
                sled_agent
                    .zone_image_resolver
                    .zone_manifest
                    .non_boot_status
                    .iter()
                    .map(|non_boot| {
                        InvZoneManifestNonBoot::new(
                            collection_id,
<<<<<<< HEAD
                            sled_agent.sled_id,
=======
                            *sled_id,
>>>>>>> 1b4b0194
                            non_boot,
                        )
                    })
            })
            .collect();

        // Pull mupdate override non-boot info out of all sled agents.
        let mupdate_override_non_boot: Vec<_> = collection
            .sled_agents
            .iter()
<<<<<<< HEAD
            .flat_map(|sled_agent| {
=======
            .flat_map(|(sled_id, sled_agent)| {
>>>>>>> 1b4b0194
                sled_agent
                    .zone_image_resolver
                    .mupdate_override
                    .non_boot_status
                    .iter()
                    .map(|non_boot| {
                        InvMupdateOverrideNonBoot::new(
                            collection_id,
<<<<<<< HEAD
                            sled_agent.sled_id,
=======
                            *sled_id,
>>>>>>> 1b4b0194
                            non_boot,
                        )
                    })
            })
            .collect();

        // Build up a list of `OmicronSledConfig`s we need to insert. Each sled
        // has 0-3:
        //
        // * The ledgered sled config (if the sled has gotten a config from RSS
        //   or Nexus)
        // * The most-recently-reconciled config (if the sled-agen's config
        //   reconciler has run since the last time it started)
        // * The currently-being-reconciled config (if the sled-agent's config
        //   reconciler was actively running when inventory was collected)
        //
        // If more than one of these are present, they may be equal or distinct;
        // for any that are equal, we'll only insert one copy and reuse the
        // foreign key ID for subsequent instances.
        //
        // For each of these configs, we need to insert the top-level scalar
        // data (held in an `InvOmicronSledConfig`), plus all of their zones,
        // zone NICs, datasets, and disks, and we need collect the config
        // reconciler properties for each sled. We need all of this to construct
        // `InvSledAgent` instances below.
        let ConfigReconcilerRows {
            sled_configs: omicron_sled_configs,
            disks: omicron_sled_config_disks,
            datasets: omicron_sled_config_datasets,
            zones: omicron_sled_config_zones,
            zone_nics: omicron_sled_config_zone_nics,
            disk_results: reconciler_disk_results,
            dataset_results: reconciler_dataset_results,
            orphaned_datasets: reconciler_orphaned_datasets,
            zone_results: reconciler_zone_results,
            mut config_reconciler_fields_by_sled,
        } = ConfigReconcilerRows::new(collection_id, collection)
            .map_err(|e| Error::internal_error(&format!("{e:#}")))?;

        // Partition the sled agents into those with an associated baseboard id
        // and those without one.  We handle these pretty differently.
        let (sled_agents_baseboards, sled_agents_no_baseboards): (
            Vec<_>,
            Vec<_>,
        ) = collection
            .sled_agents
            .iter()
            .partition(|sled_agent| sled_agent.baseboard_id.is_some());
        let sled_agents_no_baseboards = sled_agents_no_baseboards
            .into_iter()
            .map(|sled_agent| {
                assert!(sled_agent.baseboard_id.is_none());
                let ConfigReconcilerFields {
                    ledgered_sled_config,
                    last_reconciliation_sled_config,
                    reconciler_status,
                } = config_reconciler_fields_by_sled
                    .remove(&sled_agent.sled_id)
                    .expect("all sled IDs should exist");
                let zone_image_resolver =
                    InvZoneImageResolver::new(&sled_agent.zone_image_resolver);
                InvSledAgent::new_without_baseboard(
                    collection_id,
                    sled_agent,
                    ledgered_sled_config,
                    last_reconciliation_sled_config,
                    reconciler_status,
                    zone_image_resolver,
                )
                .map_err(|e| Error::internal_error(&e.to_string()))
            })
            .collect::<Result<Vec<_>, Error>>()?;

        let mut inv_clickhouse_keeper_memberships = Vec::new();
        for membership in &collection.clickhouse_keeper_cluster_membership {
            inv_clickhouse_keeper_memberships.push(
                InvClickhouseKeeperMembership::new(
                    collection_id,
                    membership.clone(),
                )
                .map_err(|e| Error::internal_error(&e.to_string()))?,
            );
        }

        // This implementation inserts all records associated with the
        // collection in one transaction.  This is primarily for simplicity.  It
        // means we don't have to worry about other readers seeing a
        // half-inserted collection, nor leaving detritus around if we start
        // inserting records and then crash.  However, it does mean this is
        // likely to be a big transaction and if that becomes a problem we could
        // break this up as long as we address those problems.
        //
        // The SQL here is written so that it doesn't have to be an
        // *interactive* transaction.  That is, it should in principle be
        // possible to generate all this SQL up front and send it as one big
        // batch rather than making a bunch of round-trips to the database.
        // We'd do that if we had an interface for doing that with bound
        // parameters, etc.  See oxidecomputer/omicron#973.
        let conn = self.pool_connection_authorized(opctx).await?;

        // The risk of a serialization error is possible here, but low,
        // as most of the operations should be insertions rather than in-place
        // modifications of existing tables.
        self.transaction_non_retry_wrapper("inventory_insert_collection")
            .transaction(&conn, |conn| async move {
            // Insert records (and generate ids) for any baseboards that do not
            // already exist in the database.  These rows are not scoped to a
            // particular collection.  They contain only immutable data --
            // they're just a mapping between hardware-provided baseboard
            // identifiers (part number and model number) and an
            // Omicron-specific primary key (a UUID).
            {
                use nexus_db_schema::schema::hw_baseboard_id::dsl;
                let _ = diesel::insert_into(dsl::hw_baseboard_id)
                    .values(baseboards)
                    .on_conflict_do_nothing()
                    .execute_async(&conn)
                    .await?;
            }

            // Insert records (and generate ids) for each distinct caboose that
            // we've found.  Like baseboards, these might already be present and
            // rows in this table are not scoped to a particular collection
            // because they only map (immutable) identifiers to UUIDs.
            {
                use nexus_db_schema::schema::sw_caboose::dsl;
                let _ = diesel::insert_into(dsl::sw_caboose)
                    .values(cabooses)
                    .on_conflict_do_nothing()
                    .execute_async(&conn)
                    .await?;
            }

            // Insert records (and generate ids) for each distinct RoT page that
            // we've found.  Like baseboards, these might already be present and
            // rows in this table are not scoped to a particular collection
            // because they only map (immutable) identifiers to UUIDs.
            {
                use nexus_db_schema::schema::sw_root_of_trust_page::dsl;
                let _ = diesel::insert_into(dsl::sw_root_of_trust_page)
                    .values(rot_pages)
                    .on_conflict_do_nothing()
                    .execute_async(&conn)
                    .await?;
            }

            // Insert a record describing the collection itself.
            {
                use nexus_db_schema::schema::inv_collection::dsl;
                let _ = diesel::insert_into(dsl::inv_collection)
                    .values(row_collection)
                    .execute_async(&conn)
                    .await?;
            }

            // Insert rows for the service processors we found.  These have a
            // foreign key into the hw_baseboard_id table.  We don't have those
            // id values, though.  We may have just inserted them, or maybe not
            // (if they previously existed).  To avoid dozens of unnecessary
            // round-trips, we use INSERT INTO ... SELECT, which looks like
            // this:
            //
            //   INSERT INTO inv_service_processor
            //       SELECT
            //           id
            //           [other service_processor column values as literals]
            //         FROM hw_baseboard_id
            //         WHERE part_number = ... AND serial_number = ...;
            //
            // This way, we don't need to know the id.  The database looks it up
            // for us as it does the INSERT.
            {
                use nexus_db_schema::schema::hw_baseboard_id::dsl as baseboard_dsl;
                use nexus_db_schema::schema::inv_service_processor::dsl as sp_dsl;

                for (baseboard_id, sp) in &collection.sps {
                    let selection = nexus_db_schema::schema::hw_baseboard_id::table
                        .select((
                            db_collection_id
                                .into_sql::<diesel::sql_types::Uuid>(),
                            baseboard_dsl::id,
                            sp.time_collected
                                .into_sql::<diesel::sql_types::Timestamptz>(),
                            sp.source
                                .clone()
                                .into_sql::<diesel::sql_types::Text>(),
                            SpType::from(sp.sp_type).into_sql::<SpTypeEnum>(),
                            i32::from(sp.sp_slot)
                                .into_sql::<diesel::sql_types::Int4>(),
                            i64::from(sp.baseboard_revision)
                                .into_sql::<diesel::sql_types::Int8>(),
                            sp.hubris_archive
                                .clone()
                                .into_sql::<diesel::sql_types::Text>(),
                            HwPowerState::from(sp.power_state)
                                .into_sql::<HwPowerStateEnum>(),
                        ))
                        .filter(
                            baseboard_dsl::part_number
                                .eq(baseboard_id.part_number.clone()),
                        )
                        .filter(
                            baseboard_dsl::serial_number
                                .eq(baseboard_id.serial_number.clone()),
                        );

                    let _ = diesel::insert_into(
                        nexus_db_schema::schema::inv_service_processor::table,
                    )
                    .values(selection)
                    .into_columns((
                        sp_dsl::inv_collection_id,
                        sp_dsl::hw_baseboard_id,
                        sp_dsl::time_collected,
                        sp_dsl::source,
                        sp_dsl::sp_type,
                        sp_dsl::sp_slot,
                        sp_dsl::baseboard_revision,
                        sp_dsl::hubris_archive_id,
                        sp_dsl::power_state,
                    ))
                    .execute_async(&conn)
                    .await?;

                    // This statement is just here to force a compilation error
                    // if the set of columns in `inv_service_processor` changes.
                    // The code above attempts to insert a row into
                    // `inv_service_processor` using an explicit list of columns
                    // and values.  Without the following statement, If a new
                    // required column were added, this would only fail at
                    // runtime.
                    //
                    // If you're here because of a compile error, you might be
                    // changing the `inv_service_processor` table.  Update the
                    // statement below and be sure to update the code above,
                    // too!
                    //
                    // See also similar comments in blocks below, near other
                    // uses of `all_columns().
                    let (
                        _inv_collection_id,
                        _hw_baseboard_id,
                        _time_collected,
                        _source,
                        _sp_type,
                        _sp_slot,
                        _baseboard_revision,
                        _hubris_archive_id,
                        _power_state,
                    ) = sp_dsl::inv_service_processor::all_columns();
                }
            }

            // Insert rows for the roots of trust that we found.  Like service
            // processors, we do this using INSERT INTO ... SELECT.
            {
                use nexus_db_schema::schema::hw_baseboard_id::dsl as baseboard_dsl;
                use nexus_db_schema::schema::inv_root_of_trust::dsl as rot_dsl;

                for (baseboard_id, rot) in &collection.rots {
                    let selection = nexus_db_schema::schema::hw_baseboard_id::table
                        .select((
                            db_collection_id
                                .into_sql::<diesel::sql_types::Uuid>(),
                            baseboard_dsl::id,
                            rot.time_collected
                                .into_sql::<diesel::sql_types::Timestamptz>(),
                            rot.source
                                .clone()
                                .into_sql::<diesel::sql_types::Text>(),
                            HwRotSlot::from(rot.active_slot)
                                .into_sql::<HwRotSlotEnum>(),
                            HwRotSlot::from(rot.persistent_boot_preference)
                                .into_sql::<HwRotSlotEnum>(),
                            rot.pending_persistent_boot_preference
                                .map(HwRotSlot::from)
                                .into_sql::<Nullable<HwRotSlotEnum>>(),
                            rot.transient_boot_preference
                                .map(HwRotSlot::from)
                                .into_sql::<Nullable<HwRotSlotEnum>>(),
                            rot.slot_a_sha3_256_digest
                                .clone()
                                .into_sql::<Nullable<diesel::sql_types::Text>>(
                                ),
                            rot.slot_b_sha3_256_digest
                                .clone()
                                .into_sql::<Nullable<diesel::sql_types::Text>>(
                                ),
                            rot.stage0_digest
                                .clone()
                                .into_sql::<Nullable<diesel::sql_types::Text>>(
                                ),
                            rot.stage0next_digest
                                .clone()
                                .into_sql::<Nullable<diesel::sql_types::Text>>(
                                ),
                            rot.slot_a_error
                                .map(RotImageError::from)
                                .into_sql::<Nullable<RotImageErrorEnum>>(),
                            rot.slot_b_error
                                .map(RotImageError::from)
                                .into_sql::<Nullable<RotImageErrorEnum>>(),
                            rot.stage0_error
                                .map(RotImageError::from)
                                .into_sql::<Nullable<RotImageErrorEnum>>(),
                            rot.stage0next_error
                                .map(RotImageError::from)
                                .into_sql::<Nullable<RotImageErrorEnum>>(),
                        ))
                        .filter(
                            baseboard_dsl::part_number
                                .eq(baseboard_id.part_number.clone()),
                        )
                        .filter(
                            baseboard_dsl::serial_number
                                .eq(baseboard_id.serial_number.clone()),
                        );

                    let _ = diesel::insert_into(
                        nexus_db_schema::schema::inv_root_of_trust::table,
                    )
                    .values(selection)
                    .into_columns((
                        rot_dsl::inv_collection_id,
                        rot_dsl::hw_baseboard_id,
                        rot_dsl::time_collected,
                        rot_dsl::source,
                        rot_dsl::slot_active,
                        rot_dsl::slot_boot_pref_persistent,
                        rot_dsl::slot_boot_pref_persistent_pending,
                        rot_dsl::slot_boot_pref_transient,
                        rot_dsl::slot_a_sha3_256,
                        rot_dsl::slot_b_sha3_256,
                        rot_dsl::stage0_fwid,
                        rot_dsl::stage0next_fwid,
                        rot_dsl::slot_a_error,
                        rot_dsl::slot_b_error,
                        rot_dsl::stage0_error,
                        rot_dsl::stage0next_error,
                    ))
                    .execute_async(&conn)
                    .await?;

                    // See the comment in the previous block (where we use
                    // `inv_service_processor::all_columns()`).  The same
                    // applies here.
                    let (
                        _inv_collection_id,
                        _hw_baseboard_id,
                        _time_collected,
                        _source,
                        _slot_active,
                        _slot_boot_pref_persistent,
                        _slot_boot_pref_persistent_pending,
                        _slot_boot_pref_transient,
                        _slot_a_sha3_256,
                        _slot_b_sha3_256,
                        _stage0_fwid,
                        _stage0next_fwid,
                        _slot_a_error,
                        _slot_b_error,
                        _stage0_error,
                        _stage0next_error,
                    ) = rot_dsl::inv_root_of_trust::all_columns();
                }
            }

            // Insert rows for the cabooses that we found.  Like service
            // processors and roots of trust, we do this using INSERT INTO ...
            // SELECT.  This one's a little more complicated because there are
            // two foreign keys.  Concretely, we have these three tables:
            //
            // - `hw_baseboard` with an "id" primary key and lookup columns
            //   "part_number" and "serial_number"
            // - `sw_caboose` with an "id" primary key and lookup columns
            //   "board", "git_commit", "name", "version", and "sign"
            // - `inv_caboose` with foreign keys "hw_baseboard_id",
            //   "sw_caboose_id", and various other columns
            //
            // We want to INSERT INTO `inv_caboose` a row with:
            //
            // - hw_baseboard_id (foreign key) the result of looking up an
            //   hw_baseboard row by a specific part number and serial number
            //
            // - sw_caboose_id (foreign key) the result of looking up a
            //   specific sw_caboose row by board, git_commit, name, and version
            //
            // - the other columns being literals
            //
            // To achieve this, we're going to generate something like:
            //
            //     INSERT INTO
            //         inv_caboose (
            //             hw_baseboard_id,
            //             sw_caboose_id,
            //             inv_collection_id,
            //             time_collected,
            //             source,
            //             which,
            //         )
            //         SELECT (
            //             hw_baseboard_id.id,
            //             sw_caboose.id,
            //             ...              /* literal collection id */
            //             ...              /* literal time collected */
            //             ...              /* literal source */
            //             ...              /* literal 'which' */
            //         )
            //         FROM
            //             hw_baseboard
            //         INNER JOIN
            //             sw_caboose
            //         ON  hw_baseboard.part_number = ...
            //         AND hw_baseboard.serial_number = ...
            //         AND sw_caboose.board = ...
            //         AND sw_caboose.git_commit = ...
            //         AND sw_caboose.name = ...
            //         AND sw_caboose.version = ...
            //         AND sw_caboose.sign IS NOT DISTINCT FROM ...;
            //
            // Again, the whole point is to avoid back-and-forth between the
            // client and the database.  Those back-and-forth interactions can
            // significantly increase latency and the probability of transaction
            // conflicts.  See RFD 192 for details.  (Unfortunately, we still
            // _are_ going back and forth here to issue each of these queries.
            // But that's an artifact of the interface we currently have for
            // sending queries.  It should be possible to send all of these in
            // one batch.
            for (which, tree) in &collection.cabooses_found {
                let db_which = nexus_db_model::CabooseWhich::from(*which);
                for (baseboard_id, found_caboose) in tree {
                    use nexus_db_schema::schema::hw_baseboard_id::dsl as dsl_baseboard_id;
                    use nexus_db_schema::schema::inv_caboose::dsl as dsl_inv_caboose;
                    use nexus_db_schema::schema::sw_caboose::dsl as dsl_sw_caboose;

                    let selection = nexus_db_schema::schema::hw_baseboard_id::table
                        .inner_join(
                            nexus_db_schema::schema::sw_caboose::table.on(
                                dsl_baseboard_id::part_number
                                    .eq(baseboard_id.part_number.clone())
                                    .and(
                                        dsl_baseboard_id::serial_number.eq(
                                            baseboard_id.serial_number.clone(),
                                        ),
                                    )
                                    .and(dsl_sw_caboose::board.eq(
                                        found_caboose.caboose.board.clone(),
                                    ))
                                    .and(
                                        dsl_sw_caboose::git_commit.eq(
                                            found_caboose
                                                .caboose
                                                .git_commit
                                                .clone(),
                                        ),
                                    )
                                    .and(
                                        dsl_sw_caboose::name.eq(found_caboose
                                            .caboose
                                            .name
                                            .clone()),
                                    )
                                    .and(dsl_sw_caboose::version.eq(
                                        found_caboose.caboose.version.clone(),
                                    ))
                                    .and(dsl_sw_caboose::sign.is_not_distinct_from(
                                        found_caboose.caboose.sign.clone(),
                                    )),
                            ),
                        )
                        .select((
                            dsl_baseboard_id::id,
                            dsl_sw_caboose::id,
                            db_collection_id
                                .into_sql::<diesel::sql_types::Uuid>(),
                            found_caboose
                                .time_collected
                                .into_sql::<diesel::sql_types::Timestamptz>(),
                            found_caboose
                                .source
                                .clone()
                                .into_sql::<diesel::sql_types::Text>(),
                            db_which.into_sql::<CabooseWhichEnum>(),
                        ));

                    let _ = diesel::insert_into(nexus_db_schema::schema::inv_caboose::table)
                        .values(selection)
                        .into_columns((
                            dsl_inv_caboose::hw_baseboard_id,
                            dsl_inv_caboose::sw_caboose_id,
                            dsl_inv_caboose::inv_collection_id,
                            dsl_inv_caboose::time_collected,
                            dsl_inv_caboose::source,
                            dsl_inv_caboose::which,
                        ))
                        .execute_async(&conn)
                        .await?;

                    // See the comments above.  The same applies here.  If you
                    // update the statement below because the schema for
                    // `inv_caboose` has changed, be sure to update the code
                    // above, too!
                    let (
                        _hw_baseboard_id,
                        _sw_caboose_id,
                        _inv_collection_id,
                        _time_collected,
                        _source,
                        _which,
                    ) = dsl_inv_caboose::inv_caboose::all_columns();
                }
            }

            // Insert rows for the root of trust pages that we found. This is
            // almost identical to inserting cabooses above, and just like for
            // cabooses, we do this using INSERT INTO ... SELECT. We have these
            // three tables:
            //
            // - `hw_baseboard` with an "id" primary key and lookup columns
            //   "part_number" and "serial_number"
            // - `sw_root_of_trust_page` with an "id" primary key and lookup
            //   column "data_base64"
            // - `inv_root_of_trust_page` with foreign keys "hw_baseboard_id",
            //   "sw_root_of_trust_page_id", and various other columns
            //
            // and generate an INSERT INTO query that is structurally the same
            // as the caboose query described above.
            for (which, tree) in &collection.rot_pages_found {
                use nexus_db_schema::schema::hw_baseboard_id::dsl as dsl_baseboard_id;
                use nexus_db_schema::schema::inv_root_of_trust_page::dsl as dsl_inv_rot_page;
                use nexus_db_schema::schema::sw_root_of_trust_page::dsl as dsl_sw_rot_page;
                let db_which = nexus_db_model::RotPageWhich::from(*which);
                for (baseboard_id, found_rot_page) in tree {
                    let selection = nexus_db_schema::schema::hw_baseboard_id::table
                        .inner_join(
                            nexus_db_schema::schema::sw_root_of_trust_page::table.on(
                                dsl_baseboard_id::part_number
                                    .eq(baseboard_id.part_number.clone())
                                    .and(
                                        dsl_baseboard_id::serial_number.eq(
                                            baseboard_id.serial_number.clone(),
                                        ),
                                    )
                                    .and(dsl_sw_rot_page::data_base64.eq(
                                        found_rot_page.page.data_base64.clone(),
                                    )),
                            ),
                        )
                        .select((
                            dsl_baseboard_id::id,
                            dsl_sw_rot_page::id,
                            db_collection_id
                                .into_sql::<diesel::sql_types::Uuid>(),
                            found_rot_page
                                .time_collected
                                .into_sql::<diesel::sql_types::Timestamptz>(),
                            found_rot_page
                                .source
                                .clone()
                                .into_sql::<diesel::sql_types::Text>(),
                            db_which.into_sql::<RotPageWhichEnum>(),
                        ));

                    let _ = diesel::insert_into(
                        nexus_db_schema::schema::inv_root_of_trust_page::table,
                    )
                    .values(selection)
                    .into_columns((
                        dsl_inv_rot_page::hw_baseboard_id,
                        dsl_inv_rot_page::sw_root_of_trust_page_id,
                        dsl_inv_rot_page::inv_collection_id,
                        dsl_inv_rot_page::time_collected,
                        dsl_inv_rot_page::source,
                        dsl_inv_rot_page::which,
                    ))
                    .execute_async(&conn)
                    .await?;

                    // See the comments above.  The same applies here.  If you
                    // update the statement below because the schema for
                    // `inv_root_of_trust_page` has changed, be sure to update
                    // the code above, too!
                    let (
                        _hw_baseboard_id,
                        _sw_root_of_trust_page_id,
                        _inv_collection_id,
                        _time_collected,
                        _source,
                        _which,
                    ) = dsl_inv_rot_page::inv_root_of_trust_page::all_columns();
                }
            }

            // Insert rows for all the physical disks we found.
            {
                use nexus_db_schema::schema::inv_physical_disk::dsl;

                let batch_size = SQL_BATCH_SIZE.get().try_into().unwrap();
                let mut disks = disks.into_iter();
                loop {
                    let some_disks =
                        disks.by_ref().take(batch_size).collect::<Vec<_>>();
                    if some_disks.is_empty() {
                        break;
                    }
                    let _ = diesel::insert_into(dsl::inv_physical_disk)
                        .values(some_disks)
                        .execute_async(&conn)
                        .await?;
                }
            }

            // Insert rows for all the physical disk firmware we found.
            {
                use nexus_db_schema::schema::inv_nvme_disk_firmware::dsl;

                let batch_size = SQL_BATCH_SIZE.get().try_into().unwrap();
                let mut nvme_disk_firmware = nvme_disk_firmware.into_iter();
                loop {
                    let some_disk_firmware = nvme_disk_firmware
                        .by_ref()
                        .take(batch_size)
                        .collect::<Vec<_>>();
                    if some_disk_firmware.is_empty() {
                        break;
                    }
                    let _ = diesel::insert_into(dsl::inv_nvme_disk_firmware)
                        .values(some_disk_firmware)
                        .execute_async(&conn)
                        .await?;
                }
            }

            // Insert rows for all the zpools we found.
            {
                use nexus_db_schema::schema::inv_zpool::dsl;

                let batch_size = SQL_BATCH_SIZE.get().try_into().unwrap();
                let mut zpools = zpools.into_iter();
                loop {
                    let some_zpools =
                        zpools.by_ref().take(batch_size).collect::<Vec<_>>();
                    if some_zpools.is_empty() {
                        break;
                    }
                    let _ = diesel::insert_into(dsl::inv_zpool)
                        .values(some_zpools)
                        .execute_async(&conn)
                        .await?;
                }
            }

            // Insert rows for all the datasets we found.
            {
                use nexus_db_schema::schema::inv_dataset::dsl;

                let batch_size = SQL_BATCH_SIZE.get().try_into().unwrap();
                let mut datasets = datasets.into_iter();
                loop {
                    let some_datasets =
                        datasets.by_ref().take(batch_size).collect::<Vec<_>>();
                    if some_datasets.is_empty() {
                        break;
                    }
                    let _ = diesel::insert_into(dsl::inv_dataset)
                        .values(some_datasets)
                        .execute_async(&conn)
                        .await?;
                }
            }

            // Insert rows for the all the sled configs we found.
            {
                use nexus_db_schema::schema::inv_omicron_sled_config::dsl;

                let batch_size = SQL_BATCH_SIZE.get().try_into().unwrap();
                let mut configs = omicron_sled_configs.into_iter();
                loop {
                    let some_configs =
                        configs.by_ref().take(batch_size).collect::<Vec<_>>();
                    if some_configs.is_empty() {
                        break;
                    }
                    let _ = diesel::insert_into(dsl::inv_omicron_sled_config)
                        .values(some_configs)
                        .execute_async(&conn)
                        .await?;
                }
            }

            // Insert rows for the all the sled configs' disks we found.
            {
                use nexus_db_schema::schema::inv_omicron_sled_config_disk::dsl;

                let batch_size = SQL_BATCH_SIZE.get().try_into().unwrap();
                let mut disks = omicron_sled_config_disks.into_iter();
                loop {
                    let some_disks =
                        disks.by_ref().take(batch_size).collect::<Vec<_>>();
                    if some_disks.is_empty() {
                        break;
                    }
                    let _ = diesel::insert_into(dsl::inv_omicron_sled_config_disk)
                        .values(some_disks)
                        .execute_async(&conn)
                        .await?;
                }
            }

            // Insert rows for the all the sled configs' datasets we found.
            {
                use nexus_db_schema::schema::inv_omicron_sled_config_dataset::dsl;

                let batch_size = SQL_BATCH_SIZE.get().try_into().unwrap();
                let mut datasets = omicron_sled_config_datasets.into_iter();
                loop {
                    let some_datasets =
                        datasets.by_ref().take(batch_size).collect::<Vec<_>>();
                    if some_datasets.is_empty() {
                        break;
                    }
                    let _ = diesel::insert_into(dsl::inv_omicron_sled_config_dataset)
                        .values(some_datasets)
                        .execute_async(&conn)
                        .await?;
                }
            }

            // Insert rows for the all the sled configs' zones we found.
            {
                use nexus_db_schema::schema::inv_omicron_sled_config_zone::dsl;

                let batch_size = SQL_BATCH_SIZE.get().try_into().unwrap();
                let mut zones = omicron_sled_config_zones.into_iter();
                loop {
                    let some_zones =
                        zones.by_ref().take(batch_size).collect::<Vec<_>>();
                    if some_zones.is_empty() {
                        break;
                    }
                    let _ = diesel::insert_into(dsl::inv_omicron_sled_config_zone)
                        .values(some_zones)
                        .execute_async(&conn)
                        .await?;
                }
            }

            // Insert rows for the all the sled configs' zones' nics we found.
            {
                use nexus_db_schema::schema::inv_omicron_sled_config_zone_nic::dsl;

                let batch_size = SQL_BATCH_SIZE.get().try_into().unwrap();
                let mut zone_nics = omicron_sled_config_zone_nics.into_iter();
                loop {
                    let some_zone_nics =
                        zone_nics.by_ref().take(batch_size).collect::<Vec<_>>();
                    if some_zone_nics.is_empty() {
                        break;
                    }
                    let _ = diesel::insert_into(dsl::inv_omicron_sled_config_zone_nic)
                        .values(some_zone_nics)
                        .execute_async(&conn)
                        .await?;
                }
            }

            // Insert rows for all the sled config reconciler disk results
            {
                use nexus_db_schema::schema::inv_last_reconciliation_disk_result::dsl;

                let batch_size = SQL_BATCH_SIZE.get().try_into().unwrap();
                let mut disk_results = reconciler_disk_results.into_iter();
                loop {
                    let some_disk_results =
                        disk_results.by_ref().take(batch_size).collect::<Vec<_>>();
                    if some_disk_results.is_empty() {
                        break;
                    }
                    let _ = diesel::insert_into(dsl::inv_last_reconciliation_disk_result)
                        .values(some_disk_results)
                        .execute_async(&conn)
                        .await?;
                }
            }

            // Insert rows for all the sled config reconciler dataset results
            {
                use nexus_db_schema::schema::inv_last_reconciliation_dataset_result::dsl;

                let batch_size = SQL_BATCH_SIZE.get().try_into().unwrap();
                let mut dataset_results = reconciler_dataset_results.into_iter();
                loop {
                    let some_dataset_results =
                        dataset_results.by_ref().take(batch_size).collect::<Vec<_>>();
                    if some_dataset_results.is_empty() {
                        break;
                    }
                    let _ = diesel::insert_into(dsl::inv_last_reconciliation_dataset_result)
                        .values(some_dataset_results)
                        .execute_async(&conn)
                        .await?;
                }
            }

            // Insert rows for all the sled config reconciler orphaned datasets
            {
                use nexus_db_schema::schema::inv_last_reconciliation_orphaned_dataset::dsl;

                let batch_size = SQL_BATCH_SIZE.get().try_into().unwrap();
                let mut orphaned_datasets = reconciler_orphaned_datasets.into_iter();
                loop {
                    let some_orphaned_datasets =
                        orphaned_datasets.by_ref().take(batch_size).collect::<Vec<_>>();
                    if some_orphaned_datasets.is_empty() {
                        break;
                    }
                    let _ = diesel::insert_into(dsl::inv_last_reconciliation_orphaned_dataset)
                        .values(some_orphaned_datasets)
                        .execute_async(&conn)
                        .await?;
                }
            }

            // Insert rows for all the sled config reconciler zone results
            {
                use nexus_db_schema::schema::inv_last_reconciliation_zone_result::dsl;

                let batch_size = SQL_BATCH_SIZE.get().try_into().unwrap();
                let mut zone_results = reconciler_zone_results.into_iter();
                loop {
                    let some_zone_results =
                        zone_results.by_ref().take(batch_size).collect::<Vec<_>>();
                    if some_zone_results.is_empty() {
                        break;
                    }
                    let _ = diesel::insert_into(dsl::inv_last_reconciliation_zone_result)
                        .values(some_zone_results)
                        .execute_async(&conn)
                        .await?;
                }
            }

            // Insert rows for all the zones found in the zone manifest on the
            // boot disk.
            {
                use nexus_db_schema::schema::inv_zone_manifest_zone::dsl;

                let batch_size = SQL_BATCH_SIZE.get().try_into().unwrap();
                let mut zones = zone_manifest_zones.into_iter();
                loop {
                    let some_zones =
                        zones.by_ref().take(batch_size).collect::<Vec<_>>();
                    if some_zones.is_empty() {
                        break;
                    }
                    let _ = diesel::insert_into(dsl::inv_zone_manifest_zone)
                        .values(some_zones)
                        .execute_async(&conn)
                        .await?;
                }
            }

            // Insert rows for non-boot zone manifests.
            {
                use nexus_db_schema::schema::inv_zone_manifest_non_boot::dsl;

                let batch_size = SQL_BATCH_SIZE.get().try_into().unwrap();
                let mut non_boot = zone_manifest_non_boot.into_iter();
                loop {
                    let some_non_boot =
                        non_boot.by_ref().take(batch_size).collect::<Vec<_>>();
                    if some_non_boot.is_empty() {
                        break;
                    }
                    let _ = diesel::insert_into(dsl::inv_zone_manifest_non_boot)
                        .values(some_non_boot)
                        .execute_async(&conn)
                        .await?;
                }
            }

            // Insert rows for non-boot mupdate overrides.
            {
                use nexus_db_schema::schema::inv_mupdate_override_non_boot::dsl;

                let batch_size = SQL_BATCH_SIZE.get().try_into().unwrap();
                let mut non_boot = mupdate_override_non_boot.into_iter();
                loop {
                    let some_non_boot =
                        non_boot.by_ref().take(batch_size).collect::<Vec<_>>();
                    if some_non_boot.is_empty() {
                        break;
                    }
                    let _ = diesel::insert_into(dsl::inv_mupdate_override_non_boot)
                        .values(some_non_boot)
                        .execute_async(&conn)
                        .await?;
                }
            }

            // Insert rows for the sled agents that we found.  In practice, we'd
            // expect these to all have baseboards (if using Oxide hardware) or
            // none have baseboards (if not).
            {
                use nexus_db_schema::schema::hw_baseboard_id::dsl as baseboard_dsl;
                use nexus_db_schema::schema::inv_sled_agent::dsl as sa_dsl;

                // For sleds with a real baseboard id, we have to use the
                // `INSERT INTO ... SELECT` pattern that we used for other types
                // of rows above to pull in the baseboard id's uuid.
                for sled_agent in &sled_agents_baseboards {
                    let baseboard_id = sled_agent.baseboard_id.as_ref().expect(
                        "already selected only sled agents with baseboards",
                    );
                    let ConfigReconcilerFields {
                        ledgered_sled_config,
                        last_reconciliation_sled_config,
                        reconciler_status,
                    } = config_reconciler_fields_by_sled
                        .remove(&sled_agent.sled_id)
                        .expect("all sled IDs should exist");
                    let zone_image_resolver = InvZoneImageResolver::new(&sled_agent.zone_image_resolver);
                    let selection = nexus_db_schema::schema::hw_baseboard_id::table
                        .select((
                            db_collection_id
                                .into_sql::<diesel::sql_types::Uuid>(),
                            sled_agent
                                .time_collected
                                .into_sql::<diesel::sql_types::Timestamptz>(),
                            sled_agent
                                .source
                                .clone()
                                .into_sql::<diesel::sql_types::Text>(),
                            (sled_agent.sled_id.into_untyped_uuid())
                                .into_sql::<diesel::sql_types::Uuid>(),
                            baseboard_dsl::id.nullable(),
                            nexus_db_model::ipv6::Ipv6Addr::from(
                                sled_agent.sled_agent_address.ip(),
                            )
                            .into_sql::<diesel::sql_types::Inet>(),
                            SqlU16(sled_agent.sled_agent_address.port())
                                .into_sql::<diesel::sql_types::Int4>(),
                            SledRole::from(sled_agent.sled_role)
                                .into_sql::<SledRoleEnum>(),
                            SqlU32(sled_agent.usable_hardware_threads)
                                .into_sql::<diesel::sql_types::Int8>(),
                            nexus_db_model::ByteCount::from(
                                sled_agent.usable_physical_ram,
                            )
                            .into_sql::<diesel::sql_types::Int8>(),
                            nexus_db_model::ByteCount::from(
                                sled_agent.reservoir_size,
                            )
                            .into_sql::<diesel::sql_types::Int8>(),
                            ledgered_sled_config
                                .map(|id| id.into_untyped_uuid())
                                .into_sql::<Nullable<diesel::sql_types::Uuid>>(),
                            last_reconciliation_sled_config
                                .map(|id| id.into_untyped_uuid())
                                .into_sql::<Nullable<diesel::sql_types::Uuid>>(),
                            reconciler_status.reconciler_status_kind
                                .into_sql::<InvConfigReconcilerStatusKindEnum>(),
                            reconciler_status.reconciler_status_sled_config
                                .map(|id| id.into_untyped_uuid())
                                .into_sql::<Nullable<diesel::sql_types::Uuid>>(),
                            reconciler_status.reconciler_status_timestamp
                                .into_sql::<Nullable<diesel::sql_types::Timestamptz>>(),
                            reconciler_status.reconciler_status_duration_secs
                                .into_sql::<Nullable<diesel::sql_types::Double>>(),
                            zone_image_resolver.zone_manifest_boot_disk_path
                                .into_sql::<diesel::sql_types::Text>(),
                            zone_image_resolver.zone_manifest_source
                                .into_sql::<Nullable<InvZoneManifestSourceEnum>>(),
                            zone_image_resolver.zone_manifest_mupdate_id
                                .into_sql::<Nullable<diesel::sql_types::Uuid>>(),
                            zone_image_resolver.zone_manifest_boot_disk_error
                                .into_sql::<Nullable<diesel::sql_types::Text>>(),
                            zone_image_resolver.mupdate_override_boot_disk_path
                                .into_sql::<diesel::sql_types::Text>(),
                            zone_image_resolver.mupdate_override_id
                                .into_sql::<Nullable<diesel::sql_types::Uuid>>(),
                            zone_image_resolver.mupdate_override_boot_disk_error
                                .into_sql::<Nullable<diesel::sql_types::Text>>(),
                        ))
                        .filter(
                            baseboard_dsl::part_number
                                .eq(baseboard_id.part_number.clone()),
                        )
                        .filter(
                            baseboard_dsl::serial_number
                                .eq(baseboard_id.serial_number.clone()),
                        );

                    let _ =
                        diesel::insert_into(nexus_db_schema::schema::inv_sled_agent::table)
                            .values(selection)
                            .into_columns((
                                sa_dsl::inv_collection_id,
                                sa_dsl::time_collected,
                                sa_dsl::source,
                                sa_dsl::sled_id,
                                sa_dsl::hw_baseboard_id,
                                sa_dsl::sled_agent_ip,
                                sa_dsl::sled_agent_port,
                                sa_dsl::sled_role,
                                sa_dsl::usable_hardware_threads,
                                sa_dsl::usable_physical_ram,
                                sa_dsl::reservoir_size,
                                sa_dsl::ledgered_sled_config,
                                sa_dsl::last_reconciliation_sled_config,
                                sa_dsl::reconciler_status_kind,
                                sa_dsl::reconciler_status_sled_config,
                                sa_dsl::reconciler_status_timestamp,
                                sa_dsl::reconciler_status_duration_secs,
                                sa_dsl::zone_manifest_boot_disk_path,
                                sa_dsl::zone_manifest_source,
                                sa_dsl::zone_manifest_mupdate_id,
                                sa_dsl::zone_manifest_boot_disk_error,
                                sa_dsl::mupdate_override_boot_disk_path,
                                sa_dsl::mupdate_override_id,
                                sa_dsl::mupdate_override_boot_disk_error,
                            ))
                            .execute_async(&conn)
                            .await?;

                    // See the comment in the earlier block (where we use
                    // `inv_service_processor::all_columns()`).  The same
                    // applies here.
                    let (
                        _inv_collection_id,
                        _time_collected,
                        _source,
                        _sled_id,
                        _hw_baseboard_id,
                        _sled_agent_ip,
                        _sled_agent_port,
                        _sled_role,
                        _usable_hardware_threads,
                        _usable_physical_ram,
                        _reservoir_size,
                        _ledgered_sled_config,
                        _last_reconciliation_sled_config,
                        _reconciler_status_kind,
                        _reconciler_status_sled_config,
                        _reconciler_status_timestamp,
                        _reconciler_status_duration_secs,
                        _zone_manifest_boot_disk_path,
                        _zone_manifest_source,
                        _zone_manifest_mupdate_id,
                        _zone_manifest_boot_disk_error,
                        _mupdate_override_boot_disk_path,
                        _mupdate_override_boot_disk_id,
                        _mupdate_override_boot_disk_error,
                    ) = sa_dsl::inv_sled_agent::all_columns();
                }

                // For sleds with no baseboard information, we can't use
                // the same INSERT INTO ... SELECT pattern because we
                // won't find anything in the hw_baseboard_id table.  It
                // sucks that these are bifurcated code paths, but on
                // the plus side, this is a much simpler INSERT, and we
                // can insert all of them in one statement.
                let _ = diesel::insert_into(nexus_db_schema::schema::inv_sled_agent::table)
                    .values(sled_agents_no_baseboards)
                    .execute_async(&conn)
                    .await?;
            }

            // Insert the clickhouse keeper memberships we've received
            {
                use nexus_db_schema::schema::inv_clickhouse_keeper_membership::dsl;
                diesel::insert_into(dsl::inv_clickhouse_keeper_membership)
                    .values(inv_clickhouse_keeper_memberships)
                    .execute_async(&conn)
                    .await?;
            }

            // Finally, insert the list of errors.
            {
                use nexus_db_schema::schema::inv_collection_error::dsl as errors_dsl;
                let _ = diesel::insert_into(errors_dsl::inv_collection_error)
                    .values(error_values)
                    .execute_async(&conn)
                    .await?;
            }

            Ok(())
        })
        .await
        .map_err(|e| public_error_from_diesel(e, ErrorHandler::Server))?;

        info!(
            &opctx.log,
            "inserted inventory collection";
            "collection_id" => collection.id.to_string(),
        );

        Ok(())
    }

    /// Prune inventory collections stored in the database, keeping at least
    /// `nkeep`.
    ///
    /// This function removes as many collections as possible while preserving
    /// the last `nkeep`.  This will also preserve at least one "complete"
    /// collection (i.e., one having zero errors).
    // It might seem surprising that such a high-level application policy is
    // embedded in the DataStore.  The reason is that we want to push a bunch of
    // the logic into the SQL to avoid interactive queries.
    pub async fn inventory_prune_collections(
        &self,
        opctx: &OpContext,
        nkeep: u32,
    ) -> Result<(), Error> {
        // Assumptions:
        //
        // - Most of the time, there will be about `nkeep + 1` collections in
        //   the database.  That's because the normal expected case is: we had
        //   `nkeep`, we created another one, and now we're pruning the oldest
        //   one.
        //
        // - There could be fewer collections in the database, early in the
        //   system's lifetime (before we've accumulated `nkeep` of them).
        //
        // - There could be many more collections in the database, if something
        //   has gone wrong and we've fallen behind in our cleanup.
        //
        // - Due to transient errors during the collection process, it's
        //   possible that a collection is known to be potentially incomplete.
        //   We can tell this because it has rows in `inv_collection_errors`.
        //   (It's possible that a collection can be incomplete with zero
        //   errors, but we can't know that here and so we can't do anything
        //   about it.)
        //
        // Goals:
        //
        // - When this function returns without error, there were at most
        //   `nkeep` collections in the database.
        //
        // - If we have to remove any collections, we want to start from the
        //   oldest ones.  (We want to maintain a window of the last `nkeep`,
        //   not the first `nkeep - 1` from the beginning of time plus the most
        //   recent one.)
        //
        // - We want to avoid removing the last collection that had zero errors.
        //   (If we weren't careful, we might do this if there were `nkeep`
        //   collections with errors that were newer than the last complete
        //   collection.)
        //
        // Here's the plan:
        //
        // - Select from the database the `nkeep + 1` oldest collections and the
        //   number of errors associated with each one.
        //
        // - If we got fewer than `nkeep + 1` back, we're done.  We shouldn't
        //   prune anything.
        //
        // - Otherwise, if the oldest collection is the only complete one,
        //   remove the next-oldest collection and go back to the top (repeat).
        //
        // - Otherwise, remove the oldest collection and go back to the top
        //   (repeat).
        //
        // This seems surprisingly complicated.  It's designed to meet the above
        // goals.
        //
        // Is this going to work if multiple Nexuses are doing it concurrently?
        // This cannot remove the last complete collection because a given Nexus
        // will only remove a complete collection if it has seen a newer
        // complete one.  This cannot result in keeping fewer than "nkeep"
        // collections because any Nexus will only remove a collection if there
        // are "nkeep" newer ones.  In both of these cases, another Nexus might
        // remove one of the ones that the first Nexus was counting on keeping,
        // but only if there was a newer one to replace it.

        opctx.authorize(authz::Action::Modify, &authz::INVENTORY).await?;

        loop {
            match self.inventory_find_pruneable(opctx, nkeep).await? {
                None => break,
                Some(collection_id) => {
                    self.inventory_delete_collection(opctx, collection_id)
                        .await?
                }
            }
        }

        Ok(())
    }

    /// Return the oldest inventory collection that's eligible for pruning,
    /// if any
    ///
    /// The caller of this (non-pub) function is responsible for authz.
    async fn inventory_find_pruneable(
        &self,
        opctx: &OpContext,
        nkeep: u32,
    ) -> Result<Option<CollectionUuid>, Error> {
        let conn = self.pool_connection_authorized(opctx).await?;
        // Diesel requires us to use aliases in order to refer to the
        // `inv_collection` table twice in the same query.
        let (inv_collection1, inv_collection2) = diesel::alias!(
            nexus_db_schema::schema::inv_collection as inv_collection1,
            nexus_db_schema::schema::inv_collection as inv_collection2
        );

        // This subquery essentially generates:
        //
        //    SELECT id FROM inv_collection ORDER BY time_started" ASC LIMIT $1
        //
        // where $1 becomes `nkeep + 1`.  This just lists the `nkeep + 1` oldest
        // collections.
        let subquery = inv_collection1
            .select(
                inv_collection1
                    .field(nexus_db_schema::schema::inv_collection::id),
            )
            .order_by(
                inv_collection1
                    .field(
                        nexus_db_schema::schema::inv_collection::time_started,
                    )
                    .asc(),
            )
            .limit(i64::from(nkeep) + 1);

        // This essentially generates:
        //
        //     SELECT
        //         inv_collection.id,
        //         count(inv_collection_error.inv_collection_id)
        //     FROM (
        //             inv_collection
        //         LEFT OUTER JOIN
        //             inv_collection_error
        //         ON (
        //             inv_collection_error.inv_collection_id = inv_collection.id
        //         )
        //     ) WHERE (
        //         inv_collection.id = ANY( <<subquery above>> )
        //     )
        //     GROUP BY inv_collection.id
        //     ORDER BY inv_collection.time_started ASC
        //
        // This looks a lot scarier than it is.  The goal is to produce a
        // two-column table that looks like this:
        //
        //     collection_id1     count of errors from collection_id1
        //     collection_id2     count of errors from collection_id2
        //     collection_id3     count of errors from collection_id3
        //     ...
        //
        let candidates: Vec<(Uuid, i64)> = inv_collection2
            .left_outer_join(nexus_db_schema::schema::inv_collection_error::table)
            .filter(
                inv_collection2
                    .field(nexus_db_schema::schema::inv_collection::id)
                    .eq_any(subquery),
            )
            .group_by(inv_collection2.field(nexus_db_schema::schema::inv_collection::id))
            .select((
                inv_collection2.field(nexus_db_schema::schema::inv_collection::id),
                diesel::dsl::count(
                    nexus_db_schema::schema::inv_collection_error::inv_collection_id
                        .nullable(),
                ),
            ))
            .order_by(
                inv_collection2
                    .field(nexus_db_schema::schema::inv_collection::time_started)
                    .asc(),
            )
            .load_async(&*conn)
            .await
            .map_err(|e| public_error_from_diesel(e, ErrorHandler::Server))
            .internal_context("listing oldest collections")?;

        if u32::try_from(candidates.len()).unwrap() <= nkeep {
            debug!(
                &opctx.log,
                "inventory_prune_one: nothing eligible for removal (too few)";
                "candidates" => ?candidates,
            );
            return Ok(None);
        }

        // We've now got up to "nkeep + 1" oldest collections, starting with the
        // very oldest.  We can get rid of the oldest one unless it's the only
        // complete one.  Another way to think about it: find the _last_
        // complete one.  Remove it from the list of candidates.  Now mark the
        // first item in the remaining list for deletion.
        let last_completed_idx = candidates
            .iter()
            .enumerate()
            .rev()
            .find(|(_i, (_collection_id, nerrors))| *nerrors == 0);
        let candidate = match last_completed_idx {
            Some((0, _)) => candidates.get(1),
            _ => candidates.first(),
        }
        .map(|(collection_id, _nerrors)| *collection_id);
        if let Some(c) = candidate {
            debug!(
                &opctx.log,
                "inventory_prune_one: eligible for removal";
                "collection_id" => c.to_string(),
                "candidates" => ?candidates,
            );
        } else {
            debug!(
                &opctx.log,
                "inventory_prune_one: nothing eligible for removal";
                "candidates" => ?candidates,
            );
        }
        Ok(candidate.map(CollectionUuid::from_untyped_uuid))
    }

    /// Removes an inventory collection from the database
    ///
    /// The caller of this (non-pub) function is responsible for authz.
    async fn inventory_delete_collection(
        &self,
        opctx: &OpContext,
        collection_id: CollectionUuid,
    ) -> Result<(), Error> {
        // As with inserting a whole collection, we remove it in one big
        // transaction for simplicity.  Similar considerations apply.  We could
        // break it up if these transactions become too big.  But we'd need a
        // way to stop other clients from discovering a collection after we
        // start removing it and we'd also need to make sure we didn't leak a
        // collection if we crash while deleting it.
        let conn = self.pool_connection_authorized(opctx).await?;
        let db_collection_id = to_db_typed_uuid(collection_id);

        // Helper to pack and unpack all the counts of rows we delete in the
        // transaction below (exclusively used for logging).
        struct NumRowsDeleted {
            ncollections: usize,
            nsps: usize,
            nrots: usize,
            ncabooses: usize,
            nrot_pages: usize,
            nsled_agents: usize,
            ndatasets: usize,
            nphysical_disks: usize,
            nnvme_disk_firmware: usize,
            nlast_reconciliation_disk_results: usize,
            nlast_reconciliation_dataset_results: usize,
            nlast_reconciliation_orphaned_datasets: usize,
            nlast_reconciliation_zone_results: usize,
            nzone_manifest_zones: usize,
            nzone_manifest_non_boot: usize,
            nmupdate_override_non_boot: usize,
            nomicron_sled_configs: usize,
            nomicron_sled_config_disks: usize,
            nomicron_sled_config_datasets: usize,
            nomicron_sled_config_zones: usize,
            nomicron_sled_config_zone_nics: usize,
            nzpools: usize,
            nerrors: usize,
            nclickhouse_keeper_membership: usize,
        }

        let NumRowsDeleted {
            ncollections,
            nsps,
            nrots,
            ncabooses,
            nrot_pages,
            nsled_agents,
            ndatasets,
            nphysical_disks,
            nnvme_disk_firmware,
            nlast_reconciliation_disk_results,
            nlast_reconciliation_dataset_results,
            nlast_reconciliation_orphaned_datasets,
            nlast_reconciliation_zone_results,
            nzone_manifest_zones,
            nzone_manifest_non_boot,
            nmupdate_override_non_boot,
            nomicron_sled_configs,
            nomicron_sled_config_disks,
            nomicron_sled_config_datasets,
            nomicron_sled_config_zones,
            nomicron_sled_config_zone_nics,
            nzpools,
            nerrors,
            nclickhouse_keeper_membership,
        } =
            self.transaction_retry_wrapper("inventory_delete_collection")
                .transaction(&conn, |conn| async move {
                    // Remove the record describing the collection itself.
                    let ncollections = {
                        use nexus_db_schema::schema::inv_collection::dsl;
                        diesel::delete(
                            dsl::inv_collection
                                .filter(dsl::id.eq(db_collection_id)),
                        )
                        .execute_async(&conn)
                        .await?
                    };

                    // Remove rows for service processors.
                    let nsps = {
                        use nexus_db_schema::schema::inv_service_processor::dsl;
                        diesel::delete(dsl::inv_service_processor.filter(
                            dsl::inv_collection_id.eq(db_collection_id),
                        ))
                        .execute_async(&conn)
                        .await?
                    };

                    // Remove rows for roots of trust.
                    let nrots = {
                        use nexus_db_schema::schema::inv_root_of_trust::dsl;
                        diesel::delete(dsl::inv_root_of_trust.filter(
                            dsl::inv_collection_id.eq(db_collection_id),
                        ))
                        .execute_async(&conn)
                        .await?
                    };

                    // Remove rows for cabooses found.
                    let ncabooses = {
                        use nexus_db_schema::schema::inv_caboose::dsl;
                        diesel::delete(dsl::inv_caboose.filter(
                            dsl::inv_collection_id.eq(db_collection_id),
                        ))
                        .execute_async(&conn)
                        .await?
                    };

                    // Remove rows for root of trust pages found.
                    let nrot_pages = {
                        use nexus_db_schema::schema::inv_root_of_trust_page::dsl;
                        diesel::delete(dsl::inv_root_of_trust_page.filter(
                            dsl::inv_collection_id.eq(db_collection_id),
                        ))
                        .execute_async(&conn)
                        .await?
                    };

                    // Remove rows for sled agents found.
                    let nsled_agents = {
                        use nexus_db_schema::schema::inv_sled_agent::dsl;
                        diesel::delete(dsl::inv_sled_agent.filter(
                            dsl::inv_collection_id.eq(db_collection_id),
                        ))
                        .execute_async(&conn)
                        .await?
                    };

                    // Remove rows for datasets
                    let ndatasets = {
                        use nexus_db_schema::schema::inv_dataset::dsl;
                        diesel::delete(dsl::inv_dataset.filter(
                            dsl::inv_collection_id.eq(db_collection_id),
                        ))
                        .execute_async(&conn)
                        .await?
                    };

                    // Remove rows for physical disks found.
                    let nphysical_disks = {
                        use nexus_db_schema::schema::inv_physical_disk::dsl;
                        diesel::delete(dsl::inv_physical_disk.filter(
                            dsl::inv_collection_id.eq(db_collection_id),
                        ))
                        .execute_async(&conn)
                        .await?
                    };

                    // Remove rows for NVMe physical disk firmware found.
                    let nnvme_disk_firmware = {
                        use nexus_db_schema::schema::inv_nvme_disk_firmware::dsl;
                        diesel::delete(dsl::inv_nvme_disk_firmware.filter(
                            dsl::inv_collection_id.eq(db_collection_id),
                        ))
                        .execute_async(&conn)
                        .await?
                    };

                    // Remove rows associated with the last reconciliation
                    // result (disks, datasets, and zones).
                    let nlast_reconciliation_disk_results = {
                        use nexus_db_schema::schema::inv_last_reconciliation_disk_result::dsl;
                        diesel::delete(dsl::inv_last_reconciliation_disk_result.filter(
                            dsl::inv_collection_id.eq(db_collection_id),
                        ))
                        .execute_async(&conn)
                        .await?
                    };
                    let nlast_reconciliation_dataset_results = {
                        use nexus_db_schema::schema::inv_last_reconciliation_dataset_result::dsl;
                        diesel::delete(dsl::inv_last_reconciliation_dataset_result.filter(
                            dsl::inv_collection_id.eq(db_collection_id),
                        ))
                        .execute_async(&conn)
                        .await?
                    };
                    let nlast_reconciliation_orphaned_datasets = {
                        use nexus_db_schema::schema::inv_last_reconciliation_orphaned_dataset::dsl;
                        diesel::delete(dsl::inv_last_reconciliation_orphaned_dataset.filter(
                            dsl::inv_collection_id.eq(db_collection_id),
                        ))
                        .execute_async(&conn)
                        .await?
                    };
                    let nlast_reconciliation_zone_results = {
                        use nexus_db_schema::schema::inv_last_reconciliation_zone_result::dsl;
                        diesel::delete(dsl::inv_last_reconciliation_zone_result.filter(
                            dsl::inv_collection_id.eq(db_collection_id),
                        ))
                        .execute_async(&conn)
                        .await?
                    };

                    // Remove rows associated with zone resolver inventory.
                    let nzone_manifest_zones = {
                        use nexus_db_schema::schema::inv_zone_manifest_zone::dsl;
                        diesel::delete(dsl::inv_zone_manifest_zone.filter(
                            dsl::inv_collection_id.eq(db_collection_id),
                        ))
                        .execute_async(&conn)
                        .await?
                    };
                    let nzone_manifest_non_boot = {
                        use nexus_db_schema::schema::inv_zone_manifest_non_boot::dsl;
                        diesel::delete(dsl::inv_zone_manifest_non_boot.filter(
                            dsl::inv_collection_id.eq(db_collection_id),
                        ))
                        .execute_async(&conn)
                        .await?
                    };
                    let nmupdate_override_non_boot = {
                        use nexus_db_schema::schema::inv_mupdate_override_non_boot::dsl;
                        diesel::delete(dsl::inv_mupdate_override_non_boot.filter(
                            dsl::inv_collection_id.eq(db_collection_id),
                        ))
                        .execute_async(&conn)
                        .await?
                    };

                    // Remove rows associated with `OmicronSledConfig`s.
                    let nomicron_sled_configs = {
                        use nexus_db_schema::schema::inv_omicron_sled_config::dsl;
                        diesel::delete(dsl::inv_omicron_sled_config.filter(
                            dsl::inv_collection_id.eq(db_collection_id),
                        ))
                        .execute_async(&conn)
                        .await?
                    };
                    let nomicron_sled_config_disks = {
                        use nexus_db_schema::schema::inv_omicron_sled_config_disk::dsl;
                        diesel::delete(dsl::inv_omicron_sled_config_disk.filter(
                            dsl::inv_collection_id.eq(db_collection_id),
                        ))
                        .execute_async(&conn)
                        .await?
                    };
                    let nomicron_sled_config_datasets = {
                        use nexus_db_schema::schema::inv_omicron_sled_config_dataset::dsl;
                        diesel::delete(dsl::inv_omicron_sled_config_dataset.filter(
                            dsl::inv_collection_id.eq(db_collection_id),
                        ))
                        .execute_async(&conn)
                        .await?
                    };
                    let nomicron_sled_config_zones = {
                        use nexus_db_schema::schema::inv_omicron_sled_config_zone::dsl;
                        diesel::delete(dsl::inv_omicron_sled_config_zone.filter(
                            dsl::inv_collection_id.eq(db_collection_id),
                        ))
                        .execute_async(&conn)
                        .await?
                    };
                    let nomicron_sled_config_zone_nics = {
                        use nexus_db_schema::schema::inv_omicron_sled_config_zone_nic::dsl;
                        diesel::delete(dsl::inv_omicron_sled_config_zone_nic.filter(
                            dsl::inv_collection_id.eq(db_collection_id),
                        ))
                        .execute_async(&conn)
                        .await?
                    };

                    let nzpools = {
                        use nexus_db_schema::schema::inv_zpool::dsl;
                        diesel::delete(dsl::inv_zpool.filter(
                            dsl::inv_collection_id.eq(db_collection_id),
                        ))
                        .execute_async(&conn)
                        .await?
                    };

                    // Remove rows for errors encountered.
                    let nerrors = {
                        use nexus_db_schema::schema::inv_collection_error::dsl;
                        diesel::delete(dsl::inv_collection_error.filter(
                            dsl::inv_collection_id.eq(db_collection_id),
                        ))
                        .execute_async(&conn)
                        .await?
                    };

                    // Remove rows for clickhouse keeper membership
                    let nclickhouse_keeper_membership = {
                        use nexus_db_schema::schema::inv_clickhouse_keeper_membership::dsl;
                        diesel::delete(
                            dsl::inv_clickhouse_keeper_membership.filter(
                                dsl::inv_collection_id.eq(db_collection_id),
                            ),
                        )
                        .execute_async(&conn)
                        .await?
                    };

                    Ok(NumRowsDeleted {
                        ncollections,
                        nsps,
                        nrots,
                        ncabooses,
                        nrot_pages,
                        nsled_agents,
                        ndatasets,
                        nphysical_disks,
                        nnvme_disk_firmware,
                        nlast_reconciliation_disk_results,
                        nlast_reconciliation_dataset_results,
                        nlast_reconciliation_orphaned_datasets,
                        nlast_reconciliation_zone_results,
                        nzone_manifest_zones,
                        nzone_manifest_non_boot,
                        nmupdate_override_non_boot,
                        nomicron_sled_configs,
                        nomicron_sled_config_disks,
                        nomicron_sled_config_datasets,
                        nomicron_sled_config_zones,
                        nomicron_sled_config_zone_nics,
                        nzpools,
                        nerrors,
                        nclickhouse_keeper_membership,
                    })
                })
                .await
                .map_err(|error| {
                    public_error_from_diesel(error, ErrorHandler::Server)
                })?;

        info!(&opctx.log, "removed inventory collection";
            "collection_id" => collection_id.to_string(),
            "ncollections" => ncollections,
            "nsps" => nsps,
            "nrots" => nrots,
            "ncabooses" => ncabooses,
            "nrot_pages" => nrot_pages,
            "nsled_agents" => nsled_agents,
            "ndatasets" => ndatasets,
            "nphysical_disks" => nphysical_disks,
            "nnvme_disk_firmware" => nnvme_disk_firmware,
            "nlast_reconciliation_disk_results" =>
                nlast_reconciliation_disk_results,
            "nlast_reconciliation_dataset_results" =>
                nlast_reconciliation_dataset_results,
            "nlast_reconciliation_orphaned_datasets" =>
                nlast_reconciliation_orphaned_datasets,
            "nlast_reconciliation_zone_results" =>
                nlast_reconciliation_zone_results,
            "nzone_manifest_zones" => nzone_manifest_zones,
            "nzone_manifest_non_boot" => nzone_manifest_non_boot,
            "nmupdate_override_non_boot" => nmupdate_override_non_boot,
            "nomicron_sled_configs" => nomicron_sled_configs,
            "nomicron_sled_config_disks" => nomicron_sled_config_disks,
            "nomicron_sled_config_datasets" => nomicron_sled_config_datasets,
            "nomicron_sled_config_zones" => nomicron_sled_config_zones,
            "nomicron_sled_config_zone_nics" => nomicron_sled_config_zone_nics,
            "nzpools" => nzpools,
            "nerrors" => nerrors,
            "nclickhouse_keeper_membership" => nclickhouse_keeper_membership
        );

        Ok(())
    }

    // Find the primary key for `hw_baseboard_id` given a `BaseboardId`
    pub async fn find_hw_baseboard_id(
        &self,
        opctx: &OpContext,
        baseboard_id: &BaseboardId,
    ) -> Result<Uuid, Error> {
        opctx.authorize(authz::Action::Read, &authz::INVENTORY).await?;
        let conn = self.pool_connection_authorized(opctx).await?;
        use nexus_db_schema::schema::hw_baseboard_id::dsl;
        dsl::hw_baseboard_id
            .filter(dsl::serial_number.eq(baseboard_id.serial_number.clone()))
            .filter(dsl::part_number.eq(baseboard_id.part_number.clone()))
            .select(dsl::id)
            .first_async::<Uuid>(&*conn)
            .await
            .map_err(|e| {
                public_error_from_diesel_lookup(
                    e,
                    ResourceType::Sled,
                    &LookupType::ByCompositeId(format!("{baseboard_id:?}")),
                )
            })
    }

    /// Attempt to read the latest collection.
    ///
    /// If there aren't any collections, return `Ok(None)`.
    pub async fn inventory_get_latest_collection(
        &self,
        opctx: &OpContext,
    ) -> Result<Option<Collection>, Error> {
        opctx.authorize(authz::Action::Read, &authz::INVENTORY).await?;
        let conn = self.pool_connection_authorized(opctx).await?;
        use nexus_db_schema::schema::inv_collection::dsl;
        let collection_id = dsl::inv_collection
            .select(dsl::id)
            .order_by(dsl::time_started.desc())
            .first_async::<Uuid>(&*conn)
            .await
            .optional()
            .map_err(|e| public_error_from_diesel(e, ErrorHandler::Server))?;

        let Some(collection_id) = collection_id else {
            return Ok(None);
        };

        Ok(Some(
            self.inventory_collection_read(
                opctx,
                CollectionUuid::from_untyped_uuid(collection_id),
            )
            .await?,
        ))
    }

    /// Attempt to read the current collection
    pub async fn inventory_collection_read(
        &self,
        opctx: &OpContext,
        id: CollectionUuid,
    ) -> Result<Collection, Error> {
        self.inventory_collection_read_batched(opctx, id, SQL_BATCH_SIZE).await
    }

    /// Attempt to read the current collection with the provided batch size.
    ///
    /// Queries are limited to `batch_size` records at a time, performing
    /// multiple queries if more than `batch_size` records exist.
    ///
    /// In general, we don't want to permit downstream code to determine the
    /// batch size; instead, we would like to always use `SQL_BATCH_SIZE`.
    /// However, in order to facilitate testing of the batching logic itself,
    /// this private method is separated from the public APIs
    /// [`Self::inventory_get_latest_collection`] and
    /// [`Self::inventory_collection_read`], so that we can test with smaller
    /// batch sizes.
    async fn inventory_collection_read_batched(
        &self,
        opctx: &OpContext,
        id: CollectionUuid,
        batch_size: NonZeroU32,
    ) -> Result<Collection, Error> {
        let conn = self.pool_connection_authorized(opctx).await?;
        let db_id = to_db_typed_uuid(id);
        let (time_started, time_done, collector) = {
            use nexus_db_schema::schema::inv_collection::dsl;

            let collections = dsl::inv_collection
                .filter(dsl::id.eq(db_id))
                .limit(2)
                .select(InvCollection::as_select())
                .load_async(&*conn)
                .await
                .map_err(|e| {
                    public_error_from_diesel(e, ErrorHandler::Server)
                })?;
            bail_unless!(collections.len() == 1);
            let collection = collections.into_iter().next().unwrap();
            (
                collection.time_started,
                collection.time_done,
                collection.collector,
            )
        };

        let errors: Vec<String> = {
            use nexus_db_schema::schema::inv_collection_error::dsl;
            let mut errors = Vec::new();
            let mut paginator = Paginator::new(batch_size);
            while let Some(p) = paginator.next() {
                let batch = paginated(
                    dsl::inv_collection_error,
                    dsl::idx,
                    &p.current_pagparams(),
                )
                .filter(dsl::inv_collection_id.eq(db_id))
                .order_by(dsl::idx)
                .select(InvCollectionError::as_select())
                .load_async(&*conn)
                .await
                .map_err(|e| {
                    public_error_from_diesel(e, ErrorHandler::Server)
                })?;
                paginator =
                    p.found_batch(&batch, &|row: &InvCollectionError| row.idx);
                errors.extend(batch.into_iter().map(|e| e.message));
            }
            errors
        };

        let sps: BTreeMap<_, _> = {
            use nexus_db_schema::schema::inv_service_processor::dsl;

            let mut sps = BTreeMap::new();

            let mut paginator = Paginator::new(batch_size);
            while let Some(p) = paginator.next() {
                let batch = paginated(
                    dsl::inv_service_processor,
                    dsl::hw_baseboard_id,
                    &p.current_pagparams(),
                )
                .filter(dsl::inv_collection_id.eq(db_id))
                .select(InvServiceProcessor::as_select())
                .load_async(&*conn)
                .await
                .map_err(|e| {
                    public_error_from_diesel(e, ErrorHandler::Server)
                })?;
                paginator = p.found_batch(&batch, &|row| row.hw_baseboard_id);
                sps.extend(batch.into_iter().map(|row| {
                    let baseboard_id = row.hw_baseboard_id;
                    (
                        baseboard_id,
                        nexus_types::inventory::ServiceProcessor::from(row),
                    )
                }));
            }
            sps
        };

        let rots: BTreeMap<_, _> = {
            use nexus_db_schema::schema::inv_root_of_trust::dsl;

            let mut rots = BTreeMap::new();

            let mut paginator = Paginator::new(batch_size);
            while let Some(p) = paginator.next() {
                let batch = paginated(
                    dsl::inv_root_of_trust,
                    dsl::hw_baseboard_id,
                    &p.current_pagparams(),
                )
                .filter(dsl::inv_collection_id.eq(db_id))
                .select(InvRootOfTrust::as_select())
                .load_async(&*conn)
                .await
                .map_err(|e| {
                    public_error_from_diesel(e, ErrorHandler::Server)
                })?;
                paginator = p.found_batch(&batch, &|row| row.hw_baseboard_id);
                rots.extend(batch.into_iter().map(|rot_row| {
                    let baseboard_id = rot_row.hw_baseboard_id;
                    (
                        baseboard_id,
                        nexus_types::inventory::RotState::from(rot_row),
                    )
                }));
            }
            rots
        };

        let sled_agent_rows: Vec<_> = {
            use nexus_db_schema::schema::inv_sled_agent::dsl;

            let mut rows = Vec::new();

            let mut paginator = Paginator::new(batch_size);
            while let Some(p) = paginator.next() {
                let mut batch = paginated(
                    dsl::inv_sled_agent,
                    dsl::sled_id,
                    &p.current_pagparams(),
                )
                .filter(dsl::inv_collection_id.eq(db_id))
                .select(InvSledAgent::as_select())
                .load_async(&*conn)
                .await
                .map_err(|e| {
                    public_error_from_diesel(e, ErrorHandler::Server)
                })?;
                paginator = p.found_batch(&batch, &|row| row.sled_id);
                rows.append(&mut batch);
            }

            rows
        };

        // Mapping of "Sled ID" -> "Mapping of physical slot -> disk firmware"
        let disk_firmware: BTreeMap<
            SledUuid,
            BTreeMap<i64, nexus_types::inventory::PhysicalDiskFirmware>,
        > = {
            use nexus_db_schema::schema::inv_nvme_disk_firmware::dsl;

            let mut disk_firmware = BTreeMap::<
                SledUuid,
                BTreeMap<i64, nexus_types::inventory::PhysicalDiskFirmware>,
            >::new();
            let mut paginator = Paginator::new(batch_size);
            while let Some(p) = paginator.next() {
                let batch = paginated_multicolumn(
                    dsl::inv_nvme_disk_firmware,
                    (dsl::sled_id, dsl::slot),
                    &p.current_pagparams(),
                )
                .filter(dsl::inv_collection_id.eq(db_id))
                .select(InvNvmeDiskFirmware::as_select())
                .load_async(&*conn)
                .await
                .map_err(|e| {
                    public_error_from_diesel(e, ErrorHandler::Server)
                })?;
                paginator =
                    p.found_batch(&batch, &|row| (row.sled_id(), row.slot()));
                for firmware in batch {
                    disk_firmware
                        .entry(firmware.sled_id().into())
                        .or_default()
                        .insert(
                            firmware.slot(),
                            nexus_types::inventory::PhysicalDiskFirmware::from(
                                firmware,
                            ),
                        );
                }
            }
            disk_firmware
        };

        // Mapping of "Sled ID" -> "All disks reported by that sled"
        let physical_disks: BTreeMap<
            SledUuid,
            Vec<nexus_types::inventory::PhysicalDisk>,
        > = {
            use nexus_db_schema::schema::inv_physical_disk::dsl;

            let mut disks = BTreeMap::<
                SledUuid,
                Vec<nexus_types::inventory::PhysicalDisk>,
            >::new();
            let mut paginator = Paginator::new(batch_size);
            while let Some(p) = paginator.next() {
                let batch = paginated_multicolumn(
                    dsl::inv_physical_disk,
                    (dsl::sled_id, dsl::slot),
                    &p.current_pagparams(),
                )
                .filter(dsl::inv_collection_id.eq(db_id))
                .select(InvPhysicalDisk::as_select())
                .load_async(&*conn)
                .await
                .map_err(|e| {
                    public_error_from_diesel(e, ErrorHandler::Server)
                })?;
                paginator =
                    p.found_batch(&batch, &|row| (row.sled_id, row.slot));
                for disk in batch {
                    let sled_id = disk.sled_id.into();
                    let firmware = disk_firmware
                        .get(&sled_id)
                        .and_then(|lookup| lookup.get(&disk.slot))
                        .unwrap_or(&nexus_types::inventory::PhysicalDiskFirmware::Unknown);

                    disks.entry(sled_id).or_default().push(
                        nexus_types::inventory::PhysicalDisk {
                            identity: omicron_common::disk::DiskIdentity {
                                vendor: disk.vendor,
                                model: disk.model,
                                serial: disk.serial,
                            },
                            variant: disk.variant.into(),
                            slot: disk.slot,
                            firmware: firmware.clone(),
                        },
                    );
                }
            }
            disks
        };

        // Mapping of "Sled ID" -> "All zpools reported by that sled"
        let zpools: BTreeMap<Uuid, Vec<nexus_types::inventory::Zpool>> = {
            use nexus_db_schema::schema::inv_zpool::dsl;

            let mut zpools =
                BTreeMap::<Uuid, Vec<nexus_types::inventory::Zpool>>::new();
            let mut paginator = Paginator::new(batch_size);
            while let Some(p) = paginator.next() {
                let batch = paginated_multicolumn(
                    dsl::inv_zpool,
                    (dsl::sled_id, dsl::id),
                    &p.current_pagparams(),
                )
                .filter(dsl::inv_collection_id.eq(db_id))
                .select(InvZpool::as_select())
                .load_async(&*conn)
                .await
                .map_err(|e| {
                    public_error_from_diesel(e, ErrorHandler::Server)
                })?;
                paginator = p.found_batch(&batch, &|row| (row.sled_id, row.id));
                for zpool in batch {
                    zpools
                        .entry(zpool.sled_id.into_untyped_uuid())
                        .or_default()
                        .push(zpool.into());
                }
            }
            zpools
        };

        // Mapping of "Sled ID" -> "All datasets reported by that sled"
        let datasets: BTreeMap<Uuid, Vec<nexus_types::inventory::Dataset>> = {
            use nexus_db_schema::schema::inv_dataset::dsl;

            let mut datasets =
                BTreeMap::<Uuid, Vec<nexus_types::inventory::Dataset>>::new();
            let mut paginator = Paginator::new(batch_size);
            while let Some(p) = paginator.next() {
                let batch = paginated_multicolumn(
                    dsl::inv_dataset,
                    (dsl::sled_id, dsl::name),
                    &p.current_pagparams(),
                )
                .filter(dsl::inv_collection_id.eq(db_id))
                .select(InvDataset::as_select())
                .load_async(&*conn)
                .await
                .map_err(|e| {
                    public_error_from_diesel(e, ErrorHandler::Server)
                })?;
                paginator = p.found_batch(&batch, &|row| {
                    (row.sled_id, row.name.clone())
                });
                for dataset in batch {
                    datasets
                        .entry(dataset.sled_id.into_untyped_uuid())
                        .or_default()
                        .push(dataset.into());
                }
            }
            datasets
        };

        // Collect the unique baseboard ids referenced by SPs, RoTs, and Sled
        // Agents.
        let baseboard_id_ids: BTreeSet<_> = sps
            .keys()
            .chain(rots.keys())
            .cloned()
            .chain(sled_agent_rows.iter().filter_map(|s| s.hw_baseboard_id))
            .collect();
        // Fetch the corresponding baseboard records.
        let baseboards_by_id: BTreeMap<_, _> = {
            use nexus_db_schema::schema::hw_baseboard_id::dsl;

            let mut bbs = BTreeMap::new();

            let mut paginator = Paginator::new(batch_size);
            while let Some(p) = paginator.next() {
                let batch = paginated(
                    dsl::hw_baseboard_id,
                    dsl::id,
                    &p.current_pagparams(),
                )
                .filter(dsl::id.eq_any(baseboard_id_ids.clone()))
                .select(HwBaseboardId::as_select())
                .load_async(&*conn)
                .await
                .map_err(|e| {
                    public_error_from_diesel(e, ErrorHandler::Server)
                })?;
                paginator = p.found_batch(&batch, &|row| row.id);
                bbs.extend(batch.into_iter().map(|bb| {
                    (
                        bb.id,
                        Arc::new(nexus_types::inventory::BaseboardId::from(bb)),
                    )
                }));
            }

            bbs
        };

        // Having those, we can replace the keys in the maps above with
        // references to the actual baseboard rather than the uuid.
        let sps = sps
            .into_iter()
            .map(|(id, sp)| {
                baseboards_by_id.get(&id).map(|bb| (bb.clone(), sp)).ok_or_else(
                    || {
                        Error::internal_error(
                            "missing baseboard that we should have fetched",
                        )
                    },
                )
            })
            .collect::<Result<BTreeMap<_, _>, _>>()?;
        let rots = rots
            .into_iter()
            .map(|(id, rot)| {
                baseboards_by_id
                    .get(&id)
                    .map(|bb| (bb.clone(), rot))
                    .ok_or_else(|| {
                        Error::internal_error(
                            "missing baseboard that we should have fetched",
                        )
                    })
            })
            .collect::<Result<BTreeMap<_, _>, _>>()?;

        // Fetch records of cabooses found.
        let inv_caboose_rows = {
            use nexus_db_schema::schema::inv_caboose::dsl;

            let mut cabooses = Vec::new();

            let mut paginator = Paginator::new(batch_size);
            while let Some(p) = paginator.next() {
                let mut batch = paginated_multicolumn(
                    dsl::inv_caboose,
                    (dsl::hw_baseboard_id, dsl::which),
                    &p.current_pagparams(),
                )
                .filter(dsl::inv_collection_id.eq(db_id))
                .select(InvCaboose::as_select())
                .load_async(&*conn)
                .await
                .map_err(|e| {
                    public_error_from_diesel(e, ErrorHandler::Server)
                })?;
                paginator = p.found_batch(&batch, &|row| {
                    (row.hw_baseboard_id, row.which)
                });
                cabooses.append(&mut batch);
            }

            cabooses
        };

        // Collect the unique sw_caboose_ids for those cabooses.
        let sw_caboose_ids: BTreeSet<_> = inv_caboose_rows
            .iter()
            .map(|inv_caboose| inv_caboose.sw_caboose_id)
            .collect();
        // Fetch the corresponing records.
        let cabooses_by_id: BTreeMap<_, _> = {
            use nexus_db_schema::schema::sw_caboose::dsl;

            let mut cabooses = BTreeMap::new();

            let mut paginator = Paginator::new(batch_size);
            while let Some(p) = paginator.next() {
                let batch =
                    paginated(dsl::sw_caboose, dsl::id, &p.current_pagparams())
                        .filter(dsl::id.eq_any(sw_caboose_ids.clone()))
                        .select(SwCaboose::as_select())
                        .load_async(&*conn)
                        .await
                        .map_err(|e| {
                            public_error_from_diesel(e, ErrorHandler::Server)
                        })?;
                paginator = p.found_batch(&batch, &|row| row.id);
                cabooses.extend(batch.into_iter().map(|sw_caboose_row| {
                    (
                        sw_caboose_row.id,
                        Arc::new(nexus_types::inventory::Caboose::from(
                            sw_caboose_row,
                        )),
                    )
                }));
            }

            cabooses
        };

        // Assemble the lists of cabooses found.
        let mut cabooses_found = BTreeMap::new();
        for c in inv_caboose_rows {
            let by_baseboard = cabooses_found
                .entry(nexus_types::inventory::CabooseWhich::from(c.which))
                .or_insert_with(BTreeMap::new);
            let Some(bb) = baseboards_by_id.get(&c.hw_baseboard_id) else {
                let msg = format!(
                    "unknown baseboard found in inv_caboose: {}",
                    c.hw_baseboard_id
                );
                return Err(Error::internal_error(&msg));
            };
            let Some(sw_caboose) = cabooses_by_id.get(&c.sw_caboose_id) else {
                let msg = format!(
                    "unknown caboose found in inv_caboose: {}",
                    c.sw_caboose_id
                );
                return Err(Error::internal_error(&msg));
            };

            let previous = by_baseboard.insert(
                bb.clone(),
                nexus_types::inventory::CabooseFound {
                    time_collected: c.time_collected,
                    source: c.source,
                    caboose: sw_caboose.clone(),
                },
            );
            bail_unless!(
                previous.is_none(),
                "duplicate caboose found: {:?} baseboard {:?}",
                c.which,
                c.hw_baseboard_id
            );
        }

        // Fetch records of RoT pages found.
        let inv_rot_page_rows = {
            use nexus_db_schema::schema::inv_root_of_trust_page::dsl;

            let mut rot_pages = Vec::new();

            let mut paginator = Paginator::new(batch_size);
            while let Some(p) = paginator.next() {
                let mut batch = paginated_multicolumn(
                    dsl::inv_root_of_trust_page,
                    (dsl::hw_baseboard_id, dsl::which),
                    &p.current_pagparams(),
                )
                .filter(dsl::inv_collection_id.eq(db_id))
                .select(InvRotPage::as_select())
                .load_async(&*conn)
                .await
                .map_err(|e| {
                    public_error_from_diesel(e, ErrorHandler::Server)
                })?;
                paginator = p.found_batch(&batch, &|row| {
                    (row.hw_baseboard_id, row.which)
                });
                rot_pages.append(&mut batch);
            }

            rot_pages
        };

        // Collect the unique sw_rot_page_ids for those pages.
        let sw_rot_page_ids: BTreeSet<_> = inv_rot_page_rows
            .iter()
            .map(|inv_rot_page| inv_rot_page.sw_root_of_trust_page_id)
            .collect();
        // Fetch the corresponding records.
        let rot_pages_by_id: BTreeMap<_, _> = {
            use nexus_db_schema::schema::sw_root_of_trust_page::dsl;

            let mut rot_pages = BTreeMap::new();

            let mut paginator = Paginator::new(batch_size);
            while let Some(p) = paginator.next() {
                let batch = paginated(
                    dsl::sw_root_of_trust_page,
                    dsl::id,
                    &p.current_pagparams(),
                )
                .filter(dsl::id.eq_any(sw_rot_page_ids.clone()))
                .select(SwRotPage::as_select())
                .load_async(&*conn)
                .await
                .map_err(|e| {
                    public_error_from_diesel(e, ErrorHandler::Server)
                })?;
                paginator = p.found_batch(&batch, &|row| row.id);
                rot_pages.extend(batch.into_iter().map(|sw_rot_page_row| {
                    (
                        sw_rot_page_row.id,
                        Arc::new(nexus_types::inventory::RotPage::from(
                            sw_rot_page_row,
                        )),
                    )
                }))
            }

            rot_pages
        };

        // Assemble the lists of rot pages found.
        let mut rot_pages_found = BTreeMap::new();
        for p in inv_rot_page_rows {
            let by_baseboard = rot_pages_found
                .entry(nexus_types::inventory::RotPageWhich::from(p.which))
                .or_insert_with(BTreeMap::new);
            let Some(bb) = baseboards_by_id.get(&p.hw_baseboard_id) else {
                let msg = format!(
                    "unknown baseboard found in inv_root_of_trust_page: {}",
                    p.hw_baseboard_id
                );
                return Err(Error::internal_error(&msg));
            };
            let Some(sw_rot_page) =
                rot_pages_by_id.get(&p.sw_root_of_trust_page_id)
            else {
                let msg = format!(
                    "unknown rot page found in inv_root_of_trust_page: {}",
                    p.sw_root_of_trust_page_id
                );
                return Err(Error::internal_error(&msg));
            };

            let previous = by_baseboard.insert(
                bb.clone(),
                nexus_types::inventory::RotPageFound {
                    time_collected: p.time_collected,
                    source: p.source,
                    page: sw_rot_page.clone(),
                },
            );
            bail_unless!(
                previous.is_none(),
                "duplicate rot page found: {:?} baseboard {:?}",
                p.which,
                p.hw_baseboard_id
            );
        }

        // Now read the `OmicronSledConfig`s.
        //
        // There are 0-3 sled configs per sled agent (ledgered sled
        // config, last reconciled config, and actively-being-reconciled
        // config). Each of these is keyed by a database-only ID; these IDs are
        // referenced by `inv_sled_agent`. Before we read `inv_sled_agent`,
        // build up the map of all the sled configs it might reference.
        //
        // In this first pass, we'll load the `inv_omicron_sled_config` records.
        // It does not contain the actual disk/dataset/zone configs; we'll start
        // with empty sets and build those up by reading additional tables
        // below.
        let mut omicron_sled_configs = {
            use nexus_db_schema::schema::inv_omicron_sled_config::dsl;

            let mut configs = IdMap::new();

            let mut paginator = Paginator::new(batch_size);
            while let Some(p) = paginator.next() {
                let batch = paginated(
                    dsl::inv_omicron_sled_config,
                    dsl::id,
                    &p.current_pagparams(),
                )
                .filter(dsl::inv_collection_id.eq(db_id))
                .select(InvOmicronSledConfig::as_select())
                .load_async(&*conn)
                .await
                .map_err(|e| {
                    public_error_from_diesel(e, ErrorHandler::Server)
                })?;
                paginator = p.found_batch(&batch, &|row| row.id);
                for sled_config in batch {
                    configs.insert(OmicronSledConfigWithId {
                        id: sled_config.id.into(),
                        config: OmicronSledConfig {
                            generation: sled_config.generation.into(),
                            remove_mupdate_override: sled_config
                                .remove_mupdate_override
                                .map(From::from),
                            disks: IdMap::default(),
                            datasets: IdMap::default(),
                            zones: IdMap::default(),
                        },
                    });
                }
            }

            configs
        };

        // Assemble a mutable map of all the NICs found, by NIC id.  As we
        // match these up with the corresponding zone below, we'll remove items
        // from this set.  That way we can tell if the same NIC was used twice
        // or not used at all.
        let mut omicron_zone_nics: BTreeMap<_, _> = {
            use nexus_db_schema::schema::inv_omicron_sled_config_zone_nic::dsl;

            let mut nics = BTreeMap::new();

            let mut paginator = Paginator::new(batch_size);
            while let Some(p) = paginator.next() {
                let batch = paginated(
                    dsl::inv_omicron_sled_config_zone_nic,
                    dsl::id,
                    &p.current_pagparams(),
                )
                .filter(dsl::inv_collection_id.eq(db_id))
                .select(InvOmicronSledConfigZoneNic::as_select())
                .load_async(&*conn)
                .await
                .map_err(|e| {
                    public_error_from_diesel(e, ErrorHandler::Server)
                })?;
                paginator = p.found_batch(&batch, &|row| row.id);
                nics.extend(batch.into_iter().map(|found_zone_nic| {
                    (
                        (found_zone_nic.sled_config_id, found_zone_nic.id),
                        found_zone_nic,
                    )
                }));
            }

            nics
        };

        // Now load the actual list of zones from all configs.
        let omicron_zones_list = {
            use nexus_db_schema::schema::inv_omicron_sled_config_zone::dsl;

            let mut zones = Vec::new();

            let mut paginator = Paginator::new(batch_size);
            while let Some(p) = paginator.next() {
                let mut batch = paginated(
                    dsl::inv_omicron_sled_config_zone,
                    dsl::id,
                    &p.current_pagparams(),
                )
                .filter(dsl::inv_collection_id.eq(db_id))
                .select(InvOmicronSledConfigZone::as_select())
                .load_async(&*conn)
                .await
                .map_err(|e| {
                    public_error_from_diesel(e, ErrorHandler::Server)
                })?;
                paginator = p.found_batch(&batch, &|row| row.id);
                zones.append(&mut batch);
            }

            zones
        };
        for z in omicron_zones_list {
            let nic_row = z
                .nic_id
                .map(|id| {
                    // This error means that we found a row in
                    // inv_omicron_sled_config_zone that references a NIC by id
                    // but there's no corresponding row in
                    // inv_omicron_sled_config_zone with that id.  This should
                    // be impossible and reflects either a bug or database
                    // corruption.
                    omicron_zone_nics.remove(&(z.sled_config_id, id)).ok_or_else(|| {
                        Error::internal_error(&format!(
                            "zone {:?}: expected to find NIC {:?}, but didn't",
                            z.id, z.nic_id
                        ))
                    })
                })
                .transpose()?;
            let mut config_with_id = omicron_sled_configs
                .get_mut(&z.sled_config_id.into())
                .ok_or_else(|| {
                    // This error means that we found a row in
                    // inv_omicron_sled_config_zone with no associated record in
                    // inv_sled_omicron_config. This should be impossible and
                    // reflects either a bug or database corruption.
                    Error::internal_error(&format!(
                        "zone {:?}: unknown config ID: {:?}",
                        z.id, z.sled_config_id
                    ))
                })?;
            let zone_id = z.id;
            let zone = z
                .into_omicron_zone_config(nic_row)
                .with_context(|| {
                    format!("zone {:?}: parse from database", zone_id)
                })
                .map_err(|e| {
                    Error::internal_error(&format!("{:#}", e.to_string()))
                })?;
            config_with_id.config.zones.insert(zone);
        }

        bail_unless!(
            omicron_zone_nics.is_empty(),
            "found extra Omicron zone NICs: {:?}",
            omicron_zone_nics.keys()
        );

        // Now load the datasets from all configs.
        {
            use nexus_db_schema::schema::inv_omicron_sled_config_dataset::dsl;

            let mut paginator = Paginator::new(batch_size);
            while let Some(p) = paginator.next() {
                let batch = paginated(
                    dsl::inv_omicron_sled_config_dataset,
                    dsl::id,
                    &p.current_pagparams(),
                )
                .filter(dsl::inv_collection_id.eq(db_id))
                .select(InvOmicronSledConfigDataset::as_select())
                .load_async(&*conn)
                .await
                .map_err(|e| {
                    public_error_from_diesel(e, ErrorHandler::Server)
                })?;
                paginator = p.found_batch(&batch, &|row| row.id);

                for row in batch {
                    let mut config_with_id = omicron_sled_configs
                        .get_mut(&row.sled_config_id.into())
                        .ok_or_else(|| {
                            Error::internal_error(&format!(
                                "dataset config {:?}: unknown config ID: {:?}",
                                row.id, row.sled_config_id
                            ))
                        })?;
                    config_with_id.config.datasets.insert(
                        row.try_into().map_err(|e| {
                            Error::internal_error(&format!("{e:#}"))
                        })?,
                    );
                }
            }
        }

        // Now load the disks from all configs.
        {
            use nexus_db_schema::schema::inv_omicron_sled_config_disk::dsl;

            let mut paginator = Paginator::new(batch_size);
            while let Some(p) = paginator.next() {
                let batch = paginated(
                    dsl::inv_omicron_sled_config_disk,
                    dsl::id,
                    &p.current_pagparams(),
                )
                .filter(dsl::inv_collection_id.eq(db_id))
                .select(InvOmicronSledConfigDisk::as_select())
                .load_async(&*conn)
                .await
                .map_err(|e| {
                    public_error_from_diesel(e, ErrorHandler::Server)
                })?;
                paginator = p.found_batch(&batch, &|row| row.id);

                for row in batch {
                    let mut config_with_id = omicron_sled_configs
                        .get_mut(&row.sled_config_id.into())
                        .ok_or_else(|| {
                            Error::internal_error(&format!(
                                "disk config {:?}: unknown config ID: {:?}",
                                row.id, row.sled_config_id
                            ))
                        })?;
                    config_with_id.config.disks.insert(row.into());
                }
            }
        }

        // Load all the config reconciler disk results; build a map of maps
        // keyed by sled ID.
        let mut last_reconciliation_disk_results = {
            use nexus_db_schema::schema::inv_last_reconciliation_disk_result::dsl;

            let mut results: BTreeMap<
                SledUuid,
                BTreeMap<PhysicalDiskUuid, ConfigReconcilerInventoryResult>,
            > = BTreeMap::new();

            let mut paginator = Paginator::new(batch_size);
            while let Some(p) = paginator.next() {
                let batch = paginated(
                    dsl::inv_last_reconciliation_disk_result,
                    dsl::disk_id,
                    &p.current_pagparams(),
                )
                .filter(dsl::inv_collection_id.eq(db_id))
                .select(InvLastReconciliationDiskResult::as_select())
                .load_async(&*conn)
                .await
                .map_err(|e| {
                    public_error_from_diesel(e, ErrorHandler::Server)
                })?;
                paginator = p.found_batch(&batch, &|row| row.disk_id);

                for row in batch {
                    let sled_map =
                        results.entry(row.sled_id.into()).or_default();
                    sled_map.insert(row.disk_id.into(), row.into());
                }
            }

            results
        };

        // Load all the config reconciler dataset results; build a map of maps
        // keyed by sled ID.
        let mut last_reconciliation_dataset_results = {
            use nexus_db_schema::schema::inv_last_reconciliation_dataset_result::dsl;

            let mut results: BTreeMap<
                SledUuid,
                BTreeMap<DatasetUuid, ConfigReconcilerInventoryResult>,
            > = BTreeMap::new();

            let mut paginator = Paginator::new(batch_size);
            while let Some(p) = paginator.next() {
                let batch = paginated(
                    dsl::inv_last_reconciliation_dataset_result,
                    dsl::dataset_id,
                    &p.current_pagparams(),
                )
                .filter(dsl::inv_collection_id.eq(db_id))
                .select(InvLastReconciliationDatasetResult::as_select())
                .load_async(&*conn)
                .await
                .map_err(|e| {
                    public_error_from_diesel(e, ErrorHandler::Server)
                })?;
                paginator = p.found_batch(&batch, &|row| row.dataset_id);

                for row in batch {
                    let sled_map =
                        results.entry(row.sled_id.into()).or_default();
                    sled_map.insert(row.dataset_id.into(), row.into());
                }
            }

            results
        };

        // Load all the config reconciler orphaned dataset rows; built a map
        // of sets keyed by sled ID.
        let mut last_reconciliation_orphaned_datasets = {
            use nexus_db_schema::schema::inv_last_reconciliation_orphaned_dataset::dsl;

            let mut orphaned: BTreeMap<SledUuid, IdOrdMap<OrphanedDataset>> =
                BTreeMap::new();

            // TODO-performance This ought to be paginated like the other
            // queries in this method, but
            //
            // (a) this table's primary key is 5 columns, and we don't have
            //     `paginated` support that wide
            // (b) we expect a very small number of orphaned datasets, generally
            //
            // so we just do the lazy thing and load all the rows at once.
            let rows = dsl::inv_last_reconciliation_orphaned_dataset
                .filter(dsl::inv_collection_id.eq(db_id))
                .select(InvLastReconciliationOrphanedDataset::as_select())
                .load_async(&*conn)
                .await
                .map_err(|e| {
                    public_error_from_diesel(e, ErrorHandler::Server)
                })?;

            for row in rows {
                orphaned
                    .entry(row.sled_id.into())
                    .or_default()
                    .insert_unique(row.try_into()?)
                    .map_err(|err| {
                        // We should never get duplicates: the table's primary
                        // key is the dataset name (same as the IdOrdMap)
                        Error::internal_error(&format!(
                            "unexpected duplicate orphaned dataset: {}",
                            InlineErrorChain::new(&err)
                        ))
                    })?;
            }

            orphaned
        };

        // Load all the config reconciler zone results; build a map of maps
        // keyed by sled ID.
        let mut last_reconciliation_zone_results = {
            use nexus_db_schema::schema::inv_last_reconciliation_zone_result::dsl;

            let mut results: BTreeMap<
                SledUuid,
                BTreeMap<OmicronZoneUuid, ConfigReconcilerInventoryResult>,
            > = BTreeMap::new();

            let mut paginator = Paginator::new(batch_size);
            while let Some(p) = paginator.next() {
                let batch = paginated(
                    dsl::inv_last_reconciliation_zone_result,
                    dsl::zone_id,
                    &p.current_pagparams(),
                )
                .filter(dsl::inv_collection_id.eq(db_id))
                .select(InvLastReconciliationZoneResult::as_select())
                .load_async(&*conn)
                .await
                .map_err(|e| {
                    public_error_from_diesel(e, ErrorHandler::Server)
                })?;
                paginator = p.found_batch(&batch, &|row| row.zone_id);

                for row in batch {
                    let sled_map =
                        results.entry(row.sled_id.into()).or_default();
                    sled_map.insert(row.zone_id.into(), row.into());
                }
            }

            results
        };

        // Load zone_manifest_zone rows.
        let mut zone_manifest_artifacts_by_sled_id = {
            use nexus_db_schema::schema::inv_zone_manifest_zone::dsl;

            let mut by_sled_id: BTreeMap<
                SledUuid,
                IdOrdMap<ZoneArtifactInventory>,
            > = BTreeMap::new();

            let mut paginator = Paginator::new(batch_size);
            while let Some(p) = paginator.next() {
                let batch = paginated_multicolumn(
                    dsl::inv_zone_manifest_zone,
                    (dsl::sled_id, dsl::zone_file_name),
                    &p.current_pagparams(),
                )
                .filter(dsl::inv_collection_id.eq(db_id))
                .select(InvZoneManifestZone::as_select())
                .load_async(&*conn)
                .await
                .map_err(|e| {
                    public_error_from_diesel(e, ErrorHandler::Server)
                })?;
                paginator = p.found_batch(&batch, &|row| {
                    (row.sled_id, row.zone_file_name.clone())
                });

                for row in batch {
                    by_sled_id
                        .entry(row.sled_id.into())
                        .or_default()
                        .insert_unique(row.into())
                        .expect("database ensures the row is unique");
                }
            }

            by_sled_id
        };

        // Load zone-manifest non-boot rows.
        let mut zone_manifest_non_boot_by_sled_id = {
            use nexus_db_schema::schema::inv_zone_manifest_non_boot::dsl;

            let mut by_sled_id: BTreeMap<
                SledUuid,
                IdOrdMap<ZoneManifestNonBootInventory>,
            > = BTreeMap::new();

            let mut paginator = Paginator::new(batch_size);
            while let Some(p) = paginator.next() {
                let batch = paginated_multicolumn(
                    dsl::inv_zone_manifest_non_boot,
                    (dsl::sled_id, dsl::non_boot_zpool_id),
                    &p.current_pagparams(),
                )
                .filter(dsl::inv_collection_id.eq(db_id))
                .select(InvZoneManifestNonBoot::as_select())
                .load_async(&*conn)
                .await
                .map_err(|e| {
                    public_error_from_diesel(e, ErrorHandler::Server)
                })?;
                paginator = p.found_batch(&batch, &|row| {
                    (row.sled_id, row.non_boot_zpool_id)
                });

                for row in batch {
                    by_sled_id
                        .entry(row.sled_id.into())
                        .or_default()
                        .insert_unique(row.into())
                        .expect("database ensures the row is unique");
                }
            }

            by_sled_id
        };

        // Load mupdate-override non-boot rows.
        let mut mupdate_override_non_boot_by_sled_id = {
            use nexus_db_schema::schema::inv_mupdate_override_non_boot::dsl;

            let mut by_sled_id: BTreeMap<
                SledUuid,
                IdOrdMap<MupdateOverrideNonBootInventory>,
            > = BTreeMap::new();

            let mut paginator = Paginator::new(batch_size);
            while let Some(p) = paginator.next() {
                let batch = paginated_multicolumn(
                    dsl::inv_mupdate_override_non_boot,
                    (dsl::sled_id, dsl::non_boot_zpool_id),
                    &p.current_pagparams(),
                )
                .filter(dsl::inv_collection_id.eq(db_id))
                .select(InvMupdateOverrideNonBoot::as_select())
                .load_async(&*conn)
                .await
                .map_err(|e| {
                    public_error_from_diesel(e, ErrorHandler::Server)
                })?;
                paginator = p.found_batch(&batch, &|row| {
                    (row.sled_id, row.non_boot_zpool_id)
                });
                for row in batch {
                    by_sled_id
                        .entry(row.sled_id.into())
                        .or_default()
                        .insert_unique(row.into())
                        .expect("database ensures the row is unique");
                }
            }

            by_sled_id
        };

        // Now load the clickhouse keeper cluster memberships
        let clickhouse_keeper_cluster_membership = {
            use nexus_db_schema::schema::inv_clickhouse_keeper_membership::dsl;
            let mut memberships = BTreeSet::new();
            let mut paginator = Paginator::new(batch_size);
            while let Some(p) = paginator.next() {
                let batch = paginated(
                    dsl::inv_clickhouse_keeper_membership,
                    dsl::queried_keeper_id,
                    &p.current_pagparams(),
                )
                .filter(dsl::inv_collection_id.eq(db_id))
                .select(InvClickhouseKeeperMembership::as_select())
                .load_async(&*conn)
                .await
                .map_err(|e| {
                    public_error_from_diesel(e, ErrorHandler::Server)
                })?;
                paginator = p.found_batch(&batch, &|row| row.queried_keeper_id);
                for membership in batch.into_iter() {
                    memberships.insert(
                        ClickhouseKeeperClusterMembership::try_from(membership)
                            .map_err(|e| {
                                Error::internal_error(&format!("{e:#}",))
                            })?,
                    );
                }
            }
            memberships
        };

        // Finally, build up the sled-agent map using the sled agent and
        // omicron zone rows. A for loop is easier to understand than into_iter
        // + filter_map + return Result + collect.
        let mut sled_agents = IdOrdMap::new();
        for s in sled_agent_rows {
            let sled_id = SledUuid::from(s.sled_id);
            let baseboard_id = s
                .hw_baseboard_id
                .map(|id| {
                    baseboards_by_id.get(&id).cloned().ok_or_else(|| {
                        Error::internal_error(
                            "missing baseboard that we should have fetched",
                        )
                    })
                })
                .transpose()?;

            // Convert all the sled config foreign keys back into fully realized
            // `OmicronSledConfig`s. We have to clone these: the same
            // `OmicronSledConfig` may be referenced up to three times by this
            // sled.
            let ledgered_sled_config = s
                .ledgered_sled_config
                .map(|id| {
                    omicron_sled_configs.get(&id.into()).as_ref()
                    .map(|c| c.config.clone())
                        .ok_or_else(|| {
                        Error::internal_error(
                            "missing sled config that we should have fetched",
                        )
                    })
                })
                .transpose()?;
            let reconciler_status = s
                .reconciler_status
                .to_status(|config_id| {
                    omicron_sled_configs
                        .get(config_id)
                        .as_ref()
                        .map(|c| c.config.clone())
                })
                .map_err(|e| Error::internal_error(&format!("{e:#}")))?;
            let last_reconciliation = s
                .last_reconciliation_sled_config
                .map(|id| {
                    let last_reconciled_config = omicron_sled_configs
                        .get(&id.into())
                        .as_ref()
                        .ok_or_else(|| {
                            Error::internal_error(
                                "missing sled config that we \
                                 should have fetched",
                            )
                        })?
                        .config
                        .clone();
                    Ok::<_, Error>(ConfigReconcilerInventory {
                        last_reconciled_config,
                        external_disks: last_reconciliation_disk_results
                            .remove(&sled_id)
                            .unwrap_or_default(),
                        datasets: last_reconciliation_dataset_results
                            .remove(&sled_id)
                            .unwrap_or_default(),
                        orphaned_datasets:
                            last_reconciliation_orphaned_datasets
                                .remove(&sled_id)
                                .unwrap_or_default(),
                        zones: last_reconciliation_zone_results
                            .remove(&sled_id)
                            .unwrap_or_default(),
                    })
                })
                .transpose()?;

<<<<<<< HEAD
            let zone_image_resolver = s.zone_image_resolver.into_inventory(
                zone_manifest_artifacts_by_sled_id.remove(&sled_id),
                zone_manifest_non_boot_by_sled_id.remove(&sled_id),
                mupdate_override_non_boot_by_sled_id.remove(&sled_id),
            );
=======
            let zone_image_resolver = s
                .zone_image_resolver
                .into_inventory(
                    zone_manifest_artifacts_by_sled_id.remove(&sled_id),
                    zone_manifest_non_boot_by_sled_id.remove(&sled_id),
                    mupdate_override_non_boot_by_sled_id.remove(&sled_id),
                )
                .map_err(|e| {
                    Error::internal_error(&format!(
                        "failed to create zone image resolver inventory \
                         for sled {sled_id}: {}",
                        InlineErrorChain::new(e.as_ref()),
                    ))
                })?;
>>>>>>> 1b4b0194

            let sled_agent = nexus_types::inventory::SledAgent {
                time_collected: s.time_collected,
                source: s.source,
                sled_id,
                baseboard_id,
                sled_agent_address: std::net::SocketAddrV6::new(
                    std::net::Ipv6Addr::from(s.sled_agent_ip),
                    u16::from(s.sled_agent_port),
                    0,
                    0,
                ),
                sled_role: s.sled_role.into(),
                usable_hardware_threads: u32::from(s.usable_hardware_threads),
                usable_physical_ram: s.usable_physical_ram.into(),
                reservoir_size: s.reservoir_size.into(),
                // For disks, zpools, and datasets, the map for a sled ID is
                // only populated if there is at least one disk/zpool/dataset
                // for that sled. The `unwrap_or_default` calls cover the case
                // where there are no disks/zpools/datasets for a sled.
                disks: physical_disks
                    .get(&sled_id)
                    .map(|disks| disks.to_vec())
                    .unwrap_or_default(),
                zpools: zpools
                    .get(sled_id.as_untyped_uuid())
                    .map(|zpools| zpools.to_vec())
                    .unwrap_or_default(),
                datasets: datasets
                    .get(sled_id.as_untyped_uuid())
                    .map(|datasets| datasets.to_vec())
                    .unwrap_or_default(),
                ledgered_sled_config,
                reconciler_status,
                last_reconciliation,
                zone_image_resolver,
            };
            sled_agents
                .insert_unique(sled_agent)
                .expect("database ensures sled_agent_rows has unique sled_id");
        }

        // Check that we consumed all the reconciliation results we found in
        // this collection.
        bail_unless!(
            last_reconciliation_disk_results.is_empty(),
            "found extra config reconciliation disk results: {:?}",
            last_reconciliation_disk_results.keys()
        );
        bail_unless!(
            last_reconciliation_dataset_results.is_empty(),
            "found extra config reconciliation dataset results: {:?}",
            last_reconciliation_dataset_results.keys()
        );
        bail_unless!(
            last_reconciliation_zone_results.is_empty(),
            "found extra config reconciliation zone results: {:?}",
            last_reconciliation_zone_results.keys()
        );
        bail_unless!(
            zone_manifest_artifacts_by_sled_id.is_empty(),
            "found extra zone manifest artifacts: {:?}",
            zone_manifest_artifacts_by_sled_id.keys()
        );
        bail_unless!(
            zone_manifest_non_boot_by_sled_id.is_empty(),
            "found extra zone manifest non-boot entries: {:?}",
            zone_manifest_non_boot_by_sled_id.keys()
        );
        bail_unless!(
            mupdate_override_non_boot_by_sled_id.is_empty(),
            "found extra mupdate override non-boot entries: {:?}",
            mupdate_override_non_boot_by_sled_id.keys()
        );

        Ok(Collection {
            id,
            errors,
            time_started,
            time_done,
            collector,
            baseboards: baseboards_by_id.values().cloned().collect(),
            cabooses: cabooses_by_id.values().cloned().collect(),
            rot_pages: rot_pages_by_id.values().cloned().collect(),
            sps,
            rots,
            cabooses_found,
            rot_pages_found,
            sled_agents,
            clickhouse_keeper_cluster_membership,
        })
    }
}

#[derive(Debug)]
struct OmicronSledConfigWithId {
    id: OmicronSledConfigUuid,
    config: OmicronSledConfig,
}

impl IdMappable for OmicronSledConfigWithId {
    type Id = OmicronSledConfigUuid;

    fn id(&self) -> Self::Id {
        self.id
    }
}

#[derive(Debug)]
struct ConfigReconcilerFields {
    ledgered_sled_config: Option<OmicronSledConfigUuid>,
    last_reconciliation_sled_config: Option<OmicronSledConfigUuid>,
    reconciler_status: InvConfigReconcilerStatus,
}

// Helper to build the sets of rows for all the `OmicronSledConfig`s and
// per-sled config reconciler status rows for an inventory collection.
#[derive(Debug, Default)]
struct ConfigReconcilerRows {
    sled_configs: Vec<InvOmicronSledConfig>,
    disks: Vec<InvOmicronSledConfigDisk>,
    datasets: Vec<InvOmicronSledConfigDataset>,
    zones: Vec<InvOmicronSledConfigZone>,
    zone_nics: Vec<InvOmicronSledConfigZoneNic>,
    disk_results: Vec<InvLastReconciliationDiskResult>,
    dataset_results: Vec<InvLastReconciliationDatasetResult>,
    orphaned_datasets: Vec<InvLastReconciliationOrphanedDataset>,
    zone_results: Vec<InvLastReconciliationZoneResult>,
    config_reconciler_fields_by_sled:
        BTreeMap<SledUuid, ConfigReconcilerFields>,
}

impl ConfigReconcilerRows {
    fn new(
        collection_id: CollectionUuid,
        collection: &Collection,
    ) -> anyhow::Result<Self> {
        let mut this = Self::default();
        for sled_agent in &collection.sled_agents {
            this.accumulate(collection_id, sled_agent)?;
        }
        Ok(this)
    }

    fn accumulate(
        &mut self,
        collection_id: CollectionUuid,
        sled_agent: &SledAgent,
    ) -> anyhow::Result<()> {
        let sled_id = sled_agent.sled_id;
        let mut ledgered_sled_config = None;
        if let Some(config) = &sled_agent.ledgered_sled_config {
            ledgered_sled_config =
                Some(self.accumulate_config(collection_id, config)?);
        }

        let mut last_reconciliation_sled_config = None;
        if let Some(last_reconciliation) = &sled_agent.last_reconciliation {
            // If this config exactly matches the ledgered sled config, we can
            // reuse the foreign key; otherwise, accumulate the new one.
            if Some(&last_reconciliation.last_reconciled_config)
                == sled_agent.ledgered_sled_config.as_ref()
            {
                last_reconciliation_sled_config = ledgered_sled_config;
            } else {
                last_reconciliation_sled_config =
                    Some(self.accumulate_config(
                        collection_id,
                        &last_reconciliation.last_reconciled_config,
                    )?);
            }

            self.disk_results.extend(
                last_reconciliation.external_disks.iter().map(
                    |(disk_id, result)| {
                        InvLastReconciliationDiskResult::new(
                            collection_id,
                            sled_id,
                            *disk_id,
                            result.clone(),
                        )
                    },
                ),
            );
            self.dataset_results.extend(
                last_reconciliation.datasets.iter().map(
                    |(dataset_id, result)| {
                        InvLastReconciliationDatasetResult::new(
                            collection_id,
                            sled_id,
                            *dataset_id,
                            result.clone(),
                        )
                    },
                ),
            );
            self.orphaned_datasets.extend(
                last_reconciliation.orphaned_datasets.iter().map(|dataset| {
                    InvLastReconciliationOrphanedDataset::new(
                        collection_id,
                        sled_id,
                        dataset.clone(),
                    )
                }),
            );
            self.zone_results.extend(last_reconciliation.zones.iter().map(
                |(zone_id, result)| {
                    InvLastReconciliationZoneResult::new(
                        collection_id,
                        sled_id,
                        *zone_id,
                        result.clone(),
                    )
                },
            ));
        }

        let reconciler_status = match &sled_agent.reconciler_status {
            ConfigReconcilerInventoryStatus::NotYetRun => {
                InvConfigReconcilerStatus {
                    reconciler_status_kind:
                        InvConfigReconcilerStatusKind::NotYetRun,
                    reconciler_status_sled_config: None,
                    reconciler_status_timestamp: None,
                    reconciler_status_duration_secs: None,
                }
            }
            ConfigReconcilerInventoryStatus::Running {
                config,
                started_at,
                running_for,
            } => {
                // If this config exactly matches the ledgered or
                // most-recently-reconciled configs, we can reuse those IDs.
                // Otherwise, accumulate a new one.
                let reconciler_status_sled_config = if Some(config)
                    == sled_agent.ledgered_sled_config.as_ref()
                {
                    ledgered_sled_config
                } else if Some(config)
                    == sled_agent
                        .last_reconciliation
                        .as_ref()
                        .map(|lr| &lr.last_reconciled_config)
                {
                    last_reconciliation_sled_config
                } else {
                    Some(self.accumulate_config(collection_id, config)?)
                };
                InvConfigReconcilerStatus {
                    reconciler_status_kind:
                        InvConfigReconcilerStatusKind::Running,
                    reconciler_status_sled_config:
                        reconciler_status_sled_config.map(to_db_typed_uuid),
                    reconciler_status_timestamp: Some(*started_at),
                    reconciler_status_duration_secs: Some(
                        running_for.as_secs_f64(),
                    ),
                }
            }
            ConfigReconcilerInventoryStatus::Idle { completed_at, ran_for } => {
                InvConfigReconcilerStatus {
                    reconciler_status_kind: InvConfigReconcilerStatusKind::Idle,
                    reconciler_status_sled_config: None,
                    reconciler_status_timestamp: Some(*completed_at),
                    reconciler_status_duration_secs: Some(
                        ran_for.as_secs_f64(),
                    ),
                }
            }
        };

        self.config_reconciler_fields_by_sled.insert(
            sled_id,
            ConfigReconcilerFields {
                ledgered_sled_config,
                last_reconciliation_sled_config,
                reconciler_status,
            },
        );

        Ok(())
    }

    fn accumulate_config(
        &mut self,
        collection_id: CollectionUuid,
        config: &OmicronSledConfig,
    ) -> anyhow::Result<OmicronSledConfigUuid> {
        let sled_config_id = OmicronSledConfigUuid::new_v4();

        self.sled_configs.push(InvOmicronSledConfig::new(
            collection_id,
            sled_config_id,
            config.generation,
            config.remove_mupdate_override,
        ));
        self.disks.extend(config.disks.iter().map(|disk| {
            InvOmicronSledConfigDisk::new(
                collection_id,
                sled_config_id,
                disk.clone(),
            )
        }));
        self.datasets.extend(config.datasets.iter().map(|dataset| {
            InvOmicronSledConfigDataset::new(
                collection_id,
                sled_config_id,
                dataset,
            )
        }));
        for zone in &config.zones {
            self.zones.push(InvOmicronSledConfigZone::new(
                collection_id,
                sled_config_id,
                zone,
            )?);
            if let Some(nic) = InvOmicronSledConfigZoneNic::new(
                collection_id,
                sled_config_id,
                zone,
            )? {
                self.zone_nics.push(nic);
            }
        }

        Ok(sled_config_id)
    }
}

/// Extra interfaces that are not intended (and potentially unsafe) for use in
/// Nexus, but useful for testing and `omdb`
pub trait DataStoreInventoryTest: Send + Sync {
    /// List all collections
    ///
    /// This does not paginate.
    fn inventory_collections(
        &self,
    ) -> BoxFuture<anyhow::Result<Vec<InvCollection>>>;
}

impl DataStoreInventoryTest for DataStore {
    fn inventory_collections(
        &self,
    ) -> BoxFuture<anyhow::Result<Vec<InvCollection>>> {
        async {
            let conn = self
                .pool_connection_for_tests()
                .await
                .context("getting connection")?;

            // This transaction is used by tests, and does not need to retry.
            #[allow(clippy::disallowed_methods)]
            conn.transaction_async(|conn| async move {
                conn.batch_execute_async(ALLOW_FULL_TABLE_SCAN_SQL)
                    .await
                    .context("failed to allow table scan")?;

                use nexus_db_schema::schema::inv_collection::dsl;
                let collections = dsl::inv_collection
                    .select(InvCollection::as_select())
                    .order_by(dsl::time_started)
                    .load_async(&conn)
                    .await
                    .context("failed to list collections")?;

                Ok(collections)
            })
            .await
        }
        .boxed()
    }
}

#[cfg(test)]
mod test {
    use crate::db::DataStore;
    use crate::db::datastore::DataStoreConnection;
    use crate::db::datastore::inventory::DataStoreInventoryTest;
    use crate::db::pub_test_utils::TestDatabase;
    use crate::db::raw_query_builder::{QueryBuilder, TrustedStr};
    use anyhow::{Context, bail};
    use async_bb8_diesel::AsyncConnection;
    use async_bb8_diesel::AsyncRunQueryDsl;
    use async_bb8_diesel::AsyncSimpleConnection;
    use diesel::QueryDsl;
    use gateway_client::types::SpType;
    use nexus_db_schema::schema;
    use nexus_inventory::examples::Representative;
    use nexus_inventory::examples::representative;
    use nexus_inventory::now_db_precision;
    use nexus_sled_agent_shared::inventory::OrphanedDataset;
    use nexus_sled_agent_shared::inventory::{
        ConfigReconcilerInventory, ConfigReconcilerInventoryResult,
        ConfigReconcilerInventoryStatus, OmicronZoneImageSource,
    };
    use nexus_test_utils::db::ALLOW_FULL_TABLE_SCAN_SQL;
    use nexus_types::inventory::BaseboardId;
    use nexus_types::inventory::CabooseWhich;
    use nexus_types::inventory::RotPageWhich;
    use omicron_common::api::external::Error;
    use omicron_common::disk::DatasetKind;
    use omicron_common::disk::DatasetName;
    use omicron_common::zpool_name::ZpoolName;
    use omicron_test_utils::dev;
    use omicron_uuid_kinds::{
        CollectionUuid, DatasetUuid, OmicronZoneUuid, PhysicalDiskUuid,
        ZpoolUuid,
    };
    use pretty_assertions::assert_eq;
    use std::num::NonZeroU32;
    use std::time::Duration;
    use tufaceous_artifact::ArtifactHash;

    struct CollectionCounts {
        baseboards: usize,
        cabooses: usize,
        rot_pages: usize,
    }

    impl CollectionCounts {
        async fn new(conn: &DataStoreConnection) -> anyhow::Result<Self> {
            // This transaction is used by tests, and does not need to retry.
            #[allow(clippy::disallowed_methods)]
            conn.transaction_async(|conn| async move {
                conn.batch_execute_async(ALLOW_FULL_TABLE_SCAN_SQL)
                    .await
                    .unwrap();
                let bb_count = schema::hw_baseboard_id::dsl::hw_baseboard_id
                    .select(diesel::dsl::count_star())
                    .first_async::<i64>(&conn)
                    .await
                    .context("failed to count baseboards")?;
                let caboose_count = schema::sw_caboose::dsl::sw_caboose
                    .select(diesel::dsl::count_star())
                    .first_async::<i64>(&conn)
                    .await
                    .context("failed to count cabooses")?;
                let rot_page_count =
                    schema::sw_root_of_trust_page::dsl::sw_root_of_trust_page
                        .select(diesel::dsl::count_star())
                        .first_async::<i64>(&conn)
                        .await
                        .context("failed to count rot pages")?;
                let baseboards = usize::try_from(bb_count)
                    .context("failed to convert baseboard count to usize")?;
                let cabooses = usize::try_from(caboose_count)
                    .context("failed to convert caboose count to usize")?;
                let rot_pages = usize::try_from(rot_page_count)
                    .context("failed to convert rot page count to usize")?;
                Ok(Self { baseboards, cabooses, rot_pages })
            })
            .await
        }
    }

    #[tokio::test]
    async fn test_find_hw_baseboard_id_missing_returns_not_found() {
        let logctx = dev::test_setup_log("inventory_insert");
        let db = TestDatabase::new_with_datastore(&logctx.log).await;
        let (opctx, datastore) = (db.opctx(), db.datastore());
        let baseboard_id = BaseboardId {
            serial_number: "some-serial".into(),
            part_number: "some-part".into(),
        };
        let err = datastore
            .find_hw_baseboard_id(&opctx, &baseboard_id)
            .await
            .unwrap_err();
        assert!(matches!(err, Error::ObjectNotFound { .. }));
        db.terminate().await;
        logctx.cleanup_successful();
    }

    /// Tests inserting several collections, reading them back, and making sure
    /// they look the same.
    #[tokio::test]
    async fn test_inventory_insert() {
        // Setup
        let logctx = dev::test_setup_log("inventory_insert");
        let db = TestDatabase::new_with_datastore(&logctx.log).await;
        let (opctx, datastore) = (db.opctx(), db.datastore());

        // Create an empty collection and write it to the database.
        let builder = nexus_inventory::CollectionBuilder::new("test");
        let collection1 = builder.build();
        datastore
            .inventory_insert_collection(&opctx, &collection1)
            .await
            .expect("failed to insert collection");

        // Read it back.
        let conn = datastore.pool_connection_for_tests().await.unwrap();
        let collection_read = datastore
            .inventory_collection_read(&opctx, collection1.id)
            .await
            .expect("failed to read collection back");
        assert_eq!(collection1, collection_read);

        // There ought to be no baseboards, cabooses, or RoT pages in the
        // database from that collection.
        assert_eq!(collection1.baseboards.len(), 0);
        assert_eq!(collection1.cabooses.len(), 0);
        assert_eq!(collection1.rot_pages.len(), 0);
        let coll_counts = CollectionCounts::new(&conn).await.unwrap();
        assert_eq!(collection1.baseboards.len(), coll_counts.baseboards);
        assert_eq!(collection1.cabooses.len(), coll_counts.cabooses);
        assert_eq!(collection1.rot_pages.len(), coll_counts.rot_pages);

        // Now insert a more complex collection, write it to the database, and
        // read it back.
        let Representative { builder, .. } = representative();
        let collection2 = builder.build();
        datastore
            .inventory_insert_collection(&opctx, &collection2)
            .await
            .expect("failed to insert collection");
        let collection_read = datastore
            .inventory_collection_read(&opctx, collection2.id)
            .await
            .expect("failed to read collection back");
        assert_eq!(collection2, collection_read);
        // Verify that we have exactly the set of cabooses, baseboards, and RoT
        // pages in the databases that came from this first non-empty
        // collection.
        assert_ne!(collection2.baseboards.len(), collection1.baseboards.len());
        assert_ne!(collection2.cabooses.len(), collection1.cabooses.len());
        assert_ne!(collection2.rot_pages.len(), collection1.rot_pages.len());
        let coll_counts = CollectionCounts::new(&conn).await.unwrap();
        assert_eq!(collection2.baseboards.len(), coll_counts.baseboards);
        assert_eq!(collection2.cabooses.len(), coll_counts.cabooses);
        assert_eq!(collection2.rot_pages.len(), coll_counts.rot_pages);

        // Try another read with a batch size of 1, and assert we got all the
        // same data as the previous read with the default batch size. This
        // ensures that we correctly handle queries over the batch size, without
        // having to actually read 1000s of records.
        let batched_read = datastore
            .inventory_collection_read_batched(
                &opctx,
                collection2.id,
                NonZeroU32::new(1).unwrap(),
            )
            .await
            .expect("failed to read back with batch size 1");
        assert_eq!(
            collection_read, batched_read,
            "read with default batch size and read with batch size 1 must \
            return the same results"
        );

        // Now insert an equivalent collection again.  Verify the distinct
        // baseboards, cabooses, and RoT pages again.  This is important: the
        // insertion process should re-use the baseboards, cabooses, and RoT
        // pages from the previous collection.
        let Representative { builder, .. } = representative();
        let collection3 = builder.build();
        datastore
            .inventory_insert_collection(&opctx, &collection3)
            .await
            .expect("failed to insert collection");
        let collection_read = datastore
            .inventory_collection_read(&opctx, collection3.id)
            .await
            .expect("failed to read collection back");
        assert_eq!(collection3, collection_read);
        // Verify that we have the same number of cabooses, baseboards, and RoT
        // pages, since those didn't change.
        assert_eq!(collection3.baseboards.len(), collection2.baseboards.len());
        assert_eq!(collection3.cabooses.len(), collection2.cabooses.len());
        assert_eq!(collection3.rot_pages.len(), collection2.rot_pages.len());
        let coll_counts = CollectionCounts::new(&conn).await.unwrap();
        assert_eq!(collection3.baseboards.len(), coll_counts.baseboards);
        assert_eq!(collection3.cabooses.len(), coll_counts.cabooses);
        assert_eq!(collection3.rot_pages.len(), coll_counts.rot_pages);

        // Now insert a collection that's almost equivalent, but has an extra
        // couple of baseboards, one caboose, and one RoT page.  Verify that we
        // re-use the existing ones, but still insert the new ones.
        let Representative { mut builder, .. } = representative();
        builder.found_sp_state(
            "test suite",
            SpType::Switch,
            1,
            nexus_inventory::examples::sp_state("2"),
        );
        let bb = builder
            .found_sp_state(
                "test suite",
                SpType::Power,
                1,
                nexus_inventory::examples::sp_state("3"),
            )
            .unwrap();
        builder
            .found_caboose(
                &bb,
                CabooseWhich::SpSlot0,
                "dummy",
                nexus_inventory::examples::caboose("dummy"),
            )
            .unwrap();
        builder
            .found_rot_page(
                &bb,
                RotPageWhich::Cmpa,
                "dummy",
                nexus_inventory::examples::rot_page("dummy"),
            )
            .unwrap();
        let collection4 = builder.build();
        datastore
            .inventory_insert_collection(&opctx, &collection4)
            .await
            .expect("failed to insert collection");
        let collection_read = datastore
            .inventory_collection_read(&opctx, collection4.id)
            .await
            .expect("failed to read collection back");
        assert_eq!(collection4, collection_read);
        // Verify the number of baseboards and collections again.
        assert_eq!(
            collection4.baseboards.len(),
            collection3.baseboards.len() + 2
        );
        assert_eq!(collection4.cabooses.len(), collection3.cabooses.len() + 1);
        assert_eq!(
            collection4.rot_pages.len(),
            collection3.rot_pages.len() + 1
        );
        let coll_counts = CollectionCounts::new(&conn).await.unwrap();
        assert_eq!(collection4.baseboards.len(), coll_counts.baseboards);
        assert_eq!(collection4.cabooses.len(), coll_counts.cabooses);
        assert_eq!(collection4.rot_pages.len(), coll_counts.rot_pages);

        // This time, go back to our earlier collection.  This logically removes
        // some baseboards.  They should still be present in the database, but
        // not in the collection.
        let Representative { builder, .. } = representative();
        let collection5 = builder.build();
        datastore
            .inventory_insert_collection(&opctx, &collection5)
            .await
            .expect("failed to insert collection");
        let collection_read = datastore
            .inventory_collection_read(&opctx, collection5.id)
            .await
            .expect("failed to read collection back");
        assert_eq!(collection5, collection_read);
        assert_eq!(collection5.baseboards.len(), collection3.baseboards.len());
        assert_eq!(collection5.cabooses.len(), collection3.cabooses.len());
        assert_eq!(collection5.rot_pages.len(), collection3.rot_pages.len());
        assert_ne!(collection5.baseboards.len(), collection4.baseboards.len());
        assert_ne!(collection5.cabooses.len(), collection4.cabooses.len());
        assert_ne!(collection5.rot_pages.len(), collection4.rot_pages.len());
        let coll_counts = CollectionCounts::new(&conn).await.unwrap();
        assert_eq!(collection4.baseboards.len(), coll_counts.baseboards);
        assert_eq!(collection4.cabooses.len(), coll_counts.cabooses);
        assert_eq!(collection4.rot_pages.len(), coll_counts.rot_pages);

        // Try to insert the same collection again and make sure it fails.
        let error = datastore
            .inventory_insert_collection(&opctx, &collection5)
            .await
            .expect_err("unexpectedly succeeded in inserting collection");
        assert!(
            format!("{:#}", error)
                .contains("duplicate key value violates unique constraint")
        );

        // Now that we've inserted a bunch of collections, we can test pruning.
        //
        // The datastore should start by pruning the oldest collection, unless
        // it's the only collection with no errors.  The oldest one is
        // `collection1`, which _is_ the only one with no errors.  So we should
        // get back `collection2`.
        assert_eq!(
            &datastore
                .inventory_collections()
                .await
                .unwrap()
                .iter()
                .map(|c| c.id.into())
                .collect::<Vec<CollectionUuid>>(),
            &[
                collection1.id,
                collection2.id,
                collection3.id,
                collection4.id,
                collection5.id,
            ]
        );
        println!(
            "all collections: {:?}\n",
            &[
                collection1.id,
                collection2.id,
                collection3.id,
                collection4.id,
                collection5.id,
            ]
        );
        datastore
            .inventory_prune_collections(&opctx, 4)
            .await
            .expect("failed to prune collections");
        assert_eq!(
            datastore
                .inventory_collections()
                .await
                .unwrap()
                .iter()
                .map(|c| c.id.into())
                .collect::<Vec<CollectionUuid>>(),
            &[collection1.id, collection3.id, collection4.id, collection5.id,]
        );
        // Again, we should skip over collection1 and delete the next oldest:
        // collection3.
        datastore
            .inventory_prune_collections(&opctx, 3)
            .await
            .expect("failed to prune collections");
        assert_eq!(
            datastore
                .inventory_collections()
                .await
                .unwrap()
                .iter()
                .map(|c| c.id.into())
                .collect::<Vec<CollectionUuid>>(),
            &[collection1.id, collection4.id, collection5.id,]
        );
        // At this point, if we're keeping 3, we don't need to prune anything.
        datastore
            .inventory_prune_collections(&opctx, 3)
            .await
            .expect("failed to prune collections");
        assert_eq!(
            datastore
                .inventory_collections()
                .await
                .unwrap()
                .iter()
                .map(|c| c.id.into())
                .collect::<Vec<CollectionUuid>>(),
            &[collection1.id, collection4.id, collection5.id,]
        );

        // If we then insert an empty collection (which has no errors),
        // collection1 becomes pruneable.
        let builder = nexus_inventory::CollectionBuilder::new("test");
        let collection6 = builder.build();
        println!(
            "collection 6: {} ({:?})",
            collection6.id, collection6.time_started
        );
        datastore
            .inventory_insert_collection(&opctx, &collection6)
            .await
            .expect("failed to insert collection");
        assert_eq!(
            datastore
                .inventory_collections()
                .await
                .unwrap()
                .iter()
                .map(|c| c.id.into())
                .collect::<Vec<CollectionUuid>>(),
            &[collection1.id, collection4.id, collection5.id, collection6.id,]
        );
        datastore
            .inventory_prune_collections(&opctx, 3)
            .await
            .expect("failed to prune collections");
        assert_eq!(
            datastore
                .inventory_collections()
                .await
                .unwrap()
                .iter()
                .map(|c| c.id.into())
                .collect::<Vec<CollectionUuid>>(),
            &[collection4.id, collection5.id, collection6.id,]
        );
        // Again, at this point, we should not prune anything.
        datastore
            .inventory_prune_collections(&opctx, 3)
            .await
            .expect("failed to prune collections");
        assert_eq!(
            datastore
                .inventory_collections()
                .await
                .unwrap()
                .iter()
                .map(|c| c.id.into())
                .collect::<Vec<CollectionUuid>>(),
            &[collection4.id, collection5.id, collection6.id,]
        );

        // If we insert another collection with errors, then prune, we should
        // end up pruning collection 4.
        let Representative { builder, .. } = representative();
        let collection7 = builder.build();
        println!(
            "collection 7: {} ({:?})",
            collection7.id, collection7.time_started
        );
        datastore
            .inventory_insert_collection(&opctx, &collection7)
            .await
            .expect("failed to insert collection");
        datastore
            .inventory_prune_collections(&opctx, 3)
            .await
            .expect("failed to prune collections");
        assert_eq!(
            datastore
                .inventory_collections()
                .await
                .unwrap()
                .iter()
                .map(|c| c.id.into())
                .collect::<Vec<CollectionUuid>>(),
            &[collection5.id, collection6.id, collection7.id,]
        );

        // If we try to fetch a pruned collection, we should get nothing.
        let _ = datastore
            .inventory_collection_read(&opctx, collection4.id)
            .await
            .expect_err("unexpectedly read pruned collection");

        // But we should still be able to fetch the collections that do exist.
        let collection_read = datastore
            .inventory_collection_read(&opctx, collection5.id)
            .await
            .unwrap();
        assert_eq!(collection5, collection_read);
        let collection_read = datastore
            .inventory_collection_read(&opctx, collection6.id)
            .await
            .unwrap();
        assert_eq!(collection6, collection_read);
        let collection_read = datastore
            .inventory_collection_read(&opctx, collection7.id)
            .await
            .unwrap();
        assert_eq!(collection7, collection_read);

        // We should prune more than one collection, if needed.  We'll wind up
        // with just collection6 because that's the latest one with no errors.
        datastore
            .inventory_prune_collections(&opctx, 1)
            .await
            .expect("failed to prune collections");
        assert_eq!(
            datastore
                .inventory_collections()
                .await
                .unwrap()
                .iter()
                .map(|c| c.id.into())
                .collect::<Vec<CollectionUuid>>(),
            &[collection6.id,]
        );

        // Remove the remaining collection and make sure the inventory tables
        // are empty (i.e., we got everything).
        datastore
            .inventory_delete_collection(&opctx, collection6.id)
            .await
            .expect("failed to delete collection");
        assert!(datastore.inventory_collections().await.unwrap().is_empty());

        // This transaction is used by tests, and does not need to retry.
        #[allow(clippy::disallowed_methods)]
        conn.transaction_async(|conn| async move {
            conn.batch_execute_async(ALLOW_FULL_TABLE_SCAN_SQL).await.unwrap();
            let count = schema::inv_collection::dsl::inv_collection
                .select(diesel::dsl::count_star())
                .first_async::<i64>(&conn)
                .await
                .unwrap();
            assert_eq!(0, count);
            let count = schema::inv_collection_error::dsl::inv_collection_error
                .select(diesel::dsl::count_star())
                .first_async::<i64>(&conn)
                .await
                .unwrap();
            assert_eq!(0, count);
            let count =
                schema::inv_service_processor::dsl::inv_service_processor
                    .select(diesel::dsl::count_star())
                    .first_async::<i64>(&conn)
                    .await
                    .unwrap();
            assert_eq!(0, count);
            let count = schema::inv_root_of_trust::dsl::inv_root_of_trust
                .select(diesel::dsl::count_star())
                .first_async::<i64>(&conn)
                .await
                .unwrap();
            assert_eq!(0, count);
            let count = schema::inv_caboose::dsl::inv_caboose
                .select(diesel::dsl::count_star())
                .first_async::<i64>(&conn)
                .await
                .unwrap();
            assert_eq!(0, count);
            let count =
                schema::inv_root_of_trust_page::dsl::inv_root_of_trust_page
                    .select(diesel::dsl::count_star())
                    .first_async::<i64>(&conn)
                    .await
                    .unwrap();
            assert_eq!(0, count);
            let count = schema::inv_sled_agent::dsl::inv_sled_agent
                .select(diesel::dsl::count_star())
                .first_async::<i64>(&conn)
                .await
                .unwrap();
            assert_eq!(0, count);
            let count = schema::inv_dataset::dsl::inv_dataset
                .select(diesel::dsl::count_star())
                .first_async::<i64>(&conn)
                .await
                .unwrap();
            assert_eq!(0, count);
            let count = schema::inv_physical_disk::dsl::inv_physical_disk
                .select(diesel::dsl::count_star())
                .first_async::<i64>(&conn)
                .await
                .unwrap();
            assert_eq!(0, count);
            let count =
                schema::inv_omicron_sled_config::dsl::inv_omicron_sled_config
                    .select(diesel::dsl::count_star())
                    .first_async::<i64>(&conn)
                    .await
                    .unwrap();
            assert_eq!(0, count);
            let count = schema::inv_last_reconciliation_disk_result::dsl::inv_last_reconciliation_disk_result
                .select(diesel::dsl::count_star())
                .first_async::<i64>(&conn)
                .await
                .unwrap();
            assert_eq!(0, count);
            let count = schema::inv_last_reconciliation_dataset_result::dsl::inv_last_reconciliation_dataset_result
                .select(diesel::dsl::count_star())
                .first_async::<i64>(&conn)
                .await
                .unwrap();
            assert_eq!(0, count);
            let count = schema::inv_last_reconciliation_zone_result::dsl::inv_last_reconciliation_zone_result
                .select(diesel::dsl::count_star())
                .first_async::<i64>(&conn)
                .await
                .unwrap();
            assert_eq!(0, count);
            let count = schema::inv_omicron_sled_config::dsl::inv_omicron_sled_config
                .select(diesel::dsl::count_star())
                .first_async::<i64>(&conn)
                .await
                .unwrap();
            assert_eq!(0, count);
            let count = schema::inv_omicron_sled_config_disk::dsl::inv_omicron_sled_config_disk
                .select(diesel::dsl::count_star())
                .first_async::<i64>(&conn)
                .await
                .unwrap();
            assert_eq!(0, count);
            let count = schema::inv_omicron_sled_config_dataset::dsl::inv_omicron_sled_config_dataset
                .select(diesel::dsl::count_star())
                .first_async::<i64>(&conn)
                .await
                .unwrap();
            assert_eq!(0, count);
            let count = schema::inv_omicron_sled_config_zone::dsl::inv_omicron_sled_config_zone
                .select(diesel::dsl::count_star())
                .first_async::<i64>(&conn)
                .await
                .unwrap();
            assert_eq!(0, count);
            let count = schema::inv_omicron_sled_config_zone_nic::dsl::inv_omicron_sled_config_zone_nic
                .select(diesel::dsl::count_star())
                .first_async::<i64>(&conn)
                .await
                .unwrap();
            assert_eq!(0, count);

            Ok::<(), anyhow::Error>(())
        })
        .await
        .expect("failed to check that tables were empty");

        // We currently keep the baseboard ids and sw_cabooses around.
        let coll_counts = CollectionCounts::new(&conn).await.unwrap();
        assert_ne!(coll_counts.baseboards, 0);
        assert_ne!(coll_counts.cabooses, 0);
        assert_ne!(coll_counts.rot_pages, 0);

        // Clean up.
        db.terminate().await;
        logctx.cleanup_successful();
    }

    enum AllInvTables {
        AreEmpty,
        ArePopulated,
    }

    async fn check_all_inv_tables(
        datastore: &DataStore,
        status: AllInvTables,
    ) -> anyhow::Result<()> {
        let conn = datastore
            .pool_connection_for_tests()
            .await
            .context("Failed to get datastore connection")?;
        let mut query = QueryBuilder::new();
        query.sql(
            "SELECT table_name FROM information_schema.tables WHERE table_name LIKE 'inv\\_%'"
        );
        let tables: Vec<String> = query
            .query::<diesel::sql_types::Text>()
            .load_async(&*conn)
            .await
            .context("Failed to query information_schema for tables")?;

        // Sanity-check, if this breaks, break loudly.
        // We expect to see all the "inv_..." tables here, even ones that
        // haven't been written yet.
        if tables.is_empty() {
            bail!("Tables missing from information_schema query");
        }

        // This transaction is used by tests, and does not need to retry.
        #[allow(clippy::disallowed_methods)]
        conn.transaction_async(|conn| async move {
            // We need this to call "COUNT(*)" below.
            conn.batch_execute_async(ALLOW_FULL_TABLE_SCAN_SQL)
                .await
                .context("Failed to allow full table scans")?;

            for table in tables {
                let mut query = QueryBuilder::new();
                query.sql(
                    // We're scraping the table names dynamically here, so we
                    // don't know them ahead of time. However, this is also a
                    // test, so this usage is pretty benign.
                    TrustedStr::i_take_responsibility_for_validating_this_string(
                        format!("SELECT COUNT(*) FROM {table}")
                    )
                );
                let count: i64 = query
                    .query::<diesel::sql_types::Int8>()
                    .get_result_async(&conn)
                    .await
                    .with_context(|| format!("Couldn't SELECT COUNT(*) from table {table}"))?;

                match status {
                    AllInvTables::AreEmpty => {
                        if count != 0 {
                            bail!("Found deleted row(s) from table: {table}");
                        }
                    },
                    AllInvTables::ArePopulated => {
                        if count == 0 {
                            bail!("Found table without entries: {table}");
                        }
                    },

                }
            }
            Ok::<(), anyhow::Error>(())
        })
        .await?;

        Ok(())
    }

    /// Creates a representative collection, deletes it, and walks through
    /// tables to ensure that the subcomponents of the inventory have been
    /// deleted.
    ///
    /// NOTE: This test depends on the naming convention "inv_" prefix name
    /// to identify pieces of the inventory.
    #[tokio::test]
    async fn test_inventory_deletion() {
        // Setup
        let logctx = dev::test_setup_log("inventory_deletion");
        let db = TestDatabase::new_with_datastore(&logctx.log).await;
        let (opctx, datastore) = (db.opctx(), db.datastore());

        // Create a representative collection and write it to the database.
        let Representative { builder, .. } = representative();
        let collection = builder.build();
        datastore
            .inventory_insert_collection(&opctx, &collection)
            .await
            .expect("failed to insert collection");

        // Read all "inv_" tables and ensure that they are populated.
        check_all_inv_tables(&datastore, AllInvTables::ArePopulated)
            .await
            .expect("All inv_... tables should be populated by representative collection");

        // Delete that collection we just added
        datastore
            .inventory_delete_collection(&opctx, collection.id)
            .await
            .expect("failed to prune collections");
        assert_eq!(
            datastore
                .inventory_collections()
                .await
                .unwrap()
                .iter()
                .map(|c| c.id.into())
                .collect::<Vec<CollectionUuid>>(),
            &[]
        );

        // Read all "inv_" tables and ensure that they're empty
        check_all_inv_tables(&datastore, AllInvTables::AreEmpty).await.expect(
            "All inv_... tables should be deleted alongside collection",
        );

        // Clean up.
        db.terminate().await;
        logctx.cleanup_successful();
    }

    #[tokio::test]
    async fn test_representative_collection_populates_database() {
        // Setup
        let logctx = dev::test_setup_log("inventory_deletion");
        let db = TestDatabase::new_with_datastore(&logctx.log).await;
        let (opctx, datastore) = (db.opctx(), db.datastore());

        // Create a representative collection and write it to the database.
        let Representative { builder, .. } = representative();
        let collection = builder.build();
        datastore
            .inventory_insert_collection(&opctx, &collection)
            .await
            .expect("failed to insert collection");

        // Read all "inv_" tables and ensure that they are populated.
        check_all_inv_tables(&datastore, AllInvTables::ArePopulated)
            .await
            .expect("All inv_... tables should be populated by representative collection");

        // Clean up.
        db.terminate().await;
        logctx.cleanup_successful();
    }

    #[tokio::test]
    async fn test_reconciler_status_fields() {
        // Setup
        let logctx = dev::test_setup_log("reconciler_status_fields");
        let db = TestDatabase::new_with_datastore(&logctx.log).await;
        let (opctx, datastore) = (db.opctx(), db.datastore());

        // Start with a representative collection.
        let Representative { builder, .. } = representative();
        let mut collection = builder.build();

        // Mutate the sled-agent contents to test variants of the reconciler
        // fields:
        //
        // * try all three `ConfigReconcilerInventoryStatus` variants
        // * add a `last_reconciliation` with a mix of success/error results
        {
            let mut sled_agents = collection.sled_agents.iter_mut();
            let mut sa1 = sled_agents.next().expect("at least 1 sled agent");
            let mut sa2 = sled_agents.next().expect("at least 2 sled agents");
            let mut sa3 = sled_agents.next().expect("at least 3 sled agents");

            sa1.reconciler_status = ConfigReconcilerInventoryStatus::NotYetRun;
            sa1.last_reconciliation = None;

            sa2.reconciler_status = ConfigReconcilerInventoryStatus::Running {
                config: sa2.ledgered_sled_config.clone().unwrap(),
                started_at: now_db_precision(),
                running_for: Duration::from_secs(1),
            };
            sa2.last_reconciliation = Some({
                let make_result = |kind, i| {
                    if i % 2 == 0 {
                        ConfigReconcilerInventoryResult::Ok
                    } else {
                        ConfigReconcilerInventoryResult::Err {
                            message: format!("fake {kind} error {i}"),
                        }
                    }
                };
                ConfigReconcilerInventory {
                    last_reconciled_config: sa2
                        .ledgered_sled_config
                        .clone()
                        .unwrap(),
                    external_disks: (0..10)
                        .map(|i| {
                            (PhysicalDiskUuid::new_v4(), make_result("disk", i))
                        })
                        .collect(),
                    datasets: (0..10)
                        .map(|i| {
                            (DatasetUuid::new_v4(), make_result("dataset", i))
                        })
                        .collect(),
                    orphaned_datasets: (0..5)
                        .map(|i| OrphanedDataset {
                            name: DatasetName::new(
                                ZpoolName::new_external(ZpoolUuid::new_v4()),
                                DatasetKind::Cockroach,
                            ),
                            reason: format!("test orphan {i}"),
                            id: if i % 2 == 0 {
                                Some(DatasetUuid::new_v4())
                            } else {
                                None
                            },
                            mounted: i % 2 == 1,
                            available: (10 * i).into(),
                            used: i.into(),
                        })
                        .collect(),
                    zones: (0..10)
                        .map(|i| {
                            (OmicronZoneUuid::new_v4(), make_result("zone", i))
                        })
                        .collect(),
                }
            });

            sa3.reconciler_status = ConfigReconcilerInventoryStatus::Idle {
                completed_at: now_db_precision(),
                ran_for: Duration::from_secs(5),
            };
        }

        // Write it to the db; read it back and check it survived.
        datastore
            .inventory_insert_collection(&opctx, &collection)
            .await
            .expect("failed to insert collection");
        let collection_read = datastore
            .inventory_collection_read(&opctx, collection.id)
            .await
            .expect("failed to read collection back");
        assert_eq!(collection, collection_read);

        // Now delete it and ensure we remove everything.
        datastore
            .inventory_delete_collection(&opctx, collection.id)
            .await
            .expect("failed to prune collections");

        // Read all "inv_" tables and ensure that they're empty
        check_all_inv_tables(&datastore, AllInvTables::AreEmpty).await.expect(
            "All inv_... tables should be deleted alongside collection",
        );

        // Clean up.
        db.terminate().await;
        logctx.cleanup_successful();
    }

    #[tokio::test]
    async fn test_zone_image_source() {
        // Setup
        let logctx = dev::test_setup_log("zone_image_source");
        let db = TestDatabase::new_with_datastore(&logctx.log).await;
        let (opctx, datastore) = (db.opctx(), db.datastore());

        // Start with a representative collection.
        let Representative { builder, .. } = representative();
        let mut collection = builder.build();

        // Mutate some zones on one of the sleds to have various image sources.
        {
            // Find a sled that has a few zones in one of its sled configs.
            let mut sa = collection
                .sled_agents
                .iter_mut()
                .find(|sa| {
                    sa.ledgered_sled_config
                        .as_ref()
                        .map_or(false, |config| config.zones.len() >= 3)
                })
                .expect("at least one sled has 3 or more zones");
            let mut zones_iter =
                sa.ledgered_sled_config.as_mut().unwrap().zones.iter_mut();

            let mut z1 = zones_iter.next().expect("at least 1 zone");
            let mut z2 = zones_iter.next().expect("at least 2 zones");
            let mut z3 = zones_iter.next().expect("at least 3 zones");
            z1.image_source = OmicronZoneImageSource::InstallDataset;
            z2.image_source = OmicronZoneImageSource::Artifact {
                hash: ArtifactHash([0; 32]),
            };
            z3.image_source = OmicronZoneImageSource::Artifact {
                hash: ArtifactHash([1; 32]),
            };
            eprintln!("changed image sources: {z1:?} {z2:?} {z3:?}");
        }

        // Write it to the db; read it back and check it survived.
        datastore
            .inventory_insert_collection(&opctx, &collection)
            .await
            .expect("failed to insert collection");
        let collection_read = datastore
            .inventory_collection_read(&opctx, collection.id)
            .await
            .expect("failed to read collection back");
        assert_eq!(collection, collection_read);

        // Clean up.
        db.terminate().await;
        logctx.cleanup_successful();
    }
}<|MERGE_RESOLUTION|>--- conflicted
+++ resolved
@@ -230,30 +230,18 @@
         let zone_manifest_zones: Vec<_> = collection
             .sled_agents
             .iter()
-<<<<<<< HEAD
             .filter_map(|sled_agent| {
                 sled_agent
                     .zone_image_resolver
                     .zone_manifest
-                    .manifest
-=======
-            .filter_map(|(sled_id, sled_agent)| {
-                sled_agent
-                    .zone_image_resolver
-                    .zone_manifest
                     .boot_inventory
->>>>>>> 1b4b0194
                     .as_ref()
                     .ok()
                     .map(|artifacts| {
                         artifacts.artifacts.iter().map(|artifact| {
                             InvZoneManifestZone::new(
                                 collection_id,
-<<<<<<< HEAD
                                 sled_agent.sled_id,
-=======
-                                *sled_id,
->>>>>>> 1b4b0194
                                 artifact,
                             )
                         })
@@ -266,11 +254,7 @@
         let zone_manifest_non_boot: Vec<_> = collection
             .sled_agents
             .iter()
-<<<<<<< HEAD
             .flat_map(|sled_agent| {
-=======
-            .flat_map(|(sled_id, sled_agent)| {
->>>>>>> 1b4b0194
                 sled_agent
                     .zone_image_resolver
                     .zone_manifest
@@ -279,11 +263,7 @@
                     .map(|non_boot| {
                         InvZoneManifestNonBoot::new(
                             collection_id,
-<<<<<<< HEAD
                             sled_agent.sled_id,
-=======
-                            *sled_id,
->>>>>>> 1b4b0194
                             non_boot,
                         )
                     })
@@ -294,11 +274,7 @@
         let mupdate_override_non_boot: Vec<_> = collection
             .sled_agents
             .iter()
-<<<<<<< HEAD
             .flat_map(|sled_agent| {
-=======
-            .flat_map(|(sled_id, sled_agent)| {
->>>>>>> 1b4b0194
                 sled_agent
                     .zone_image_resolver
                     .mupdate_override
@@ -307,11 +283,7 @@
                     .map(|non_boot| {
                         InvMupdateOverrideNonBoot::new(
                             collection_id,
-<<<<<<< HEAD
                             sled_agent.sled_id,
-=======
-                            *sled_id,
->>>>>>> 1b4b0194
                             non_boot,
                         )
                     })
@@ -323,7 +295,7 @@
         //
         // * The ledgered sled config (if the sled has gotten a config from RSS
         //   or Nexus)
-        // * The most-recently-reconciled config (if the sled-agen's config
+        // * The most-recently-reconciled config (if the sled-agent's config
         //   reconciler has run since the last time it started)
         // * The currently-being-reconciled config (if the sled-agent's config
         //   reconciler was actively running when inventory was collected)
@@ -3254,13 +3226,6 @@
                 })
                 .transpose()?;
 
-<<<<<<< HEAD
-            let zone_image_resolver = s.zone_image_resolver.into_inventory(
-                zone_manifest_artifacts_by_sled_id.remove(&sled_id),
-                zone_manifest_non_boot_by_sled_id.remove(&sled_id),
-                mupdate_override_non_boot_by_sled_id.remove(&sled_id),
-            );
-=======
             let zone_image_resolver = s
                 .zone_image_resolver
                 .into_inventory(
@@ -3275,7 +3240,6 @@
                         InlineErrorChain::new(e.as_ref()),
                     ))
                 })?;
->>>>>>> 1b4b0194
 
             let sled_agent = nexus_types::inventory::SledAgent {
                 time_collected: s.time_collected,
