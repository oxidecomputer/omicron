// This Source Code Form is subject to the terms of the Mozilla Public
// License, v. 2.0. If a copy of the MPL was not distributed with this
// file, You can obtain one at https://mozilla.org/MPL/2.0/.

//! [`DataStore`] methods on [`Sled`]s.

use super::DataStore;
use super::SQL_BATCH_SIZE;
use crate::authz;
use crate::context::OpContext;
use crate::db;
use crate::db::datastore::ValidateTransition;
use crate::db::error::public_error_from_diesel;
use crate::db::error::ErrorHandler;
use crate::db::model::to_db_sled_policy;
use crate::db::model::Sled;
use crate::db::model::SledResource;
use crate::db::model::SledState;
use crate::db::model::SledUpdate;
use crate::db::pagination::paginated;
use crate::db::pagination::Paginator;
use crate::db::update_and_check::{UpdateAndCheck, UpdateStatus};
use crate::transaction_retry::OptionalError;
use async_bb8_diesel::AsyncRunQueryDsl;
use chrono::Utc;
use diesel::prelude::*;
use nexus_types::external_api::views::SledPolicy;
use nexus_types::external_api::views::SledProvisionPolicy;
use nexus_types::identity::Asset;
use omicron_common::api::external;
use omicron_common::api::external::CreateResult;
use omicron_common::api::external::DataPageParams;
use omicron_common::api::external::DeleteResult;
use omicron_common::api::external::ListResultVec;
use omicron_common::api::external::ResourceType;
use std::fmt;
use strum::IntoEnumIterator;
use thiserror::Error;
use uuid::Uuid;

impl DataStore {
    /// Stores a new sled in the database.
    ///
<<<<<<< HEAD
    /// TODO: We need to make this conditional on rcgen
=======
    /// Produces `SledUpsertOutput::Decommissioned` if the sled is
    /// decommissioned. This is not an error, because `sled_upsert`'s only
    /// caller (sled-agent) is not expected to receive this error.
>>>>>>> 55cc2402
    pub async fn sled_upsert(
        &self,
        sled_update: SledUpdate,
    ) -> CreateResult<SledUpsertOutput> {
        use db::schema::sled::dsl;
<<<<<<< HEAD
        use diesel::query_dsl::methods::FilterDsl;
        diesel::insert_into(dsl::sled)
=======
        // required for conditional upsert
        use diesel::query_dsl::methods::FilterDsl;

        // TODO: figure out what to do with time_deleted. We want to replace it
        // with a time_decommissioned, most probably.

        let query = diesel::insert_into(dsl::sled)
>>>>>>> 55cc2402
            .values(sled_update.clone().into_insertable())
            .on_conflict(dsl::id)
            .do_update()
            .set((
                dsl::time_modified.eq(Utc::now()),
                dsl::ip.eq(sled_update.ip),
                dsl::port.eq(sled_update.port),
                dsl::rack_id.eq(sled_update.rack_id),
                dsl::is_scrimlet.eq(sled_update.is_scrimlet()),
                dsl::usable_hardware_threads
                    .eq(sled_update.usable_hardware_threads),
                dsl::usable_physical_ram.eq(sled_update.usable_physical_ram),
                dsl::reservoir_size.eq(sled_update.reservoir_size),
                dsl::rcgen.eq(sled_update.rcgen),
            ))
<<<<<<< HEAD
            .filter(dsl::rcgen.lt(sled_update.rcgen))
            .returning(Sled::as_returning())
=======
            .filter(dsl::sled_state.ne(SledState::Decommissioned))
            .returning(Sled::as_returning());

        let sled: Option<Sled> = query
>>>>>>> 55cc2402
            .get_result_async(&*self.pool_connection_unauthorized().await?)
            .await
            .optional()
            .map_err(|e| {
                public_error_from_diesel(
                    e,
                    ErrorHandler::Conflict(
                        ResourceType::Sled,
                        &sled_update.id().to_string(),
                    ),
                )
            })?;

        // The only situation in which a sled is not returned is if the
        // `.filter(dsl::sled_state.ne(SledState::Decommissioned))` is not
        // satisfied.
        //
        // If we want to return a sled even if it's decommissioned here, we may
        // have to do something more complex. See
        // https://stackoverflow.com/q/34708509.
        match sled {
            Some(sled) => Ok(SledUpsertOutput::Updated(sled)),
            None => Ok(SledUpsertOutput::Decommissioned),
        }
    }

    pub async fn sled_list(
        &self,
        opctx: &OpContext,
        pagparams: &DataPageParams<'_, Uuid>,
    ) -> ListResultVec<Sled> {
        opctx.authorize(authz::Action::ListChildren, &authz::FLEET).await?;
        use db::schema::sled::dsl;
        paginated(dsl::sled, dsl::id, pagparams)
            .select(Sled::as_select())
            .load_async(&*self.pool_connection_authorized(opctx).await?)
            .await
            .map_err(|e| public_error_from_diesel(e, ErrorHandler::Server))
    }

    /// List all sleds, making as many queries as needed to get them all
    ///
    /// This should generally not be used in API handlers or other
    /// latency-sensitive contexts, but it can make sense in saga actions or
    /// background tasks.
    pub async fn sled_list_all_batched(
        &self,
        opctx: &OpContext,
    ) -> ListResultVec<Sled> {
        opctx.authorize(authz::Action::ListChildren, &authz::FLEET).await?;
        opctx.check_complex_operations_allowed()?;

        let mut all_sleds = Vec::new();
        let mut paginator = Paginator::new(SQL_BATCH_SIZE);
        while let Some(p) = paginator.next() {
            let batch = self.sled_list(opctx, &p.current_pagparams()).await?;
            paginator =
                p.found_batch(&batch, &|s: &nexus_db_model::Sled| s.id());
            all_sleds.extend(batch);
        }
        Ok(all_sleds)
    }

    pub async fn sled_reservation_create(
        &self,
        opctx: &OpContext,
        resource_id: Uuid,
        resource_kind: db::model::SledResourceKind,
        resources: db::model::Resources,
        constraints: db::model::SledReservationConstraints,
    ) -> CreateResult<db::model::SledResource> {
        #[derive(Debug)]
        enum SledReservationError {
            NotFound,
        }

        let err = OptionalError::new();

        let conn = self.pool_connection_authorized(opctx).await?;

        self.transaction_retry_wrapper("sled_reservation_create")
            .transaction(&conn, |conn| {
                // Clone variables into retryable function
                let err = err.clone();
                let constraints = constraints.clone();
                let resources = resources.clone();

                async move {
                    use db::schema::sled_resource::dsl as resource_dsl;
                    // Check if resource ID already exists - if so, return it.
                    let old_resource = resource_dsl::sled_resource
                        .filter(resource_dsl::id.eq(resource_id))
                        .select(SledResource::as_select())
                        .limit(1)
                        .load_async(&conn)
                        .await?;

                    if !old_resource.is_empty() {
                        return Ok(old_resource[0].clone());
                    }

                    // If it doesn't already exist, find a sled with enough space
                    // for the resources we're requesting.
                    use db::schema::sled::dsl as sled_dsl;
                    // This answers the boolean question:
                    // "Does the SUM of all hardware thread usage, plus the one we're trying
                    // to allocate, consume less threads than exists on the sled?"
                    let sled_has_space_for_threads =
                        (diesel::dsl::sql::<diesel::sql_types::BigInt>(
                            &format!(
                                "COALESCE(SUM(CAST({} as INT8)), 0)",
                                resource_dsl::hardware_threads::NAME
                            ),
                        ) + resources.hardware_threads)
                            .le(sled_dsl::usable_hardware_threads);

                    // This answers the boolean question:
                    // "Does the SUM of all RAM usage, plus the one we're trying
                    // to allocate, consume less RAM than exists on the sled?"
                    let sled_has_space_for_rss =
                        (diesel::dsl::sql::<diesel::sql_types::BigInt>(
                            &format!(
                                "COALESCE(SUM(CAST({} as INT8)), 0)",
                                resource_dsl::rss_ram::NAME
                            ),
                        ) + resources.rss_ram)
                            .le(sled_dsl::usable_physical_ram);

                    // Determine whether adding this service's reservoir allocation
                    // to what's allocated on the sled would avoid going over quota.
                    let sled_has_space_in_reservoir =
                        (diesel::dsl::sql::<diesel::sql_types::BigInt>(
                            &format!(
                                "COALESCE(SUM(CAST({} as INT8)), 0)",
                                resource_dsl::reservoir_ram::NAME
                            ),
                        ) + resources.reservoir_ram)
                            .le(sled_dsl::reservoir_size);

                    // Generate a query describing all of the sleds that have space
                    // for this reservation.
                    let mut sled_targets =
                        sled_dsl::sled
                            .left_join(
                                resource_dsl::sled_resource
                                    .on(resource_dsl::sled_id.eq(sled_dsl::id)),
                            )
                            .group_by(sled_dsl::id)
                            .having(
                                sled_has_space_for_threads
                                    .and(sled_has_space_for_rss)
                                    .and(sled_has_space_in_reservoir),
                            )
                            .filter(sled_dsl::time_deleted.is_null())
                            // Ensure that the sled is in-service and active.
                            .filter(sled_dsl::sled_policy.eq(
                                to_db_sled_policy(SledPolicy::provisionable()),
                            ))
                            .filter(sled_dsl::sled_state.eq(SledState::Active))
                            .select(sled_dsl::id)
                            .into_boxed();

                    // Further constrain the sled IDs according to any caller-
                    // supplied constraints.
                    if let Some(must_select_from) =
                        constraints.must_select_from()
                    {
                        sled_targets = sled_targets.filter(
                            sled_dsl::id.eq_any(must_select_from.to_vec()),
                        );
                    }

                    sql_function!(fn random() -> diesel::sql_types::Float);

                    // We only actually care about one target here, so this
                    // query should have a `.limit(1)` attached. We fetch all
                    // sled targets to leave additional debugging information in
                    // the logs, for now.
                    let sled_targets = sled_targets
                        .order(random())
                        .get_results_async::<Uuid>(&conn)
                        .await?;
                    info!(
                        opctx.log,
                        "found {} available sled targets", sled_targets.len();
                        "sled_ids" => ?sled_targets,
                    );

                    if sled_targets.is_empty() {
                        return Err(err.bail(SledReservationError::NotFound));
                    }

                    // Create a SledResource record, associate it with the target
                    // sled.
                    let resource = SledResource::new(
                        resource_id,
                        sled_targets[0],
                        resource_kind,
                        resources,
                    );

                    diesel::insert_into(resource_dsl::sled_resource)
                        .values(resource)
                        .returning(SledResource::as_returning())
                        .get_result_async(&conn)
                        .await
                }
            })
            .await
            .map_err(|e| {
                if let Some(err) = err.take() {
                    match err {
                        SledReservationError::NotFound => {
                            return external::Error::insufficient_capacity(
                                "No sleds can fit the requested instance",
                                "No sled targets found that had enough \
                                 capacity to fit the requested instance.",
                            );
                        }
                    }
                }
                public_error_from_diesel(e, ErrorHandler::Server)
            })
    }

    pub async fn sled_reservation_delete(
        &self,
        opctx: &OpContext,
        resource_id: Uuid,
    ) -> DeleteResult {
        use db::schema::sled_resource::dsl as resource_dsl;
        diesel::delete(resource_dsl::sled_resource)
            .filter(resource_dsl::id.eq(resource_id))
            .execute_async(&*self.pool_connection_authorized(opctx).await?)
            .await
            .map_err(|e| public_error_from_diesel(e, ErrorHandler::Server))?;
        Ok(())
    }

    /// Sets the provision policy for this sled.
    ///
    /// Errors if the sled is not in service.
    ///
    /// Returns the previous policy.
    pub async fn sled_set_provision_policy(
        &self,
        opctx: &OpContext,
        authz_sled: &authz::Sled,
        policy: SledProvisionPolicy,
    ) -> Result<SledProvisionPolicy, external::Error> {
        match self
            .sled_set_policy_impl(
                opctx,
                authz_sled,
                SledPolicy::InService { provision_policy: policy },
                ValidateTransition::Yes,
            )
            .await
        {
            Ok(old_policy) => Ok(old_policy
                .provision_policy()
                .expect("only valid policy was in-service")),
            Err(error) => Err(error.into_external_error()),
        }
    }

    /// Marks a sled as expunged, as directed by the operator.
    ///
    /// This is an irreversible process! It should only be called after
    /// sufficient warning to the operator.
    ///
    /// This is idempotent, and it returns the old policy of the sled.
    pub async fn sled_set_policy_to_expunged(
        &self,
        opctx: &OpContext,
        authz_sled: &authz::Sled,
    ) -> Result<SledPolicy, external::Error> {
        self.sled_set_policy_impl(
            opctx,
            authz_sled,
            SledPolicy::Expunged,
            ValidateTransition::Yes,
        )
        .await
        .map_err(|error| error.into_external_error())
    }

    pub(super) async fn sled_set_policy_impl(
        &self,
        opctx: &OpContext,
        authz_sled: &authz::Sled,
        new_policy: SledPolicy,
        check: ValidateTransition,
    ) -> Result<SledPolicy, TransitionError> {
        use db::schema::sled::dsl;

        opctx.authorize(authz::Action::Modify, authz_sled).await?;

        let sled_id = authz_sled.id();
        let query = diesel::update(dsl::sled)
            .filter(dsl::time_deleted.is_null())
            .filter(dsl::id.eq(sled_id));

        let t = SledTransition::Policy(new_policy);
        let valid_old_policies = t.valid_old_policies();
        let valid_old_states = t.valid_old_states();

        let query = match check {
            ValidateTransition::Yes => query
                .filter(dsl::sled_policy.eq_any(
                    valid_old_policies.into_iter().map(to_db_sled_policy),
                ))
                .filter(
                    dsl::sled_state.eq_any(valid_old_states.iter().copied()),
                )
                .into_boxed(),
            #[cfg(test)]
            ValidateTransition::No => query.into_boxed(),
        };

        let query = query
            .set((
                dsl::sled_policy.eq(to_db_sled_policy(new_policy)),
                dsl::time_modified.eq(Utc::now()),
            ))
            .check_if_exists::<Sled>(sled_id);

        let result = query
            .execute_and_check(&*self.pool_connection_authorized(opctx).await?)
            .await
            .map_err(|e| public_error_from_diesel(e, ErrorHandler::Server))?;

        match (check, result.status) {
            (ValidateTransition::Yes, UpdateStatus::Updated) => {
                Ok(result.found.policy())
            }
            (ValidateTransition::Yes, UpdateStatus::NotUpdatedButExists) => {
                // Two reasons this can happen:
                // 1. An idempotent update: this is treated as a success.
                // 2. Invalid state transition: a failure.
                //
                // To differentiate between the two, check that the new policy
                // is the same as the old policy, and that the old state is
                // valid.
                if result.found.policy() == new_policy
                    && valid_old_states.contains(&result.found.state())
                {
                    Ok(result.found.policy())
                } else {
                    Err(TransitionError::InvalidTransition {
                        current: result.found,
                        transition: SledTransition::Policy(new_policy),
                    })
                }
            }
            #[cfg(test)]
            (ValidateTransition::No, _) => Ok(result.found.policy()),
        }
    }

    /// Marks the state of the sled as decommissioned, as believed by Nexus.
    ///
    /// This is an irreversible process! It should only be called after all
    /// resources previously on the sled have been migrated over.
    ///
    /// This is idempotent, and it returns the old state of the sled.
    ///
    /// # Errors
    ///
    /// This method returns an error if the sled policy is not a state that is
    /// valid to decommission from (i.e. if, for the current sled policy,
    /// [`SledPolicy::is_decommissionable`] returns `false`).
    pub async fn sled_set_state_to_decommissioned(
        &self,
        opctx: &OpContext,
        authz_sled: &authz::Sled,
    ) -> Result<SledState, external::Error> {
        self.sled_set_state_impl(
            opctx,
            authz_sled,
            SledState::Decommissioned,
            ValidateTransition::Yes,
        )
        .await
        .map_err(|error| error.into_external_error())
    }

    pub(super) async fn sled_set_state_impl(
        &self,
        opctx: &OpContext,
        authz_sled: &authz::Sled,
        new_state: SledState,
        check: ValidateTransition,
    ) -> Result<SledState, TransitionError> {
        use db::schema::sled::dsl;

        opctx.authorize(authz::Action::Modify, authz_sled).await?;

        let sled_id = authz_sled.id();
        let query = diesel::update(dsl::sled)
            .filter(dsl::time_deleted.is_null())
            .filter(dsl::id.eq(sled_id));

        let t = SledTransition::State(new_state);
        let valid_old_policies = t.valid_old_policies();
        let valid_old_states = t.valid_old_states();

        let query = match check {
            ValidateTransition::Yes => query
                .filter(dsl::sled_policy.eq_any(
                    valid_old_policies.iter().copied().map(to_db_sled_policy),
                ))
                .filter(dsl::sled_state.eq_any(valid_old_states))
                .into_boxed(),
            #[cfg(test)]
            ValidateTransition::No => query.into_boxed(),
        };

        let query = query
            .set((
                dsl::sled_state.eq(new_state),
                dsl::time_modified.eq(Utc::now()),
            ))
            .check_if_exists::<Sled>(sled_id);

        let result = query
            .execute_and_check(&*self.pool_connection_authorized(opctx).await?)
            .await
            .map_err(|e| public_error_from_diesel(e, ErrorHandler::Server))?;

        match (check, result.status) {
            (ValidateTransition::Yes, UpdateStatus::Updated) => {
                Ok(result.found.state())
            }
            (ValidateTransition::Yes, UpdateStatus::NotUpdatedButExists) => {
                // Two reasons this can happen:
                // 1. An idempotent update: this is treated as a success.
                // 2. Invalid state transition: a failure.
                //
                // To differentiate between the two, check that the new state
                // is the same as the old state, and the found policy is valid.
                if result.found.state() == new_state
                    && valid_old_policies.contains(&result.found.policy())
                {
                    Ok(result.found.state())
                } else {
                    Err(TransitionError::InvalidTransition {
                        current: result.found,
                        transition: SledTransition::State(new_state),
                    })
                }
            }
            #[cfg(test)]
            (ValidateTransition::No, _) => Ok(result.found.state()),
        }
    }
}

/// The result of [`DataStore::sled_upsert`].
#[derive(Clone, Debug)]
#[must_use]
pub enum SledUpsertOutput {
    /// The sled was updated.
    Updated(Sled),
    /// The sled was not updated because it is decommissioned.
    Decommissioned,
}

impl SledUpsertOutput {
    /// Returns the sled if it was updated, or panics if it was not.
    pub fn unwrap(self) -> Sled {
        match self {
            SledUpsertOutput::Updated(sled) => sled,
            SledUpsertOutput::Decommissioned => {
                panic!("sled was decommissioned, not updated")
            }
        }
    }
}

// ---
// State transition validators
// ---

// The functions in this section return the old policies or states that are
// valid for a new policy or state, except idempotent transitions.

#[derive(Clone, Copy, Debug, PartialEq, Eq)]
pub(super) enum SledTransition {
    Policy(SledPolicy),
    State(SledState),
}

impl SledTransition {
    /// Returns the list of valid old policies, other than the provided one
    /// (which is always considered valid).
    ///
    /// For a more descriptive listing of valid transitions, see
    /// [`test_sled_transitions`].
    fn valid_old_policies(&self) -> Vec<SledPolicy> {
        use SledPolicy::*;
        use SledProvisionPolicy::*;
        use SledState::*;

        match self {
            SledTransition::Policy(new_policy) => match new_policy {
                InService { provision_policy: Provisionable } => {
                    vec![InService { provision_policy: NonProvisionable }]
                }
                InService { provision_policy: NonProvisionable } => {
                    vec![InService { provision_policy: Provisionable }]
                }
                Expunged => SledProvisionPolicy::iter()
                    .map(|provision_policy| InService { provision_policy })
                    .collect(),
            },
            SledTransition::State(state) => {
                match state {
                    Active => {
                        // Any policy is valid for the active state.
                        SledPolicy::iter().collect()
                    }
                    Decommissioned => {
                        SledPolicy::all_decommissionable().to_vec()
                    }
                }
            }
        }
    }

    /// Returns the list of valid old states, other than the provided one
    /// (which is always considered valid).
    ///
    /// For a more descriptive listing of valid transitions, see
    /// [`test_sled_transitions`].
    fn valid_old_states(&self) -> Vec<SledState> {
        use SledState::*;

        match self {
            SledTransition::Policy(_) => {
                // Policies can only be transitioned in the active state. (In
                // the future, this will include other non-decommissioned
                // states.)
                vec![Active]
            }
            SledTransition::State(state) => match state {
                Active => vec![],
                Decommissioned => vec![Active],
            },
        }
    }
}

impl fmt::Display for SledTransition {
    fn fmt(&self, f: &mut fmt::Formatter<'_>) -> fmt::Result {
        match self {
            SledTransition::Policy(policy) => {
                write!(f, "policy \"{}\"", policy)
            }
            SledTransition::State(state) => write!(f, "state \"{}\"", state),
        }
    }
}

impl IntoEnumIterator for SledTransition {
    type Iterator = std::vec::IntoIter<Self>;

    fn iter() -> Self::Iterator {
        let v: Vec<_> = SledPolicy::iter()
            .map(SledTransition::Policy)
            .chain(SledState::iter().map(SledTransition::State))
            .collect();
        v.into_iter()
    }
}

/// An error that occurred while setting a policy or state.
#[derive(Debug, Error)]
#[must_use]
pub(super) enum TransitionError {
    /// The state transition check failed.
    ///
    /// The sled is returned.
    #[error(
        "sled id {} has current policy \"{}\" and state \"{}\" \
        and the transition to {} is not permitted",
        .current.id(),
        .current.policy(),
        .current.state(),
        .transition,
    )]
    InvalidTransition {
        /// The current sled as fetched from the database.
        current: Sled,

        /// The new policy or state that was attempted.
        transition: SledTransition,
    },

    /// Some other kind of error occurred.
    #[error("database error")]
    External(#[from] external::Error),
}

impl TransitionError {
    fn into_external_error(self) -> external::Error {
        match self {
            TransitionError::InvalidTransition { .. } => {
                external::Error::conflict(self.to_string())
            }
            TransitionError::External(e) => e.clone(),
        }
    }

    #[cfg(test)]
    pub(super) fn ensure_invalid_transition(self) -> anyhow::Result<()> {
        match self {
            TransitionError::InvalidTransition { .. } => Ok(()),
            TransitionError::External(e) => Err(anyhow::anyhow!(e)
                .context("expected invalid transition, got other error")),
        }
    }
}

#[cfg(test)]
mod test {
    use super::*;
    use crate::db::datastore::test::{
        sled_baseboard_for_test, sled_system_hardware_for_test,
    };
    use crate::db::datastore::test_utils::{
        datastore_test, sled_set_policy, sled_set_state, Expected,
        IneligibleSleds,
    };
    use crate::db::lookup::LookupPath;
    use crate::db::model::ByteCount;
    use crate::db::model::SqlU32;
<<<<<<< HEAD
    use nexus_db_model::Generation;
=======
    use anyhow::{Context, Result};
    use itertools::Itertools;
>>>>>>> 55cc2402
    use nexus_test_utils::db::test_setup_database;
    use nexus_types::identity::Asset;
    use omicron_common::api::external;
    use omicron_test_utils::dev;
    use predicates::{prelude::*, BoxPredicate};
    use std::net::{Ipv6Addr, SocketAddrV6};

    fn rack_id() -> Uuid {
        Uuid::parse_str(nexus_test_utils::RACK_UUID).unwrap()
    }

    #[tokio::test]
    async fn upsert_sled_updates_hardware() {
        let logctx = dev::test_setup_log("upsert_sled_updates_hardware");
        let mut db = test_setup_database(&logctx.log).await;
        let (_opctx, datastore) = datastore_test(&logctx, &db).await;

        let mut sled_update = test_new_sled_update();
        let observed_sled =
            datastore.sled_upsert(sled_update.clone()).await.unwrap().unwrap();
        assert_eq!(
            observed_sled.usable_hardware_threads,
            sled_update.usable_hardware_threads
        );
        assert_eq!(
            observed_sled.usable_physical_ram,
            sled_update.usable_physical_ram
        );
        assert_eq!(observed_sled.reservoir_size, sled_update.reservoir_size);

        // Modify the sizes of hardware
        sled_update.usable_hardware_threads =
            SqlU32::new(sled_update.usable_hardware_threads.0 + 1);
        const MIB: u64 = 1024 * 1024;
        sled_update.usable_physical_ram = ByteCount::from(
            external::ByteCount::try_from(
                sled_update.usable_physical_ram.0.to_bytes() + MIB,
            )
            .unwrap(),
        );
        sled_update.reservoir_size = ByteCount::from(
            external::ByteCount::try_from(
                sled_update.reservoir_size.0.to_bytes() + MIB,
            )
            .unwrap(),
        );

        // Bump the gneration number so the insert succeeds.
        sled_update.rcgen.0 = sled_update.rcgen.0.next();

        // Test that upserting the sled propagates those changes to the DB.
        let observed_sled = datastore
            .sled_upsert(sled_update.clone())
            .await
            .expect("Could not upsert sled during test prep")
            .unwrap();
        assert_eq!(
            observed_sled.usable_hardware_threads,
            sled_update.usable_hardware_threads
        );
        assert_eq!(
            observed_sled.usable_physical_ram,
            sled_update.usable_physical_ram
        );
        assert_eq!(observed_sled.reservoir_size, sled_update.reservoir_size);

        db.cleanup().await.unwrap();
        logctx.cleanup_successful();
    }

<<<<<<< HEAD
    #[tokio::test]
    async fn upsert_sled_updates_fails_with_stale_rcgen() {
        let logctx = dev::test_setup_log("upsert_sled");
        let mut db = test_setup_database(&logctx.log).await;
        let (_opctx, datastore) = datastore_test(&logctx, &db).await;

        let mut sled_update = test_new_sled_update();
        let observed_sled =
            datastore.sled_upsert(sled_update.clone()).await.unwrap();

        assert_eq!(observed_sled.reservoir_size, sled_update.reservoir_size);

        // Modify the reservoir size
        const MIB: u64 = 1024 * 1024;
        sled_update.reservoir_size = ByteCount::from(
            external::ByteCount::try_from(
                sled_update.reservoir_size.0.to_bytes() + MIB,
            )
            .unwrap(),
        );

        // Fail the update, since the generation number didn't change.
        assert!(datastore.sled_upsert(sled_update.clone()).await.is_err());

        // Bump the gneration number so the next insert succeeds.
        sled_update.rcgen.0 = sled_update.rcgen.0.next();

        // Test that upserting the sled propagates those changes to the DB.
        let observed_sled = datastore
            .sled_upsert(sled_update.clone())
            .await
            .expect("Could not upsert sled during test prep");
        assert_eq!(observed_sled.reservoir_size, sled_update.reservoir_size);

        // Now reset the generation to a lower value and try again.
        // This should fail.
        let current_gen = sled_update.rcgen.clone();
        sled_update.rcgen = Generation::new();
        assert!(datastore.sled_upsert(sled_update.clone()).await.is_err());

        // Now bump the generation from the saved `current_gen`
        // Change the reservoir value again. This should succeed.
        sled_update.reservoir_size = ByteCount::from(
            external::ByteCount::try_from(
                sled_update.reservoir_size.0.to_bytes() + MIB,
            )
            .unwrap(),
        );
        sled_update.rcgen.0 = current_gen.0.next();
        // Test that upserting the sled propagates those changes to the DB.
        let observed_sled = datastore
            .sled_upsert(sled_update.clone())
            .await
            .expect("Could not upsert sled during test prep");
        assert_eq!(observed_sled.reservoir_size, sled_update.reservoir_size);
        assert_eq!(observed_sled.rcgen, sled_update.rcgen);

        db.cleanup().await.unwrap();
        logctx.cleanup_successful();
    }

    /// Test that new reservations aren't created on non-provisionable sleds.
=======
>>>>>>> 55cc2402
    #[tokio::test]
    async fn upsert_sled_doesnt_update_decommissioned() {
        let logctx =
            dev::test_setup_log("upsert_sled_doesnt_update_decommissioned");
        let mut db = test_setup_database(&logctx.log).await;
        let (opctx, datastore) = datastore_test(&logctx, &db).await;

        let mut sled_update = test_new_sled_update();
        let observed_sled =
            datastore.sled_upsert(sled_update.clone()).await.unwrap().unwrap();
        assert_eq!(
            observed_sled.usable_hardware_threads,
            sled_update.usable_hardware_threads
        );
        assert_eq!(
            observed_sled.usable_physical_ram,
            sled_update.usable_physical_ram
        );
        assert_eq!(observed_sled.reservoir_size, sled_update.reservoir_size);

        // Set the sled to decommissioned (this is not a legal transition, but
        // we don't care about sled policy in sled_upsert, just the state.)
        sled_set_state(
            &opctx,
            &datastore,
            observed_sled.id(),
            SledState::Decommissioned,
            ValidateTransition::No,
            Expected::Ok(SledState::Active),
        )
        .await
        .unwrap();

        // Modify the sizes of hardware
        sled_update.usable_hardware_threads =
            SqlU32::new(sled_update.usable_hardware_threads.0 + 1);
        const MIB: u64 = 1024 * 1024;
        sled_update.usable_physical_ram = ByteCount::from(
            external::ByteCount::try_from(
                sled_update.usable_physical_ram.0.to_bytes() + MIB,
            )
            .unwrap(),
        );
        sled_update.reservoir_size = ByteCount::from(
            external::ByteCount::try_from(
                sled_update.reservoir_size.0.to_bytes() + MIB,
            )
            .unwrap(),
        );

        // Upserting the sled should produce the `Decommisioned` variant.
        let sled = datastore
            .sled_upsert(sled_update.clone())
            .await
            .expect("updating a decommissioned sled should succeed");
        assert!(
            matches!(sled, SledUpsertOutput::Decommissioned),
            "sled should be decommissioned"
        );

        // The sled should not have been updated.
        let (_, observed_sled_2) = LookupPath::new(&opctx, &datastore)
            .sled_id(observed_sled.id())
            .fetch_for(authz::Action::Modify)
            .await
            .unwrap();
        assert_eq!(
            observed_sled_2.usable_hardware_threads,
            observed_sled.usable_hardware_threads,
            "usable_hardware_threads should not have changed"
        );
        assert_eq!(
            observed_sled_2.usable_physical_ram,
            observed_sled.usable_physical_ram,
            "usable_physical_ram should not have changed"
        );
        assert_eq!(
            observed_sled_2.reservoir_size, observed_sled.reservoir_size,
            "reservoir_size should not have changed"
        );

        db.cleanup().await.unwrap();
        logctx.cleanup_successful();
    }

    /// Test that new reservations aren't created on non-provisionable sleds.
    #[tokio::test]
    async fn sled_reservation_create_non_provisionable() {
        let logctx =
            dev::test_setup_log("sled_reservation_create_non_provisionable");
        let mut db = test_setup_database(&logctx.log).await;
        let (opctx, datastore) = datastore_test(&logctx, &db).await;

        // Define some sleds that resources cannot be provisioned on.
        let non_provisionable_sled = datastore
            .sled_upsert(test_new_sled_update())
            .await
            .unwrap()
            .unwrap();
        let expunged_sled = datastore
            .sled_upsert(test_new_sled_update())
            .await
            .unwrap()
            .unwrap();
        let decommissioned_sled = datastore
            .sled_upsert(test_new_sled_update())
            .await
            .unwrap()
            .unwrap();
        let illegal_decommissioned_sled = datastore
            .sled_upsert(test_new_sled_update())
            .await
            .unwrap()
            .unwrap();

        let ineligible_sleds = IneligibleSleds {
            non_provisionable: non_provisionable_sled.id(),
            expunged: expunged_sled.id(),
            decommissioned: decommissioned_sled.id(),
            illegal_decommissioned: illegal_decommissioned_sled.id(),
        };
        ineligible_sleds.setup(&opctx, &datastore).await.unwrap();

        // This should be an error since there are no provisionable sleds.
        let resources = db::model::Resources::new(
            1,
            // Just require the bare non-zero amount of RAM.
            ByteCount::try_from(1024).unwrap(),
            ByteCount::try_from(1024).unwrap(),
        );
        let constraints = db::model::SledReservationConstraints::none();
        let error = datastore
            .sled_reservation_create(
                &opctx,
                Uuid::new_v4(),
                db::model::SledResourceKind::Instance,
                resources.clone(),
                constraints,
            )
            .await
            .unwrap_err();
        assert!(matches!(error, external::Error::InsufficientCapacity { .. }));

        // Now add a provisionable sled and try again.
        let sled_update = test_new_sled_update();
        let provisionable_sled =
            datastore.sled_upsert(sled_update.clone()).await.unwrap().unwrap();

        // Try a few times to ensure that resources never get allocated to the
        // non-provisionable sled.
        for _ in 0..10 {
            let constraints = db::model::SledReservationConstraints::none();
            let resource = datastore
                .sled_reservation_create(
                    &opctx,
                    Uuid::new_v4(),
                    db::model::SledResourceKind::Instance,
                    resources.clone(),
                    constraints,
                )
                .await
                .unwrap();
            assert_eq!(
                resource.sled_id,
                provisionable_sled.id(),
                "resource is always allocated to the provisionable sled"
            );

            datastore
                .sled_reservation_delete(&opctx, resource.id)
                .await
                .unwrap();
        }

        db.cleanup().await.unwrap();
        logctx.cleanup_successful();
    }

    #[tokio::test]
    async fn test_sled_transitions() {
        // Test valid and invalid state and policy transitions.
        let logctx = dev::test_setup_log("test_sled_transitions");
        let mut db = test_setup_database(&logctx.log).await;

        let (opctx, datastore) = datastore_test(&logctx, &db).await;

        // This test generates all possible sets of transitions. Below, we list
        // the before and after predicates for valid transitions.
        //
        // While it's possible to derive the list of valid transitions from the
        // [`Transition::valid_old_policies`] and
        // [`Transition::valid_old_states`] methods, we list them here
        // explicitly since tests are really about writing things down twice.
        let valid_transitions = [
            (
                // In-service and active sleds can be marked as expunged.
                Before::new(
                    predicate::in_iter(SledPolicy::all_in_service()),
                    predicate::eq(SledState::Active),
                ),
                SledTransition::Policy(SledPolicy::Expunged),
            ),
            (
                // The provision policy of in-service sleds can be changed, or
                // kept the same (1 of 2).
                Before::new(
                    predicate::in_iter(SledPolicy::all_in_service()),
                    predicate::eq(SledState::Active),
                ),
                SledTransition::Policy(SledPolicy::InService {
                    provision_policy: SledProvisionPolicy::Provisionable,
                }),
            ),
            (
                // (2 of 2)
                Before::new(
                    predicate::in_iter(SledPolicy::all_in_service()),
                    predicate::eq(SledState::Active),
                ),
                SledTransition::Policy(SledPolicy::InService {
                    provision_policy: SledProvisionPolicy::NonProvisionable,
                }),
            ),
            (
                // Active sleds can be marked as active, regardless of their
                // policy.
                Before::new(
                    predicate::always(),
                    predicate::eq(SledState::Active),
                ),
                SledTransition::State(SledState::Active),
            ),
            (
                // Expunged sleds can be marked as decommissioned.
                Before::new(
                    predicate::eq(SledPolicy::Expunged),
                    predicate::eq(SledState::Active),
                ),
                SledTransition::State(SledState::Decommissioned),
            ),
            (
                // Expunged sleds can always be marked as expunged again, as
                // long as they aren't already decommissioned (we do not allow
                // any transitions once a sled is decommissioned).
                Before::new(
                    predicate::eq(SledPolicy::Expunged),
                    predicate::ne(SledState::Decommissioned),
                ),
                SledTransition::Policy(SledPolicy::Expunged),
            ),
            (
                // Decommissioned sleds can always be marked as decommissioned
                // again, as long as their policy is decommissionable.
                Before::new(
                    predicate::in_iter(SledPolicy::all_decommissionable()),
                    predicate::eq(SledState::Decommissioned),
                ),
                SledTransition::State(SledState::Decommissioned),
            ),
        ];

        // Generate all possible transitions.
        let all_transitions = SledPolicy::iter()
            .cartesian_product(SledState::iter())
            .cartesian_product(SledTransition::iter())
            .enumerate();

        // Set up a sled to test against.
        let sled = datastore
            .sled_upsert(test_new_sled_update())
            .await
            .unwrap()
            .unwrap();
        let sled_id = sled.id();

        for (i, ((policy, state), after)) in all_transitions {
            test_sled_state_transitions_once(
                &opctx,
                &datastore,
                sled_id,
                policy,
                state,
                after,
                &valid_transitions,
            )
            .await
            .with_context(|| {
                format!(
                    "failed on transition {i} (policy: {policy}, \
                        state: {state:?}, after: {after:?})",
                )
            })
            .unwrap();
        }

        db.cleanup().await.unwrap();
        logctx.cleanup_successful();
    }

    async fn test_sled_state_transitions_once(
        opctx: &OpContext,
        datastore: &DataStore,
        sled_id: Uuid,
        before_policy: SledPolicy,
        before_state: SledState,
        after: SledTransition,
        valid_transitions: &[(Before, SledTransition)],
    ) -> Result<()> {
        // Is this a valid transition?
        let is_valid = valid_transitions.iter().any(
            |(Before(valid_policy, valid_state), valid_after)| {
                valid_policy.eval(&before_policy)
                    && valid_state.eval(&before_state)
                    && valid_after == &after
            },
        );

        // Set the sled to the initial policy and state, ignoring state
        // transition errors (this is just to set up the initial state).
        sled_set_policy(
            opctx,
            datastore,
            sled_id,
            before_policy,
            ValidateTransition::No,
            Expected::Ignore,
        )
        .await?;

        sled_set_state(
            opctx,
            datastore,
            sled_id,
            before_state,
            ValidateTransition::No,
            Expected::Ignore,
        )
        .await?;

        // Now perform the transition to the new policy or state.
        match after {
            SledTransition::Policy(new_policy) => {
                let expected = if is_valid {
                    Expected::Ok(before_policy)
                } else {
                    Expected::Invalid
                };

                sled_set_policy(
                    opctx,
                    datastore,
                    sled_id,
                    new_policy,
                    ValidateTransition::Yes,
                    expected,
                )
                .await?;
            }
            SledTransition::State(new_state) => {
                let expected = if is_valid {
                    Expected::Ok(before_state)
                } else {
                    Expected::Invalid
                };

                sled_set_state(
                    opctx,
                    datastore,
                    sled_id,
                    new_state,
                    ValidateTransition::Yes,
                    expected,
                )
                .await?;
            }
        }

        Ok(())
    }

    // ---
    // Helper methods
    // ---

    fn test_new_sled_update() -> SledUpdate {
        let sled_id = Uuid::new_v4();
        let addr = SocketAddrV6::new(Ipv6Addr::LOCALHOST, 0, 0, 0);
        SledUpdate::new(
            sled_id,
            addr,
            sled_baseboard_for_test(),
            sled_system_hardware_for_test(),
            rack_id(),
            Generation::new(),
        )
    }

    /// Initial state for state transitions.
    #[derive(Debug)]
    struct Before(BoxPredicate<SledPolicy>, BoxPredicate<SledState>);

    impl Before {
        fn new<P, S>(policy: P, state: S) -> Self
        where
            P: Predicate<SledPolicy> + Send + Sync + 'static,
            S: Predicate<SledState> + Send + Sync + 'static,
        {
            Before(policy.boxed(), state.boxed())
        }
    }

    /// Tests listing large numbers of sleds via the batched interface
    #[tokio::test]
    async fn sled_list_batch() {
        let logctx =
            dev::test_setup_log("sled_reservation_create_non_provisionable");
        let mut db = test_setup_database(&logctx.log).await;
        let (opctx, datastore) = datastore_test(&logctx, &db).await;

        let size = usize::try_from(2 * SQL_BATCH_SIZE.get()).unwrap();
        let mut new_sleds = Vec::with_capacity(size);
        new_sleds.resize_with(size, test_new_sled_update);
        let mut expected_ids: Vec<_> =
            new_sleds.iter().map(|s| s.id()).collect();
        expected_ids.sort();

        // This is essentially the same as `sled_upsert()`.  But since we know
        // none of these exist already, we can just insert them.  And that means
        // we can do them all in one SQL statement.  This is considerably
        // faster.
        let values_to_insert: Vec<_> =
            new_sleds.into_iter().map(|s| s.into_insertable()).collect();
        let ninserted = {
            use db::schema::sled::dsl;
            diesel::insert_into(dsl::sled)
                .values(values_to_insert)
                .execute_async(
                    &*datastore
                        .pool_connection_for_tests()
                        .await
                        .expect("failed to get connection"),
                )
                .await
                .expect("failed to insert sled")
        };
        assert_eq!(ninserted, size);

        let sleds = datastore
            .sled_list_all_batched(&opctx)
            .await
            .expect("failed to list all sleds");
        // We don't need to sort these ids because the sleds are enumerated in
        // id order.
        let found_ids: Vec<_> = sleds.into_iter().map(|s| s.id()).collect();
        assert_eq!(expected_ids, found_ids);
        assert_eq!(found_ids.len(), size);

        db.cleanup().await.unwrap();
        logctx.cleanup_successful();
    }
}<|MERGE_RESOLUTION|>--- conflicted
+++ resolved
@@ -41,22 +41,14 @@
 impl DataStore {
     /// Stores a new sled in the database.
     ///
-<<<<<<< HEAD
-    /// TODO: We need to make this conditional on rcgen
-=======
     /// Produces `SledUpsertOutput::Decommissioned` if the sled is
     /// decommissioned. This is not an error, because `sled_upsert`'s only
     /// caller (sled-agent) is not expected to receive this error.
->>>>>>> 55cc2402
     pub async fn sled_upsert(
         &self,
         sled_update: SledUpdate,
     ) -> CreateResult<SledUpsertOutput> {
         use db::schema::sled::dsl;
-<<<<<<< HEAD
-        use diesel::query_dsl::methods::FilterDsl;
-        diesel::insert_into(dsl::sled)
-=======
         // required for conditional upsert
         use diesel::query_dsl::methods::FilterDsl;
 
@@ -64,7 +56,6 @@
         // with a time_decommissioned, most probably.
 
         let query = diesel::insert_into(dsl::sled)
->>>>>>> 55cc2402
             .values(sled_update.clone().into_insertable())
             .on_conflict(dsl::id)
             .do_update()
@@ -80,15 +71,11 @@
                 dsl::reservoir_size.eq(sled_update.reservoir_size),
                 dsl::rcgen.eq(sled_update.rcgen),
             ))
-<<<<<<< HEAD
             .filter(dsl::rcgen.lt(sled_update.rcgen))
-            .returning(Sled::as_returning())
-=======
             .filter(dsl::sled_state.ne(SledState::Decommissioned))
             .returning(Sled::as_returning());
 
         let sled: Option<Sled> = query
->>>>>>> 55cc2402
             .get_result_async(&*self.pool_connection_unauthorized().await?)
             .await
             .optional()
@@ -726,12 +713,9 @@
     use crate::db::lookup::LookupPath;
     use crate::db::model::ByteCount;
     use crate::db::model::SqlU32;
-<<<<<<< HEAD
-    use nexus_db_model::Generation;
-=======
     use anyhow::{Context, Result};
     use itertools::Itertools;
->>>>>>> 55cc2402
+    use nexus_db_model::Generation;
     use nexus_test_utils::db::test_setup_database;
     use nexus_types::identity::Asset;
     use omicron_common::api::external;
@@ -802,21 +786,22 @@
         logctx.cleanup_successful();
     }
 
-<<<<<<< HEAD
     #[tokio::test]
     async fn upsert_sled_updates_fails_with_stale_rcgen() {
-        let logctx = dev::test_setup_log("upsert_sled");
+        let logctx =
+            dev::test_setup_log("upsert_sled_updates_fails_with_stale_rcgen");
         let mut db = test_setup_database(&logctx.log).await;
         let (_opctx, datastore) = datastore_test(&logctx, &db).await;
 
         let mut sled_update = test_new_sled_update();
         let observed_sled =
-            datastore.sled_upsert(sled_update.clone()).await.unwrap();
+            datastore.sled_upsert(sled_update.clone()).await.unwrap().unwrap();
 
         assert_eq!(observed_sled.reservoir_size, sled_update.reservoir_size);
 
         // Modify the reservoir size
         const MIB: u64 = 1024 * 1024;
+
         sled_update.reservoir_size = ByteCount::from(
             external::ByteCount::try_from(
                 sled_update.reservoir_size.0.to_bytes() + MIB,
@@ -825,6 +810,7 @@
         );
 
         // Fail the update, since the generation number didn't change.
+        let output = datastore.sled_upsert(sled_update.clone()).await;
         assert!(datastore.sled_upsert(sled_update.clone()).await.is_err());
 
         // Bump the gneration number so the next insert succeeds.
@@ -834,7 +820,8 @@
         let observed_sled = datastore
             .sled_upsert(sled_update.clone())
             .await
-            .expect("Could not upsert sled during test prep");
+            .expect("Could not upsert sled during test prep")
+            .unwrap();
         assert_eq!(observed_sled.reservoir_size, sled_update.reservoir_size);
 
         // Now reset the generation to a lower value and try again.
@@ -856,7 +843,8 @@
         let observed_sled = datastore
             .sled_upsert(sled_update.clone())
             .await
-            .expect("Could not upsert sled during test prep");
+            .expect("Could not upsert sled during test prep")
+            .unwrap();
         assert_eq!(observed_sled.reservoir_size, sled_update.reservoir_size);
         assert_eq!(observed_sled.rcgen, sled_update.rcgen);
 
@@ -864,9 +852,6 @@
         logctx.cleanup_successful();
     }
 
-    /// Test that new reservations aren't created on non-provisionable sleds.
-=======
->>>>>>> 55cc2402
     #[tokio::test]
     async fn upsert_sled_doesnt_update_decommissioned() {
         let logctx =
