--- conflicted
+++ resolved
@@ -10,20 +10,12 @@
 use crate::db;
 use crate::db::error::public_error_from_diesel;
 use crate::db::error::ErrorHandler;
-<<<<<<< HEAD
-use crate::db::identity::Asset;
-=======
-use crate::db::error::TransactionError;
->>>>>>> f24447b0
 use crate::db::model::Sled;
 use crate::db::model::SledResource;
 use crate::db::model::SledUpdate;
 use crate::db::pagination::paginated;
-<<<<<<< HEAD
+use crate::db::update_and_check::UpdateAndCheck;
 use crate::transaction_retry::RetryHelper;
-=======
-use crate::db::update_and_check::UpdateAndCheck;
->>>>>>> f24447b0
 use async_bb8_diesel::AsyncConnection;
 use async_bb8_diesel::AsyncRunQueryDsl;
 use chrono::Utc;
@@ -155,7 +147,6 @@
                             ) + resources.rss_ram)
                                 .le(sled_dsl::usable_physical_ram);
 
-<<<<<<< HEAD
                         // Determine whether adding this service's reservoir allocation
                         // to what's allocated on the sled would avoid going over quota.
                         let sled_has_space_in_reservoir =
@@ -166,29 +157,6 @@
                                 ),
                             ) + resources.reservoir_ram)
                                 .le(sled_dsl::reservoir_size);
-=======
-                // Generate a query describing all of the sleds that have space
-                // for this reservation.
-                let mut sled_targets = sled_dsl::sled
-                    .left_join(
-                        resource_dsl::sled_resource
-                            .on(resource_dsl::sled_id.eq(sled_dsl::id)),
-                    )
-                    .group_by(sled_dsl::id)
-                    .having(
-                        sled_has_space_for_threads
-                            .and(sled_has_space_for_rss)
-                            .and(sled_has_space_in_reservoir),
-                    )
-                    .filter(sled_dsl::time_deleted.is_null())
-                    // Filter out sleds that are not provisionable.
-                    .filter(
-                        sled_dsl::provision_state
-                            .eq(db::model::SledProvisionState::Provisionable),
-                    )
-                    .select(sled_dsl::id)
-                    .into_boxed();
->>>>>>> f24447b0
 
                         // Generate a query describing all of the sleds that have space
                         // for this reservation.
@@ -204,6 +172,10 @@
                                     .and(sled_has_space_in_reservoir),
                             )
                             .filter(sled_dsl::time_deleted.is_null())
+                            // Filter out sleds that are not provisionable.
+                            .filter(sled_dsl::provision_state.eq(
+                                db::model::SledProvisionState::Provisionable,
+                            ))
                             .select(sled_dsl::id)
                             .into_boxed();
 
