// This Source Code Form is subject to the terms of the Mozilla Public
// License, v. 2.0. If a copy of the MPL was not distributed with this
// file, You can obtain one at https://mozilla.org/MPL/2.0/.

//! [`DataStore`] methods on [`Sled`]s.

use super::DataStore;
use super::SQL_BATCH_SIZE;
use crate::authz;
use crate::context::OpContext;
use crate::db;
use crate::db::datastore::ValidateTransition;
use crate::db::error::public_error_from_diesel;
use crate::db::error::ErrorHandler;
use crate::db::model::to_db_sled_policy;
use crate::db::model::AffinityPolicy;
use crate::db::model::Sled;
use crate::db::model::SledResourceVmm;
use crate::db::model::SledState;
use crate::db::model::SledUpdate;
use crate::db::pagination::paginated;
use crate::db::pagination::Paginator;
use crate::db::pool::DbConnection;
use crate::db::queries::sled_reservation::sled_find_targets_query;
use crate::db::queries::sled_reservation::sled_insert_resource_query;
use crate::db::update_and_check::{UpdateAndCheck, UpdateStatus};
use crate::db::TransactionError;
use crate::transaction_retry::OptionalError;
use async_bb8_diesel::AsyncRunQueryDsl;
use chrono::Utc;
use diesel::prelude::*;
use nexus_db_model::ApplySledFilterExt;
use nexus_types::deployment::SledFilter;
use nexus_types::external_api::views::SledPolicy;
use nexus_types::external_api::views::SledProvisionPolicy;
use nexus_types::identity::Asset;
use omicron_common::api::external;
use omicron_common::api::external::CreateResult;
use omicron_common::api::external::DataPageParams;
use omicron_common::api::external::DeleteResult;
use omicron_common::api::external::Error;
use omicron_common::api::external::ListResultVec;
use omicron_common::api::external::ResourceType;
use omicron_common::bail_unless;
use omicron_uuid_kinds::GenericUuid;
use omicron_uuid_kinds::InstanceUuid;
use omicron_uuid_kinds::PropolisUuid;
use omicron_uuid_kinds::SledUuid;
use slog::Logger;
use std::collections::HashSet;
use std::fmt;
use strum::IntoEnumIterator;
use thiserror::Error;
use uuid::Uuid;

#[derive(Debug, thiserror::Error)]
enum SledReservationError {
    #[error(
        "Could not find any valid sled on which this instance can be placed"
    )]
    NotFound,
    #[error(
        "This instance belongs to an affinity group that requires it be placed \
         on more than one sled. Instances can only placed on a single sled, so \
         this is impossible to satisfy. Consider stopping other instances in \
         the affinity group."
    )]
    TooManyAffinityConstraints,
    #[error(
        "This instance belongs to an affinity group that requires it to be \
         placed on a sled, but also belongs to an anti-affinity group that \
         prevents it from being placed on that sled. These constraints are \
         contradictory. Consider stopping instances in those \
         affinity/anti-affinity groups, or changing group membership."
    )]
    ConflictingAntiAndAffinityConstraints,
    #[error(
        "This instance must be placed on a specific sled to co-locate it \
         with another instance in its affinity group, but that sled cannot \
         current accept this instance. Consider stopping other instances \
         in this instance's affinity groups, or changing its affinity \
         group membership."
    )]
    RequiredAffinitySledNotValid,
}

impl From<SledReservationError> for external::Error {
    fn from(err: SledReservationError) -> Self {
        let msg = format!("Failed to place instance: {err}");
        match err {
            // "NotFound" can be resolved by adding more capacity
            SledReservationError::NotFound
            // "RequiredAffinitySledNotValid" is *usually* the result of a
            // single sled filling up with several members of an Affinity group.
            //
            // It is also possible briefly when a sled with affinity groups is
            // being expunged with running VMMs, but "insufficient capacity" is
            // the much more common case.
            //
            // (Disambiguating these cases would require additional database
            // queries, hence why this isn't being done right now)
            | SledReservationError::RequiredAffinitySledNotValid => {
                external::Error::insufficient_capacity(&msg, &msg)
            },
            // The following cases are constraint violations due to excessive
            // affinity/anti-affinity groups -- even if additional capacity is
            // added, they won't be fixed. Return a 400 error to signify to the
            // caller that they're responsible for fixing these constraints.
            SledReservationError::TooManyAffinityConstraints
            | SledReservationError::ConflictingAntiAndAffinityConstraints => {
                external::Error::invalid_request(&msg)
            },
        }
    }
}

#[derive(Debug, thiserror::Error)]
enum SledReservationTransactionError {
    #[error(transparent)]
    Connection(#[from] Error),
    #[error(transparent)]
    Diesel(#[from] diesel::result::Error),
    #[error(transparent)]
    Reservation(#[from] SledReservationError),
}

// Chooses a sled for reservation with the supplied constraints.
//
// - "targets": All possible sleds which might be selected.
// - "anti_affinity_sleds": All sleds which are anti-affine to
// our requested reservation.
// - "affinity_sleds": All sleds which are affine to our requested
// reservation.
//
// We use the following logic to calculate a desirable sled, given a possible
// set of "targets", and the information from affinity groups.
//
// # Rules vs Preferences
//
// Due to the flavors of "affinity policy", it's possible to bucket affinity
// choices into two categories: "rules" and "preferences". "rules" are affinity
// dispositions for or against sled placement that must be followed, and
// "preferences" are affinity dispositions that should be followed for sled
// selection, in order of "most preferential" to "least preferential".
//
// As example of a "rule" is "an anti-affinity group exists, containing a
// target sled, with affinity_policy = 'fail'".
//
// An example of a "preference" is "an anti-affinity group exists, containing a
// target sled, but the policy is 'allow'." We don't want to use it as a target,
// but we will if there are no other choices.
//
// We apply rules before preferences to ensure they are always respected.
// Furthermore, the evaluation of preferences is a target-seeking operation,
// which identifies the distinct sets of targets, and searches them in
// decreasing preference order.
//
// # Logic
//
// ## Background: Notation
//
// We use the following symbols for sets below:
// - ∩: Intersection of two sets (A ∩ B is "everything that exists in A and
// also exists in B").
// - ∖: difference of two sets (A ∖ B is "everything that exists in A that does
// not exist in B).
//
// We also use the following notation for brevity:
// - AA,P=Fail: All sleds containing instances that are part of an anti-affinity
//   group with policy = 'fail'.
// - AA,P=Allow: Same as above, but with policy = 'allow'.
// - A,P=Fail: All sleds containing instances that are part of an affinity group
//   with policy = 'fail'.
// - A,P=Allow: Same as above, but with policy = 'allow'.
//
// ## Affinity: Apply Rules
//
// - Targets := All viable sleds for instance placement
// - Banned := AA,P=Fail
// - Required := A,P=Fail
// - if Required.len() > 1: Fail (too many constraints).
// - if Required.len() == 1...
//   - ... if the entry exists in the "Banned" set: Fail
//     (contradicting constraints 'Banned' + 'Required')
//   - ... if the entry does not exist in "Targets": Fail
//     ('Required' constraint not satisfiable)
//   - ... if the entry does not exist in "Banned": Use it.
//
// If we have not yet picked a target, we can filter the set of targets to
// ignore "banned" sleds, and then apply preferences.
//
// - Targets := Targets ∖ Banned
//
// ## Affinity: Apply Preferences
//
// - Preferred := Targets ∩ A,P=Allow
// - Unpreferred := Targets ∩ AA,P=Allow
// - Both := Preferred ∩ Unpreferred
// - Preferred := Preferred ∖ Both
// - Unpreferred := Unpreferred ∖ Both
// - If Preferred isn't empty, pick a target from it.
// - Targets := Targets \ Unpreferred
// - If Targets isn't empty, pick a target from it.
// - If Unpreferred isn't empty, pick a target from it.
// - Fail, no targets are available.
fn pick_sled_reservation_target(
    log: &Logger,
    targets: &HashSet<SledUuid>,
    banned: &HashSet<SledUuid>,
    unpreferred: &HashSet<SledUuid>,
    required: &HashSet<SledUuid>,
    preferred: &HashSet<SledUuid>,
) -> Result<SledUuid, SledReservationError> {
    if !banned.is_empty() {
        info!(
            log,
            "anti-affinity policy prohibits placement on {} sleds", banned.len();
            "banned" => ?banned,
        );
    }
    if !required.is_empty() {
        info!(
            log,
            "affinity policy requires placement on {} sleds", required.len();
            "required" => ?required,
        );
    }

    if required.len() > 1 {
        return Err(SledReservationError::TooManyAffinityConstraints);
    }
    if let Some(required_id) = required.iter().next() {
        // If we have a "required" sled, it must be chosen.
        if banned.contains(&required_id) {
            return Err(
                SledReservationError::ConflictingAntiAndAffinityConstraints,
            );
        }
        if !targets.contains(&required_id) {
            return Err(SledReservationError::RequiredAffinitySledNotValid);
        }
        return Ok(*required_id);
    }

    // We have no "required" sleds, but might have preferences.
    let mut targets: HashSet<_> =
        targets.difference(&banned).cloned().collect();

    // Only consider "preferred" sleds that are viable targets
    let preferred: HashSet<_> =
        targets.intersection(&preferred).cloned().collect();
    // Only consider "unpreferred" sleds that are viable targets
    let mut unpreferred: HashSet<_> =
        targets.intersection(&unpreferred).cloned().collect();

    // If a target is both preferred and unpreferred, it is not considered
    // a part of either set.
    let both = preferred.intersection(&unpreferred).cloned().collect();

    // Grab a preferred target (which isn't also unpreferred) if one exists.
    if let Some(target) = preferred.difference(&both).cloned().next() {
        return Ok(target);
    }
    unpreferred = unpreferred.difference(&both).cloned().collect();
    targets = targets.difference(&unpreferred).cloned().collect();

    // Grab a target which not in the unpreferred set, if one exists.
    if let Some(target) = targets.iter().cloned().next() {
        return Ok(target);
    }

    // Grab a target from the unpreferred set, if one exists.
    if let Some(target) = unpreferred.iter().cloned().next() {
        return Ok(target);
    }
    return Err(SledReservationError::NotFound);
}

impl DataStore {
    /// Stores a new sled in the database.
    ///
    /// Returns the sled, and whether or not it was updated on success.
    ///
    /// Returns an error if `sled_agent_gen` is stale, or the sled is
    /// decommissioned.
    pub async fn sled_upsert(
        &self,
        sled_update: SledUpdate,
    ) -> CreateResult<(Sled, bool)> {
        use db::schema::sled::dsl;
        // required for conditional upsert
        use diesel::query_dsl::methods::FilterDsl;

        let insertable_sled = sled_update.clone().into_insertable();
        let now = insertable_sled.time_modified();

        let sled = diesel::insert_into(dsl::sled)
            .values(insertable_sled)
            .on_conflict(dsl::id)
            .do_update()
            .set((
                dsl::time_modified.eq(now),
                dsl::ip.eq(sled_update.ip),
                dsl::port.eq(sled_update.port),
                dsl::repo_depot_port.eq(sled_update.repo_depot_port),
                dsl::rack_id.eq(sled_update.rack_id),
                dsl::is_scrimlet.eq(sled_update.is_scrimlet()),
                dsl::usable_hardware_threads
                    .eq(sled_update.usable_hardware_threads),
                dsl::usable_physical_ram.eq(sled_update.usable_physical_ram),
                dsl::reservoir_size.eq(sled_update.reservoir_size),
                dsl::sled_agent_gen.eq(sled_update.sled_agent_gen),
            ))
            .filter(dsl::sled_agent_gen.lt(sled_update.sled_agent_gen))
            .filter(dsl::sled_state.ne(SledState::Decommissioned))
            .returning(Sled::as_returning())
            .get_result_async(&*self.pool_connection_unauthorized().await?)
            .await
            .map_err(|e| {
                public_error_from_diesel(
                    e,
                    ErrorHandler::Conflict(
                        ResourceType::Sled,
                        &sled_update.id().to_string(),
                    ),
                )
            })?;

        // We compare only seconds since the epoch, because writing to and
        // reading from the database causes us to lose precision.
        let was_modified = now.timestamp() == sled.time_modified().timestamp();
        Ok((sled, was_modified))
    }

    /// Confirms that a sled exists and is in-service.
    pub async fn check_sled_in_service(
        &self,
        opctx: &OpContext,
        sled_id: SledUuid,
    ) -> Result<(), Error> {
        let conn = &*self.pool_connection_authorized(&opctx).await?;
        Self::check_sled_in_service_on_connection(conn, sled_id)
            .await
            .map_err(From::from)
    }

    /// Confirms that a sled exists and is in-service.
    ///
    /// This function may be called from a transaction context.
    pub async fn check_sled_in_service_on_connection(
        conn: &async_bb8_diesel::Connection<DbConnection>,
        sled_id: SledUuid,
    ) -> Result<(), TransactionError<Error>> {
        use db::schema::sled::dsl;
        let sled_exists_and_in_service = diesel::select(diesel::dsl::exists(
            dsl::sled
                .filter(dsl::time_deleted.is_null())
                .filter(dsl::id.eq(sled_id.into_untyped_uuid()))
                .sled_filter(SledFilter::InService),
        ))
        .get_result_async::<bool>(conn)
        .await?;

        bail_unless!(
            sled_exists_and_in_service,
            "Sled {} is not in service",
            sled_id,
        );

        Ok(())
    }

    pub async fn sled_list(
        &self,
        opctx: &OpContext,
        pagparams: &DataPageParams<'_, Uuid>,
        sled_filter: SledFilter,
    ) -> ListResultVec<Sled> {
        opctx.authorize(authz::Action::ListChildren, &authz::FLEET).await?;
        use db::schema::sled::dsl;
        paginated(dsl::sled, dsl::id, pagparams)
            .select(Sled::as_select())
            .sled_filter(sled_filter)
            .load_async(&*self.pool_connection_authorized(opctx).await?)
            .await
            .map_err(|e| public_error_from_diesel(e, ErrorHandler::Server))
    }

    /// List all sleds, making as many queries as needed to get them all
    ///
    /// This should generally not be used in API handlers or other
    /// latency-sensitive contexts, but it can make sense in saga actions or
    /// background tasks.
    pub async fn sled_list_all_batched(
        &self,
        opctx: &OpContext,
        sled_filter: SledFilter,
    ) -> ListResultVec<Sled> {
        opctx.authorize(authz::Action::ListChildren, &authz::FLEET).await?;
        opctx.check_complex_operations_allowed()?;

        let mut all_sleds = Vec::new();
        let mut paginator = Paginator::new(SQL_BATCH_SIZE);
        while let Some(p) = paginator.next() {
            let batch = self
                .sled_list(opctx, &p.current_pagparams(), sled_filter)
                .await?;
            paginator =
                p.found_batch(&batch, &|s: &nexus_db_model::Sled| s.id());
            all_sleds.extend(batch);
        }
        Ok(all_sleds)
    }

    pub async fn sled_reservation_create(
        &self,
        opctx: &OpContext,
        instance_id: InstanceUuid,
        propolis_id: PropolisUuid,
        resources: db::model::Resources,
        constraints: db::model::SledReservationConstraints,
    ) -> CreateResult<db::model::SledResourceVmm> {
        self.sled_reservation_create_inner(
            opctx,
            instance_id,
            propolis_id,
            resources,
            constraints,
        )
        .await
        .map_err(|e| match e {
            SledReservationTransactionError::Connection(e) => e,
            SledReservationTransactionError::Diesel(e) => {
                public_error_from_diesel(e, ErrorHandler::Server)
            }
            SledReservationTransactionError::Reservation(e) => e.into(),
        })
    }

    async fn sled_reservation_create_inner(
        &self,
        opctx: &OpContext,
        instance_id: InstanceUuid,
        propolis_id: PropolisUuid,
        resources: db::model::Resources,
        constraints: db::model::SledReservationConstraints,
    ) -> Result<db::model::SledResourceVmm, SledReservationTransactionError>
    {
        let conn = self.pool_connection_authorized(opctx).await?;

        // Check if resource ID already exists - if so, return it.
        //
        // This check makes this function idempotent. Beyond this point, however
        // we rely on primary key constraints in the database to prevent
        // concurrent reservations for same propolis_id.
        use db::schema::sled_resource_vmm::dsl as resource_dsl;
        let old_resource = resource_dsl::sled_resource_vmm
            .filter(resource_dsl::id.eq(*propolis_id.as_untyped_uuid()))
            .select(SledResourceVmm::as_select())
            .limit(1)
            .load_async(&*conn)
            .await?;
        if !old_resource.is_empty() {
            return Ok(old_resource[0].clone());
        }

        let must_use_sleds: HashSet<SledUuid> = constraints
            .must_select_from()
            .into_iter()
            .flatten()
            .map(|id| SledUuid::from_untyped_uuid(*id))
            .collect();

        // Query for the set of possible sleds using a CTE.
        //
        // Note that this is not transactional, to reduce contention.
        // However, that lack of transactionality means we need to validate
        // our constraints again when we later try to INSERT the reservation.
        let possible_sleds = sled_find_targets_query(instance_id, &resources)
            .get_results_async::<(
                // Sled UUID
                Uuid,
                // Would an allocation to this sled fit?
                bool,
                // Affinity policy on this sled
                Option<AffinityPolicy>,
                // Anti-affinity policy on this sled
                Option<AffinityPolicy>,
            )>(&*conn).await?;

        // Translate the database results into a format which we can use to pick
        // a sled using more complex rules.
        //
        // See: `pick_sled_reservation_target(...)`
        let mut sled_targets = HashSet::new();
        let mut banned = HashSet::new();
        let mut unpreferred = HashSet::new();
        let mut required = HashSet::new();
        let mut preferred = HashSet::new();
        for (sled_id, fits, affinity_policy, anti_affinity_policy) in
            possible_sleds
        {
            let sled_id = SledUuid::from_untyped_uuid(sled_id);

            if fits
                && (must_use_sleds.is_empty()
                    || must_use_sleds.contains(&sled_id))
            {
                sled_targets.insert(sled_id);
            }
            if let Some(policy) = affinity_policy {
                match policy {
                    AffinityPolicy::Fail => required.insert(sled_id),
                    AffinityPolicy::Allow => preferred.insert(sled_id),
                };
            }
            if let Some(policy) = anti_affinity_policy {
                match policy {
                    AffinityPolicy::Fail => banned.insert(sled_id),
                    AffinityPolicy::Allow => unpreferred.insert(sled_id),
                };
            }
        }

        // We loop here because our attempts to INSERT may be violated by
        // concurrent operations. We'll respond by looking through a slightly
        // smaller set of possible sleds.
        //
        // In the uncontended case, however, we'll only iterate through this
        // loop once.
        loop {
            // Pick a reservation target, given the constraints we previously
            // saw in the database.
            let sled_target = pick_sled_reservation_target(
                &opctx.log,
                &sled_targets,
                &banned,
                &unpreferred,
                &required,
                &preferred,
            )?;

            // Create a SledResourceVmm record, associate it with the target
            // sled.
            let resource = SledResourceVmm::new(
                propolis_id,
                instance_id,
                sled_target,
                resources.clone(),
            );

            // Try to INSERT the record. If this is still a valid target, we'll
            // use it. If it isn't a valid target, we'll shrink the set of
            // viable sled targets and try again.
            let rows_inserted = sled_insert_resource_query(&resource)
                .execute_async(&*conn)
                .await?;
            if rows_inserted > 0 {
                return Ok(resource);
            }

            sled_targets.remove(&sled_target);
            banned.remove(&sled_target);
            unpreferred.remove(&sled_target);
            preferred.remove(&sled_target);
        }
    }

    pub async fn sled_reservation_delete(
        &self,
        opctx: &OpContext,
        vmm_id: PropolisUuid,
    ) -> DeleteResult {
        use db::schema::sled_resource_vmm::dsl as resource_dsl;
        diesel::delete(resource_dsl::sled_resource_vmm)
            .filter(resource_dsl::id.eq(vmm_id.into_untyped_uuid()))
            .execute_async(&*self.pool_connection_authorized(opctx).await?)
            .await
            .map_err(|e| public_error_from_diesel(e, ErrorHandler::Server))?;
        Ok(())
    }

    /// Sets the provision policy for this sled.
    ///
    /// Errors if the sled is not in service.
    ///
    /// Returns the previous policy.
    pub async fn sled_set_provision_policy(
        &self,
        opctx: &OpContext,
        authz_sled: &authz::Sled,
        policy: SledProvisionPolicy,
    ) -> Result<SledProvisionPolicy, external::Error> {
        match self
            .sled_set_policy_impl(
                opctx,
                authz_sled,
                SledPolicy::InService { provision_policy: policy },
                ValidateTransition::Yes,
            )
            .await
        {
            Ok(old_policy) => Ok(old_policy
                .provision_policy()
                .expect("only valid policy was in-service")),
            Err(error) => Err(error.into_external_error()),
        }
    }

    /// Marks a sled as expunged, as directed by the operator.
    ///
    /// This is an irreversible process! It should only be called after
    /// sufficient warning to the operator.
    ///
    /// This is idempotent, and it returns the old policy of the sled.
    ///
    /// Calling this function also implicitly marks the disks attached to a sled
    /// as "expunged".
    pub async fn sled_set_policy_to_expunged(
        &self,
        opctx: &OpContext,
        authz_sled: &authz::Sled,
    ) -> Result<SledPolicy, external::Error> {
        self.sled_set_policy_impl(
            opctx,
            authz_sled,
            SledPolicy::Expunged,
            ValidateTransition::Yes,
        )
        .await
        .map_err(|error| error.into_external_error())
    }

    pub(super) async fn sled_set_policy_impl(
        &self,
        opctx: &OpContext,
        authz_sled: &authz::Sled,
        new_sled_policy: SledPolicy,
        check: ValidateTransition,
    ) -> Result<SledPolicy, TransitionError> {
        opctx.authorize(authz::Action::Modify, authz_sled).await?;

        let sled_id = authz_sled.id();
        let err = OptionalError::new();
        let conn = self.pool_connection_authorized(opctx).await?;
        let policy = self
            .transaction_retry_wrapper("sled_set_policy")
            .transaction(&conn, |conn| {
                let err = err.clone();

                async move {
                    let t = SledTransition::Policy(new_sled_policy);
                    let valid_old_policies = t.valid_old_policies();
                    let valid_old_states = t.valid_old_states();

                    use db::schema::sled::dsl;
                    let query = diesel::update(dsl::sled)
                        .filter(dsl::time_deleted.is_null())
                        .filter(dsl::id.eq(sled_id));

                    let query = match check {
                        ValidateTransition::Yes => query
                            .filter(
                                dsl::sled_policy.eq_any(
                                    valid_old_policies
                                        .into_iter()
                                        .map(to_db_sled_policy),
                                ),
                            )
                            .filter(
                                dsl::sled_state
                                    .eq_any(valid_old_states.iter().copied()),
                            )
                            .into_boxed(),
                        #[cfg(test)]
                        ValidateTransition::No => query.into_boxed(),
                    };

                    let query = query
                        .set((
                            dsl::sled_policy
                                .eq(to_db_sled_policy(new_sled_policy)),
                            dsl::time_modified.eq(Utc::now()),
                        ))
                        .check_if_exists::<Sled>(sled_id);

                    let result = query.execute_and_check(&conn).await?;

                    let old_policy = match (check, result.status) {
                        (ValidateTransition::Yes, UpdateStatus::Updated) => {
                            result.found.policy()
                        }
                        (
                            ValidateTransition::Yes,
                            UpdateStatus::NotUpdatedButExists,
                        ) => {
                            // Two reasons this can happen:
                            // 1. An idempotent update: this is treated as a
                            //    success.
                            // 2. Invalid state transition: a failure.
                            //
                            // To differentiate between the two, check that the
                            // new policy is the same as the old policy, and
                            // that the old state is valid.
                            if result.found.policy() == new_sled_policy
                                && valid_old_states
                                    .contains(&result.found.state())
                            {
                                result.found.policy()
                            } else {
                                return Err(err.bail(
                                    TransitionError::InvalidTransition {
                                        current: result.found,
                                        transition: SledTransition::Policy(
                                            new_sled_policy,
                                        ),
                                    },
                                ));
                            }
                        }
                        #[cfg(test)]
                        (ValidateTransition::No, _) => result.found.policy(),
                    };

                    // When a sled is expunged, the associated disks with that
                    // sled should also be implicitly set to expunged.
                    let new_disk_policy = match new_sled_policy {
                        SledPolicy::InService { .. } => None,
                        SledPolicy::Expunged => {
                            Some(nexus_db_model::PhysicalDiskPolicy::Expunged)
                        }
                    };
                    if let Some(new_disk_policy) = new_disk_policy {
                        use db::schema::physical_disk::dsl as physical_disk_dsl;
                        diesel::update(physical_disk_dsl::physical_disk)
                            .filter(physical_disk_dsl::time_deleted.is_null())
                            .filter(physical_disk_dsl::sled_id.eq(sled_id))
                            .set(
                                physical_disk_dsl::disk_policy
                                    .eq(new_disk_policy),
                            )
                            .execute_async(&conn)
                            .await?;
                    }

                    Ok(old_policy)
                }
            })
            .await
            .map_err(|e| {
                if let Some(err) = err.take() {
                    return err;
                }
                TransitionError::from(public_error_from_diesel(
                    e,
                    ErrorHandler::Server,
                ))
            })?;
        Ok(policy)
    }

    /// Marks the state of the sled as decommissioned, as believed by Nexus.
    ///
    /// This is an irreversible process! It should only be called after all
    /// resources previously on the sled have been migrated over.
    ///
    /// This is idempotent, and it returns the old state of the sled.
    ///
    /// # Errors
    ///
    /// This method returns an error if the sled policy is not a state that is
    /// valid to decommission from (i.e. if [`SledPolicy::is_decommissionable`]
    /// returns `false`).
    pub async fn sled_set_state_to_decommissioned(
        &self,
        opctx: &OpContext,
        authz_sled: &authz::Sled,
    ) -> Result<SledState, TransitionError> {
        self.sled_set_state_impl(
            opctx,
            authz_sled,
            SledState::Decommissioned,
            ValidateTransition::Yes,
        )
        .await
    }

    pub(super) async fn sled_set_state_impl(
        &self,
        opctx: &OpContext,
        authz_sled: &authz::Sled,
        new_sled_state: SledState,
        check: ValidateTransition,
    ) -> Result<SledState, TransitionError> {
        use db::schema::sled::dsl;

        opctx.authorize(authz::Action::Modify, authz_sled).await?;

        let sled_id = authz_sled.id();
        let err = OptionalError::new();
        let conn = self.pool_connection_authorized(opctx).await?;
        let old_state = self
            .transaction_retry_wrapper("sled_set_state")
            .transaction(&conn, |conn| {
                let err = err.clone();

                async move {
                    let query = diesel::update(dsl::sled)
                        .filter(dsl::time_deleted.is_null())
                        .filter(dsl::id.eq(sled_id));

                    let t = SledTransition::State(new_sled_state);
                    let valid_old_policies = t.valid_old_policies();
                    let valid_old_states = t.valid_old_states();

                    let query = match check {
                        ValidateTransition::Yes => query
                            .filter(
                                dsl::sled_policy.eq_any(
                                    valid_old_policies
                                        .iter()
                                        .copied()
                                        .map(to_db_sled_policy),
                                ),
                            )
                            .filter(dsl::sled_state.eq_any(valid_old_states))
                            .into_boxed(),
                        #[cfg(test)]
                        ValidateTransition::No => query.into_boxed(),
                    };

                    let query = query
                        .set((
                            dsl::sled_state.eq(new_sled_state),
                            dsl::time_modified.eq(Utc::now()),
                        ))
                        .check_if_exists::<Sled>(sled_id);

                    let result = query.execute_and_check(&conn).await?;

                    let old_state = match (check, result.status) {
                        (ValidateTransition::Yes, UpdateStatus::Updated) => {
                            result.found.state()
                        }
                        (
                            ValidateTransition::Yes,
                            UpdateStatus::NotUpdatedButExists,
                        ) => {
                            // Two reasons this can happen:
                            // 1. An idempotent update: this is treated as a
                            //    success.
                            // 2. Invalid state transition: a failure.
                            //
                            // To differentiate between the two, check that the
                            // new state is the same as the old state, and the
                            // found policy is valid.
                            if result.found.state() == new_sled_state
                                && valid_old_policies
                                    .contains(&result.found.policy())
                            {
                                result.found.state()
                            } else {
                                return Err(err.bail(
                                    TransitionError::InvalidTransition {
                                        current: result.found,
                                        transition: SledTransition::State(
                                            new_sled_state,
                                        ),
                                    },
                                ));
                            }
                        }
                        #[cfg(test)]
                        (ValidateTransition::No, _) => result.found.state(),
                    };

                    // When a sled is decommissioned, the associated disks with
                    // that sled should also be implicitly set to
                    // decommissioned.
                    //
                    // We use an explicit `match` to force ourselves to consider
                    // disk state if we add any addition sled states in the
                    // future.
                    let new_disk_state = match new_sled_state {
                        SledState::Active => None,
                        SledState::Decommissioned => Some(
                            nexus_db_model::PhysicalDiskState::Decommissioned,
                        ),
                    };
                    if let Some(new_disk_state) = new_disk_state {
                        use db::schema::physical_disk::dsl as physical_disk_dsl;
                        diesel::update(physical_disk_dsl::physical_disk)
                            .filter(physical_disk_dsl::time_deleted.is_null())
                            .filter(physical_disk_dsl::sled_id.eq(sled_id))
                            .set(
                                physical_disk_dsl::disk_state
                                    .eq(new_disk_state),
                            )
                            .execute_async(&conn)
                            .await?;
                    }

                    Ok(old_state)
                }
            })
            .await
            .map_err(|e| {
                if let Some(err) = err.take() {
                    return err;
                }
                TransitionError::from(public_error_from_diesel(
                    e,
                    ErrorHandler::Server,
                ))
            })?;

        Ok(old_state)
    }
}

// ---
// State transition validators
// ---

// The functions in this section return the old policies or states that are
// valid for a new policy or state, except idempotent transitions.

#[derive(Clone, Copy, Debug, PartialEq, Eq)]
pub enum SledTransition {
    Policy(SledPolicy),
    State(SledState),
}

impl SledTransition {
    /// Returns the list of valid old policies, other than the provided one
    /// (which is always considered valid).
    ///
    /// For a more descriptive listing of valid transitions, see
    /// `test_sled_transitions`.
    fn valid_old_policies(&self) -> Vec<SledPolicy> {
        use SledPolicy::*;
        use SledProvisionPolicy::*;
        use SledState::*;

        match self {
            SledTransition::Policy(new_policy) => match new_policy {
                InService { provision_policy: Provisionable } => {
                    vec![InService { provision_policy: NonProvisionable }]
                }
                InService { provision_policy: NonProvisionable } => {
                    vec![InService { provision_policy: Provisionable }]
                }
                Expunged => SledProvisionPolicy::iter()
                    .map(|provision_policy| InService { provision_policy })
                    .collect(),
            },
            SledTransition::State(state) => {
                match state {
                    Active => {
                        // Any policy is valid for the active state.
                        SledPolicy::iter().collect()
                    }
                    Decommissioned => {
                        SledPolicy::all_decommissionable().to_vec()
                    }
                }
            }
        }
    }

    /// Returns the list of valid old states, other than the provided one
    /// (which is always considered valid).
    ///
    /// For a more descriptive listing of valid transitions, see
    /// `test_sled_transitions`.
    fn valid_old_states(&self) -> Vec<SledState> {
        use SledState::*;

        match self {
            SledTransition::Policy(_) => {
                // Policies can only be transitioned in the active state. (In
                // the future, this will include other non-decommissioned
                // states.)
                vec![Active]
            }
            SledTransition::State(state) => match state {
                Active => vec![],
                Decommissioned => vec![Active],
            },
        }
    }
}

impl fmt::Display for SledTransition {
    fn fmt(&self, f: &mut fmt::Formatter<'_>) -> fmt::Result {
        match self {
            SledTransition::Policy(policy) => {
                write!(f, "policy \"{}\"", policy)
            }
            SledTransition::State(state) => write!(f, "state \"{}\"", state),
        }
    }
}

impl IntoEnumIterator for SledTransition {
    type Iterator = std::vec::IntoIter<Self>;

    fn iter() -> Self::Iterator {
        let v: Vec<_> = SledPolicy::iter()
            .map(SledTransition::Policy)
            .chain(SledState::iter().map(SledTransition::State))
            .collect();
        v.into_iter()
    }
}

/// An error that occurred while setting a policy or state.
#[derive(Debug, Error)]
#[must_use]
pub enum TransitionError {
    /// The state transition check failed.
    ///
    /// The sled is returned.
    #[error(
        "sled id {} has current policy \"{}\" and state \"{}\" \
        and the transition to {} is not permitted",
        .current.id(),
        .current.policy(),
        .current.state(),
        .transition,
    )]
    InvalidTransition {
        /// The current sled as fetched from the database.
        current: Sled,

        /// The new policy or state that was attempted.
        transition: SledTransition,
    },

    /// Some other kind of error occurred.
    #[error("database error")]
    External(#[from] external::Error),
}

impl TransitionError {
    fn into_external_error(self) -> external::Error {
        match self {
            TransitionError::InvalidTransition { .. } => {
                external::Error::conflict(self.to_string())
            }
            TransitionError::External(e) => e.clone(),
        }
    }

    #[cfg(test)]
    pub(super) fn ensure_invalid_transition(self) -> anyhow::Result<()> {
        match self {
            TransitionError::InvalidTransition { .. } => Ok(()),
            TransitionError::External(e) => Err(anyhow::anyhow!(e)
                .context("expected invalid transition, got other error")),
        }
    }
}

#[cfg(test)]
pub(in crate::db::datastore) mod test {
    use super::*;
    use crate::db::datastore::test_utils::{
        sled_set_policy, sled_set_state, Expected, IneligibleSleds,
    };
    use crate::db::lookup::LookupPath;
    use crate::db::model::to_db_typed_uuid;
    use crate::db::model::ByteCount;
    use crate::db::model::SqlU32;
    use crate::db::pub_test_utils::helpers::create_affinity_group;
    use crate::db::pub_test_utils::helpers::create_anti_affinity_group;
    use crate::db::pub_test_utils::helpers::create_project;
    use crate::db::pub_test_utils::helpers::small_resource_request;
    use crate::db::pub_test_utils::helpers::SledUpdateBuilder;
    use crate::db::pub_test_utils::TestDatabase;
    use anyhow::{Context, Result};
    use itertools::Itertools;
    use nexus_db_model::Generation;
    use nexus_db_model::PhysicalDisk;
    use nexus_db_model::PhysicalDiskKind;
    use nexus_db_model::PhysicalDiskPolicy;
    use nexus_db_model::PhysicalDiskState;
    use nexus_types::identity::Asset;
    use nexus_types::identity::Resource;
    use omicron_common::api::external;
    use omicron_test_utils::dev;
    use omicron_uuid_kinds::AffinityGroupUuid;
    use omicron_uuid_kinds::AntiAffinityGroupUuid;
    use omicron_uuid_kinds::GenericUuid;
    use omicron_uuid_kinds::PhysicalDiskUuid;
    use omicron_uuid_kinds::SledUuid;
    use predicates::{prelude::*, BoxPredicate};
    use std::collections::HashMap;

    fn rack_id() -> Uuid {
        Uuid::parse_str(nexus_test_utils::RACK_UUID).unwrap()
    }

    #[tokio::test]
    async fn upsert_sled_updates_hardware() {
        let logctx = dev::test_setup_log("upsert_sled_updates_hardware");
        let db = TestDatabase::new_with_datastore(&logctx.log).await;
        let datastore = db.datastore();

        let mut sled_update = test_new_sled_update();
        let (observed_sled, _) =
            datastore.sled_upsert(sled_update.clone()).await.unwrap();

        assert_eq!(observed_sled.reservoir_size, sled_update.reservoir_size);

        // Modify the reservoir size
        const MIB: u64 = 1024 * 1024;

        sled_update.reservoir_size = ByteCount::from(
            external::ByteCount::try_from(
                sled_update.reservoir_size.0.to_bytes() + MIB,
            )
            .unwrap(),
        );

        // Fail the update, since the generation number didn't change.
        assert!(datastore.sled_upsert(sled_update.clone()).await.is_err());

        // Bump the generation number so the next insert succeeds.
        sled_update.sled_agent_gen.0 = sled_update.sled_agent_gen.0.next();

        // Test that upserting the sled propagates those changes to the DB.
        let (observed_sled, _) = datastore
            .sled_upsert(sled_update.clone())
            .await
            .expect("Could not upsert sled during test prep");
        assert_eq!(observed_sled.reservoir_size, sled_update.reservoir_size);

        // Now reset the generation to a lower value and try again.
        // This should fail.
        let current_gen = sled_update.sled_agent_gen;
        sled_update.sled_agent_gen = Generation::new();
        assert!(datastore.sled_upsert(sled_update.clone()).await.is_err());

        // Now bump the generation from the saved `current_gen`
        // Change the reservoir value again. This should succeed.
        sled_update.reservoir_size = ByteCount::from(
            external::ByteCount::try_from(
                sled_update.reservoir_size.0.to_bytes() + MIB,
            )
            .unwrap(),
        );
        sled_update.sled_agent_gen.0 = current_gen.0.next();
        // Test that upserting the sled propagates those changes to the DB.
        let (observed_sled, _) = datastore
            .sled_upsert(sled_update.clone())
            .await
            .expect("Could not upsert sled during test prep");
        assert_eq!(observed_sled.reservoir_size, sled_update.reservoir_size);
        assert_eq!(observed_sled.sled_agent_gen, sled_update.sled_agent_gen);

        db.terminate().await;
        logctx.cleanup_successful();
    }

    #[tokio::test]
    async fn upsert_sled_doesnt_update_decommissioned() {
        let logctx =
            dev::test_setup_log("upsert_sled_doesnt_update_decommissioned");
        let db = TestDatabase::new_with_datastore(&logctx.log).await;
        let (opctx, datastore) = (db.opctx(), db.datastore());

        let mut sled_update = test_new_sled_update();
        let (observed_sled, _) =
            datastore.sled_upsert(sled_update.clone()).await.unwrap();
        assert_eq!(
            observed_sled.usable_hardware_threads,
            sled_update.usable_hardware_threads
        );
        assert_eq!(
            observed_sled.usable_physical_ram,
            sled_update.usable_physical_ram
        );
        assert_eq!(observed_sled.reservoir_size, sled_update.reservoir_size);

        // Set the sled to decommissioned (this is not a legal transition, but
        // we don't care about sled policy in sled_upsert, just the state.)
        sled_set_state(
            &opctx,
            &datastore,
            SledUuid::from_untyped_uuid(observed_sled.id()),
            SledState::Decommissioned,
            ValidateTransition::No,
            Expected::Ok(SledState::Active),
        )
        .await
        .unwrap();

        // Modify the sizes of hardware
        sled_update.usable_hardware_threads =
            SqlU32::new(sled_update.usable_hardware_threads.0 + 1);
        const MIB: u64 = 1024 * 1024;
        sled_update.usable_physical_ram = ByteCount::from(
            external::ByteCount::try_from(
                sled_update.usable_physical_ram.0.to_bytes() + MIB,
            )
            .unwrap(),
        );
        sled_update.reservoir_size = ByteCount::from(
            external::ByteCount::try_from(
                sled_update.reservoir_size.0.to_bytes() + MIB,
            )
            .unwrap(),
        );

        // Upserting the sled should produce an error, because it is decommissioend.
        assert!(datastore.sled_upsert(sled_update.clone()).await.is_err());

        // The sled should not have been updated.
        let (_, observed_sled_2) = LookupPath::new(&opctx, &datastore)
            .sled_id(observed_sled.id())
            .fetch_for(authz::Action::Modify)
            .await
            .unwrap();
        assert_eq!(
            observed_sled_2.usable_hardware_threads,
            observed_sled.usable_hardware_threads,
            "usable_hardware_threads should not have changed"
        );
        assert_eq!(
            observed_sled_2.usable_physical_ram,
            observed_sled.usable_physical_ram,
            "usable_physical_ram should not have changed"
        );
        assert_eq!(
            observed_sled_2.reservoir_size, observed_sled.reservoir_size,
            "reservoir_size should not have changed"
        );

        db.terminate().await;
        logctx.cleanup_successful();
    }

    /// Test that new reservations aren't created on non-provisionable sleds.
    #[tokio::test]
    async fn sled_reservation_create_non_provisionable() {
        let logctx =
            dev::test_setup_log("sled_reservation_create_non_provisionable");
        let db = TestDatabase::new_with_datastore(&logctx.log).await;
        let (opctx, datastore) = (db.opctx(), db.datastore());

        // Define some sleds that resources cannot be provisioned on.
        let (non_provisionable_sled, _) =
            datastore.sled_upsert(test_new_sled_update()).await.unwrap();
        let (expunged_sled, _) =
            datastore.sled_upsert(test_new_sled_update()).await.unwrap();
        let (decommissioned_sled, _) =
            datastore.sled_upsert(test_new_sled_update()).await.unwrap();
        let (illegal_decommissioned_sled, _) =
            datastore.sled_upsert(test_new_sled_update()).await.unwrap();

        let ineligible_sleds = IneligibleSleds {
            non_provisionable: SledUuid::from_untyped_uuid(
                non_provisionable_sled.id(),
            ),
            expunged: SledUuid::from_untyped_uuid(expunged_sled.id()),
            decommissioned: SledUuid::from_untyped_uuid(
                decommissioned_sled.id(),
            ),
            illegal_decommissioned: SledUuid::from_untyped_uuid(
                illegal_decommissioned_sled.id(),
            ),
        };
        ineligible_sleds.setup(&opctx, &datastore).await.unwrap();

        // This should be an error since there are no provisionable sleds.
        let resources = db::model::Resources::new(
            1,
            // Just require the bare non-zero amount of RAM.
            ByteCount::try_from(1024).unwrap(),
            ByteCount::try_from(1024).unwrap(),
        );
        let constraints = db::model::SledReservationConstraints::none();
        let error = datastore
            .sled_reservation_create(
                &opctx,
                InstanceUuid::new_v4(),
                PropolisUuid::new_v4(),
                resources.clone(),
                constraints,
            )
            .await
            .unwrap_err();
        assert!(matches!(error, external::Error::InsufficientCapacity { .. }));

        // Now add a provisionable sled and try again.
        let sled_update = test_new_sled_update();
        let (provisionable_sled, _) =
            datastore.sled_upsert(sled_update.clone()).await.unwrap();

        // Try a few times to ensure that resources never get allocated to the
        // non-provisionable sled.
        for _ in 0..10 {
            let constraints = db::model::SledReservationConstraints::none();
            let resource = datastore
                .sled_reservation_create(
                    &opctx,
                    InstanceUuid::new_v4(),
                    PropolisUuid::new_v4(),
                    resources.clone(),
                    constraints,
                )
                .await
                .unwrap();
            assert_eq!(
                resource.sled_id.into_untyped_uuid(),
                provisionable_sled.id(),
                "resource is always allocated to the provisionable sled"
            );

            datastore
                .sled_reservation_delete(&opctx, resource.id.into())
                .await
                .unwrap();
        }

        db.terminate().await;
        logctx.cleanup_successful();
    }

    // Utilities to help with Affinity Testing

    // Create a resource request that will entirely fill a sled.
    fn large_resource_request() -> db::model::Resources {
        // NOTE: This is dependent on [`test_new_sled_update`] using the default
        // configuration for [`SledSystemHardware`].
        let sled_resources = SledUpdateBuilder::new().hardware().build();
        let threads = sled_resources.usable_hardware_threads;
        let rss_ram = sled_resources.usable_physical_ram;
        let reservoir_ram = sled_resources.reservoir_size;
        db::model::Resources::new(threads, rss_ram, reservoir_ram)
    }

    // This short-circuits some of the logic and checks we normally have when
    // creating affinity groups, but makes testing easier.
    async fn add_instance_to_anti_affinity_group(
        datastore: &DataStore,
        group_id: AntiAffinityGroupUuid,
        instance_id: InstanceUuid,
    ) {
        use db::model::AntiAffinityGroupInstanceMembership;
        use db::schema::anti_affinity_group_instance_membership::dsl as membership_dsl;

        diesel::insert_into(
            membership_dsl::anti_affinity_group_instance_membership,
        )
        .values(AntiAffinityGroupInstanceMembership::new(group_id, instance_id))
        .on_conflict((membership_dsl::group_id, membership_dsl::instance_id))
        .do_nothing()
        .execute_async(&*datastore.pool_connection_for_tests().await.unwrap())
        .await
        .unwrap();
    }

<<<<<<< HEAD
    async fn add_affinity_group_to_anti_affinity_group(
        datastore: &DataStore,
        aa_group_id: AntiAffinityGroupUuid,
        a_group_id: AffinityGroupUuid,
    ) {
        use db::model::AntiAffinityGroupAffinityMembership;
        use db::schema::anti_affinity_group_affinity_membership::dsl as membership_dsl;

        diesel::insert_into(
            membership_dsl::anti_affinity_group_affinity_membership,
        )
        .values(AntiAffinityGroupAffinityMembership::new(
            aa_group_id,
            a_group_id,
        ))
        .on_conflict((
            membership_dsl::anti_affinity_group_id,
            membership_dsl::affinity_group_id,
        ))
        .do_nothing()
        .execute_async(&*datastore.pool_connection_for_tests().await.unwrap())
        .await
        .unwrap();
    }

    async fn create_affinity_group(
        opctx: &OpContext,
        datastore: &DataStore,
        authz_project: &authz::Project,
        name: &'static str,
        policy: external::AffinityPolicy,
    ) -> AffinityGroup {
        datastore
            .affinity_group_create(
                &opctx,
                &authz_project,
                AffinityGroup::new(
                    authz_project.id(),
                    params::AffinityGroupCreate {
                        identity: external::IdentityMetadataCreateParams {
                            name: name.parse().unwrap(),
                            description: "desc".to_string(),
                        },
                        policy,
                        failure_domain: external::FailureDomain::Sled,
                    },
                ),
            )
            .await
            .unwrap()
    }

=======
>>>>>>> 0e54843a
    // This short-circuits some of the logic and checks we normally have when
    // creating affinity groups, but makes testing easier.
    async fn add_instance_to_affinity_group(
        datastore: &DataStore,
        group_id: AffinityGroupUuid,
        instance_id: InstanceUuid,
    ) {
        use db::model::AffinityGroupInstanceMembership;
        use db::schema::affinity_group_instance_membership::dsl as membership_dsl;

        diesel::insert_into(membership_dsl::affinity_group_instance_membership)
            .values(AffinityGroupInstanceMembership::new(group_id, instance_id))
            .on_conflict((
                membership_dsl::group_id,
                membership_dsl::instance_id,
            ))
            .do_nothing()
            .execute_async(
                &*datastore.pool_connection_for_tests().await.unwrap(),
            )
            .await
            .unwrap();
    }

    async fn create_sleds(datastore: &DataStore, count: usize) -> Vec<Sled> {
        let mut sleds = vec![];
        for _ in 0..count {
            let (sled, _) =
                datastore.sled_upsert(test_new_sled_update()).await.unwrap();
            sleds.push(sled);
        }
        sleds
    }

    type GroupName = &'static str;

    #[derive(Copy, Clone, Debug)]
    enum Affinity {
        Positive,
        Negative,
    }

    struct Group {
        affinity: Affinity,
        name: GroupName,
        policy: external::AffinityPolicy,
    }

    impl Group {
        async fn create(
            &self,
            opctx: &OpContext,
            datastore: &DataStore,
            authz_project: &authz::Project,
        ) -> Uuid {
            match self.affinity {
                Affinity::Positive => create_affinity_group(
                    &opctx,
                    &datastore,
                    &authz_project,
                    self.name,
                    self.policy,
                )
                .await
                .id(),
                Affinity::Negative => create_anti_affinity_group(
                    &opctx,
                    &datastore,
                    &authz_project,
                    self.name,
                    self.policy,
                )
                .await
                .id(),
            }
        }
    }

    struct AllGroups {
        id_by_name: HashMap<&'static str, (Affinity, Uuid)>,
    }

    impl AllGroups {
        async fn create(
            opctx: &OpContext,
            datastore: &DataStore,
            authz_project: &authz::Project,
            groups: &[Group],
        ) -> AllGroups {
            let mut id_by_name = HashMap::new();

            for group in groups {
                id_by_name.insert(
                    group.name,
                    (
                        group.affinity,
                        group.create(&opctx, &datastore, &authz_project).await,
                    ),
                );
            }

            Self { id_by_name }
        }

        async fn add_affinity_groups_to_anti_affinity_group(
            &self,
            datastore: &DataStore,
            aa_group: &'static str,
            a_groups: &[&'static str],
        ) {
            let (affinity, aa_group_id) =
                self.id_by_name.get(aa_group).unwrap_or_else(|| {
                    panic!(
                        "Anti-affinity group {aa_group} not part of AllGroups"
                    )
                });
            assert!(
                matches!(affinity, Affinity::Negative),
                "{aa_group} should be an anti-affinity group, but is not"
            );

            for a_group in a_groups {
                let (affinity, a_group_id) =
                    self.id_by_name.get(a_group).unwrap_or_else(|| {
                        panic!("Affinity group {a_group} not part of AllGroups")
                    });
                assert!(
                    matches!(affinity, Affinity::Positive),
                    "{a_group} should be an affinity group, but is not"
                );

                add_affinity_group_to_anti_affinity_group(
                    datastore,
                    AntiAffinityGroupUuid::from_untyped_uuid(*aa_group_id),
                    AffinityGroupUuid::from_untyped_uuid(*a_group_id),
                )
                .await;
            }
        }
    }

    struct Instance {
        id: InstanceUuid,
        groups: Vec<GroupName>,
        force_onto_sled: Option<SledUuid>,
        resources: db::model::Resources,
    }

    struct FindTargetsOutput {
        id: SledUuid,
        fits: bool,
        affinity_policy: Option<AffinityPolicy>,
        anti_affinity_policy: Option<AffinityPolicy>,
    }

    impl Instance {
        fn new() -> Self {
            Self {
                id: InstanceUuid::new_v4(),
                groups: vec![],
                force_onto_sled: None,
                resources: small_resource_request(),
            }
        }

        // This is the first half of creating a sled reservation.
        // It can be called during tests trying to invoke contention manually.
        async fn find_targets(
            &self,
            datastore: &DataStore,
        ) -> Vec<FindTargetsOutput> {
            assert!(self.force_onto_sled.is_none());

            sled_find_targets_query(self.id, &self.resources)
                .get_results_async::<(
                    Uuid,
                    bool,
                    Option<AffinityPolicy>,
                    Option<AffinityPolicy>,
                )>(&*datastore.pool_connection_for_tests().await.unwrap())
                .await
                .unwrap()
                .into_iter()
                .map(|(id, fits, affinity_policy, anti_affinity_policy)| {
                    FindTargetsOutput { id: SledUuid::from_untyped_uuid(id), fits, affinity_policy, anti_affinity_policy }
                })
                .collect()
        }

        // This is the second half of creating a sled reservation.
        // It can be called during tests trying to invoke contention manually.
        //
        // Returns "true" if the INSERT succeeded
        async fn insert_resource(
            &self,
            datastore: &DataStore,
            propolis_id: PropolisUuid,
            sled_id: SledUuid,
        ) -> bool {
            assert!(self.force_onto_sled.is_none());

            let resource = SledResourceVmm::new(
                propolis_id,
                self.id,
                sled_id,
                self.resources.clone(),
            );

            sled_insert_resource_query(&resource)
                .execute_async(
                    &*datastore.pool_connection_for_tests().await.unwrap(),
                )
                .await
                .unwrap()
                > 0
        }

        fn use_many_resources(mut self) -> Self {
            self.resources = large_resource_request();
            self
        }

        // Adds this instance to a group. Can be called multiple times.
        fn group(mut self, group: GroupName) -> Self {
            self.groups.push(group);
            self
        }

        // Force this instance to be placed on a specific sled
        fn sled(mut self, sled: Uuid) -> Self {
            self.force_onto_sled = Some(SledUuid::from_untyped_uuid(sled));
            self
        }

        async fn add_to_groups_and_reserve(
            &self,
            opctx: &OpContext,
            datastore: &DataStore,
            all_groups: &AllGroups,
        ) -> Result<db::model::SledResourceVmm, SledReservationTransactionError>
        {
            self.add_to_groups(&datastore, &all_groups).await;
            create_instance_reservation(&datastore, &opctx, self).await
        }

        async fn add_to_groups(
            &self,
            datastore: &DataStore,
            all_groups: &AllGroups,
        ) {
            for our_group_name in &self.groups {
                let (affinity, group_id) = all_groups
                    .id_by_name
                    .get(our_group_name)
                    .expect("Group not found: {our_group_name}");
                match *affinity {
                    Affinity::Positive => {
                        add_instance_to_affinity_group(
                            &datastore,
                            AffinityGroupUuid::from_untyped_uuid(*group_id),
                            self.id,
                        )
                        .await
                    }
                    Affinity::Negative => {
                        add_instance_to_anti_affinity_group(
                            &datastore,
                            AntiAffinityGroupUuid::from_untyped_uuid(*group_id),
                            self.id,
                        )
                        .await
                    }
                }
            }
        }
    }

    async fn create_instance_reservation(
        db: &DataStore,
        opctx: &OpContext,
        instance: &Instance,
    ) -> Result<db::model::SledResourceVmm, SledReservationTransactionError>
    {
        // Pick a specific sled, if requested
        let constraints = db::model::SledReservationConstraintBuilder::new();
        let constraints = if let Some(sled_target) = instance.force_onto_sled {
            constraints.must_select_from(&[sled_target.into_untyped_uuid()])
        } else {
            constraints
        };

        // We're accessing the inner implementation to get a more detailed
        // view of the error code.
        let result = db
            .sled_reservation_create_inner(
                &opctx,
                instance.id,
                PropolisUuid::new_v4(),
                instance.resources.clone(),
                constraints.build(),
            )
            .await?;

        if let Some(sled_target) = instance.force_onto_sled {
            assert_eq!(SledUuid::from(result.sled_id), sled_target);
        }

        Ok(result)
    }

    // Anti-Affinity, Policy = Fail
    // No sleds available => Insufficient Capacity Error
    #[tokio::test]
    async fn anti_affinity_policy_fail_no_capacity() {
        let logctx =
            dev::test_setup_log("anti_affinity_policy_fail_no_capacity");
        let db = TestDatabase::new_with_datastore(&logctx.log).await;
        let (opctx, datastore) = (db.opctx(), db.datastore());
        let (authz_project, _project) =
            create_project(&opctx, &datastore, "project").await;

        const SLED_COUNT: usize = 2;
        let sleds = create_sleds(&datastore, SLED_COUNT).await;

        let groups = [Group {
            affinity: Affinity::Negative,
            name: "anti-affinity",
            policy: external::AffinityPolicy::Fail,
        }];
        let all_groups =
            AllGroups::create(&opctx, &datastore, &authz_project, &groups)
                .await;
        let instances = [
            Instance::new().group("anti-affinity").sled(sleds[0].id()),
            Instance::new().group("anti-affinity").sled(sleds[1].id()),
        ];
        for instance in instances {
            instance
                .add_to_groups_and_reserve(&opctx, &datastore, &all_groups)
                .await
                .expect("Failed to set up instances");
        }

        let test_instance = Instance::new().group("anti-affinity");
        let err = test_instance
            .add_to_groups_and_reserve(&opctx, &datastore, &all_groups)
            .await
            .expect_err("Should have failed to place instance");

        let SledReservationTransactionError::Reservation(
            SledReservationError::NotFound,
        ) = err
        else {
            panic!("Unexpected error: {err:?}");
        };

        db.terminate().await;
        logctx.cleanup_successful();
    }

    // Anti-Affinity, Policy = Fail
    // We should reliably pick a sled not occupied by another instance
    #[tokio::test]
    async fn anti_affinity_policy_fail() {
        let logctx = dev::test_setup_log("anti_affinity_policy_fail");
        let db = TestDatabase::new_with_datastore(&logctx.log).await;
        let (opctx, datastore) = (db.opctx(), db.datastore());
        let (authz_project, _project) =
            create_project(&opctx, &datastore, "project").await;

        const SLED_COUNT: usize = 3;
        let sleds = create_sleds(&datastore, SLED_COUNT).await;

        let groups = [Group {
            affinity: Affinity::Negative,
            name: "anti-affinity",
            policy: external::AffinityPolicy::Fail,
        }];
        let all_groups =
            AllGroups::create(&opctx, &datastore, &authz_project, &groups)
                .await;
        let instances = [
            Instance::new().group("anti-affinity").sled(sleds[0].id()),
            Instance::new().group("anti-affinity").sled(sleds[1].id()),
        ];
        for instance in instances {
            instance
                .add_to_groups_and_reserve(&opctx, &datastore, &all_groups)
                .await
                .expect("Failed to set up instances");
        }

        let test_instance = Instance::new().group("anti-affinity");
        let resource = test_instance
            .add_to_groups_and_reserve(&opctx, &datastore, &all_groups)
            .await
            .expect("Should have succeeded allocation");
        assert_eq!(resource.sled_id.into_untyped_uuid(), sleds[2].id());

        db.terminate().await;
        logctx.cleanup_successful();
    }

    // Anti-Affinity, Policy = Allow
    //
    // Create two sleds, put instances on each belonging to an anti-affinity group.
    // We can continue to add instances belonging to that anti-affinity group, because
    // it has "AffinityPolicy::Allow".
    #[tokio::test]
    async fn anti_affinity_policy_allow() {
        let logctx = dev::test_setup_log("anti_affinity_policy_allow");
        let db = TestDatabase::new_with_datastore(&logctx.log).await;
        let (opctx, datastore) = (db.opctx(), db.datastore());
        let (authz_project, _project) =
            create_project(&opctx, &datastore, "project").await;

        const SLED_COUNT: usize = 2;
        let sleds = create_sleds(&datastore, SLED_COUNT).await;

        let groups = [Group {
            affinity: Affinity::Negative,
            name: "anti-affinity",
            policy: external::AffinityPolicy::Allow,
        }];
        let all_groups =
            AllGroups::create(&opctx, &datastore, &authz_project, &groups)
                .await;
        let instances = [
            Instance::new().group("anti-affinity").sled(sleds[0].id()),
            Instance::new().group("anti-affinity").sled(sleds[1].id()),
        ];
        for instance in instances {
            instance
                .add_to_groups_and_reserve(&opctx, &datastore, &all_groups)
                .await
                .expect("Failed to set up instances");
        }

        let test_instance = Instance::new().group("anti-affinity");
        let resource = test_instance
            .add_to_groups_and_reserve(&opctx, &datastore, &all_groups)
            .await
            .expect("Should have succeeded allocation");
        assert!(
            [sleds[0].id(), sleds[1].id()]
                .contains(resource.sled_id.as_untyped_uuid()),
            "Should have been provisioned to one of the two viable sleds"
        );

        db.terminate().await;
        logctx.cleanup_successful();
    }

    // Affinity, Policy = Fail
    //
    // Placement of instances with positive affinity will share a sled.
    #[tokio::test]
    async fn affinity_policy_fail() {
        let logctx = dev::test_setup_log("affinity_policy_fail");
        let db = TestDatabase::new_with_datastore(&logctx.log).await;
        let (opctx, datastore) = (db.opctx(), db.datastore());
        let (authz_project, _project) =
            create_project(&opctx, &datastore, "project").await;

        const SLED_COUNT: usize = 2;
        let sleds = create_sleds(&datastore, SLED_COUNT).await;

        let groups = [Group {
            affinity: Affinity::Positive,
            name: "affinity",
            policy: external::AffinityPolicy::Fail,
        }];
        let all_groups =
            AllGroups::create(&opctx, &datastore, &authz_project, &groups)
                .await;
        let instances = [Instance::new().group("affinity").sled(sleds[0].id())];
        for instance in instances {
            instance
                .add_to_groups_and_reserve(&opctx, &datastore, &all_groups)
                .await
                .expect("Failed to set up instances");
        }

        let test_instance = Instance::new().group("affinity");
        let resource = test_instance
            .add_to_groups_and_reserve(&opctx, &datastore, &all_groups)
            .await
            .expect("Should have placed instance");
        assert_eq!(resource.sled_id.into_untyped_uuid(), sleds[0].id());

        let another_test_instance = Instance::new().group("affinity");
        let resource = another_test_instance
            .add_to_groups_and_reserve(&opctx, &datastore, &all_groups)
            .await
            .expect("Should have placed instance (again)");
        assert_eq!(resource.sled_id.into_untyped_uuid(), sleds[0].id());

        db.terminate().await;
        logctx.cleanup_successful();
    }

    // Affinity, Policy = Fail, with too many constraints.
    #[tokio::test]
    async fn affinity_policy_fail_too_many_constraints() {
        let logctx =
            dev::test_setup_log("affinity_policy_fail_too_many_constraints");
        let db = TestDatabase::new_with_datastore(&logctx.log).await;
        let (opctx, datastore) = (db.opctx(), db.datastore());
        let (authz_project, _project) =
            create_project(&opctx, &datastore, "project").await;

        const SLED_COUNT: usize = 3;
        let sleds = create_sleds(&datastore, SLED_COUNT).await;

        let groups = [
            Group {
                affinity: Affinity::Positive,
                name: "affinity1",
                policy: external::AffinityPolicy::Fail,
            },
            Group {
                affinity: Affinity::Positive,
                name: "affinity2",
                policy: external::AffinityPolicy::Fail,
            },
        ];
        let all_groups =
            AllGroups::create(&opctx, &datastore, &authz_project, &groups)
                .await;

        // We are constrained so that an instance belonging to both groups must be
        // placed on both sled 0 and sled 1. This cannot be satisfied, and it returns
        // an error.
        let instances = [
            Instance::new().group("affinity1").sled(sleds[0].id()),
            Instance::new().group("affinity2").sled(sleds[1].id()),
        ];
        for instance in instances {
            instance
                .add_to_groups_and_reserve(&opctx, &datastore, &all_groups)
                .await
                .expect("Failed to set up instances");
        }

        let test_instance =
            Instance::new().group("affinity1").group("affinity2");
        let err = test_instance
            .add_to_groups_and_reserve(&opctx, &datastore, &all_groups)
            .await
            .expect_err("Should have failed to place instance");

        let SledReservationTransactionError::Reservation(
            SledReservationError::TooManyAffinityConstraints,
        ) = err
        else {
            panic!("Unexpected error: {err:?}");
        };

        db.terminate().await;
        logctx.cleanup_successful();
    }

    // Affinity, Policy = Fail forces "no space" early
    //
    // Placement of instances with positive affinity with "policy = Fail"
    // will always be forced to share a sled, even if there are other options.
    #[tokio::test]
    async fn affinity_policy_fail_no_capacity() {
        let logctx = dev::test_setup_log("affinity_policy_fail_no_capacity");
        let db = TestDatabase::new_with_datastore(&logctx.log).await;
        let (opctx, datastore) = (db.opctx(), db.datastore());
        let (authz_project, _project) =
            create_project(&opctx, &datastore, "project").await;

        const SLED_COUNT: usize = 2;
        let sleds = create_sleds(&datastore, SLED_COUNT).await;

        let groups = [Group {
            affinity: Affinity::Positive,
            name: "affinity",
            policy: external::AffinityPolicy::Fail,
        }];
        let all_groups =
            AllGroups::create(&opctx, &datastore, &authz_project, &groups)
                .await;
        let instances = [Instance::new()
            .use_many_resources()
            .group("affinity")
            .sled(sleds[0].id())];
        for instance in instances {
            instance
                .add_to_groups_and_reserve(&opctx, &datastore, &all_groups)
                .await
                .expect("Failed to set up instances");
        }

        let test_instance =
            Instance::new().use_many_resources().group("affinity");
        let err = test_instance
            .add_to_groups_and_reserve(&opctx, &datastore, &all_groups)
            .await
            .expect_err("Should have failed to place instance");
        let SledReservationTransactionError::Reservation(
            SledReservationError::RequiredAffinitySledNotValid,
        ) = err
        else {
            panic!("Unexpected error: {err:?}");
        };

        db.terminate().await;
        logctx.cleanup_successful();
    }

    // Affinity, Policy = Allow lets us use other sleds
    //
    // This is similar to "affinity_policy_fail_no_capacity", but by
    // using "Policy = Allow" instead of "Policy = Fail", we are able to pick
    // a different sled for the reservation.
    #[tokio::test]
    async fn affinity_policy_allow_picks_different_sled() {
        let logctx =
            dev::test_setup_log("affinity_policy_allow_picks_different_sled");
        let db = TestDatabase::new_with_datastore(&logctx.log).await;
        let (opctx, datastore) = (db.opctx(), db.datastore());
        let (authz_project, _project) =
            create_project(&opctx, &datastore, "project").await;

        const SLED_COUNT: usize = 2;
        let sleds = create_sleds(&datastore, SLED_COUNT).await;

        let groups = [Group {
            affinity: Affinity::Positive,
            name: "affinity",
            policy: external::AffinityPolicy::Allow,
        }];
        let all_groups =
            AllGroups::create(&opctx, &datastore, &authz_project, &groups)
                .await;
        let instances = [Instance::new()
            .use_many_resources()
            .group("affinity")
            .sled(sleds[0].id())];
        for instance in instances {
            instance
                .add_to_groups_and_reserve(&opctx, &datastore, &all_groups)
                .await
                .expect("Failed to set up instances");
        }

        let test_instance =
            Instance::new().use_many_resources().group("affinity");
        let reservation = test_instance
            .add_to_groups_and_reserve(&opctx, &datastore, &all_groups)
            .await
            .expect("Should have made reservation");
        assert_eq!(reservation.sled_id.into_untyped_uuid(), sleds[1].id());

        db.terminate().await;
        logctx.cleanup_successful();
    }

    // Anti-Affinity, Policy = Fail + Affinity, Policy = Fail
    //
    // These constraints are contradictory - we're asking the allocator
    // to colocate and NOT colocate our new instance with existing ones, which
    // should not be satisfiable.
    #[tokio::test]
    async fn affinity_and_anti_affinity_policy_fail() {
        let logctx =
            dev::test_setup_log("affinity_and_anti_affinity_policy_fail");
        let db = TestDatabase::new_with_datastore(&logctx.log).await;
        let (opctx, datastore) = (db.opctx(), db.datastore());
        let (authz_project, _project) =
            create_project(&opctx, &datastore, "project").await;

        const SLED_COUNT: usize = 2;
        let sleds = create_sleds(&datastore, SLED_COUNT).await;

        let groups = [
            Group {
                affinity: Affinity::Negative,
                name: "anti-affinity",
                policy: external::AffinityPolicy::Fail,
            },
            Group {
                affinity: Affinity::Positive,
                name: "affinity",
                policy: external::AffinityPolicy::Fail,
            },
        ];
        let all_groups =
            AllGroups::create(&opctx, &datastore, &authz_project, &groups)
                .await;
        let instances = [Instance::new()
            .group("anti-affinity")
            .group("affinity")
            .sled(sleds[0].id())];
        for instance in instances {
            instance
                .add_to_groups_and_reserve(&opctx, &datastore, &all_groups)
                .await
                .expect("Failed to set up instances");
        }

        let test_instance =
            Instance::new().group("anti-affinity").group("affinity");
        let err = test_instance
            .add_to_groups_and_reserve(&opctx, &datastore, &all_groups)
            .await
            .expect_err("Contradictory constraints should not be satisfiable");
        let SledReservationTransactionError::Reservation(
            SledReservationError::ConflictingAntiAndAffinityConstraints,
        ) = err
        else {
            panic!("Unexpected error: {err:?}");
        };

        db.terminate().await;
        logctx.cleanup_successful();
    }

    // Anti-Affinity, Policy = Allow + Affinity, Policy = Allow
    //
    // These constraints are contradictory, but since they encode
    // "preferences" rather than "rules", they cancel out.
    #[tokio::test]
    async fn affinity_and_anti_affinity_policy_allow() {
        let logctx =
            dev::test_setup_log("affinity_and_anti_affinity_policy_allow");
        let db = TestDatabase::new_with_datastore(&logctx.log).await;
        let (opctx, datastore) = (db.opctx(), db.datastore());
        let (authz_project, _project) =
            create_project(&opctx, &datastore, "project").await;

        const SLED_COUNT: usize = 2;
        let sleds = create_sleds(&datastore, SLED_COUNT).await;

        let groups = [
            Group {
                affinity: Affinity::Negative,
                name: "anti-affinity",
                policy: external::AffinityPolicy::Allow,
            },
            Group {
                affinity: Affinity::Positive,
                name: "affinity",
                policy: external::AffinityPolicy::Allow,
            },
        ];
        let all_groups =
            AllGroups::create(&opctx, &datastore, &authz_project, &groups)
                .await;
        let instances = [
            Instance::new()
                .group("anti-affinity")
                .group("affinity")
                .sled(sleds[0].id()),
            Instance::new()
                .group("anti-affinity")
                .group("affinity")
                .sled(sleds[1].id()),
        ];
        for instance in instances {
            instance
                .add_to_groups_and_reserve(&opctx, &datastore, &all_groups)
                .await
                .expect("Failed to set up instances");
        }

        let test_instance =
            Instance::new().group("anti-affinity").group("affinity");
        let resource = test_instance
            .add_to_groups_and_reserve(&opctx, &datastore, &all_groups)
            .await
            .expect("Should have succeeded allocation");
        assert!(
            [sleds[0].id(), sleds[1].id()]
                .contains(resource.sled_id.as_untyped_uuid()),
            "Should have been provisioned to one of the two viable sleds"
        );

        db.terminate().await;
        logctx.cleanup_successful();
    }

    #[tokio::test]
    async fn anti_affinity_multi_group() {
        let logctx = dev::test_setup_log("anti_affinity_multi_group");
        let db = TestDatabase::new_with_datastore(&logctx.log).await;
        let (opctx, datastore) = (db.opctx(), db.datastore());
        let (authz_project, _project) =
            create_project(&opctx, &datastore, "project").await;

        const SLED_COUNT: usize = 4;
        let sleds = create_sleds(&datastore, SLED_COUNT).await;

        let groups = [
            Group {
                affinity: Affinity::Negative,
                name: "strict-anti-affinity",
                policy: external::AffinityPolicy::Fail,
            },
            Group {
                affinity: Affinity::Negative,
                name: "anti-affinity",
                policy: external::AffinityPolicy::Allow,
            },
            Group {
                affinity: Affinity::Positive,
                name: "affinity",
                policy: external::AffinityPolicy::Allow,
            },
        ];
        let all_groups =
            AllGroups::create(&opctx, &datastore, &authz_project, &groups)
                .await;

        // Sleds 0 and 1 contain the "strict-anti-affinity" group instances,
        // and won't be used.
        //
        // Sled 3 has an "anti-affinity" group instance, and also won't be used.
        //
        // This only leaves sled 2.
        let instances = [
            Instance::new()
                .group("strict-anti-affinity")
                .group("affinity")
                .sled(sleds[0].id()),
            Instance::new().group("strict-anti-affinity").sled(sleds[1].id()),
            Instance::new().group("anti-affinity").sled(sleds[3].id()),
        ];
        for instance in instances {
            instance
                .add_to_groups_and_reserve(&opctx, &datastore, &all_groups)
                .await
                .expect("Failed to set up instances");
        }

        let test_instance = Instance::new()
            .group("strict-anti-affinity")
            .group("anti-affinity")
            .group("affinity");
        let resource = test_instance
            .add_to_groups_and_reserve(&opctx, &datastore, &all_groups)
            .await
            .expect("Should have succeeded allocation");

        assert_eq!(resource.sled_id.into_untyped_uuid(), sleds[2].id());

        db.terminate().await;
        logctx.cleanup_successful();
    }

    #[tokio::test]
    async fn anti_affinity_group_containing_affinity_groups() {
        let logctx = dev::test_setup_log(
            "anti_affinity_group_containing_affinity_groups",
        );
        let db = TestDatabase::new_with_datastore(&logctx.log).await;
        let (opctx, datastore) = (db.opctx(), db.datastore());
        let (authz_project, _project) =
            create_project(&opctx, &datastore).await;

        const SLED_COUNT: usize = 4;
        let sleds = create_sleds(&datastore, SLED_COUNT).await;

        let groups = [
            Group {
                affinity: Affinity::Negative,
                name: "anti-affinity",
                policy: external::AffinityPolicy::Fail,
            },
            Group {
                affinity: Affinity::Positive,
                name: "affinity1",
                policy: external::AffinityPolicy::Allow,
            },
            Group {
                affinity: Affinity::Positive,
                name: "affinity2",
                policy: external::AffinityPolicy::Allow,
            },
        ];
        let all_groups =
            AllGroups::create(&opctx, &datastore, &authz_project, &groups)
                .await;
        all_groups
            .add_affinity_groups_to_anti_affinity_group(
                &datastore,
                "anti-affinity",
                &["affinity1", "affinity2"],
            )
            .await;

        // The instances on sled 0 and 1 belong to "affinity1"
        // The instances on sled 2 and 3 belong to "affinity2"
        //
        // A new instance in "affinity2" can only be placed on sled 2.
        let instances = [
            Instance::new().group("affinity1").sled(sleds[0].id()),
            Instance::new().group("affinity1").sled(sleds[1].id()),
            Instance::new().group("affinity2").sled(sleds[2].id()),
            Instance::new()
                .group("affinity2")
                .sled(sleds[3].id())
                .use_many_resources(),
        ];
        for instance in instances {
            instance
                .add_to_groups_and_reserve(&opctx, &datastore, &all_groups)
                .await
                .expect("Failed to set up instances");
        }

        let test_instance = Instance::new().group("affinity2");
        let resource = test_instance
            .add_to_groups_and_reserve(&opctx, &datastore, &all_groups)
            .await
            .expect("Should have succeeded allocation");

        assert_eq!(
            resource.sled_id.into_untyped_uuid(),
            sleds[2].id(),
            "All sleds: {sled_ids:#?}",
            sled_ids = sleds.iter().map(|s| s.identity.id).collect::<Vec<_>>(),
        );

        db.terminate().await;
        logctx.cleanup_successful();
    }

    #[tokio::test]
    async fn anti_affinity_group_containing_affinity_groups_force_away_from_affine(
    ) {
        let logctx = dev::test_setup_log("anti_affinity_group_containing_affinity_groups_force_away_from_affine");
        let db = TestDatabase::new_with_datastore(&logctx.log).await;
        let (opctx, datastore) = (db.opctx(), db.datastore());
        let (authz_project, _project) =
            create_project(&opctx, &datastore).await;

        const SLED_COUNT: usize = 5;
        let sleds = create_sleds(&datastore, SLED_COUNT).await;

        let groups = [
            Group {
                affinity: Affinity::Negative,
                name: "anti-affinity",
                policy: external::AffinityPolicy::Fail,
            },
            Group {
                affinity: Affinity::Positive,
                name: "affinity1",
                policy: external::AffinityPolicy::Allow,
            },
            Group {
                affinity: Affinity::Positive,
                name: "affinity2",
                policy: external::AffinityPolicy::Allow,
            },
        ];
        let all_groups =
            AllGroups::create(&opctx, &datastore, &authz_project, &groups)
                .await;
        all_groups
            .add_affinity_groups_to_anti_affinity_group(
                &datastore,
                "anti-affinity",
                &["affinity1", "affinity2"],
            )
            .await;

        // The instances on sled 0 and 1 belong to "affinity1"
        // The instance on sled 2 belongs to "affinity2"
        // The instance on sled 3 directly belongs to "anti-affinity"
        //
        // Even though the instance belongs to the affinity groups - and
        // would "prefer" to be co-located with them - it's forced to be placed
        // on sleds[4], since that's the only sled which doesn't violate
        // the hard "anti-affinity" requirement.
        let instances = [
            Instance::new().group("affinity1").sled(sleds[0].id()),
            Instance::new().group("affinity1").sled(sleds[1].id()),
            Instance::new().group("affinity2").sled(sleds[2].id()),
            Instance::new().group("anti-affinity").sled(sleds[3].id()),
        ];
        for instance in instances {
            instance
                .add_to_groups_and_reserve(&opctx, &datastore, &all_groups)
                .await
                .expect("Failed to set up instances");
        }

        // This instance is not part of "anti-affinity" directly. However, it
        // is indirectly part of the anti-affinity group, because of its
        // affinity group memberships.
        let test_instance =
            Instance::new().group("affinity1").group("affinity2");
        let resource = test_instance
            .add_to_groups_and_reserve(&opctx, &datastore, &all_groups)
            .await
            .expect("Should have succeeded allocation");

        assert_eq!(
            resource.sled_id.into_untyped_uuid(),
            sleds[4].id(),
            "All sleds: {sled_ids:#?}",
            sled_ids = sleds.iter().map(|s| s.identity.id).collect::<Vec<_>>(),
        );

        db.terminate().await;
        logctx.cleanup_successful();
    }

    #[tokio::test]
    async fn anti_affinity_group_containing_affinity_groups_multigroup() {
        let logctx = dev::test_setup_log(
            "anti_affinity_group_containing_affinity_groups_multigroup",
        );
        let db = TestDatabase::new_with_datastore(&logctx.log).await;
        let (opctx, datastore) = (db.opctx(), db.datastore());
        let (authz_project, _project) =
            create_project(&opctx, &datastore).await;

        const SLED_COUNT: usize = 3;
        let sleds = create_sleds(&datastore, SLED_COUNT).await;

        let groups = [
            Group {
                affinity: Affinity::Negative,
                name: "wolf-eat-goat",
                policy: external::AffinityPolicy::Fail,
            },
            Group {
                affinity: Affinity::Negative,
                name: "goat-eat-cabbage",
                policy: external::AffinityPolicy::Fail,
            },
            Group {
                affinity: Affinity::Positive,
                name: "wolf",
                policy: external::AffinityPolicy::Allow,
            },
            Group {
                affinity: Affinity::Positive,
                name: "goat",
                policy: external::AffinityPolicy::Allow,
            },
            Group {
                affinity: Affinity::Positive,
                name: "cabbage",
                policy: external::AffinityPolicy::Allow,
            },
        ];
        let all_groups =
            AllGroups::create(&opctx, &datastore, &authz_project, &groups)
                .await;
        all_groups
            .add_affinity_groups_to_anti_affinity_group(
                &datastore,
                "wolf-eat-goat",
                &["wolf", "goat"],
            )
            .await;
        all_groups
            .add_affinity_groups_to_anti_affinity_group(
                &datastore,
                "goat-eat-cabbage",
                &["goat", "cabbage"],
            )
            .await;

        let instances = [
            Instance::new().group("wolf").sled(sleds[0].id()),
            Instance::new().group("cabbage").sled(sleds[1].id()),
            Instance::new().group("goat").sled(sleds[2].id()),
        ];
        for instance in instances {
            instance
                .add_to_groups_and_reserve(&opctx, &datastore, &all_groups)
                .await
                .expect("Failed to set up instances");
        }

        let test_instance = Instance::new().group("wolf").group("cabbage");
        let resource = test_instance
            .add_to_groups_and_reserve(&opctx, &datastore, &all_groups)
            .await
            .expect("Should have succeeded allocation");

        // This instance can go on either sled[0] or sled[1], but not sled[2]
        assert_ne!(
            resource.sled_id.into_untyped_uuid(),
            sleds[2].id(),
            "All sleds: {sled_ids:#?}",
            sled_ids = sleds.iter().map(|s| s.identity.id).collect::<Vec<_>>(),
        );

        db.terminate().await;
        logctx.cleanup_successful();
    }

    #[tokio::test]
    async fn anti_affinity_group_containing_overlapping_affinity_groups() {
        let logctx = dev::test_setup_log(
            "anti_affinity_group_containing_overlapping_affinity_groups",
        );
        let db = TestDatabase::new_with_datastore(&logctx.log).await;
        let (opctx, datastore) = (db.opctx(), db.datastore());
        let (authz_project, _project) =
            create_project(&opctx, &datastore).await;

        const SLED_COUNT: usize = 4;
        let sleds = create_sleds(&datastore, SLED_COUNT).await;

        let groups = [
            Group {
                affinity: Affinity::Negative,
                name: "anti-affinity",
                policy: external::AffinityPolicy::Fail,
            },
            Group {
                affinity: Affinity::Positive,
                name: "affinity1",
                policy: external::AffinityPolicy::Allow,
            },
            Group {
                affinity: Affinity::Positive,
                name: "affinity2",
                policy: external::AffinityPolicy::Allow,
            },
        ];
        let all_groups =
            AllGroups::create(&opctx, &datastore, &authz_project, &groups)
                .await;
        all_groups
            .add_affinity_groups_to_anti_affinity_group(
                &datastore,
                "anti-affinity",
                &["affinity1", "affinity2"],
            )
            .await;

        // The instances on sled 0 and 1 belong to "affinity1"
        // The instances on sled 2 and 3 belong to "affinity2"
        //
        // If a new instance belongs to both affinity groups, it cannot satisfy
        // the anti-affinity requirements.
        let instances = [
            Instance::new().group("affinity1").sled(sleds[0].id()),
            Instance::new().group("affinity1").sled(sleds[1].id()),
            Instance::new().group("affinity2").sled(sleds[2].id()),
            Instance::new().group("affinity2").sled(sleds[3].id()),
        ];
        for instance in instances {
            instance
                .add_to_groups_and_reserve(&opctx, &datastore, &all_groups)
                .await
                .expect("Failed to set up instances");
        }

        let test_instance =
            Instance::new().group("affinity1").group("affinity2");
        let err = test_instance
            .add_to_groups_and_reserve(&opctx, &datastore, &all_groups)
            .await
            .expect_err("Should have failed to place instance");

        let SledReservationTransactionError::Reservation(
            SledReservationError::NotFound,
        ) = err
        else {
            panic!("Unexpected error: {err:?}");
        };

        db.terminate().await;
        logctx.cleanup_successful();
    }

    #[tokio::test]
    async fn affinity_multi_group() {
        let logctx = dev::test_setup_log("affinity_multi_group");
        let db = TestDatabase::new_with_datastore(&logctx.log).await;
        let (opctx, datastore) = (db.opctx(), db.datastore());
        let (authz_project, _project) =
            create_project(&opctx, &datastore, "project").await;

        const SLED_COUNT: usize = 4;
        let sleds = create_sleds(&datastore, SLED_COUNT).await;

        let groups = [
            Group {
                affinity: Affinity::Positive,
                name: "affinity",
                policy: external::AffinityPolicy::Allow,
            },
            Group {
                affinity: Affinity::Negative,
                name: "anti-affinity",
                policy: external::AffinityPolicy::Allow,
            },
        ];
        let all_groups =
            AllGroups::create(&opctx, &datastore, &authz_project, &groups)
                .await;

        // Sled 0 contains an affinity group, but it's large enough to make it
        // non-viable for future allocations.
        //
        // Sled 1 contains an affinity and anti-affinity group, so they cancel out.
        // This gives it "no priority".
        //
        // Sled 2 contains nothing. It's a viable target, neither preferred nor
        // unpreferred.
        //
        // Sled 3 contains an affinity group, which is prioritized.
        let instances = [
            Instance::new()
                .group("affinity")
                .use_many_resources()
                .sled(sleds[0].id()),
            Instance::new()
                .group("affinity")
                .group("anti-affinity")
                .sled(sleds[1].id()),
            Instance::new().group("affinity").sled(sleds[3].id()),
        ];
        for instance in instances {
            instance
                .add_to_groups_and_reserve(&opctx, &datastore, &all_groups)
                .await
                .expect("Failed to set up instances");
        }

        let test_instance =
            Instance::new().group("affinity").group("anti-affinity");
        let resource = test_instance
            .add_to_groups_and_reserve(&opctx, &datastore, &all_groups)
            .await
            .expect("Should have succeeded allocation");

        assert_eq!(resource.sled_id.into_untyped_uuid(), sleds[3].id());

        db.terminate().await;
        logctx.cleanup_successful();
    }

    #[tokio::test]
    async fn affinity_ignored_from_other_groups() {
        let logctx = dev::test_setup_log("affinity_ignored_from_other_groups");
        let db = TestDatabase::new_with_datastore(&logctx.log).await;
        let (opctx, datastore) = (db.opctx(), db.datastore());
        let (authz_project, _project) =
            create_project(&opctx, &datastore, "project").await;

        const SLED_COUNT: usize = 3;
        let sleds = create_sleds(&datastore, SLED_COUNT).await;

        let groups = [
            Group {
                affinity: Affinity::Positive,
                name: "affinity1",
                policy: external::AffinityPolicy::Fail,
            },
            Group {
                affinity: Affinity::Positive,
                name: "affinity2",
                policy: external::AffinityPolicy::Fail,
            },
        ];
        let all_groups =
            AllGroups::create(&opctx, &datastore, &authz_project, &groups)
                .await;

        // Only "sleds[1]" has space. We ignore the affinity policy because
        // our new instance won't belong to either group.
        let instances = [
            Instance::new()
                .group("affinity1")
                .use_many_resources()
                .sled(sleds[0].id()),
            Instance::new()
                .group("affinity2")
                .use_many_resources()
                .sled(sleds[2].id()),
        ];
        for instance in instances {
            instance
                .add_to_groups_and_reserve(&opctx, &datastore, &all_groups)
                .await
                .expect("Failed to set up instances");
        }

        let test_instance = Instance::new();
        let resource = test_instance
            .add_to_groups_and_reserve(&opctx, &datastore, &all_groups)
            .await
            .expect("Should have succeeded allocation");

        assert_eq!(resource.sled_id.into_untyped_uuid(), sleds[1].id());

        db.terminate().await;
        logctx.cleanup_successful();
    }

    #[tokio::test]
    async fn anti_affinity_ignored_from_other_groups() {
        let logctx =
            dev::test_setup_log("anti_affinity_ignored_from_other_groups");
        let db = TestDatabase::new_with_datastore(&logctx.log).await;
        let (opctx, datastore) = (db.opctx(), db.datastore());
        let (authz_project, _project) =
            create_project(&opctx, &datastore, "project").await;

        const SLED_COUNT: usize = 3;
        let sleds = create_sleds(&datastore, SLED_COUNT).await;

        let groups = [
            Group {
                affinity: Affinity::Negative,
                name: "anti-affinity1",
                policy: external::AffinityPolicy::Fail,
            },
            Group {
                affinity: Affinity::Negative,
                name: "anti-affinity2",
                policy: external::AffinityPolicy::Fail,
            },
        ];
        let all_groups =
            AllGroups::create(&opctx, &datastore, &authz_project, &groups)
                .await;

        // Only "sleds[2]" has space, even though it also contains an anti-affinity group.
        // However, if we don't belong to this group, we won't care.

        let instances = [
            Instance::new().group("anti-affinity1").sled(sleds[0].id()),
            Instance::new().use_many_resources().sled(sleds[1].id()),
            Instance::new().group("anti-affinity2").sled(sleds[2].id()),
        ];
        for instance in instances {
            instance
                .add_to_groups_and_reserve(&opctx, &datastore, &all_groups)
                .await
                .expect("Failed to set up instances");
        }

        let test_instance = Instance::new().group("anti-affinity1");
        let resource = test_instance
            .add_to_groups_and_reserve(&opctx, &datastore, &all_groups)
            .await
            .expect("Should have succeeded allocation");

        assert_eq!(resource.sled_id.into_untyped_uuid(), sleds[2].id());

        db.terminate().await;
        logctx.cleanup_successful();
    }

    // Test that concurrent provisioning of an affinity group can cause
    // the INSERT of a sled_resource_vmm to fail.
    #[tokio::test]
    async fn sled_reservation_concurrent_affinity_requirement() {
        let logctx = dev::test_setup_log(
            "sled_reservation_concurrent_affinity_requirement",
        );
        let db = TestDatabase::new_with_datastore(&logctx.log).await;
        let (opctx, datastore) = (db.opctx(), db.datastore());
        let (authz_project, _project) =
            create_project(&opctx, &datastore).await;

        const SLED_COUNT: usize = 4;
        let sleds = create_sleds(&datastore, SLED_COUNT).await;

        let test_instance = Instance::new().group("affinity");

        // We manually call the first half of sled reservation: finding targets.
        //
        // All sleds should be available.
        let possible_sleds = test_instance.find_targets(&datastore).await;
        assert_eq!(possible_sleds.len(), SLED_COUNT);
        assert!(possible_sleds.iter().all(|sled| sled.fits));
        assert!(possible_sleds
            .iter()
            .all(|sled| sled.affinity_policy.is_none()));
        assert!(possible_sleds
            .iter()
            .all(|sled| sled.anti_affinity_policy.is_none()));

        // Concurrently create an instance on sleds[0].
        let groups = [Group {
            affinity: Affinity::Positive,
            name: "affinity",
            policy: external::AffinityPolicy::Fail,
        }];
        let all_groups =
            AllGroups::create(&opctx, &datastore, &authz_project, &groups)
                .await;
        let instances = [Instance::new().group("affinity").sled(sleds[0].id())];
        for instance in instances {
            instance
                .add_to_groups_and_reserve(&opctx, &datastore, &all_groups)
                .await
                .expect("Failed to set up instances");
        }

        // Put the instance-under-test in the "affinity" group.
        test_instance.add_to_groups(&datastore, &all_groups).await;

        // Now if we try to find targets again, the result will change.
        let possible_sleds = test_instance.find_targets(&datastore).await;
        assert_eq!(possible_sleds.len(), SLED_COUNT);
        assert!(possible_sleds.iter().all(|sled| sled.fits));
        assert!(possible_sleds
            .iter()
            .all(|sled| sled.anti_affinity_policy.is_none()));
        let affine_sled = possible_sleds
            .iter()
            .find(|sled| sled.id.into_untyped_uuid() == sleds[0].id())
            .unwrap();
        assert!(matches!(
            affine_sled.affinity_policy.expect("Sled 0 should be affine"),
            AffinityPolicy::Fail
        ));

        // Inserting onto sleds[1..3] should fail -- the affinity requirement
        // should bind us to sleds[0].
        for i in 1..=3 {
            assert!(
                !test_instance
                    .insert_resource(
                        &datastore,
                        PropolisUuid::new_v4(),
                        SledUuid::from_untyped_uuid(sleds[i].id()),
                    )
                    .await,
                "Shouldn't have been able to insert into sled {i}"
            )
        }

        // Inserting into sleds[0] should succeed
        assert!(
            test_instance
                .insert_resource(
                    &datastore,
                    PropolisUuid::new_v4(),
                    SledUuid::from_untyped_uuid(sleds[0].id()),
                )
                .await
        );

        db.terminate().await;
        logctx.cleanup_successful();
    }

    // Test that concurrent provisioning of an anti-affinity group can cause
    // the INSERT of a sled_resource_vmm to fail.
    #[tokio::test]
    async fn sled_reservation_concurrent_anti_affinity_requirement() {
        let logctx = dev::test_setup_log(
            "sled_reservation_concurrent_anti_affinity_requirement",
        );
        let db = TestDatabase::new_with_datastore(&logctx.log).await;
        let (opctx, datastore) = (db.opctx(), db.datastore());
        let (authz_project, _project) =
            create_project(&opctx, &datastore).await;

        const SLED_COUNT: usize = 4;
        let sleds = create_sleds(&datastore, SLED_COUNT).await;

        let test_instance = Instance::new().group("anti-affinity");

        // We manually call the first half of sled reservation: finding targets.
        //
        // All sleds should be available.
        let possible_sleds = test_instance.find_targets(&datastore).await;
        assert_eq!(possible_sleds.len(), SLED_COUNT);
        assert!(possible_sleds.iter().all(|sled| sled.fits));
        assert!(possible_sleds
            .iter()
            .all(|sled| sled.affinity_policy.is_none()));
        assert!(possible_sleds
            .iter()
            .all(|sled| sled.anti_affinity_policy.is_none()));

        // Concurrently create an instance on sleds[0].
        let groups = [Group {
            affinity: Affinity::Negative,
            name: "anti-affinity",
            policy: external::AffinityPolicy::Fail,
        }];
        let all_groups =
            AllGroups::create(&opctx, &datastore, &authz_project, &groups)
                .await;
        let instances =
            [Instance::new().group("anti-affinity").sled(sleds[0].id())];
        for instance in instances {
            instance
                .add_to_groups_and_reserve(&opctx, &datastore, &all_groups)
                .await
                .expect("Failed to set up instances");
        }

        // Put the instance-under-test in the "anti-affinity" group.
        test_instance.add_to_groups(&datastore, &all_groups).await;

        // Now if we try to find targets again, the result will change.
        let possible_sleds = test_instance.find_targets(&datastore).await;
        assert_eq!(possible_sleds.len(), SLED_COUNT);
        assert!(possible_sleds.iter().all(|sled| sled.fits));
        assert!(possible_sleds
            .iter()
            .all(|sled| sled.affinity_policy.is_none()));
        let anti_affine_sled = possible_sleds
            .iter()
            .find(|sled| sled.id.into_untyped_uuid() == sleds[0].id())
            .unwrap();
        assert!(matches!(
            anti_affine_sled
                .anti_affinity_policy
                .expect("Sled 0 should be anti-affine"),
            AffinityPolicy::Fail
        ));

        // Inserting onto sleds[0] should fail -- the anti-affinity requirement
        // should prevent us from inserting there.
        assert!(
            !test_instance
                .insert_resource(
                    &datastore,
                    PropolisUuid::new_v4(),
                    SledUuid::from_untyped_uuid(sleds[0].id()),
                )
                .await,
            "Shouldn't have been able to insert into sleds[0]"
        );

        // Inserting into sleds[1] should succeed
        assert!(
            test_instance
                .insert_resource(
                    &datastore,
                    PropolisUuid::new_v4(),
                    SledUuid::from_untyped_uuid(sleds[1].id()),
                )
                .await
        );

        db.terminate().await;
        logctx.cleanup_successful();
    }

    #[tokio::test]
    async fn sled_reservation_concurrent_space_requirement() {
        let logctx = dev::test_setup_log(
            "sled_reservation_concurrent_space_requirement",
        );
        let db = TestDatabase::new_with_datastore(&logctx.log).await;
        let (opctx, datastore) = (db.opctx(), db.datastore());
        let (authz_project, _project) =
            create_project(&opctx, &datastore).await;

        const SLED_COUNT: usize = 4;
        let sleds = create_sleds(&datastore, SLED_COUNT).await;

        let test_instance = Instance::new().use_many_resources();

        // We manually call the first half of sled reservation: finding targets.
        //
        // All sleds should be available.
        let possible_sleds = test_instance.find_targets(&datastore).await;
        assert_eq!(possible_sleds.len(), SLED_COUNT);
        assert!(possible_sleds.iter().all(|sled| sled.fits));
        assert!(possible_sleds
            .iter()
            .all(|sled| sled.affinity_policy.is_none()));
        assert!(possible_sleds
            .iter()
            .all(|sled| sled.anti_affinity_policy.is_none()));

        // Concurrently create large instances on sleds 0, 2, 3.
        let groups = [];
        let all_groups =
            AllGroups::create(&opctx, &datastore, &authz_project, &groups)
                .await;
        let instances = [
            Instance::new().use_many_resources().sled(sleds[0].id()),
            Instance::new().use_many_resources().sled(sleds[2].id()),
            Instance::new().use_many_resources().sled(sleds[3].id()),
        ];
        for instance in instances {
            instance
                .add_to_groups_and_reserve(&opctx, &datastore, &all_groups)
                .await
                .expect("Failed to set up instances");
        }

        // Now if we try to find targets again, the result will change.
        let possible_sleds = test_instance.find_targets(&datastore).await;
        assert_eq!(possible_sleds.len(), 1);
        assert!(possible_sleds[0].affinity_policy.is_none());
        assert!(possible_sleds[0].anti_affinity_policy.is_none());
        assert!(possible_sleds[0].fits);
        assert_eq!(possible_sleds[0].id.into_untyped_uuid(), sleds[1].id());

        // Inserting onto sleds[0, 2, 3] should fail - there shouldn't
        // be enough space on these sleds.
        for i in [0, 2, 3] {
            assert!(
                !test_instance
                    .insert_resource(
                        &datastore,
                        PropolisUuid::new_v4(),
                        SledUuid::from_untyped_uuid(sleds[i].id()),
                    )
                    .await,
                "Shouldn't have been able to insert into sleds[i]"
            );
        }

        // Inserting into sleds[1] should succeed
        assert!(
            test_instance
                .insert_resource(
                    &datastore,
                    PropolisUuid::new_v4(),
                    SledUuid::from_untyped_uuid(sleds[1].id()),
                )
                .await
        );

        db.terminate().await;
        logctx.cleanup_successful();
    }

    async fn lookup_physical_disk(
        datastore: &DataStore,
        id: PhysicalDiskUuid,
    ) -> PhysicalDisk {
        use db::schema::physical_disk::dsl;
        dsl::physical_disk
            .filter(dsl::id.eq(to_db_typed_uuid(id)))
            .filter(dsl::time_deleted.is_null())
            .select(PhysicalDisk::as_select())
            .get_result_async(
                &*datastore
                    .pool_connection_for_tests()
                    .await
                    .expect("No connection"),
            )
            .await
            .expect("Failed to lookup physical disk")
    }

    #[tokio::test]
    async fn test_sled_expungement_also_expunges_disks() {
        let logctx =
            dev::test_setup_log("test_sled_expungement_also_expunges_disks");
        let db = TestDatabase::new_with_datastore(&logctx.log).await;
        let (opctx, datastore) = (db.opctx(), db.datastore());

        // Set up a sled to test against.
        let (sled, _) =
            datastore.sled_upsert(test_new_sled_update()).await.unwrap();
        let sled_id = SledUuid::from_untyped_uuid(sled.id());

        // Add a couple disks to this sled.
        //
        // (Note: This isn't really enough DB fakery to actually provision e.g.
        // Crucible regions, but it creates enough of a control plane object to
        // be associated with the Sled by UUID)
        let disk1 = PhysicalDisk::new(
            PhysicalDiskUuid::new_v4(),
            "vendor1".to_string(),
            "serial1".to_string(),
            "model1".to_string(),
            PhysicalDiskKind::U2,
            sled_id.into_untyped_uuid(),
        );
        let disk2 = PhysicalDisk::new(
            PhysicalDiskUuid::new_v4(),
            "vendor2".to_string(),
            "serial2".to_string(),
            "model2".to_string(),
            PhysicalDiskKind::U2,
            sled_id.into_untyped_uuid(),
        );

        datastore
            .physical_disk_insert(&opctx, disk1.clone())
            .await
            .expect("Failed to upsert physical disk");
        datastore
            .physical_disk_insert(&opctx, disk2.clone())
            .await
            .expect("Failed to upsert physical disk");

        // Confirm the disks are "in-service".
        //
        // We verify this state because it should be changing below.
        assert_eq!(
            PhysicalDiskPolicy::InService,
            lookup_physical_disk(&datastore, disk1.id()).await.disk_policy
        );
        assert_eq!(
            PhysicalDiskPolicy::InService,
            lookup_physical_disk(&datastore, disk2.id()).await.disk_policy
        );

        // Expunge the sled. As a part of this process, the query should UPDATE
        // the physical_disk table.
        sled_set_policy(
            &opctx,
            &datastore,
            sled_id,
            SledPolicy::Expunged,
            ValidateTransition::Yes,
            Expected::Ok(SledPolicy::provisionable()),
        )
        .await
        .expect("Could not expunge sled");

        // Observe that the disk policy is now expunged
        assert_eq!(
            PhysicalDiskPolicy::Expunged,
            lookup_physical_disk(&datastore, disk1.id()).await.disk_policy
        );
        assert_eq!(
            PhysicalDiskPolicy::Expunged,
            lookup_physical_disk(&datastore, disk2.id()).await.disk_policy
        );

        // We can now decommission the sled, which should also decommission the
        // disks.
        sled_set_state(
            &opctx,
            &datastore,
            sled_id,
            SledState::Decommissioned,
            ValidateTransition::Yes,
            Expected::Ok(SledState::Active),
        )
        .await
        .expect("decommissioned sled");

        // Observe that the disk state is now decommissioned
        assert_eq!(
            PhysicalDiskState::Decommissioned,
            lookup_physical_disk(&datastore, disk1.id()).await.disk_state
        );
        assert_eq!(
            PhysicalDiskState::Decommissioned,
            lookup_physical_disk(&datastore, disk2.id()).await.disk_state
        );

        db.terminate().await;
        logctx.cleanup_successful();
    }

    #[tokio::test]
    async fn test_sled_transitions() {
        // Test valid and invalid state and policy transitions.
        let logctx = dev::test_setup_log("test_sled_transitions");
        let db = TestDatabase::new_with_datastore(&logctx.log).await;
        let (opctx, datastore) = (db.opctx(), db.datastore());

        // This test generates all possible sets of transitions. Below, we list
        // the before and after predicates for valid transitions.
        //
        // While it's possible to derive the list of valid transitions from the
        // [`Transition::valid_old_policies`] and
        // [`Transition::valid_old_states`] methods, we list them here
        // explicitly since tests are really about writing things down twice.
        let valid_transitions = [
            (
                // In-service and active sleds can be marked as expunged.
                Before::new(
                    predicate::in_iter(SledPolicy::all_matching(
                        SledFilter::InService,
                    )),
                    predicate::eq(SledState::Active),
                ),
                SledTransition::Policy(SledPolicy::Expunged),
            ),
            (
                // The provision policy of in-service sleds can be changed, or
                // kept the same (1 of 2).
                Before::new(
                    predicate::in_iter(SledPolicy::all_matching(
                        SledFilter::InService,
                    )),
                    predicate::eq(SledState::Active),
                ),
                SledTransition::Policy(SledPolicy::InService {
                    provision_policy: SledProvisionPolicy::Provisionable,
                }),
            ),
            (
                // (2 of 2)
                Before::new(
                    predicate::in_iter(SledPolicy::all_matching(
                        SledFilter::InService,
                    )),
                    predicate::eq(SledState::Active),
                ),
                SledTransition::Policy(SledPolicy::InService {
                    provision_policy: SledProvisionPolicy::NonProvisionable,
                }),
            ),
            (
                // Active sleds can be marked as active, regardless of their
                // policy.
                Before::new(
                    predicate::always(),
                    predicate::eq(SledState::Active),
                ),
                SledTransition::State(SledState::Active),
            ),
            (
                // Expunged sleds can be marked as decommissioned.
                Before::new(
                    predicate::eq(SledPolicy::Expunged),
                    predicate::eq(SledState::Active),
                ),
                SledTransition::State(SledState::Decommissioned),
            ),
            (
                // Expunged sleds can always be marked as expunged again, as
                // long as they aren't already decommissioned (we do not allow
                // any transitions once a sled is decommissioned).
                Before::new(
                    predicate::eq(SledPolicy::Expunged),
                    predicate::ne(SledState::Decommissioned),
                ),
                SledTransition::Policy(SledPolicy::Expunged),
            ),
            (
                // Decommissioned sleds can always be marked as decommissioned
                // again, as long as their policy is decommissionable.
                Before::new(
                    predicate::in_iter(SledPolicy::all_decommissionable()),
                    predicate::eq(SledState::Decommissioned),
                ),
                SledTransition::State(SledState::Decommissioned),
            ),
        ];

        // Generate all possible transitions.
        let all_transitions = SledPolicy::iter()
            .cartesian_product(SledState::iter())
            .cartesian_product(SledTransition::iter())
            .enumerate();

        // Set up a sled to test against.
        let (sled, _) =
            datastore.sled_upsert(test_new_sled_update()).await.unwrap();
        let sled_id = sled.id();

        for (i, ((policy, state), after)) in all_transitions {
            test_sled_state_transitions_once(
                &opctx,
                &datastore,
                SledUuid::from_untyped_uuid(sled_id),
                policy,
                state,
                after,
                &valid_transitions,
            )
            .await
            .with_context(|| {
                format!(
                    "failed on transition {i} (policy: {policy}, \
                        state: {state:?}, after: {after:?})",
                )
            })
            .unwrap();
        }

        db.terminate().await;
        logctx.cleanup_successful();
    }

    async fn test_sled_state_transitions_once(
        opctx: &OpContext,
        datastore: &DataStore,
        sled_id: SledUuid,
        before_policy: SledPolicy,
        before_state: SledState,
        after: SledTransition,
        valid_transitions: &[(Before, SledTransition)],
    ) -> Result<()> {
        // Is this a valid transition?
        let is_valid = valid_transitions.iter().any(
            |(Before(valid_policy, valid_state), valid_after)| {
                valid_policy.eval(&before_policy)
                    && valid_state.eval(&before_state)
                    && valid_after == &after
            },
        );

        // Set the sled to the initial policy and state, ignoring state
        // transition errors (this is just to set up the initial state).
        sled_set_policy(
            opctx,
            datastore,
            sled_id,
            before_policy,
            ValidateTransition::No,
            Expected::Ignore,
        )
        .await?;

        sled_set_state(
            opctx,
            datastore,
            sled_id,
            before_state,
            ValidateTransition::No,
            Expected::Ignore,
        )
        .await?;

        // Now perform the transition to the new policy or state.
        match after {
            SledTransition::Policy(new_policy) => {
                let expected = if is_valid {
                    Expected::Ok(before_policy)
                } else {
                    Expected::Invalid
                };

                sled_set_policy(
                    opctx,
                    datastore,
                    sled_id,
                    new_policy,
                    ValidateTransition::Yes,
                    expected,
                )
                .await?;
            }
            SledTransition::State(new_state) => {
                let expected = if is_valid {
                    Expected::Ok(before_state)
                } else {
                    Expected::Invalid
                };

                sled_set_state(
                    opctx,
                    datastore,
                    sled_id,
                    new_state,
                    ValidateTransition::Yes,
                    expected,
                )
                .await?;
            }
        }

        Ok(())
    }

    // ---
    // Helper methods
    // ---

    pub(crate) fn test_new_sled_update() -> SledUpdate {
        SledUpdateBuilder::new().rack_id(rack_id()).build()
    }

    /// Initial state for state transitions.
    #[derive(Debug)]
    struct Before(BoxPredicate<SledPolicy>, BoxPredicate<SledState>);

    impl Before {
        fn new<P, S>(policy: P, state: S) -> Self
        where
            P: Predicate<SledPolicy> + Send + Sync + 'static,
            S: Predicate<SledState> + Send + Sync + 'static,
        {
            Before(policy.boxed(), state.boxed())
        }
    }

    /// Tests listing large numbers of sleds via the batched interface
    #[tokio::test]
    async fn sled_list_batch() {
        let logctx = dev::test_setup_log("sled_list_batch");
        let db = TestDatabase::new_with_datastore(&logctx.log).await;
        let (opctx, datastore) = (db.opctx(), db.datastore());

        let size = usize::try_from(2 * SQL_BATCH_SIZE.get()).unwrap();
        let mut new_sleds = Vec::with_capacity(size);
        new_sleds.resize_with(size, test_new_sled_update);
        let mut expected_ids: Vec<_> =
            new_sleds.iter().map(|s| s.id()).collect();
        expected_ids.sort();

        // This is essentially the same as `sled_upsert()`.  But since we know
        // none of these exist already, we can just insert them.  And that means
        // we can do them all in one SQL statement.  This is considerably
        // faster.
        let values_to_insert: Vec<_> =
            new_sleds.into_iter().map(|s| s.into_insertable()).collect();
        let ninserted = {
            use db::schema::sled::dsl;
            diesel::insert_into(dsl::sled)
                .values(values_to_insert)
                .execute_async(
                    &*datastore
                        .pool_connection_for_tests()
                        .await
                        .expect("failed to get connection"),
                )
                .await
                .expect("failed to insert sled")
        };
        assert_eq!(ninserted, size);

        let sleds = datastore
            .sled_list_all_batched(&opctx, SledFilter::Commissioned)
            .await
            .expect("failed to list all sleds");

        // We don't need to sort these ids because the sleds are enumerated in
        // id order.
        let found_ids: Vec<_> = sleds.into_iter().map(|s| s.id()).collect();
        assert_eq!(expected_ids, found_ids);
        assert_eq!(found_ids.len(), size);

        db.terminate().await;
        logctx.cleanup_successful();
    }
}<|MERGE_RESOLUTION|>--- conflicted
+++ resolved
@@ -1362,7 +1362,6 @@
         .unwrap();
     }
 
-<<<<<<< HEAD
     async fn add_affinity_group_to_anti_affinity_group(
         datastore: &DataStore,
         aa_group_id: AntiAffinityGroupUuid,
@@ -1388,35 +1387,6 @@
         .unwrap();
     }
 
-    async fn create_affinity_group(
-        opctx: &OpContext,
-        datastore: &DataStore,
-        authz_project: &authz::Project,
-        name: &'static str,
-        policy: external::AffinityPolicy,
-    ) -> AffinityGroup {
-        datastore
-            .affinity_group_create(
-                &opctx,
-                &authz_project,
-                AffinityGroup::new(
-                    authz_project.id(),
-                    params::AffinityGroupCreate {
-                        identity: external::IdentityMetadataCreateParams {
-                            name: name.parse().unwrap(),
-                            description: "desc".to_string(),
-                        },
-                        policy,
-                        failure_domain: external::FailureDomain::Sled,
-                    },
-                ),
-            )
-            .await
-            .unwrap()
-    }
-
-=======
->>>>>>> 0e54843a
     // This short-circuits some of the logic and checks we normally have when
     // creating affinity groups, but makes testing easier.
     async fn add_instance_to_affinity_group(
