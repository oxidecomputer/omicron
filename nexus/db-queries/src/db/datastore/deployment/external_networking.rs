--- conflicted
+++ resolved
@@ -1386,47 +1386,6 @@
             enabled: false,
             time_made_target: Utc::now(),
         };
-<<<<<<< HEAD
-        let mut opte_ip_iter = DNS_OPTE_IPV4_SUBNET.addr_iter();
-        let mut mac_iter = MacAddr::iter_system();
-        let mut make_external_dns_zone = |ip, disposition| {
-            let zone_id = OmicronZoneUuid::new_v4();
-            let pool = ZpoolName::External(ExternalZpoolUuid::new_v4());
-            BlueprintZoneConfig {
-                disposition,
-                id: zone_id,
-                filesystem_pool: pool,
-                zone_type: BlueprintZoneType::ExternalDns(
-                    blueprint_zone_type::ExternalDns {
-                        dataset: OmicronZoneDataset { pool_name: pool },
-                        http_address: "[::1]:0".parse().unwrap(),
-                        dns_address: OmicronZoneExternalFloatingAddr {
-                            id: ExternalIpUuid::new_v4(),
-                            addr: SocketAddr::new(ip, 0),
-                        },
-                        nic: NetworkInterface {
-                            id: Uuid::new_v4(),
-                            kind: NetworkInterfaceKind::Service {
-                                id: zone_id.into_untyped_uuid(),
-                            },
-                            name: "test-external-dns".parse().unwrap(),
-                            ip_config: PrivateIpConfig::new_ipv4(
-                                opte_ip_iter.next().unwrap(),
-                                *DNS_OPTE_IPV4_SUBNET,
-                            )
-                            .unwrap(),
-                            mac: mac_iter.next().unwrap(),
-                            vni: Vni::SERVICES_VNI,
-                            primary: true,
-                            slot: 0,
-                        },
-                    },
-                ),
-                image_source: BlueprintZoneImageSource::InstallDataset,
-            }
-        };
-=======
->>>>>>> e4f7ca02
 
         // Set up.
         let logctx = dev::test_setup_log(TEST_NAME);
