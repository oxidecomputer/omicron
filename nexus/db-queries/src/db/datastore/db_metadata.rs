// This Source Code Form is subject to the terms of the Mozilla Public
// License, v. 2.0. If a copy of the MPL was not distributed with this
// file, You can obtain one at https://mozilla.org/MPL/2.0/.

//! [`DataStore`] methods on Database Metadata.

use super::{DataStore, DbConnection};
use crate::authz;
use crate::context::OpContext;

use anyhow::{Context, bail, ensure};
use async_bb8_diesel::{AsyncRunQueryDsl, AsyncSimpleConnection};
use chrono::Utc;
use diesel::prelude::*;
use futures::FutureExt;
use nexus_db_errors::ErrorHandler;
use nexus_db_errors::public_error_from_diesel;
use nexus_db_model::AllSchemaVersions;
use nexus_db_model::DbMetadataNexus;
use nexus_db_model::DbMetadataNexusState;
use nexus_db_model::EARLIEST_SUPPORTED_VERSION;
use nexus_db_model::SchemaUpgradeStep;
use nexus_db_model::SchemaVersion;
use nexus_types::deployment::BlueprintZoneDisposition;
use omicron_common::api::external::Error;
use omicron_uuid_kinds::GenericUuid;
use omicron_uuid_kinds::OmicronZoneUuid;
use semver::Version;
use slog::{Logger, error, info, o};
use std::ops::Bound;
use std::str::FromStr;

// A SchemaVersion which uses a pre-release value to indicate
// "incremental progress".
//
// Although we organize our schema changes into higher-level versions,
// transaction semantics of CockroachDB do not allow multiple DDL statements
// to be applied together. As a result, an upgrade from "1.0.0" to "2.0.0"
// may involve multiple smaller "step" versions, each separated by
// an auto-generated pre-release version.
#[derive(Clone)]
struct StepSemverVersion {
    version: Version,
    i: usize,
}

impl StepSemverVersion {
    // Durably store our progress in the target version as the
    // pre-release extension of "target_version".
    //
    // Note that the format of "step.{i}" is load-bearing, see:
    // https://docs.rs/semver/1.0.22/semver/struct.Prerelease.html#examples
    //
    // By using "dot number" notation, we can order the pre-release
    // steps, which matters while comparing their order.
    fn new(target_version: &Version, i: usize) -> anyhow::Result<Self> {
        let mut target_step_version = target_version.clone();
        target_step_version.pre = semver::Prerelease::new(&format!("step.{i}"))
            .context("Cannot parse step as semver pre-release")?;
        Ok(Self { version: target_step_version, i })
    }

    // Drops the pre-release information about this target version.
    //
    // This is the version we are upgrading to, using these incremental steps.
    fn without_prerelease(&self) -> Version {
        let mut target_version = self.version.clone();
        target_version.pre = semver::Prerelease::EMPTY;
        target_version
    }

    // Returns the 'previous' step before this one, if such a step exists.
    fn previous(&self) -> Option<Self> {
        if self.i == 0 {
            return None;
        }
        Self::new(&self.version, self.i - 1).ok()
    }
}

// Identifies if we have already completed the "target_step_version", by
// comparing with the `target_version` value stored in the DB as
// "found_target_version".
fn skippable_version(
    log: &Logger,
    target_step_version: &Version,
    found_target_version: &Option<Version>,
) -> bool {
    if let Some(found_target_version) = found_target_version.as_ref() {
        info!(
            log,
            "Considering found target version";
            "found_target_version" => ?found_target_version,
        );

        // This case only occurs if an upgrade failed and needed to
        // restart, for whatever reason. We skip all the incremental
        // steps that we know have completed.
        if found_target_version > target_step_version {
            warn!(
                log,
                "Observed target version greater than this upgrade step. Skipping.";
                "found_target_version" => %found_target_version,
            );
            return true;
        }
    }
    return false;
}

impl DataStore {
    // Ensures that the database schema matches "desired_version".
    //
    // - Updating the schema makes the database incompatible with older
    // versions of Nexus, which are not running "desired_version".
    // - This is a one-way operation that cannot be undone.
    // - The caller is responsible for ensuring that the new version is valid,
    // and that all running Nexus instances can understand the new schema
    // version.
    //
    // TODO: This function assumes that all concurrently executing Nexus
    // instances on the rack are operating on the same version of software.
    // If that assumption is broken, nothing would stop a "new deployment"
    // from making a change that invalidates the queries used by an "old
    // deployment".
    pub async fn ensure_schema(
        &self,
        log: &Logger,
        desired_version: Version,
        all_versions: Option<&AllSchemaVersions>,
    ) -> Result<(), anyhow::Error> {
        let (found_version, found_target_version) = self
            .database_schema_version()
            .await
            .context("Cannot read database schema version")?;

        let log = log.new(o!(
            "found_version" => found_version.to_string(),
            "desired_version" => desired_version.to_string(),
        ));

        // NOTE: We could run with a less tight restriction.
        //
        // If we respect the meaning of the semver version, it should be
        // possible to use subsequent versions, as long as they do not introduce
        // breaking changes.
        //
        // However, at the moment, we opt for conservatism: if the database does
        // not exactly match the schema version, we refuse to continue without
        // modification.
        if found_version == desired_version {
            info!(log, "Database schema version is up to date");
            return Ok(());
        }

        if found_version > desired_version {
            error!(
                log,
                "Found schema version is newer than desired schema version";
            );
            bail!(
                "Found schema version ({}) is newer than desired schema \
                version ({})",
                found_version,
                desired_version,
            )
        }

        let Some(all_versions) = all_versions else {
            error!(
                log,
                "Database schema version is out of date, but automatic update \
                is disabled",
            );
            bail!("Schema is out of date but automatic update is disabled");
        };

        // If we're here, we know the following:
        //
        // - The schema does not match our expected version (or at least, it
        //   didn't when we read it moments ago).
        // - We should attempt to automatically upgrade the schema.
        info!(log, "Database schema is out of date.  Attempting upgrade.");
        ensure!(
            all_versions.contains_version(&found_version),
            "Found schema version {found_version} was not found",
        );

        // TODO: Test this?
        ensure!(
            all_versions.contains_version(&desired_version),
            "Desired version {desired_version} was not found",
        );

        let target_versions: Vec<&SchemaVersion> = all_versions
            .versions_range((
                Bound::Excluded(&found_version),
                Bound::Included(&desired_version),
            ))
            .collect();

        // Iterate over each of the higher-level user-defined versions.
        //
        // These are the user-defined `KNOWN_VERSIONS` defined in
        // nexus/db-model/src/schema_versions.rs.
        let mut current_version = found_version;
        for target_version in target_versions.into_iter() {
            let log = log.new(o!(
                "current_version" => current_version.to_string(),
                "target_version" => target_version.semver().to_string(),
            ));
            info!(log, "Attempting to upgrade schema");

            // For the rationale here, see: StepSemverVersion::new.
            if target_version.semver().pre != semver::Prerelease::EMPTY {
                bail!("Cannot upgrade to version which includes pre-release");
            }

            // Iterate over each individual file that comprises a schema change.
            //
            // For example, this contains "up01.sql", "up02.sql", etc.
            //
            // While this update happens, the "current_version" will remain
            // the same (unless another Nexus concurrently completes the
            // update), but the "target_version" will keep shifting on each
            // incremental step.
            let mut last_step_version = None;

            for (i, step) in target_version.upgrade_steps().enumerate() {
                let target_step =
                    StepSemverVersion::new(&target_version.semver(), i)?;
                let log = log.new(o!("target_step.version" => target_step.version.to_string()));

                self.apply_step_version_update(
                    &log,
                    &step,
                    &target_step,
                    &current_version,
                    &found_target_version,
                )
                .await?;

                last_step_version = Some(target_step.clone());
            }

            info!(
                log,
                "Applied schema upgrade";
            );

            // NOTE: We could execute the schema change in a background task,
            // and let it propagate, while observing it with the following
            // snippet of SQL:
            //
            // WITH
            //   x AS (SHOW JOBS)
            // SELECT * FROM x WHERE
            //   job_type = 'SCHEMA CHANGE' AND
            //   status != 'succeeded';
            //
            // This would enable concurrent operations to happen on the database
            // while we're mid-update. However, there is subtlety here around
            // the visibility of renamed / deleted fields, unique indices, etc,
            // so in the short-term we simply block on this job performing the
            // update.
            //
            // NOTE: If we wanted to back-fill data manually, we could do so
            // here.

            // Now that the schema change has completed, set the following:
            // - db_metadata.version = new version
            // - db_metadata.target_version = NULL
            let last_step_version = last_step_version
                .ok_or_else(|| anyhow::anyhow!("Missing final step version"))?;
            self.finalize_schema_update(&current_version, &last_step_version)
                .await
                .context("Failed to finalize schema update")?;

            info!(
                log,
                "Finalized schema upgrade";
            );

            current_version = target_version.semver().clone();
        }

        info!(log, "Schema update complete");
        Ok(())
    }

    // Executes (or skips, if unnecessary) a single "step" of a schema upgrade.
    //
    // - `step`: The schema upgrade step under consideration.
    // - `target_step`: The target version, indicating the step by pre-release.
    // - `current_version`: The last-known value of `db_metadata.version`.
    // - `found_target_version`: The last-known value of
    // `db_metadata.target_version`.
    async fn apply_step_version_update(
        &self,
        log: &Logger,
        step: &SchemaUpgradeStep,
        target_step: &StepSemverVersion,
        current_version: &Version,
        found_target_version: &Option<Version>,
    ) -> Result<(), anyhow::Error> {
        if skippable_version(&log, &target_step.version, &found_target_version)
        {
            return Ok(());
        }

        info!(
            log,
            "Marking schema upgrade as prepared";
        );

        // Confirm the current version, set the "target_version"
        // column to indicate that a schema update is in-progress.
        //
        // Sets the following:
        // - db_metadata.target_version = new version
        self.prepare_schema_update(&current_version, &target_step)
            .await
            .context("Failed to prepare schema change")?;

        info!(
            log,
            "Marked schema upgrade as prepared";
        );

        // Perform the schema change.
        self.apply_schema_update(
            &current_version,
            &target_step.version,
            step.sql(),
        )
        .await
        .with_context(|| {
            format!(
                "update to {}, applying step {:?}",
                target_step.version,
                step.label()
            )
        })?;

        info!(
            log,
            "Applied subcomponent of schema upgrade";
        );
        Ok(())
    }

    // Returns the access this Nexus has to the database
    #[cfg(test)]
    async fn database_nexus_access(
        &self,
        nexus_id: OmicronZoneUuid,
    ) -> Result<Option<DbMetadataNexus>, Error> {
        use nexus_db_schema::schema::db_metadata_nexus::dsl;

        let nexus_access: Option<DbMetadataNexus> = dsl::db_metadata_nexus
            .filter(
                dsl::nexus_id.eq(nexus_db_model::to_db_typed_uuid(nexus_id)),
            )
            .first_async(&*self.pool_connection_unauthorized().await?)
            .await
            .optional()
            .map_err(|e| public_error_from_diesel(e, ErrorHandler::Server))?;

        Ok(nexus_access)
    }

    // Checks if any db_metadata_nexus records exist in the database using an
    // existing connection
    async fn database_nexus_access_any_exist_on_connection(
        conn: &async_bb8_diesel::Connection<DbConnection>,
    ) -> Result<bool, Error> {
        use nexus_db_schema::schema::db_metadata_nexus::dsl;

        let exists: bool = diesel::select(diesel::dsl::exists(
            dsl::db_metadata_nexus.select(dsl::nexus_id),
        ))
        .get_result_async(conn)
        .await
        .map_err(|e| public_error_from_diesel(e, ErrorHandler::Server))?;

        Ok(exists)
    }

    /// Deletes the "db_metadata_nexus" record for a Nexus ID, if it exists.
    pub async fn database_nexus_access_delete(
        &self,
        opctx: &OpContext,
        nexus_id: OmicronZoneUuid,
    ) -> Result<(), Error> {
        use nexus_db_schema::schema::db_metadata_nexus::dsl;

        opctx.authorize(authz::Action::Modify, &authz::FLEET).await?;
        let conn = &*self.pool_connection_authorized(&opctx).await?;

        diesel::delete(
            dsl::db_metadata_nexus
                .filter(dsl::nexus_id.eq(nexus_id.into_untyped_uuid())),
        )
        .execute_async(conn)
        .await
        .map_err(|e| public_error_from_diesel(e, ErrorHandler::Server))?;

        Ok(())
    }

    /// Propagate the nexus records to the database if and only if
    /// the blueprint is the current target.
    ///
    /// If any of these records already exist, they are unmodified.
    pub async fn database_nexus_access_create(
        &self,
        opctx: &OpContext,
        blueprint: &nexus_types::deployment::Blueprint,
    ) -> Result<(), Error> {
        opctx.authorize(authz::Action::Modify, &authz::FLEET).await?;

        // TODO: Without https://github.com/oxidecomputer/omicron/pull/8863, we
        // treat all Nexuses as active. Some will become "not_yet", depending on
        // the Nexus Generation, once it exists.
        let active_nexus_zones = blueprint
            .all_omicron_zones(BlueprintZoneDisposition::is_in_service)
            .filter_map(|(_sled, zone_cfg)| {
                if zone_cfg.zone_type.is_nexus() {
                    Some(zone_cfg)
                } else {
                    None
                }
            });
        let new_nexuses = active_nexus_zones
            .map(|z| DbMetadataNexus::new(z.id, DbMetadataNexusState::Active))
            .collect::<Vec<_>>();

        let conn = &*self.pool_connection_authorized(&opctx).await?;
        self.transaction_if_current_blueprint_is(
            &conn,
            "database_nexus_access_create",
            opctx,
            blueprint.id,
            |conn| {
                let new_nexuses = new_nexuses.clone();
                async move {
                    use nexus_db_schema::schema::db_metadata_nexus::dsl;

                    diesel::insert_into(dsl::db_metadata_nexus)
                        .values(new_nexuses)
                        .on_conflict(dsl::nexus_id)
                        .do_nothing()
                        .execute_async(conn)
                        .await?;
                    Ok(())
                }
                .boxed()
            },
        )
        .await
    }

    // Registers a Nexus instance as having active access to the database
    #[cfg(test)]
    async fn database_nexus_access_insert(
        &self,
        nexus_id: OmicronZoneUuid,
        state: DbMetadataNexusState,
    ) -> Result<(), Error> {
        use nexus_db_schema::schema::db_metadata_nexus::dsl;

        let new_nexus = DbMetadataNexus::new(nexus_id, state);

        diesel::insert_into(dsl::db_metadata_nexus)
            .values(new_nexus)
            .on_conflict(dsl::nexus_id)
            .do_update()
            .set(dsl::state.eq(diesel::upsert::excluded(dsl::state)))
            .execute_async(&*self.pool_connection_unauthorized().await?)
            .await
            .map_err(|e| public_error_from_diesel(e, ErrorHandler::Server))?;

        Ok(())
    }

    /// Initializes Nexus database access records from a blueprint using an
    /// existing connection
    ///
    /// This function finds all Nexus zones in the given blueprint and creates
    /// active database access records for them. Used during RSS rack setup.
    ///
    /// Returns an error if:
    /// - Any db_metadata_nexus records already exist (should only be called
    /// during initial setup)
    pub async fn initialize_nexus_access_from_blueprint_on_connection(
        &self,
        conn: &async_bb8_diesel::Connection<DbConnection>,
        nexus_zone_ids: Vec<OmicronZoneUuid>,
    ) -> Result<(), Error> {
        use nexus_db_schema::schema::db_metadata_nexus::dsl;

        // Ensure no db_metadata_nexus records already exist
        let any_records_exist =
            Self::database_nexus_access_any_exist_on_connection(conn).await?;
        if any_records_exist {
            return Err(Error::conflict(
                "Cannot initialize Nexus access from blueprint: \
                db_metadata_nexus records already exist. This function should \
                only be called during initial rack setup.",
            ));
        }

        // Create db_metadata_nexus records for all Nexus zones
        let new_nexuses: Vec<DbMetadataNexus> = nexus_zone_ids
            .iter()
            .map(|&nexus_id| {
                DbMetadataNexus::new(nexus_id, DbMetadataNexusState::Active)
            })
            .collect();

        diesel::insert_into(dsl::db_metadata_nexus)
            .values(new_nexuses)
            .execute_async(conn)
            .await
            .map_err(|e| public_error_from_diesel(e, ErrorHandler::Server))?;

        Ok(())
    }
    pub async fn database_schema_version(
        &self,
    ) -> Result<(Version, Option<Version>), Error> {
        use nexus_db_schema::schema::db_metadata::dsl;

        let (version, target): (String, Option<String>) = dsl::db_metadata
            .filter(dsl::singleton.eq(true))
            .select((dsl::version, dsl::target_version))
            .get_result_async(&*self.pool_connection_unauthorized().await?)
            .await
            .map_err(|e| public_error_from_diesel(e, ErrorHandler::Server))?;

        let version = Version::from_str(&version).map_err(|e| {
            Error::internal_error(&format!("Invalid schema version: {e}"))
        })?;

        if let Some(target) = target {
            let target = Version::from_str(&target).map_err(|e| {
                Error::internal_error(&format!("Invalid schema version: {e}"))
            })?;
            return Ok((version, Some(target)));
        };

        Ok((version, None))
    }

    // Updates the DB metadata to indicate that a transition from
    // `from_version` to `to_version` is occurring.
    //
    // This is only valid if the current version matches `from_version`,
    // and the prior `target_version` is either:
    // - None (no update in-progress)
    // - target_step.version (another Nexus attempted to prepare this same update).
    // - target_step.previous() (we are incrementally working through a
    // multi-stage update).
    //
    // NOTE: This function should be idempotent -- if Nexus crashes mid-update,
    // a new Nexus instance should be able to re-call this function and
    // make progress.
    async fn prepare_schema_update(
        &self,
        from_version: &Version,
        target_step: &StepSemverVersion,
    ) -> Result<(), Error> {
        use nexus_db_schema::schema::db_metadata::dsl;

        let mut valid_prior_targets = vec![target_step.version.to_string()];
        if let Some(previous) = target_step.previous() {
            valid_prior_targets.push(previous.version.to_string());
        };

        let rows_updated = diesel::update(
            dsl::db_metadata
                .filter(dsl::singleton.eq(true))
                .filter(dsl::version.eq(from_version.to_string()))
                // Either we're updating to the same version, or no update is
                // in-progress.
                .filter(
                    dsl::target_version
                        .eq_any(valid_prior_targets)
                        .or(dsl::target_version.is_null()),
                ),
        )
        .set((
            dsl::time_modified.eq(Utc::now()),
            dsl::target_version.eq(Some(target_step.version.to_string())),
        ))
        .execute_async(&*self.pool_connection_unauthorized().await?)
        .await
        .map_err(|e| public_error_from_diesel(e, ErrorHandler::Server))?;

        if rows_updated != 1 {
            return Err(Error::internal_error(
                "Failed to prepare schema for update",
            ));
        }
        Ok(())
    }

    // Applies a schema update, using raw SQL read from a caller-supplied
    // configuration file.
    async fn apply_schema_update(
        &self,
        current: &Version,
        target: &Version,
        sql: &str,
    ) -> Result<(), Error> {
        let conn = self.pool_connection_unauthorized().await?;

        let result = self.transaction_retry_wrapper("apply_schema_update")
            .transaction(&conn, |conn| async move {
                if *target != EARLIEST_SUPPORTED_VERSION {
                    let validate_version_query = format!("SELECT CAST(\
                            IF(\
                                (\
                                    SELECT version = '{current}' and target_version = '{target}'\
                                    FROM omicron.public.db_metadata WHERE singleton = true\
                                ),\
                                'true',\
                                'Invalid starting version for schema change'\
                            ) AS BOOL\
                        );");
                    conn.batch_execute_async(&validate_version_query).await?;
                }
                conn.batch_execute_async(&sql).await?;
                Ok(())
            }).await;

        match result {
            Ok(()) => Ok(()),
            Err(e) => Err(public_error_from_diesel(e, ErrorHandler::Server)),
        }
    }

    // Completes a schema migration, upgrading to the new version.
    //
    // - from_version: What we expect "version" must be to proceed
    // - last_step: What we expect "target_version" must be to proceed.
    async fn finalize_schema_update(
        &self,
        from_version: &Version,
        last_step: &StepSemverVersion,
    ) -> Result<(), Error> {
        use nexus_db_schema::schema::db_metadata::dsl;

        let to_version = last_step.without_prerelease();
        let rows_updated = diesel::update(
            dsl::db_metadata
                .filter(dsl::singleton.eq(true))
                .filter(dsl::version.eq(from_version.to_string()))
                .filter(dsl::target_version.eq(last_step.version.to_string())),
        )
        .set((
            dsl::time_modified.eq(Utc::now()),
            dsl::version.eq(to_version.to_string()),
            dsl::target_version.eq(None as Option<String>),
        ))
        .execute_async(&*self.pool_connection_unauthorized().await?)
        .await
        .map_err(|e| public_error_from_diesel(e, ErrorHandler::Server))?;

        if rows_updated != 1 {
            return Err(Error::internal_error(&format!(
                "Failed to finalize schema update from version \
                {from_version} to {to_version}"
            )));
        }
        Ok(())
    }
}

#[cfg(test)]
mod test {
    use super::*;
    use crate::db::pub_test_utils::TestDatabase;
    use camino::Utf8Path;
    use camino_tempfile::Utf8TempDir;
    use id_map::IdMap;
    use nexus_db_model::SCHEMA_VERSION;
    use nexus_inventory::now_db_precision;
    use nexus_types::deployment::Blueprint;
    use nexus_types::deployment::BlueprintHostPhase2DesiredSlots;
    use nexus_types::deployment::BlueprintSledConfig;
    use nexus_types::deployment::BlueprintTarget;
    use nexus_types::deployment::BlueprintZoneConfig;
    use nexus_types::deployment::BlueprintZoneDisposition;
    use nexus_types::deployment::BlueprintZoneImageSource;
    use nexus_types::deployment::BlueprintZoneType;
    use nexus_types::deployment::CockroachDbPreserveDowngrade;
    use nexus_types::deployment::OximeterReadMode;
    use nexus_types::deployment::PendingMgsUpdates;
    use nexus_types::deployment::PlanningReport;
    use nexus_types::deployment::blueprint_zone_type;
    use nexus_types::external_api::views::SledState;
    use nexus_types::inventory::NetworkInterface;
    use nexus_types::inventory::NetworkInterfaceKind;
    use omicron_common::api::external::Generation;
    use omicron_common::api::external::MacAddr;
    use omicron_common::api::external::Vni;
    use omicron_common::zpool_name::ZpoolName;
    use omicron_test_utils::dev;
    use omicron_uuid_kinds::BlueprintUuid;
    use omicron_uuid_kinds::ExternalIpUuid;
    use omicron_uuid_kinds::SledUuid;
    use omicron_uuid_kinds::ZpoolUuid;
    use std::collections::BTreeMap;

    // Confirms that calling the internal "ensure_schema" function can succeed
    // when the database is already at that version.
    #[tokio::test]
    async fn ensure_schema_is_current_version() {
        let logctx = dev::test_setup_log("ensure_schema_is_current_version");
        let db = TestDatabase::new_with_raw_datastore(&logctx.log).await;
        let datastore = db.datastore();

        datastore
            .ensure_schema(&logctx.log, SCHEMA_VERSION, None)
            .await
            .expect("Failed to ensure schema");

        db.terminate().await;
        logctx.cleanup_successful();
    }

    // Helper to create the version directory and "up.sql".
    async fn add_upgrade<S: AsRef<str>>(
        config_dir_path: &Utf8Path,
        version: Version,
        sql: S,
    ) {
        let dir = config_dir_path.join(version.to_string());
        tokio::fs::create_dir_all(&dir).await.unwrap();
        tokio::fs::write(dir.join("up.sql"), sql.as_ref()).await.unwrap();
    }

    async fn add_upgrade_subcomponent<S: AsRef<str>>(
        config_dir_path: &Utf8Path,
        version: Version,
        sql: S,
        i: usize,
    ) {
        let dir = config_dir_path.join(version.to_string());
        tokio::fs::create_dir_all(&dir).await.unwrap();
        tokio::fs::write(dir.join(format!("up{i}.sql")), sql.as_ref())
            .await
            .unwrap();
    }

    // Confirms that calling ensure_schema from concurrent Nexus instances
    // only permit the latest schema migration, rather than re-applying old
    // schema updates.
    #[tokio::test]
    async fn concurrent_nexus_instances_only_move_forward() {
        let logctx =
            dev::test_setup_log("concurrent_nexus_instances_only_move_forward");
        let log = &logctx.log;
        let db = TestDatabase::new_with_pool(&logctx.log).await;
        let pool = db.pool();
        let conn = pool.claim().await.unwrap();

        // Mimic the layout of "schema/crdb".
        let config_dir = Utf8TempDir::new().unwrap();

        // Create the old version directory, and also update the on-disk
        // "current version" to this value.
        //
        // Nexus will decide to upgrade to, at most, the version that its own
        // binary understands.
        //
        // To trigger this action within a test, we manually set the "known to
        // DB" version.
        let v0 = Version::new(0, 0, 0);
        use nexus_db_schema::schema::db_metadata::dsl;
        diesel::update(dsl::db_metadata.filter(dsl::singleton.eq(true)))
            .set(dsl::version.eq(v0.to_string()))
            .execute_async(&*conn)
            .await
            .expect("Failed to set version back to 0.0.0");

        let v1 = Version::new(0, 0, 1);
        let v2 = SCHEMA_VERSION;

        assert!(v0 < v1);
        assert!(v1 < v2);

        // This version must exist so Nexus can see the sequence of updates from
        // v0 to v1 to v2, but it doesn't need to re-apply it.
        add_upgrade(config_dir.path(), v0.clone(), "SELECT true;").await;

        // This version adds a new table, but it takes a little while.
        //
        // This delay is intentional, so that some Nexus instances issuing
        // the update act quickly, while others lag behind.
        add_upgrade(
            config_dir.path(),
            v1.clone(),
            "SELECT pg_sleep(RANDOM() / 10); \
             CREATE TABLE IF NOT EXISTS widget(); \
             SELECT pg_sleep(RANDOM() / 10);",
        )
        .await;

        // The table we just created is deleted by a subsequent update.
        add_upgrade(
            config_dir.path(),
            v2.clone(),
            "DROP TABLE IF EXISTS widget;",
        )
        .await;

        // Show that the datastores can be created concurrently.
        let all_versions = AllSchemaVersions::load_specific_legacy_versions(
            config_dir.path(),
            [&v0, &v1, &v2].into_iter(),
        )
        .expect("failed to load schema");
        let _ = futures::future::join_all((0..10).map(|_| {
            let all_versions = all_versions.clone();
            let log = log.clone();
            let pool = pool.clone();
            tokio::task::spawn(async move {
                let datastore =
                    DataStore::new(&log, pool, Some(&all_versions)).await?;

                // This is the crux of this test: confirm that, as each
                // migration completes, it's not possible to see any artifacts
                // of the "v1" migration (namely: the 'Widget' table should not
                // exist).
                let result = diesel::select(diesel::dsl::sql::<
                    diesel::sql_types::Bool,
                >(
                    "EXISTS (SELECT * FROM pg_tables WHERE \
                            tablename = 'widget')",
                ))
                .get_result_async::<bool>(
                    &*datastore.pool_connection_for_tests().await.unwrap(),
                )
                .await
                .expect("Failed to query for table");
                assert_eq!(
                    result, false,
                    "The 'widget' table should have been deleted, but it \
                    exists.  This failure means an old update was re-applied \
                    after a newer update started."
                );

                Ok::<_, String>(datastore)
            })
        }))
        .await
        .into_iter()
        .collect::<Result<Vec<Result<DataStore, _>>, _>>()
        .expect("Failed to await datastore creation task")
        .into_iter()
        .collect::<Result<Vec<DataStore>, _>>()
        .expect("Failed to create datastore");

        db.terminate().await;
        logctx.cleanup_successful();
    }

    #[tokio::test]
    async fn schema_version_subcomponents_save_progress() {
        let logctx =
            dev::test_setup_log("schema_version_subcomponents_save_progress");
        let log = &logctx.log;
        let db = TestDatabase::new_with_pool(&logctx.log).await;
        let pool = db.pool();
        let conn = pool.claim().await.unwrap();

        // Mimic the layout of "schema/crdb".
        let config_dir = Utf8TempDir::new().unwrap();

        // Create the old version directory, and also update the on-disk "current version" to
        // this value.
        //
        // Nexus will decide to upgrade to, at most, the version that its own binary understands.
        //
        // To trigger this action within a test, we manually set the "known to DB" version.
        let v0 = Version::new(0, 0, 0);
        use nexus_db_schema::schema::db_metadata::dsl;
        diesel::update(dsl::db_metadata.filter(dsl::singleton.eq(true)))
            .set(dsl::version.eq(v0.to_string()))
            .execute_async(&*conn)
            .await
            .expect("Failed to set version back to 0.0.0");

        let v1 = Version::new(1, 0, 0);
        let v2 = SCHEMA_VERSION;

        assert!(v0 < v1);
        assert!(v1 < v2);

        // This version must exist so Nexus can see the sequence of updates from
        // v0 to v1 to v2, but it doesn't need to re-apply it.
        add_upgrade(config_dir.path(), v0.clone(), "SELECT true;").await;

        // Add a new version with a table that we'll populate in V2.
        add_upgrade(
            config_dir.path(),
            v1.clone(),
            "CREATE TABLE t(id INT PRIMARY KEY, data TEXT NOT NULL);",
        )
        .await;

        // Populate the table in a few incremental steps that might fail.
        let add = |sql: &str, i: usize| {
            let config_dir_path = config_dir.path();
            let v2 = v2.clone();
            let sql = sql.to_string();
            async move {
                add_upgrade_subcomponent(&config_dir_path, v2.clone(), &sql, i)
                    .await
            }
        };

        // This is just:
        //   data = 'abcd',
        // but with some spurious errors thrown in for good measure.
        //
        // Note that if we "retry the steps from the beginning", this would
        // likely append the wrong string. This is intentional! If this occurs,
        // we'd like to catch such a case.
        //
        // Normally, we expect that each of these steps should be idempotent (by
        // themselves) but in this case, we're controlling the test environment,
        // and we should not expect any of these steps to be replayed once they
        // succeed.
        add("INSERT INTO t (id, data) VALUES (1, '')", 1).await;
        add("UPDATE t SET data = data || 'a' WHERE id = 1", 2).await;
        add("SELECT CAST(IF ((SELECT RANDOM() < 0.5), 'true', 'failure') AS BOOL)", 3).await;
        add("UPDATE t SET data = data || 'b' WHERE id = 1", 4).await;
        add("SELECT CAST(IF ((SELECT RANDOM() < 0.5), 'true', 'failure') AS BOOL)", 5).await;
        add("SELECT CAST(IF ((SELECT RANDOM() < 0.5), 'true', 'failure') AS BOOL)", 6).await;
        add("UPDATE t SET data = data || 'c' WHERE id = 1", 7).await;
        add("SELECT CAST(IF ((SELECT RANDOM() < 0.5), 'true', 'failure') AS BOOL)", 8).await;
        add("SELECT CAST(IF ((SELECT RANDOM() < 0.5), 'true', 'failure') AS BOOL)", 9).await;
        add("SELECT CAST(IF ((SELECT RANDOM() < 0.5), 'true', 'failure') AS BOOL)", 10).await;
        add("UPDATE t SET data = data || 'd' WHERE id = 1", 11).await;

        // Create the datastore, which should apply the update on boot
        let all_versions = AllSchemaVersions::load_specific_legacy_versions(
            config_dir.path(),
            [&v0, &v1, &v2].into_iter(),
        )
        .expect("failed to load schema");

        // Manually construct the datastore to avoid the backoff timeout.
        // We want to trigger errors, but have no need to wait.
        let datastore = DataStore::new_unchecked(log.clone(), pool.clone());
        while let Err(e) = datastore
            .ensure_schema(&log, SCHEMA_VERSION, Some(&all_versions))
            .await
        {
            warn!(log, "Failed to ensure schema"; "err" => %e);
            continue;
        }
        let conn = datastore.pool_connection_for_tests().await.unwrap();

        // Let's validate a couple things:
        // 1. The version is what we expect
        use diesel::dsl::sql;
        use diesel::sql_types::Text;
        let version = sql::<Text>("SELECT version FROM omicron.public.db_metadata WHERE singleton = true")
            .get_result_async::<String>(&*conn)
            .await
            .expect("Failed to get DB version");
        assert_eq!(version, SCHEMA_VERSION.to_string());
        // 2. We only applied each incremental step once
        let data = sql::<Text>("SELECT data FROM t WHERE id = 1")
            .get_result_async::<String>(&*conn)
            .await
            .expect("Failed to get data");
        assert_eq!(data, "abcd");

        db.terminate().await;
        logctx.cleanup_successful();
    }
    fn create_test_blueprint(
        nexus_zones: Vec<(OmicronZoneUuid, BlueprintZoneDisposition)>,
    ) -> Blueprint {
        let blueprint_id = BlueprintUuid::new_v4();
        let sled_id = SledUuid::new_v4();

        let zones: IdMap<BlueprintZoneConfig> = nexus_zones
            .into_iter()
            .map(|(zone_id, disposition)| BlueprintZoneConfig {
                disposition,
                id: zone_id,
                filesystem_pool: ZpoolName::new_external(ZpoolUuid::new_v4()),
                zone_type: BlueprintZoneType::Nexus(blueprint_zone_type::Nexus {
                    internal_address: "[::1]:0".parse().unwrap(),
                    external_dns_servers: Vec::new(),
                    external_ip: nexus_types::deployment::OmicronZoneExternalFloatingIp {
                        id: ExternalIpUuid::new_v4(),
                        ip: std::net::IpAddr::V6(std::net::Ipv6Addr::LOCALHOST),
                    },
                    external_tls: true,
                    nic: NetworkInterface {
                        id: uuid::Uuid::new_v4(),
                        kind: NetworkInterfaceKind::Service {
                            id: zone_id.into_untyped_uuid(),
                        },
                        name: "test-nic".parse().unwrap(),
                        ip: "192.168.1.1".parse().unwrap(),
                        mac: MacAddr::random_system(),
                        subnet: ipnetwork::IpNetwork::V4(
                            "192.168.1.0/24".parse().unwrap()
                        ).into(),
                        vni: Vni::try_from(100).unwrap(),
                        primary: true,
                        slot: 0,
                        transit_ips: Vec::new(),
                    },
<<<<<<< HEAD
                    nexus_generation: Generation::new(),
=======
>>>>>>> 6d42a023
                }),
                image_source: BlueprintZoneImageSource::InstallDataset,
            })
            .collect();

        let mut sleds = BTreeMap::new();
        sleds.insert(
            sled_id,
            BlueprintSledConfig {
                state: SledState::Active,
                sled_agent_generation: Generation::new(),
                zones,
                disks: IdMap::new(),
                datasets: IdMap::new(),
                remove_mupdate_override: None,
                host_phase_2: BlueprintHostPhase2DesiredSlots::current_contents(
                ),
            },
        );

        Blueprint {
            id: blueprint_id,
            sleds,
            pending_mgs_updates: PendingMgsUpdates::new(),
            parent_blueprint_id: None,
            internal_dns_version: Generation::new(),
            external_dns_version: Generation::new(),
            target_release_minimum_generation: Generation::new(),
<<<<<<< HEAD
            nexus_generation: Generation::new(),
=======
>>>>>>> 6d42a023
            cockroachdb_fingerprint: String::new(),
            cockroachdb_setting_preserve_downgrade:
                CockroachDbPreserveDowngrade::DoNotModify,
            clickhouse_cluster_config: None,
            oximeter_read_mode: OximeterReadMode::SingleNode,
            oximeter_read_version: Generation::new(),
            time_created: now_db_precision(),
            creator: "test suite".to_string(),
            comment: "test blueprint".to_string(),
            report: PlanningReport::new(blueprint_id),
        }
    }

    #[tokio::test]
    async fn test_database_nexus_access_create() {
        let logctx = dev::test_setup_log("test_database_nexus_access_create");
        let db = TestDatabase::new_with_datastore(&logctx.log).await;
        let datastore = db.datastore();
        let opctx = db.opctx();

        // Create a blueprint with two in-service Nexus zones,
        // and one expunged Nexus.
        let nexus1_id = OmicronZoneUuid::new_v4();
        let nexus2_id = OmicronZoneUuid::new_v4();
        let expunged_nexus = OmicronZoneUuid::new_v4();
        let blueprint = create_test_blueprint(vec![
            (nexus1_id, BlueprintZoneDisposition::InService),
            (nexus2_id, BlueprintZoneDisposition::InService),
            (
                expunged_nexus,
                BlueprintZoneDisposition::Expunged {
                    as_of_generation: Generation::new(),
                    ready_for_cleanup: true,
                },
            ),
        ]);

        // Insert the blueprint and make it the target
        datastore
            .blueprint_insert(&opctx, &blueprint)
            .await
            .expect("Failed to insert blueprint");
        datastore
            .blueprint_target_set_current(
                &opctx,
                BlueprintTarget {
                    target_id: blueprint.id,
                    enabled: false,
                    time_made_target: chrono::Utc::now(),
                },
            )
            .await
            .expect("Failed to set blueprint target");

        // Create nexus access records
        datastore
            .database_nexus_access_create(&opctx, &blueprint)
            .await
            .expect("Failed to create nexus access");

        // Verify records were created with Active state
        let nexus1_access = datastore
            .database_nexus_access(nexus1_id)
            .await
            .expect("Failed to get nexus1 access");
        let nexus2_access = datastore
            .database_nexus_access(nexus2_id)
            .await
            .expect("Failed to get nexus2 access");
        let expunged_access = datastore
            .database_nexus_access(expunged_nexus)
            .await
            .expect("Failed to get expunged access");

        assert!(nexus1_access.is_some(), "nexus1 should have access record");
        assert!(nexus2_access.is_some(), "nexus2 should have access record");
        assert!(
            expunged_access.is_none(),
            "expunged nexus should not have access record"
        );

        let nexus1_record = nexus1_access.unwrap();
        let nexus2_record = nexus2_access.unwrap();
        assert_eq!(nexus1_record.state(), DbMetadataNexusState::Active);
        assert_eq!(nexus2_record.state(), DbMetadataNexusState::Active);

        db.terminate().await;
        logctx.cleanup_successful();
    }

    #[tokio::test]
    async fn test_database_nexus_access_create_idempotent() {
        let logctx =
            dev::test_setup_log("test_database_nexus_access_create_idempotent");
        let db = TestDatabase::new_with_datastore(&logctx.log).await;
        let datastore = db.datastore();
        let opctx = db.opctx();

        // Create a blueprint with one Nexus zone
        let nexus_id = OmicronZoneUuid::new_v4();
        let blueprint = create_test_blueprint(vec![(
            nexus_id,
            BlueprintZoneDisposition::InService,
        )]);

        // Insert the blueprint and make it the target
        datastore
            .blueprint_insert(&opctx, &blueprint)
            .await
            .expect("Failed to insert blueprint");
        datastore
            .blueprint_target_set_current(
                &opctx,
                BlueprintTarget {
                    target_id: blueprint.id,
                    enabled: false,
                    time_made_target: chrono::Utc::now(),
                },
            )
            .await
            .expect("Failed to set blueprint target");

        // Create nexus access records (first time)
        datastore
            .database_nexus_access_create(&opctx, &blueprint)
            .await
            .expect("Failed to create nexus access (first time)");

        // Verify record was created
        async fn confirm_state(
            datastore: &DataStore,
            nexus_id: OmicronZoneUuid,
            expected_state: DbMetadataNexusState,
        ) {
            let state = datastore
                .database_nexus_access(nexus_id)
                .await
                .expect("Failed to get nexus access after first create")
                .expect("Entry for Nexus should have been inserted");
            assert_eq!(state.state(), expected_state);
        }

        confirm_state(datastore, nexus_id, DbMetadataNexusState::Active).await;

        // Creating the record again: not an error.
        datastore
            .database_nexus_access_create(&opctx, &blueprint)
            .await
            .expect("Failed to create nexus access (first time)");
        confirm_state(datastore, nexus_id, DbMetadataNexusState::Active).await;

        // Manually make the record "Quiesced".
        use nexus_db_schema::schema::db_metadata_nexus::dsl;
        diesel::update(dsl::db_metadata_nexus)
            .filter(dsl::nexus_id.eq(nexus_id.into_untyped_uuid()))
            .set(dsl::state.eq(DbMetadataNexusState::Quiesced))
            .execute_async(
                &*datastore.pool_connection_unauthorized().await.unwrap(),
            )
            .await
            .expect("Failed to update record");
        confirm_state(datastore, nexus_id, DbMetadataNexusState::Quiesced)
            .await;

        // Create nexus access records another time - should be idempotent,
        // but should be "on-conflict, ignore".
        datastore
            .database_nexus_access_create(&opctx, &blueprint)
            .await
            .expect("Failed to create nexus access (second time)");
        confirm_state(datastore, nexus_id, DbMetadataNexusState::Quiesced)
            .await;

        db.terminate().await;
        logctx.cleanup_successful();
    }

    #[tokio::test]
    async fn test_database_nexus_access_create_fails_wrong_target_blueprint() {
        let logctx = dev::test_setup_log(
            "test_database_nexus_access_create_fails_wrong_target_blueprint",
        );
        let db = TestDatabase::new_with_datastore(&logctx.log).await;
        let datastore = db.datastore();
        let opctx = db.opctx();

        // Create two different blueprints
        let nexus_id = OmicronZoneUuid::new_v4();
        let target_blueprint = create_test_blueprint(vec![(
            nexus_id,
            BlueprintZoneDisposition::InService,
        )]);
        let non_target_blueprint = create_test_blueprint(vec![(
            nexus_id,
            BlueprintZoneDisposition::InService,
        )]);

        // Insert both blueprints
        datastore
            .blueprint_insert(&opctx, &target_blueprint)
            .await
            .expect("Failed to insert target blueprint");
        datastore
            .blueprint_insert(&opctx, &non_target_blueprint)
            .await
            .expect("Failed to insert non-target blueprint");

        // Set the first blueprint as the target
        datastore
            .blueprint_target_set_current(
                &opctx,
                BlueprintTarget {
                    target_id: target_blueprint.id,
                    enabled: false,
                    time_made_target: chrono::Utc::now(),
                },
            )
            .await
            .expect("Failed to set target blueprint");

        // Try to create nexus access records using the non-target blueprint.
        // This should fail because the transaction should check if the
        // blueprint is the current target
        let result = datastore
            .database_nexus_access_create(&opctx, &non_target_blueprint)
            .await;
        assert!(
            result.is_err(),
            "Creating nexus access with wrong target blueprint should fail"
        );

        // Verify no records were created for the nexus
        let access = datastore
            .database_nexus_access(nexus_id)
            .await
            .expect("Failed to get nexus access");
        assert!(
            access.is_none(),
            "No access record should exist when wrong blueprint is used"
        );

        // Verify that using the correct target blueprint works
        datastore
            .database_nexus_access_create(&opctx, &target_blueprint)
            .await
            .expect(
                "Creating nexus access with correct blueprint should succeed",
            );

        let access_after_correct = datastore
            .database_nexus_access(nexus_id)
            .await
            .expect("Failed to get nexus access after correct blueprint");
        assert!(
            access_after_correct.is_some(),
            "Access record should exist after using correct target blueprint"
        );

        db.terminate().await;
        logctx.cleanup_successful();
    }

    #[tokio::test]
    async fn test_database_nexus_access_delete() {
        let logctx = dev::test_setup_log("test_database_nexus_access_delete");
        let db = TestDatabase::new_with_datastore(&logctx.log).await;
        let datastore = db.datastore();
        let opctx = db.opctx();

        // Create test nexus IDs
        let nexus1_id = OmicronZoneUuid::new_v4();
        let nexus2_id = OmicronZoneUuid::new_v4();

        // Insert records directly using the test method
        datastore
            .database_nexus_access_insert(
                nexus1_id,
                DbMetadataNexusState::Active,
            )
            .await
            .expect("Failed to insert nexus1 access");
        datastore
            .database_nexus_access_insert(
                nexus2_id,
                DbMetadataNexusState::NotYet,
            )
            .await
            .expect("Failed to insert nexus2 access");

        // Verify records were created
        let nexus1_before = datastore
            .database_nexus_access(nexus1_id)
            .await
            .expect("Failed to get nexus1 access");
        let nexus2_before = datastore
            .database_nexus_access(nexus2_id)
            .await
            .expect("Failed to get nexus2 access");
        assert!(nexus1_before.is_some(), "nexus1 should have access record");
        assert!(nexus2_before.is_some(), "nexus2 should have access record");

        // Delete nexus1 record
        datastore
            .database_nexus_access_delete(&opctx, nexus1_id)
            .await
            .expect("Failed to delete nexus1 access");

        // Verify nexus1 record was deleted, nexus2 record remains
        let nexus1_after = datastore
            .database_nexus_access(nexus1_id)
            .await
            .expect("Failed to get nexus1 access after delete");
        let nexus2_after = datastore
            .database_nexus_access(nexus2_id)
            .await
            .expect("Failed to get nexus2 access after delete");
        assert!(
            nexus1_after.is_none(),
            "nexus1 should not have access record after delete"
        );
        assert!(
            nexus2_after.is_some(),
            "nexus2 should still have access record"
        );

        // Delete nexus2 record
        datastore
            .database_nexus_access_delete(&opctx, nexus2_id)
            .await
            .expect("Failed to delete nexus2 access");

        // Verify nexus2 record was also deleted
        let nexus2_final = datastore
            .database_nexus_access(nexus2_id)
            .await
            .expect("Failed to get nexus2 access after final delete");
        assert!(
            nexus2_final.is_none(),
            "nexus2 should not have access record after delete"
        );

        // Confirm deletion is idempotent
        datastore
            .database_nexus_access_delete(&opctx, nexus1_id)
            .await
            .expect("Failed to delete nexus1 access idempotently");

        // This also means deleting non-existent records should be fine
        datastore
            .database_nexus_access_delete(&opctx, OmicronZoneUuid::new_v4())
            .await
            .expect("Failed to delete non-existent record");

        db.terminate().await;
        logctx.cleanup_successful();
    }
}<|MERGE_RESOLUTION|>--- conflicted
+++ resolved
@@ -984,6 +984,7 @@
         db.terminate().await;
         logctx.cleanup_successful();
     }
+
     fn create_test_blueprint(
         nexus_zones: Vec<(OmicronZoneUuid, BlueprintZoneDisposition)>,
     ) -> Blueprint {
@@ -1020,10 +1021,7 @@
                         slot: 0,
                         transit_ips: Vec::new(),
                     },
-<<<<<<< HEAD
                     nexus_generation: Generation::new(),
-=======
->>>>>>> 6d42a023
                 }),
                 image_source: BlueprintZoneImageSource::InstallDataset,
             })
@@ -1052,10 +1050,7 @@
             internal_dns_version: Generation::new(),
             external_dns_version: Generation::new(),
             target_release_minimum_generation: Generation::new(),
-<<<<<<< HEAD
             nexus_generation: Generation::new(),
-=======
->>>>>>> 6d42a023
             cockroachdb_fingerprint: String::new(),
             cockroachdb_setting_preserve_downgrade:
                 CockroachDbPreserveDowngrade::DoNotModify,
