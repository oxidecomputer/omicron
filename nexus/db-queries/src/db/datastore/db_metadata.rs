--- conflicted
+++ resolved
@@ -1278,8 +1278,6 @@
         logctx.cleanup_successful();
     }
 
-<<<<<<< HEAD
-=======
     // This test covers two cases:
     //
     // 1. New systems: We use RSS to initialize Nexus, but no db_metadata_nexus
@@ -1591,7 +1589,6 @@
         logctx.cleanup_successful();
     }
 
->>>>>>> 6034c51c
     fn create_test_blueprint(
         nexus_zones: Vec<(OmicronZoneUuid, BlueprintZoneDisposition)>,
     ) -> Blueprint {
