// This Source Code Form is subject to the terms of the Mozilla Public
// License, v. 2.0. If a copy of the MPL was not distributed with this
// file, You can obtain one at https://mozilla.org/MPL/2.0/.

//! [`DataStore`] methods on Database Metadata.

use super::{DataStore, DbConnection, IdentityCheckPolicy};
use crate::authz;
use crate::context::OpContext;

use anyhow::{Context, bail, ensure};
use async_bb8_diesel::{AsyncRunQueryDsl, AsyncSimpleConnection};
use chrono::Utc;
use diesel::prelude::*;
use futures::FutureExt;
use nexus_db_errors::ErrorHandler;
use nexus_db_errors::OptionalError;
use nexus_db_errors::public_error_from_diesel;
use nexus_db_model::AllSchemaVersions;
use nexus_db_model::DB_METADATA_NEXUS_SCHEMA_VERSION;
use nexus_db_model::DbMetadataNexus;
use nexus_db_model::DbMetadataNexusState;
use nexus_db_model::EARLIEST_SUPPORTED_VERSION;
use nexus_db_model::SchemaUpgradeStep;
use nexus_db_model::SchemaVersion;
use omicron_common::api::external::Error;
use omicron_uuid_kinds::BlueprintUuid;
use omicron_uuid_kinds::GenericUuid;
use omicron_uuid_kinds::OmicronZoneUuid;
use semver::Version;
use slog::{Logger, error, info, o};
use std::collections::BTreeSet;
use std::ops::Bound;
use std::str::FromStr;

/// Errors that can occur during handoff operations
#[derive(Debug, thiserror::Error)]
pub enum HandoffError {
    #[error(
        "Cannot perform handoff: \
         {active_count} Nexus instance(s) are still active. \
         All instances must be quiesced or not_yet before handoff can proceed."
    )]
    ActiveNexusInstancesExist { active_count: u32 },

    #[error(
        "Cannot perform handoff: \
         Nexus {nexus_id} does not have a record in db_metadata_nexus table. \
         This Nexus must be registered before it can become active."
    )]
    NexusNotRegistered { nexus_id: OmicronZoneUuid },

    #[error(
        "Cannot perform handoff: \
         Nexus {nexus_id} is in state {current_state:?}. \
         Must be in 'not_yet' state to become active."
    )]
    NexusInWrongState {
        nexus_id: OmicronZoneUuid,
        current_state: DbMetadataNexusState,
    },
}

impl From<HandoffError> for Error {
    fn from(err: HandoffError) -> Self {
        use HandoffError::*;
        match err {
            // These conditions are all errors that may occur transiently, with
            // handoff from old -> new Nexus, or with multiple Nexuses
            // concurrently attempting to perform the handoff operation.
            //
            // As a result, each returns a "503" error indicating that a retry
            // should be attempted.
            ActiveNexusInstancesExist { .. }
            | NexusNotRegistered { .. }
            | NexusInWrongState { .. } => Error::unavail(&err.to_string()),
        }
    }
}

// A SchemaVersion which uses a pre-release value to indicate
// "incremental progress".
//
// Although we organize our schema changes into higher-level versions,
// transaction semantics of CockroachDB do not allow multiple DDL statements
// to be applied together. As a result, an upgrade from "1.0.0" to "2.0.0"
// may involve multiple smaller "step" versions, each separated by
// an auto-generated pre-release version.
#[derive(Clone)]
struct StepSemverVersion {
    version: Version,
    i: usize,
}

impl StepSemverVersion {
    // Durably store our progress in the target version as the
    // pre-release extension of "target_version".
    //
    // Note that the format of "step.{i}" is load-bearing, see:
    // https://docs.rs/semver/1.0.22/semver/struct.Prerelease.html#examples
    //
    // By using "dot number" notation, we can order the pre-release
    // steps, which matters while comparing their order.
    fn new(target_version: &Version, i: usize) -> anyhow::Result<Self> {
        let mut target_step_version = target_version.clone();
        target_step_version.pre = semver::Prerelease::new(&format!("step.{i}"))
            .context("Cannot parse step as semver pre-release")?;
        Ok(Self { version: target_step_version, i })
    }

    // Drops the pre-release information about this target version.
    //
    // This is the version we are upgrading to, using these incremental steps.
    fn without_prerelease(&self) -> Version {
        let mut target_version = self.version.clone();
        target_version.pre = semver::Prerelease::EMPTY;
        target_version
    }

    // Returns the 'previous' step before this one, if such a step exists.
    fn previous(&self) -> Option<Self> {
        if self.i == 0 {
            return None;
        }
        Self::new(&self.version, self.i - 1).ok()
    }
}

// Identifies if we have already completed the "target_step_version", by
// comparing with the `target_version` value stored in the DB as
// "found_target_version".
fn skippable_version(
    log: &Logger,
    target_step_version: &Version,
    found_target_version: &Option<Version>,
) -> bool {
    if let Some(found_target_version) = found_target_version.as_ref() {
        info!(
            log,
            "Considering found target version";
            "found_target_version" => ?found_target_version,
        );

        // This case only occurs if an upgrade failed and needed to
        // restart, for whatever reason. We skip all the incremental
        // steps that we know have completed.
        if found_target_version > target_step_version {
            warn!(
                log,
                "Observed target version greater than this upgrade step. Skipping.";
                "found_target_version" => %found_target_version,
            );
            return true;
        }
    }
    return false;
}

/// Describes the state of the database access with respect to this Nexus
#[derive(Debug, Copy, Clone, PartialEq)]
enum NexusAccess {
    /// Nexus does not yet have access to the database, but can take over when
    /// the current-generation Nexus instances quiesce.
    DoesNotHaveAccessYet { nexus_id: OmicronZoneUuid },

    /// Nexus has been permanently, explicitly locked out of the database.
    LockedOut,

    /// Nexus should have normal access to the database
    ///
    /// We have a record of this Nexus, and it should have access.
    HasExplicitAccess,

    /// Nexus should have normal access to the database
    ///
    /// We may or may not have a record of this Nexus, but it should have
    /// access.
    HasImplicitAccess,

    /// Nexus does not yet have access to the database, but it might get
    /// access later. Unlike [`Self::DoesNotHaveAccessYet`], this variant
    /// is triggered because we don't have an explicit records.
    ///
    /// Although some Nexuses have records, this one doesn't. This can
    /// mean that a Nexus zone has just been deployed, and booted before
    /// its record has been populated.
    NoRecordNoAccess,
}

/// Describes the state of the schema with respect this Nexus
#[derive(Debug, Copy, Clone, PartialEq)]
enum SchemaStatus {
    /// The database schema matches what we want
    UpToDate,

    /// The database schema is newer than what we want
    NewerThanDesired,

    /// The database schema is older than what we want
    OlderThanDesired,

    /// The database schema is older than what we want, and it's
    /// so old, it does not know about the "db_metadata_nexus" table.
    ///
    /// We should avoid accessing the "db_metadata_nexus" tables to check
    /// access, because the schema for these tables may not exist.
    ///
    /// TODO: This may be removed, once we're confident deployed systems
    /// have upgraded past DB_METADATA_NEXUS_SCHEMA_VERSION.
    OlderThanDesiredSkipAccessCheck,
}

/// Describes what setup is necessary for DataStore creation
#[derive(Debug, Copy, Clone, PartialEq)]
pub enum DatastoreSetupAction {
    /// Normal operation: The database is ready for usage
    Ready,

    /// Not ready for usage yet
    ///
    /// The database may be ready for usage once handoff has completed.
    /// The `nexus_id` here may attempt to takeover the database if it has
    /// a `db_metadata_nexus` record of "not_yet", and all other records
    /// are either "not_yet" or "quiesced".
    NeedsHandoff { nexus_id: OmicronZoneUuid },

    /// Wait, then try to set up the datastore later.
    ///
    /// This can be triggered by observing incomplete data, such as missing
    /// records in the "db_metadata_nexus" table, which may be populated by
    /// waiting for an existing system to finish execution.
    TryLater,

    /// Start a schema update
    Update,

    /// Permanently refuse to use the database
    Refuse,
}

/// Committment that the database is willing to perform a
/// [`DatastoreSetupAction`] to a desired schema [`Version`].
///
/// Can be created through [`DataStore::check_schema_and_access`]
#[derive(Clone)]
pub struct ValidatedDatastoreSetupAction {
    action: DatastoreSetupAction,
    desired: Version,
}

impl ValidatedDatastoreSetupAction {
    pub fn action(&self) -> &DatastoreSetupAction {
        &self.action
    }

    pub fn desired_version(&self) -> &Version {
        &self.desired
    }
}

impl DatastoreSetupAction {
    // Interprets the combination of access and status to decide what action
    // should be taken.
    fn new(access: NexusAccess, status: SchemaStatus) -> Self {
        use NexusAccess::*;
        use SchemaStatus::*;

        match (access, status) {
            // Nexus has been explicitly locked-out of using the database
            (LockedOut, _) => Self::Refuse,

            // The schema updated beyond what we want, do not use it.
            (_, NewerThanDesired) => Self::Refuse,

            // If we aren't sure if we have access yet, try again later.
            (
                NoRecordNoAccess,
                UpToDate | OlderThanDesired | OlderThanDesiredSkipAccessCheck,
            ) => Self::TryLater,

            // If we don't have access yet, but could do something once handoff
            // occurs, then handoff is needed
            (
                DoesNotHaveAccessYet { nexus_id },
                UpToDate | OlderThanDesired | OlderThanDesiredSkipAccessCheck,
            ) => Self::NeedsHandoff { nexus_id },

            // This is the most "normal" case: Nexus should have access to the
            // database, and the schema matches what it wants.
            (HasExplicitAccess | HasImplicitAccess, UpToDate) => Self::Ready,

            // If this Nexus is allowed to access the schema, but it looks
            // older than what we expect, we'll need to update the schema to
            // use it.
            (
                HasExplicitAccess | HasImplicitAccess,
                OlderThanDesired | OlderThanDesiredSkipAccessCheck,
            ) => Self::Update,
        }
    }
}

impl DataStore {
    /// Returns [`DbMetadataNexus`] records in any of the supplied states.
    pub async fn get_db_metadata_nexus_in_state(
        &self,
        opctx: &OpContext,
<<<<<<< HEAD
        states: &[DbMetadataNexusState],
=======
        states: Vec<DbMetadataNexusState>,
>>>>>>> 8571be38
    ) -> Result<Vec<DbMetadataNexus>, Error> {
        use nexus_db_schema::schema::db_metadata_nexus::dsl;

        opctx.authorize(authz::Action::Read, &authz::FLEET).await?;

        dsl::db_metadata_nexus
            .filter(dsl::state.eq_any(states.to_vec()))
            .load_async(&*self.pool_connection_authorized(&opctx).await?)
            .await
            .map_err(|e| public_error_from_diesel(e, ErrorHandler::Server))
    }

    // Checks if the specified Nexus has access to the database.
    async fn check_nexus_access(
        &self,
        nexus_id: OmicronZoneUuid,
    ) -> Result<NexusAccess, anyhow::Error> {
        // Check if any "db_metadata_nexus" rows exist.
        // If they don't exist, treat the database as having access.
        //
        // This handles the case for fresh deployments where RSS hasn't
        // populated the table yet (we need access to finish
        // "rack_initialization").
        //
        // After initialization, this conditional should never trigger
        // again.
        let any_records_exist = self.database_nexus_access_any_exist().await?;
        if !any_records_exist {
            warn!(
                &self.log,
                "No db_metadata_nexus records exist - skipping access check";
                "nexus_id" => ?nexus_id,
                "explanation" => "This is expected during initial deployment \
                                  or before migration"
            );
            return Ok(NexusAccess::HasImplicitAccess);
        }

        // Records exist, so enforce the identity check
        let Some(state) =
            self.database_nexus_access(nexus_id).await?.map(|s| s.state())
        else {
            let msg = "Nexus does not have access to the database (no \
                       db_metadata_nexus record)";
            warn!(&self.log, "{msg}"; "nexus_id" => ?nexus_id);
            return Ok(NexusAccess::NoRecordNoAccess);
        };

        let status = match state {
            DbMetadataNexusState::Active => {
                info!(
                    &self.log,
                    "Nexus has access to the database";
                    "nexus_id" => ?nexus_id
                );
                NexusAccess::HasExplicitAccess
            }
            DbMetadataNexusState::NotYet => {
                info!(
                    &self.log,
                    "Nexus does not yet have access to the database";
                    "nexus_id" => ?nexus_id
                );
                NexusAccess::DoesNotHaveAccessYet { nexus_id }
            }
            DbMetadataNexusState::Quiesced => {
                let msg = "Nexus locked out of database access (quiesced)";
                error!(&self.log, "{msg}"; "nexus_id" => ?nexus_id);
                NexusAccess::LockedOut
            }
        };
        Ok(status)
    }

    // Checks the schema against a desired version.
    async fn check_schema(
        &self,
        desired_version: Version,
    ) -> Result<SchemaStatus, anyhow::Error> {
        let (found_version, _found_target_version) = self
            .database_schema_version()
            .await
            .context("Cannot read database schema version")?;

        let log = self.log.new(o!(
            "found_version" => found_version.to_string(),
            "desired_version" => desired_version.to_string(),
        ));

        use std::cmp::Ordering;
        match found_version.cmp(&desired_version) {
            Ordering::Less => {
                warn!(log, "Found schema version is older than desired");
                if found_version < DB_METADATA_NEXUS_SCHEMA_VERSION {
                    Ok(SchemaStatus::OlderThanDesiredSkipAccessCheck)
                } else {
                    Ok(SchemaStatus::OlderThanDesired)
                }
            }
            Ordering::Equal => {
                info!(log, "Database schema version is up to date");
                Ok(SchemaStatus::UpToDate)
            }
            Ordering::Greater => {
                error!(log, "Found schema version is newer than desired");
                Ok(SchemaStatus::NewerThanDesired)
            }
        }
    }

    /// Compares the state of the schema with the expectations of the
    /// currently running Nexus.
    ///
    /// - `identity_check`: Describes whether or not the identity of the
    /// calling Nexus should be validated before returning database access
    /// - `desired_version`: The version of the database schema this
    /// Nexus wants.
    pub async fn check_schema_and_access(
        &self,
        identity_check: IdentityCheckPolicy,
        desired_version: Version,
    ) -> Result<ValidatedDatastoreSetupAction, anyhow::Error> {
        let schema_status = self.check_schema(desired_version.clone()).await?;

        let nexus_access = match identity_check {
            IdentityCheckPolicy::CheckAndTakeover { nexus_id } => {
                match schema_status {
                    // If we don't think the "db_metadata_nexus" tables exist in
                    // the schema yet, treat them as implicitly having access.
                    //
                    // TODO: This may be removed, once we're confident deployed
                    // systems have upgraded past
                    // DB_METADATA_NEXUS_SCHEMA_VERSION.
                    SchemaStatus::OlderThanDesiredSkipAccessCheck => {
                        NexusAccess::HasImplicitAccess
                    }
                    _ => self.check_nexus_access(nexus_id).await?,
                }
            }
            IdentityCheckPolicy::DontCare => {
                // If a "nexus_id" was not supplied, skip the check, and treat
                // it as having access.
                //
                // This is necessary for tools which access the schema without a
                // running Nexus, such as the schema-updater binary.
                NexusAccess::HasImplicitAccess
            }
        };

        Ok(ValidatedDatastoreSetupAction {
            action: DatastoreSetupAction::new(nexus_access, schema_status),
            desired: desired_version,
        })
    }

    /// Ensures that the database schema matches `desired_version`.
    ///
    /// - `validated_action`: A [ValidatedDatastoreSetupAction], indicating that
    /// [Self::check_schema_and_access] has already been called.
    /// - `all_versions`: A description of all schema versions between
    /// "whatever is in the DB" and `desired_version`, instructing
    /// how to perform an update.
    pub async fn update_schema(
        &self,
        validated_action: ValidatedDatastoreSetupAction,
        all_versions: Option<&AllSchemaVersions>,
    ) -> Result<(), anyhow::Error> {
        let action = validated_action.action();

        match action {
            DatastoreSetupAction::Ready => {
                bail!("No schema update is necessary")
            }
            DatastoreSetupAction::Update => (),
            _ => bail!("Not ready for schema update"),
        }

        let desired_version = validated_action.desired_version().clone();
        let (found_version, found_target_version) = self
            .database_schema_version()
            .await
            .context("Cannot read database schema version")?;

        let log = self.log.new(o!(
            "found_version" => found_version.to_string(),
            "desired_version" => desired_version.to_string(),
        ));

        // NOTE: We could run with a less tight restriction.
        //
        // If we respect the meaning of the semver version, it should be
        // possible to use subsequent versions, as long as they do not introduce
        // breaking changes.
        //
        // However, at the moment, we opt for conservatism: if the database does
        // not exactly match the schema version, we refuse to continue without
        // modification.
        if found_version == desired_version {
            info!(log, "Database schema version is up to date");
            return Ok(());
        }

        if found_version > desired_version {
            error!(
                log,
                "Found schema version is newer than desired schema version";
            );
            bail!(
                "Found schema version ({}) is newer than desired schema \
                version ({})",
                found_version,
                desired_version,
            )
        }

        let Some(all_versions) = all_versions else {
            error!(
                log,
                "Database schema version is out of date, but automatic update \
                is disabled",
            );
            bail!("Schema is out of date but automatic update is disabled");
        };

        // If we're here, we know the following:
        //
        // - The schema does not match our expected version (or at least, it
        //   didn't when we read it moments ago).
        // - We should attempt to automatically upgrade the schema.
        info!(log, "Database schema is out of date.  Attempting upgrade.");
        ensure!(
            all_versions.contains_version(&found_version),
            "Found schema version {found_version} was not found",
        );

        // TODO: Test this?
        ensure!(
            all_versions.contains_version(&desired_version),
            "Desired version {desired_version} was not found",
        );

        let target_versions: Vec<&SchemaVersion> = all_versions
            .versions_range((
                Bound::Excluded(&found_version),
                Bound::Included(&desired_version),
            ))
            .collect();

        // Iterate over each of the higher-level user-defined versions.
        //
        // These are the user-defined `KNOWN_VERSIONS` defined in
        // nexus/db-model/src/schema_versions.rs.
        let mut current_version = found_version;
        for target_version in target_versions.into_iter() {
            let log = log.new(o!(
                "current_version" => current_version.to_string(),
                "target_version" => target_version.semver().to_string(),
            ));
            info!(log, "Attempting to upgrade schema");

            // For the rationale here, see: StepSemverVersion::new.
            if target_version.semver().pre != semver::Prerelease::EMPTY {
                bail!("Cannot upgrade to version which includes pre-release");
            }

            // Iterate over each individual file that comprises a schema change.
            //
            // For example, this contains "up01.sql", "up02.sql", etc.
            //
            // While this update happens, the "current_version" will remain
            // the same (unless another Nexus concurrently completes the
            // update), but the "target_version" will keep shifting on each
            // incremental step.
            let mut last_step_version = None;

            for (i, step) in target_version.upgrade_steps().enumerate() {
                let target_step =
                    StepSemverVersion::new(&target_version.semver(), i)?;
                let log = log.new(o!("target_step.version" => target_step.version.to_string()));

                self.apply_step_version_update(
                    &log,
                    &step,
                    &target_step,
                    &current_version,
                    &found_target_version,
                )
                .await?;

                last_step_version = Some(target_step.clone());
            }

            info!(
                log,
                "Applied schema upgrade";
            );

            // NOTE: We could execute the schema change in a background task,
            // and let it propagate, while observing it with the following
            // snippet of SQL:
            //
            // WITH
            //   x AS (SHOW JOBS)
            // SELECT * FROM x WHERE
            //   job_type = 'SCHEMA CHANGE' AND
            //   status != 'succeeded';
            //
            // This would enable concurrent operations to happen on the database
            // while we're mid-update. However, there is subtlety here around
            // the visibility of renamed / deleted fields, unique indices, etc,
            // so in the short-term we simply block on this job performing the
            // update.
            //
            // NOTE: If we wanted to back-fill data manually, we could do so
            // here.

            // Now that the schema change has completed, set the following:
            // - db_metadata.version = new version
            // - db_metadata.target_version = NULL
            let last_step_version = last_step_version
                .ok_or_else(|| anyhow::anyhow!("Missing final step version"))?;
            self.finalize_schema_update(&current_version, &last_step_version)
                .await
                .context("Failed to finalize schema update")?;

            info!(
                log,
                "Finalized schema upgrade";
            );

            current_version = target_version.semver().clone();
        }

        info!(log, "Schema update complete");
        Ok(())
    }

    // Executes (or skips, if unnecessary) a single "step" of a schema upgrade.
    //
    // - `step`: The schema upgrade step under consideration.
    // - `target_step`: The target version, indicating the step by pre-release.
    // - `current_version`: The last-known value of `db_metadata.version`.
    // - `found_target_version`: The last-known value of
    // `db_metadata.target_version`.
    async fn apply_step_version_update(
        &self,
        log: &Logger,
        step: &SchemaUpgradeStep,
        target_step: &StepSemverVersion,
        current_version: &Version,
        found_target_version: &Option<Version>,
    ) -> Result<(), anyhow::Error> {
        if skippable_version(&log, &target_step.version, &found_target_version)
        {
            return Ok(());
        }

        info!(
            log,
            "Marking schema upgrade as prepared";
        );

        // Confirm the current version, set the "target_version"
        // column to indicate that a schema update is in-progress.
        //
        // Sets the following:
        // - db_metadata.target_version = new version
        self.prepare_schema_update(&current_version, &target_step)
            .await
            .context("Failed to prepare schema change")?;

        info!(
            log,
            "Marked schema upgrade as prepared";
        );

        // Perform the schema change.
        self.apply_schema_update(
            &current_version,
            &target_step.version,
            step.sql(),
        )
        .await
        .with_context(|| {
            format!(
                "update to {}, applying step {:?}",
                target_step.version,
                step.label()
            )
        })?;

        info!(
            log,
            "Applied subcomponent of schema upgrade";
        );
        Ok(())
    }

    /// Returns information about access for all of the given Nexus ids
    ///
    /// This set is assumed to be pretty small.
    pub async fn database_nexus_access_all(
        &self,
        opctx: &OpContext,
        nexus_ids: &BTreeSet<OmicronZoneUuid>,
    ) -> Result<Vec<DbMetadataNexus>, Error> {
        use nexus_db_schema::schema::db_metadata_nexus::dsl;

        let db_nexus_ids: BTreeSet<_> = nexus_ids
            .iter()
            .copied()
            .map(nexus_db_model::to_db_typed_uuid)
            .collect();
        dsl::db_metadata_nexus
            .filter(dsl::nexus_id.eq_any(db_nexus_ids))
            .load_async(&*self.pool_connection_authorized(opctx).await?)
            .await
            .map_err(|e| public_error_from_diesel(e, ErrorHandler::Server))
    }

    /// Updates the "last_drained_blueprint_id" for the given Nexus id
    pub async fn database_nexus_access_update_blueprint(
        &self,
        opctx: &OpContext,
        nexus_id: OmicronZoneUuid,
        blueprint_id: Option<BlueprintUuid>,
    ) -> Result<usize, Error> {
        use nexus_db_schema::schema::db_metadata_nexus::dsl;

        let nexus_id = nexus_db_model::to_db_typed_uuid(nexus_id);
        let blueprint_id = blueprint_id.map(nexus_db_model::to_db_typed_uuid);

        let conn = self.pool_connection_authorized(opctx).await?;
        let count = diesel::update(dsl::db_metadata_nexus)
            .filter(dsl::nexus_id.eq(nexus_id))
            // To be conservative, we'll only update this value if the record is
            // currently active.  There's no reason it should ever not be active
            // if we're calling this function and if there were an easy way to
            // return an error in that case, we'd just do that.
            .filter(dsl::state.eq(DbMetadataNexusState::Active))
            .set(dsl::last_drained_blueprint_id.eq(blueprint_id))
            .execute_async(&*conn)
            .await
            .map_err(|e| public_error_from_diesel(e, ErrorHandler::Server))?;
        Ok(count)
    }

    /// Updates the state for the given Nexus id to "quiesced"
    pub async fn database_nexus_access_update_quiesced(
        &self,
        nexus_id: OmicronZoneUuid,
    ) -> Result<usize, Error> {
        // A traditional authz check is not possible here because we've quiesced
        // the DataStore, so no further connections are ordinarily available.
        // (We use the lower-level pool interface to bypass that.)
        let conn = self.pool.claim_quiesced().await?;

        use nexus_db_schema::schema::db_metadata_nexus::dsl;

        let nexus_id = nexus_db_model::to_db_typed_uuid(nexus_id);
        let count = diesel::update(dsl::db_metadata_nexus)
            .filter(dsl::nexus_id.eq(nexus_id))
            .set(dsl::state.eq(DbMetadataNexusState::Quiesced))
            .execute_async(&*conn)
            .await
            .map_err(|e| public_error_from_diesel(e, ErrorHandler::Server))?;
        Ok(count)
    }

    // Returns the access this Nexus has to the database
    async fn database_nexus_access(
        &self,
        nexus_id: OmicronZoneUuid,
    ) -> Result<Option<DbMetadataNexus>, Error> {
        use nexus_db_schema::schema::db_metadata_nexus::dsl;

        let nexus_access: Option<DbMetadataNexus> = dsl::db_metadata_nexus
            .filter(
                dsl::nexus_id.eq(nexus_db_model::to_db_typed_uuid(nexus_id)),
            )
            .first_async(&*self.pool_connection_unauthorized().await?)
            .await
            .optional()
            .map_err(|e| public_error_from_diesel(e, ErrorHandler::Server))?;

        Ok(nexus_access)
    }

    // Checks if any db_metadata_nexus records exist in the database
    async fn database_nexus_access_any_exist(&self) -> Result<bool, Error> {
        let conn = self.pool_connection_unauthorized().await?;
        Self::database_nexus_access_any_exist_on_connection(&conn).await
    }

    // Checks if any db_metadata_nexus records exist in the database using an
    // existing connection
    async fn database_nexus_access_any_exist_on_connection(
        conn: &async_bb8_diesel::Connection<DbConnection>,
    ) -> Result<bool, Error> {
        use nexus_db_schema::schema::db_metadata_nexus::dsl;

        let exists: bool = diesel::select(diesel::dsl::exists(
            dsl::db_metadata_nexus.select(dsl::nexus_id),
        ))
        .get_result_async(conn)
        .await
        .map_err(|e| public_error_from_diesel(e, ErrorHandler::Server))?;

        Ok(exists)
    }

    /// Deletes the "db_metadata_nexus" record for a Nexus ID, if it exists.
    pub async fn database_nexus_access_delete(
        &self,
        opctx: &OpContext,
        nexus_id: OmicronZoneUuid,
    ) -> Result<(), Error> {
        use nexus_db_schema::schema::db_metadata_nexus::dsl;

        opctx.authorize(authz::Action::Modify, &authz::FLEET).await?;
        let conn = &*self.pool_connection_authorized(&opctx).await?;

        diesel::delete(
            dsl::db_metadata_nexus
                .filter(dsl::nexus_id.eq(nexus_id.into_untyped_uuid())),
        )
        .execute_async(conn)
        .await
        .map_err(|e| public_error_from_diesel(e, ErrorHandler::Server))?;

        Ok(())
    }

    /// Propagate the nexus records to the database if and only if
    /// the blueprint is the current target.
    ///
    /// If any of these records already exist, they are unmodified.
    pub async fn database_nexus_access_create(
        &self,
        opctx: &OpContext,
        blueprint_id: BlueprintUuid,
        active: &BTreeSet<OmicronZoneUuid>,
        not_yet: &BTreeSet<OmicronZoneUuid>,
    ) -> Result<(), Error> {
        opctx.authorize(authz::Action::Modify, &authz::FLEET).await?;

        let active_nexuses = active
            .into_iter()
            .map(|id| DbMetadataNexus::new(*id, DbMetadataNexusState::Active))
            .collect::<Vec<_>>();
        let not_yet_nexuses = not_yet
            .into_iter()
            .map(|id| DbMetadataNexus::new(*id, DbMetadataNexusState::NotYet))
            .collect::<Vec<_>>();

        let conn = &*self.pool_connection_authorized(&opctx).await?;
        self.transaction_if_current_blueprint_is(
            &conn,
            "database_nexus_access_create",
            opctx,
            blueprint_id,
            |conn| {
                let nexus_records =
                    [&active_nexuses[..], &not_yet_nexuses[..]].concat();
                async move {
                    use nexus_db_schema::schema::db_metadata_nexus::dsl;

                    diesel::insert_into(dsl::db_metadata_nexus)
                        .values(nexus_records)
                        .on_conflict(dsl::nexus_id)
                        .do_nothing()
                        .execute_async(conn)
                        .await?;
                    Ok(())
                }
                .boxed()
            },
        )
        .await
    }

    // Registers a Nexus instance as having active access to the database
    #[cfg(test)]
    async fn database_nexus_access_insert(
        &self,
        nexus_id: OmicronZoneUuid,
        state: DbMetadataNexusState,
    ) -> Result<(), Error> {
        use nexus_db_schema::schema::db_metadata_nexus::dsl;

        let new_nexus = DbMetadataNexus::new(nexus_id, state);

        diesel::insert_into(dsl::db_metadata_nexus)
            .values(new_nexus)
            .on_conflict(dsl::nexus_id)
            .do_update()
            .set(dsl::state.eq(diesel::upsert::excluded(dsl::state)))
            .execute_async(&*self.pool_connection_unauthorized().await?)
            .await
            .map_err(|e| public_error_from_diesel(e, ErrorHandler::Server))?;

        Ok(())
    }

    /// Updates a nexus access record to "Quiesced"
    pub async fn database_nexus_access_quiesce(
        &self,
        opctx: &OpContext,
        nexus_id: OmicronZoneUuid,
    ) -> Result<(), Error> {
        use nexus_db_schema::schema::db_metadata_nexus::dsl;

        opctx.authorize(authz::Action::Modify, &authz::FLEET).await?;

        diesel::update(dsl::db_metadata_nexus)
            .filter(dsl::nexus_id.eq(nexus_id.into_untyped_uuid()))
            .set(dsl::state.eq(DbMetadataNexusState::Quiesced))
            .execute_async(&*self.pool_connection_unauthorized().await?)
            .await
            .map_err(|e| public_error_from_diesel(e, ErrorHandler::Server))?;

        Ok(())
    }

    /// Initializes Nexus database access records from a blueprint using an
    /// existing connection
    ///
    /// This function finds all Nexus zones in the given blueprint and creates
    /// active database access records for them. Used during RSS rack setup.
    ///
    /// Returns an error if:
    /// - Any db_metadata_nexus records already exist (should only be called
    /// during initial setup)
    pub async fn initialize_nexus_access_from_blueprint_on_connection(
        &self,
        conn: &async_bb8_diesel::Connection<DbConnection>,
        nexus_zone_ids: Vec<OmicronZoneUuid>,
    ) -> Result<(), Error> {
        use nexus_db_schema::schema::db_metadata_nexus::dsl;

        // Ensure no db_metadata_nexus records already exist
        let any_records_exist =
            Self::database_nexus_access_any_exist_on_connection(conn).await?;
        if any_records_exist {
            return Err(Error::conflict(
                "Cannot initialize Nexus access from blueprint: \
                db_metadata_nexus records already exist. This function should \
                only be called during initial rack setup.",
            ));
        }

        // Create db_metadata_nexus records for all Nexus zones
        let new_nexuses: Vec<DbMetadataNexus> = nexus_zone_ids
            .iter()
            .map(|&nexus_id| {
                DbMetadataNexus::new(nexus_id, DbMetadataNexusState::Active)
            })
            .collect();

        diesel::insert_into(dsl::db_metadata_nexus)
            .values(new_nexuses)
            .execute_async(conn)
            .await
            .map_err(|e| public_error_from_diesel(e, ErrorHandler::Server))?;

        Ok(())
    }

    // Implementation function for attempt_handoff that runs within a
    // transaction
    //
    // This function must be executed from a transaction context to be safe.
    async fn attempt_handoff_impl(
        conn: async_bb8_diesel::Connection<DbConnection>,
        nexus_id: OmicronZoneUuid,
        err: OptionalError<HandoffError>,
    ) -> Result<(), diesel::result::Error> {
        use nexus_db_schema::schema::db_metadata_nexus::dsl;

        // Before proceeding, all records must be in the "quiesced" or "not_yet"
        // states.
        //
        // We explicitly look for any records violating this, rather than
        // explicitly looking for "active" records, as to protect ourselves from
        // future states being added over time.
        //
        // There is no concern of time-of-check-to-time-of-use bugs because
        // this function must be executed within a transaction.
        let active_count: nexus_db_model::SqlU32 = dsl::db_metadata_nexus
            .filter(
                dsl::state
                    .ne(DbMetadataNexusState::Quiesced)
                    .and(dsl::state.ne(DbMetadataNexusState::NotYet)),
            )
            .count()
            .get_result_async(&conn)
            .await?;
        let active_count: u32 = active_count.0;
        if active_count > 0 {
            return Err(err.bail(HandoffError::ActiveNexusInstancesExist {
                active_count,
            }));
        }

        // Check that our nexus has a "not_yet" record
        //
        // Only read the "state" field to avoid reading the rest of the struct,
        // in case additional columns are added over time.
        let our_nexus_state: Option<DbMetadataNexusState> =
            dsl::db_metadata_nexus
                .filter(
                    dsl::nexus_id
                        .eq(nexus_db_model::to_db_typed_uuid(nexus_id)),
                )
                .select(dsl::state)
                .get_result_async(&conn)
                .await
                .optional()?;
        let Some(our_state) = our_nexus_state else {
            return Err(err.bail(HandoffError::NexusNotRegistered { nexus_id }));
        };
        if our_state != DbMetadataNexusState::NotYet {
            return Err(err.bail(HandoffError::NexusInWrongState {
                nexus_id,
                current_state: our_state,
            }));
        }

        // Update all "not_yet" records to "active"
        diesel::update(dsl::db_metadata_nexus)
            .filter(dsl::state.eq(DbMetadataNexusState::NotYet))
            .set(dsl::state.eq(DbMetadataNexusState::Active))
            .execute_async(&conn)
            .await?;

        Ok(())
    }

    /// Attempts to perform a handoff to activate this Nexus for database
    /// access.
    ///
    /// This function checks that:
    /// 1. ALL records in db_metadata_nexus are in "not_yet" or "quiesced"
    ///    states
    /// 2. The specified nexus_id has a record which is "not_yet"
    ///
    /// If both conditions are met, it updates ALL "not_yet" records to
    /// "active". These operations are performed transactionally.
    ///
    /// Returns an error if:
    /// - Any record is in "active" state
    /// - The specified nexus_id doesn't have a "not_yet" record
    /// - Database transaction fails
    pub async fn attempt_handoff(
        &self,
        nexus_id: OmicronZoneUuid,
    ) -> Result<(), Error> {
        let err = OptionalError::new();
        let conn = self.pool_connection_unauthorized().await?;

        self.transaction_retry_wrapper("attempt_handoff")
            .transaction(&conn, |conn| {
                let err = err.clone();
                async move {
                    Self::attempt_handoff_impl(conn, nexus_id, err).await
                }
            })
            .await
            .map_err(|e| {
                if let Some(err) = err.take() {
                    err.into()
                } else {
                    public_error_from_diesel(e, ErrorHandler::Server)
                }
            })
    }

    pub async fn database_schema_version(
        &self,
    ) -> Result<(Version, Option<Version>), Error> {
        use nexus_db_schema::schema::db_metadata::dsl;

        let (version, target): (String, Option<String>) = dsl::db_metadata
            .filter(dsl::singleton.eq(true))
            .select((dsl::version, dsl::target_version))
            .get_result_async(&*self.pool_connection_unauthorized().await?)
            .await
            .map_err(|e| public_error_from_diesel(e, ErrorHandler::Server))?;

        let version = Version::from_str(&version).map_err(|e| {
            Error::internal_error(&format!("Invalid schema version: {e}"))
        })?;

        if let Some(target) = target {
            let target = Version::from_str(&target).map_err(|e| {
                Error::internal_error(&format!("Invalid schema version: {e}"))
            })?;
            return Ok((version, Some(target)));
        };

        Ok((version, None))
    }

    // Updates the DB metadata to indicate that a transition from
    // `from_version` to `to_version` is occurring.
    //
    // This is only valid if the current version matches `from_version`,
    // and the prior `target_version` is either:
    // - None (no update in-progress)
    // - target_step.version (another Nexus attempted to prepare this same update).
    // - target_step.previous() (we are incrementally working through a
    // multi-stage update).
    //
    // NOTE: This function should be idempotent -- if Nexus crashes mid-update,
    // a new Nexus instance should be able to re-call this function and
    // make progress.
    async fn prepare_schema_update(
        &self,
        from_version: &Version,
        target_step: &StepSemverVersion,
    ) -> Result<(), Error> {
        use nexus_db_schema::schema::db_metadata::dsl;

        let mut valid_prior_targets = vec![target_step.version.to_string()];
        if let Some(previous) = target_step.previous() {
            valid_prior_targets.push(previous.version.to_string());
        };

        let rows_updated = diesel::update(
            dsl::db_metadata
                .filter(dsl::singleton.eq(true))
                .filter(dsl::version.eq(from_version.to_string()))
                // Either we're updating to the same version, or no update is
                // in-progress.
                .filter(
                    dsl::target_version
                        .eq_any(valid_prior_targets)
                        .or(dsl::target_version.is_null()),
                ),
        )
        .set((
            dsl::time_modified.eq(Utc::now()),
            dsl::target_version.eq(Some(target_step.version.to_string())),
        ))
        .execute_async(&*self.pool_connection_unauthorized().await?)
        .await
        .map_err(|e| public_error_from_diesel(e, ErrorHandler::Server))?;

        if rows_updated != 1 {
            return Err(Error::internal_error(
                "Failed to prepare schema for update",
            ));
        }
        Ok(())
    }

    // Applies a schema update, using raw SQL read from a caller-supplied
    // configuration file.
    async fn apply_schema_update(
        &self,
        current: &Version,
        target: &Version,
        sql: &str,
    ) -> Result<(), Error> {
        let conn = self.pool_connection_unauthorized().await?;

        let result = self.transaction_retry_wrapper("apply_schema_update")
            .transaction(&conn, |conn| async move {
                if *target != EARLIEST_SUPPORTED_VERSION {
                    let validate_version_query = format!("SELECT CAST(\
                            IF(\
                                (\
                                    SELECT version = '{current}' and target_version = '{target}'\
                                    FROM omicron.public.db_metadata WHERE singleton = true\
                                ),\
                                'true',\
                                'Invalid starting version for schema change'\
                            ) AS BOOL\
                        );");
                    conn.batch_execute_async(&validate_version_query).await?;
                }
                conn.batch_execute_async(&sql).await?;
                Ok(())
            }).await;

        match result {
            Ok(()) => Ok(()),
            Err(e) => Err(public_error_from_diesel(e, ErrorHandler::Server)),
        }
    }

    // Completes a schema migration, upgrading to the new version.
    //
    // - from_version: What we expect "version" must be to proceed
    // - last_step: What we expect "target_version" must be to proceed.
    async fn finalize_schema_update(
        &self,
        from_version: &Version,
        last_step: &StepSemverVersion,
    ) -> Result<(), Error> {
        use nexus_db_schema::schema::db_metadata::dsl;

        let to_version = last_step.without_prerelease();
        let rows_updated = diesel::update(
            dsl::db_metadata
                .filter(dsl::singleton.eq(true))
                .filter(dsl::version.eq(from_version.to_string()))
                .filter(dsl::target_version.eq(last_step.version.to_string())),
        )
        .set((
            dsl::time_modified.eq(Utc::now()),
            dsl::version.eq(to_version.to_string()),
            dsl::target_version.eq(None as Option<String>),
        ))
        .execute_async(&*self.pool_connection_unauthorized().await?)
        .await
        .map_err(|e| public_error_from_diesel(e, ErrorHandler::Server))?;

        if rows_updated != 1 {
            return Err(Error::internal_error(&format!(
                "Failed to finalize schema update from version \
                {from_version} to {to_version}"
            )));
        }
        Ok(())
    }
}

#[cfg(test)]
mod test {
    use super::*;
    use crate::db::datastore::IdentityCheckPolicy;
    use crate::db::pub_test_utils::TestDatabase;
    use camino::Utf8Path;
    use camino_tempfile::Utf8TempDir;
    use nexus_db_model::SCHEMA_VERSION;
    use omicron_test_utils::dev;

    // Confirms that calling the internal "ensure_schema" function can succeed
    // when the database is already at that version.
    #[tokio::test]
    async fn check_schema_is_current_version() {
        let logctx = dev::test_setup_log("check_schema_is_current_version");
        let db = TestDatabase::new_with_raw_datastore(&logctx.log).await;
        let datastore = db.datastore();

        let checked_action = datastore
            .check_schema_and_access(
                IdentityCheckPolicy::DontCare,
                SCHEMA_VERSION,
            )
            .await
            .expect("Failed to check schema and access");

        assert!(
            matches!(checked_action.action(), DatastoreSetupAction::Ready),
            "Unexpected action: {:?}",
            checked_action.action(),
        );
        assert_eq!(
            checked_action.desired_version(),
            &SCHEMA_VERSION,
            "Unexpected desired version: {}",
            checked_action.desired_version()
        );

        datastore.update_schema(checked_action, None).await.expect_err(
            "Should not be able to update schema that's already up-to-date",
        );

        db.terminate().await;
        logctx.cleanup_successful();
    }

    // Helper to create the version directory and "up.sql".
    async fn add_upgrade<S: AsRef<str>>(
        config_dir_path: &Utf8Path,
        version: Version,
        sql: S,
    ) {
        let dir = config_dir_path.join(version.to_string());
        tokio::fs::create_dir_all(&dir).await.unwrap();
        tokio::fs::write(dir.join("up.sql"), sql.as_ref()).await.unwrap();
    }

    async fn add_upgrade_subcomponent<S: AsRef<str>>(
        config_dir_path: &Utf8Path,
        version: Version,
        sql: S,
        i: usize,
    ) {
        let dir = config_dir_path.join(version.to_string());
        tokio::fs::create_dir_all(&dir).await.unwrap();
        tokio::fs::write(dir.join(format!("up{i}.sql")), sql.as_ref())
            .await
            .unwrap();
    }

    // Confirms that calling ensure_schema from concurrent Nexus instances
    // only permit the latest schema migration, rather than re-applying old
    // schema updates.
    #[tokio::test]
    async fn concurrent_nexus_instances_only_move_forward() {
        let logctx =
            dev::test_setup_log("concurrent_nexus_instances_only_move_forward");
        let log = &logctx.log;
        let db = TestDatabase::new_with_pool(&logctx.log).await;
        let pool = db.pool();
        let conn = pool.claim().await.unwrap();

        // Mimic the layout of "schema/crdb".
        let config_dir = Utf8TempDir::new().unwrap();

        // Create the old version directory, and also update the on-disk
        // "current version" to this value.
        //
        // Nexus will decide to upgrade to, at most, the version that its own
        // binary understands.
        //
        // To trigger this action within a test, we manually set the "known to
        // DB" version.
        let v0 = Version::new(0, 0, 0);
        use nexus_db_schema::schema::db_metadata::dsl;
        diesel::update(dsl::db_metadata.filter(dsl::singleton.eq(true)))
            .set(dsl::version.eq(v0.to_string()))
            .execute_async(&*conn)
            .await
            .expect("Failed to set version back to 0.0.0");

        let v1 = Version::new(0, 0, 1);
        let v2 = SCHEMA_VERSION;

        assert!(v0 < v1);
        assert!(v1 < v2);

        // This version must exist so Nexus can see the sequence of updates from
        // v0 to v1 to v2, but it doesn't need to re-apply it.
        add_upgrade(config_dir.path(), v0.clone(), "SELECT true;").await;

        // This version adds a new table, but it takes a little while.
        //
        // This delay is intentional, so that some Nexus instances issuing
        // the update act quickly, while others lag behind.
        add_upgrade(
            config_dir.path(),
            v1.clone(),
            "SELECT pg_sleep(RANDOM() / 10); \
             CREATE TABLE IF NOT EXISTS widget(); \
             SELECT pg_sleep(RANDOM() / 10);",
        )
        .await;

        // The table we just created is deleted by a subsequent update.
        add_upgrade(
            config_dir.path(),
            v2.clone(),
            "DROP TABLE IF EXISTS widget;",
        )
        .await;

        // Show that the datastores can be created concurrently.
        let all_versions = AllSchemaVersions::load_specific_legacy_versions(
            config_dir.path(),
            [&v0, &v1, &v2].into_iter(),
        )
        .expect("failed to load schema");
        let _ = futures::future::join_all((0..10).map(|_| {
            let all_versions = all_versions.clone();
            let log = log.clone();
            let pool = pool.clone();
            tokio::task::spawn(async move {
                let datastore = DataStore::new(
                    &log,
                    pool,
                    Some(&all_versions),
                    IdentityCheckPolicy::DontCare,
                )
                .await?;

                // This is the crux of this test: confirm that, as each
                // migration completes, it's not possible to see any artifacts
                // of the "v1" migration (namely: the 'Widget' table should not
                // exist).
                let result = diesel::select(diesel::dsl::sql::<
                    diesel::sql_types::Bool,
                >(
                    "EXISTS (SELECT * FROM pg_tables WHERE \
                            tablename = 'widget')",
                ))
                .get_result_async::<bool>(
                    &*datastore.pool_connection_for_tests().await.unwrap(),
                )
                .await
                .expect("Failed to query for table");
                assert_eq!(
                    result, false,
                    "The 'widget' table should have been deleted, but it \
                    exists.  This failure means an old update was re-applied \
                    after a newer update started."
                );

                Ok::<_, String>(datastore)
            })
        }))
        .await
        .into_iter()
        .collect::<Result<Vec<Result<DataStore, _>>, _>>()
        .expect("Failed to await datastore creation task")
        .into_iter()
        .collect::<Result<Vec<DataStore>, _>>()
        .expect("Failed to create datastore");

        db.terminate().await;
        logctx.cleanup_successful();
    }

    #[tokio::test]
    async fn schema_version_subcomponents_save_progress() {
        let logctx =
            dev::test_setup_log("schema_version_subcomponents_save_progress");
        let log = &logctx.log;
        let db = TestDatabase::new_with_pool(&logctx.log).await;
        let pool = db.pool();
        let conn = pool.claim().await.unwrap();

        // Mimic the layout of "schema/crdb".
        let config_dir = Utf8TempDir::new().unwrap();

        // Create the old version directory, and also update the on-disk "current version" to
        // this value.
        //
        // Nexus will decide to upgrade to, at most, the version that its own binary understands.
        //
        // To trigger this action within a test, we manually set the "known to DB" version.
        let v0 = Version::new(0, 0, 0);
        use nexus_db_schema::schema::db_metadata::dsl;
        diesel::update(dsl::db_metadata.filter(dsl::singleton.eq(true)))
            .set(dsl::version.eq(v0.to_string()))
            .execute_async(&*conn)
            .await
            .expect("Failed to set version back to 0.0.0");

        let v1 = Version::new(1, 0, 0);
        let v2 = SCHEMA_VERSION;

        assert!(v0 < v1);
        assert!(v1 < v2);

        // This version must exist so Nexus can see the sequence of updates from
        // v0 to v1 to v2, but it doesn't need to re-apply it.
        add_upgrade(config_dir.path(), v0.clone(), "SELECT true;").await;

        // Add a new version with a table that we'll populate in V2.
        add_upgrade(
            config_dir.path(),
            v1.clone(),
            "CREATE TABLE t(id INT PRIMARY KEY, data TEXT NOT NULL);",
        )
        .await;

        // Populate the table in a few incremental steps that might fail.
        let add = |sql: &str, i: usize| {
            let config_dir_path = config_dir.path();
            let v2 = v2.clone();
            let sql = sql.to_string();
            async move {
                add_upgrade_subcomponent(&config_dir_path, v2.clone(), &sql, i)
                    .await
            }
        };

        // This is just:
        //   data = 'abcd',
        // but with some spurious errors thrown in for good measure.
        //
        // Note that if we "retry the steps from the beginning", this would
        // likely append the wrong string. This is intentional! If this occurs,
        // we'd like to catch such a case.
        //
        // Normally, we expect that each of these steps should be idempotent (by
        // themselves) but in this case, we're controlling the test environment,
        // and we should not expect any of these steps to be replayed once they
        // succeed.
        add("INSERT INTO t (id, data) VALUES (1, '')", 1).await;
        add("UPDATE t SET data = data || 'a' WHERE id = 1", 2).await;
        add("SELECT CAST(IF ((SELECT RANDOM() < 0.5), 'true', 'failure') AS BOOL)", 3).await;
        add("UPDATE t SET data = data || 'b' WHERE id = 1", 4).await;
        add("SELECT CAST(IF ((SELECT RANDOM() < 0.5), 'true', 'failure') AS BOOL)", 5).await;
        add("SELECT CAST(IF ((SELECT RANDOM() < 0.5), 'true', 'failure') AS BOOL)", 6).await;
        add("UPDATE t SET data = data || 'c' WHERE id = 1", 7).await;
        add("SELECT CAST(IF ((SELECT RANDOM() < 0.5), 'true', 'failure') AS BOOL)", 8).await;
        add("SELECT CAST(IF ((SELECT RANDOM() < 0.5), 'true', 'failure') AS BOOL)", 9).await;
        add("SELECT CAST(IF ((SELECT RANDOM() < 0.5), 'true', 'failure') AS BOOL)", 10).await;
        add("UPDATE t SET data = data || 'd' WHERE id = 1", 11).await;

        // Create the datastore, which should apply the update on boot
        let all_versions = AllSchemaVersions::load_specific_legacy_versions(
            config_dir.path(),
            [&v0, &v1, &v2].into_iter(),
        )
        .expect("failed to load schema");

        // Manually construct the datastore to avoid the backoff timeout.
        // We want to trigger errors, but have no need to wait.

        let datastore = DataStore::new_unchecked(log.clone(), pool.clone());
        let checked_action = datastore
            .check_schema_and_access(
                IdentityCheckPolicy::DontCare,
                SCHEMA_VERSION,
            )
            .await
            .expect("Failed to check schema and access");

        // This needs to be in a loop because we constructed a schema change
        // that will intentionally fail sometimes when doing this work.
        //
        // This isn't a normal behavior! But we're trying to test the
        // intermediate steps of a schema change here.
        while let Err(e) = datastore
            .update_schema(checked_action.clone(), Some(&all_versions))
            .await
        {
            warn!(log, "Failed to ensure schema"; "err" => %e);
            continue;
        }
        let conn = datastore.pool_connection_for_tests().await.unwrap();

        // Let's validate a couple things:
        // 1. The version is what we expect
        use diesel::dsl::sql;
        use diesel::sql_types::Text;
        let version = sql::<Text>("SELECT version FROM omicron.public.db_metadata WHERE singleton = true")
            .get_result_async::<String>(&*conn)
            .await
            .expect("Failed to get DB version");
        assert_eq!(version, SCHEMA_VERSION.to_string());
        // 2. We only applied each incremental step once
        let data = sql::<Text>("SELECT data FROM t WHERE id = 1")
            .get_result_async::<String>(&*conn)
            .await
            .expect("Failed to get data");
        assert_eq!(data, "abcd");

        db.terminate().await;
        logctx.cleanup_successful();
    }

    #[tokio::test]
    async fn test_attempt_handoff_with_active_records() {
        let logctx =
            dev::test_setup_log("test_attempt_handoff_with_active_records");
        let db = TestDatabase::new_with_pool(&logctx.log).await;
        let datastore =
            DataStore::new_unchecked(logctx.log.clone(), db.pool().clone());

        // Set up test data: create some nexus records, including one active
        let nexus1_id = OmicronZoneUuid::new_v4();
        let nexus2_id = OmicronZoneUuid::new_v4();
        let nexus3_id = OmicronZoneUuid::new_v4();

        // Insert records: one active, one not_yet, one quiesced
        datastore
            .database_nexus_access_insert(
                nexus1_id,
                DbMetadataNexusState::Active,
            )
            .await
            .expect("Failed to insert active nexus");
        datastore
            .database_nexus_access_insert(
                nexus2_id,
                DbMetadataNexusState::NotYet,
            )
            .await
            .expect("Failed to insert not_yet nexus");
        datastore
            .database_nexus_access_insert(
                nexus3_id,
                DbMetadataNexusState::Quiesced,
            )
            .await
            .expect("Failed to insert quiesced nexus");

        // Attempt handoff with nexus2 - should fail because nexus1 is active
        let result = datastore.attempt_handoff(nexus2_id).await;
        assert!(result.is_err());
        let error_msg = format!("{}", result.unwrap_err());
        assert!(
            error_msg.contains("1 Nexus instance(s) are still active"),
            "Expected error about active instances, got: {}",
            error_msg
        );

        db.terminate().await;
        logctx.cleanup_successful();
    }

    #[tokio::test]
    async fn test_attempt_handoff_nexus_not_registered() {
        let logctx =
            dev::test_setup_log("test_attempt_handoff_nexus_not_registered");
        let db = TestDatabase::new_with_pool(&logctx.log).await;
        let datastore =
            DataStore::new_unchecked(logctx.log.clone(), db.pool().clone());

        // Set up test data: create some other nexus records but not the one we're trying to handoff
        let nexus1_id = OmicronZoneUuid::new_v4();
        let nexus2_id = OmicronZoneUuid::new_v4();
        let unregistered_nexus_id = OmicronZoneUuid::new_v4();

        datastore
            .database_nexus_access_insert(
                nexus1_id,
                DbMetadataNexusState::NotYet,
            )
            .await
            .expect("Failed to insert nexus1");
        datastore
            .database_nexus_access_insert(
                nexus2_id,
                DbMetadataNexusState::Quiesced,
            )
            .await
            .expect("Failed to insert nexus2");

        // Attempt handoff with unregistered nexus - should fail
        let result = datastore.attempt_handoff(unregistered_nexus_id).await;
        assert!(result.is_err());
        let error_msg = format!("{}", result.unwrap_err());
        assert!(
            error_msg
                .contains("does not have a record in db_metadata_nexus table"),
            "Expected error about unregistered nexus, got: {}",
            error_msg
        );
        assert!(
            error_msg.contains(&unregistered_nexus_id.to_string()),
            "Expected error to contain nexus ID {}, got: {}",
            unregistered_nexus_id,
            error_msg
        );

        db.terminate().await;
        logctx.cleanup_successful();
    }

    #[tokio::test]
    async fn test_attempt_handoff_nexus_wrong_state() {
        let logctx =
            dev::test_setup_log("test_attempt_handoff_nexus_wrong_state");
        let db = TestDatabase::new_with_pool(&logctx.log).await;
        let datastore =
            DataStore::new_unchecked(logctx.log.clone(), db.pool().clone());

        // Set up test data: create nexus records where our target is in wrong state
        let nexus1_id = OmicronZoneUuid::new_v4();
        let nexus2_id = OmicronZoneUuid::new_v4();
        let quiesced_nexus_id = OmicronZoneUuid::new_v4();

        datastore
            .database_nexus_access_insert(
                nexus1_id,
                DbMetadataNexusState::NotYet,
            )
            .await
            .expect("Failed to insert nexus1");
        datastore
            .database_nexus_access_insert(
                nexus2_id,
                DbMetadataNexusState::NotYet,
            )
            .await
            .expect("Failed to insert nexus2");
        datastore
            .database_nexus_access_insert(
                quiesced_nexus_id,
                DbMetadataNexusState::Quiesced,
            )
            .await
            .expect("Failed to insert quiesced nexus");

        // Attempt handoff with quiesced nexus - should fail
        let result = datastore.attempt_handoff(quiesced_nexus_id).await;
        assert!(result.is_err());
        let error_msg = format!("{}", result.unwrap_err());
        assert!(
            error_msg.contains("is in state Quiesced"),
            "Expected error about wrong state, got: {}",
            error_msg
        );
        assert!(
            error_msg.contains("Must be in 'not_yet' state to become active"),
            "Expected error to mention required state, got: {}",
            error_msg
        );
        assert!(
            error_msg.contains(&quiesced_nexus_id.to_string()),
            "Expected error to contain nexus ID {}, got: {}",
            quiesced_nexus_id,
            error_msg
        );

        db.terminate().await;
        logctx.cleanup_successful();
    }

    #[tokio::test]
    async fn test_attempt_handoff_success() {
        let logctx = dev::test_setup_log("test_attempt_handoff_success");
        let db = TestDatabase::new_with_pool(&logctx.log).await;
        let datastore =
            DataStore::new_unchecked(logctx.log.clone(), db.pool().clone());

        // Set up test data: create multiple nexus records in not_yet and
        // quiesced states
        let nexus1_id = OmicronZoneUuid::new_v4();
        let nexus2_id = OmicronZoneUuid::new_v4();
        let nexus3_id = OmicronZoneUuid::new_v4();

        datastore
            .database_nexus_access_insert(
                nexus1_id,
                DbMetadataNexusState::NotYet,
            )
            .await
            .expect("Failed to insert nexus1");
        datastore
            .database_nexus_access_insert(
                nexus2_id,
                DbMetadataNexusState::NotYet,
            )
            .await
            .expect("Failed to insert nexus2");
        datastore
            .database_nexus_access_insert(
                nexus3_id,
                DbMetadataNexusState::Quiesced,
            )
            .await
            .expect("Failed to insert nexus3");

        // Verify initial state: all not_yet or quiesced
        let nexus1_before = datastore
            .database_nexus_access(nexus1_id)
            .await
            .expect("Failed to get nexus1")
            .expect("nexus1 should exist");
        let nexus2_before = datastore
            .database_nexus_access(nexus2_id)
            .await
            .expect("Failed to get nexus2")
            .expect("nexus2 should exist");
        let nexus3_before = datastore
            .database_nexus_access(nexus3_id)
            .await
            .expect("Failed to get nexus3")
            .expect("nexus3 should exist");

        assert_eq!(nexus1_before.state(), DbMetadataNexusState::NotYet);
        assert_eq!(nexus2_before.state(), DbMetadataNexusState::NotYet);
        assert_eq!(nexus3_before.state(), DbMetadataNexusState::Quiesced);

        // Attempt handoff with nexus2 - should succeed
        let result = datastore.attempt_handoff(nexus2_id).await;
        if let Err(ref e) = result {
            panic!("Handoff should succeed but got error: {}", e);
        }
        assert!(result.is_ok());

        // Verify final state: all not_yet records should now be active,
        // quiesced should remain quiesced
        let nexus1_after = datastore
            .database_nexus_access(nexus1_id)
            .await
            .expect("Failed to get nexus1")
            .expect("nexus1 should exist");
        let nexus2_after = datastore
            .database_nexus_access(nexus2_id)
            .await
            .expect("Failed to get nexus2")
            .expect("nexus2 should exist");
        let nexus3_after = datastore
            .database_nexus_access(nexus3_id)
            .await
            .expect("Failed to get nexus3")
            .expect("nexus3 should exist");

        assert_eq!(nexus1_after.state(), DbMetadataNexusState::Active);
        assert_eq!(nexus2_after.state(), DbMetadataNexusState::Active);
        // Should remain unchanged
        assert_eq!(nexus3_after.state(), DbMetadataNexusState::Quiesced);

        db.terminate().await;
        logctx.cleanup_successful();
    }

    // This test covers two cases:
    //
    // 1. New systems: We use RSS to initialize Nexus, but no db_metadata_nexus
    //    entries exist.
    // 2. Deployed systems: We have a deployed system which updates to have this
    //    "db_metadata_nexus"-handling code, but has no rows in that table.
    //
    // Both of these cases must be granted database access to self-populate
    // later.
    #[tokio::test]
    async fn test_check_schema_and_access_empty_table_permits_access() {
        let logctx = dev::test_setup_log(
            "test_check_schema_and_access_empty_table_permits_access",
        );
        let db = TestDatabase::new_with_pool(&logctx.log).await;
        let datastore =
            DataStore::new_unchecked(logctx.log.clone(), db.pool().clone());

        let nexus_id = OmicronZoneUuid::new_v4();

        // With an empty table, even explicit nexus ID should get access
        let action = datastore
            .check_schema_and_access(
                IdentityCheckPolicy::CheckAndTakeover { nexus_id },
                SCHEMA_VERSION,
            )
            .await
            .expect("Failed to check schema and access");
        assert_eq!(action.action(), &DatastoreSetupAction::Ready);

        // Add a record to the table, now explicit nexus ID should NOT get
        // access
        datastore
            .database_nexus_access_insert(
                OmicronZoneUuid::new_v4(), // Different nexus
                DbMetadataNexusState::Active,
            )
            .await
            .expect("Failed to insert nexus record");

        let action = datastore
            .check_schema_and_access(
                IdentityCheckPolicy::CheckAndTakeover { nexus_id },
                SCHEMA_VERSION,
            )
            .await
            .expect("Failed to check schema and access");
        assert_eq!(action.action(), &DatastoreSetupAction::TryLater);

        db.terminate().await;
        logctx.cleanup_successful();
    }

    // Validates the case where a Nexus ID is explicitly requested or omitted.
    //
    // The omission case is important for the "schema-updater" binary to keep working.
    #[tokio::test]
    async fn test_check_schema_and_access_nexus_id() {
        let logctx =
            dev::test_setup_log("test_check_schema_and_access_nexus_id");
        let db = TestDatabase::new_with_pool(&logctx.log).await;
        let datastore =
            DataStore::new_unchecked(logctx.log.clone(), db.pool().clone());

        // Add an active record, for some Nexus ID.
        datastore
            .database_nexus_access_insert(
                OmicronZoneUuid::new_v4(),
                DbMetadataNexusState::Active,
            )
            .await
            .expect("Failed to insert nexus record");

        // Using 'DontCare' as a nexus ID should get access (schema updater case)
        let action = datastore
            .check_schema_and_access(
                IdentityCheckPolicy::DontCare,
                SCHEMA_VERSION,
            )
            .await
            .expect("Failed to check schema and access");
        assert_eq!(action.action(), &DatastoreSetupAction::Ready);

        // Explicit CheckAndTakeover with a Nexus ID that doesn't exist should
        // not get access, and should be told to retry later.
        let nexus_id = OmicronZoneUuid::new_v4();
        let action = datastore
            .check_schema_and_access(
                IdentityCheckPolicy::CheckAndTakeover { nexus_id },
                SCHEMA_VERSION,
            )
            .await
            .expect("Failed to check schema and access");
        assert_eq!(action.action(), &DatastoreSetupAction::TryLater);

        db.terminate().await;
        logctx.cleanup_successful();
    }

    // Validates that an explicit db_metadata_nexus record can lock-out Nexuses which should not be
    // able to access the database.
    #[tokio::test]
    async fn test_check_schema_and_access_lockout_refuses_access() {
        let logctx = dev::test_setup_log(
            "test_check_schema_and_access_lockout_refuses_access",
        );
        let db = TestDatabase::new_with_pool(&logctx.log).await;
        let datastore =
            DataStore::new_unchecked(logctx.log.clone(), db.pool().clone());

        let nexus_id = OmicronZoneUuid::new_v4();

        // Insert our nexus as quiesced (locked out)
        datastore
            .database_nexus_access_insert(
                nexus_id,
                DbMetadataNexusState::Quiesced,
            )
            .await
            .expect("Failed to insert nexus record");

        // Should refuse access
        let action = datastore
            .check_schema_and_access(
                IdentityCheckPolicy::CheckAndTakeover { nexus_id },
                SCHEMA_VERSION,
            )
            .await
            .expect("Failed to check schema and access");
        assert_eq!(action.action(), &DatastoreSetupAction::Refuse);

        db.terminate().await;
        logctx.cleanup_successful();
    }

    // Validates that if a Nexus with an "old desired schema" boots, it cannot access the
    // database under any conditions.
    //
    // This is the case where the database has upgraded beyond what Nexus can understand.
    //
    // In practice, the db_metadata_nexus records should prevent this situation from occurring,
    // but it's still a useful property to reject old schemas while the "schema-updater" binary
    // exists.
    #[tokio::test]
    async fn test_check_schema_and_access_schema_too_new() {
        let logctx =
            dev::test_setup_log("test_check_schema_and_access_schema_too_new");
        let db = TestDatabase::new_with_pool(&logctx.log).await;
        let datastore =
            DataStore::new_unchecked(logctx.log.clone(), db.pool().clone());

        let nexus_id = OmicronZoneUuid::new_v4();

        // Insert our nexus as active
        datastore
            .database_nexus_access_insert(
                nexus_id,
                DbMetadataNexusState::Active,
            )
            .await
            .expect("Failed to insert nexus record");

        // Try to access with an older version than what's in the database
        let older_version = Version::new(SCHEMA_VERSION.major - 1, 0, 0);

        // Explicit Nexus ID: Rejected
        let action = datastore
            .check_schema_and_access(
                IdentityCheckPolicy::CheckAndTakeover { nexus_id },
                older_version.clone(),
            )
            .await
            .expect("Failed to check schema and access");
        assert_eq!(action.action(), &DatastoreSetupAction::Refuse);

        // Implicit Access: Rejected
        let action = datastore
            .check_schema_and_access(
                IdentityCheckPolicy::DontCare,
                older_version.clone(),
            )
            .await
            .expect("Failed to check schema and access");
        assert_eq!(action.action(), &DatastoreSetupAction::Refuse);

        db.terminate().await;
        logctx.cleanup_successful();
    }

    // Validates that the schema + access combinations identify we should wait for handoff
    // when we have a "NotYet" record that could become compatible with the database.
    #[tokio::test]
    async fn test_check_schema_and_access_wait_for_handoff() {
        let logctx = dev::test_setup_log(
            "test_check_schema_and_access_wait_for_handoff",
        );
        let db = TestDatabase::new_with_pool(&logctx.log).await;
        let datastore =
            DataStore::new_unchecked(logctx.log.clone(), db.pool().clone());

        let nexus_id = OmicronZoneUuid::new_v4();

        // Insert our nexus as not_yet (doesn't have access yet)
        datastore
            .database_nexus_access_insert(
                nexus_id,
                DbMetadataNexusState::NotYet,
            )
            .await
            .expect("Failed to insert nexus record");

        // We should wait for handoff if the versions match, or if our desired
        // version is newer than what exists in the database.
        let current_version = SCHEMA_VERSION;
        let newer_version = Version::new(SCHEMA_VERSION.major + 1, 0, 0);
        let versions = [current_version, newer_version];

        for version in &versions {
            // Should wait for handoff when schema is up-to-date
            let action = datastore
                .check_schema_and_access(
                    IdentityCheckPolicy::CheckAndTakeover { nexus_id },
                    version.clone(),
                )
                .await
                .expect("Failed to check schema and access");
            assert_eq!(
                action.action(),
                &DatastoreSetupAction::NeedsHandoff { nexus_id },
            );
        }

        db.terminate().await;
        logctx.cleanup_successful();
    }

    // Validates the "normal case", where a Nexus has access and the schema already matches.
    #[tokio::test]
    async fn test_check_schema_and_access_normal_use() {
        let logctx =
            dev::test_setup_log("test_check_schema_and_access_normal_use");
        let db = TestDatabase::new_with_pool(&logctx.log).await;
        let datastore =
            DataStore::new_unchecked(logctx.log.clone(), db.pool().clone());

        let nexus_id = OmicronZoneUuid::new_v4();

        // Insert our nexus as active
        datastore
            .database_nexus_access_insert(
                nexus_id,
                DbMetadataNexusState::Active,
            )
            .await
            .expect("Failed to insert nexus record");

        // With current schema version, should be ready for normal use
        let action = datastore
            .check_schema_and_access(
                IdentityCheckPolicy::CheckAndTakeover { nexus_id },
                SCHEMA_VERSION,
            )
            .await
            .expect("Failed to check schema and access");

        assert_eq!(action.action(), &DatastoreSetupAction::Ready);
        assert_eq!(action.desired_version(), &SCHEMA_VERSION);

        db.terminate().await;
        logctx.cleanup_successful();
    }

    // Validates that when a Nexus is active with a newer-than-database desired
    // version, it will request an update
    #[tokio::test]
    async fn test_check_schema_and_access_update_now() {
        let logctx =
            dev::test_setup_log("test_check_schema_and_access_update_now");
        let db = TestDatabase::new_with_pool(&logctx.log).await;
        let datastore =
            DataStore::new_unchecked(logctx.log.clone(), db.pool().clone());

        let nexus_id = OmicronZoneUuid::new_v4();

        // Insert our nexus as active
        datastore
            .database_nexus_access_insert(
                nexus_id,
                DbMetadataNexusState::Active,
            )
            .await
            .expect("Failed to insert nexus record");

        let newer_version = Version::new(SCHEMA_VERSION.major + 1, 0, 0);

        // With a newer desired version, should request update
        let action = datastore
            .check_schema_and_access(
                IdentityCheckPolicy::CheckAndTakeover { nexus_id },
                newer_version.clone(),
            )
            .await
            .expect("Failed to check schema and access");

        assert_eq!(action.action(), &DatastoreSetupAction::Update);
        assert_eq!(action.desired_version(), &newer_version);

        db.terminate().await;
        logctx.cleanup_successful();
    }

    #[tokio::test]
    async fn test_database_nexus_access_delete() {
        let logctx = dev::test_setup_log("test_database_nexus_access_delete");
        let db = TestDatabase::new_with_datastore(&logctx.log).await;
        let datastore = db.datastore();
        let opctx = db.opctx();

        // Create test nexus IDs
        let nexus1_id = OmicronZoneUuid::new_v4();
        let nexus2_id = OmicronZoneUuid::new_v4();

        // Insert records directly using the test method
        datastore
            .database_nexus_access_insert(
                nexus1_id,
                DbMetadataNexusState::Active,
            )
            .await
            .expect("Failed to insert nexus1 access");
        datastore
            .database_nexus_access_insert(
                nexus2_id,
                DbMetadataNexusState::NotYet,
            )
            .await
            .expect("Failed to insert nexus2 access");

        // Verify records were created
        let nexus1_before = datastore
            .database_nexus_access(nexus1_id)
            .await
            .expect("Failed to get nexus1 access");
        let nexus2_before = datastore
            .database_nexus_access(nexus2_id)
            .await
            .expect("Failed to get nexus2 access");
        assert!(nexus1_before.is_some(), "nexus1 should have access record");
        assert!(nexus2_before.is_some(), "nexus2 should have access record");

        // Delete nexus1 record
        datastore
            .database_nexus_access_delete(&opctx, nexus1_id)
            .await
            .expect("Failed to delete nexus1 access");

        // Verify nexus1 record was deleted, nexus2 record remains
        let nexus1_after = datastore
            .database_nexus_access(nexus1_id)
            .await
            .expect("Failed to get nexus1 access after delete");
        let nexus2_after = datastore
            .database_nexus_access(nexus2_id)
            .await
            .expect("Failed to get nexus2 access after delete");
        assert!(
            nexus1_after.is_none(),
            "nexus1 should not have access record after delete"
        );
        assert!(
            nexus2_after.is_some(),
            "nexus2 should still have access record"
        );

        // Delete nexus2 record
        datastore
            .database_nexus_access_delete(&opctx, nexus2_id)
            .await
            .expect("Failed to delete nexus2 access");

        // Verify nexus2 record was also deleted
        let nexus2_final = datastore
            .database_nexus_access(nexus2_id)
            .await
            .expect("Failed to get nexus2 access after final delete");
        assert!(
            nexus2_final.is_none(),
            "nexus2 should not have access record after delete"
        );

        // Confirm deletion is idempotent
        datastore
            .database_nexus_access_delete(&opctx, nexus1_id)
            .await
            .expect("Failed to delete nexus1 access idempotently");

        // This also means deleting non-existent records should be fine
        datastore
            .database_nexus_access_delete(&opctx, OmicronZoneUuid::new_v4())
            .await
            .expect("Failed to delete non-existent record");

        db.terminate().await;
        logctx.cleanup_successful();
    }
}<|MERGE_RESOLUTION|>--- conflicted
+++ resolved
@@ -305,11 +305,7 @@
     pub async fn get_db_metadata_nexus_in_state(
         &self,
         opctx: &OpContext,
-<<<<<<< HEAD
-        states: &[DbMetadataNexusState],
-=======
         states: Vec<DbMetadataNexusState>,
->>>>>>> 8571be38
     ) -> Result<Vec<DbMetadataNexus>, Error> {
         use nexus_db_schema::schema::db_metadata_nexus::dsl;
 
@@ -914,26 +910,6 @@
         Ok(())
     }
 
-    /// Updates a nexus access record to "Quiesced"
-    pub async fn database_nexus_access_quiesce(
-        &self,
-        opctx: &OpContext,
-        nexus_id: OmicronZoneUuid,
-    ) -> Result<(), Error> {
-        use nexus_db_schema::schema::db_metadata_nexus::dsl;
-
-        opctx.authorize(authz::Action::Modify, &authz::FLEET).await?;
-
-        diesel::update(dsl::db_metadata_nexus)
-            .filter(dsl::nexus_id.eq(nexus_id.into_untyped_uuid()))
-            .set(dsl::state.eq(DbMetadataNexusState::Quiesced))
-            .execute_async(&*self.pool_connection_unauthorized().await?)
-            .await
-            .map_err(|e| public_error_from_diesel(e, ErrorHandler::Server))?;
-
-        Ok(())
-    }
-
     /// Initializes Nexus database access records from a blueprint using an
     /// existing connection
     ///
