// This Source Code Form is subject to the terms of the Mozilla Public
// License, v. 2.0. If a copy of the MPL was not distributed with this
// file, You can obtain one at https://mozilla.org/MPL/2.0/.

//! [`DataStore`] methods on Database Metadata.

use super::DataStore;
use crate::db;
use crate::db::error::public_error_from_diesel;
use crate::db::error::ErrorHandler;
<<<<<<< HEAD
use anyhow::{anyhow, bail, Context};
=======
use anyhow::{bail, ensure, Context};
>>>>>>> 58adb453
use async_bb8_diesel::{AsyncRunQueryDsl, AsyncSimpleConnection};
use chrono::Utc;
use diesel::prelude::*;
use nexus_db_model::AllSchemaVersions;
use nexus_db_model::SchemaVersion;
use nexus_db_model::EARLIEST_SUPPORTED_VERSION;
use omicron_common::api::external::Error;
use omicron_common::api::external::SemverVersion;
use slog::{error, info, o, Logger};
use std::str::FromStr;

impl DataStore {
    // Ensures that the database schema matches "desired_version".
    //
    // - Updating the schema makes the database incompatible with older
    // versions of Nexus, which are not running "desired_version".
    // - This is a one-way operation that cannot be undone.
    // - The caller is responsible for ensuring that the new version is valid,
    // and that all running Nexus instances can understand the new schema
    // version.
    //
    // TODO: This function assumes that all concurrently executing Nexus
    // instances on the rack are operating on the same version of software.
    // If that assumption is broken, nothing would stop a "new deployment"
    // from making a change that invalidates the queries used by an "old
    // deployment".
    pub async fn ensure_schema(
        &self,
        log: &Logger,
        desired_version: SemverVersion,
<<<<<<< HEAD
        config: Option<&SchemaConfig>,
    ) -> Result<(), anyhow::Error> {
        let (mut current_version, found_target_version) = match self
            .database_schema_version()
            .await
        {
            Ok((current_version, target_version)) => {
                // NOTE: We could run with a less tight restriction.
                //
                // If we respect the meaning of the semver version, it should be possible
                // to use subsequent versions, as long as they do not introduce breaking changes.
                //
                // However, at the moment, we opt for conservatism: if the database does not
                // exactly match the schema version, we refuse to continue without modification.
                if current_version == desired_version {
                    info!(log, "Compatible database schema: {current_version}");
                    return Ok(());
                }
                let observed = &current_version.0;
                warn!(log, "Database schema {observed} does not match expected {desired_version}");
                (current_version, target_version)
            }
            Err(e) => {
                bail!("Cannot read schema version: {e}");
            }
        };

        let Some(config) = config else {
            bail!("Not configured to automatically update schema");
        };

        if current_version > desired_version {
            bail!("Nexus older than DB version: automatic downgrades are unsupported");
=======
        all_versions: Option<&AllSchemaVersions>,
    ) -> Result<(), anyhow::Error> {
        let found_version = self
            .database_schema_version()
            .await
            .context("Cannot read database schema version")?;
        let log = log.new(o!(
            "found_version" => found_version.to_string(),
            "desired_version" => desired_version.to_string(),
        ));

        // NOTE: We could run with a less tight restriction.
        //
        // If we respect the meaning of the semver version, it should be
        // possible to use subsequent versions, as long as they do not introduce
        // breaking changes.
        //
        // However, at the moment, we opt for conservatism: if the database does
        // not exactly match the schema version, we refuse to continue without
        // modification.
        if found_version == desired_version {
            info!(log, "Database schema version is up to date");
            return Ok(());
        }

        if found_version > desired_version {
            error!(
                log,
                "Found schema version is newer than desired schema version";
            );
            bail!(
                "Found schema version ({}) is newer than desired schema \
                version ({})",
                found_version,
                desired_version,
            )
>>>>>>> 58adb453
        }

        let Some(all_versions) = all_versions else {
            error!(
                log,
                "Database schema version is out of date, but automatic update \
                is disabled",
            );
            bail!("Schema is out of date but automatic update is disabled");
        };

        // If we're here, we know the following:
        //
        // - The schema does not match our expected version (or at least, it
        //   didn't when we read it moments ago).
        // - We should attempt to automatically upgrade the schema.
<<<<<<< HEAD
        //
        // We do the following:
        // - Look in the schema directory for all the changes, in-order, to
        // migrate from our current version to the desired version.

        info!(log, "Reading schemas from {}", config.schema_dir);
        let mut dir = tokio::fs::read_dir(&config.schema_dir)
            .await
            .context("Failed to read schema config dir")?;
        let mut all_versions = BTreeSet::new();
        while let Some(entry) =
            dir.next_entry().await.context("Failed to read schema dir")?
        {
            if entry.file_type().await?.is_dir() {
                let name = entry
                    .file_name()
                    .into_string()
                    .map_err(|_| anyhow!("Non-unicode schema dir"))?;
                if let Ok(observed_version) = name.parse::<SemverVersion>() {
                    all_versions.insert(observed_version);
                } else {
                    let err_msg =
                        format!("Failed to parse {name} as a semver version");
                    warn!(log, "{err_msg}");
                    bail!(err_msg);
                }
            }
        }

        if !all_versions.contains(&current_version) {
            bail!(
                "Current DB version {current_version} was not found in {}",
                config.schema_dir
            );
        }
        // TODO: Test this?
        if !all_versions.contains(&desired_version) {
            bail!(
                "Target DB version {desired_version} was not found in {}",
                config.schema_dir
            );
        }
=======
        info!(log, "Database schema is out of date.  Attempting upgrade.");
        ensure!(
            all_versions.contains_version(&found_version),
            "Found schema version {found_version} was not found",
        );

        // TODO: Test this?
        ensure!(
            all_versions.contains_version(&desired_version),
            "Desired version {desired_version} was not found",
        );
>>>>>>> 58adb453

        let target_versions: Vec<&SchemaVersion> = all_versions
            .versions_range(&found_version..=&desired_version)
            .collect();

<<<<<<< HEAD
        // Iterate over semver versions (e.g., "1.0.0 -> 2.0.0").
        for mut target_version in target_versions.into_iter().map(|v| v.clone())
        {
            info!(
                log,
                "Attempting to upgrade schema";
                "current_version" => %current_version,
                "target_version" => %target_version,
            );

            let target_dir = config.schema_dir.join(target_version.to_string());

            let schema_change = all_sql_for_version_migration(&target_dir)
                .await
                .map_err(anyhow::Error::msg)
                .context("Failed to access all SQL statements for a version migration")?;
=======
        let mut current_version = found_version;
        for target_version in target_versions.into_iter() {
            let log = log.new(o!(
                "current_version" => current_version.to_string(),
                "target_version" => target_version.semver().to_string(),
            ));
            info!(log, "Attempting to upgrade schema");
>>>>>>> 58adb453

            // Iterate over each individual file that comprises a schema change.
            //
<<<<<<< HEAD
            // For example, this contains "up01.sql", "up02.sql", etc.
            //
            // While this update happens, the "current_version" will remain
            // the same (unless another Nexus concurrently completes the
            // update), but the "target_version" will keep shifting on each
            // incremental step.
            let mut prior_step_version = None;
            for (i, SchemaUpgradeStep { path: _, sql }) in
                schema_change.steps.iter().enumerate()
            {
                // Durably store our progress in the target version as the
                // pre-release extension of "target_version".
                target_version.0.pre =
                    semver::Prerelease::new(&format!("step.{i}"))
                        .context("Cannot parse step as semver pre-release")?;

                info!(
                    log,
                    "Considering found target version";
                    "observed_target_version" => ?found_target_version,
                    "attempted_target_version" => %target_version,
                );

                if let Some(found_target_version) =
                    found_target_version.as_ref()
                {
                    // This case only occurs if an upgrade failed and needed to
                    // restart, for whatever reason. We skip all the incremental
                    // steps that we know have completed.
                    if found_target_version > &target_version {
                        warn!(
                            log,
                            "Observed target version greater than this upgrade step. Skipping.";
                            "observed_target_version" => %found_target_version,
                            "attempted_target_version" => %target_version,
                        );
                        continue;
                    }
                }

                info!(
                    log,
                    "Marking schema upgrade as prepared";
                    "current_version" => %current_version,
                    "target_version" => %target_version,
                    "prior_step_version" => ?prior_step_version,
                );

                // Confirm the current version, set the "target_version"
                // column to indicate that a schema update is in-progress.
                //
                // Sets the following:
                // - db_metadata.target_version = new version
                self.prepare_schema_update(
                    &current_version,
                    &target_version,
                    prior_step_version.as_ref(),
                )
                .await
                .context("Failed to prepare schema change")?;

                info!(
                    log,
                    "Marked schema upgrade as prepared";
                    "current_version" => %current_version,
                    "target_version" => %target_version,
                );

                // Perform the schema change.
=======
            // Sets the following:
            // - db_metadata.target_version = new version
            self.prepare_schema_update(
                &current_version,
                &target_version.semver(),
            )
            .await
            .context("preparing schema update")?;
            info!(log, "Marked schema upgrade as prepared");

            for step in target_version.upgrade_steps() {
                // Perform the schema change step.
>>>>>>> 58adb453
                self.apply_schema_update(
                    &current_version,
                    &target_version.semver(),
                    step.sql(),
                )
                .await
<<<<<<< HEAD
                .context("Failed to apply schema update")?;

                info!(
                    log,
                    "Applied subcomponent of schema upgrade";
                    "current_version" => %current_version,
                    "target_version" => %target_version,
                );

                prior_step_version = Some(target_version.clone());
            }

            info!(
                log,
                "Applied schema upgrade";
                "current_version" => %current_version,
                "target_version" => %target_version,
            );
=======
                .with_context(|| {
                    format!(
                        "update to {}, applying step {:?}",
                        target_version.semver(),
                        step.label()
                    )
                })?;
            }

            info!(log, "Applied schema upgrade");
>>>>>>> 58adb453

            // NOTE: We could execute the schema change in a background task,
            // and let it propagate, while observing it with the following
            // snippet of SQL:
            //
            // WITH
            //   x AS (SHOW JOBS)
            // SELECT * FROM x WHERE
            //   job_type = 'SCHEMA CHANGE' AND
            //   status != 'succeeded';
            //
            // This would enable concurrent operations to happen on the database
            // while we're mid-update. However, there is subtlety here around
            // the visibility of renamed / deleted fields, unique indices, etc,
            // so in the short-term we simply block on this job performing the
            // update.
            //
            // NOTE: If we wanted to back-fill data manually, we could do so
            // here.

            // Now that the schema change has completed, set the following:
            // - db_metadata.version = new version
            // - db_metadata.target_version = NULL
<<<<<<< HEAD
            //
            // The "version" field ignores all this pre-release versioning that we
            // abuse in the "target_version" field.
            let mut new_version = target_version.clone();
            new_version.0.pre = semver::Prerelease::EMPTY;

            self.finalize_schema_update(
                &current_version,
                &target_version,
                &new_version,
            )
            .await
            .context("Failed to finalize schema update")?;
=======
            self.finalize_schema_update(
                &current_version,
                target_version.semver(),
            )
            .await
            .context("finalizing schema update")?;
>>>>>>> 58adb453

            info!(
                log,
                "Finalized schema upgrade";
<<<<<<< HEAD
                "current_version" => current_version.to_string(),
                "new_version" => new_version.to_string(),
            );

            current_version = new_version.clone();
=======
            );

            current_version = target_version.semver().clone();
>>>>>>> 58adb453
        }

        info!(log, "Schema update complete");

        Ok(())
    }

    pub async fn database_schema_version(
        &self,
    ) -> Result<(SemverVersion, Option<SemverVersion>), Error> {
        use db::schema::db_metadata::dsl;

        let (version, target): (String, Option<String>) = dsl::db_metadata
            .filter(dsl::singleton.eq(true))
            .select((dsl::version, dsl::target_version))
            .get_result_async(&*self.pool_connection_unauthorized().await?)
            .await
            .map_err(|e| public_error_from_diesel(e, ErrorHandler::Server))?;

        let version = SemverVersion::from_str(&version).map_err(|e| {
            Error::internal_error(&format!("Invalid schema version: {e}"))
        })?;

        if let Some(target) = target {
            let target = SemverVersion::from_str(&target).map_err(|e| {
                Error::internal_error(&format!("Invalid schema version: {e}"))
            })?;
            return Ok((version, Some(target)));
        };

        Ok((version, None))
    }

    // Updates the DB metadata to indicate that a transition from
    // `from_version` to `to_version` is occurring.
    //
    // This is only valid if the current version matches `from_version`,
    // and the prior `target_version` is either:
    // - None (no update in-progress)
    // - previous_step_version (we are incrementally working through a
    // multi-stage update).
    // - to_version (another Nexus attempted to prepare this same update).
    //
    // NOTE: This function should be idempotent -- if Nexus crashes mid-update,
    // a new Nexus instance should be able to re-call this function and
    // make progress.
    async fn prepare_schema_update(
        &self,
        from_version: &SemverVersion,
        to_version: &SemverVersion,
        previous_step_version: Option<&SemverVersion>,
    ) -> Result<(), Error> {
        use db::schema::db_metadata::dsl;

        let mut valid_prior_targets = vec![Some(to_version.to_string())];
        if let Some(previous) = previous_step_version {
            valid_prior_targets.push(Some(previous.to_string()));
        };

        let rows_updated = diesel::update(
            dsl::db_metadata
                .filter(dsl::singleton.eq(true))
                .filter(dsl::version.eq(from_version.to_string()))
                // Either we're updating to the same version, or no update is
                // in-progress.
                .filter(
                    dsl::target_version
                        .eq_any(valid_prior_targets)
                        .or(dsl::target_version.is_null()),
                ),
        )
        .set((
            dsl::time_modified.eq(Utc::now()),
            dsl::target_version.eq(Some(to_version.to_string())),
        ))
        .execute_async(&*self.pool_connection_unauthorized().await?)
        .await
        .map_err(|e| public_error_from_diesel(e, ErrorHandler::Server))?;

        if rows_updated != 1 {
            return Err(Error::internal_error(
                "Failed to prepare schema for update",
            ));
        }
        Ok(())
    }

    // Applies a schema update, using raw SQL read from a caller-supplied
    // configuration file.
    async fn apply_schema_update(
        &self,
        current: &SemverVersion,
        target: &SemverVersion,
        sql: &str,
    ) -> Result<(), Error> {
        let conn = self.pool_connection_unauthorized().await?;

        let result = self.transaction_retry_wrapper("apply_schema_update")
            .transaction(&conn, |conn| async move {
                if *target != EARLIEST_SUPPORTED_VERSION {
                    let validate_version_query = format!("SELECT CAST(\
                            IF(\
                                (\
                                    SELECT version = '{current}' and target_version = '{target}'\
                                    FROM omicron.public.db_metadata WHERE singleton = true\
                                ),\
                                'true',\
                                'Invalid starting version for schema change'\
                            ) AS BOOL\
                        );");
                    conn.batch_execute_async(&validate_version_query).await?;
                }
                conn.batch_execute_async(&sql).await?;
                Ok(())
            }).await;

        match result {
            Ok(()) => Ok(()),
            Err(e) => Err(public_error_from_diesel(e, ErrorHandler::Server)),
        }
    }

    // Completes a schema migration, upgrading to the new version.
    //
    // - from_version: What we expect "version" must be to proceed
    // - expected_target_version: What we expect "target_version" must be to
    // proceed.
    // - to_version: The new value of "version".
    async fn finalize_schema_update(
        &self,
        from_version: &SemverVersion,
        expected_target_version: &SemverVersion,
        to_version: &SemverVersion,
    ) -> Result<(), Error> {
        use db::schema::db_metadata::dsl;
        let rows_updated = diesel::update(
            dsl::db_metadata
                .filter(dsl::singleton.eq(true))
                .filter(dsl::version.eq(from_version.to_string()))
                .filter(
                    dsl::target_version.eq(expected_target_version.to_string()),
                ),
        )
        .set((
            dsl::time_modified.eq(Utc::now()),
            dsl::version.eq(to_version.to_string()),
            dsl::target_version.eq(None as Option<String>),
        ))
        .execute_async(&*self.pool_connection_unauthorized().await?)
        .await
        .map_err(|e| public_error_from_diesel(e, ErrorHandler::Server))?;

        if rows_updated != 1 {
            return Err(Error::internal_error(&format!(
                "Failed to finalize schema update from version \
                {from_version} to {to_version}"
            )));
        }
        Ok(())
    }
}

#[cfg(test)]
mod test {
    use super::*;
    use camino_tempfile::Utf8TempDir;
    use nexus_db_model::SCHEMA_VERSION;
    use nexus_test_utils::db as test_db;
    use omicron_test_utils::dev;
    use std::sync::Arc;

    // Confirms that calling the internal "ensure_schema" function can succeed
    // when the database is already at that version.
    #[tokio::test]
    async fn ensure_schema_is_current_version() {
        let logctx = dev::test_setup_log("ensure_schema_is_current_version");
        let mut crdb = test_db::test_setup_database(&logctx.log).await;

        let cfg = db::Config { url: crdb.pg_config().clone() };
        let pool = Arc::new(db::Pool::new(&logctx.log, &cfg));
        let datastore =
            Arc::new(DataStore::new(&logctx.log, pool, None).await.unwrap());

        datastore
            .ensure_schema(&logctx.log, SCHEMA_VERSION, None)
            .await
            .expect("Failed to ensure schema");

        crdb.cleanup().await.unwrap();
        logctx.cleanup_successful();
    }

    // Helper to create the version directory and "up.sql".
    async fn add_upgrade<S: AsRef<str>>(
        config_dir_path: &Utf8Path,
        version: SemverVersion,
        sql: S,
    ) {
        let dir = config_dir_path.join(version.to_string());
        tokio::fs::create_dir_all(&dir).await.unwrap();
        tokio::fs::write(dir.join("up.sql"), sql.as_ref()).await.unwrap();
    }

    async fn add_upgrade_subcomponent<S: AsRef<str>>(
        config_dir_path: &Utf8Path,
        version: SemverVersion,
        sql: S,
        i: usize,
    ) {
        let dir = config_dir_path.join(version.to_string());
        tokio::fs::create_dir_all(&dir).await.unwrap();
        tokio::fs::write(dir.join(format!("up{i}.sql")), sql.as_ref())
            .await
            .unwrap();
    }

    // Confirms that calling ensure_schema from concurrent Nexus instances
    // only permit the latest schema migration, rather than re-applying old
    // schema updates.
    #[tokio::test]
    async fn concurrent_nexus_instances_only_move_forward() {
        let logctx =
            dev::test_setup_log("concurrent_nexus_instances_only_move_forward");
        let log = &logctx.log;
        let mut crdb = test_db::test_setup_database(&logctx.log).await;

        let cfg = db::Config { url: crdb.pg_config().clone() };
        let pool = Arc::new(db::Pool::new(&logctx.log, &cfg));
        let conn = pool.pool().get().await.unwrap();

        // Mimic the layout of "schema/crdb".
        let config_dir = Utf8TempDir::new().unwrap();

<<<<<<< HEAD
        // Create the old version directory, and also update the on-disk "current version" to
        // this value.
=======
        // Helper to create the version directory and "up.sql".
        let add_upgrade = |version: SemverVersion, sql: String| {
            let config_dir_path = config_dir.path();
            async move {
                let dir = config_dir_path.join(version.to_string());
                tokio::fs::create_dir_all(&dir).await.unwrap();

                tokio::fs::write(dir.join("up.sql"), sql).await.unwrap();
            }
        };

        // Create the old version directory, and also update the on-disk
        // "current version" to this value.
>>>>>>> 58adb453
        //
        // Nexus will decide to upgrade to, at most, the version that its own
        // binary understands.
        //
        // To trigger this action within a test, we manually set the "known to
        // DB" version.
        let v0 = SemverVersion::new(0, 0, 0);
        use db::schema::db_metadata::dsl;
        diesel::update(dsl::db_metadata.filter(dsl::singleton.eq(true)))
            .set(dsl::version.eq(v0.to_string()))
            .execute_async(&*conn)
            .await
            .expect("Failed to set version back to 0.0.0");

        let v1 = SemverVersion::new(0, 0, 1);
        let v2 = SCHEMA_VERSION;

        assert!(v0 < v1);
        assert!(v1 < v2);

        // This version must exist so Nexus can see the sequence of updates from
        // v0 to v1 to v2, but it doesn't need to re-apply it.
        add_upgrade(config_dir.path(), v0.clone(), "SELECT true;").await;

        // This version adds a new table, but it takes a little while.
        //
        // This delay is intentional, so that some Nexus instances issuing
        // the update act quickly, while others lag behind.
        add_upgrade(
            config_dir.path(),
            v1.clone(),
            "SELECT pg_sleep(RANDOM() / 10); \
             CREATE TABLE IF NOT EXISTS widget(); \
             SELECT pg_sleep(RANDOM() / 10);",
        )
        .await;

        // The table we just created is deleted by a subsequent update.
        add_upgrade(
            config_dir.path(),
            v2.clone(),
            "DROP TABLE IF EXISTS widget;",
        )
        .await;

        // Show that the datastores can be created concurrently.
        let all_versions = AllSchemaVersions::load_specific_legacy_versions(
            config_dir.path(),
            [&v0, &v1, &v2].into_iter(),
        )
        .expect("failed to load schema");
        let _ = futures::future::join_all((0..10).map(|_| {
            let all_versions = all_versions.clone();
            let log = log.clone();
            let pool = pool.clone();
            tokio::task::spawn(async move {
                let datastore =
                    DataStore::new(&log, pool, Some(&all_versions)).await?;

                // This is the crux of this test: confirm that, as each
                // migration completes, it's not possible to see any artifacts
                // of the "v1" migration (namely: the 'Widget' table should not
                // exist).
                let result = diesel::select(diesel::dsl::sql::<
                    diesel::sql_types::Bool,
                >(
                    "EXISTS (SELECT * FROM pg_tables WHERE \
                            tablename = 'widget')",
                ))
                .get_result_async::<bool>(
                    &*datastore.pool_connection_for_tests().await.unwrap(),
                )
                .await
                .expect("Failed to query for table");
                assert_eq!(
                    result, false,
                    "The 'widget' table should have been deleted, but it \
                    exists.  This failure means an old update was re-applied \
                    after a newer update started."
                );

                Ok::<_, String>(datastore)
            })
        }))
        .await
        .into_iter()
        .collect::<Result<Vec<Result<DataStore, _>>, _>>()
        .expect("Failed to await datastore creation task")
        .into_iter()
        .collect::<Result<Vec<DataStore>, _>>()
        .expect("Failed to create datastore");

        crdb.cleanup().await.unwrap();
        logctx.cleanup_successful();
    }

    #[tokio::test]
    async fn schema_version_subcomponents_save_progress() {
        let logctx =
            dev::test_setup_log("schema_version_subcomponents_save_progress");
        let log = &logctx.log;
        let mut crdb = test_db::test_setup_database(&logctx.log).await;

        let cfg = db::Config { url: crdb.pg_config().clone() };
        let pool = Arc::new(db::Pool::new(&logctx.log, &cfg));
        let conn = pool.pool().get().await.unwrap();

        // Mimic the layout of "schema/crdb".
        let config_dir = Utf8TempDir::new().unwrap();

        // Create the old version directory, and also update the on-disk "current version" to
        // this value.
        //
        // Nexus will decide to upgrade to, at most, the version that its own binary understands.
        //
        // To trigger this action within a test, we manually set the "known to DB" version.
        let v0 = SemverVersion::new(0, 0, 0);
        use db::schema::db_metadata::dsl;
        diesel::update(dsl::db_metadata.filter(dsl::singleton.eq(true)))
            .set(dsl::version.eq(v0.to_string()))
            .execute_async(&*conn)
            .await
            .expect("Failed to set version back to 0.0.0");

        let v1 = SemverVersion::new(1, 0, 0);
        let v2 = SCHEMA_VERSION;

        assert!(v0 < v1);
        assert!(v1 < v2);

        // This version must exist so Nexus can see the sequence of updates from
        // v0 to v1 to v2, but it doesn't need to re-apply it.
        add_upgrade(config_dir.path(), v0.clone(), "SELECT true;").await;

        // Add a new version with a table that we'll populate in V2.
        add_upgrade(
            config_dir.path(),
            v1.clone(),
            "CREATE TABLE t(id INT PRIMARY KEY, data TEXT NOT NULL);",
        )
        .await;

        // Populate the table in a few incremental steps that might fail.
        let add = |sql: &str, i: usize| {
            let config_dir_path = config_dir.path();
            let v2 = v2.clone();
            let sql = sql.to_string();
            async move {
                add_upgrade_subcomponent(&config_dir_path, v2.clone(), &sql, i)
                    .await
            }
        };

        // This is just:
        //   data = 'abcd',
        // but with some spurious errors thrown in for good measure.
        add("INSERT INTO t (id, data) VALUES (1, '')", 1).await;
        add("UPDATE t SET data = data || 'a' WHERE id = 1", 2).await;
        add("SELECT CAST(IF ((SELECT RANDOM() < 0.5), 'true', 'failure') AS BOOL)", 3).await;
        add("UPDATE t SET data = data || 'b' WHERE id = 1", 4).await;
        add("SELECT CAST(IF ((SELECT RANDOM() < 0.5), 'true', 'failure') AS BOOL)", 5).await;
        add("SELECT CAST(IF ((SELECT RANDOM() < 0.5), 'true', 'failure') AS BOOL)", 6).await;
        add("UPDATE t SET data = data || 'c' WHERE id = 1", 7).await;
        add("SELECT CAST(IF ((SELECT RANDOM() < 0.5), 'true', 'failure') AS BOOL)", 8).await;
        add("SELECT CAST(IF ((SELECT RANDOM() < 0.5), 'true', 'failure') AS BOOL)", 9).await;
        add("SELECT CAST(IF ((SELECT RANDOM() < 0.5), 'true', 'failure') AS BOOL)", 10).await;
        add("UPDATE t SET data = data || 'd' WHERE id = 1", 11).await;

        // Create the datastore, which should apply the update on boot
        let config =
            SchemaConfig { schema_dir: config_dir.path().to_path_buf() };
        let datastore =
            DataStore::new(&log, pool.clone(), Some(&config)).await.unwrap();
        let conn = datastore.pool_connection_for_tests().await.unwrap();

        // Let's validate a couple things:
        // 1. The version is what we expect
        use diesel::dsl::sql;
        use diesel::sql_types::Text;
        let version = sql::<Text>("SELECT version FROM omicron.public.db_metadata WHERE singleton = true")
            .get_result_async::<String>(&*conn)
            .await
            .expect("Failed to get DB version");
        assert_eq!(version, SCHEMA_VERSION.to_string());
        // 2. We only applied each incremental step once
        let data = sql::<Text>("SELECT data FROM t WHERE id = 1")
            .get_result_async::<String>(&*conn)
            .await
            .expect("Failed to get data");
        assert_eq!(data, "abcd");

        crdb.cleanup().await.unwrap();
        logctx.cleanup_successful();
    }
}<|MERGE_RESOLUTION|>--- conflicted
+++ resolved
@@ -8,11 +8,7 @@
 use crate::db;
 use crate::db::error::public_error_from_diesel;
 use crate::db::error::ErrorHandler;
-<<<<<<< HEAD
-use anyhow::{anyhow, bail, Context};
-=======
 use anyhow::{bail, ensure, Context};
->>>>>>> 58adb453
 use async_bb8_diesel::{AsyncRunQueryDsl, AsyncSimpleConnection};
 use chrono::Utc;
 use diesel::prelude::*;
@@ -22,6 +18,7 @@
 use omicron_common::api::external::Error;
 use omicron_common::api::external::SemverVersion;
 use slog::{error, info, o, Logger};
+use std::ops::Bound;
 use std::str::FromStr;
 
 impl DataStore {
@@ -43,47 +40,13 @@
         &self,
         log: &Logger,
         desired_version: SemverVersion,
-<<<<<<< HEAD
-        config: Option<&SchemaConfig>,
-    ) -> Result<(), anyhow::Error> {
-        let (mut current_version, found_target_version) = match self
-            .database_schema_version()
-            .await
-        {
-            Ok((current_version, target_version)) => {
-                // NOTE: We could run with a less tight restriction.
-                //
-                // If we respect the meaning of the semver version, it should be possible
-                // to use subsequent versions, as long as they do not introduce breaking changes.
-                //
-                // However, at the moment, we opt for conservatism: if the database does not
-                // exactly match the schema version, we refuse to continue without modification.
-                if current_version == desired_version {
-                    info!(log, "Compatible database schema: {current_version}");
-                    return Ok(());
-                }
-                let observed = &current_version.0;
-                warn!(log, "Database schema {observed} does not match expected {desired_version}");
-                (current_version, target_version)
-            }
-            Err(e) => {
-                bail!("Cannot read schema version: {e}");
-            }
-        };
-
-        let Some(config) = config else {
-            bail!("Not configured to automatically update schema");
-        };
-
-        if current_version > desired_version {
-            bail!("Nexus older than DB version: automatic downgrades are unsupported");
-=======
         all_versions: Option<&AllSchemaVersions>,
     ) -> Result<(), anyhow::Error> {
-        let found_version = self
+        let (found_version, found_target_version) = self
             .database_schema_version()
             .await
             .context("Cannot read database schema version")?;
+
         let log = log.new(o!(
             "found_version" => found_version.to_string(),
             "desired_version" => desired_version.to_string(),
@@ -114,7 +77,6 @@
                 found_version,
                 desired_version,
             )
->>>>>>> 58adb453
         }
 
         let Some(all_versions) = all_versions else {
@@ -131,50 +93,6 @@
         // - The schema does not match our expected version (or at least, it
         //   didn't when we read it moments ago).
         // - We should attempt to automatically upgrade the schema.
-<<<<<<< HEAD
-        //
-        // We do the following:
-        // - Look in the schema directory for all the changes, in-order, to
-        // migrate from our current version to the desired version.
-
-        info!(log, "Reading schemas from {}", config.schema_dir);
-        let mut dir = tokio::fs::read_dir(&config.schema_dir)
-            .await
-            .context("Failed to read schema config dir")?;
-        let mut all_versions = BTreeSet::new();
-        while let Some(entry) =
-            dir.next_entry().await.context("Failed to read schema dir")?
-        {
-            if entry.file_type().await?.is_dir() {
-                let name = entry
-                    .file_name()
-                    .into_string()
-                    .map_err(|_| anyhow!("Non-unicode schema dir"))?;
-                if let Ok(observed_version) = name.parse::<SemverVersion>() {
-                    all_versions.insert(observed_version);
-                } else {
-                    let err_msg =
-                        format!("Failed to parse {name} as a semver version");
-                    warn!(log, "{err_msg}");
-                    bail!(err_msg);
-                }
-            }
-        }
-
-        if !all_versions.contains(&current_version) {
-            bail!(
-                "Current DB version {current_version} was not found in {}",
-                config.schema_dir
-            );
-        }
-        // TODO: Test this?
-        if !all_versions.contains(&desired_version) {
-            bail!(
-                "Target DB version {desired_version} was not found in {}",
-                config.schema_dir
-            );
-        }
-=======
         info!(log, "Database schema is out of date.  Attempting upgrade.");
         ensure!(
             all_versions.contains_version(&found_version),
@@ -186,42 +104,28 @@
             all_versions.contains_version(&desired_version),
             "Desired version {desired_version} was not found",
         );
->>>>>>> 58adb453
 
         let target_versions: Vec<&SchemaVersion> = all_versions
-            .versions_range(&found_version..=&desired_version)
+            .versions_range((
+                Bound::Excluded(&found_version),
+                Bound::Included(&desired_version),
+            ))
             .collect();
 
-<<<<<<< HEAD
-        // Iterate over semver versions (e.g., "1.0.0 -> 2.0.0").
-        for mut target_version in target_versions.into_iter().map(|v| v.clone())
-        {
-            info!(
-                log,
-                "Attempting to upgrade schema";
-                "current_version" => %current_version,
-                "target_version" => %target_version,
-            );
-
-            let target_dir = config.schema_dir.join(target_version.to_string());
-
-            let schema_change = all_sql_for_version_migration(&target_dir)
-                .await
-                .map_err(anyhow::Error::msg)
-                .context("Failed to access all SQL statements for a version migration")?;
-=======
+        // Iterate over each of the higher-level user-defined versions.
+        //
+        // These are the user-defined `KNOWN_VERSIONS` defined in
+        // nexus/db-model/src/schema_versions.rs.
         let mut current_version = found_version;
-        for target_version in target_versions.into_iter() {
+        for target_version in target_versions.into_iter().cloned() {
             let log = log.new(o!(
                 "current_version" => current_version.to_string(),
                 "target_version" => target_version.semver().to_string(),
             ));
             info!(log, "Attempting to upgrade schema");
->>>>>>> 58adb453
 
             // Iterate over each individual file that comprises a schema change.
             //
-<<<<<<< HEAD
             // For example, this contains "up01.sql", "up02.sql", etc.
             //
             // While this update happens, the "current_version" will remain
@@ -229,20 +133,20 @@
             // update), but the "target_version" will keep shifting on each
             // incremental step.
             let mut prior_step_version = None;
-            for (i, SchemaUpgradeStep { path: _, sql }) in
-                schema_change.steps.iter().enumerate()
-            {
+
+            for (i, step) in target_version.upgrade_steps().enumerate() {
                 // Durably store our progress in the target version as the
                 // pre-release extension of "target_version".
-                target_version.0.pre =
+                let mut target_step_version = target_version.semver().clone();
+                target_step_version.0.pre =
                     semver::Prerelease::new(&format!("step.{i}"))
                         .context("Cannot parse step as semver pre-release")?;
+                let log = log.new(o!("target_step_version" => target_step_version.to_string()));
 
                 info!(
                     log,
                     "Considering found target version";
-                    "observed_target_version" => ?found_target_version,
-                    "attempted_target_version" => %target_version,
+                    "found_target_version" => ?found_target_version,
                 );
 
                 if let Some(found_target_version) =
@@ -251,12 +155,11 @@
                     // This case only occurs if an upgrade failed and needed to
                     // restart, for whatever reason. We skip all the incremental
                     // steps that we know have completed.
-                    if found_target_version > &target_version {
+                    if found_target_version > &target_step_version {
                         warn!(
                             log,
                             "Observed target version greater than this upgrade step. Skipping.";
-                            "observed_target_version" => %found_target_version,
-                            "attempted_target_version" => %target_version,
+                            "found_target_version" => %found_target_version,
                         );
                         continue;
                     }
@@ -265,19 +168,17 @@
                 info!(
                     log,
                     "Marking schema upgrade as prepared";
-                    "current_version" => %current_version,
-                    "target_version" => %target_version,
                     "prior_step_version" => ?prior_step_version,
                 );
 
-                // Confirm the current version, set the "target_version"
+                // Confirm the current version, set the "target_step_version"
                 // column to indicate that a schema update is in-progress.
                 //
                 // Sets the following:
                 // - db_metadata.target_version = new version
                 self.prepare_schema_update(
                     &current_version,
-                    &target_version,
+                    &target_step_version,
                     prior_step_version.as_ref(),
                 )
                 .await
@@ -286,62 +187,35 @@
                 info!(
                     log,
                     "Marked schema upgrade as prepared";
-                    "current_version" => %current_version,
-                    "target_version" => %target_version,
                 );
 
                 // Perform the schema change.
-=======
-            // Sets the following:
-            // - db_metadata.target_version = new version
-            self.prepare_schema_update(
-                &current_version,
-                &target_version.semver(),
-            )
-            .await
-            .context("preparing schema update")?;
-            info!(log, "Marked schema upgrade as prepared");
-
-            for step in target_version.upgrade_steps() {
-                // Perform the schema change step.
->>>>>>> 58adb453
                 self.apply_schema_update(
                     &current_version,
-                    &target_version.semver(),
+                    &target_step_version,
                     step.sql(),
                 )
                 .await
-<<<<<<< HEAD
-                .context("Failed to apply schema update")?;
+                .with_context(|| {
+                    format!(
+                        "update to {}, applying step {:?}",
+                        target_step_version,
+                        step.label()
+                    )
+                })?;
 
                 info!(
                     log,
                     "Applied subcomponent of schema upgrade";
-                    "current_version" => %current_version,
-                    "target_version" => %target_version,
                 );
 
-                prior_step_version = Some(target_version.clone());
+                prior_step_version = Some(target_step_version.clone());
             }
 
             info!(
                 log,
                 "Applied schema upgrade";
-                "current_version" => %current_version,
-                "target_version" => %target_version,
             );
-=======
-                .with_context(|| {
-                    format!(
-                        "update to {}, applying step {:?}",
-                        target_version.semver(),
-                        step.label()
-                    )
-                })?;
-            }
-
-            info!(log, "Applied schema upgrade");
->>>>>>> 58adb453
 
             // NOTE: We could execute the schema change in a background task,
             // and let it propagate, while observing it with the following
@@ -365,47 +239,25 @@
             // Now that the schema change has completed, set the following:
             // - db_metadata.version = new version
             // - db_metadata.target_version = NULL
-<<<<<<< HEAD
-            //
-            // The "version" field ignores all this pre-release versioning that we
-            // abuse in the "target_version" field.
-            let mut new_version = target_version.clone();
-            new_version.0.pre = semver::Prerelease::EMPTY;
-
+            let last_step_target_version = prior_step_version
+                .ok_or_else(|| anyhow::anyhow!("Missing final step version"))?;
             self.finalize_schema_update(
                 &current_version,
-                &target_version,
-                &new_version,
+                &last_step_target_version,
+                &target_version.semver(),
             )
             .await
             .context("Failed to finalize schema update")?;
-=======
-            self.finalize_schema_update(
-                &current_version,
-                target_version.semver(),
-            )
-            .await
-            .context("finalizing schema update")?;
->>>>>>> 58adb453
 
             info!(
                 log,
                 "Finalized schema upgrade";
-<<<<<<< HEAD
-                "current_version" => current_version.to_string(),
-                "new_version" => new_version.to_string(),
             );
 
-            current_version = new_version.clone();
-=======
-            );
-
             current_version = target_version.semver().clone();
->>>>>>> 58adb453
         }
 
         info!(log, "Schema update complete");
-
         Ok(())
     }
 
@@ -441,9 +293,9 @@
     // This is only valid if the current version matches `from_version`,
     // and the prior `target_version` is either:
     // - None (no update in-progress)
+    // - to_version (another Nexus attempted to prepare this same update).
     // - previous_step_version (we are incrementally working through a
     // multi-stage update).
-    // - to_version (another Nexus attempted to prepare this same update).
     //
     // NOTE: This function should be idempotent -- if Nexus crashes mid-update,
     // a new Nexus instance should be able to re-call this function and
@@ -567,6 +419,7 @@
 #[cfg(test)]
 mod test {
     use super::*;
+    use camino::Utf8Path;
     use camino_tempfile::Utf8TempDir;
     use nexus_db_model::SCHEMA_VERSION;
     use nexus_test_utils::db as test_db;
@@ -635,24 +488,8 @@
         // Mimic the layout of "schema/crdb".
         let config_dir = Utf8TempDir::new().unwrap();
 
-<<<<<<< HEAD
-        // Create the old version directory, and also update the on-disk "current version" to
-        // this value.
-=======
-        // Helper to create the version directory and "up.sql".
-        let add_upgrade = |version: SemverVersion, sql: String| {
-            let config_dir_path = config_dir.path();
-            async move {
-                let dir = config_dir_path.join(version.to_string());
-                tokio::fs::create_dir_all(&dir).await.unwrap();
-
-                tokio::fs::write(dir.join("up.sql"), sql).await.unwrap();
-            }
-        };
-
         // Create the old version directory, and also update the on-disk
         // "current version" to this value.
->>>>>>> 58adb453
         //
         // Nexus will decide to upgrade to, at most, the version that its own
         // binary understands.
@@ -809,6 +646,15 @@
         // This is just:
         //   data = 'abcd',
         // but with some spurious errors thrown in for good measure.
+        //
+        // Note that if we "retry the steps from the beginning", this would
+        // likely append the wrong string. This is intentional! If this occurs,
+        // we'd like to catch such a case.
+        //
+        // Normally, we expect that each of these steps should be idempotent (by
+        // themselves) but in this case, we're controlling the test environment,
+        // and we should not expect any of these steps to be replayed once they
+        // succeed.
         add("INSERT INTO t (id, data) VALUES (1, '')", 1).await;
         add("UPDATE t SET data = data || 'a' WHERE id = 1", 2).await;
         add("SELECT CAST(IF ((SELECT RANDOM() < 0.5), 'true', 'failure') AS BOOL)", 3).await;
@@ -822,10 +668,23 @@
         add("UPDATE t SET data = data || 'd' WHERE id = 1", 11).await;
 
         // Create the datastore, which should apply the update on boot
-        let config =
-            SchemaConfig { schema_dir: config_dir.path().to_path_buf() };
+        let all_versions = AllSchemaVersions::load_specific_legacy_versions(
+            config_dir.path(),
+            [&v0, &v1, &v2].into_iter(),
+        )
+        .expect("failed to load schema");
+
+        // Manually construct the datastore to avoid the backoff timeout.
+        // We want to trigger errors, but have no need to wait.
         let datastore =
-            DataStore::new(&log, pool.clone(), Some(&config)).await.unwrap();
+            DataStore::new_unchecked(log.clone(), pool.clone()).unwrap();
+        while let Err(e) = datastore
+            .ensure_schema(&log, SCHEMA_VERSION, Some(&all_versions))
+            .await
+        {
+            warn!(log, "Failed to ensure schema"; "err" => %e);
+            continue;
+        }
         let conn = datastore.pool_connection_for_tests().await.unwrap();
 
         // Let's validate a couple things:
