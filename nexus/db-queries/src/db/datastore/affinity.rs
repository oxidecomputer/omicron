--- conflicted
+++ resolved
@@ -355,13 +355,8 @@
             .source()
             .sql(
                 "
-<<<<<<< HEAD
                 SELECT
                     instance.id as id,
-=======
-                SELECT * FROM (
-                SELECT instance.id as id,
->>>>>>> 08801b1e
                     instance.name as name,
                     instance.state,
                     instance.migration_id,
@@ -414,14 +409,12 @@
     ) -> ListResultVec<external::AntiAffinityGroupMember> {
         opctx.authorize(authz::Action::Read, authz_anti_affinity_group).await?;
 
-<<<<<<< HEAD
         let mut paginator = RawPaginator::new();
         paginator.source()
             .sql("
                 SELECT
                     instance.id as id,
                     instance.name as name,
-                    'instance' as label,
                     instance.state as instance_state,
                     instance.migration_id as migration_id,
                     vmm.state as vmm_state
@@ -436,99 +429,8 @@
                     group_id = ",
             )
             .param()
-            .bind::<diesel::sql_types::Uuid, _>(authz_anti_affinity_group.id())
-            .sql("
-                UNION
-                SELECT
-                    affinity_group.id as id,
-                    affinity_group.name as name,
-                    'affinity_group' as label,
-                    NULL as instance_state,
-                    NULL as migration_id,
-                    NULL as vmm_state
-                FROM anti_affinity_group_affinity_membership
-                INNER JOIN affinity_group
-                ON affinity_group.id = anti_affinity_group_affinity_membership.affinity_group_id
-                WHERE
-                    affinity_group.time_deleted IS NULL AND
-                    anti_affinity_group_id = ",
-            )
-            .param()
             .bind::<diesel::sql_types::Uuid, _>(authz_anti_affinity_group.id());
         paginator.paginate_by_id_or_name(pagparams)
-=======
-        let (direction, limit) = match pagparams {
-            PaginatedBy::Id(p) => (p.direction, p.limit),
-            PaginatedBy::Name(p) => (p.direction, p.limit),
-        };
-        let asc = match direction {
-            dropshot::PaginationOrder::Ascending => true,
-            dropshot::PaginationOrder::Descending => false,
-        };
-
-        let mut query = QueryBuilder::new()
-            .sql(
-                "SELECT id,name,instance_state,migration_id,vmm_state
-                FROM (
-                    SELECT
-                        instance.id as id,
-                        instance.name as name,
-                        instance.state as instance_state,
-                        instance.migration_id as migration_id,
-                        vmm.state as vmm_state
-                    FROM anti_affinity_group_instance_membership
-                    INNER JOIN instance
-                    ON instance.id = anti_affinity_group_instance_membership.instance_id
-                    LEFT JOIN vmm
-                    ON instance.active_propolis_id = vmm.id
-                    WHERE
-                        instance.time_deleted IS NULL AND
-                        vmm.time_deleted IS NULL AND
-                        group_id = ",
-            )
-            .param()
-            .bind::<diesel::sql_types::Uuid, _>(authz_anti_affinity_group.id())
-            .sql(") ");
-
-        match pagparams {
-            PaginatedBy::Id(DataPageParams { marker, .. }) => {
-                if let Some(id) = marker {
-                    query = query
-                        .sql("WHERE id ")
-                        .sql(if asc { ">" } else { "<" })
-                        .sql(" ")
-                        .param()
-                        .bind::<diesel::sql_types::Uuid, _>(**id);
-                };
-                query = query.sql(" ORDER BY id ");
-            }
-            PaginatedBy::Name(DataPageParams { marker, .. }) => {
-                if let Some(name) = marker {
-                    query = query
-                        .sql("WHERE name ")
-                        .sql(if asc { ">" } else { "<" })
-                        .sql(" ")
-                        .param()
-                        .bind::<diesel::sql_types::Text, _>(Name(
-                            (*name).clone(),
-                        ));
-                };
-                query = query.sql(" ORDER BY name ");
-            }
-        }
-        if asc {
-            query = query.sql("ASC ");
-        } else {
-            query = query.sql("DESC ");
-        }
-
-        query = query
-            .sql(" LIMIT ")
-            .param()
-            .bind::<diesel::sql_types::BigInt, _>(i64::from(limit.get()));
-
-        query
->>>>>>> 08801b1e
             .query::<(
                 diesel::sql_types::Uuid,
                 diesel::sql_types::Text,
