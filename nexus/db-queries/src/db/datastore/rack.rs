--- conflicted
+++ resolved
@@ -867,12 +867,8 @@
     use crate::db::model::Sled;
     use async_bb8_diesel::AsyncSimpleConnection;
     use internal_params::DnsRecord;
-<<<<<<< HEAD
+    use nexus_config::NUM_INITIAL_RESERVED_IP_ADDRESSES;
     use nexus_db_model::{DnsGroup, Generation, InitialDnsGroup, SledUpdate};
-=======
-    use nexus_config::NUM_INITIAL_RESERVED_IP_ADDRESSES;
-    use nexus_db_model::{DnsGroup, InitialDnsGroup, SledUpdate};
->>>>>>> 94bc6f54
     use nexus_test_utils::db::test_setup_database;
     use nexus_types::external_api::shared::SiloIdentityMode;
     use nexus_types::identity::Asset;
