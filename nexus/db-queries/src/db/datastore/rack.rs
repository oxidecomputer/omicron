// This Source Code Form is subject to the terms of the Mozilla Public
// License, v. 2.0. If a copy of the MPL was not distributed with this
// file, You can obtain one at https://mozilla.org/MPL/2.0/.

//! [`DataStore`] methods on [`Rack`]s.

use super::dns::DnsVersionUpdateBuilder;
use super::DataStore;
use super::SERVICE_IP_POOL_NAME;
use crate::authz;
use crate::context::OpContext;
use crate::db;
use crate::db::collection_insert::AsyncInsertError;
use crate::db::collection_insert::DatastoreCollection;
use crate::db::error::public_error_from_diesel;
use crate::db::error::retryable;
use crate::db::error::ErrorHandler;
use crate::db::error::MaybeRetryable::*;
use crate::db::fixed_data::silo::INTERNAL_SILO_ID;
use crate::db::fixed_data::vpc_subnet::DNS_VPC_SUBNET;
use crate::db::fixed_data::vpc_subnet::NEXUS_VPC_SUBNET;
use crate::db::fixed_data::vpc_subnet::NTP_VPC_SUBNET;
use crate::db::identity::Asset;
use crate::db::model::Dataset;
use crate::db::model::IncompleteExternalIp;
use crate::db::model::PhysicalDisk;
use crate::db::model::Rack;
use crate::db::model::Zpool;
use crate::db::pagination::paginated;
use crate::db::pool::DbConnection;
use async_bb8_diesel::AsyncConnection;
use async_bb8_diesel::AsyncRunQueryDsl;
use chrono::Utc;
use diesel::prelude::*;
use diesel::result::Error as DieselError;
use diesel::upsert::excluded;
use ipnetwork::IpNetwork;
use nexus_db_model::DnsGroup;
use nexus_db_model::DnsZone;
use nexus_db_model::ExternalIp;
use nexus_db_model::IncompleteNetworkInterface;
use nexus_db_model::InitialDnsGroup;
use nexus_db_model::PasswordHashString;
use nexus_db_model::SiloUser;
use nexus_db_model::SiloUserPasswordHash;
use nexus_db_model::SledUnderlaySubnetAllocation;
use nexus_types::deployment::Blueprint;
use nexus_types::deployment::BlueprintTarget;
use nexus_types::deployment::OmicronZoneType;
use nexus_types::external_api::params as external_params;
use nexus_types::external_api::shared;
use nexus_types::external_api::shared::IdentityType;
use nexus_types::external_api::shared::IpRange;
use nexus_types::external_api::shared::SiloRole;
use nexus_types::identity::Resource;
use nexus_types::internal_api::params as internal_params;
use omicron_common::api::external::DataPageParams;
use omicron_common::api::external::Error;
use omicron_common::api::external::IdentityMetadataCreateParams;
use omicron_common::api::external::InternalContext;
use omicron_common::api::external::ListResultVec;
use omicron_common::api::external::LookupType;
use omicron_common::api::external::ResourceType;
use omicron_common::api::external::UpdateResult;
use omicron_common::bail_unless;
use slog_error_chain::InlineErrorChain;
use std::net::IpAddr;
use std::sync::{Arc, OnceLock};
use uuid::Uuid;

/// Groups arguments related to rack initialization
#[derive(Clone)]
pub struct RackInit {
    pub rack_id: Uuid,
    pub rack_subnet: IpNetwork,
    pub blueprint: Blueprint,
    pub services: Vec<internal_params::ServicePutRequest>,
    pub physical_disks: Vec<PhysicalDisk>,
    pub zpools: Vec<Zpool>,
    pub datasets: Vec<Dataset>,
    pub service_ip_pool_ranges: Vec<IpRange>,
    pub internal_dns: InitialDnsGroup,
    pub external_dns: InitialDnsGroup,
    pub recovery_silo: external_params::SiloCreate,
    pub recovery_silo_fq_dns_name: String,
    pub recovery_user_id: external_params::UserId,
    pub recovery_user_password_hash: omicron_passwords::PasswordHashString,
    pub dns_update: DnsVersionUpdateBuilder,
}

/// Possible errors while trying to initialize rack
#[derive(Debug)]
enum RackInitError {
    AddingIp(Error),
    AddingNic(Error),
    BlueprintInsert(Error),
    BlueprintTargetSet(Error),
    ServiceInsert(Error),
    DatasetInsert { err: AsyncInsertError, zpool_id: Uuid },
    PhysicalDiskInsert(Error),
    ZpoolInsert(Error),
    RackUpdate { err: DieselError, rack_id: Uuid },
    DnsSerialization(Error),
    Silo(Error),
    RoleAssignment(Error),
    // Retryable database error
    Retryable(DieselError),
    // Other non-retryable database error
    Database(DieselError),
}

// Catch-all for Diesel error conversion into RackInitError, which
// can also label errors as retryable.
impl From<DieselError> for RackInitError {
    fn from(e: DieselError) -> Self {
        if retryable(&e) {
            Self::Retryable(e)
        } else {
            Self::Database(e)
        }
    }
}

impl From<RackInitError> for Error {
    fn from(e: RackInitError) -> Self {
        match e {
            RackInitError::AddingIp(err) => err,
            RackInitError::AddingNic(err) => err,
            RackInitError::DatasetInsert { err, zpool_id } => match err {
                AsyncInsertError::CollectionNotFound => Error::ObjectNotFound {
                    type_name: ResourceType::Zpool,
                    lookup_type: LookupType::ById(zpool_id),
                },
                AsyncInsertError::DatabaseError(e) => {
                    public_error_from_diesel(e, ErrorHandler::Server)
                }
            },
            RackInitError::PhysicalDiskInsert(err) => err,
            RackInitError::ZpoolInsert(err) => err,
            RackInitError::ServiceInsert(err) => Error::internal_error(
                &format!("failed to insert Service record: {:#}", err),
            ),
            RackInitError::BlueprintInsert(err) => Error::internal_error(
                &format!("failed to insert Blueprint: {:#}", err),
            ),
            RackInitError::BlueprintTargetSet(err) => Error::internal_error(
                &format!("failed to insert set target Blueprint: {:#}", err),
            ),
            RackInitError::RackUpdate { err, rack_id } => {
                public_error_from_diesel(
                    err,
                    ErrorHandler::NotFoundByLookup(
                        ResourceType::Rack,
                        LookupType::ById(rack_id),
                    ),
                )
            }
            RackInitError::DnsSerialization(err) => Error::internal_error(
                &format!("failed to serialize initial DNS records: {:#}", err),
            ),
            RackInitError::Silo(err) => Error::internal_error(&format!(
                "failed to create recovery Silo: {:#}",
                err
            )),
            RackInitError::RoleAssignment(err) => Error::internal_error(
                &format!("failed to assign role to initial user: {:#}", err),
            ),
            RackInitError::Retryable(err) => Error::internal_error(&format!(
                "failed operation due to database contention: {:#}",
                err
            )),
            RackInitError::Database(err) => Error::internal_error(&format!(
                "failed operation due to database error: {:#}",
                err
            )),
        }
    }
}

impl DataStore {
    pub async fn rack_list(
        &self,
        opctx: &OpContext,
        pagparams: &DataPageParams<'_, Uuid>,
    ) -> ListResultVec<Rack> {
        opctx.authorize(authz::Action::Read, &authz::FLEET).await?;
        use db::schema::rack::dsl;
        paginated(dsl::rack, dsl::id, pagparams)
            .select(Rack::as_select())
            .load_async(&*self.pool_connection_authorized(opctx).await?)
            .await
            .map_err(|e| public_error_from_diesel(e, ErrorHandler::Server))
    }

    /// Stores a new rack in the database.
    ///
    /// This function is a no-op if the rack already exists.
    pub async fn rack_insert(
        &self,
        opctx: &OpContext,
        rack: &Rack,
    ) -> Result<Rack, Error> {
        use db::schema::rack::dsl;

        diesel::insert_into(dsl::rack)
            .values(rack.clone())
            .on_conflict(dsl::id)
            .do_update()
            // This is a no-op, since we conflicted on the ID.
            .set(dsl::id.eq(excluded(dsl::id)))
            .returning(Rack::as_returning())
            .get_result_async(&*self.pool_connection_authorized(opctx).await?)
            .await
            .map_err(|e| {
                public_error_from_diesel(
                    e,
                    ErrorHandler::Conflict(
                        ResourceType::Rack,
                        &rack.id().to_string(),
                    ),
                )
            })
    }

    pub async fn update_rack_subnet(
        &self,
        opctx: &OpContext,
        rack: &Rack,
    ) -> Result<(), Error> {
        debug!(
            opctx.log,
            "updating rack subnet for rack {} to {:#?}",
            rack.id(),
            rack.rack_subnet
        );
        use db::schema::rack::dsl;
        diesel::update(dsl::rack)
            .filter(dsl::id.eq(rack.id()))
            .set(dsl::rack_subnet.eq(rack.rack_subnet))
            .execute_async(&*self.pool_connection_authorized(opctx).await?)
            .await
            .map_err(|e| public_error_from_diesel(e, ErrorHandler::Server))?;

        Ok(())
    }

    // Return the subnet for the rack
    pub async fn rack_subnet(
        &self,
        opctx: &OpContext,
        rack_id: Uuid,
    ) -> Result<IpNetwork, Error> {
        opctx.authorize(authz::Action::Read, &authz::FLEET).await?;
        let conn = self.pool_connection_authorized(opctx).await?;
        use db::schema::rack::dsl;
        // It's safe to unwrap the returned `rack_subnet` because
        // we filter on `rack_subnet.is_not_null()`
        let subnet = dsl::rack
            .filter(dsl::id.eq(rack_id))
            .filter(dsl::rack_subnet.is_not_null())
            .select(dsl::rack_subnet)
            .first_async::<Option<IpNetwork>>(&*conn)
            .await
            .map_err(|e| public_error_from_diesel(e, ErrorHandler::Server))?;
        match subnet {
            Some(subnet) => Ok(subnet),
            None => Err(Error::internal_error(
                "DB Error(bug): returned a null subnet for {rack_id}",
            )),
        }
    }

    /// Allocate a rack subnet octet to a given sled
    ///
    /// 1. Find the existing allocations
    /// 2. Calculate the new allocation
    /// 3. Save the new allocation, if there isn't one for the given
    ///    `hw_baseboard_id`
    /// 4. Return the new allocation
    ///
    // TODO: This could all actually be done in SQL using a `next_item` query.
    // See https://github.com/oxidecomputer/omicron/issues/4544
    pub async fn allocate_sled_underlay_subnet_octets(
        &self,
        opctx: &OpContext,
        rack_id: Uuid,
        hw_baseboard_id: Uuid,
    ) -> Result<SledUnderlaySubnetAllocation, Error> {
        // Fetch all the existing allocations via self.rack_id
        let allocations = self.rack_subnet_allocations(opctx, rack_id).await?;

        // Calculate the allocation for the new sled by choosing the minimum
        // octet. The returned allocations are ordered by octet, so we will know
        // when we have a free one. However, if we already have an allocation
        // for the given sled then reuse that one.
        const MIN_SUBNET_OCTET: i16 = 33;
        let mut new_allocation = SledUnderlaySubnetAllocation {
            rack_id,
            sled_id: Uuid::new_v4(),
            subnet_octet: MIN_SUBNET_OCTET,
            hw_baseboard_id,
        };
        let mut allocation_already_exists = false;
        for allocation in allocations {
            if allocation.hw_baseboard_id == new_allocation.hw_baseboard_id {
                // We already have an allocation for this sled.
                new_allocation = allocation;
                allocation_already_exists = true;
                break;
            }
            if allocation.subnet_octet == new_allocation.subnet_octet {
                bail_unless!(
                    new_allocation.subnet_octet < 255,
                    "Too many sled subnets allocated"
                );
                new_allocation.subnet_octet += 1;
            }
        }

        // Write the new allocation row to CRDB. The UNIQUE constraint
        // on `subnet_octet` will prevent dueling administrators reusing
        // allocations when sleds are being added. We will need another
        // mechanism ala generation numbers when we must interleave additions
        // and removals of sleds.
        if !allocation_already_exists {
            self.sled_subnet_allocation_insert(opctx, &new_allocation).await?;
        }

        Ok(new_allocation)
    }

    /// Return all current underlay allocations for the rack.
    ///
    /// Order allocations by `subnet_octet`
    pub async fn rack_subnet_allocations(
        &self,
        opctx: &OpContext,
        rack_id: Uuid,
    ) -> Result<Vec<SledUnderlaySubnetAllocation>, Error> {
        opctx.authorize(authz::Action::Read, &authz::FLEET).await?;
        use db::schema::sled_underlay_subnet_allocation::dsl as subnet_dsl;
        subnet_dsl::sled_underlay_subnet_allocation
            .filter(subnet_dsl::rack_id.eq(rack_id))
            .select(SledUnderlaySubnetAllocation::as_select())
            .order_by(subnet_dsl::subnet_octet.asc())
            .load_async(&*self.pool_connection_authorized(opctx).await?)
            .await
            .map_err(|e| public_error_from_diesel(e, ErrorHandler::Server))
    }

    /// Store a new sled subnet allocation in the database
    pub async fn sled_subnet_allocation_insert(
        &self,
        opctx: &OpContext,
        allocation: &SledUnderlaySubnetAllocation,
    ) -> Result<(), Error> {
        opctx.authorize(authz::Action::Modify, &authz::FLEET).await?;
        use db::schema::sled_underlay_subnet_allocation::dsl;
        diesel::insert_into(dsl::sled_underlay_subnet_allocation)
            .values(allocation.clone())
            .execute_async(&*self.pool_connection_authorized(opctx).await?)
            .await
            .map_err(|e| public_error_from_diesel(e, ErrorHandler::Server))?;
        Ok(())
    }

    #[allow(clippy::too_many_arguments)]
    async fn rack_create_recovery_silo(
        &self,
        opctx: &OpContext,
        conn: &async_bb8_diesel::Connection<DbConnection>,
        log: &slog::Logger,
        recovery_silo: external_params::SiloCreate,
        recovery_silo_fq_dns_name: String,
        recovery_user_id: external_params::UserId,
        recovery_user_password_hash: omicron_passwords::PasswordHashString,
        dns_update: DnsVersionUpdateBuilder,
    ) -> Result<(), RackInitError> {
        let db_silo = self
            .silo_create_conn(
                conn,
                opctx,
                opctx,
                recovery_silo,
                &[recovery_silo_fq_dns_name],
                dns_update,
            )
            .await
            .map_err(|err| match err.retryable() {
                NotRetryable(err) => RackInitError::Silo(err.into()),
                Retryable(err) => RackInitError::Retryable(err),
            })?;
        info!(log, "Created recovery silo");

        // Create the first user in the initial Recovery Silo
        let silo_user_id = Uuid::new_v4();
        let silo_user = SiloUser::new(
            db_silo.id(),
            silo_user_id,
            recovery_user_id.as_ref().to_owned(),
        );
        {
            use db::schema::silo_user::dsl;
            diesel::insert_into(dsl::silo_user)
                .values(silo_user)
                .execute_async(conn)
                .await?;
        }
        info!(log, "Created recovery user");

        // Set that user's password.
        let hash = SiloUserPasswordHash::new(
            silo_user_id,
            PasswordHashString::from(recovery_user_password_hash),
        );
        {
            use db::schema::silo_user_password_hash::dsl;
            diesel::insert_into(dsl::silo_user_password_hash)
                .values(hash)
                .execute_async(conn)
                .await?;
        }
        info!(log, "Created recovery user's password");

        // Grant that user Admin privileges on the Recovery Silo.

        // This is very subtle: we must generate both of these queries before we
        // execute either of them, and we must not attempt to do any authz
        // checks after this in the same transaction because they may deadlock
        // with our query.
        let authz_silo = authz::Silo::new(
            authz::FLEET,
            db_silo.id(),
            LookupType::ById(db_silo.id()),
        );
        let (q1, q2) = Self::role_assignment_replace_visible_queries(
            opctx,
            &authz_silo,
            &[shared::RoleAssignment {
                identity_type: IdentityType::SiloUser,
                identity_id: silo_user_id,
                role_name: SiloRole::Admin,
            }],
        )
        .await
        .map_err(RackInitError::RoleAssignment)?;
        debug!(log, "Generated role assignment queries");

        q1.execute_async(conn).await?;
        q2.execute_async(conn).await?;
        info!(log, "Granted Silo privileges");

        Ok(())
    }

    async fn rack_populate_service_records(
        &self,
        conn: &async_bb8_diesel::Connection<DbConnection>,
        log: &slog::Logger,
        service_pool: &db::model::IpPool,
        service: internal_params::ServicePutRequest,
    ) -> Result<(), RackInitError> {
        use internal_params::ServiceKind;

        let service_db = db::model::Service::new(
            service.service_id,
            service.sled_id,
            service.zone_id,
            service.address,
            service.kind.clone().into(),
        );
        self.service_upsert_conn(conn, service_db).await.map_err(
            |e| match e.retryable() {
                Retryable(e) => RackInitError::Retryable(e),
                NotRetryable(e) => RackInitError::ServiceInsert(e.into()),
            },
        )?;

        // For services with external connectivity, we record their
        // explicit IP allocation and create a service NIC as well.
        let service_ip_nic = match service.kind {
            ServiceKind::ExternalDns { external_address, ref nic }
            | ServiceKind::Nexus { external_address, ref nic } => {
                let db_ip = IncompleteExternalIp::for_service_explicit(
                    Uuid::new_v4(),
                    &db::model::Name(nic.name.clone()),
                    &format!("{}", service.kind),
                    service.service_id,
                    service_pool.id(),
                    external_address,
                );
                let vpc_subnet = match service.kind {
                    ServiceKind::ExternalDns { .. } => DNS_VPC_SUBNET.clone(),
                    ServiceKind::Nexus { .. } => NEXUS_VPC_SUBNET.clone(),
                    _ => unreachable!(),
                };
                let db_nic = IncompleteNetworkInterface::new_service(
                    nic.id,
                    service.service_id,
                    vpc_subnet,
                    IdentityMetadataCreateParams {
                        name: nic.name.clone(),
                        description: format!("{} service vNIC", service.kind),
                    },
                    nic.ip,
                    nic.mac,
                    nic.slot,
                )
                .map_err(|e| RackInitError::AddingNic(e))?;
                Some((db_ip, db_nic))
            }
            ServiceKind::BoundaryNtp { snat, ref nic } => {
                let db_ip = IncompleteExternalIp::for_service_explicit_snat(
                    Uuid::new_v4(),
                    service.service_id,
                    service_pool.id(),
                    snat.ip,
                    (snat.first_port, snat.last_port),
                );
                let db_nic = IncompleteNetworkInterface::new_service(
                    nic.id,
                    service.service_id,
                    NTP_VPC_SUBNET.clone(),
                    IdentityMetadataCreateParams {
                        name: nic.name.clone(),
                        description: format!("{} service vNIC", service.kind),
                    },
                    nic.ip,
                    nic.mac,
                    nic.slot,
                )
                .map_err(|e| RackInitError::AddingNic(e))?;
                Some((db_ip, db_nic))
            }
            _ => None,
        };
        if let Some((db_ip, db_nic)) = service_ip_nic {
            Self::allocate_external_ip_on_connection(conn, db_ip)
                .await
                .map_err(|err| {
                    error!(
                        log,
                        "Initializing Rack: Failed to allocate \
                         IP address for {}",
                        service.kind;
                        "err" => %err,
                    );
                    match err.retryable() {
                        Retryable(e) => RackInitError::Retryable(e),
                        NotRetryable(e) => RackInitError::AddingIp(e.into()),
                    }
                })?;

            self.create_network_interface_raw_conn(conn, db_nic)
                .await
                .map(|_| ())
                .or_else(|e| {
                    use db::queries::network_interface::InsertError;
                    match e {
                        InsertError::InterfaceAlreadyExists(
                            _,
                            db::model::NetworkInterfaceKind::Service,
                        ) => Ok(()),
                        InsertError::Retryable(err) => {
                            Err(RackInitError::Retryable(err))
                        }
                        _ => Err(RackInitError::AddingNic(e.into_external())),
                    }
                })?;
        }

        info!(log, "Inserted records for {} service", service.kind);
        Ok(())
    }

    /// Update a rack to mark that it has been initialized
    pub async fn rack_set_initialized(
        &self,
        opctx: &OpContext,
        rack_init: RackInit,
    ) -> UpdateResult<Rack> {
        use db::schema::rack::dsl as rack_dsl;

        opctx.authorize(authz::Action::CreateChild, &authz::FLEET).await?;

        let (authz_service_pool, service_pool) =
            self.ip_pools_service_lookup(&opctx).await?;

        // NOTE: This operation could likely be optimized with a CTE, but given
        // the low-frequency of calls, this optimization has been deferred.
        let log = opctx.log.clone();
        let err = Arc::new(OnceLock::new());

        // NOTE: This transaction cannot yet be made retryable, as it uses
        // nested transactions.
        let rack = self
            .pool_connection_authorized(opctx)
            .await?
            .transaction_async(|conn| {
                let err = err.clone();
                let log = log.clone();
                let authz_service_pool = authz_service_pool.clone();
                let rack_init = rack_init.clone();
                let service_pool = service_pool.clone();
                async move {
                    let rack_id = rack_init.rack_id;
                    let blueprint = rack_init.blueprint;
                    let services = rack_init.services;
                    let physical_disks = rack_init.physical_disks;
                    let zpools = rack_init.zpools;
                    let datasets = rack_init.datasets;
                    let service_ip_pool_ranges =
                        rack_init.service_ip_pool_ranges;
                    let internal_dns = rack_init.internal_dns;
                    let external_dns = rack_init.external_dns;

                    // Early exit if the rack has already been initialized.
                    let rack = rack_dsl::rack
                        .filter(rack_dsl::id.eq(rack_id))
                        .select(Rack::as_select())
                        .get_result_async(&conn)
                        .await
                        .map_err(|e| {
                            error!(
                                log,
                                "Initializing Rack: Rack UUID not found";
                                InlineErrorChain::new(&e),
                            );
                            err.set(RackInitError::RackUpdate {
                                err: e,
                                rack_id,
                            })
                            .unwrap();
                            DieselError::RollbackTransaction
                        })?;
                    if rack.initialized {
                        info!(log, "Early exit: Rack already initialized");
                        return Ok::<_, DieselError>(rack);
                    }

<<<<<<< HEAD
                    // Otherwise, insert:
                    // - Services
                    // - PhysicalDisks
                    // - Zpools
                    // - Datasets
                    //
                    // Which RSS has already allocated during bootstrapping
=======
                    // Otherwise, insert blueprint and datasets.
>>>>>>> b9b4bf12

                    // Set up the IP pool for internal services.
                    for range in service_ip_pool_ranges {
                        Self::ip_pool_add_range_on_connection(
                            &conn,
                            opctx,
                            &authz_service_pool,
                            &range,
                        )
                        .await
                        .map_err(|e| {
                            error!(
                                log,
                                "Initializing Rack: Failed to add \
                                 IP pool range";
                                &e,
                            );
                            err.set(RackInitError::AddingIp(e)).unwrap();
                            DieselError::RollbackTransaction
                        })?;
                    }

                    // Insert the RSS-generated blueprint.
                    Self::blueprint_insert_on_connection(
                        &conn, opctx, &blueprint,
                    )
                    .await
                    .map_err(|e| {
                        error!(
                            log,
                            "Initializing Rack: Failed to insert blueprint";
                            &e,
                        );
                        err.set(RackInitError::BlueprintInsert(e)).unwrap();
                        DieselError::RollbackTransaction
                    })?;

                    // Mark the RSS-generated blueprint as the current target,
                    // DISABLED. We may change this to enabled in the future
                    // when more of Reconfigurator is automated, but for now we
                    // require a support operation to enable it.
                    Self::blueprint_target_set_current_on_connection(
                        &conn,
                        opctx,
                        BlueprintTarget {
                            target_id: blueprint.id,
                            enabled: false,
                            time_made_target: Utc::now(),
                        },
                    )
                    .await
                    .map_err(|e| {
                        error!(
                            log,
                            "Initializing Rack: Failed to set blueprint \
                             as target";
                            &e,
                        );
                        err.set(RackInitError::BlueprintTargetSet(e)).unwrap();
                        DieselError::RollbackTransaction
                    })?;

                    // Allocate records for all services.
                    for service in services {
                        self.rack_populate_service_records(
                            &conn,
                            &log,
                            &service_pool,
                            service,
                        )
                        .await
                        .map_err(|e| {
                            err.set(e).unwrap();
                            DieselError::RollbackTransaction
                        })?;
                    }
                    info!(log, "Inserted services");

                    for physical_disk in physical_disks {
                        self.physical_disk_upsert(
                            &opctx,
                            physical_disk,
                        )
                        .await
                        .map_err(|e| {
                            err.set(RackInitError::PhysicalDiskInsert(e)).unwrap();
                            DieselError::RollbackTransaction
                        })?;
                    }

                    info!(log, "Inserted physical disks");

                    for zpool in zpools {
                        self.zpool_upsert(
                            &opctx,
                            zpool,
                        )
                        .await
                        .map_err(|e| {
                            err.set(RackInitError::ZpoolInsert(e)).unwrap();
                            DieselError::RollbackTransaction
                        })?;
                    }

                    info!(log, "Inserted zpools");

                    for dataset in datasets {
                        use db::schema::dataset::dsl;
                        let zpool_id = dataset.pool_id;
                        Zpool::insert_resource(
                            zpool_id,
                            diesel::insert_into(dsl::dataset)
                                .values(dataset.clone())
                                .on_conflict(dsl::id)
                                .do_update()
                                .set((
                                    dsl::time_modified.eq(Utc::now()),
                                    dsl::pool_id.eq(excluded(dsl::pool_id)),
                                    dsl::ip.eq(excluded(dsl::ip)),
                                    dsl::port.eq(excluded(dsl::port)),
                                    dsl::kind.eq(excluded(dsl::kind)),
                                )),
                        )
                        .insert_and_get_result_async(&conn)
                        .await
                        .map_err(|e| {
                            err.set(RackInitError::DatasetInsert {
                                err: e,
                                zpool_id,
                            })
                            .unwrap();
                            DieselError::RollbackTransaction
                        })?;
                    }
                    info!(log, "Inserted datasets");

                    // Insert the initial contents of the internal and external DNS
                    // zones.
                    Self::load_dns_data(&conn, internal_dns).await.map_err(
                        |e| {
                            err.set(RackInitError::DnsSerialization(e))
                                .unwrap();
                            DieselError::RollbackTransaction
                        },
                    )?;
                    info!(log, "Populated DNS tables for internal DNS");

                    Self::load_dns_data(&conn, external_dns).await.map_err(
                        |e| {
                            err.set(RackInitError::DnsSerialization(e))
                                .unwrap();
                            DieselError::RollbackTransaction
                        },
                    )?;
                    info!(log, "Populated DNS tables for external DNS");

                    // Create the initial Recovery Silo
                    self.rack_create_recovery_silo(
                        &opctx,
                        &conn,
                        &log,
                        rack_init.recovery_silo,
                        rack_init.recovery_silo_fq_dns_name,
                        rack_init.recovery_user_id,
                        rack_init.recovery_user_password_hash,
                        rack_init.dns_update,
                    )
                    .await
                    .map_err(|e| match e {
                        RackInitError::Retryable(e) => e,
                        _ => {
                            err.set(e).unwrap();
                            DieselError::RollbackTransaction
                        }
                    })?;

                    let rack = diesel::update(rack_dsl::rack)
                        .filter(rack_dsl::id.eq(rack_id))
                        .set((
                            rack_dsl::initialized.eq(true),
                            rack_dsl::time_modified.eq(Utc::now()),
                        ))
                        .returning(Rack::as_returning())
                        .get_result_async::<Rack>(&conn)
                        .await
                        .map_err(|e| {
                            if retryable(&e) {
                                return e;
                            }
                            err.set(RackInitError::RackUpdate {
                                err: e,
                                rack_id,
                            })
                            .unwrap();
                            DieselError::RollbackTransaction
                        })?;
                    Ok(rack)
                }
            })
            .await
            .map_err(|e| {
                if let Some(err) = Arc::try_unwrap(err).unwrap().take() {
                    err.into()
                } else {
                    Error::internal_error(&format!("Transaction error: {}", e))
                }
            })?;
        Ok(rack)
    }

    pub async fn load_builtin_rack_data(
        &self,
        opctx: &OpContext,
        rack_id: Uuid,
    ) -> Result<(), Error> {
        use omicron_common::api::external::Name;

        self.rack_insert(opctx, &db::model::Rack::new(rack_id)).await?;

        let internal_pool =
            db::model::IpPool::new(&IdentityMetadataCreateParams {
                name: SERVICE_IP_POOL_NAME.parse::<Name>().unwrap(),
                description: String::from("IP Pool for Oxide Services"),
            });

        let internal_pool_id = internal_pool.id();

        let internal_created = self
            .ip_pool_create(opctx, internal_pool)
            .await
            .map(|_| true)
            .or_else(|e| match e {
                Error::ObjectAlreadyExists { .. } => Ok(false),
                _ => Err(e),
            })?;

        // make default for the internal silo. only need to do this if
        // the create went through, i.e., if it wasn't already there
        if internal_created {
            self.ip_pool_link_silo(
                opctx,
                db::model::IpPoolResource {
                    ip_pool_id: internal_pool_id,
                    resource_type: db::model::IpPoolResourceType::Silo,
                    resource_id: *INTERNAL_SILO_ID,
                    is_default: true,
                },
            )
            .await?;
        }

        Ok(())
    }

    pub async fn nexus_external_addresses(
        &self,
        opctx: &OpContext,
        blueprint: Option<&Blueprint>,
    ) -> Result<(Vec<IpAddr>, Vec<DnsZone>), Error> {
        opctx.authorize(authz::Action::Read, &authz::DNS_CONFIG).await?;

        let dns_zones = self
            .dns_zones_list_all(opctx, DnsGroup::External)
            .await
            .internal_context("listing DNS zones to list external addresses")?;

        let nexus_external_ips = if let Some(blueprint) = blueprint {
            blueprint
                .all_omicron_zones()
                .filter_map(|(_, z)| match z.zone_type {
                    OmicronZoneType::Nexus { external_ip, .. } => {
                        Some(external_ip)
                    }
                    _ => None,
                })
                .collect()
        } else {
            use crate::db::schema::external_ip::dsl as extip_dsl;
            use crate::db::schema::service::dsl as service_dsl;

            let conn = self.pool_connection_authorized(opctx).await?;

            extip_dsl::external_ip
                .inner_join(service_dsl::service.on(
                    service_dsl::id.eq(extip_dsl::parent_id.assume_not_null()),
                ))
                .filter(extip_dsl::parent_id.is_not_null())
                .filter(extip_dsl::time_deleted.is_null())
                .filter(extip_dsl::is_service)
                .filter(service_dsl::kind.eq(db::model::ServiceKind::Nexus))
                .select(ExternalIp::as_select())
                .get_results_async(&*conn)
                .await
                .map_err(|e| public_error_from_diesel(e, ErrorHandler::Server))?
                .into_iter()
                .map(|external_ip| external_ip.ip.ip())
                .collect()
        };

        Ok((nexus_external_ips, dns_zones))
    }
}

#[cfg(test)]
mod test {
    use super::*;
    use crate::db::datastore::test::{
        sled_baseboard_for_test, sled_system_hardware_for_test,
    };
    use crate::db::datastore::test_utils::datastore_test;
    use crate::db::datastore::Discoverability;
    use crate::db::lookup::LookupPath;
    use crate::db::model::ExternalIp;
    use crate::db::model::IpKind;
    use crate::db::model::IpPoolRange;
    use crate::db::model::Service;
    use crate::db::model::ServiceKind;
    use crate::db::model::Sled;
    use async_bb8_diesel::AsyncSimpleConnection;
    use internal_params::DnsRecord;
    use nexus_config::NUM_INITIAL_RESERVED_IP_ADDRESSES;
    use nexus_db_model::{DnsGroup, Generation, InitialDnsGroup, SledUpdate};
    use nexus_test_utils::db::test_setup_database;
    use nexus_types::external_api::shared::SiloIdentityMode;
    use nexus_types::identity::Asset;
    use nexus_types::internal_api::params::ServiceNic;
    use omicron_common::address::{
        DNS_OPTE_IPV4_SUBNET, NEXUS_OPTE_IPV4_SUBNET, NTP_OPTE_IPV4_SUBNET,
    };
    use omicron_common::api::external::http_pagination::PaginatedBy;
    use omicron_common::api::external::{
        IdentityMetadataCreateParams, MacAddr,
    };
    use omicron_common::api::internal::shared::SourceNatConfig;
    use omicron_test_utils::dev;
    use std::collections::{BTreeMap, BTreeSet, HashMap};
    use std::net::{IpAddr, Ipv4Addr, Ipv6Addr, SocketAddrV6};
    use std::num::NonZeroU32;

    // Default impl is for tests only, and really just so that tests can more
    // easily specify just the parts that they want.
    impl Default for RackInit {
        fn default() -> Self {
            RackInit {
                rack_id: Uuid::parse_str(nexus_test_utils::RACK_UUID).unwrap(),
                rack_subnet: nexus_test_utils::RACK_SUBNET.parse().unwrap(),
                blueprint: Blueprint {
                    id: Uuid::new_v4(),
                    omicron_zones: BTreeMap::new(),
                    zones_in_service: BTreeSet::new(),
                    parent_blueprint_id: None,
                    internal_dns_version: *Generation::new(),
                    external_dns_version: *Generation::new(),
                    time_created: Utc::now(),
                    creator: "test suite".to_string(),
                    comment: "test suite".to_string(),
                },
                services: vec![],
                physical_disks: vec![],
                zpools: vec![],
                datasets: vec![],
                service_ip_pool_ranges: vec![],
                internal_dns: InitialDnsGroup::new(
                    DnsGroup::Internal,
                    internal_dns::DNS_ZONE,
                    "test suite",
                    "test suite",
                    HashMap::new(),
                ),
                external_dns: InitialDnsGroup::new(
                    DnsGroup::External,
                    internal_dns::DNS_ZONE,
                    "test suite",
                    "test suite",
                    HashMap::new(),
                ),
                recovery_silo: external_params::SiloCreate {
                    identity: IdentityMetadataCreateParams {
                        name: "test-silo".parse().unwrap(),
                        description: String::new(),
                    },
                    // Set a default quota of a half rack's worth of resources
                    quotas: external_params::SiloQuotasCreate::arbitrarily_high_default(),
                    discoverable: false,
                    identity_mode: SiloIdentityMode::LocalOnly,
                    admin_group_name: None,
                    tls_certificates: vec![],
                    mapped_fleet_roles: Default::default(),
                },
                recovery_silo_fq_dns_name: format!(
                    "test-silo.sys.{}",
                    internal_dns::DNS_ZONE
                ),
                recovery_user_id: "test-user".parse().unwrap(),
                // empty string password
                recovery_user_password_hash: "$argon2id$v=19$m=98304,t=13,\
                p=1$d2t2UHhOdWt3NkYyY1l3cA$pIvmXrcTk/\
                nsUzWvBQIeuMJk96ijye/oIXHCj15xg+M"
                    .parse()
                    .unwrap(),
                dns_update: DnsVersionUpdateBuilder::new(
                    DnsGroup::External,
                    "test suite".to_string(),
                    "test suite".to_string(),
                ),
            }
        }
    }

    fn rack_id() -> Uuid {
        Uuid::parse_str(nexus_test_utils::RACK_UUID).unwrap()
    }

    #[tokio::test]
    async fn rack_set_initialized_empty() {
        let logctx = dev::test_setup_log("rack_set_initialized_empty");
        let mut db = test_setup_database(&logctx.log).await;
        let (opctx, datastore) = datastore_test(&logctx, &db).await;
        let before = Utc::now();
        let rack_init = RackInit::default();

        // Initializing the rack with no data is odd, but allowed.
        let rack = datastore
            .rack_set_initialized(&opctx, rack_init.clone())
            .await
            .expect("Failed to initialize rack");

        let after = Utc::now();
        assert_eq!(rack.id(), rack_id());
        assert!(rack.initialized);

        // Verify the DNS configuration.
        let dns_internal = datastore
            .dns_config_read(&opctx, DnsGroup::Internal)
            .await
            .unwrap();
        assert_eq!(dns_internal.generation, 1);
        assert!(dns_internal.time_created >= before);
        assert!(dns_internal.time_created <= after);
        assert_eq!(dns_internal.zones.len(), 0);

        let dns_external = datastore
            .dns_config_read(&opctx, DnsGroup::External)
            .await
            .unwrap();
        // The external DNS zone has an extra update due to the initial Silo
        // creation.
        assert_eq!(dns_internal.generation + 1, dns_external.generation);
        assert_eq!(dns_internal.zones, dns_external.zones);

        // Verify the details about the initial Silo.
        let silos = datastore
            .silos_list(
                &opctx,
                &PaginatedBy::Name(DataPageParams {
                    marker: None,
                    limit: NonZeroU32::new(2).unwrap(),
                    direction: dropshot::PaginationOrder::Ascending,
                }),
                Discoverability::DiscoverableOnly,
            )
            .await
            .expect("Failed to list Silos");
        // It should *not* show up in the list because it's not discoverable.
        assert_eq!(silos.len(), 0);
        let (authz_silo, db_silo) = LookupPath::new(&opctx, &datastore)
            .silo_name(&nexus_db_model::Name(
                rack_init.recovery_silo.identity.name.clone(),
            ))
            .fetch()
            .await
            .expect("Failed to lookup Silo");
        assert!(!db_silo.discoverable);

        // Verify that the user exists and has the password (hash) that we
        // expect.
        let silo_users = datastore
            .silo_users_list(
                &opctx,
                &authz::SiloUserList::new(authz_silo.clone()),
                &DataPageParams {
                    marker: None,
                    limit: NonZeroU32::new(2).unwrap(),
                    direction: dropshot::PaginationOrder::Ascending,
                },
            )
            .await
            .expect("failed to list users");
        assert_eq!(silo_users.len(), 1);
        assert_eq!(
            silo_users[0].external_id,
            rack_init.recovery_user_id.as_ref()
        );
        let authz_silo_user = authz::SiloUser::new(
            authz_silo,
            silo_users[0].id(),
            LookupType::ById(silo_users[0].id()),
        );
        let hash = datastore
            .silo_user_password_hash_fetch(&opctx, &authz_silo_user)
            .await
            .expect("Failed to lookup password hash")
            .expect("Found no password hash");
        assert_eq!(hash.hash.0, rack_init.recovery_user_password_hash);

        // It should also be idempotent.
        let rack2 = datastore
            .rack_set_initialized(&opctx, rack_init)
            .await
            .expect("Failed to initialize rack");
        assert_eq!(rack.time_modified(), rack2.time_modified());

        let dns_internal2 = datastore
            .dns_config_read(&opctx, DnsGroup::Internal)
            .await
            .unwrap();
        assert_eq!(dns_internal, dns_internal2);

        db.cleanup().await.unwrap();
        logctx.cleanup_successful();
    }

    async fn create_test_sled(db: &DataStore) -> Sled {
        let sled_id = Uuid::new_v4();
        let addr = SocketAddrV6::new(Ipv6Addr::LOCALHOST, 0, 0, 0);
        let sled_update = SledUpdate::new(
            sled_id,
            addr,
            sled_baseboard_for_test(),
            sled_system_hardware_for_test(),
            rack_id(),
            Generation::new(),
        );
        db.sled_upsert(sled_update)
            .await
            .expect("Could not upsert sled during test prep")
    }

    // Hacky macro helper to:
    // - Perform a transaction...
    // - ... That queries a particular table for all values...
    // - ... and Selects them as the requested model type.
    macro_rules! fn_to_get_all {
        ($table:ident, $model:ident) => {
            paste::paste! {
                async fn [<get_all_ $table s>](db: &DataStore) -> Vec<$model> {
                    use crate::db::schema::$table::dsl;
                    use nexus_test_utils::db::ALLOW_FULL_TABLE_SCAN_SQL;
                    let conn = db.pool_connection_for_tests()
                        .await
                        .unwrap();

                    db.transaction_retry_wrapper(concat!("fn_to_get_all_", stringify!($table)))
                        .transaction(&conn, |conn| async move {
                            conn.batch_execute_async(ALLOW_FULL_TABLE_SCAN_SQL)
                                .await
                                .unwrap();
                            Ok(
                                dsl::$table
                                    .select($model::as_select())
                                    .get_results_async(&conn)
                                    .await
                                    .unwrap()
                            )
                        })
                        .await
                        .unwrap()
                }
            }
        };
    }

    fn_to_get_all!(service, Service);
    fn_to_get_all!(external_ip, ExternalIp);
    fn_to_get_all!(ip_pool_range, IpPoolRange);
    fn_to_get_all!(dataset, Dataset);

    #[tokio::test]
    async fn rack_set_initialized_with_services() {
        let logctx = dev::test_setup_log("rack_set_initialized_with_services");
        let mut db = test_setup_database(&logctx.log).await;
        let (opctx, datastore) = datastore_test(&logctx, &db).await;

        let sled1 = create_test_sled(&datastore).await;
        let sled2 = create_test_sled(&datastore).await;
        let sled3 = create_test_sled(&datastore).await;

        let service_ip_pool_ranges = vec![IpRange::try_from((
            Ipv4Addr::new(1, 2, 3, 4),
            Ipv4Addr::new(1, 2, 3, 6),
        ))
        .unwrap()];

        let external_dns_ip = IpAddr::V4(Ipv4Addr::new(1, 2, 3, 4));
        let external_dns_pip = DNS_OPTE_IPV4_SUBNET
            .nth(NUM_INITIAL_RESERVED_IP_ADDRESSES as u32 + 1)
            .unwrap();
        let external_dns_id = Uuid::new_v4();
        let nexus_ip = IpAddr::V4(Ipv4Addr::new(1, 2, 3, 6));
        let nexus_pip = NEXUS_OPTE_IPV4_SUBNET
            .nth(NUM_INITIAL_RESERVED_IP_ADDRESSES as u32 + 1)
            .unwrap();
        let nexus_id = Uuid::new_v4();
        let ntp1_ip = IpAddr::V4(Ipv4Addr::new(1, 2, 3, 5));
        let ntp1_pip = NTP_OPTE_IPV4_SUBNET
            .nth(NUM_INITIAL_RESERVED_IP_ADDRESSES as u32 + 1)
            .unwrap();
        let ntp1_id = Uuid::new_v4();
        let ntp2_ip = IpAddr::V4(Ipv4Addr::new(1, 2, 3, 5));
        let ntp2_pip = NTP_OPTE_IPV4_SUBNET
            .nth(NUM_INITIAL_RESERVED_IP_ADDRESSES as u32 + 2)
            .unwrap();
        let ntp2_id = Uuid::new_v4();
        let ntp3_id = Uuid::new_v4();
        let mut macs = MacAddr::iter_system();
        let services = vec![
            internal_params::ServicePutRequest {
                service_id: external_dns_id,
                sled_id: sled1.id(),
                zone_id: Some(external_dns_id),
                address: SocketAddrV6::new(Ipv6Addr::LOCALHOST, 123, 0, 0),
                kind: internal_params::ServiceKind::ExternalDns {
                    external_address: external_dns_ip,
                    nic: ServiceNic {
                        id: Uuid::new_v4(),
                        name: "external-dns".parse().unwrap(),
                        ip: external_dns_pip.into(),
                        mac: macs.next().unwrap(),
                        slot: 0,
                    },
                },
            },
            internal_params::ServicePutRequest {
                service_id: ntp1_id,
                sled_id: sled1.id(),
                zone_id: Some(ntp1_id),
                address: SocketAddrV6::new(Ipv6Addr::LOCALHOST, 9090, 0, 0),
                kind: internal_params::ServiceKind::BoundaryNtp {
                    snat: SourceNatConfig {
                        ip: ntp1_ip,
                        first_port: 16384,
                        last_port: 32767,
                    },
                    nic: ServiceNic {
                        id: Uuid::new_v4(),
                        name: "ntp1".parse().unwrap(),
                        ip: ntp1_pip.into(),
                        mac: macs.next().unwrap(),
                        slot: 0,
                    },
                },
            },
            internal_params::ServicePutRequest {
                service_id: nexus_id,
                sled_id: sled2.id(),
                zone_id: Some(nexus_id),
                address: SocketAddrV6::new(Ipv6Addr::LOCALHOST, 456, 0, 0),
                kind: internal_params::ServiceKind::Nexus {
                    external_address: nexus_ip,
                    nic: ServiceNic {
                        id: Uuid::new_v4(),
                        name: "nexus".parse().unwrap(),
                        ip: nexus_pip.into(),
                        mac: macs.next().unwrap(),
                        slot: 0,
                    },
                },
            },
            internal_params::ServicePutRequest {
                service_id: ntp2_id,
                sled_id: sled2.id(),
                zone_id: Some(ntp2_id),
                address: SocketAddrV6::new(Ipv6Addr::LOCALHOST, 9090, 0, 0),
                kind: internal_params::ServiceKind::BoundaryNtp {
                    snat: SourceNatConfig {
                        ip: ntp2_ip,
                        first_port: 0,
                        last_port: 16383,
                    },
                    nic: ServiceNic {
                        id: Uuid::new_v4(),
                        name: "ntp2".parse().unwrap(),
                        ip: ntp2_pip.into(),
                        mac: macs.next().unwrap(),
                        slot: 0,
                    },
                },
            },
            internal_params::ServicePutRequest {
                service_id: ntp3_id,
                sled_id: sled3.id(),
                zone_id: Some(ntp3_id),
                address: SocketAddrV6::new(Ipv6Addr::LOCALHOST, 9090, 0, 0),
                kind: internal_params::ServiceKind::InternalNtp,
            },
        ];

        let rack = datastore
            .rack_set_initialized(
                &opctx,
                RackInit {
                    services: services.clone(),
                    service_ip_pool_ranges,
                    ..Default::default()
                },
            )
            .await
            .expect("Failed to initialize rack");

        assert_eq!(rack.id(), rack_id());
        assert!(rack.initialized);

        let observed_services = get_all_services(&datastore).await;
        let observed_datasets = get_all_datasets(&datastore).await;

        // We should see all the services we initialized
        assert_eq!(observed_services.len(), 5);
        let dns_service = observed_services
            .iter()
            .find(|s| s.id() == external_dns_id)
            .unwrap();
        let nexus_service =
            observed_services.iter().find(|s| s.id() == nexus_id).unwrap();
        let ntp1_service =
            observed_services.iter().find(|s| s.id() == ntp1_id).unwrap();
        let ntp2_service =
            observed_services.iter().find(|s| s.id() == ntp2_id).unwrap();
        let ntp3_service =
            observed_services.iter().find(|s| s.id() == ntp3_id).unwrap();

        assert_eq!(dns_service.sled_id, sled1.id());
        assert_eq!(dns_service.kind, ServiceKind::ExternalDns);
        assert_eq!(*dns_service.ip, Ipv6Addr::LOCALHOST);
        assert_eq!(*dns_service.port, 123);

        assert_eq!(nexus_service.sled_id, sled2.id());
        assert_eq!(nexus_service.kind, ServiceKind::Nexus);
        assert_eq!(*nexus_service.ip, Ipv6Addr::LOCALHOST);
        assert_eq!(*nexus_service.port, 456);

        assert_eq!(ntp1_service.sled_id, sled1.id());
        assert_eq!(ntp1_service.kind, ServiceKind::Ntp);
        assert_eq!(*ntp1_service.ip, Ipv6Addr::LOCALHOST);
        assert_eq!(*ntp1_service.port, 9090);

        assert_eq!(ntp2_service.sled_id, sled2.id());
        assert_eq!(ntp2_service.kind, ServiceKind::Ntp);
        assert_eq!(*ntp2_service.ip, Ipv6Addr::LOCALHOST);
        assert_eq!(*ntp2_service.port, 9090);

        assert_eq!(ntp3_service.sled_id, sled3.id());
        assert_eq!(ntp3_service.kind, ServiceKind::Ntp);
        assert_eq!(*ntp3_service.ip, Ipv6Addr::LOCALHOST);
        assert_eq!(*ntp3_service.port, 9090);

        // We should also see the single external IP allocated for each service
        // save for the non-boundary NTP service.
        let observed_external_ips = get_all_external_ips(&datastore).await;
        assert_eq!(observed_external_ips.len(), 4);
        let dns_external_ip = observed_external_ips
            .iter()
            .find(|e| e.parent_id == Some(external_dns_id))
            .unwrap();
        let nexus_external_ip = observed_external_ips
            .iter()
            .find(|e| e.parent_id == Some(nexus_id))
            .unwrap();
        let ntp1_external_ip = observed_external_ips
            .iter()
            .find(|e| e.parent_id == Some(ntp1_id))
            .unwrap();
        let ntp2_external_ip = observed_external_ips
            .iter()
            .find(|e| e.parent_id == Some(ntp2_id))
            .unwrap();
        assert!(!observed_external_ips
            .iter()
            .any(|e| e.parent_id == Some(ntp3_id)));

        assert_eq!(dns_external_ip.parent_id, Some(dns_service.id()));
        assert!(dns_external_ip.is_service);
        assert_eq!(dns_external_ip.kind, IpKind::Floating);

        assert_eq!(nexus_external_ip.parent_id, Some(nexus_service.id()));
        assert!(nexus_external_ip.is_service);
        assert_eq!(nexus_external_ip.kind, IpKind::Floating);

        assert_eq!(ntp1_external_ip.parent_id, Some(ntp1_service.id()));
        assert!(ntp1_external_ip.is_service);
        assert_eq!(ntp1_external_ip.kind, IpKind::SNat);
        assert_eq!(ntp1_external_ip.first_port.0, 16384);
        assert_eq!(ntp1_external_ip.last_port.0, 32767);

        assert_eq!(ntp2_external_ip.parent_id, Some(ntp2_service.id()));
        assert!(ntp2_external_ip.is_service);
        assert_eq!(ntp2_external_ip.kind, IpKind::SNat);
        assert_eq!(ntp2_external_ip.first_port.0, 0);
        assert_eq!(ntp2_external_ip.last_port.0, 16383);

        // Furthermore, we should be able to see that these IP addresses have
        // been allocated as a part of the service IP pool.
        let (.., svc_pool) =
            datastore.ip_pools_service_lookup(&opctx).await.unwrap();
        assert_eq!(svc_pool.name().as_str(), "oxide-service-pool");

        let observed_ip_pool_ranges = get_all_ip_pool_ranges(&datastore).await;
        assert_eq!(observed_ip_pool_ranges.len(), 1);
        assert_eq!(observed_ip_pool_ranges[0].ip_pool_id, svc_pool.id());

        // Verify the allocated external IPs
        assert_eq!(dns_external_ip.ip_pool_id, svc_pool.id());
        assert_eq!(
            dns_external_ip.ip_pool_range_id,
            observed_ip_pool_ranges[0].id
        );
        assert_eq!(dns_external_ip.ip.ip(), external_dns_ip);

        assert_eq!(nexus_external_ip.ip_pool_id, svc_pool.id());
        assert_eq!(
            nexus_external_ip.ip_pool_range_id,
            observed_ip_pool_ranges[0].id
        );
        assert_eq!(nexus_external_ip.ip.ip(), nexus_ip);

        assert_eq!(ntp1_external_ip.ip_pool_id, svc_pool.id());
        assert_eq!(
            ntp1_external_ip.ip_pool_range_id,
            observed_ip_pool_ranges[0].id
        );
        assert_eq!(ntp1_external_ip.ip.ip(), ntp1_ip);

        assert_eq!(ntp2_external_ip.ip_pool_id, svc_pool.id());
        assert_eq!(
            ntp2_external_ip.ip_pool_range_id,
            observed_ip_pool_ranges[0].id
        );
        assert_eq!(ntp2_external_ip.ip.ip(), ntp2_ip);

        assert!(observed_datasets.is_empty());

        db.cleanup().await.unwrap();
        logctx.cleanup_successful();
    }

    #[tokio::test]
    async fn rack_set_initialized_with_many_nexus_services() {
        let logctx = dev::test_setup_log(
            "rack_set_initialized_with_many_nexus_services",
        );
        let mut db = test_setup_database(&logctx.log).await;
        let (opctx, datastore) = datastore_test(&logctx, &db).await;

        let sled = create_test_sled(&datastore).await;

        // Ask for two Nexus services, with different external IPs.
        let nexus_ip_start = Ipv4Addr::new(1, 2, 3, 4);
        let nexus_ip_end = Ipv4Addr::new(1, 2, 3, 5);
        let nexus_id1 = Uuid::new_v4();
        let nexus_id2 = Uuid::new_v4();
        let nexus_pip1 = NEXUS_OPTE_IPV4_SUBNET
            .nth(NUM_INITIAL_RESERVED_IP_ADDRESSES as u32 + 1)
            .unwrap();
        let nexus_pip2 = NEXUS_OPTE_IPV4_SUBNET
            .nth(NUM_INITIAL_RESERVED_IP_ADDRESSES as u32 + 2)
            .unwrap();
        let mut macs = MacAddr::iter_system();
        let mut services = vec![
            internal_params::ServicePutRequest {
                service_id: nexus_id1,
                sled_id: sled.id(),
                zone_id: Some(nexus_id1),
                address: SocketAddrV6::new(Ipv6Addr::LOCALHOST, 123, 0, 0),
                kind: internal_params::ServiceKind::Nexus {
                    external_address: IpAddr::V4(nexus_ip_start),
                    nic: ServiceNic {
                        id: Uuid::new_v4(),
                        name: "nexus1".parse().unwrap(),
                        ip: nexus_pip1.into(),
                        mac: macs.next().unwrap(),
                        slot: 0,
                    },
                },
            },
            internal_params::ServicePutRequest {
                service_id: nexus_id2,
                sled_id: sled.id(),
                zone_id: Some(nexus_id2),
                address: SocketAddrV6::new(Ipv6Addr::LOCALHOST, 456, 0, 0),
                kind: internal_params::ServiceKind::Nexus {
                    external_address: IpAddr::V4(nexus_ip_end),
                    nic: ServiceNic {
                        id: Uuid::new_v4(),
                        name: "nexus2".parse().unwrap(),
                        ip: nexus_pip2.into(),
                        mac: macs.next().unwrap(),
                        slot: 0,
                    },
                },
            },
        ];
        services
            .sort_by(|a, b| a.service_id.partial_cmp(&b.service_id).unwrap());

        let datasets = vec![];
        let service_ip_pool_ranges =
            vec![IpRange::try_from((nexus_ip_start, nexus_ip_end))
                .expect("Cannot create IP Range")];

        let internal_records = vec![
            DnsRecord::Aaaa("fe80::1:2:3:4".parse().unwrap()),
            DnsRecord::Aaaa("fe80::1:2:3:5".parse().unwrap()),
        ];
        let internal_dns = InitialDnsGroup::new(
            DnsGroup::Internal,
            internal_dns::DNS_ZONE,
            "test suite",
            "initial test suite internal rev",
            HashMap::from([("nexus".to_string(), internal_records.clone())]),
        );

        let external_records =
            vec![DnsRecord::Aaaa("fe80::5:6:7:8".parse().unwrap())];
        let external_dns = InitialDnsGroup::new(
            DnsGroup::External,
            "test-suite.oxide.test",
            "test suite",
            "initial test suite external rev",
            HashMap::from([("api.sys".to_string(), external_records.clone())]),
        );

        let rack = datastore
            .rack_set_initialized(
                &opctx,
                RackInit {
                    services: services.clone(),
                    datasets: datasets.clone(),
                    service_ip_pool_ranges,
                    internal_dns,
                    external_dns,
                    ..Default::default()
                },
            )
            .await
            .expect("Failed to initialize rack");

        assert_eq!(rack.id(), rack_id());
        assert!(rack.initialized);

        let mut observed_services = get_all_services(&datastore).await;
        let observed_datasets = get_all_datasets(&datastore).await;

        // We should see both of the Nexus services we provisioned.
        assert_eq!(observed_services.len(), 2);
        observed_services.sort_by(|a, b| a.id().partial_cmp(&b.id()).unwrap());

        assert_eq!(observed_services[0].sled_id, sled.id());
        assert_eq!(observed_services[1].sled_id, sled.id());
        assert_eq!(observed_services[0].kind, ServiceKind::Nexus);
        assert_eq!(observed_services[1].kind, ServiceKind::Nexus);
        assert_eq!(*observed_services[0].ip, Ipv6Addr::LOCALHOST);
        assert_eq!(*observed_services[1].ip, Ipv6Addr::LOCALHOST);
        assert_eq!(*observed_services[0].port, services[0].address.port());
        assert_eq!(*observed_services[1].port, services[1].address.port());

        // We should see both IPs allocated for these services.
        let observed_external_ips = get_all_external_ips(&datastore).await;
        for external_ip in &observed_external_ips {
            assert!(external_ip.is_service);
            assert!(external_ip.parent_id.is_some());
            assert_eq!(external_ip.kind, IpKind::Floating);
        }
        let observed_external_ips: HashMap<_, _> = observed_external_ips
            .into_iter()
            .map(|ip| (ip.parent_id.unwrap(), ip))
            .collect();
        assert_eq!(observed_external_ips.len(), 2);

        // The address allocated for the service should match the input.
        assert_eq!(
            observed_external_ips[&observed_services[0].id()].ip.ip(),
            if let internal_params::ServiceKind::Nexus {
                external_address,
                ..
            } = services[0].kind
            {
                external_address
            } else {
                panic!("Unexpected service kind")
            }
        );
        assert_eq!(
            observed_external_ips[&observed_services[1].id()].ip.ip(),
            if let internal_params::ServiceKind::Nexus {
                external_address,
                ..
            } = services[1].kind
            {
                external_address
            } else {
                panic!("Unexpected service kind")
            }
        );

        // Furthermore, we should be able to see that this IP addresses have been
        // allocated as a part of the service IP pool.
        let (.., svc_pool) =
            datastore.ip_pools_service_lookup(&opctx).await.unwrap();
        assert_eq!(svc_pool.name().as_str(), "oxide-service-pool");

        let observed_ip_pool_ranges = get_all_ip_pool_ranges(&datastore).await;
        assert_eq!(observed_ip_pool_ranges.len(), 1);
        assert_eq!(observed_ip_pool_ranges[0].ip_pool_id, svc_pool.id());

        assert!(observed_datasets.is_empty());

        // Verify the internal and external DNS configurations.
        let dns_config_internal = datastore
            .dns_config_read(&opctx, DnsGroup::Internal)
            .await
            .unwrap();
        assert_eq!(dns_config_internal.generation, 1);
        assert_eq!(dns_config_internal.zones.len(), 1);
        assert_eq!(
            dns_config_internal.zones[0].zone_name,
            internal_dns::DNS_ZONE
        );
        assert_eq!(
            dns_config_internal.zones[0].records,
            HashMap::from([("nexus".to_string(), internal_records)]),
        );

        let dns_config_external = datastore
            .dns_config_read(&opctx, DnsGroup::External)
            .await
            .unwrap();
        assert_eq!(dns_config_external.generation, 2);
        assert_eq!(dns_config_external.zones.len(), 1);
        assert_eq!(
            dns_config_external.zones[0].zone_name,
            "test-suite.oxide.test",
        );
        assert_eq!(
            dns_config_external.zones[0].records.get("api.sys"),
            Some(&external_records)
        );

        db.cleanup().await.unwrap();
        logctx.cleanup_successful();
    }

    #[tokio::test]
    async fn rack_set_initialized_missing_service_pool_ip_throws_error() {
        let logctx = dev::test_setup_log(
            "rack_set_initialized_missing_service_pool_ip_throws_error",
        );
        let mut db = test_setup_database(&logctx.log).await;
        let (opctx, datastore) = datastore_test(&logctx, &db).await;

        let sled = create_test_sled(&datastore).await;

        let nexus_ip = IpAddr::V4(Ipv4Addr::new(1, 2, 3, 4));
        let nexus_pip = NEXUS_OPTE_IPV4_SUBNET
            .nth(NUM_INITIAL_RESERVED_IP_ADDRESSES as u32 + 1)
            .unwrap();
        let nexus_id = Uuid::new_v4();
        let mut macs = MacAddr::iter_system();
        let services = vec![internal_params::ServicePutRequest {
            service_id: nexus_id,
            sled_id: sled.id(),
            zone_id: Some(nexus_id),
            address: SocketAddrV6::new(Ipv6Addr::LOCALHOST, 123, 0, 0),
            kind: internal_params::ServiceKind::Nexus {
                external_address: nexus_ip,
                nic: ServiceNic {
                    id: Uuid::new_v4(),
                    name: "nexus".parse().unwrap(),
                    ip: nexus_pip.into(),
                    mac: macs.next().unwrap(),
                    slot: 0,
                },
            },
        }];

        let result = datastore
            .rack_set_initialized(
                &opctx,
                RackInit { services: services.clone(), ..Default::default() },
            )
            .await;
        assert!(result.is_err());
        assert_eq!(
            result.unwrap_err().to_string(),
            "Invalid Request: Requested external IP address not available"
        );

        assert!(get_all_services(&datastore).await.is_empty());
        assert!(get_all_datasets(&datastore).await.is_empty());
        assert!(get_all_external_ips(&datastore).await.is_empty());

        db.cleanup().await.unwrap();
        logctx.cleanup_successful();
    }

    #[tokio::test]
    async fn rack_set_initialized_overlapping_ips_throws_error() {
        let logctx = dev::test_setup_log(
            "rack_set_initialized_overlapping_ips_throws_error",
        );
        let mut db = test_setup_database(&logctx.log).await;
        let (opctx, datastore) = datastore_test(&logctx, &db).await;

        let sled = create_test_sled(&datastore).await;

        // Request two services which happen to be using the same IP address.
        let ip = IpAddr::V4(Ipv4Addr::new(1, 2, 3, 4));
        let external_dns_id = Uuid::new_v4();
        let external_dns_pip = DNS_OPTE_IPV4_SUBNET
            .nth(NUM_INITIAL_RESERVED_IP_ADDRESSES as u32 + 1)
            .unwrap();
        let nexus_id = Uuid::new_v4();
        let nexus_pip = NEXUS_OPTE_IPV4_SUBNET
            .nth(NUM_INITIAL_RESERVED_IP_ADDRESSES as u32 + 1)
            .unwrap();
        let mut macs = MacAddr::iter_system();

        let services = vec![
            internal_params::ServicePutRequest {
                service_id: external_dns_id,
                sled_id: sled.id(),
                zone_id: Some(external_dns_id),
                address: SocketAddrV6::new(Ipv6Addr::LOCALHOST, 123, 0, 0),
                kind: internal_params::ServiceKind::ExternalDns {
                    external_address: ip,
                    nic: ServiceNic {
                        id: Uuid::new_v4(),
                        name: "external-dns".parse().unwrap(),
                        ip: external_dns_pip.into(),
                        mac: macs.next().unwrap(),
                        slot: 0,
                    },
                },
            },
            internal_params::ServicePutRequest {
                service_id: nexus_id,
                sled_id: sled.id(),
                zone_id: Some(nexus_id),
                address: SocketAddrV6::new(Ipv6Addr::LOCALHOST, 123, 0, 0),
                kind: internal_params::ServiceKind::Nexus {
                    external_address: ip,
                    nic: ServiceNic {
                        id: Uuid::new_v4(),
                        name: "nexus".parse().unwrap(),
                        ip: nexus_pip.into(),
                        mac: macs.next().unwrap(),
                        slot: 0,
                    },
                },
            },
        ];
        let service_ip_pool_ranges = vec![IpRange::from(ip)];

        let result = datastore
            .rack_set_initialized(
                &opctx,
                RackInit {
                    rack_id: rack_id(),
                    services: services.clone(),
                    service_ip_pool_ranges,
                    ..Default::default()
                },
            )
            .await;
        assert!(result.is_err());
        assert_eq!(
            result.unwrap_err().to_string(),
            "Invalid Request: Requested external IP address not available",
        );

        assert!(get_all_services(&datastore).await.is_empty());
        assert!(get_all_datasets(&datastore).await.is_empty());
        assert!(get_all_external_ips(&datastore).await.is_empty());

        db.cleanup().await.unwrap();
        logctx.cleanup_successful();
    }

    #[tokio::test]
    async fn rack_sled_subnet_allocations() {
        let logctx = dev::test_setup_log("rack_sled_subnet_allocations");
        let mut db = test_setup_database(&logctx.log).await;
        let (opctx, datastore) = datastore_test(&logctx, &db).await;

        let rack_id = Uuid::new_v4();

        // Ensure we get an empty list when there are no allocations
        let allocations =
            datastore.rack_subnet_allocations(&opctx, rack_id).await.unwrap();
        assert!(allocations.is_empty());

        // Add 5 allocations
        for i in 0..5i16 {
            let allocation = SledUnderlaySubnetAllocation {
                rack_id,
                sled_id: Uuid::new_v4(),
                subnet_octet: 33 + i,
                hw_baseboard_id: Uuid::new_v4(),
            };
            datastore
                .sled_subnet_allocation_insert(&opctx, &allocation)
                .await
                .unwrap();
        }

        // List all 5 allocations
        let allocations =
            datastore.rack_subnet_allocations(&opctx, rack_id).await.unwrap();

        assert_eq!(5, allocations.len());

        // Try to add another allocation for the same octet, but with a distinct
        // sled_id. Ensure we get an error due to a unique constraint.
        let mut should_fail_allocation = SledUnderlaySubnetAllocation {
            rack_id,
            sled_id: Uuid::new_v4(),
            subnet_octet: 37,
            hw_baseboard_id: Uuid::new_v4(),
        };
        let _err = datastore
            .sled_subnet_allocation_insert(&opctx, &should_fail_allocation)
            .await
            .unwrap_err();

        // Adding an allocation for the same {rack_id, sled_id} pair fails
        // the second time, even with a distinct subnet_epoch
        let mut allocation = should_fail_allocation.clone();
        allocation.subnet_octet = 38;
        datastore
            .sled_subnet_allocation_insert(&opctx, &allocation)
            .await
            .unwrap();

        should_fail_allocation.subnet_octet = 39;
        should_fail_allocation.hw_baseboard_id = Uuid::new_v4();
        let _err = datastore
            .sled_subnet_allocation_insert(&opctx, &should_fail_allocation)
            .await
            .unwrap_err();

        // Allocations outside our expected range fail
        let mut should_fail_allocation = SledUnderlaySubnetAllocation {
            rack_id,
            sled_id: Uuid::new_v4(),
            subnet_octet: 32,
            hw_baseboard_id: Uuid::new_v4(),
        };
        let _err = datastore
            .sled_subnet_allocation_insert(&opctx, &should_fail_allocation)
            .await
            .unwrap_err();
        should_fail_allocation.subnet_octet = 256;
        let _err = datastore
            .sled_subnet_allocation_insert(&opctx, &should_fail_allocation)
            .await
            .unwrap_err();

        // We should have 6 allocations
        let allocations =
            datastore.rack_subnet_allocations(&opctx, rack_id).await.unwrap();

        assert_eq!(6, allocations.len());
        assert_eq!(
            vec![33, 34, 35, 36, 37, 38],
            allocations.iter().map(|a| a.subnet_octet).collect::<Vec<_>>()
        );

        db.cleanup().await.unwrap();
        logctx.cleanup_successful();
    }

    #[tokio::test]
    async fn allocate_sled_underlay_subnet_octets() {
        let logctx = dev::test_setup_log("rack_sled_subnet_allocations");
        let mut db = test_setup_database(&logctx.log).await;
        let (opctx, datastore) = datastore_test(&logctx, &db).await;

        let rack_id = Uuid::new_v4();

        let mut allocated_octets = vec![];
        for _ in 0..5 {
            allocated_octets.push(
                datastore
                    .allocate_sled_underlay_subnet_octets(
                        &opctx,
                        rack_id,
                        Uuid::new_v4(),
                    )
                    .await
                    .unwrap()
                    .subnet_octet,
            );
        }

        let expected = vec![33, 34, 35, 36, 37];
        assert_eq!(expected, allocated_octets);

        // We should have 5 allocations in the DB, sorted appropriately
        let allocations =
            datastore.rack_subnet_allocations(&opctx, rack_id).await.unwrap();
        assert_eq!(5, allocations.len());
        assert_eq!(
            expected,
            allocations.iter().map(|a| a.subnet_octet).collect::<Vec<_>>()
        );

        db.cleanup().await.unwrap();
        logctx.cleanup_successful();
    }
}<|MERGE_RESOLUTION|>--- conflicted
+++ resolved
@@ -638,17 +638,14 @@
                         return Ok::<_, DieselError>(rack);
                     }
 
-<<<<<<< HEAD
                     // Otherwise, insert:
                     // - Services
                     // - PhysicalDisks
                     // - Zpools
                     // - Datasets
+                    // - A blueprint
                     //
-                    // Which RSS has already allocated during bootstrapping
-=======
-                    // Otherwise, insert blueprint and datasets.
->>>>>>> b9b4bf12
+                    // Which RSS has already allocated during bootstrapping.
 
                     // Set up the IP pool for internal services.
                     for range in service_ip_pool_ranges {
