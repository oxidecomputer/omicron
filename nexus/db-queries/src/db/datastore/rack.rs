--- conflicted
+++ resolved
@@ -1100,12 +1100,7 @@
     use omicron_uuid_kinds::BlueprintUuid;
     use omicron_uuid_kinds::GenericUuid;
     use omicron_uuid_kinds::SledUuid;
-<<<<<<< HEAD
-    use omicron_uuid_kinds::ZpoolUuid;
-=======
-    use oxnet::IpNet;
     use slog::Logger;
->>>>>>> e4f7ca02
     use std::collections::{BTreeMap, HashMap};
     use std::net::Ipv6Addr;
     use std::net::{IpAddr, Ipv4Addr};
@@ -1440,220 +1435,6 @@
         let mut builder =
             blueprint_builder_with_empty_parent(&opctx.log, &system, test_name);
 
-<<<<<<< HEAD
-        let external_dns_ip = IpAddr::V4(Ipv4Addr::new(1, 2, 3, 4));
-        let external_dns_pip = DNS_OPTE_IPV4_SUBNET
-            .nth(NUM_INITIAL_RESERVED_IP_ADDRESSES + 1)
-            .unwrap();
-        let external_dns_pip_config =
-            PrivateIpConfig::new_ipv4(external_dns_pip, *DNS_OPTE_IPV4_SUBNET)
-                .unwrap();
-        let external_dns_id = OmicronZoneUuid::new_v4();
-        let nexus_ip = IpAddr::V4(Ipv4Addr::new(1, 2, 3, 6));
-        let nexus_pip = NEXUS_OPTE_IPV4_SUBNET
-            .nth(NUM_INITIAL_RESERVED_IP_ADDRESSES + 1)
-            .unwrap();
-        let nexus_pip_config =
-            PrivateIpConfig::new_ipv4(nexus_pip, *NEXUS_OPTE_IPV4_SUBNET)
-                .unwrap();
-        let nexus_id = OmicronZoneUuid::new_v4();
-        let ntp1_ip = IpAddr::V4(Ipv4Addr::new(1, 2, 3, 5));
-        let ntp1_pip = NTP_OPTE_IPV4_SUBNET
-            .nth(NUM_INITIAL_RESERVED_IP_ADDRESSES + 1)
-            .unwrap();
-        let ntp1_pip_config =
-            PrivateIpConfig::new_ipv4(ntp1_pip, *NTP_OPTE_IPV4_SUBNET).unwrap();
-        let ntp1_id = OmicronZoneUuid::new_v4();
-        let ntp2_ip = IpAddr::V4(Ipv4Addr::new(1, 2, 3, 5));
-        let ntp2_pip = NTP_OPTE_IPV4_SUBNET
-            .nth(NUM_INITIAL_RESERVED_IP_ADDRESSES + 2)
-            .unwrap();
-        let ntp2_pip_config =
-            PrivateIpConfig::new_ipv4(ntp2_pip, *NTP_OPTE_IPV4_SUBNET).unwrap();
-        let ntp2_id = OmicronZoneUuid::new_v4();
-        let ntp3_id = OmicronZoneUuid::new_v4();
-        let mut macs = MacAddr::iter_system();
-
-        let mut blueprint_zones = BTreeMap::new();
-        let dataset = random_dataset();
-        blueprint_zones.insert(
-            sled1.id(),
-            [
-                BlueprintZoneConfig {
-                    disposition: BlueprintZoneDisposition::InService,
-                    id: external_dns_id,
-                    filesystem_pool: dataset.pool_name,
-                    zone_type: BlueprintZoneType::ExternalDns(
-                        blueprint_zone_type::ExternalDns {
-                            dataset,
-                            http_address: "[::1]:80".parse().unwrap(),
-                            dns_address: OmicronZoneExternalFloatingAddr {
-                                id: ExternalIpUuid::new_v4(),
-                                addr: SocketAddr::new(external_dns_ip, 53),
-                            },
-                            nic: NetworkInterface {
-                                id: Uuid::new_v4(),
-                                kind: NetworkInterfaceKind::Service {
-                                    id: external_dns_id.into_untyped_uuid(),
-                                },
-                                name: "external-dns".parse().unwrap(),
-                                ip_config: external_dns_pip_config,
-                                mac: macs.next().unwrap(),
-                                vni: Vni::SERVICES_VNI,
-                                primary: true,
-                                slot: 0,
-                            },
-                        },
-                    ),
-                    image_source: BlueprintZoneImageSource::InstallDataset,
-                },
-                BlueprintZoneConfig {
-                    disposition: BlueprintZoneDisposition::InService,
-                    id: ntp1_id,
-                    filesystem_pool: random_zpool(),
-                    zone_type: BlueprintZoneType::BoundaryNtp(
-                        blueprint_zone_type::BoundaryNtp {
-                            address: "[::1]:80".parse().unwrap(),
-                            ntp_servers: vec![],
-                            dns_servers: vec![],
-                            domain: None,
-                            nic: NetworkInterface {
-                                id: Uuid::new_v4(),
-                                kind: NetworkInterfaceKind::Service {
-                                    id: ntp1_id.into_untyped_uuid(),
-                                },
-                                name: "ntp1".parse().unwrap(),
-                                ip_config: ntp1_pip_config,
-                                mac: macs.next().unwrap(),
-                                vni: Vni::SERVICES_VNI,
-                                primary: true,
-                                slot: 0,
-                            },
-                            external_ip: OmicronZoneExternalSnatIp {
-                                id: ExternalIpUuid::new_v4(),
-                                snat_cfg: SourceNatConfig::new(
-                                    ntp1_ip, 16384, 32767,
-                                )
-                                .unwrap(),
-                            },
-                        },
-                    ),
-                    image_source: BlueprintZoneImageSource::InstallDataset,
-                },
-            ]
-            .into_iter()
-            .collect::<IdOrdMap<_>>(),
-        );
-        blueprint_zones.insert(
-            sled2.id(),
-            [
-                BlueprintZoneConfig {
-                    disposition: BlueprintZoneDisposition::InService,
-                    id: nexus_id,
-                    filesystem_pool: random_zpool(),
-                    zone_type: BlueprintZoneType::Nexus(
-                        blueprint_zone_type::Nexus {
-                            internal_address: "[::1]:80".parse().unwrap(),
-                            lockstep_port:
-                                omicron_common::address::NEXUS_LOCKSTEP_PORT,
-                            external_ip: OmicronZoneExternalFloatingIp {
-                                id: ExternalIpUuid::new_v4(),
-                                ip: nexus_ip,
-                            },
-                            external_tls: false,
-                            external_dns_servers: vec![],
-                            nic: NetworkInterface {
-                                id: Uuid::new_v4(),
-                                kind: NetworkInterfaceKind::Service {
-                                    id: nexus_id.into_untyped_uuid(),
-                                },
-                                name: "nexus".parse().unwrap(),
-                                ip_config: nexus_pip_config,
-                                mac: macs.next().unwrap(),
-                                vni: Vni::SERVICES_VNI,
-                                primary: true,
-                                slot: 0,
-                            },
-                            nexus_generation: *Generation::new(),
-                        },
-                    ),
-                    image_source: BlueprintZoneImageSource::InstallDataset,
-                },
-                BlueprintZoneConfig {
-                    disposition: BlueprintZoneDisposition::InService,
-                    id: ntp2_id,
-                    filesystem_pool: random_zpool(),
-                    zone_type: BlueprintZoneType::BoundaryNtp(
-                        blueprint_zone_type::BoundaryNtp {
-                            address: "[::1]:80".parse().unwrap(),
-                            ntp_servers: vec![],
-                            dns_servers: vec![],
-                            domain: None,
-                            nic: NetworkInterface {
-                                id: Uuid::new_v4(),
-                                kind: NetworkInterfaceKind::Service {
-                                    id: ntp2_id.into_untyped_uuid(),
-                                },
-                                name: "ntp2".parse().unwrap(),
-                                ip_config: ntp2_pip_config,
-                                mac: macs.next().unwrap(),
-                                vni: Vni::SERVICES_VNI,
-                                primary: true,
-                                slot: 0,
-                            },
-                            external_ip: OmicronZoneExternalSnatIp {
-                                id: ExternalIpUuid::new_v4(),
-                                snat_cfg: SourceNatConfig::new(
-                                    ntp2_ip, 0, 16383,
-                                )
-                                .unwrap(),
-                            },
-                        },
-                    ),
-                    image_source: BlueprintZoneImageSource::InstallDataset,
-                },
-            ]
-            .into_iter()
-            .collect(),
-        );
-        blueprint_zones.insert(
-            sled3.id(),
-            [BlueprintZoneConfig {
-                disposition: BlueprintZoneDisposition::InService,
-                id: ntp3_id,
-                filesystem_pool: random_zpool(),
-                zone_type: BlueprintZoneType::InternalNtp(
-                    blueprint_zone_type::InternalNtp {
-                        address: "[::1]:80".parse().unwrap(),
-                    },
-                ),
-                image_source: BlueprintZoneImageSource::InstallDataset,
-            }]
-            .into_iter()
-            .collect(),
-        );
-        let blueprint_id = BlueprintUuid::new_v4();
-        let blueprint = Blueprint {
-            id: blueprint_id,
-            sleds: make_sled_config_only_zones(blueprint_zones),
-            pending_mgs_updates: PendingMgsUpdates::new(),
-            cockroachdb_setting_preserve_downgrade:
-                CockroachDbPreserveDowngrade::DoNotModify,
-            parent_blueprint_id: None,
-            internal_dns_version: *Generation::new(),
-            external_dns_version: *Generation::new(),
-            target_release_minimum_generation: *Generation::new(),
-            nexus_generation: *Generation::new(),
-            cockroachdb_fingerprint: String::new(),
-            clickhouse_cluster_config: None,
-            oximeter_read_version: *Generation::new(),
-            oximeter_read_mode: OximeterReadMode::SingleNode,
-            time_created: now_db_precision(),
-            creator: "test suite".to_string(),
-            comment: "test blueprint".to_string(),
-            source: BlueprintSource::Test,
-        };
-=======
         let mut external_networking_alloc =
             ExternalNetworkingAllocator::from_current_zones(
                 &builder,
@@ -1774,7 +1555,6 @@
         let ntp1_id = ntp1_id.expect("found NTP zone 1");
         let ntp2_id = ntp2_id.expect("found NTP zone 2");
         let ntp3_id = ntp3_id.expect("found NTP zone 3");
->>>>>>> e4f7ca02
 
         let rack = datastore
             .rack_set_initialized(
@@ -1913,98 +1693,6 @@
         let mut builder =
             blueprint_builder_with_empty_parent(&opctx.log, &system, test_name);
 
-<<<<<<< HEAD
-        let nexus_id1 = OmicronZoneUuid::new_v4();
-        let nexus_id2 = OmicronZoneUuid::new_v4();
-        let nexus_pip1 = NEXUS_OPTE_IPV4_SUBNET
-            .nth(NUM_INITIAL_RESERVED_IP_ADDRESSES + 1)
-            .unwrap();
-        let nexus_pip1_config =
-            PrivateIpConfig::new_ipv4(nexus_pip1, *NEXUS_OPTE_IPV4_SUBNET)
-                .unwrap();
-        let nexus_pip2 = NEXUS_OPTE_IPV4_SUBNET
-            .nth(NUM_INITIAL_RESERVED_IP_ADDRESSES + 2)
-            .unwrap();
-        let nexus_pip2_config =
-            PrivateIpConfig::new_ipv4(nexus_pip2, *NEXUS_OPTE_IPV4_SUBNET)
-                .unwrap();
-        let mut macs = MacAddr::iter_system();
-
-        let mut blueprint_zones = BTreeMap::new();
-        blueprint_zones.insert(
-            sled.id(),
-            [
-                BlueprintZoneConfig {
-                    disposition: BlueprintZoneDisposition::InService,
-                    id: nexus_id1,
-                    filesystem_pool: random_zpool(),
-                    zone_type: BlueprintZoneType::Nexus(
-                        blueprint_zone_type::Nexus {
-                            internal_address: "[::1]:80".parse().unwrap(),
-                            lockstep_port:
-                                omicron_common::address::NEXUS_LOCKSTEP_PORT,
-                            external_ip: OmicronZoneExternalFloatingIp {
-                                id: ExternalIpUuid::new_v4(),
-                                ip: nexus_ip_start.into(),
-                            },
-                            external_tls: false,
-                            external_dns_servers: vec![],
-                            nic: NetworkInterface {
-                                id: Uuid::new_v4(),
-                                kind: NetworkInterfaceKind::Service {
-                                    id: nexus_id1.into_untyped_uuid(),
-                                },
-                                name: "nexus1".parse().unwrap(),
-                                ip_config: nexus_pip1_config,
-                                mac: macs.next().unwrap(),
-                                vni: Vni::SERVICES_VNI,
-                                primary: true,
-                                slot: 0,
-                            },
-                            nexus_generation: *Generation::new(),
-                        },
-                    ),
-                    image_source: BlueprintZoneImageSource::InstallDataset,
-                },
-                BlueprintZoneConfig {
-                    disposition: BlueprintZoneDisposition::InService,
-                    id: nexus_id2,
-                    filesystem_pool: random_zpool(),
-                    zone_type: BlueprintZoneType::Nexus(
-                        blueprint_zone_type::Nexus {
-                            internal_address: "[::1]:80".parse().unwrap(),
-                            lockstep_port:
-                                omicron_common::address::NEXUS_LOCKSTEP_PORT,
-                            external_ip: OmicronZoneExternalFloatingIp {
-                                id: ExternalIpUuid::new_v4(),
-                                ip: nexus_ip_end.into(),
-                            },
-                            external_tls: false,
-                            external_dns_servers: vec![],
-                            nic: NetworkInterface {
-                                id: Uuid::new_v4(),
-                                kind: NetworkInterfaceKind::Service {
-                                    id: nexus_id2.into_untyped_uuid(),
-                                },
-                                name: "nexus2".parse().unwrap(),
-                                ip_config: nexus_pip2_config,
-                                mac: macs.next().unwrap(),
-                                vni: Vni::SERVICES_VNI,
-                                primary: true,
-                                slot: 0,
-                            },
-                            nexus_generation: *Generation::new(),
-                        },
-                    ),
-                    image_source: BlueprintZoneImageSource::InstallDataset,
-                },
-            ]
-            .into_iter()
-            .collect::<IdOrdMap<_>>(),
-        );
-
-        let datasets = vec![];
-=======
         let mut external_networking_alloc =
             ExternalNetworkingAllocator::from_current_zones(
                 &builder,
@@ -2027,7 +1715,6 @@
         }
         let mut blueprint = builder.build(BlueprintSource::Test);
         blueprint.parent_blueprint_id = None; // treat this as the initial bp
->>>>>>> e4f7ca02
 
         let internal_records = vec![
             DnsRecord::Aaaa("fe80::1:2:3:4".parse().unwrap()),
@@ -2209,55 +1896,6 @@
             .sled(SledBuilder::new().id(sled.id()))
             .expect("failed to add sled");
 
-<<<<<<< HEAD
-        let nexus_id = OmicronZoneUuid::new_v4();
-        let nexus_pip = NEXUS_OPTE_IPV6_SUBNET
-            .nth(NUM_INITIAL_RESERVED_IP_ADDRESSES as u128 + 1)
-            .unwrap();
-        let nexus_pip_config =
-            PrivateIpConfig::new_ipv6(nexus_pip, *NEXUS_OPTE_IPV6_SUBNET)
-                .unwrap();
-        let mut macs = MacAddr::iter_system();
-
-        let mut blueprint_zones = BTreeMap::new();
-        blueprint_zones.insert(
-            sled.id(),
-            [BlueprintZoneConfig {
-                disposition: BlueprintZoneDisposition::InService,
-                id: nexus_id,
-                filesystem_pool: random_zpool(),
-                zone_type: BlueprintZoneType::Nexus(
-                    blueprint_zone_type::Nexus {
-                        internal_address: "[::1]:80".parse().unwrap(),
-                        lockstep_port:
-                            omicron_common::address::NEXUS_LOCKSTEP_PORT,
-                        external_ip: OmicronZoneExternalFloatingIp {
-                            id: ExternalIpUuid::new_v4(),
-                            ip: nexus_ip_start.into(),
-                        },
-                        external_tls: false,
-                        external_dns_servers: vec![],
-                        nic: NetworkInterface {
-                            id: Uuid::new_v4(),
-                            kind: NetworkInterfaceKind::Service {
-                                id: nexus_id.into_untyped_uuid(),
-                            },
-                            name: "nexus1".parse().unwrap(),
-                            ip_config: nexus_pip_config,
-                            mac: macs.next().unwrap(),
-                            vni: Vni::SERVICES_VNI,
-                            primary: true,
-                            slot: 0,
-                        },
-                        nexus_generation: *Generation::new(),
-                    },
-                ),
-                image_source: BlueprintZoneImageSource::InstallDataset,
-            }]
-            .into_iter()
-            .collect::<IdOrdMap<_>>(),
-        );
-=======
         let mut builder =
             blueprint_builder_with_empty_parent(&opctx.log, &system, test_name);
 
@@ -2281,7 +1919,6 @@
             .expect("added Nexus");
         let mut blueprint = builder.build(BlueprintSource::Test);
         blueprint.parent_blueprint_id = None; // treat this as the initial bp
->>>>>>> e4f7ca02
 
         let datasets = vec![];
 
@@ -2447,72 +2084,9 @@
         let nexus_pip = NEXUS_OPTE_IPV4_SUBNET
             .nth(NUM_INITIAL_RESERVED_IP_ADDRESSES + 1)
             .unwrap();
-<<<<<<< HEAD
         let nexus_pip_config =
             PrivateIpConfig::new_ipv4(nexus_pip, *NEXUS_OPTE_IPV4_SUBNET)
                 .unwrap();
-        let nexus_id = OmicronZoneUuid::new_v4();
-        let mut macs = MacAddr::iter_system();
-        let mut blueprint_zones = BTreeMap::new();
-        blueprint_zones.insert(
-            sled.id(),
-            [BlueprintZoneConfig {
-                disposition: BlueprintZoneDisposition::InService,
-                id: nexus_id,
-                filesystem_pool: random_zpool(),
-                zone_type: BlueprintZoneType::Nexus(
-                    blueprint_zone_type::Nexus {
-                        internal_address: "[::1]:80".parse().unwrap(),
-                        lockstep_port:
-                            omicron_common::address::NEXUS_LOCKSTEP_PORT,
-                        external_ip: OmicronZoneExternalFloatingIp {
-                            id: ExternalIpUuid::new_v4(),
-                            ip: nexus_ip,
-                        },
-                        external_tls: false,
-                        external_dns_servers: vec![],
-                        nic: NetworkInterface {
-                            id: Uuid::new_v4(),
-                            kind: NetworkInterfaceKind::Service {
-                                id: nexus_id.into_untyped_uuid(),
-                            },
-                            name: "nexus".parse().unwrap(),
-                            ip_config: nexus_pip_config,
-                            mac: macs.next().unwrap(),
-                            vni: Vni::SERVICES_VNI,
-                            primary: true,
-                            slot: 0,
-                        },
-                        nexus_generation: *Generation::new(),
-                    },
-                ),
-                image_source: BlueprintZoneImageSource::InstallDataset,
-            }]
-            .into_iter()
-            .collect::<IdOrdMap<_>>(),
-        );
-        let blueprint_id = BlueprintUuid::new_v4();
-        let blueprint = Blueprint {
-            id: blueprint_id,
-            sleds: make_sled_config_only_zones(blueprint_zones),
-            pending_mgs_updates: PendingMgsUpdates::new(),
-            cockroachdb_setting_preserve_downgrade:
-                CockroachDbPreserveDowngrade::DoNotModify,
-            parent_blueprint_id: None,
-            internal_dns_version: *Generation::new(),
-            external_dns_version: *Generation::new(),
-            target_release_minimum_generation: *Generation::new(),
-            nexus_generation: *Generation::new(),
-            cockroachdb_fingerprint: String::new(),
-            clickhouse_cluster_config: None,
-            oximeter_read_version: *Generation::new(),
-            oximeter_read_mode: OximeterReadMode::SingleNode,
-            time_created: now_db_precision(),
-            creator: "test suite".to_string(),
-            comment: "test blueprint".to_string(),
-            source: BlueprintSource::Test,
-        };
-=======
         let mut macs = MacAddr::iter_system();
         builder
             .sled_add_zone_nexus_with_config(
@@ -2522,8 +2096,7 @@
                 BlueprintZoneImageSource::InstallDataset,
                 ExternalNetworkingChoice {
                     external_ip: nexus_ip,
-                    nic_ip: nexus_pip.into(),
-                    nic_subnet: IpNet::from(*NEXUS_OPTE_IPV4_SUBNET),
+                    nic_ip_config: nexus_pip_config,
                     nic_mac: macs.next().unwrap(),
                 },
                 *Generation::new(),
@@ -2535,7 +2108,6 @@
         // We're emulating RSS, which inserts the initial blueprint. Clear out
         // the link back to the empty parent we started with.
         blueprint.parent_blueprint_id = None;
->>>>>>> e4f7ca02
 
         let result = datastore
             .rack_set_initialized(
@@ -2576,94 +2148,6 @@
             .sled(SledBuilder::new().id(sled.id()))
             .expect("failed to add sled");
 
-<<<<<<< HEAD
-        // Request two services which happen to be using the same IP address.
-        let external_dns_id = OmicronZoneUuid::new_v4();
-        let external_dns_pip = DNS_OPTE_IPV4_SUBNET
-            .nth(NUM_INITIAL_RESERVED_IP_ADDRESSES + 1)
-            .unwrap();
-        let external_dns_pip_config =
-            PrivateIpConfig::new_ipv4(external_dns_pip, *DNS_OPTE_IPV4_SUBNET)
-                .unwrap();
-        let nexus_id = OmicronZoneUuid::new_v4();
-        let nexus_pip = NEXUS_OPTE_IPV4_SUBNET
-            .nth(NUM_INITIAL_RESERVED_IP_ADDRESSES + 1)
-            .unwrap();
-        let nexus_pip_config =
-            PrivateIpConfig::new_ipv4(nexus_pip, *NEXUS_OPTE_IPV4_SUBNET)
-                .unwrap();
-        let mut macs = MacAddr::iter_system();
-
-        let mut blueprint_zones = BTreeMap::new();
-        let dataset = random_dataset();
-        blueprint_zones.insert(
-            sled.id(),
-            [
-                BlueprintZoneConfig {
-                    disposition: BlueprintZoneDisposition::InService,
-                    id: external_dns_id,
-                    filesystem_pool: dataset.pool_name,
-                    zone_type: BlueprintZoneType::ExternalDns(
-                        blueprint_zone_type::ExternalDns {
-                            dataset,
-                            http_address: "[::1]:80".parse().unwrap(),
-                            dns_address: OmicronZoneExternalFloatingAddr {
-                                id: ExternalIpUuid::new_v4(),
-                                addr: SocketAddr::new(ip, 53),
-                            },
-                            nic: NetworkInterface {
-                                id: Uuid::new_v4(),
-                                kind: NetworkInterfaceKind::Service {
-                                    id: external_dns_id.into_untyped_uuid(),
-                                },
-                                name: "external-dns".parse().unwrap(),
-                                ip_config: external_dns_pip_config,
-                                mac: macs.next().unwrap(),
-                                vni: Vni::SERVICES_VNI,
-                                primary: true,
-                                slot: 0,
-                            },
-                        },
-                    ),
-                    image_source: BlueprintZoneImageSource::InstallDataset,
-                },
-                BlueprintZoneConfig {
-                    disposition: BlueprintZoneDisposition::InService,
-                    id: nexus_id,
-                    filesystem_pool: random_zpool(),
-                    zone_type: BlueprintZoneType::Nexus(
-                        blueprint_zone_type::Nexus {
-                            internal_address: "[::1]:80".parse().unwrap(),
-                            lockstep_port:
-                                omicron_common::address::NEXUS_LOCKSTEP_PORT,
-                            external_ip: OmicronZoneExternalFloatingIp {
-                                id: ExternalIpUuid::new_v4(),
-                                ip,
-                            },
-                            external_tls: false,
-                            external_dns_servers: vec![],
-                            nic: NetworkInterface {
-                                id: Uuid::new_v4(),
-                                kind: NetworkInterfaceKind::Service {
-                                    id: nexus_id.into_untyped_uuid(),
-                                },
-                                name: "nexus".parse().unwrap(),
-                                ip_config: nexus_pip_config,
-                                mac: macs.next().unwrap(),
-                                vni: Vni::SERVICES_VNI,
-                                primary: true,
-                                slot: 0,
-                            },
-                            nexus_generation: *Generation::new(),
-                        },
-                    ),
-                    image_source: BlueprintZoneImageSource::InstallDataset,
-                },
-            ]
-            .into_iter()
-            .collect::<IdOrdMap<_>>(),
-        );
-=======
         let mut builder =
             blueprint_builder_with_empty_parent(&opctx.log, &system, test_name);
 
@@ -2684,12 +2168,11 @@
                     false,
                     Vec::new(),
                     BlueprintZoneImageSource::InstallDataset,
-                    nexus_external_ip,
+                    nexus_external_ip.clone(),
                     *Generation::new(),
                 )
                 .expect("added Nexus");
         }
->>>>>>> e4f7ca02
 
         let mut blueprint = builder.build(BlueprintSource::Test);
         blueprint.parent_blueprint_id = None; // treat this as the initial bp
