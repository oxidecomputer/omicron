// This Source Code Form is subject to the terms of the Mozilla Public
// License, v. 2.0. If a copy of the MPL was not distributed with this
// file, You can obtain one at https://mozilla.org/MPL/2.0/.

//! [`DataStore`] methods on [`Rack`]s.

use super::DataStore;
use super::SERVICE_IPV4_POOL_NAME;
use super::SERVICE_IPV6_POOL_NAME;
use super::dns::DnsVersionUpdateBuilder;
use super::ip_pool::ServiceIpPools;
use crate::authz;
use crate::context::OpContext;
use crate::db;
use crate::db::collection_insert::AsyncInsertError;
use crate::db::collection_insert::DatastoreCollection;
use crate::db::identity::Asset;
use crate::db::model::CrucibleDataset;
use crate::db::model::IncompleteExternalIp;
use crate::db::model::PhysicalDisk;
use crate::db::model::Rack;
use crate::db::model::UserProvisionType;
use crate::db::model::Zpool;
use crate::db::pagination::paginated;
use async_bb8_diesel::AsyncRunQueryDsl;
use chrono::Utc;
use diesel::prelude::*;
use diesel::result::Error as DieselError;
use diesel::upsert::excluded;
use ipnetwork::IpNetwork;
use nexus_db_errors::ErrorHandler;
use nexus_db_errors::MaybeRetryable::*;
use nexus_db_errors::TransactionError;
use nexus_db_errors::public_error_from_diesel;
use nexus_db_errors::retryable;
use nexus_db_fixed_data::vpc_subnet::DNS_VPC_SUBNET;
use nexus_db_fixed_data::vpc_subnet::NEXUS_VPC_SUBNET;
use nexus_db_fixed_data::vpc_subnet::NTP_VPC_SUBNET;
use nexus_db_lookup::DbConnection;
use nexus_db_lookup::LookupPath;
use nexus_db_model::IncompleteNetworkInterface;
use nexus_db_model::InitialDnsGroup;
use nexus_db_model::IpConfig;
use nexus_db_model::IpVersion;
use nexus_db_model::PasswordHashString;
use nexus_db_model::SiloUser;
use nexus_db_model::SiloUserPasswordHash;
use nexus_db_model::SledState;
use nexus_db_model::SledUnderlaySubnetAllocation;
use nexus_types::deployment::Blueprint;
use nexus_types::deployment::BlueprintTarget;
use nexus_types::deployment::BlueprintZoneConfig;
use nexus_types::deployment::BlueprintZoneDisposition;
use nexus_types::deployment::BlueprintZoneType;
use nexus_types::deployment::OmicronZoneExternalIp;
use nexus_types::deployment::blueprint_zone_type;
use nexus_types::external_api::params as external_params;
use nexus_types::external_api::shared;
use nexus_types::external_api::shared::IpRange;
use nexus_types::external_api::shared::SiloRole;
use nexus_types::identity::Resource;
use nexus_types::inventory::NetworkInterface;
use omicron_common::api::external::AllowedSourceIps;
use omicron_common::api::external::DataPageParams;
use omicron_common::api::external::Error;
use omicron_common::api::external::IdentityMetadataCreateParams;
use omicron_common::api::external::ListResultVec;
use omicron_common::api::external::LookupType;
use omicron_common::api::external::ResourceType;
use omicron_common::api::external::UpdateResult;
use omicron_common::api::external::UserId;
use omicron_common::api::internal::shared::PrivateIpConfig;
use omicron_common::bail_unless;
use omicron_uuid_kinds::GenericUuid;
use omicron_uuid_kinds::SiloUserUuid;
use omicron_uuid_kinds::SledUuid;
use omicron_uuid_kinds::ZpoolUuid;
use slog_error_chain::InlineErrorChain;
use std::sync::{Arc, OnceLock};
use uuid::Uuid;

/// Groups arguments related to rack initialization
#[derive(Clone)]
pub struct RackInit {
    pub rack_id: Uuid,
    pub rack_subnet: IpNetwork,
    pub blueprint: Blueprint,
    pub blueprint_execution_enabled: bool,
    pub physical_disks: Vec<PhysicalDisk>,
    pub zpools: Vec<Zpool>,
    pub datasets: Vec<CrucibleDataset>,
    pub service_ip_pool_ranges: Vec<IpRange>,
    pub internal_dns: InitialDnsGroup,
    pub external_dns: InitialDnsGroup,
    pub recovery_silo: external_params::SiloCreate,
    pub recovery_silo_fq_dns_name: String,
    pub recovery_user_id: UserId,
    pub recovery_user_password_hash: omicron_passwords::PasswordHashString,
    pub dns_update: DnsVersionUpdateBuilder,
    pub allowed_source_ips: AllowedSourceIps,
}

/// Possible errors while trying to initialize rack
#[derive(Debug)]
enum RackInitError {
    AddingIp(Error),
    AddingNic(Error),
    BlueprintInsert(Error),
    BlueprintTargetSet(Error),
    NexusDatabaseAccessRecordsInsert(Error),
    DatasetInsert { err: AsyncInsertError, zpool_id: ZpoolUuid },
    PhysicalDiskInsert(Error),
    ZpoolInsert(Error),
    RackUpdate { err: DieselError, rack_id: Uuid },
    DnsSerialization(Error),
    Silo(Error),
    RoleAssignment(Error),
    // Retryable database error
    Retryable(DieselError),
    // Other non-retryable database error
    Database(DieselError),
    // Error adding initial allowed source IP list
    AllowedSourceIpError(Error),
}

// Catch-all for Diesel error conversion into RackInitError, which
// can also label errors as retryable.
impl From<DieselError> for RackInitError {
    fn from(e: DieselError) -> Self {
        if retryable(&e) { Self::Retryable(e) } else { Self::Database(e) }
    }
}

impl From<RackInitError> for Error {
    fn from(e: RackInitError) -> Self {
        match e {
            RackInitError::AddingIp(err) => err,
            RackInitError::AddingNic(err) => err,
            RackInitError::DatasetInsert { err, zpool_id } => match err {
                AsyncInsertError::CollectionNotFound => Error::ObjectNotFound {
                    type_name: ResourceType::Zpool,
                    lookup_type: LookupType::by_id(zpool_id),
                },
                AsyncInsertError::DatabaseError(e) => {
                    public_error_from_diesel(e, ErrorHandler::Server)
                }
            },
            RackInitError::PhysicalDiskInsert(err) => {
                err.internal_context("failed to insert physical disk")
            }
            RackInitError::ZpoolInsert(err) => {
                err.internal_context("failed to insert zpool")
            }
            RackInitError::BlueprintInsert(err) => {
                err.internal_context("failed to insert Blueprint")
            }
            RackInitError::BlueprintTargetSet(err) => {
                err.internal_context("failed to set target Blueprint")
            }
            RackInitError::NexusDatabaseAccessRecordsInsert(err) => err
                .internal_context(
                    "failed to insert nexus database access records",
                ),
            RackInitError::RackUpdate { err, rack_id } => {
                public_error_from_diesel(
                    err,
                    ErrorHandler::NotFoundByLookup(
                        ResourceType::Rack,
                        LookupType::ById(rack_id),
                    ),
                )
            }
            RackInitError::DnsSerialization(err) => {
                err.internal_context("failed to serialize initial DNS records")
            }
            RackInitError::Silo(err) => {
                err.internal_context("failed to create recovery Silo")
            }
            RackInitError::RoleAssignment(err) => {
                err.internal_context("failed to assign role to initial user")
            }
            RackInitError::Retryable(err) => Error::unavail(&format!(
                "failed operation due to database contention: {:#}",
                err
            )),
            RackInitError::Database(err) => Error::internal_error(&format!(
                "failed operation due to database error: {:#}",
                err
            )),
            RackInitError::AllowedSourceIpError(err) => err,
        }
    }
}

/// Possible results of attempting a new sled underlay allocation
#[derive(Debug, Clone)]
pub enum SledUnderlayAllocationResult {
    /// A new allocation was created
    New(SledUnderlaySubnetAllocation),
    /// A prior allocation associated with a commissioned sled was found
    CommissionedSled(SledUnderlaySubnetAllocation),
}

impl DataStore {
    pub async fn rack_list(
        &self,
        opctx: &OpContext,
        pagparams: &DataPageParams<'_, Uuid>,
    ) -> ListResultVec<Rack> {
        opctx.authorize(authz::Action::Read, &authz::FLEET).await?;
        use nexus_db_schema::schema::rack::dsl;
        paginated(dsl::rack, dsl::id, pagparams)
            .select(Rack::as_select())
            .load_async(&*self.pool_connection_authorized(opctx).await?)
            .await
            .map_err(|e| public_error_from_diesel(e, ErrorHandler::Server))
    }

    pub async fn rack_list_initialized(
        &self,
        opctx: &OpContext,
        pagparams: &DataPageParams<'_, Uuid>,
    ) -> ListResultVec<Rack> {
        opctx.authorize(authz::Action::Read, &authz::FLEET).await?;
        use nexus_db_schema::schema::rack::dsl;
        paginated(dsl::rack, dsl::id, pagparams)
            .select(Rack::as_select())
            .filter(dsl::initialized.eq(true))
            .load_async(&*self.pool_connection_authorized(opctx).await?)
            .await
            .map_err(|e| public_error_from_diesel(e, ErrorHandler::Server))
    }

    /// Stores a new rack in the database.
    ///
    /// This function is a no-op if the rack already exists.
    pub async fn rack_insert(
        &self,
        opctx: &OpContext,
        rack: &Rack,
    ) -> Result<Rack, Error> {
        use nexus_db_schema::schema::rack::dsl;

        diesel::insert_into(dsl::rack)
            .values(rack.clone())
            .on_conflict(dsl::id)
            .do_update()
            // This is a no-op, since we conflicted on the ID.
            .set(dsl::id.eq(excluded(dsl::id)))
            .returning(Rack::as_returning())
            .get_result_async(&*self.pool_connection_authorized(opctx).await?)
            .await
            .map_err(|e| {
                public_error_from_diesel(
                    e,
                    ErrorHandler::Conflict(
                        ResourceType::Rack,
                        &rack.id().to_string(),
                    ),
                )
            })
    }

    pub async fn update_rack_subnet(
        &self,
        opctx: &OpContext,
        rack: &Rack,
    ) -> Result<(), Error> {
        debug!(
            opctx.log,
            "updating rack subnet for rack {} to {:#?}",
            rack.id(),
            rack.rack_subnet
        );
        use nexus_db_schema::schema::rack::dsl;
        diesel::update(dsl::rack)
            .filter(dsl::id.eq(rack.id()))
            .set(dsl::rack_subnet.eq(rack.rack_subnet))
            .execute_async(&*self.pool_connection_authorized(opctx).await?)
            .await
            .map_err(|e| public_error_from_diesel(e, ErrorHandler::Server))?;

        Ok(())
    }

    // Return the subnet for the rack
    pub async fn rack_subnet(
        &self,
        opctx: &OpContext,
        rack_id: Uuid,
    ) -> Result<IpNetwork, Error> {
        opctx.authorize(authz::Action::Read, &authz::FLEET).await?;
        let conn = self.pool_connection_authorized(opctx).await?;
        use nexus_db_schema::schema::rack::dsl;
        // It's safe to unwrap the returned `rack_subnet` because
        // we filter on `rack_subnet.is_not_null()`
        let subnet = dsl::rack
            .filter(dsl::id.eq(rack_id))
            .filter(dsl::rack_subnet.is_not_null())
            .select(dsl::rack_subnet)
            .first_async::<Option<IpNetwork>>(&*conn)
            .await
            .map_err(|e| public_error_from_diesel(e, ErrorHandler::Server))?;
        match subnet {
            Some(subnet) => Ok(subnet),
            None => Err(Error::internal_error(
                "DB Error(bug): returned a null subnet for {rack_id}",
            )),
        }
    }

    /// Allocate a rack subnet octet to a given sled
    ///
    /// 1. Find the existing allocations
    /// 2. Calculate the new allocation
    /// 3. Save the new allocation, if there isn't one for the given
    ///    `hw_baseboard_id`
    /// 4. Return the new allocation
    ///
    // TODO: This could all actually be done in SQL using a `next_item` query.
    // See https://github.com/oxidecomputer/omicron/issues/4544
    pub async fn allocate_sled_underlay_subnet_octets(
        &self,
        opctx: &OpContext,
        rack_id: Uuid,
        hw_baseboard_id: Uuid,
    ) -> Result<SledUnderlayAllocationResult, Error> {
        // Fetch all the existing allocations via self.rack_id
        let allocations = self.rack_subnet_allocations(opctx, rack_id).await?;

        // Calculate the allocation for the new sled by choosing the minimum
        // octet. The returned allocations are ordered by octet, so we will know
        // when we have a free one. However, if we already have an allocation
        // for the given sled then reuse that one.
        const MIN_SUBNET_OCTET: i16 = 33;
        let mut new_allocation = SledUnderlaySubnetAllocation {
            rack_id,
            sled_id: SledUuid::new_v4().into(),
            subnet_octet: MIN_SUBNET_OCTET,
            hw_baseboard_id,
        };
        for allocation in allocations {
            if allocation.hw_baseboard_id == new_allocation.hw_baseboard_id {
                // We already have an allocation for this sled, but we need to
                // check whether this allocation matches a sled that has been
                // decommissioned. (The same physical sled, tracked by
                // `hw_baseboard_id`, can be logically removed from the control
                // plane via decommissioning, then added back again later, which
                // requires allocating a new subnet.)
                match LookupPath::new(opctx, self)
                    .sled_id(allocation.sled_id.into())
                    .optional_fetch_for(authz::Action::Read)
                    .await?
                    .map(|(_, sled)| sled.state())
                {
                    Some(SledState::Active) => {
                        // This allocation is for an active sled; return the
                        // existing allocation.
                        return Ok(
                            SledUnderlayAllocationResult::CommissionedSled(
                                allocation,
                            ),
                        );
                    }
                    Some(SledState::Decommissioned) => {
                        // This allocation was for a now-decommissioned sled;
                        // ignore it and keep searching.
                    }
                    None => {
                        // This allocation is still "new" in the sense that it
                        // is assigned to a sled that has not yet upserted
                        // itself to join the control plane. We must return
                        // `::New(_)` here to ensure idempotence of allocation
                        // (e.g., if we allocate a sled, but its sled-agent
                        // crashes before it can upsert itself, we need to be
                        // able to get the same allocation back again).
                        return Ok(SledUnderlayAllocationResult::New(
                            allocation,
                        ));
                    }
                }
            }
            if allocation.subnet_octet == new_allocation.subnet_octet {
                bail_unless!(
                    new_allocation.subnet_octet < 255,
                    "Too many sled subnets allocated"
                );
                new_allocation.subnet_octet += 1;
            }
        }

        // Write the new allocation row to CRDB. The UNIQUE constraint
        // on `subnet_octet` will prevent dueling administrators reusing
        // allocations when sleds are being added. We will need another
        // mechanism ala generation numbers when we must interleave additions
        // and removals of sleds.
        self.sled_subnet_allocation_insert(opctx, &new_allocation).await?;
        Ok(SledUnderlayAllocationResult::New(new_allocation))
    }

    /// Return all current underlay allocations for the rack.
    ///
    /// Order allocations by `subnet_octet`
    pub async fn rack_subnet_allocations(
        &self,
        opctx: &OpContext,
        rack_id: Uuid,
    ) -> Result<Vec<SledUnderlaySubnetAllocation>, Error> {
        opctx.authorize(authz::Action::Read, &authz::FLEET).await?;
        use nexus_db_schema::schema::sled_underlay_subnet_allocation::dsl as subnet_dsl;
        subnet_dsl::sled_underlay_subnet_allocation
            .filter(subnet_dsl::rack_id.eq(rack_id))
            .select(SledUnderlaySubnetAllocation::as_select())
            .order_by(subnet_dsl::subnet_octet.asc())
            .load_async(&*self.pool_connection_authorized(opctx).await?)
            .await
            .map_err(|e| public_error_from_diesel(e, ErrorHandler::Server))
    }

    /// Store a new sled subnet allocation in the database
    pub async fn sled_subnet_allocation_insert(
        &self,
        opctx: &OpContext,
        allocation: &SledUnderlaySubnetAllocation,
    ) -> Result<(), Error> {
        opctx.authorize(authz::Action::Modify, &authz::FLEET).await?;
        use nexus_db_schema::schema::sled_underlay_subnet_allocation::dsl;
        diesel::insert_into(dsl::sled_underlay_subnet_allocation)
            .values(allocation.clone())
            .execute_async(&*self.pool_connection_authorized(opctx).await?)
            .await
            .map_err(|e| public_error_from_diesel(e, ErrorHandler::Server))?;
        Ok(())
    }

    #[allow(clippy::too_many_arguments)]
    async fn rack_create_recovery_silo(
        &self,
        opctx: &OpContext,
        conn: &async_bb8_diesel::Connection<DbConnection>,
        log: &slog::Logger,
        recovery_silo: external_params::SiloCreate,
        recovery_silo_fq_dns_name: String,
        recovery_user_id: UserId,
        recovery_user_password_hash: omicron_passwords::PasswordHashString,
        dns_update: DnsVersionUpdateBuilder,
    ) -> Result<(), RackInitError> {
        if !matches!(
            &recovery_silo.identity_mode,
            shared::SiloIdentityMode::LocalOnly
        ) {
            return Err(RackInitError::Silo(Error::invalid_request(
                "recovery silo should only use identity mode LocalOnly",
            )));
        }

        let db_silo = self
            .silo_create_conn(
                conn,
                opctx,
                opctx,
                recovery_silo,
                &[recovery_silo_fq_dns_name],
                dns_update,
            )
            .await
            .map_err(|err| match err.retryable() {
                NotRetryable(err) => RackInitError::Silo(err.into()),
                Retryable(err) => RackInitError::Retryable(err),
            })?;
        info!(log, "Created recovery silo");

        // Create the first user in the initial Recovery Silo
        let silo_user_id = SiloUserUuid::new_v4();

        let silo_user = match &db_silo.user_provision_type {
            UserProvisionType::ApiOnly => SiloUser::new_api_only(
                db_silo.id(),
                silo_user_id,
                recovery_user_id.as_ref().to_owned(),
            ),

            UserProvisionType::Jit | UserProvisionType::Scim => {
                unreachable!("match at start of function should prevent this");
            }
        };

        {
            use nexus_db_schema::schema::silo_user::dsl;
            diesel::insert_into(dsl::silo_user)
                .values(silo_user)
                .execute_async(conn)
                .await?;
        }
        info!(log, "Created recovery user");

        // Set that user's password.
        let hash = SiloUserPasswordHash::new(
            silo_user_id,
            PasswordHashString::from(recovery_user_password_hash),
        );
        {
            use nexus_db_schema::schema::silo_user_password_hash::dsl;
            diesel::insert_into(dsl::silo_user_password_hash)
                .values(hash)
                .execute_async(conn)
                .await?;
        }
        info!(log, "Created recovery user's password");

        // Grant that user Admin privileges on the Recovery Silo.

        // This is very subtle: we must generate both of these queries before we
        // execute either of them, and we must not attempt to do any authz
        // checks after this in the same transaction because they may deadlock
        // with our query.
        let authz_silo = authz::Silo::new(
            authz::FLEET,
            db_silo.id(),
            LookupType::ById(db_silo.id()),
        );
        let (q1, q2) = Self::role_assignment_replace_visible_queries(
            opctx,
            &authz_silo,
            &[shared::RoleAssignment::for_silo_user(
                silo_user_id,
                SiloRole::Admin,
            )],
        )
        .await
        .map_err(RackInitError::RoleAssignment)?;
        debug!(log, "Generated role assignment queries");

        q1.execute_async(conn).await?;
        q2.execute_async(conn).await?;
        info!(log, "Granted Silo privileges");

        Ok(())
    }

    async fn rack_populate_service_networking_records(
        &self,
        conn: &async_bb8_diesel::Connection<DbConnection>,
        log: &slog::Logger,
        service_pools: &ServiceIpPools,
        zone_config: &BlueprintZoneConfig,
    ) -> Result<(), RackInitError> {
        // For services with external connectivity, we record their
        // explicit IP allocation and create a service NIC as well.
        let zone_type = &zone_config.zone_type;
        let zone_report_str = zone_type.kind().report_str();

        // TODO-completeness: Support dual-stack NICs for services. See
        // https://github.com/oxidecomputer/omicron/issues/9313.
        let extract_ip_config =
            |nic: &NetworkInterface| -> Result<IpConfig, Error> {
                match &nic.ip_config {
                    PrivateIpConfig::V4(ipv4) => {
                        Ok(IpConfig::from_ipv4(*ipv4.ip()))
                    }
                    PrivateIpConfig::V6(ipv6) => {
                        Ok(IpConfig::from_ipv6(*ipv6.ip()))
                    }
                    PrivateIpConfig::DualStack { .. } => {
                        Err(Error::invalid_request(
                            "Dual-stack service NICs are not yet supported",
                        ))
                    }
                }
            };

        let service_ip_nic = match zone_type {
            BlueprintZoneType::ExternalDns(
                blueprint_zone_type::ExternalDns { nic, dns_address, .. },
            ) => {
                let external_ip =
                    OmicronZoneExternalIp::Floating(dns_address.into_ip());
                let ip_config =
                    extract_ip_config(nic).map_err(RackInitError::AddingNic)?;
                let db_nic = IncompleteNetworkInterface::new_service(
                    nic.id,
                    zone_config.id.into_untyped_uuid(),
                    DNS_VPC_SUBNET.clone(),
                    IdentityMetadataCreateParams {
                        name: nic.name.clone(),
                        description: format!(
                            "{} service vNIC",
                            zone_report_str
                        ),
                    },
                    ip_config,
                    nic.mac,
                    nic.slot,
                )
                .map_err(|e| RackInitError::AddingNic(e))?;
                Some((external_ip, db_nic))
            }
            BlueprintZoneType::Nexus(blueprint_zone_type::Nexus {
                nic,
                external_ip,
                ..
            }) => {
                let external_ip = OmicronZoneExternalIp::Floating(*external_ip);
                let ip_config =
                    extract_ip_config(nic).map_err(RackInitError::AddingNic)?;
                let db_nic = IncompleteNetworkInterface::new_service(
                    nic.id,
                    zone_config.id.into_untyped_uuid(),
                    NEXUS_VPC_SUBNET.clone(),
                    IdentityMetadataCreateParams {
                        name: nic.name.clone(),
                        description: format!(
                            "{} service vNIC",
                            zone_report_str
                        ),
                    },
                    ip_config,
                    nic.mac,
                    nic.slot,
                )
                .map_err(|e| RackInitError::AddingNic(e))?;
                Some((external_ip, db_nic))
            }
            BlueprintZoneType::BoundaryNtp(
                blueprint_zone_type::BoundaryNtp { external_ip, nic, .. },
            ) => {
                let external_ip = OmicronZoneExternalIp::Snat(*external_ip);
                let ip_config =
                    extract_ip_config(nic).map_err(RackInitError::AddingNic)?;
                let db_nic = IncompleteNetworkInterface::new_service(
                    nic.id,
                    zone_config.id.into_untyped_uuid(),
                    NTP_VPC_SUBNET.clone(),
                    IdentityMetadataCreateParams {
                        name: nic.name.clone(),
                        description: format!(
                            "{} service vNIC",
                            zone_report_str
                        ),
                    },
                    ip_config,
                    nic.mac,
                    nic.slot,
                )
                .map_err(|e| RackInitError::AddingNic(e))?;
                Some((external_ip, db_nic))
            }
            BlueprintZoneType::InternalNtp(_)
            | BlueprintZoneType::Clickhouse(_)
            | BlueprintZoneType::ClickhouseKeeper(_)
            | BlueprintZoneType::ClickhouseServer(_)
            | BlueprintZoneType::CockroachDb(_)
            | BlueprintZoneType::Crucible(_)
            | BlueprintZoneType::CruciblePantry(_)
            | BlueprintZoneType::InternalDns(_)
            | BlueprintZoneType::Oximeter(_) => None,
        };
        let Some((external_ip, db_nic)) = service_ip_nic else {
            info!(
                log,
                "No networking records needed for {} service", zone_report_str,
            );
            return Ok(());
        };
        let service_pool =
            service_pools.pool_for_version(external_ip.ip_version().into());
        let db_ip = IncompleteExternalIp::for_omicron_zone(
            service_pool.id(),
            external_ip,
            zone_config.id,
            zone_config.zone_type.kind(),
        );
        Self::allocate_external_ip_on_connection(conn, db_ip).await.map_err(
            |err| {
                error!(
                    log,
                    "Initializing Rack: Failed to allocate \
                     IP address for {}",
                     zone_report_str;
                    "err" => %err,
                );
                match err.retryable() {
                    Retryable(e) => RackInitError::Retryable(e),
                    NotRetryable(e) => RackInitError::AddingIp(e.into()),
                }
            },
        )?;

        self.create_network_interface_raw_conn(conn, db_nic)
            .await
            .map(|_| ())
            .or_else(|e| {
                use db::queries::network_interface::InsertError;
                match e {
                    InsertError::InterfaceAlreadyExists(
                        _,
                        db::model::NetworkInterfaceKind::Service,
                    ) => Ok(()),
                    InsertError::Retryable(err) => {
                        Err(RackInitError::Retryable(err))
                    }
                    _ => Err(RackInitError::AddingNic(e.into_external())),
                }
            })?;
        info!(
            log,
            "Inserted networking records for {} service",
            zone_type.kind().report_str(),
        );

        Ok(())
    }

    /// Update a rack to mark that it has been initialized
    pub async fn rack_set_initialized(
        &self,
        opctx: &OpContext,
        rack_init: RackInit,
    ) -> UpdateResult<Rack> {
        use nexus_db_schema::schema::rack::dsl as rack_dsl;

        opctx.authorize(authz::Action::CreateChild, &authz::FLEET).await?;

        // The `RackInit` request will eventually be modified to include the
        // full details of the IP Pool(s) delegated to Oxide at RSS time. For
        // now, we still rely on the pre-populated IP Pools. There's one for
        // IPv4 and one for IPv6.
        //
        // See https://github.com/oxidecomputer/omicron/issues/8946.
        let service_ip_pools =
            self.ip_pools_service_lookup_both_versions(&opctx).await?;

        // NOTE: This operation could likely be optimized with a CTE, but given
        // the low-frequency of calls, this optimization has been deferred.
        let log = opctx.log.clone();
        let err = Arc::new(OnceLock::new());

        // This method uses nested transactions, which are not supported
        // with retryable transactions.
        let conn = self.pool_connection_authorized(opctx).await?;
        let rack = self.transaction_non_retry_wrapper("rack_set_initialized")
            .transaction(&conn, |conn| {
                let err = err.clone();
                let log = log.clone();
                let rack_init = rack_init.clone();
                async move {
                    let rack_id = rack_init.rack_id;
                    let blueprint = rack_init.blueprint;
                    let physical_disks = rack_init.physical_disks;
                    let zpools = rack_init.zpools;
                    let datasets = rack_init.datasets;
                    let service_ip_pool_ranges =
                        rack_init.service_ip_pool_ranges;
                    let internal_dns = rack_init.internal_dns;
                    let external_dns = rack_init.external_dns;
                    let blueprint_execution_enabled =
                        rack_init.blueprint_execution_enabled;

                    // Early exit if the rack has already been initialized.
                    let rack = rack_dsl::rack
                        .filter(rack_dsl::id.eq(rack_id))
                        .select(Rack::as_select())
                        .get_result_async(&conn)
                        .await
                        .map_err(|e| {
                            error!(
                                log,
                                "Initializing Rack: Rack UUID not found";
                                InlineErrorChain::new(&e),
                            );
                            err.set(RackInitError::RackUpdate {
                                err: e,
                                rack_id,
                            })
                            .unwrap();
                            DieselError::RollbackTransaction
                        })?;
                    if rack.initialized {
                        info!(log, "Early exit: Rack already initialized");
                        return Ok::<_, DieselError>(rack);
                    }

                    // Otherwise, insert:
                    // - Services
                    // - PhysicalDisks
                    // - Zpools
                    // - Datasets
                    // - A blueprint
                    // - Nexus database access records
                    //
                    // Which RSS has already allocated during bootstrapping.

                    // Set up the IP pool for internal services.
                    for range in service_ip_pool_ranges {
                        let service_pool = service_ip_pools.pool_for_range(&range);
                        Self::ip_pool_add_range_on_connection(
                            &conn,
                            opctx,
                            &service_pool.authz_pool,
                            &service_pool.db_pool,
                            &range,
                        )
                        .await
                        .map_err(|e| {
                            error!(
                                log,
                                "Initializing Rack: Failed to add \
                                 IP pool range";
                                &e,
                            );
                            err.set(RackInitError::AddingIp(e)).unwrap();
                            DieselError::RollbackTransaction
                        })?;
                    }

                    // Insert the RSS-generated blueprint.
                    self.blueprint_insert_on_connection(
                        &conn, opctx, &blueprint,
                    )
                    .await
                    .map_err(|e| {
                        error!(
                            log,
                            "Initializing Rack: Failed to insert blueprint";
                            &e,
                        );
                        err.set(RackInitError::BlueprintInsert(e)).unwrap();
                        DieselError::RollbackTransaction
                    })?;

                    // Make that initial blueprint the target.
                    Self::blueprint_target_set_current_on_connection(
                        &conn,
                        opctx,
                        BlueprintTarget {
                            target_id: blueprint.id,
                            enabled: blueprint_execution_enabled,
                            time_made_target: Utc::now(),
                        },
                    )
                    .await
                    .map_err(|e| {
                        error!(
                            log,
                            "Initializing Rack: Failed to set blueprint \
                             as target";
                            &e,
                        );
                        err.set(RackInitError::BlueprintTargetSet(e)).unwrap();
                        DieselError::RollbackTransaction
                    })?;

                    // Insert Nexus database access records
                    self.initialize_nexus_access_from_blueprint_on_connection(
                        &conn,
                        blueprint.all_omicron_zones(BlueprintZoneDisposition::is_in_service)
                            .filter_map(|(_sled, zone_cfg)| {
                                if zone_cfg.zone_type.is_nexus() {
                                    Some(zone_cfg.id)
                                } else {
                                    None
                                }
                            }).collect(),
                    ).await.map_err(|e| {
                        err.set(RackInitError::NexusDatabaseAccessRecordsInsert(e)).unwrap();
                        DieselError::RollbackTransaction
                    })?;

                    // Allocate networking records for all services.
                    for (_, zone_config) in blueprint.all_omicron_zones(BlueprintZoneDisposition::is_in_service) {
                        self.rack_populate_service_networking_records(
                            &conn,
                            &log,
                            &service_ip_pools,
                            zone_config,
                        )
                        .await
                        .map_err(|e| {
                            error!(log, "Failed to upsert physical disk"; "err" => ?e);
                            err.set(e).unwrap();
                            DieselError::RollbackTransaction
                        })?;
                    }
                    info!(log, "Inserted service networking records");

                    for physical_disk in physical_disks {
                        info!(log, "physical disk upsert in handoff: {physical_disk:#?}");
                        if let Err(e) = Self::physical_disk_insert_on_connection(&conn, &opctx, physical_disk)
                            .await {
                            if !matches!(e, TransactionError::CustomError(Error::ObjectAlreadyExists { .. })) {
                                error!(log, "Failed to upsert physical disk"; "err" => #%e);
                                err.set(RackInitError::PhysicalDiskInsert(e.into()))
                                    .unwrap();
                                return Err(DieselError::RollbackTransaction);
                            }
                        }
                    }

                    info!(log, "Inserted physical disks");

                    for zpool in zpools {
                        if let Err(e) = Self::zpool_insert_on_connection(&conn, &opctx, zpool).await {
                            if !matches!(e, TransactionError::CustomError(Error::ObjectAlreadyExists { .. })) {
                                error!(log, "Failed to upsert zpool"; "err" => #%e);
                                err.set(RackInitError::ZpoolInsert(e.into())).unwrap();
                                return Err(DieselError::RollbackTransaction);
                            }
                        }
                    }

                    info!(log, "Inserted zpools");

                    for dataset in datasets {
                        use nexus_db_schema::schema::crucible_dataset::dsl;
                        let zpool_id = dataset.pool_id();
                        let _: CrucibleDataset = Zpool::insert_resource(
                            zpool_id.into(),
                            diesel::insert_into(dsl::crucible_dataset)
                                .values(dataset.clone())
                                .on_conflict(dsl::id)
                                .do_update()
                                .set((
                                    dsl::time_modified.eq(Utc::now()),
                                    dsl::pool_id.eq(excluded(dsl::pool_id)),
                                    dsl::ip.eq(excluded(dsl::ip)),
                                    dsl::port.eq(excluded(dsl::port)),
                                )),
                        )
                        .insert_and_get_result_async(&conn)
                        .await
                        .map_err(|e| {
                            err.set(RackInitError::DatasetInsert {
                                err: e,
                                zpool_id,
                            })
                            .unwrap();
                            DieselError::RollbackTransaction
                        })?;
                    }
                    info!(log, "Inserted datasets");

                    // Insert the initial contents of the internal and external DNS
                    // zones.
                    Self::load_dns_data(&conn, internal_dns).await.map_err(
                        |e| {
                            err.set(RackInitError::DnsSerialization(e))
                                .unwrap();
                            DieselError::RollbackTransaction
                        },
                    )?;
                    info!(log, "Populated DNS tables for internal DNS");

                    Self::load_dns_data(&conn, external_dns).await.map_err(
                        |e| {
                            err.set(RackInitError::DnsSerialization(e))
                                .unwrap();
                            DieselError::RollbackTransaction
                        },
                    )?;
                    info!(log, "Populated DNS tables for external DNS");

                    // Create the initial Recovery Silo
                    self.rack_create_recovery_silo(
                        &opctx,
                        &conn,
                        &log,
                        rack_init.recovery_silo,
                        rack_init.recovery_silo_fq_dns_name,
                        rack_init.recovery_user_id,
                        rack_init.recovery_user_password_hash,
                        rack_init.dns_update,
                    )
                    .await
                    .map_err(|e| match e {
                        RackInitError::Retryable(e) => e,
                        _ => {
                            err.set(e).unwrap();
                            DieselError::RollbackTransaction
                        }
                    })?;

                    // Insert the initial source IP allowlist for requests to
                    // user-facing services.
                    Self::allow_list_upsert_on_connection(
                        opctx,
                        &conn,
                        rack_init.allowed_source_ips,
                    ).await.map_err(|e| {
                        err.set(RackInitError::AllowedSourceIpError(e)).unwrap();
                        DieselError::RollbackTransaction
                    })?;

                    let rack = diesel::update(rack_dsl::rack)
                        .filter(rack_dsl::id.eq(rack_id))
                        .set((
                            rack_dsl::initialized.eq(true),
                            rack_dsl::time_modified.eq(Utc::now()),
                        ))
                        .returning(Rack::as_returning())
                        .get_result_async::<Rack>(&conn)
                        .await
                        .map_err(|e| {
                            if retryable(&e) {
                                return e;
                            }
                            err.set(RackInitError::RackUpdate {
                                err: e,
                                rack_id,
                            })
                            .unwrap();
                            DieselError::RollbackTransaction
                        })?;
                    Ok(rack)
                }
            })
            .await
            .map_err(|e| {
                if let Some(err) = Arc::try_unwrap(err).unwrap().take() {
                    err.into()
                } else {
                    Error::internal_error(&format!("Transaction error: {}", e))
                }
            })?;
        Ok(rack)
    }

    pub async fn load_builtin_rack_data(
        &self,
        opctx: &OpContext,
        rack_id: Uuid,
    ) -> Result<(), Error> {
        use omicron_common::api::external::Name;

        self.rack_insert(opctx, &db::model::Rack::new(rack_id)).await?;

        // Insert an IP Pool for both IP versions, reserved for Oxide internal
        // use.
        for (version, name) in [
            (IpVersion::V4, SERVICE_IPV4_POOL_NAME),
            (IpVersion::V6, SERVICE_IPV6_POOL_NAME),
        ] {
            let internal_pool = db::model::IpPool::new(
                &IdentityMetadataCreateParams {
                    name: name.parse::<Name>().unwrap(),
                    description: format!(
                        "IP{version} IP Pool for Oxide Services"
                    ),
                },
                version,
                nexus_db_model::IpPoolReservationType::OxideInternal,
            );
            match self.ip_pool_create(opctx, internal_pool).await {
                Ok(_) | Err(Error::ObjectAlreadyExists { .. }) => {}
                Err(e) => return Err(e),
            }
        }

        Ok(())
    }
}

#[cfg(test)]
mod test {
    use super::*;
    use crate::db::datastore::Discoverability;
    use crate::db::model::ExternalIp;
    use crate::db::model::IpKind;
    use crate::db::model::IpPoolRange;
    use crate::db::model::Sled;
    use crate::db::pub_test_utils::TestDatabase;
    use crate::db::pub_test_utils::helpers::SledUpdateBuilder;
    use async_bb8_diesel::AsyncSimpleConnection;
    use internal_dns_types::names::DNS_ZONE;
    use nexus_config::NUM_INITIAL_RESERVED_IP_ADDRESSES;
    use nexus_db_model::{DnsGroup, Generation, InitialDnsGroup};
    use nexus_reconfigurator_planning::blueprint_builder::BlueprintBuilder;
    use nexus_reconfigurator_planning::blueprint_editor::ExternalNetworkingAllocator;
    use nexus_reconfigurator_planning::blueprint_editor::ExternalNetworkingChoice;
    use nexus_reconfigurator_planning::planner::PlannerRng;
    use nexus_reconfigurator_planning::system::{
        SledBuilder, SystemDescription,
    };
    use nexus_types::deployment::BlueprintSource;
    use nexus_types::deployment::CockroachDbPreserveDowngrade;
    use nexus_types::deployment::ExternalIpPolicy;
    use nexus_types::deployment::PendingMgsUpdates;
    use nexus_types::deployment::SledFilter;
    use nexus_types::deployment::{
        BlueprintZoneDisposition, BlueprintZoneImageSource, OximeterReadMode,
    };
    use nexus_types::external_api::shared::SiloIdentityMode;
    use nexus_types::identity::Asset;
    use nexus_types::internal_api::params::DnsRecord;
    use omicron_common::address::NEXUS_OPTE_IPV4_SUBNET;
    use omicron_common::api::external::http_pagination::PaginatedBy;
    use omicron_common::api::external::{
        IdentityMetadataCreateParams, MacAddr,
    };
    use omicron_test_utils::dev;
    use omicron_uuid_kinds::BlueprintUuid;
    use omicron_uuid_kinds::GenericUuid;
    use omicron_uuid_kinds::SledUuid;
<<<<<<< HEAD
    use oxnet::IpNet;
=======
>>>>>>> 1f6c50e7
    use slog::Logger;
    use std::collections::{BTreeMap, HashMap};
    use std::net::Ipv6Addr;
    use std::net::{IpAddr, Ipv4Addr};
    use std::num::NonZeroU32;
    use std::sync::LazyLock;

    // Default impl is for tests only, and really just so that tests can more
    // easily specify just the parts that they want.
    impl Default for RackInit {
        fn default() -> Self {
            let blueprint_id = BlueprintUuid::new_v4();
            RackInit {
                rack_id: Uuid::parse_str(nexus_test_utils::RACK_UUID).unwrap(),
                rack_subnet: nexus_test_utils::RACK_SUBNET.parse().unwrap(),
                blueprint: Blueprint {
                    id: blueprint_id,
                    sleds: BTreeMap::new(),
                    pending_mgs_updates: PendingMgsUpdates::new(),
                    cockroachdb_setting_preserve_downgrade:
                        CockroachDbPreserveDowngrade::DoNotModify,
                    parent_blueprint_id: None,
                    internal_dns_version: *Generation::new(),
                    external_dns_version: *Generation::new(),
                    target_release_minimum_generation: *Generation::new(),
                    nexus_generation: *Generation::new(),
                    cockroachdb_fingerprint: String::new(),
                    clickhouse_cluster_config: None,
                    oximeter_read_version: *Generation::new(),
                    oximeter_read_mode: OximeterReadMode::SingleNode,
                    time_created: Utc::now(),
                    creator: "test suite".to_string(),
                    comment: "test suite".to_string(),
                    source: BlueprintSource::Test,
                },
                blueprint_execution_enabled: false,
                physical_disks: vec![],
                zpools: vec![],
                datasets: vec![],
                service_ip_pool_ranges: vec![],
                internal_dns: InitialDnsGroup::new(
                    DnsGroup::Internal,
                    DNS_ZONE,
                    "test suite",
                    "test suite",
                    HashMap::new(),
                ),
                external_dns: InitialDnsGroup::new(
                    DnsGroup::External,
                    DNS_ZONE,
                    "test suite",
                    "test suite",
                    HashMap::new(),
                ),
                recovery_silo: external_params::SiloCreate {
                    identity: IdentityMetadataCreateParams {
                        name: "test-silo".parse().unwrap(),
                        description: String::new(),
                    },
                    // Set a default quota of a half rack's worth of resources
                    quotas: external_params::SiloQuotasCreate::arbitrarily_high_default(),
                    discoverable: false,
                    identity_mode: SiloIdentityMode::LocalOnly,
                    admin_group_name: None,
                    tls_certificates: vec![],
                    mapped_fleet_roles: Default::default(),
                },
                recovery_silo_fq_dns_name: format!(
                    "test-silo.sys.{}",
                    DNS_ZONE
                ),
                recovery_user_id: "test-user".parse().unwrap(),
                // Generated via `cargo run --example argon2 -- --input ""`.
                recovery_user_password_hash: "$argon2id$v=19$m=98304,t=23,\
                    p=1$E4DE+f6Yduuy0nSubo5qtg$57JDYGov3SZoEZnLyZZBHOACH95s\
                    8aOpG22zBoWZ2S4"
                    .parse()
                    .unwrap(),
                dns_update: DnsVersionUpdateBuilder::new(
                    DnsGroup::External,
                    "test suite".to_string(),
                    "test suite".to_string(),
                ),
                allowed_source_ips: AllowedSourceIps::Any,
            }
        }
    }

    fn rack_id() -> Uuid {
        Uuid::parse_str(nexus_test_utils::RACK_UUID).unwrap()
    }

    // Return a `BlueprintBuilder` configured from `system` and based on an
    // empty parent blueprint.
    //
    // If used for RSS tests (most of the time!), the blueprint built by this
    // builder will need to have its `parent_blueprint_id` manually set to
    // `None` to erase the link to the empty parent.
    fn blueprint_builder_with_empty_parent(
        log: &Logger,
        system: &SystemDescription,
        test_name: &str,
    ) -> BlueprintBuilder<'static> {
        static EMPTY_BLUEPRINT: LazyLock<Blueprint> = LazyLock::new(|| {
            BlueprintBuilder::build_empty("EMPTY_BLUEPRINT static")
        });

        let planning_input = system
            .to_planning_input_builder()
            .expect("created planning input builder")
            .build();

        let mut builder = BlueprintBuilder::new_based_on(
            log,
            &EMPTY_BLUEPRINT,
<<<<<<< HEAD
=======
            &planning_input,
>>>>>>> 1f6c50e7
            test_name,
            PlannerRng::from_entropy(),
        )
        .expect("created blueprint builder");

        for (sled_id, sled_resources) in
            planning_input.all_sled_resources(SledFilter::InService)
        {
<<<<<<< HEAD
            builder.ensure_sled_exists(sled_id, sled_resources.subnet);
=======
>>>>>>> 1f6c50e7
            builder
                .sled_add_disks(sled_id, &sled_resources)
                .expect("added disks");
        }

        builder
    }

    #[tokio::test]
    async fn rack_set_initialized_empty() {
        let logctx = dev::test_setup_log("rack_set_initialized_empty");
        let db = TestDatabase::new_with_datastore(&logctx.log).await;
        let (opctx, datastore) = (db.opctx(), db.datastore());
        let before = Utc::now();
        let rack_init = RackInit::default();

        // Initializing the rack with no data is odd, but allowed.
        let rack = datastore
            .rack_set_initialized(&opctx, rack_init.clone())
            .await
            .expect("Failed to initialize rack");

        let after = Utc::now();
        assert_eq!(rack.id(), rack_id());
        assert!(rack.initialized);

        // Verify the DNS configuration.
        let dns_internal = datastore
            .dns_config_read(&opctx, DnsGroup::Internal)
            .await
            .unwrap();
        assert_eq!(u64::from(dns_internal.generation), 1);
        assert!(dns_internal.time_created >= before);
        assert!(dns_internal.time_created <= after);
        assert_eq!(dns_internal.zones.len(), 0);

        let dns_external = datastore
            .dns_config_read(&opctx, DnsGroup::External)
            .await
            .unwrap();
        // The external DNS zone has an extra update due to the initial Silo
        // creation.
        assert_eq!(dns_internal.generation.next(), dns_external.generation);
        assert_eq!(dns_internal.zones, dns_external.zones);

        // Verify the details about the initial Silo.
        let silos = datastore
            .silos_list(
                &opctx,
                &PaginatedBy::Name(DataPageParams {
                    marker: None,
                    limit: NonZeroU32::new(2).unwrap(),
                    direction: dropshot::PaginationOrder::Ascending,
                }),
                Discoverability::DiscoverableOnly,
            )
            .await
            .expect("Failed to list Silos");
        // It should *not* show up in the list because it's not discoverable.
        assert_eq!(silos.len(), 0);
        let (authz_silo, db_silo) = LookupPath::new(&opctx, datastore)
            .silo_name(&nexus_db_model::Name(
                rack_init.recovery_silo.identity.name.clone(),
            ))
            .fetch()
            .await
            .expect("Failed to lookup Silo");
        assert!(!db_silo.discoverable);

        // Verify that the user exists and has the password (hash) that we
        // expect.
        let silo_users = datastore
            .silo_users_list(
                &opctx,
                &authz::SiloUserList::new(authz_silo.clone()),
                &DataPageParams {
                    marker: None,
                    limit: NonZeroU32::new(2).unwrap(),
                    direction: dropshot::PaginationOrder::Ascending,
                },
            )
            .await
            .expect("failed to list users");

        assert_eq!(silo_users.len(), 1);

        let db::datastore::SiloUser::ApiOnly(silo_user) = &silo_users[0] else {
            panic!("wrong user type {:?}", silo_users[0].user_provision_type());
        };

        assert_eq!(silo_user.external_id, rack_init.recovery_user_id.as_ref());

        let authz_silo_user = authz::SiloUser::new(
            authz_silo,
            silo_users[0].id(),
            LookupType::by_id(silo_users[0].id()),
        );

        let hash = datastore
            .silo_user_password_hash_fetch(&opctx, &authz_silo_user)
            .await
            .expect("Failed to lookup password hash")
            .expect("Found no password hash");
        assert_eq!(hash.hash.0, rack_init.recovery_user_password_hash);

        // It should also be idempotent.
        let rack2 = datastore
            .rack_set_initialized(&opctx, rack_init)
            .await
            .expect("Failed to initialize rack");
        assert_eq!(rack.time_modified(), rack2.time_modified());

        let dns_internal2 = datastore
            .dns_config_read(&opctx, DnsGroup::Internal)
            .await
            .unwrap();
        assert_eq!(dns_internal, dns_internal2);

        db.terminate().await;
        logctx.cleanup_successful();
    }

    async fn create_test_sled(db: &DataStore, sled_id: SledUuid) -> Sled {
        let sled_update = SledUpdateBuilder::new()
            .sled_id(sled_id)
            .rack_id(rack_id())
            .build();
        let (sled, _) = db
            .sled_upsert(sled_update)
            .await
            .expect("Could not upsert sled during test prep");
        sled
    }

    // Hacky macro helper to:
    // - Perform a transaction...
    // - ... That queries a particular table for all values...
    // - ... and Selects them as the requested model type.
    macro_rules! fn_to_get_all {
        ($table:ident, $model:ident) => {
            paste::paste! {
                async fn [<get_all_ $table s>](db: &DataStore) -> Vec<$model> {
                    use nexus_db_schema::schema::$table::dsl;
                    use nexus_test_utils::db::ALLOW_FULL_TABLE_SCAN_SQL;
                    let conn = db.pool_connection_for_tests()
                        .await
                        .unwrap();

                    db.transaction_retry_wrapper(concat!("fn_to_get_all_", stringify!($table)))
                        .transaction(&conn, |conn| async move {
                            conn.batch_execute_async(ALLOW_FULL_TABLE_SCAN_SQL)
                                .await
                                .unwrap();
                            Ok(
                                dsl::$table
                                    .select($model::as_select())
                                    .get_results_async(&conn)
                                    .await
                                    .unwrap()
                            )
                        })
                        .await
                        .unwrap()
                }
            }
        };
    }

    fn_to_get_all!(external_ip, ExternalIp);
    fn_to_get_all!(ip_pool_range, IpPoolRange);
    fn_to_get_all!(crucible_dataset, CrucibleDataset);

    #[tokio::test]
    async fn rack_set_initialized_with_services() {
        let test_name = "rack_set_initialized_with_services";
        let logctx = dev::test_setup_log(test_name);
        let db = TestDatabase::new_with_datastore(&logctx.log).await;
        let (opctx, datastore) = (db.opctx(), db.datastore());

        let sled1 = create_test_sled(&datastore, SledUuid::new_v4()).await;
        let sled2 = create_test_sled(&datastore, SledUuid::new_v4()).await;
        let sled3 = create_test_sled(&datastore, SledUuid::new_v4()).await;

        let service_ip_pool = IpRange::try_from((
            Ipv4Addr::new(1, 2, 3, 4),
            Ipv4Addr::new(1, 2, 3, 6),
        ))
        .unwrap();
        let external_ip_policy = {
            let mut builder = ExternalIpPolicy::builder();
            builder
                .push_service_pool_range(service_ip_pool)
                .expect("valid pool");
            builder
                .add_external_dns_ip("1.2.3.4".parse().unwrap())
                .expect("valid IP");
            builder.build()
        };

        let mut system = SystemDescription::new();
        system
            .set_external_ip_policy(external_ip_policy.clone())
            .sled(SledBuilder::new().id(sled1.id()))
            .expect("failed to add sled1")
            .sled(SledBuilder::new().id(sled2.id()))
            .expect("failed to add sled2")
            .sled(SledBuilder::new().id(sled3.id()))
            .expect("failed to add sled3");
        let mut builder =
            blueprint_builder_with_empty_parent(&opctx.log, &system, test_name);

        let mut external_networking_alloc =
            ExternalNetworkingAllocator::from_current_zones(
                &builder,
                &external_ip_policy,
            )
            .expect("constructed allocator");

        let external_dns_networking = external_networking_alloc
            .for_new_external_dns()
            .expect("got IP for external DNS");
        let external_dns_ip = external_dns_networking.external_ip;

        let nexus_networking = external_networking_alloc
            .for_new_nexus()
            .expect("got IP for Nexus");
        let nexus_ip = nexus_networking.external_ip;

        let ntp1_networking = external_networking_alloc
            .for_new_boundary_ntp()
            .expect("got IP for boundary NTP");
        let ntp2_networking = external_networking_alloc
            .for_new_boundary_ntp()
            .expect("got IP for boundary NTP");
        let ntp1_ip = ntp1_networking.snat_cfg.ip;
        let ntp2_ip = ntp2_networking.snat_cfg.ip;

        // Add specific zones:
        //
        // * Sled 1 gets external DNS and boundary NTP
        // * Sled 2 gets Nexus and boundary NTP
        // * Sled 3 gets internal NTP
        builder
            .sled_add_zone_external_dns(
                sled1.id(),
                BlueprintZoneImageSource::InstallDataset,
                external_dns_networking,
            )
            .expect("added zone");
        builder
            .sled_add_zone_nexus_with_config(
                sled2.id(),
                false,
                Vec::new(),
                BlueprintZoneImageSource::InstallDataset,
                nexus_networking,
                *Generation::new(),
            )
            .expect("added zone");

        for (sled_id, external_ip) in
            [(sled1.id(), ntp1_networking), (sled2.id(), ntp2_networking)]
        {
            builder
                .sled_add_zone_boundary_ntp_with_config(
                    sled_id,
                    Vec::new(),
                    Vec::new(),
                    None,
                    BlueprintZoneImageSource::InstallDataset,
                    external_ip,
                )
                .expect("added boundary NTP");
        }
        builder
            .sled_ensure_zone_ntp(
                sled3.id(),
                BlueprintZoneImageSource::InstallDataset,
            )
            .expect("ensured internal NTP");

        let mut blueprint = builder.build(BlueprintSource::Test);

        // We're emulating RSS, which inserts the initial blueprint. Clear out
        // the link back to the empty parent we started with.
        blueprint.parent_blueprint_id = None;

        // Find the zone IDs of the services we added above.
        let mut nexus_id = None;
        let mut external_dns_id = None;
        let mut ntp1_id = None;
        let mut ntp2_id = None;
        let mut ntp3_id = None;
        for (sled_id, zone) in
            blueprint.all_omicron_zones(BlueprintZoneDisposition::is_in_service)
        {
            match &zone.zone_type {
                BlueprintZoneType::BoundaryNtp(_) => {
                    let which = if sled_id == sled1.id() {
                        &mut ntp1_id
                    } else if sled_id == sled2.id() {
                        &mut ntp2_id
                    } else {
                        panic!("unexpected boundary NTP zone")
                    };
                    assert!(which.is_none(), "just 1 NTP zone per sled");
                    *which = Some(zone.id);
                }
                BlueprintZoneType::InternalNtp(_) => {
                    assert_eq!(sled_id, sled3.id());
                    assert!(ntp3_id.is_none(), "just 1 internal NTP zone");
                    ntp3_id = Some(zone.id);
                }
                BlueprintZoneType::ExternalDns(_) => {
                    assert_eq!(sled_id, sled1.id());
                    assert!(external_dns_id.is_none(), "just 1 DNS zone");
                    external_dns_id = Some(zone.id);
                }
                BlueprintZoneType::Nexus(_) => {
                    assert_eq!(sled_id, sled2.id());
                    assert!(nexus_id.is_none(), "just 1 Nexus zone");
                    nexus_id = Some(zone.id);
                }
                _ => (),
            }
        }
        let nexus_id = nexus_id.expect("found Nexus zone");
        let external_dns_id = external_dns_id.expect("found DNS zone");
        let ntp1_id = ntp1_id.expect("found NTP zone 1");
        let ntp2_id = ntp2_id.expect("found NTP zone 2");
        let ntp3_id = ntp3_id.expect("found NTP zone 3");

        let rack = datastore
            .rack_set_initialized(
                &opctx,
                RackInit {
                    blueprint: blueprint.clone(),
                    service_ip_pool_ranges: vec![service_ip_pool],
                    ..Default::default()
                },
            )
            .await
            .expect("Failed to initialize rack");

        assert_eq!(rack.id(), rack_id());
        assert!(rack.initialized);

        // We should see the blueprint we passed in.
        let (_blueprint_target, observed_blueprint) = datastore
            .blueprint_target_get_current_full(&opctx)
            .await
            .expect("failed to read blueprint");
        assert_eq!(observed_blueprint, blueprint);

        // We should also see the single external IP allocated for each service
        // save for the non-boundary NTP service.
        let observed_external_ips = get_all_external_ips(&datastore).await;
        assert_eq!(observed_external_ips.len(), 4);
        let dns_external_ip = observed_external_ips
            .iter()
            .find(|e| e.parent_id == Some(external_dns_id.into_untyped_uuid()))
            .unwrap();
        let nexus_external_ip = observed_external_ips
            .iter()
            .find(|e| e.parent_id == Some(nexus_id.into_untyped_uuid()))
            .unwrap();
        let ntp1_external_ip = observed_external_ips
            .iter()
            .find(|e| e.parent_id == Some(ntp1_id.into_untyped_uuid()))
            .unwrap();
        let ntp2_external_ip = observed_external_ips
            .iter()
            .find(|e| e.parent_id == Some(ntp2_id.into_untyped_uuid()))
            .unwrap();
        assert!(
            !observed_external_ips
                .iter()
                .any(|e| e.parent_id == Some(ntp3_id.into_untyped_uuid()))
        );

        assert!(dns_external_ip.is_service);
        assert_eq!(dns_external_ip.kind, IpKind::Floating);

        assert!(nexus_external_ip.is_service);
        assert_eq!(nexus_external_ip.kind, IpKind::Floating);

        assert!(ntp1_external_ip.is_service);
        assert_eq!(ntp1_external_ip.kind, IpKind::SNat);
        assert_eq!(ntp1_external_ip.first_port.0, 0);
        assert_eq!(ntp1_external_ip.last_port.0, 16383);

        assert!(ntp2_external_ip.is_service);
        assert_eq!(ntp2_external_ip.kind, IpKind::SNat);
        assert_eq!(ntp2_external_ip.first_port.0, 16384);
        assert_eq!(ntp2_external_ip.last_port.0, 32767);

        // Furthermore, we should be able to see that these IP addresses have
        // been allocated as a part of a service IP pool.
        let (.., svc_pool) = datastore
            .ip_pools_service_lookup(&opctx, IpVersion::V4)
            .await
            .unwrap();
        assert_eq!(svc_pool.name().as_str(), SERVICE_IPV4_POOL_NAME);

        let observed_ip_pool_ranges = get_all_ip_pool_ranges(&datastore).await;
        assert_eq!(observed_ip_pool_ranges.len(), 1);
        assert_eq!(observed_ip_pool_ranges[0].ip_pool_id, svc_pool.id());

        // Verify the allocated external IPs
        assert_eq!(dns_external_ip.ip_pool_id, svc_pool.id());
        assert_eq!(
            dns_external_ip.ip_pool_range_id,
            observed_ip_pool_ranges[0].id
        );
        assert_eq!(dns_external_ip.ip.ip(), external_dns_ip);

        assert_eq!(nexus_external_ip.ip_pool_id, svc_pool.id());
        assert_eq!(
            nexus_external_ip.ip_pool_range_id,
            observed_ip_pool_ranges[0].id
        );
        assert_eq!(nexus_external_ip.ip.ip(), nexus_ip);

        assert_eq!(ntp1_external_ip.ip_pool_id, svc_pool.id());
        assert_eq!(
            ntp1_external_ip.ip_pool_range_id,
            observed_ip_pool_ranges[0].id
        );
        assert_eq!(ntp1_external_ip.ip.ip(), ntp1_ip);

        assert_eq!(ntp2_external_ip.ip_pool_id, svc_pool.id());
        assert_eq!(
            ntp2_external_ip.ip_pool_range_id,
            observed_ip_pool_ranges[0].id
        );
        assert_eq!(ntp2_external_ip.ip.ip(), ntp2_ip);

        let observed_datasets = get_all_crucible_datasets(&datastore).await;
        assert!(observed_datasets.is_empty());

        db.terminate().await;
        logctx.cleanup_successful();
    }

    #[tokio::test]
    async fn rack_set_initialized_with_many_nexus_services() {
        let test_name = "rack_set_initialized_with_many_nexus_services";
        let logctx = dev::test_setup_log(test_name);
        let db = TestDatabase::new_with_datastore(&logctx.log).await;
        let (opctx, datastore) = (db.opctx(), db.datastore());

        let sled = create_test_sled(&datastore, SledUuid::new_v4()).await;

        // Ask for two Nexus services, with different external IPs.
        let nexus_ip_start = Ipv4Addr::new(1, 2, 3, 4);
        let nexus_ip_end = Ipv4Addr::new(1, 2, 3, 5);
        let service_ip_pool = IpRange::try_from((nexus_ip_start, nexus_ip_end))
            .expect("Cannot create IP Range");
        let external_ip_policy =
            ExternalIpPolicy::single_pool_no_external_dns(service_ip_pool);

        let mut system = SystemDescription::new();
        system
            .set_external_ip_policy(external_ip_policy.clone())
            .sled(SledBuilder::new().id(sled.id()))
            .expect("failed to add sled");
        let mut builder =
            blueprint_builder_with_empty_parent(&opctx.log, &system, test_name);

        let mut external_networking_alloc =
            ExternalNetworkingAllocator::from_current_zones(
                &builder,
                &external_ip_policy,
            )
            .expect("constructed allocator");
        for _ in 0..2 {
            builder
                .sled_add_zone_nexus_with_config(
                    sled.id(),
                    false,
                    Vec::new(),
                    BlueprintZoneImageSource::InstallDataset,
                    external_networking_alloc
                        .for_new_nexus()
                        .expect("got Nexus IP"),
                    *Generation::new(),
                )
                .expect("added Nexus");
        }
        let mut blueprint = builder.build(BlueprintSource::Test);
        blueprint.parent_blueprint_id = None; // treat this as the initial bp

        let internal_records = vec![
            DnsRecord::Aaaa("fe80::1:2:3:4".parse().unwrap()),
            DnsRecord::Aaaa("fe80::1:2:3:5".parse().unwrap()),
        ];
        let internal_dns = InitialDnsGroup::new(
            DnsGroup::Internal,
            DNS_ZONE,
            "test suite",
            "initial test suite internal rev",
            HashMap::from([("nexus".to_string(), internal_records.clone())]),
        );

        let external_records =
            vec![DnsRecord::Aaaa("fe80::5:6:7:8".parse().unwrap())];
        let external_dns = InitialDnsGroup::new(
            DnsGroup::External,
            "test-suite.oxide.test",
            "test suite",
            "initial test suite external rev",
            HashMap::from([("api.sys".to_string(), external_records.clone())]),
        );

        let rack = datastore
            .rack_set_initialized(
                &opctx,
                RackInit {
                    blueprint: blueprint.clone(),
                    datasets: vec![],
                    service_ip_pool_ranges: vec![service_ip_pool],
                    internal_dns,
                    external_dns,
                    ..Default::default()
                },
            )
            .await
            .expect("Failed to initialize rack");

        assert_eq!(rack.id(), rack_id());
        assert!(rack.initialized);

        // We should see the blueprint we passed in.
        let (_blueprint_target, observed_blueprint) = datastore
            .blueprint_target_get_current_full(&opctx)
            .await
            .expect("failed to read blueprint");
        assert_eq!(observed_blueprint, blueprint);

        // We should see both of the Nexus services we provisioned.
        let mut observed_zones: Vec<_> = observed_blueprint
            .all_omicron_zones(BlueprintZoneDisposition::any)
            .map(|(_, z)| z)
            .collect();
        observed_zones.sort_by_key(|z| z.id);
        assert_eq!(observed_zones.len(), 2);

        // We should see both IPs allocated for these services.
        let observed_external_ips = get_all_external_ips(&datastore).await;
        for external_ip in &observed_external_ips {
            assert!(external_ip.is_service);
            assert!(external_ip.parent_id.is_some());
            assert_eq!(external_ip.kind, IpKind::Floating);
        }
        let observed_external_ips: HashMap<_, _> = observed_external_ips
            .into_iter()
            .map(|ip| (ip.parent_id.unwrap(), ip))
            .collect();
        assert_eq!(observed_external_ips.len(), 2);

        // The address allocated for the service should match the input.
        assert_eq!(
            observed_external_ips[observed_zones[0].id.as_untyped_uuid()]
                .ip
                .ip(),
            if let BlueprintZoneType::Nexus(blueprint_zone_type::Nexus {
                external_ip,
                ..
            }) = &blueprint
                .all_omicron_zones(BlueprintZoneDisposition::any)
                .next()
                .unwrap()
                .1
                .zone_type
            {
                external_ip.ip
            } else {
                panic!("Unexpected zone type")
            }
        );
        assert_eq!(
            observed_external_ips[observed_zones[1].id.as_untyped_uuid()]
                .ip
                .ip(),
            if let BlueprintZoneType::Nexus(blueprint_zone_type::Nexus {
                external_ip,
                ..
            }) = &blueprint
                .all_omicron_zones(BlueprintZoneDisposition::any)
                .nth(1)
                .unwrap()
                .1
                .zone_type
            {
                external_ip.ip
            } else {
                panic!("Unexpected service kind")
            }
        );

        // Furthermore, we should be able to see that this IP addresses have been
        // allocated as a part of a service IP pool.
        let (.., svc_pool) = datastore
            .ip_pools_service_lookup(&opctx, IpVersion::V4)
            .await
            .unwrap();
        assert_eq!(svc_pool.name().as_str(), SERVICE_IPV4_POOL_NAME);

        let observed_ip_pool_ranges = get_all_ip_pool_ranges(&datastore).await;
        assert_eq!(observed_ip_pool_ranges.len(), 1);
        assert_eq!(observed_ip_pool_ranges[0].ip_pool_id, svc_pool.id());

        let observed_datasets = get_all_crucible_datasets(&datastore).await;
        assert!(observed_datasets.is_empty());

        // Verify the internal and external DNS configurations.
        let dns_config_internal = datastore
            .dns_config_read(&opctx, DnsGroup::Internal)
            .await
            .unwrap();
        assert_eq!(u64::from(dns_config_internal.generation), 1);
        assert_eq!(dns_config_internal.zones.len(), 1);
        assert_eq!(dns_config_internal.zones[0].zone_name, DNS_ZONE);
        assert_eq!(
            dns_config_internal.zones[0].records,
            HashMap::from([("nexus".to_string(), internal_records)]),
        );

        let dns_config_external = datastore
            .dns_config_read(&opctx, DnsGroup::External)
            .await
            .unwrap();
        assert_eq!(u64::from(dns_config_external.generation), 2);
        assert_eq!(dns_config_external.zones.len(), 1);
        assert_eq!(
            dns_config_external.zones[0].zone_name,
            "test-suite.oxide.test",
        );
        assert_eq!(
            dns_config_external.zones[0].records.get("api.sys"),
            Some(&external_records)
        );

        db.terminate().await;
        logctx.cleanup_successful();
    }

    #[tokio::test]
    async fn rack_set_initialized_with_ipv6_public_addresses() {
        let test_name = "rack_set_initialized_with_ipv6_public_addresses";
        let logctx = dev::test_setup_log(test_name);
        let db = TestDatabase::new_with_datastore(&logctx.log).await;
        let (opctx, datastore) = (db.opctx(), db.datastore());

        let sled = create_test_sled(&datastore, SledUuid::new_v4()).await;

        // Ask for a Nexus service with an IPv6 address.
        let nexus_ip_start =
            Ipv6Addr::new(0xfd00, 0x1122, 0x3344, 0, 0, 0, 0, 1);
        let nexus_ip_end =
            Ipv6Addr::new(0xfd00, 0x1122, 0x3344, 0, 0, 0, 0, 10);
        let service_ip_pool = IpRange::try_from((nexus_ip_start, nexus_ip_end))
            .expect("Cannot create IP Range");
        let external_ip_policy =
            ExternalIpPolicy::single_pool_no_external_dns(service_ip_pool);

        let mut system = SystemDescription::new();
        system
            .set_external_ip_policy(external_ip_policy.clone())
            .sled(SledBuilder::new().id(sled.id()))
            .expect("failed to add sled");

        let mut builder =
            blueprint_builder_with_empty_parent(&opctx.log, &system, test_name);

        let mut external_networking_alloc =
            ExternalNetworkingAllocator::from_current_zones(
                &builder,
                &external_ip_policy,
            )
            .expect("constructed allocator");
        builder
            .sled_add_zone_nexus_with_config(
                sled.id(),
                false,
                Vec::new(),
                BlueprintZoneImageSource::InstallDataset,
                external_networking_alloc
                    .for_new_nexus()
                    .expect("got Nexus IP"),
                *Generation::new(),
            )
            .expect("added Nexus");
        let mut blueprint = builder.build(BlueprintSource::Test);
        blueprint.parent_blueprint_id = None; // treat this as the initial bp

        let datasets = vec![];

        let internal_records = vec![
            DnsRecord::Aaaa("fe80::1:2:3:4".parse().unwrap()),
            DnsRecord::Aaaa("fe80::1:2:3:5".parse().unwrap()),
        ];
        let internal_dns = InitialDnsGroup::new(
            DnsGroup::Internal,
            DNS_ZONE,
            "test suite",
            "initial test suite internal rev",
            HashMap::from([("nexus".to_string(), internal_records.clone())]),
        );

        let external_records =
            vec![DnsRecord::Aaaa("fe80::5:6:7:8".parse().unwrap())];
        let external_dns = InitialDnsGroup::new(
            DnsGroup::External,
            "test-suite.oxide.test",
            "test suite",
            "initial test suite external rev",
            HashMap::from([("api.sys".to_string(), external_records.clone())]),
        );

        let rack = datastore
            .rack_set_initialized(
                &opctx,
                RackInit {
                    blueprint: blueprint.clone(),
                    datasets: datasets.clone(),
                    service_ip_pool_ranges: vec![service_ip_pool],
                    internal_dns,
                    external_dns,
                    ..Default::default()
                },
            )
            .await
            .expect("an initialized rack");
        assert_eq!(rack.id(), rack_id());
        assert!(rack.initialized);

        // We should see the blueprint we passed in.
        let (_blueprint_target, observed_blueprint) = datastore
            .blueprint_target_get_current_full(&opctx)
            .await
            .expect("failed to read blueprint");
        assert_eq!(observed_blueprint, blueprint);

        // We should see the Nexus service we provisioned.
        let mut observed_zones: Vec<_> = observed_blueprint
            .all_omicron_zones(BlueprintZoneDisposition::any)
            .map(|(_, z)| z)
            .collect();
        observed_zones.sort_by_key(|z| z.id);
        assert_eq!(observed_zones.len(), 1);

        // We should see the IP allocated for this service.
        let observed_external_ips = get_all_external_ips(&datastore).await;
        for external_ip in &observed_external_ips {
            assert!(external_ip.is_service);
            assert!(external_ip.parent_id.is_some());
            assert_eq!(external_ip.kind, IpKind::Floating);
        }
        let observed_external_ips: HashMap<_, _> = observed_external_ips
            .into_iter()
            .map(|ip| (ip.parent_id.unwrap(), ip))
            .collect();
        assert_eq!(observed_external_ips.len(), 1);

        // The address allocated for the service should match the input.
        let actual_ip = observed_external_ips
            [observed_zones[0].id.as_untyped_uuid()]
        .ip
        .ip();
        assert_eq!(
            actual_ip,
            if let BlueprintZoneType::Nexus(blueprint_zone_type::Nexus {
                external_ip,
                ..
            }) = &blueprint
                .all_omicron_zones(BlueprintZoneDisposition::any)
                .next()
                .unwrap()
                .1
                .zone_type
            {
                external_ip.ip
            } else {
                panic!("Unexpected zone type")
            }
        );
        assert_eq!(actual_ip, nexus_ip_start);

        // Furthermore, we should be able to see that this IP address has been
        // allocated as a part of a service IPv6 IP pool.
        let (.., svc_pool) = datastore
            .ip_pools_service_lookup(&opctx, IpVersion::V6)
            .await
            .unwrap();
        assert_eq!(svc_pool.name().as_str(), SERVICE_IPV6_POOL_NAME);

        let observed_ip_pool_ranges = get_all_ip_pool_ranges(&datastore).await;
        assert_eq!(observed_ip_pool_ranges.len(), 1);
        assert_eq!(observed_ip_pool_ranges[0].ip_pool_id, svc_pool.id());
        assert_eq!(observed_ip_pool_ranges[0].first_address.ip(), actual_ip);

        let observed_datasets = get_all_crucible_datasets(&datastore).await;
        assert!(observed_datasets.is_empty());

        // Verify the internal and external DNS configurations.
        let dns_config_internal = datastore
            .dns_config_read(&opctx, DnsGroup::Internal)
            .await
            .unwrap();
        assert_eq!(u64::from(dns_config_internal.generation), 1);
        assert_eq!(dns_config_internal.zones.len(), 1);
        assert_eq!(dns_config_internal.zones[0].zone_name, DNS_ZONE);
        assert_eq!(
            dns_config_internal.zones[0].records,
            HashMap::from([("nexus".to_string(), internal_records)]),
        );

        let dns_config_external = datastore
            .dns_config_read(&opctx, DnsGroup::External)
            .await
            .unwrap();
        assert_eq!(u64::from(dns_config_external.generation), 2);
        assert_eq!(dns_config_external.zones.len(), 1);
        assert_eq!(
            dns_config_external.zones[0].zone_name,
            "test-suite.oxide.test",
        );
        assert_eq!(
            dns_config_external.zones[0].records.get("api.sys"),
            Some(&external_records)
        );

        db.terminate().await;
        logctx.cleanup_successful();
    }

    #[tokio::test]
    async fn rack_set_initialized_missing_service_pool_ip_throws_error() {
        let test_name =
            "rack_set_initialized_missing_service_pool_ip_throws_error";
        let logctx = dev::test_setup_log(test_name);
        let db = TestDatabase::new_with_datastore(&logctx.log).await;
        let (opctx, datastore) = (db.opctx(), db.datastore());

        let sled = create_test_sled(&datastore, SledUuid::new_v4()).await;

        let mut system = SystemDescription::new();
        system
            .sled(SledBuilder::new().id(sled.id()))
            .expect("failed to add sled");
        let mut builder =
            blueprint_builder_with_empty_parent(&opctx.log, &system, test_name);

        // We didn't add anything to the `system` IP pool, but pick an IP
        // anyway. This should fail below.
        let nexus_ip = IpAddr::V4(Ipv4Addr::new(1, 2, 3, 4));
        let nexus_pip = NEXUS_OPTE_IPV4_SUBNET
            .nth(NUM_INITIAL_RESERVED_IP_ADDRESSES + 1)
            .unwrap();
<<<<<<< HEAD
=======
        let nexus_pip_config =
            PrivateIpConfig::new_ipv4(nexus_pip, *NEXUS_OPTE_IPV4_SUBNET)
                .unwrap();
>>>>>>> 1f6c50e7
        let mut macs = MacAddr::iter_system();
        builder
            .sled_add_zone_nexus_with_config(
                sled.id(),
                false,
                Vec::new(),
                BlueprintZoneImageSource::InstallDataset,
                ExternalNetworkingChoice {
                    external_ip: nexus_ip,
<<<<<<< HEAD
                    nic_ip: nexus_pip.into(),
                    nic_subnet: IpNet::from(*NEXUS_OPTE_IPV4_SUBNET),
=======
                    nic_ip_config: nexus_pip_config,
>>>>>>> 1f6c50e7
                    nic_mac: macs.next().unwrap(),
                },
                *Generation::new(),
            )
            .expect("added Nexus");

        let mut blueprint = builder.build(BlueprintSource::Test);

        // We're emulating RSS, which inserts the initial blueprint. Clear out
        // the link back to the empty parent we started with.
        blueprint.parent_blueprint_id = None;

        let result = datastore
            .rack_set_initialized(
                &opctx,
                RackInit { blueprint: blueprint.clone(), ..Default::default() },
            )
            .await;
        assert!(result.is_err());
        assert_eq!(
            result.unwrap_err().to_string(),
            "Invalid Request: Requested external IP address not available"
        );

        assert!(get_all_crucible_datasets(&datastore).await.is_empty());
        assert!(get_all_external_ips(&datastore).await.is_empty());

        db.terminate().await;
        logctx.cleanup_successful();
    }

    #[tokio::test]
    async fn rack_set_initialized_overlapping_ips_throws_error() {
        let test_name = "rack_set_initialized_overlapping_ips_throws_error";
        let logctx = dev::test_setup_log(test_name);
        let db = TestDatabase::new_with_datastore(&logctx.log).await;
        let (opctx, datastore) = (db.opctx(), db.datastore());

        let sled = create_test_sled(&datastore, SledUuid::new_v4()).await;

        let ip = IpAddr::V4(Ipv4Addr::new(1, 2, 3, 4));
        let service_ip_pool = IpRange::from(ip);
        let external_ip_policy =
            ExternalIpPolicy::single_pool_no_external_dns(service_ip_pool);

        let mut system = SystemDescription::new();
        system
            .set_external_ip_policy(external_ip_policy.clone())
            .sled(SledBuilder::new().id(sled.id()))
            .expect("failed to add sled");

        let mut builder =
            blueprint_builder_with_empty_parent(&opctx.log, &system, test_name);

        let mut external_networking_alloc =
            ExternalNetworkingAllocator::from_current_zones(
                &builder,
                &external_ip_policy,
            )
            .expect("constructed allocator");

        // Add two Nexus zones, but reuse the same external IP for both.
        let nexus_external_ip =
            external_networking_alloc.for_new_nexus().expect("got Nexus IP");
        for _ in 0..2 {
            builder
                .sled_add_zone_nexus_with_config(
                    sled.id(),
                    false,
                    Vec::new(),
                    BlueprintZoneImageSource::InstallDataset,
<<<<<<< HEAD
                    nexus_external_ip,
=======
                    nexus_external_ip.clone(),
>>>>>>> 1f6c50e7
                    *Generation::new(),
                )
                .expect("added Nexus");
        }

        let mut blueprint = builder.build(BlueprintSource::Test);
        blueprint.parent_blueprint_id = None; // treat this as the initial bp

        let result = datastore
            .rack_set_initialized(
                &opctx,
                RackInit {
                    rack_id: rack_id(),
                    blueprint: blueprint.clone(),
                    service_ip_pool_ranges: vec![service_ip_pool],
                    ..Default::default()
                },
            )
            .await;
        assert!(result.is_err());
        assert_eq!(
            result.unwrap_err().to_string(),
            "Invalid Request: Requested external IP address not available",
        );

        assert!(get_all_crucible_datasets(&datastore).await.is_empty());
        assert!(get_all_external_ips(&datastore).await.is_empty());

        db.terminate().await;
        logctx.cleanup_successful();
    }

    #[tokio::test]
    async fn rack_sled_subnet_allocations() {
        let logctx = dev::test_setup_log("rack_sled_subnet_allocations");
        let db = TestDatabase::new_with_datastore(&logctx.log).await;
        let (opctx, datastore) = (db.opctx(), db.datastore());

        let rack_id = Uuid::new_v4();

        // Ensure we get an empty list when there are no allocations
        let allocations =
            datastore.rack_subnet_allocations(&opctx, rack_id).await.unwrap();
        assert!(allocations.is_empty());

        // Add 5 allocations
        for i in 0..5i16 {
            let allocation = SledUnderlaySubnetAllocation {
                rack_id,
                sled_id: SledUuid::new_v4().into(),
                subnet_octet: 33 + i,
                hw_baseboard_id: Uuid::new_v4(),
            };
            datastore
                .sled_subnet_allocation_insert(&opctx, &allocation)
                .await
                .unwrap();
        }

        // List all 5 allocations
        let allocations =
            datastore.rack_subnet_allocations(&opctx, rack_id).await.unwrap();

        assert_eq!(5, allocations.len());

        // Try to add another allocation for the same octet, but with a distinct
        // sled_id. Ensure we get an error due to a unique constraint.
        let mut should_fail_allocation = SledUnderlaySubnetAllocation {
            rack_id,
            sled_id: SledUuid::new_v4().into(),
            subnet_octet: 37,
            hw_baseboard_id: Uuid::new_v4(),
        };
        let _err = datastore
            .sled_subnet_allocation_insert(&opctx, &should_fail_allocation)
            .await
            .unwrap_err();

        // Adding an allocation for the same {rack_id, sled_id} pair fails
        // the second time, even with a distinct subnet_epoch
        let mut allocation = should_fail_allocation.clone();
        allocation.subnet_octet = 38;
        datastore
            .sled_subnet_allocation_insert(&opctx, &allocation)
            .await
            .unwrap();

        should_fail_allocation.subnet_octet = 39;
        should_fail_allocation.hw_baseboard_id = Uuid::new_v4();
        let _err = datastore
            .sled_subnet_allocation_insert(&opctx, &should_fail_allocation)
            .await
            .unwrap_err();

        // Allocations outside our expected range fail
        let mut should_fail_allocation = SledUnderlaySubnetAllocation {
            rack_id,
            sled_id: SledUuid::new_v4().into(),
            subnet_octet: 32,
            hw_baseboard_id: Uuid::new_v4(),
        };
        let _err = datastore
            .sled_subnet_allocation_insert(&opctx, &should_fail_allocation)
            .await
            .unwrap_err();
        should_fail_allocation.subnet_octet = 256;
        let _err = datastore
            .sled_subnet_allocation_insert(&opctx, &should_fail_allocation)
            .await
            .unwrap_err();

        // We should have 6 allocations
        let allocations =
            datastore.rack_subnet_allocations(&opctx, rack_id).await.unwrap();

        assert_eq!(6, allocations.len());
        assert_eq!(
            vec![33, 34, 35, 36, 37, 38],
            allocations.iter().map(|a| a.subnet_octet).collect::<Vec<_>>()
        );

        db.terminate().await;
        logctx.cleanup_successful();
    }

    #[tokio::test]
    async fn allocate_sled_underlay_subnet_octets() {
        let logctx = dev::test_setup_log("rack_sled_subnet_allocations");
        let db = TestDatabase::new_with_datastore(&logctx.log).await;
        let (opctx, datastore) = (db.opctx(), db.datastore());

        let rack_id = Uuid::new_v4();

        let mut hw_baseboard_ids = vec![];
        let mut allocated_octets = vec![];
        for _ in 0..5 {
            let hw_baseboard_id = Uuid::new_v4();
            hw_baseboard_ids.push(hw_baseboard_id);
            allocated_octets.push(
                match datastore
                    .allocate_sled_underlay_subnet_octets(
                        &opctx,
                        rack_id,
                        hw_baseboard_id,
                    )
                    .await
                    .unwrap()
                {
                    SledUnderlayAllocationResult::New(allocation) => {
                        allocation.subnet_octet
                    }
                    SledUnderlayAllocationResult::CommissionedSled(
                        allocation,
                    ) => {
                        panic!("unexpected allocation {allocation:?}");
                    }
                },
            );
        }

        let expected = vec![33, 34, 35, 36, 37];
        assert_eq!(expected, allocated_octets);

        // We should have 5 allocations in the DB, sorted appropriately
        let allocations =
            datastore.rack_subnet_allocations(&opctx, rack_id).await.unwrap();
        assert_eq!(5, allocations.len());
        assert_eq!(
            expected,
            allocations.iter().map(|a| a.subnet_octet).collect::<Vec<_>>()
        );

        // If we attempt to insert the same baseboards again, we should get the
        // same new allocations back.
        for (&hw_baseboard_id, prev_allocation) in
            hw_baseboard_ids.iter().zip(&allocations)
        {
            match datastore
                .allocate_sled_underlay_subnet_octets(
                    &opctx,
                    rack_id,
                    hw_baseboard_id,
                )
                .await
                .unwrap()
            {
                SledUnderlayAllocationResult::New(allocation) => {
                    assert_eq!(allocation, *prev_allocation);
                }
                SledUnderlayAllocationResult::CommissionedSled(allocation) => {
                    panic!("unexpected allocation {allocation:?}");
                }
            }
        }

        // Pick one of the hw_baseboard_ids and insert a sled record. We should
        // get back the `CommissionedSled` allocation result if we retry
        // allocation of that baseboard.
        create_test_sled(&datastore, allocations[0].sled_id.into()).await;
        match datastore
            .allocate_sled_underlay_subnet_octets(
                &opctx,
                rack_id,
                hw_baseboard_ids[0],
            )
            .await
            .unwrap()
        {
            SledUnderlayAllocationResult::New(allocation) => {
                panic!("unexpected allocation {allocation:?}");
            }
            SledUnderlayAllocationResult::CommissionedSled(allocation) => {
                assert_eq!(allocation, allocations[0]);
            }
        }

        // If we attempt to insert the same baseboard again and that baseboard
        // is only assigned to decommissioned sleds, we should get a new
        // allocation. We'll pick one hw baseboard ID, create a `Sled` for it,
        // decommission that sled, and confirm we get a new octet, five times in
        // a loop (to emulate the same sled being added and decommissioned
        // multiple times).
        let mut next_expected_octet = *expected.last().unwrap() + 1;
        let mut prior_allocation = allocations.last().unwrap().clone();
        let target_hw_baseboard_id = *hw_baseboard_ids.last().unwrap();
        for _ in 0..5 {
            // Commission the sled.
            let sled =
                create_test_sled(&datastore, prior_allocation.sled_id.into())
                    .await;

            // If we attempt this same baseboard again, we get the existing
            // allocation back.
            match datastore
                .allocate_sled_underlay_subnet_octets(
                    &opctx,
                    rack_id,
                    target_hw_baseboard_id,
                )
                .await
                .unwrap()
            {
                SledUnderlayAllocationResult::New(allocation) => {
                    panic!("unexpected allocation {allocation:?}");
                }
                SledUnderlayAllocationResult::CommissionedSled(existing) => {
                    assert_eq!(existing, prior_allocation);
                }
            }

            // Decommission the sled.
            let (authz_sled,) = LookupPath::new(&opctx, datastore)
                .sled_id(sled.id())
                .lookup_for(authz::Action::Modify)
                .await
                .expect("found target sled ID");
            datastore
                .sled_set_policy_to_expunged(&opctx, &authz_sled)
                .await
                .expect("expunged sled");
            datastore
                .sled_set_state_to_decommissioned(&opctx, &authz_sled)
                .await
                .expect("decommissioned sled");

            // Attempt a new allocation for the same hw_baseboard_id.
            let allocation = match datastore
                .allocate_sled_underlay_subnet_octets(
                    &opctx,
                    rack_id,
                    target_hw_baseboard_id,
                )
                .await
                .unwrap()
            {
                SledUnderlayAllocationResult::New(allocation) => allocation,
                SledUnderlayAllocationResult::CommissionedSled(allocation) => {
                    panic!("unexpected existing allocation {allocation:?}");
                }
            };

            // We should get the next octet with a new sled ID.
            assert_eq!(allocation.subnet_octet, next_expected_octet);
            assert_ne!(allocation.sled_id, sled.id().into());
            prior_allocation = allocation;

            // Ensure if we attempt this same baseboard again, we get the
            // same allocation back (the sled hasn't been commissioned yet).
            match datastore
                .allocate_sled_underlay_subnet_octets(
                    &opctx,
                    rack_id,
                    target_hw_baseboard_id,
                )
                .await
                .unwrap()
            {
                SledUnderlayAllocationResult::New(allocation) => {
                    assert_eq!(prior_allocation, allocation);
                }
                SledUnderlayAllocationResult::CommissionedSled(existing) => {
                    panic!("unexpected allocation {existing:?}");
                }
            }

            // Bump our expectations for the next iteration.
            next_expected_octet += 1;
        }

        db.terminate().await;
        logctx.cleanup_successful();
    }
}<|MERGE_RESOLUTION|>--- conflicted
+++ resolved
@@ -1100,10 +1100,6 @@
     use omicron_uuid_kinds::BlueprintUuid;
     use omicron_uuid_kinds::GenericUuid;
     use omicron_uuid_kinds::SledUuid;
-<<<<<<< HEAD
-    use oxnet::IpNet;
-=======
->>>>>>> 1f6c50e7
     use slog::Logger;
     use std::collections::{BTreeMap, HashMap};
     use std::net::Ipv6Addr;
@@ -1219,10 +1215,6 @@
         let mut builder = BlueprintBuilder::new_based_on(
             log,
             &EMPTY_BLUEPRINT,
-<<<<<<< HEAD
-=======
-            &planning_input,
->>>>>>> 1f6c50e7
             test_name,
             PlannerRng::from_entropy(),
         )
@@ -1231,10 +1223,7 @@
         for (sled_id, sled_resources) in
             planning_input.all_sled_resources(SledFilter::InService)
         {
-<<<<<<< HEAD
             builder.ensure_sled_exists(sled_id, sled_resources.subnet);
-=======
->>>>>>> 1f6c50e7
             builder
                 .sled_add_disks(sled_id, &sled_resources)
                 .expect("added disks");
@@ -2095,12 +2084,9 @@
         let nexus_pip = NEXUS_OPTE_IPV4_SUBNET
             .nth(NUM_INITIAL_RESERVED_IP_ADDRESSES + 1)
             .unwrap();
-<<<<<<< HEAD
-=======
         let nexus_pip_config =
             PrivateIpConfig::new_ipv4(nexus_pip, *NEXUS_OPTE_IPV4_SUBNET)
                 .unwrap();
->>>>>>> 1f6c50e7
         let mut macs = MacAddr::iter_system();
         builder
             .sled_add_zone_nexus_with_config(
@@ -2110,12 +2096,7 @@
                 BlueprintZoneImageSource::InstallDataset,
                 ExternalNetworkingChoice {
                     external_ip: nexus_ip,
-<<<<<<< HEAD
-                    nic_ip: nexus_pip.into(),
-                    nic_subnet: IpNet::from(*NEXUS_OPTE_IPV4_SUBNET),
-=======
                     nic_ip_config: nexus_pip_config,
->>>>>>> 1f6c50e7
                     nic_mac: macs.next().unwrap(),
                 },
                 *Generation::new(),
@@ -2187,11 +2168,7 @@
                     false,
                     Vec::new(),
                     BlueprintZoneImageSource::InstallDataset,
-<<<<<<< HEAD
-                    nexus_external_ip,
-=======
                     nexus_external_ip.clone(),
->>>>>>> 1f6c50e7
                     *Generation::new(),
                 )
                 .expect("added Nexus");
