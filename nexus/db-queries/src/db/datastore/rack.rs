// This Source Code Form is subject to the terms of the Mozilla Public
// License, v. 2.0. If a copy of the MPL was not distributed with this
// file, You can obtain one at https://mozilla.org/MPL/2.0/.

//! [`DataStore`] methods on [`Rack`]s.

use super::dns::DnsVersionUpdateBuilder;
use super::DataStore;
use super::SERVICE_IP_POOL_NAME;
use crate::authz;
use crate::context::OpContext;
use crate::db;
use crate::db::collection_insert::AsyncInsertError;
use crate::db::collection_insert::DatastoreCollection;
use crate::db::error::public_error_from_diesel_pool;
use crate::db::error::ErrorHandler;
use crate::db::error::TransactionError;
use crate::db::fixed_data::vpc_subnet::DNS_VPC_SUBNET;
use crate::db::fixed_data::vpc_subnet::NEXUS_VPC_SUBNET;
use crate::db::fixed_data::vpc_subnet::NTP_VPC_SUBNET;
use crate::db::identity::Asset;
use crate::db::model::Dataset;
use crate::db::model::IncompleteExternalIp;
use crate::db::model::Rack;
use crate::db::model::Zpool;
use crate::db::pagination::paginated;
use crate::db::pool::DbConnection;
use async_bb8_diesel::AsyncConnection;
use async_bb8_diesel::AsyncRunQueryDsl;
use async_bb8_diesel::PoolError;
use chrono::Utc;
use diesel::prelude::*;
use diesel::upsert::excluded;
use nexus_db_model::ExternalIp;
use nexus_db_model::IncompleteNetworkInterface;
use nexus_db_model::InitialDnsGroup;
use nexus_db_model::PasswordHashString;
use nexus_db_model::SiloUser;
use nexus_db_model::SiloUserPasswordHash;
use nexus_types::external_api::params as external_params;
use nexus_types::external_api::shared;
use nexus_types::external_api::shared::IdentityType;
use nexus_types::external_api::shared::IpRange;
use nexus_types::external_api::shared::SiloRole;
use nexus_types::identity::Resource;
use nexus_types::internal_api::params as internal_params;
use omicron_common::api::external::DataPageParams;
use omicron_common::api::external::Error;
use omicron_common::api::external::IdentityMetadataCreateParams;
use omicron_common::api::external::ListResultVec;
use omicron_common::api::external::LookupType;
use omicron_common::api::external::ResourceType;
use omicron_common::api::external::UpdateResult;
use std::net::IpAddr;
use uuid::Uuid;

/// Groups arguments related to rack initialization
#[derive(Clone)]
pub struct RackInit {
    pub rack_id: Uuid,
    pub services: Vec<internal_params::ServicePutRequest>,
    pub datasets: Vec<Dataset>,
    pub service_ip_pool_ranges: Vec<IpRange>,
    pub internal_dns: InitialDnsGroup,
    pub external_dns: InitialDnsGroup,
    pub recovery_silo: external_params::SiloCreate,
    pub recovery_user_id: external_params::UserId,
    pub recovery_user_password_hash: omicron_passwords::PasswordHashString,
    pub dns_update: DnsVersionUpdateBuilder,
}

/// Possible errors while trying to initialize rack
#[derive(Debug)]
enum RackInitError {
    AddingIp(Error),
    AddingNic(Error),
    ServiceInsert(Error),
    DatasetInsert { err: AsyncInsertError, zpool_id: Uuid },
    RackUpdate { err: PoolError, rack_id: Uuid },
    DnsSerialization(Error),
    Silo(Error),
    RoleAssignment(Error),
}
type TxnError = TransactionError<RackInitError>;

impl From<TxnError> for Error {
    fn from(e: TxnError) -> Self {
        match e {
            TxnError::CustomError(RackInitError::AddingIp(err)) => err,
            TxnError::CustomError(RackInitError::AddingNic(err)) => err,
            TxnError::CustomError(RackInitError::DatasetInsert {
                err,
                zpool_id,
            }) => match err {
                AsyncInsertError::CollectionNotFound => Error::ObjectNotFound {
                    type_name: ResourceType::Zpool,
                    lookup_type: LookupType::ById(zpool_id),
                },
                AsyncInsertError::DatabaseError(e) => {
                    public_error_from_diesel_pool(e, ErrorHandler::Server)
                }
            },
            TxnError::CustomError(RackInitError::ServiceInsert(err)) => {
                Error::internal_error(&format!(
                    "failed to insert Service record: {:#}",
                    err
                ))
            }
            TxnError::CustomError(RackInitError::RackUpdate {
                err,
                rack_id,
            }) => public_error_from_diesel_pool(
                err,
                ErrorHandler::NotFoundByLookup(
                    ResourceType::Rack,
                    LookupType::ById(rack_id),
                ),
            ),
            TxnError::CustomError(RackInitError::DnsSerialization(err)) => {
                Error::internal_error(&format!(
                    "failed to serialize initial DNS records: {:#}",
                    err
                ))
            }
            TxnError::CustomError(RackInitError::Silo(err)) => {
                Error::internal_error(&format!(
                    "failed to create recovery Silo: {:#}",
                    err
                ))
            }
            TxnError::CustomError(RackInitError::RoleAssignment(err)) => {
                Error::internal_error(&format!(
                    "failed to assign role to initial user: {:#}",
                    err
                ))
            }
            TxnError::Pool(e) => {
                Error::internal_error(&format!("Transaction error: {}", e))
            }
        }
    }
}

impl DataStore {
    pub async fn rack_list(
        &self,
        opctx: &OpContext,
        pagparams: &DataPageParams<'_, Uuid>,
    ) -> ListResultVec<Rack> {
        opctx.authorize(authz::Action::Read, &authz::FLEET).await?;
        use db::schema::rack::dsl;
        paginated(dsl::rack, dsl::id, pagparams)
            .select(Rack::as_select())
            .load_async(self.pool_authorized(opctx).await?)
            .await
            .map_err(|e| public_error_from_diesel_pool(e, ErrorHandler::Server))
    }

    /// Stores a new rack in the database.
    ///
    /// This function is a no-op if the rack already exists.
    pub async fn rack_insert(
        &self,
        opctx: &OpContext,
        rack: &Rack,
    ) -> Result<Rack, Error> {
        use db::schema::rack::dsl;

        diesel::insert_into(dsl::rack)
            .values(rack.clone())
            .on_conflict(dsl::id)
            .do_update()
            // This is a no-op, since we conflicted on the ID.
            .set(dsl::id.eq(excluded(dsl::id)))
            .returning(Rack::as_returning())
            .get_result_async(self.pool_authorized(opctx).await?)
            .await
            .map_err(|e| {
                public_error_from_diesel_pool(
                    e,
                    ErrorHandler::Conflict(
                        ResourceType::Rack,
                        &rack.id().to_string(),
                    ),
                )
            })
    }

    // The following methods which return a `TxnError` take a `conn` parameter
    // which comes from the transaction created in `rack_set_initialized`.

    #[allow(clippy::too_many_arguments)]
    async fn rack_create_recovery_silo<ConnError>(
        &self,
        opctx: &OpContext,
        conn: &(impl AsyncConnection<DbConnection, ConnError> + Sync),
        log: &slog::Logger,
        recovery_silo: external_params::SiloCreate,
        recovery_user_id: external_params::UserId,
        recovery_user_password_hash: omicron_passwords::PasswordHashString,
        dns_update: DnsVersionUpdateBuilder,
    ) -> Result<(), TxnError>
    where
        ConnError: From<diesel::result::Error> + Send + 'static,
        PoolError: From<ConnError>,
        TransactionError<Error>: From<ConnError>,
        TxnError: From<ConnError>,
        async_bb8_diesel::Connection<DbConnection>:
            AsyncConnection<DbConnection, ConnError>,
    {
        let db_silo = self
            .silo_create_conn(conn, opctx, opctx, recovery_silo, dns_update)
            .await
            .map_err(RackInitError::Silo)
            .map_err(TxnError::CustomError)?;
        info!(log, "Created recovery silo");

        // Create the first user in the initial Recovery Silo
        let silo_user_id = Uuid::new_v4();
        let silo_user = SiloUser::new(
            db_silo.id(),
            silo_user_id,
            recovery_user_id.as_ref().to_owned(),
        );
        {
            use db::schema::silo_user::dsl;
            diesel::insert_into(dsl::silo_user)
                .values(silo_user)
                .execute_async(conn)
                .await?;
        }
        info!(log, "Created recovery user");

        // Set that user's password.
        let hash = SiloUserPasswordHash::new(
            silo_user_id,
            PasswordHashString::from(recovery_user_password_hash),
        );
        {
            use db::schema::silo_user_password_hash::dsl;
            diesel::insert_into(dsl::silo_user_password_hash)
                .values(hash)
                .execute_async(conn)
                .await?;
        }
        info!(log, "Created recovery user's password");

        // Grant that user "Fleet Admin" privileges and Admin privileges
        // on the Recovery Silo.
        //
        // First, fetch the current set of role assignments for the
        // Fleet so that we can modify it.
        let old_fleet_role_asgns = self
            .role_assignment_fetch_visible_conn(opctx, &authz::FLEET, conn)
            .await
            .map_err(RackInitError::RoleAssignment)
            .map_err(TxnError::CustomError)?
            .into_iter()
            .map(|r| r.try_into())
            .collect::<Result<Vec<_>, _>>()
            .map_err(RackInitError::RoleAssignment)
            .map_err(TxnError::CustomError)?;
        let new_fleet_role_asgns = old_fleet_role_asgns
            .into_iter()
            .chain(std::iter::once(shared::RoleAssignment {
                identity_type: IdentityType::SiloUser,
                identity_id: silo_user_id,
                role_name: FleetRole::Admin,
            }))
            .collect::<Vec<_>>();

        // This is very subtle: we must generate both of these pairs of
        // queries before we execute any of them, and we must not
        // attempt to do any authz checks after this in the same
        // transaction because they may deadlock with our query.
        let (q1, q2) = Self::role_assignment_replace_visible_queries(
            opctx,
            &authz::FLEET,
            &new_fleet_role_asgns,
        )
        .await
        .map_err(RackInitError::RoleAssignment)
        .map_err(TxnError::CustomError)?;
        let authz_silo = authz::Silo::new(
            authz::FLEET,
            db_silo.id(),
            LookupType::ById(db_silo.id()),
        );
        let (q3, q4) = Self::role_assignment_replace_visible_queries(
            opctx,
            &authz_silo,
            &[shared::RoleAssignment {
                identity_type: IdentityType::SiloUser,
                identity_id: silo_user_id,
                role_name: SiloRole::Admin,
            }],
        )
        .await
        .map_err(RackInitError::RoleAssignment)
        .map_err(TxnError::CustomError)?;
        debug!(log, "Generated role assignment queries");

        q1.execute_async(conn).await?;
        q2.execute_async(conn).await?;
        info!(log, "Granted Fleet privileges");
        q3.execute_async(conn).await?;
        q4.execute_async(conn).await?;
        info!(log, "Granted Silo privileges");

        Ok(())
    }

    async fn rack_populate_service_records<ConnError>(
        &self,
        conn: &(impl AsyncConnection<DbConnection, ConnError> + Sync),
        log: &slog::Logger,
        service_pool: &db::model::IpPool,
        service: internal_params::ServicePutRequest,
    ) -> Result<(), TxnError>
    where
        ConnError: From<diesel::result::Error> + Send + 'static,
        PoolError: From<ConnError>,
    {
        use internal_params::ServiceKind;

        let service_db = db::model::Service::new(
            service.service_id,
            service.sled_id,
            service.zone_id,
            service.address,
            service.kind.clone().into(),
        );
        self.service_upsert_conn(conn, service_db).await.map_err(|e| {
            TxnError::CustomError(RackInitError::ServiceInsert(e))
        })?;

        // For services with external connectivity, we record their
        // explicit IP allocation and create a service NIC as well.
        let service_ip_nic = match service.kind {
            ServiceKind::ExternalDns { external_address, ref nic }
            | ServiceKind::Nexus { external_address, ref nic } => {
                let db_ip = IncompleteExternalIp::for_service_explicit(
                    Uuid::new_v4(),
                    &db::model::Name(nic.name.clone()),
                    &format!("{}", service.kind),
                    service.service_id,
                    service_pool.id(),
                    external_address,
                );
                let vpc_subnet = match service.kind {
                    ServiceKind::ExternalDns { .. } => DNS_VPC_SUBNET.clone(),
                    ServiceKind::Nexus { .. } => NEXUS_VPC_SUBNET.clone(),
                    _ => unreachable!(),
                };
                let db_nic = IncompleteNetworkInterface::new_service(
                    nic.id,
                    service.service_id,
                    vpc_subnet,
                    IdentityMetadataCreateParams {
                        name: nic.name.clone(),
                        description: format!("{} service vNIC", service.kind),
                    },
                    Some(nic.ip),
                    Some(nic.mac),
                )
                .map_err(|e| {
                    TxnError::CustomError(RackInitError::AddingNic(e))
                })?;
                Some((db_ip, db_nic))
            }
            ServiceKind::BoundaryNtp { snat, ref nic } => {
                let db_ip = IncompleteExternalIp::for_service_explicit_snat(
                    Uuid::new_v4(),
                    service.service_id,
                    service_pool.id(),
                    snat.ip,
                    (snat.first_port, snat.last_port),
                );
                let db_nic = IncompleteNetworkInterface::new_service(
                    nic.id,
                    service.service_id,
                    NTP_VPC_SUBNET.clone(),
                    IdentityMetadataCreateParams {
                        name: nic.name.clone(),
                        description: format!("{} service vNIC", service.kind),
                    },
                    Some(nic.ip),
                    Some(nic.mac),
                )
                .map_err(|e| {
                    TxnError::CustomError(RackInitError::AddingNic(e))
                })?;
                Some((db_ip, db_nic))
            }
            _ => None,
        };
        if let Some((db_ip, db_nic)) = service_ip_nic {
            Self::allocate_external_ip_on_connection(conn, db_ip)
                .await
                .map_err(|err| {
                    warn!(
                        log,
                        "Initializing Rack: Failed to allocate \
                        IP address for {}",
                        service.kind,
                    );
                    TxnError::CustomError(RackInitError::AddingIp(err))
                })?;

            self.create_network_interface_raw_conn(conn, db_nic)
                .await
                .map(|_| ())
                .or_else(|e| {
                    use db::queries::network_interface::InsertError;
                    match e {
                        InsertError::InterfaceAlreadyExists(
                            _,
                            db::model::NetworkInterfaceKind::Service,
                        ) => Ok(()),
                        _ => Err(TxnError::CustomError(
                            RackInitError::AddingNic(e.into_external()),
                        )),
                    }
                })?;
        }

        info!(log, "Inserted records for {} service", service.kind);
        Ok(())
    }

    /// Update a rack to mark that it has been initialized
    pub async fn rack_set_initialized(
        &self,
        opctx: &OpContext,
        rack_init: RackInit,
    ) -> UpdateResult<Rack> {
        use db::schema::rack::dsl as rack_dsl;

        opctx.authorize(authz::Action::CreateChild, &authz::FLEET).await?;

        let rack_id = rack_init.rack_id;
        let services = rack_init.services;
        let datasets = rack_init.datasets;
        let service_ip_pool_ranges = rack_init.service_ip_pool_ranges;
        let internal_dns = rack_init.internal_dns;
        let external_dns = rack_init.external_dns;

        let (authz_service_pool, service_pool) =
            self.ip_pools_service_lookup(&opctx).await?;

        // NOTE: This operation could likely be optimized with a CTE, but given
        // the low-frequency of calls, this optimization has been deferred.
        let log = opctx.log.clone();
        let rack = self
            .pool_authorized(opctx)
            .await?
            .transaction_async(|conn| async move {
                // Early exit if the rack has already been initialized.
                let rack = rack_dsl::rack
                    .filter(rack_dsl::id.eq(rack_id))
                    .select(Rack::as_select())
                    .get_result_async(&conn)
                    .await
                    .map_err(|e| {
                        warn!(log, "Initializing Rack: Rack UUID not found");
                        TxnError::CustomError(RackInitError::RackUpdate {
                            err: PoolError::from(e),
                            rack_id,
                        })
                    })?;
                if rack.initialized {
                    info!(log, "Early exit: Rack already initialized");
                    return Ok(rack);
                }

                // Otherwise, insert services and datasets.

                // Set up the IP pool for internal services.
                for range in service_ip_pool_ranges {
                    Self::ip_pool_add_range_on_connection(
                        &conn,
                        opctx,
                        &authz_service_pool,
                        &range,
                    )
                    .await
                    .map_err(|err| {
                        warn!(
                            log,
                            "Initializing Rack: Failed to add IP pool range"
                        );
                        TxnError::CustomError(RackInitError::AddingIp(err))
                    })?;
                }

                // Allocate records for all services.
                for service in services {
                    self.rack_populate_service_records(
                        &conn,
                        &log,
                        &service_pool,
                        service,
                    )
                    .await?;
                }
                info!(log, "Inserted services");

                for dataset in datasets {
                    use db::schema::dataset::dsl;
                    let zpool_id = dataset.pool_id;
                    <Zpool as DatastoreCollection<Dataset>>::insert_resource(
                        zpool_id,
                        diesel::insert_into(dsl::dataset)
                            .values(dataset.clone())
                            .on_conflict(dsl::id)
                            .do_update()
                            .set((
                                dsl::time_modified.eq(Utc::now()),
                                dsl::pool_id.eq(excluded(dsl::pool_id)),
                                dsl::ip.eq(excluded(dsl::ip)),
                                dsl::port.eq(excluded(dsl::port)),
                                dsl::kind.eq(excluded(dsl::kind)),
                            )),
                    )
                    .insert_and_get_result_async(&conn)
                    .await
                    .map_err(|err| {
                        TxnError::CustomError(RackInitError::DatasetInsert {
                            err,
                            zpool_id,
                        })
                    })?;
                }
                info!(log, "Inserted datasets");

                // Insert the initial contents of the internal and external DNS
                // zones.
                Self::load_dns_data(&conn, internal_dns)
                    .await
                    .map_err(RackInitError::DnsSerialization)
                    .map_err(TxnError::CustomError)?;
                info!(log, "Populated DNS tables for internal DNS");

                Self::load_dns_data(&conn, external_dns)
                    .await
                    .map_err(RackInitError::DnsSerialization)
                    .map_err(TxnError::CustomError)?;
                info!(log, "Populated DNS tables for external DNS");

                // Create the initial Recovery Silo
                self.rack_create_recovery_silo(
                    &opctx,
                    &conn,
                    &log,
                    rack_init.recovery_silo,
                    rack_init.recovery_user_id,
                    rack_init.recovery_user_password_hash,
                    rack_init.dns_update,
                )
<<<<<<< HEAD
                    .await
                    .map_err(RackInitError::Silo)
                    .map_err(TxnError::CustomError)?;
                info!(log, "Created recovery silo");

                // Create the first user in the initial Recovery Silo
                let silo_user_id = Uuid::new_v4();
                let silo_user = SiloUser::new(
                    db_silo.id(),
                    silo_user_id,
                    rack_init.recovery_user_id.as_ref().to_owned(),
                );
                {
                    use db::schema::silo_user::dsl;
                    diesel::insert_into(dsl::silo_user)
                        .values(silo_user)
                        .execute_async(&conn)
                        .await?;
                }
                info!(log, "Created recovery user");

                // Set that user's password.
                let hash = SiloUserPasswordHash::new(
                    silo_user_id,
                    PasswordHashString::from(
                        rack_init.recovery_user_password_hash
                    )
                );
                {
                    use db::schema::silo_user_password_hash::dsl;
                    diesel::insert_into(dsl::silo_user_password_hash)
                        .values(hash)
                        .execute_async(&conn)
                        .await?;
                }
                info!(log, "Created recovery user's password");

                // Grant that user Admin privileges on the Recovery Silo.
                //
                // First, fetch the current set of role assignments for the
                // Fleet so that we can modify it.

                // This is very subtle: we must generate both of these queries
                // before we execute any of them, and we must not attempt to do
                // any authz checks after this in the same transaction because
                // they may deadlock with our query.
                let authz_silo = authz::Silo::new(
                    authz::FLEET,
                    db_silo.id(),
                    LookupType::ById(db_silo.id())
                );
                let (q3, q4) = Self::role_assignment_replace_visible_queries(
                    opctx,
                    &authz_silo,
                    &[shared::RoleAssignment {
                        identity_type: IdentityType::SiloUser,
                        identity_id: silo_user_id,
                        role_name: SiloRole::Admin,
                    }]
                )
                    .await
                    .map_err(RackInitError::RoleAssignment)
                    .map_err(TxnError::CustomError)?;
                debug!(log, "Generated role assignment queries");

                q3.execute_async(&conn).await?;
                q4.execute_async(&conn).await?;
                info!(log, "Granted Silo privileges");
=======
                .await?;
>>>>>>> 10baa3aa

                let rack = diesel::update(rack_dsl::rack)
                    .filter(rack_dsl::id.eq(rack_id))
                    .set((
                        rack_dsl::initialized.eq(true),
                        rack_dsl::time_modified.eq(Utc::now()),
                    ))
                    .returning(Rack::as_returning())
                    .get_result_async::<Rack>(&conn)
                    .await
                    .map_err(|e| {
                        TxnError::CustomError(RackInitError::RackUpdate {
                            err: PoolError::from(e),
                            rack_id,
                        })
                    })?;
                Ok::<_, TxnError>(rack)
            })
            .await?;
        Ok(rack)
    }

    pub async fn load_builtin_rack_data(
        &self,
        opctx: &OpContext,
        rack_id: Uuid,
    ) -> Result<(), Error> {
        use omicron_common::api::external::Name;

        self.rack_insert(opctx, &db::model::Rack::new(rack_id)).await?;

        let params = external_params::IpPoolCreate {
            identity: IdentityMetadataCreateParams {
                name: SERVICE_IP_POOL_NAME.parse::<Name>().unwrap(),
                description: String::from("IP Pool for Oxide Services"),
            },
        };
        self.ip_pool_create(opctx, &params, /*internal=*/ true)
            .await
            .map(|_| ())
            .or_else(|e| match e {
                Error::ObjectAlreadyExists { .. } => Ok(()),
                _ => Err(e),
            })?;

        let params = external_params::IpPoolCreate {
            identity: IdentityMetadataCreateParams {
                name: "default".parse::<Name>().unwrap(),
                description: String::from("default IP pool"),
            },
        };
        self.ip_pool_create(opctx, &params, /*internal=*/ false)
            .await
            .map(|_| ())
            .or_else(|e| match e {
                Error::ObjectAlreadyExists { .. } => Ok(()),
                _ => Err(e),
            })?;

        Ok(())
    }

    pub async fn nexus_external_addresses(
        &self,
        opctx: &OpContext,
    ) -> Result<Vec<IpAddr>, Error> {
        opctx.authorize(authz::Action::Read, &authz::DNS_CONFIG).await?;

        use crate::db::schema::external_ip::dsl as extip_dsl;
        use crate::db::schema::service::dsl as service_dsl;
        type TxnError = TransactionError<()>;
        self.pool_authorized(opctx)
            .await?
            .transaction_async(|conn| async move {
                Ok(extip_dsl::external_ip
                    .inner_join(
                        service_dsl::service.on(service_dsl::id
                            .eq(extip_dsl::parent_id.assume_not_null())),
                    )
                    .filter(extip_dsl::parent_id.is_not_null())
                    .filter(extip_dsl::time_deleted.is_null())
                    .filter(extip_dsl::is_service)
                    .filter(service_dsl::kind.eq(db::model::ServiceKind::Nexus))
                    .select(ExternalIp::as_select())
                    .get_results_async(&conn)
                    .await?
                    .into_iter()
                    .map(|external_ip| external_ip.ip.ip())
                    .collect())
            })
            .await
            .map_err(|error: TxnError| match error {
                TransactionError::CustomError(()) => unimplemented!(),
                TransactionError::Pool(e) => {
                    public_error_from_diesel_pool(e, ErrorHandler::Server)
                }
            })
    }
}

#[cfg(test)]
mod test {
    use super::*;
    use crate::db::datastore::datastore_test;
    use crate::db::datastore::test::{
        sled_baseboard_for_test, sled_system_hardware_for_test,
    };
    use crate::db::datastore::Discoverability;
    use crate::db::lookup::LookupPath;
    use crate::db::model::ExternalIp;
    use crate::db::model::IpKind;
    use crate::db::model::IpPoolRange;
    use crate::db::model::Service;
    use crate::db::model::ServiceKind;
    use crate::db::model::Sled;
    use async_bb8_diesel::AsyncSimpleConnection;
    use internal_params::DnsRecord;
    use nexus_db_model::{DnsGroup, InitialDnsGroup};
    use nexus_test_utils::db::test_setup_database;
    use nexus_types::external_api::shared::SiloIdentityMode;
    use nexus_types::identity::Asset;
    use nexus_types::internal_api::params::ServiceNic;
    use omicron_common::address::{
        DNS_OPTE_IPV4_SUBNET, NEXUS_OPTE_IPV4_SUBNET, NTP_OPTE_IPV4_SUBNET,
    };
    use omicron_common::api::external::http_pagination::PaginatedBy;
    use omicron_common::api::external::{
        IdentityMetadataCreateParams, MacAddr,
    };
    use omicron_common::api::internal::shared::SourceNatConfig;
    use omicron_common::nexus_config::NUM_INITIAL_RESERVED_IP_ADDRESSES;
    use omicron_test_utils::dev;
    use std::collections::HashMap;
    use std::net::{IpAddr, Ipv4Addr, Ipv6Addr, SocketAddrV6};
    use std::num::NonZeroU32;

    // Default impl is for tests only, and really just so that tests can more
    // easily specify just the parts that they want.
    impl Default for RackInit {
        fn default() -> Self {
            RackInit {
                rack_id: Uuid::parse_str(nexus_test_utils::RACK_UUID).unwrap(),
                services: vec![],
                datasets: vec![],
                service_ip_pool_ranges: vec![],
                internal_dns: InitialDnsGroup::new(
                    DnsGroup::Internal,
                    internal_dns::DNS_ZONE,
                    "test suite",
                    "test suite",
                    HashMap::new(),
                ),
                external_dns: InitialDnsGroup::new(
                    DnsGroup::External,
                    internal_dns::DNS_ZONE,
                    "test suite",
                    "test suite",
                    HashMap::new(),
                ),
                recovery_silo: external_params::SiloCreate {
                    identity: IdentityMetadataCreateParams {
                        name: "test-silo".parse().unwrap(),
                        description: String::new(),
                    },
                    discoverable: false,
                    identity_mode: SiloIdentityMode::LocalOnly,
                    admin_group_name: None,
                    tls_certificates: vec![],
                    mapped_fleet_roles: Default::default(),
                },
                recovery_user_id: "test-user".parse().unwrap(),
                // empty string password
                recovery_user_password_hash: "$argon2id$v=19$m=98304,t=13,\
                p=1$d2t2UHhOdWt3NkYyY1l3cA$pIvmXrcTk/\
                nsUzWvBQIeuMJk96ijye/oIXHCj15xg+M"
                    .parse()
                    .unwrap(),
                dns_update: DnsVersionUpdateBuilder::new(
                    DnsGroup::External,
                    "test suite".to_string(),
                    "test suite".to_string(),
                ),
            }
        }
    }

    fn rack_id() -> Uuid {
        Uuid::parse_str(nexus_test_utils::RACK_UUID).unwrap()
    }

    #[tokio::test]
    async fn rack_set_initialized_empty() {
        let logctx = dev::test_setup_log("rack_set_initialized_empty");
        let mut db = test_setup_database(&logctx.log).await;
        let (opctx, datastore) = datastore_test(&logctx, &db).await;
        let before = Utc::now();
        let rack_init = RackInit::default();

        // Initializing the rack with no data is odd, but allowed.
        let rack = datastore
            .rack_set_initialized(&opctx, rack_init.clone())
            .await
            .expect("Failed to initialize rack");

        let after = Utc::now();
        assert_eq!(rack.id(), rack_id());
        assert!(rack.initialized);

        // Verify the DNS configuration.
        let dns_internal = datastore
            .dns_config_read(&opctx, DnsGroup::Internal)
            .await
            .unwrap();
        assert_eq!(dns_internal.generation, 1);
        assert!(dns_internal.time_created >= before);
        assert!(dns_internal.time_created <= after);
        assert_eq!(dns_internal.zones.len(), 0);

        let dns_external = datastore
            .dns_config_read(&opctx, DnsGroup::External)
            .await
            .unwrap();
        // The external DNS zone has an extra update due to the initial Silo
        // creation.
        assert_eq!(dns_internal.generation + 1, dns_external.generation);
        assert_eq!(dns_internal.zones, dns_external.zones);

        // Verify the details about the initial Silo.
        let silos = datastore
            .silos_list(
                &opctx,
                &PaginatedBy::Name(DataPageParams {
                    marker: None,
                    limit: NonZeroU32::new(2).unwrap(),
                    direction: dropshot::PaginationOrder::Ascending,
                }),
                Discoverability::DiscoverableOnly,
            )
            .await
            .expect("Failed to list Silos");
        // It should *not* show up in the list because it's not discoverable.
        assert_eq!(silos.len(), 0);
        let (authz_silo, db_silo) = LookupPath::new(&opctx, &datastore)
            .silo_name(&nexus_db_model::Name(
                rack_init.recovery_silo.identity.name.clone(),
            ))
            .fetch()
            .await
            .expect("Failed to lookup Silo");
        assert!(!db_silo.discoverable);

        // Verify that the user exists and has the password (hash) that we
        // expect.
        let silo_users = datastore
            .silo_users_list(
                &opctx,
                &authz::SiloUserList::new(authz_silo.clone()),
                &DataPageParams {
                    marker: None,
                    limit: NonZeroU32::new(2).unwrap(),
                    direction: dropshot::PaginationOrder::Ascending,
                },
            )
            .await
            .expect("failed to list users");
        assert_eq!(silo_users.len(), 1);
        assert_eq!(
            silo_users[0].external_id,
            rack_init.recovery_user_id.as_ref()
        );
        let authz_silo_user = authz::SiloUser::new(
            authz_silo,
            silo_users[0].id(),
            LookupType::ById(silo_users[0].id()),
        );
        let hash = datastore
            .silo_user_password_hash_fetch(&opctx, &authz_silo_user)
            .await
            .expect("Failed to lookup password hash")
            .expect("Found no password hash");
        assert_eq!(hash.hash.0, rack_init.recovery_user_password_hash);

        // It should also be idempotent.
        let rack2 = datastore
            .rack_set_initialized(&opctx, rack_init)
            .await
            .expect("Failed to initialize rack");
        assert_eq!(rack.time_modified(), rack2.time_modified());

        let dns_internal2 = datastore
            .dns_config_read(&opctx, DnsGroup::Internal)
            .await
            .unwrap();
        assert_eq!(dns_internal, dns_internal2);

        db.cleanup().await.unwrap();
        logctx.cleanup_successful();
    }

    async fn create_test_sled(db: &DataStore) -> Sled {
        let sled_id = Uuid::new_v4();
        let addr = SocketAddrV6::new(Ipv6Addr::LOCALHOST, 0, 0, 0);
        let sled = Sled::new(
            sled_id,
            addr,
            sled_baseboard_for_test(),
            sled_system_hardware_for_test(),
            rack_id(),
        );
        db.sled_upsert(sled)
            .await
            .expect("Could not upsert sled during test prep")
    }

    // Hacky macro helper to:
    // - Perform a transaction...
    // - ... That queries a particular table for all values...
    // - ... and Selects them as the requested model type.
    macro_rules! fn_to_get_all {
        ($table:ident, $model:ident) => {
            paste::paste! {
                async fn [<get_all_ $table s>](db: &DataStore) -> Vec<$model> {
                    use crate::db::schema::$table::dsl;
                    use nexus_test_utils::db::ALLOW_FULL_TABLE_SCAN_SQL;
                    db.pool_for_tests()
                        .await
                        .unwrap()
                        .transaction_async(|conn| async move {
                            conn.batch_execute_async(ALLOW_FULL_TABLE_SCAN_SQL)
                                .await
                                .unwrap();
                            Ok::<_, crate::db::TransactionError<()>>(
                                dsl::$table
                                    .select($model::as_select())
                                    .get_results_async(&conn)
                                    .await
                                    .unwrap()
                            )
                        })
                        .await
                        .unwrap()
                }
            }
        };
    }

    fn_to_get_all!(service, Service);
    fn_to_get_all!(external_ip, ExternalIp);
    fn_to_get_all!(ip_pool_range, IpPoolRange);
    fn_to_get_all!(dataset, Dataset);

    #[tokio::test]
    async fn rack_set_initialized_with_services() {
        let logctx = dev::test_setup_log("rack_set_initialized_with_services");
        let mut db = test_setup_database(&logctx.log).await;
        let (opctx, datastore) = datastore_test(&logctx, &db).await;

        let sled1 = create_test_sled(&datastore).await;
        let sled2 = create_test_sled(&datastore).await;
        let sled3 = create_test_sled(&datastore).await;

        let service_ip_pool_ranges = vec![IpRange::try_from((
            Ipv4Addr::new(1, 2, 3, 4),
            Ipv4Addr::new(1, 2, 3, 6),
        ))
        .unwrap()];

        let external_dns_ip = IpAddr::V4(Ipv4Addr::new(1, 2, 3, 4));
        let external_dns_pip = DNS_OPTE_IPV4_SUBNET
            .nth(NUM_INITIAL_RESERVED_IP_ADDRESSES as u32 + 1)
            .unwrap();
        let external_dns_id = Uuid::new_v4();
        let nexus_ip = IpAddr::V4(Ipv4Addr::new(1, 2, 3, 6));
        let nexus_pip = NEXUS_OPTE_IPV4_SUBNET
            .nth(NUM_INITIAL_RESERVED_IP_ADDRESSES as u32 + 1)
            .unwrap();
        let nexus_id = Uuid::new_v4();
        let ntp1_ip = IpAddr::V4(Ipv4Addr::new(1, 2, 3, 5));
        let ntp1_pip = NTP_OPTE_IPV4_SUBNET
            .nth(NUM_INITIAL_RESERVED_IP_ADDRESSES as u32 + 1)
            .unwrap();
        let ntp1_id = Uuid::new_v4();
        let ntp2_ip = IpAddr::V4(Ipv4Addr::new(1, 2, 3, 5));
        let ntp2_pip = NTP_OPTE_IPV4_SUBNET
            .nth(NUM_INITIAL_RESERVED_IP_ADDRESSES as u32 + 2)
            .unwrap();
        let ntp2_id = Uuid::new_v4();
        let ntp3_id = Uuid::new_v4();
        let services = vec![
            internal_params::ServicePutRequest {
                service_id: external_dns_id,
                sled_id: sled1.id(),
                zone_id: Some(external_dns_id),
                address: SocketAddrV6::new(Ipv6Addr::LOCALHOST, 123, 0, 0),
                kind: internal_params::ServiceKind::ExternalDns {
                    external_address: external_dns_ip,
                    nic: ServiceNic {
                        id: Uuid::new_v4(),
                        name: "external-dns".parse().unwrap(),
                        ip: external_dns_pip.into(),
                        mac: MacAddr::random_system(),
                    },
                },
            },
            internal_params::ServicePutRequest {
                service_id: ntp1_id,
                sled_id: sled1.id(),
                zone_id: Some(ntp1_id),
                address: SocketAddrV6::new(Ipv6Addr::LOCALHOST, 9090, 0, 0),
                kind: internal_params::ServiceKind::BoundaryNtp {
                    snat: SourceNatConfig {
                        ip: ntp1_ip,
                        first_port: 16384,
                        last_port: 32767,
                    },
                    nic: ServiceNic {
                        id: Uuid::new_v4(),
                        name: "ntp1".parse().unwrap(),
                        ip: ntp1_pip.into(),
                        mac: MacAddr::random_system(),
                    },
                },
            },
            internal_params::ServicePutRequest {
                service_id: nexus_id,
                sled_id: sled2.id(),
                zone_id: Some(nexus_id),
                address: SocketAddrV6::new(Ipv6Addr::LOCALHOST, 456, 0, 0),
                kind: internal_params::ServiceKind::Nexus {
                    external_address: nexus_ip,
                    nic: ServiceNic {
                        id: Uuid::new_v4(),
                        name: "nexus".parse().unwrap(),
                        ip: nexus_pip.into(),
                        mac: MacAddr::random_system(),
                    },
                },
            },
            internal_params::ServicePutRequest {
                service_id: ntp2_id,
                sled_id: sled2.id(),
                zone_id: Some(ntp2_id),
                address: SocketAddrV6::new(Ipv6Addr::LOCALHOST, 9090, 0, 0),
                kind: internal_params::ServiceKind::BoundaryNtp {
                    snat: SourceNatConfig {
                        ip: ntp2_ip,
                        first_port: 0,
                        last_port: 16383,
                    },
                    nic: ServiceNic {
                        id: Uuid::new_v4(),
                        name: "ntp2".parse().unwrap(),
                        ip: ntp2_pip.into(),
                        mac: MacAddr::random_system(),
                    },
                },
            },
            internal_params::ServicePutRequest {
                service_id: ntp3_id,
                sled_id: sled3.id(),
                zone_id: Some(ntp3_id),
                address: SocketAddrV6::new(Ipv6Addr::LOCALHOST, 9090, 0, 0),
                kind: internal_params::ServiceKind::InternalNtp,
            },
        ];

        let rack = datastore
            .rack_set_initialized(
                &opctx,
                RackInit {
                    services: services.clone(),
                    service_ip_pool_ranges,
                    ..Default::default()
                },
            )
            .await
            .expect("Failed to initialize rack");

        assert_eq!(rack.id(), rack_id());
        assert!(rack.initialized);

        let observed_services = get_all_services(&datastore).await;
        let observed_datasets = get_all_datasets(&datastore).await;

        // We should see all the services we initialized
        assert_eq!(observed_services.len(), 5);
        let dns_service = observed_services
            .iter()
            .find(|s| s.id() == external_dns_id)
            .unwrap();
        let nexus_service =
            observed_services.iter().find(|s| s.id() == nexus_id).unwrap();
        let ntp1_service =
            observed_services.iter().find(|s| s.id() == ntp1_id).unwrap();
        let ntp2_service =
            observed_services.iter().find(|s| s.id() == ntp2_id).unwrap();
        let ntp3_service =
            observed_services.iter().find(|s| s.id() == ntp3_id).unwrap();

        assert_eq!(dns_service.sled_id, sled1.id());
        assert_eq!(dns_service.kind, ServiceKind::ExternalDns);
        assert_eq!(*dns_service.ip, Ipv6Addr::LOCALHOST);
        assert_eq!(*dns_service.port, 123);

        assert_eq!(nexus_service.sled_id, sled2.id());
        assert_eq!(nexus_service.kind, ServiceKind::Nexus);
        assert_eq!(*nexus_service.ip, Ipv6Addr::LOCALHOST);
        assert_eq!(*nexus_service.port, 456);

        assert_eq!(ntp1_service.sled_id, sled1.id());
        assert_eq!(ntp1_service.kind, ServiceKind::Ntp);
        assert_eq!(*ntp1_service.ip, Ipv6Addr::LOCALHOST);
        assert_eq!(*ntp1_service.port, 9090);

        assert_eq!(ntp2_service.sled_id, sled2.id());
        assert_eq!(ntp2_service.kind, ServiceKind::Ntp);
        assert_eq!(*ntp2_service.ip, Ipv6Addr::LOCALHOST);
        assert_eq!(*ntp2_service.port, 9090);

        assert_eq!(ntp3_service.sled_id, sled3.id());
        assert_eq!(ntp3_service.kind, ServiceKind::Ntp);
        assert_eq!(*ntp3_service.ip, Ipv6Addr::LOCALHOST);
        assert_eq!(*ntp3_service.port, 9090);

        // We should also see the single external IP allocated for each service
        // save for the non-boundary NTP service.
        let observed_external_ips = get_all_external_ips(&datastore).await;
        assert_eq!(observed_external_ips.len(), 4);
        let dns_external_ip = observed_external_ips
            .iter()
            .find(|e| e.parent_id == Some(external_dns_id))
            .unwrap();
        let nexus_external_ip = observed_external_ips
            .iter()
            .find(|e| e.parent_id == Some(nexus_id))
            .unwrap();
        let ntp1_external_ip = observed_external_ips
            .iter()
            .find(|e| e.parent_id == Some(ntp1_id))
            .unwrap();
        let ntp2_external_ip = observed_external_ips
            .iter()
            .find(|e| e.parent_id == Some(ntp2_id))
            .unwrap();
        assert!(!observed_external_ips
            .iter()
            .any(|e| e.parent_id == Some(ntp3_id)));

        assert_eq!(dns_external_ip.parent_id, Some(dns_service.id()));
        assert!(dns_external_ip.is_service);
        assert_eq!(dns_external_ip.kind, IpKind::Floating);

        assert_eq!(nexus_external_ip.parent_id, Some(nexus_service.id()));
        assert!(nexus_external_ip.is_service);
        assert_eq!(nexus_external_ip.kind, IpKind::Floating);

        assert_eq!(ntp1_external_ip.parent_id, Some(ntp1_service.id()));
        assert!(ntp1_external_ip.is_service);
        assert_eq!(ntp1_external_ip.kind, IpKind::SNat);
        assert_eq!(ntp1_external_ip.first_port.0, 16384);
        assert_eq!(ntp1_external_ip.last_port.0, 32767);

        assert_eq!(ntp2_external_ip.parent_id, Some(ntp2_service.id()));
        assert!(ntp2_external_ip.is_service);
        assert_eq!(ntp2_external_ip.kind, IpKind::SNat);
        assert_eq!(ntp2_external_ip.first_port.0, 0);
        assert_eq!(ntp2_external_ip.last_port.0, 16383);

        // Furthermore, we should be able to see that these IP addresses have
        // been allocated as a part of the service IP pool.
        let (.., svc_pool) =
            datastore.ip_pools_service_lookup(&opctx).await.unwrap();
        assert!(svc_pool.internal);

        let observed_ip_pool_ranges = get_all_ip_pool_ranges(&datastore).await;
        assert_eq!(observed_ip_pool_ranges.len(), 1);
        assert_eq!(observed_ip_pool_ranges[0].ip_pool_id, svc_pool.id());

        // Verify the allocated external IPs
        assert_eq!(dns_external_ip.ip_pool_id, svc_pool.id());
        assert_eq!(
            dns_external_ip.ip_pool_range_id,
            observed_ip_pool_ranges[0].id
        );
        assert_eq!(dns_external_ip.ip.ip(), external_dns_ip);

        assert_eq!(nexus_external_ip.ip_pool_id, svc_pool.id());
        assert_eq!(
            nexus_external_ip.ip_pool_range_id,
            observed_ip_pool_ranges[0].id
        );
        assert_eq!(nexus_external_ip.ip.ip(), nexus_ip);

        assert_eq!(ntp1_external_ip.ip_pool_id, svc_pool.id());
        assert_eq!(
            ntp1_external_ip.ip_pool_range_id,
            observed_ip_pool_ranges[0].id
        );
        assert_eq!(ntp1_external_ip.ip.ip(), ntp1_ip);

        assert_eq!(ntp2_external_ip.ip_pool_id, svc_pool.id());
        assert_eq!(
            ntp2_external_ip.ip_pool_range_id,
            observed_ip_pool_ranges[0].id
        );
        assert_eq!(ntp2_external_ip.ip.ip(), ntp2_ip);

        assert!(observed_datasets.is_empty());

        db.cleanup().await.unwrap();
        logctx.cleanup_successful();
    }

    #[tokio::test]
    async fn rack_set_initialized_with_many_nexus_services() {
        let logctx = dev::test_setup_log(
            "rack_set_initialized_with_many_nexus_services",
        );
        let mut db = test_setup_database(&logctx.log).await;
        let (opctx, datastore) = datastore_test(&logctx, &db).await;

        let sled = create_test_sled(&datastore).await;

        // Ask for two Nexus services, with different external IPs.
        let nexus_ip_start = Ipv4Addr::new(1, 2, 3, 4);
        let nexus_ip_end = Ipv4Addr::new(1, 2, 3, 5);
        let nexus_id1 = Uuid::new_v4();
        let nexus_id2 = Uuid::new_v4();
        let nexus_pip1 = NEXUS_OPTE_IPV4_SUBNET
            .nth(NUM_INITIAL_RESERVED_IP_ADDRESSES as u32 + 1)
            .unwrap();
        let nexus_pip2 = NEXUS_OPTE_IPV4_SUBNET
            .nth(NUM_INITIAL_RESERVED_IP_ADDRESSES as u32 + 2)
            .unwrap();
        let mut services = vec![
            internal_params::ServicePutRequest {
                service_id: nexus_id1,
                sled_id: sled.id(),
                zone_id: Some(nexus_id1),
                address: SocketAddrV6::new(Ipv6Addr::LOCALHOST, 123, 0, 0),
                kind: internal_params::ServiceKind::Nexus {
                    external_address: IpAddr::V4(nexus_ip_start),
                    nic: ServiceNic {
                        id: Uuid::new_v4(),
                        name: "nexus1".parse().unwrap(),
                        ip: nexus_pip1.into(),
                        mac: MacAddr::random_system(),
                    },
                },
            },
            internal_params::ServicePutRequest {
                service_id: nexus_id2,
                sled_id: sled.id(),
                zone_id: Some(nexus_id2),
                address: SocketAddrV6::new(Ipv6Addr::LOCALHOST, 456, 0, 0),
                kind: internal_params::ServiceKind::Nexus {
                    external_address: IpAddr::V4(nexus_ip_end),
                    nic: ServiceNic {
                        id: Uuid::new_v4(),
                        name: "nexus2".parse().unwrap(),
                        ip: nexus_pip2.into(),
                        mac: MacAddr::random_system(),
                    },
                },
            },
        ];
        services
            .sort_by(|a, b| a.service_id.partial_cmp(&b.service_id).unwrap());

        let datasets = vec![];
        let service_ip_pool_ranges =
            vec![IpRange::try_from((nexus_ip_start, nexus_ip_end))
                .expect("Cannot create IP Range")];

        let internal_records = vec![
            DnsRecord::Aaaa("fe80::1:2:3:4".parse().unwrap()),
            DnsRecord::Aaaa("fe80::1:2:3:5".parse().unwrap()),
        ];
        let internal_dns = InitialDnsGroup::new(
            DnsGroup::Internal,
            internal_dns::DNS_ZONE,
            "test suite",
            "initial test suite internal rev",
            HashMap::from([("nexus".to_string(), internal_records.clone())]),
        );

        let external_records =
            vec![DnsRecord::Aaaa("fe80::5:6:7:8".parse().unwrap())];
        let external_dns = InitialDnsGroup::new(
            DnsGroup::External,
            "test-suite.oxide.test",
            "test suite",
            "initial test suite external rev",
            HashMap::from([("api.sys".to_string(), external_records.clone())]),
        );

        let rack = datastore
            .rack_set_initialized(
                &opctx,
                RackInit {
                    services: services.clone(),
                    datasets: datasets.clone(),
                    service_ip_pool_ranges,
                    internal_dns,
                    external_dns,
                    ..Default::default()
                },
            )
            .await
            .expect("Failed to initialize rack");

        assert_eq!(rack.id(), rack_id());
        assert!(rack.initialized);

        let mut observed_services = get_all_services(&datastore).await;
        let observed_datasets = get_all_datasets(&datastore).await;

        // We should see both of the Nexus services we provisioned.
        assert_eq!(observed_services.len(), 2);
        observed_services.sort_by(|a, b| a.id().partial_cmp(&b.id()).unwrap());

        assert_eq!(observed_services[0].sled_id, sled.id());
        assert_eq!(observed_services[1].sled_id, sled.id());
        assert_eq!(observed_services[0].kind, ServiceKind::Nexus);
        assert_eq!(observed_services[1].kind, ServiceKind::Nexus);
        assert_eq!(*observed_services[0].ip, Ipv6Addr::LOCALHOST);
        assert_eq!(*observed_services[1].ip, Ipv6Addr::LOCALHOST);
        assert_eq!(*observed_services[0].port, services[0].address.port());
        assert_eq!(*observed_services[1].port, services[1].address.port());

        // We should see both IPs allocated for these services.
        let observed_external_ips = get_all_external_ips(&datastore).await;
        for external_ip in &observed_external_ips {
            assert!(external_ip.is_service);
            assert!(external_ip.parent_id.is_some());
            assert_eq!(external_ip.kind, IpKind::Floating);
        }
        let observed_external_ips: HashMap<_, _> = observed_external_ips
            .into_iter()
            .map(|ip| (ip.parent_id.unwrap(), ip))
            .collect();
        assert_eq!(observed_external_ips.len(), 2);

        // The address allocated for the service should match the input.
        assert_eq!(
            observed_external_ips[&observed_services[0].id()].ip.ip(),
            if let internal_params::ServiceKind::Nexus {
                external_address,
                ..
            } = services[0].kind
            {
                external_address
            } else {
                panic!("Unexpected service kind")
            }
        );
        assert_eq!(
            observed_external_ips[&observed_services[1].id()].ip.ip(),
            if let internal_params::ServiceKind::Nexus {
                external_address,
                ..
            } = services[1].kind
            {
                external_address
            } else {
                panic!("Unexpected service kind")
            }
        );

        // Furthermore, we should be able to see that this IP addresses have been
        // allocated as a part of the service IP pool.
        let (.., svc_pool) =
            datastore.ip_pools_service_lookup(&opctx).await.unwrap();
        assert!(svc_pool.internal);

        let observed_ip_pool_ranges = get_all_ip_pool_ranges(&datastore).await;
        assert_eq!(observed_ip_pool_ranges.len(), 1);
        assert_eq!(observed_ip_pool_ranges[0].ip_pool_id, svc_pool.id());

        assert!(observed_datasets.is_empty());

        // Verify the internal and external DNS configurations.
        let dns_config_internal = datastore
            .dns_config_read(&opctx, DnsGroup::Internal)
            .await
            .unwrap();
        assert_eq!(dns_config_internal.generation, 1);
        assert_eq!(dns_config_internal.zones.len(), 1);
        assert_eq!(
            dns_config_internal.zones[0].zone_name,
            internal_dns::DNS_ZONE
        );
        assert_eq!(
            dns_config_internal.zones[0].records,
            HashMap::from([("nexus".to_string(), internal_records)]),
        );

        let dns_config_external = datastore
            .dns_config_read(&opctx, DnsGroup::External)
            .await
            .unwrap();
        assert_eq!(dns_config_external.generation, 2);
        assert_eq!(dns_config_external.zones.len(), 1);
        assert_eq!(
            dns_config_external.zones[0].zone_name,
            "test-suite.oxide.test",
        );
        assert_eq!(
            dns_config_external.zones[0].records.get("api.sys"),
            Some(&external_records)
        );

        db.cleanup().await.unwrap();
        logctx.cleanup_successful();
    }

    #[tokio::test]
    async fn rack_set_initialized_missing_service_pool_ip_throws_error() {
        let logctx = dev::test_setup_log(
            "rack_set_initialized_missing_service_pool_ip_throws_error",
        );
        let mut db = test_setup_database(&logctx.log).await;
        let (opctx, datastore) = datastore_test(&logctx, &db).await;

        let sled = create_test_sled(&datastore).await;

        let nexus_ip = IpAddr::V4(Ipv4Addr::new(1, 2, 3, 4));
        let nexus_pip = NEXUS_OPTE_IPV4_SUBNET
            .nth(NUM_INITIAL_RESERVED_IP_ADDRESSES as u32 + 1)
            .unwrap();
        let nexus_id = Uuid::new_v4();
        let services = vec![internal_params::ServicePutRequest {
            service_id: nexus_id,
            sled_id: sled.id(),
            zone_id: Some(nexus_id),
            address: SocketAddrV6::new(Ipv6Addr::LOCALHOST, 123, 0, 0),
            kind: internal_params::ServiceKind::Nexus {
                external_address: nexus_ip,
                nic: ServiceNic {
                    id: Uuid::new_v4(),
                    name: "nexus".parse().unwrap(),
                    ip: nexus_pip.into(),
                    mac: MacAddr::random_system(),
                },
            },
        }];

        let result = datastore
            .rack_set_initialized(
                &opctx,
                RackInit { services: services.clone(), ..Default::default() },
            )
            .await;
        assert!(result.is_err());
        assert_eq!(
            result.unwrap_err().to_string(),
            "Invalid Request: Requested external IP address not available"
        );

        assert!(get_all_services(&datastore).await.is_empty());
        assert!(get_all_datasets(&datastore).await.is_empty());
        assert!(get_all_external_ips(&datastore).await.is_empty());

        db.cleanup().await.unwrap();
        logctx.cleanup_successful();
    }

    #[tokio::test]
    async fn rack_set_initialized_overlapping_ips_throws_error() {
        let logctx = dev::test_setup_log(
            "rack_set_initialized_overlapping_ips_throws_error",
        );
        let mut db = test_setup_database(&logctx.log).await;
        let (opctx, datastore) = datastore_test(&logctx, &db).await;

        let sled = create_test_sled(&datastore).await;

        // Request two services which happen to be using the same IP address.
        let ip = IpAddr::V4(Ipv4Addr::new(1, 2, 3, 4));
        let external_dns_id = Uuid::new_v4();
        let external_dns_pip = DNS_OPTE_IPV4_SUBNET
            .nth(NUM_INITIAL_RESERVED_IP_ADDRESSES as u32 + 1)
            .unwrap();
        let nexus_id = Uuid::new_v4();
        let nexus_pip = NEXUS_OPTE_IPV4_SUBNET
            .nth(NUM_INITIAL_RESERVED_IP_ADDRESSES as u32 + 1)
            .unwrap();

        let services = vec![
            internal_params::ServicePutRequest {
                service_id: external_dns_id,
                sled_id: sled.id(),
                zone_id: Some(external_dns_id),
                address: SocketAddrV6::new(Ipv6Addr::LOCALHOST, 123, 0, 0),
                kind: internal_params::ServiceKind::ExternalDns {
                    external_address: ip,
                    nic: ServiceNic {
                        id: Uuid::new_v4(),
                        name: "external-dns".parse().unwrap(),
                        ip: external_dns_pip.into(),
                        mac: MacAddr::random_system(),
                    },
                },
            },
            internal_params::ServicePutRequest {
                service_id: nexus_id,
                sled_id: sled.id(),
                zone_id: Some(nexus_id),
                address: SocketAddrV6::new(Ipv6Addr::LOCALHOST, 123, 0, 0),
                kind: internal_params::ServiceKind::Nexus {
                    external_address: ip,
                    nic: ServiceNic {
                        id: Uuid::new_v4(),
                        name: "nexus".parse().unwrap(),
                        ip: nexus_pip.into(),
                        mac: MacAddr::random_system(),
                    },
                },
            },
        ];
        let service_ip_pool_ranges = vec![IpRange::from(ip)];

        let result = datastore
            .rack_set_initialized(
                &opctx,
                RackInit {
                    rack_id: rack_id(),
                    services: services.clone(),
                    service_ip_pool_ranges,
                    ..Default::default()
                },
            )
            .await;
        assert!(result.is_err());
        assert_eq!(
            result.unwrap_err().to_string(),
            "Invalid Request: Requested external IP address not available",
        );

        assert!(get_all_services(&datastore).await.is_empty());
        assert!(get_all_datasets(&datastore).await.is_empty());
        assert!(get_all_external_ips(&datastore).await.is_empty());

        db.cleanup().await.unwrap();
        logctx.cleanup_successful();
    }
}<|MERGE_RESOLUTION|>--- conflicted
+++ resolved
@@ -245,42 +245,15 @@
         }
         info!(log, "Created recovery user's password");
 
-        // Grant that user "Fleet Admin" privileges and Admin privileges
-        // on the Recovery Silo.
+        // Grant that user Admin privileges on the Recovery Silo.
         //
         // First, fetch the current set of role assignments for the
         // Fleet so that we can modify it.
-        let old_fleet_role_asgns = self
-            .role_assignment_fetch_visible_conn(opctx, &authz::FLEET, conn)
-            .await
-            .map_err(RackInitError::RoleAssignment)
-            .map_err(TxnError::CustomError)?
-            .into_iter()
-            .map(|r| r.try_into())
-            .collect::<Result<Vec<_>, _>>()
-            .map_err(RackInitError::RoleAssignment)
-            .map_err(TxnError::CustomError)?;
-        let new_fleet_role_asgns = old_fleet_role_asgns
-            .into_iter()
-            .chain(std::iter::once(shared::RoleAssignment {
-                identity_type: IdentityType::SiloUser,
-                identity_id: silo_user_id,
-                role_name: FleetRole::Admin,
-            }))
-            .collect::<Vec<_>>();
-
-        // This is very subtle: we must generate both of these pairs of
-        // queries before we execute any of them, and we must not
-        // attempt to do any authz checks after this in the same
-        // transaction because they may deadlock with our query.
-        let (q1, q2) = Self::role_assignment_replace_visible_queries(
-            opctx,
-            &authz::FLEET,
-            &new_fleet_role_asgns,
-        )
-        .await
-        .map_err(RackInitError::RoleAssignment)
-        .map_err(TxnError::CustomError)?;
+
+        // This is very subtle: we must generate both of these queries before we
+        // execute either of them, and we must not attempt to do any authz
+        // checks after this in the same transaction because they may deadlock
+        // with our query.
         let authz_silo = authz::Silo::new(
             authz::FLEET,
             db_silo.id(),
@@ -300,9 +273,6 @@
         .map_err(TxnError::CustomError)?;
         debug!(log, "Generated role assignment queries");
 
-        q1.execute_async(conn).await?;
-        q2.execute_async(conn).await?;
-        info!(log, "Granted Fleet privileges");
         q3.execute_async(conn).await?;
         q4.execute_async(conn).await?;
         info!(log, "Granted Silo privileges");
@@ -557,78 +527,7 @@
                     rack_init.recovery_user_password_hash,
                     rack_init.dns_update,
                 )
-<<<<<<< HEAD
-                    .await
-                    .map_err(RackInitError::Silo)
-                    .map_err(TxnError::CustomError)?;
-                info!(log, "Created recovery silo");
-
-                // Create the first user in the initial Recovery Silo
-                let silo_user_id = Uuid::new_v4();
-                let silo_user = SiloUser::new(
-                    db_silo.id(),
-                    silo_user_id,
-                    rack_init.recovery_user_id.as_ref().to_owned(),
-                );
-                {
-                    use db::schema::silo_user::dsl;
-                    diesel::insert_into(dsl::silo_user)
-                        .values(silo_user)
-                        .execute_async(&conn)
-                        .await?;
-                }
-                info!(log, "Created recovery user");
-
-                // Set that user's password.
-                let hash = SiloUserPasswordHash::new(
-                    silo_user_id,
-                    PasswordHashString::from(
-                        rack_init.recovery_user_password_hash
-                    )
-                );
-                {
-                    use db::schema::silo_user_password_hash::dsl;
-                    diesel::insert_into(dsl::silo_user_password_hash)
-                        .values(hash)
-                        .execute_async(&conn)
-                        .await?;
-                }
-                info!(log, "Created recovery user's password");
-
-                // Grant that user Admin privileges on the Recovery Silo.
-                //
-                // First, fetch the current set of role assignments for the
-                // Fleet so that we can modify it.
-
-                // This is very subtle: we must generate both of these queries
-                // before we execute any of them, and we must not attempt to do
-                // any authz checks after this in the same transaction because
-                // they may deadlock with our query.
-                let authz_silo = authz::Silo::new(
-                    authz::FLEET,
-                    db_silo.id(),
-                    LookupType::ById(db_silo.id())
-                );
-                let (q3, q4) = Self::role_assignment_replace_visible_queries(
-                    opctx,
-                    &authz_silo,
-                    &[shared::RoleAssignment {
-                        identity_type: IdentityType::SiloUser,
-                        identity_id: silo_user_id,
-                        role_name: SiloRole::Admin,
-                    }]
-                )
-                    .await
-                    .map_err(RackInitError::RoleAssignment)
-                    .map_err(TxnError::CustomError)?;
-                debug!(log, "Generated role assignment queries");
-
-                q3.execute_async(&conn).await?;
-                q4.execute_async(&conn).await?;
-                info!(log, "Granted Silo privileges");
-=======
                 .await?;
->>>>>>> 10baa3aa
 
                 let rack = diesel::update(rack_dsl::rack)
                     .filter(rack_dsl::id.eq(rack_id))
