// This Source Code Form is subject to the terms of the Mozilla Public
// License, v. 2.0. If a copy of the MPL was not distributed with this
// file, You can obtain one at https://mozilla.org/MPL/2.0/.

//! [`DataStore`] methods on [`Rack`]s.

use super::dns::DnsVersionUpdateBuilder;
use super::DataStore;
use super::SERVICE_IP_POOL_NAME;
use crate::authz;
use crate::authz::FleetRole;
use crate::authz::SiloRole;
use crate::context::OpContext;
use crate::db;
use crate::db::collection_insert::AsyncInsertError;
use crate::db::collection_insert::DatastoreCollection;
use crate::db::error::public_error_from_diesel_pool;
use crate::db::error::ErrorHandler;
use crate::db::error::TransactionError;
use crate::db::identity::Asset;
use crate::db::model::Certificate;
use crate::db::model::Dataset;
use crate::db::model::IncompleteExternalIp;
use crate::db::model::NexusService;
use crate::db::model::Rack;
use crate::db::model::Service;
use crate::db::model::Sled;
use crate::db::model::Zpool;
use crate::db::pagination::paginated;
use async_bb8_diesel::AsyncConnection;
use async_bb8_diesel::AsyncRunQueryDsl;
use async_bb8_diesel::AsyncSimpleConnection;
use async_bb8_diesel::PoolError;
use chrono::Utc;
use diesel::prelude::*;
use diesel::upsert::excluded;
use nexus_db_model::ExternalIp;
use nexus_db_model::InitialDnsGroup;
use nexus_db_model::PasswordHashString;
use nexus_db_model::SiloUser;
use nexus_db_model::SiloUserPasswordHash;
use nexus_types::external_api::params as external_params;
use nexus_types::external_api::shared;
use nexus_types::external_api::shared::IdentityType;
use nexus_types::external_api::shared::IpRange;
use nexus_types::identity::Resource;
use nexus_types::internal_api::params as internal_params;
use omicron_common::api::external::DataPageParams;
use omicron_common::api::external::Error;
use omicron_common::api::external::ListResultVec;
use omicron_common::api::external::LookupType;
use omicron_common::api::external::ResourceType;
use omicron_common::api::external::UpdateResult;
use std::net::IpAddr;
use uuid::Uuid;

/// Groups arguments related to rack initialization
#[derive(Clone)]
pub struct RackInit {
    pub rack_id: Uuid,
    pub services: Vec<internal_params::ServicePutRequest>,
    pub datasets: Vec<Dataset>,
    pub service_ip_pool_ranges: Vec<IpRange>,
    pub certificates: Vec<Certificate>,
    pub internal_dns: InitialDnsGroup,
    pub external_dns: InitialDnsGroup,
    pub recovery_silo: external_params::SiloCreate,
    pub recovery_user_id: external_params::UserId,
    pub recovery_user_password_hash: nexus_passwords::PasswordHashString,
    pub dns_update: DnsVersionUpdateBuilder,
}

impl DataStore {
    pub async fn rack_list(
        &self,
        opctx: &OpContext,
        pagparams: &DataPageParams<'_, Uuid>,
    ) -> ListResultVec<Rack> {
        opctx.authorize(authz::Action::Read, &authz::FLEET).await?;
        use db::schema::rack::dsl;
        paginated(dsl::rack, dsl::id, pagparams)
            .select(Rack::as_select())
            .load_async(self.pool_authorized(opctx).await?)
            .await
            .map_err(|e| public_error_from_diesel_pool(e, ErrorHandler::Server))
    }

    /// Stores a new rack in the database.
    ///
    /// This function is a no-op if the rack already exists.
    pub async fn rack_insert(
        &self,
        opctx: &OpContext,
        rack: &Rack,
    ) -> Result<Rack, Error> {
        use db::schema::rack::dsl;

        diesel::insert_into(dsl::rack)
            .values(rack.clone())
            .on_conflict(dsl::id)
            .do_update()
            // This is a no-op, since we conflicted on the ID.
            .set(dsl::id.eq(excluded(dsl::id)))
            .returning(Rack::as_returning())
            .get_result_async(self.pool_authorized(opctx).await?)
            .await
            .map_err(|e| {
                public_error_from_diesel_pool(
                    e,
                    ErrorHandler::Conflict(
                        ResourceType::Rack,
                        &rack.id().to_string(),
                    ),
                )
            })
    }

    /// Update a rack to mark that it has been initialized
    pub async fn rack_set_initialized(
        &self,
        opctx: &OpContext,
        rack_init: RackInit,
    ) -> UpdateResult<Rack> {
        use db::schema::rack::dsl as rack_dsl;

        opctx.authorize(authz::Action::CreateChild, &authz::FLEET).await?;

        let rack_id = rack_init.rack_id;
        let services = rack_init.services;
        let datasets = rack_init.datasets;
        let service_ip_pool_ranges = rack_init.service_ip_pool_ranges;
        let certificates = rack_init.certificates;
        let internal_dns = rack_init.internal_dns;
        let external_dns = rack_init.external_dns;

        #[derive(Debug)]
        enum RackInitError {
            AddingIp(Error),
            ServiceInsert { err: AsyncInsertError, sled_id: Uuid, svc_id: Uuid },
            DatasetInsert { err: AsyncInsertError, zpool_id: Uuid },
            RackUpdate(PoolError),
            DnsSerialization(Error),
            Silo(Error),
            RoleAssignment(Error),
        }
        type TxnError = TransactionError<RackInitError>;

        let (authz_service_pool, service_pool) =
            self.ip_pools_service_lookup(&opctx).await?;

        // NOTE: This operation could likely be optimized with a CTE, but given
        // the low-frequency of calls, this optimization has been deferred.
        let log = opctx.log.clone();
        self.pool_authorized(opctx)
            .await?
            .transaction_async(|conn| async move {
                // Early exit if the rack has already been initialized.
                let rack = rack_dsl::rack
                    .filter(rack_dsl::id.eq(rack_id))
                    .select(Rack::as_select())
                    .get_result_async(&conn)
                    .await
                    .map_err(|e| {
                        warn!(log, "Initializing Rack: Rack UUID not found");
                        TxnError::CustomError(RackInitError::RackUpdate(
                            PoolError::from(e),
                        ))
                    })?;
                if rack.initialized {
                    info!(log, "Early exit: Rack already initialized");
                    return Ok(rack);
                }

                // Otherwise, insert services and datasets.

                // Set up the IP pool for internal services.
                for range in service_ip_pool_ranges {
                    Self::ip_pool_add_range_on_connection(
                        &conn,
                        opctx,
                        &authz_service_pool,
                        &range,
                    ).await.map_err(|err| {
                        warn!(log, "Initializing Rack: Failed to add IP pool range");
                        TxnError::CustomError(RackInitError::AddingIp(err))
                    })?;
                }

                // Allocate records for all services.
                for service in services {
                    let service_db = db::model::Service::new(
                        service.service_id,
                        service.sled_id,
                        service.zone_id,
                        service.address,
                        service.kind.into(),
                    );

                    use db::schema::service::dsl;
                    let sled_id = service.sled_id;
                    <Sled as DatastoreCollection<Service>>::insert_resource(
                        sled_id,
                        diesel::insert_into(dsl::service)
                            .values(service_db.clone())
                            .on_conflict(dsl::id)
                            .do_update()
                            .set((
                                dsl::time_modified.eq(Utc::now()),
                                dsl::sled_id.eq(excluded(dsl::sled_id)),
                                dsl::ip.eq(excluded(dsl::ip)),
                                dsl::kind.eq(excluded(dsl::kind)),
                            )),
                    )
                    .insert_and_get_result_async(&conn)
                    .await
                    .map_err(|err| {
                        warn!(log, "Initializing Rack: Failed to insert service");
                        TxnError::CustomError(RackInitError::ServiceInsert {
                            err,
                            sled_id,
                            svc_id: service.service_id,
                        })
                    })?;

                    if let internal_params::ServiceKind::Nexus { external_address } = service.kind {
                        // Allocate the explicit IP address that is currently
                        // in-use by this Nexus service.
                        let ip_id = Uuid::new_v4();
                        let data = IncompleteExternalIp::for_service_explicit(
                            ip_id,
                            service_pool.id(),
                            external_address
                        );
                        let allocated_ip = Self::allocate_external_ip_on_connection(
                            &conn,
                            data
                        ).await.map_err(|err| {
                            warn!(log, "Initializing Rack: Failed to allocate IP address");
                            TxnError::CustomError(RackInitError::AddingIp(err))
                        })?;
                        assert_eq!(allocated_ip.ip.ip(), external_address);

                        // Add a service record for Nexus.
                        let nexus_service = NexusService::new(service.service_id, allocated_ip.id);
                        use db::schema::nexus_service::dsl;
                        diesel::insert_into(dsl::nexus_service)
                            .values(nexus_service)
                            .execute_async(&conn)
                            .await
                            .map_err(|e| {
                                warn!(log, "Initializing Rack: Failed to insert Nexus Service record");
                                e
                            })?;
                    }
                }
                info!(log, "Inserted services");

                for dataset in datasets {
                    use db::schema::dataset::dsl;
                    let zpool_id = dataset.pool_id;
                    <Zpool as DatastoreCollection<Dataset>>::insert_resource(
                        zpool_id,
                        diesel::insert_into(dsl::dataset)
                            .values(dataset.clone())
                            .on_conflict(dsl::id)
                            .do_update()
                            .set((
                                dsl::time_modified.eq(Utc::now()),
                                dsl::pool_id.eq(excluded(dsl::pool_id)),
                                dsl::ip.eq(excluded(dsl::ip)),
                                dsl::port.eq(excluded(dsl::port)),
                                dsl::kind.eq(excluded(dsl::kind)),
                            )),
                    )
                    .insert_and_get_result_async(&conn)
                    .await
                    .map_err(|err| {
                        TxnError::CustomError(RackInitError::DatasetInsert {
                            err,
                            zpool_id,
                        })
                    })?;
                }
                info!(log, "Inserted datasets");

                {
                    use db::schema::certificate::dsl;
                    diesel::insert_into(dsl::certificate)
                        .values(certificates)
                        .on_conflict(dsl::id)
                        .do_nothing()
                        .execute_async(&conn)
                        .await?;
                }
                info!(log, "Inserted certificates");

                // Insert the initial contents of the internal and external DNS
                // zones.
                Self::load_dns_data(&conn, internal_dns)
                    .await
                    .map_err(RackInitError::DnsSerialization)
                    .map_err(TxnError::CustomError)?;
                info!(log, "Populated DNS tables for internal DNS");

                Self::load_dns_data(&conn, external_dns)
                    .await
                    .map_err(RackInitError::DnsSerialization)
                    .map_err(TxnError::CustomError)?;
                info!(log, "Populated DNS tables for external DNS");

                // Create the initial Recovery Silo
                let db_silo = self.silo_create_conn(
                    &conn,
                    opctx,
                    opctx,
                    rack_init.recovery_silo,
                    rack_init.dns_update
                )
                    .await
                    .map_err(RackInitError::Silo)
                    .map_err(TxnError::CustomError)?;
                info!(log, "Created recovery silo");

                // Create the first user in the initial Recovery Silo
                let silo_user_id = Uuid::new_v4();
                let silo_user = SiloUser::new(
                    db_silo.id(),
                    silo_user_id,
                    rack_init.recovery_user_id.as_ref().to_owned(),
                );
                {
                    use db::schema::silo_user::dsl;
                    diesel::insert_into(dsl::silo_user)
                        .values(silo_user)
                        .execute_async(&conn)
                        .await?;
                }
                info!(log, "Created recovery user");

                // Set that user's password.
                let hash = SiloUserPasswordHash::new(
                    silo_user_id,
                    PasswordHashString::from(
                        rack_init.recovery_user_password_hash
                    )
                );
                {
                    use db::schema::silo_user_password_hash::dsl;
                    diesel::insert_into(dsl::silo_user_password_hash)
                        .values(hash)
                        .execute_async(&conn)
                        .await?;
                }
                info!(log, "Created recovery user's password");

                // Grant that user "Fleet Admin" privileges and Admin privileges
                // on the Recovery Silo.
                //
                // First, fetch the current set of role assignments for the
                // Fleet so that we can modify it.
                let old_fleet_role_asgns = self
                    .role_assignment_fetch_visible_conn(
                        opctx,
                        &authz::FLEET,
                        &conn
                    )
                    .await
                    .map_err(RackInitError::RoleAssignment)
                    .map_err(TxnError::CustomError)?
                    .into_iter()
                    .map(|r| r.try_into())
                    .collect::<Result<Vec<_>, _>>()
                    .map_err(RackInitError::RoleAssignment)
                    .map_err(TxnError::CustomError)?;
                let new_fleet_role_asgns = old_fleet_role_asgns
                    .into_iter()
                    .chain(std::iter::once(shared::RoleAssignment {
                        identity_type: IdentityType::SiloUser,
                        identity_id: silo_user_id,
                        role_name: FleetRole::Admin,
                    }))
                    .collect::<Vec<_>>();

                // This is very subtle: we must generate both of these pairs of
                // queries before we execute any of them, and we must not
                // attempt to do any authz checks after this in the same
                // transaction because they may deadlock with our query.
                let (q1, q2) = Self::role_assignment_replace_visible_queries(
                    opctx,
                    &authz::FLEET,
                    &new_fleet_role_asgns
                )
                    .await
                    .map_err(RackInitError::RoleAssignment)
                    .map_err(TxnError::CustomError)?;
                let authz_silo = authz::Silo::new(
                    authz::FLEET,
                    db_silo.id(),
                    LookupType::ById(db_silo.id())
                );
                let (q3, q4) = Self::role_assignment_replace_visible_queries(
                    opctx,
                    &authz_silo,
                    &[shared::RoleAssignment {
                        identity_type: IdentityType::SiloUser,
                        identity_id: silo_user_id,
                        role_name: SiloRole::Admin,
                    }]
                )
                    .await
                    .map_err(RackInitError::RoleAssignment)
                    .map_err(TxnError::CustomError)?;
                debug!(log, "Generated role assignment queries");

                q1.execute_async(&conn).await?;
                q2.execute_async(&conn).await?;
                info!(log, "Granted Fleet privileges");
                q3.execute_async(&conn).await?;
                q4.execute_async(&conn).await?;
                info!(log, "Granted Silo privileges");

                let rack = diesel::update(rack_dsl::rack)
                    .filter(rack_dsl::id.eq(rack_id))
                    .set((
                        rack_dsl::initialized.eq(true),
                        rack_dsl::time_modified.eq(Utc::now()),
                    ))
                    .returning(Rack::as_returning())
                    .get_result_async::<Rack>(&conn)
                    .await
                    .map_err(|e| {
                        TxnError::CustomError(RackInitError::RackUpdate(
                            PoolError::from(e),
                        ))
                    })?;
                Ok(rack)
            })
            .await
            .map_err(|e| match e {
                TxnError::CustomError(RackInitError::AddingIp(err)) => err,
                TxnError::CustomError(RackInitError::DatasetInsert {
                    err,
                    zpool_id,
                }) => match err {
                    AsyncInsertError::CollectionNotFound => {
                        Error::ObjectNotFound {
                            type_name: ResourceType::Zpool,
                            lookup_type: LookupType::ById(zpool_id),
                        }
                    }
                    AsyncInsertError::DatabaseError(e) => {
                        public_error_from_diesel_pool(e, ErrorHandler::Server)
                    }
                },
                TxnError::CustomError(RackInitError::ServiceInsert {
                    err,
                    sled_id,
                    svc_id,
                }) => match err {
                    AsyncInsertError::CollectionNotFound => {
                        Error::ObjectNotFound {
                            type_name: ResourceType::Sled,
                            lookup_type: LookupType::ById(sled_id),
                        }
                    }
                    AsyncInsertError::DatabaseError(e) => {
                        public_error_from_diesel_pool(
                            e,
                            ErrorHandler::Conflict(
                                ResourceType::Service,
                                &svc_id.to_string(),
                            ),
                        )
                    }
                },
                TxnError::CustomError(RackInitError::RackUpdate(err)) => {
                    public_error_from_diesel_pool(
                        err,
                        ErrorHandler::NotFoundByLookup(
                            ResourceType::Rack,
                            LookupType::ById(rack_id),
                        ),
                    )
                }
                TxnError::CustomError(RackInitError::DnsSerialization(err)) => {
                    Error::internal_error(&format!(
                        "failed to serialize initial DNS records: {:#}", err
                    ))
                },
                TxnError::CustomError(RackInitError::Silo(err)) => {
                    Error::internal_error(&format!(
                        "failed to create recovery Silo: {:#}", err
                    ))
                },
                TxnError::CustomError(RackInitError::RoleAssignment(err)) => {
                    Error::internal_error(&format!(
                        "failed to assign role to initial user: {:#}", err
                    ))
                },
                TxnError::Pool(e) => {
                    Error::internal_error(&format!("Transaction error: {}", e))
                }
            })
    }

    pub async fn load_builtin_rack_data(
        &self,
        opctx: &OpContext,
        rack_id: Uuid,
    ) -> Result<(), Error> {
        use nexus_types::external_api::params;
        use omicron_common::api::external::IdentityMetadataCreateParams;
        use omicron_common::api::external::Name;

        self.rack_insert(opctx, &db::model::Rack::new(rack_id)).await?;

        let params = params::IpPoolCreate {
            identity: IdentityMetadataCreateParams {
                name: SERVICE_IP_POOL_NAME.parse::<Name>().unwrap(),
                description: String::from("IP Pool for Oxide Services"),
            },
        };
        self.ip_pool_create(opctx, &params, /*internal=*/ true)
            .await
            .map(|_| ())
            .or_else(|e| match e {
                Error::ObjectAlreadyExists { .. } => Ok(()),
                _ => Err(e),
            })?;

        let params = params::IpPoolCreate {
            identity: IdentityMetadataCreateParams {
                name: "default".parse::<Name>().unwrap(),
                description: String::from("default IP pool"),
            },
        };
        self.ip_pool_create(opctx, &params, /*internal=*/ false)
            .await
            .map(|_| ())
            .or_else(|e| match e {
                Error::ObjectAlreadyExists { .. } => Ok(()),
                _ => Err(e),
            })?;

        Ok(())
    }

    pub async fn nexus_external_addresses(
        &self,
        opctx: &OpContext,
    ) -> Result<Vec<IpAddr>, Error> {
        opctx.authorize(authz::Action::Read, &authz::DNS_CONFIG).await?;

        use crate::db::schema::external_ip::dsl as extip_dsl;
        use crate::db::schema::nexus_service::dsl as nexus_dsl;
        type TxnError = TransactionError<()>;
        self.pool_authorized(opctx)
            .await?
            .transaction_async(|conn| async move {
                // This is the rare case where we want to allow table scans.
                // There must not be enough Nexus instances for this to be a
                // problem.  If there were, we couldn't fit them in DNS anyway.
                let sql = crate::db::queries::ALLOW_FULL_TABLE_SCAN_SQL;
                conn.batch_execute_async(sql).await?;
                Ok(extip_dsl::external_ip
                    .inner_join(nexus_dsl::nexus_service)
                    .select(ExternalIp::as_select())
                    .get_results_async(&conn)
                    .await?
                    .into_iter()
                    .map(|external_ip| external_ip.ip.ip())
                    .collect())
            })
            .await
            .map_err(|error: TxnError| match error {
                TransactionError::CustomError(()) => unimplemented!(),
                TransactionError::Pool(e) => {
                    public_error_from_diesel_pool(e, ErrorHandler::Server)
                }
            })
    }
}

#[cfg(test)]
mod test {
    use super::*;
    use crate::db::datastore::datastore_test;
    use crate::db::datastore::test::{
        sled_baseboard_for_test, sled_system_hardware_for_test,
    };
    use crate::db::lookup::LookupPath;
    use crate::db::model::ExternalIp;
    use crate::db::model::IpKind;
    use crate::db::model::IpPoolRange;
    use crate::db::model::ServiceKind;
    use async_bb8_diesel::AsyncSimpleConnection;
    use internal_params::DnsRecord;
    use nexus_db_model::{DnsGroup, InitialDnsGroup};
    use nexus_test_utils::db::test_setup_database;
    use nexus_types::external_api::shared::SiloIdentityMode;
    use nexus_types::identity::Asset;
    use omicron_common::api::external::http_pagination::PaginatedBy;
    use omicron_common::api::external::IdentityMetadataCreateParams;
    use omicron_test_utils::dev;
    use std::collections::HashMap;
    use std::net::{IpAddr, Ipv4Addr, Ipv6Addr, SocketAddrV6};
    use std::num::NonZeroU32;

    // Default impl is for tests only, and really just so that tests can more
    // easily specify just the parts that they want.
    impl Default for RackInit {
        fn default() -> Self {
            RackInit {
                rack_id: Uuid::parse_str(nexus_test_utils::RACK_UUID).unwrap(),
                services: vec![],
                datasets: vec![],
                service_ip_pool_ranges: vec![],
                certificates: vec![],
                internal_dns: InitialDnsGroup::new(
                    DnsGroup::Internal,
                    internal_dns::DNS_ZONE,
                    "test suite",
                    "test suite",
                    HashMap::new(),
                ),
                external_dns: InitialDnsGroup::new(
                    DnsGroup::External,
                    internal_dns::DNS_ZONE,
                    "test suite",
                    "test suite",
                    HashMap::new(),
                ),
                recovery_silo: external_params::SiloCreate {
                    identity: IdentityMetadataCreateParams {
                        name: "test-silo".parse().unwrap(),
                        description: String::new(),
                    },
                    discoverable: false,
                    identity_mode: SiloIdentityMode::LocalOnly,
                    admin_group_name: None,
                },
                recovery_user_id: "test-user".parse().unwrap(),
                // empty string password
                recovery_user_password_hash: "$argon2id$v=19$m=98304,t=13,\
                p=1$d2t2UHhOdWt3NkYyY1l3cA$pIvmXrcTk/\
                nsUzWvBQIeuMJk96ijye/oIXHCj15xg+M"
                    .parse()
                    .unwrap(),
                dns_update: DnsVersionUpdateBuilder::new(
                    DnsGroup::External,
                    "test suite".to_string(),
                    "test suite".to_string(),
                ),
            }
        }
    }

    fn rack_id() -> Uuid {
        Uuid::parse_str(nexus_test_utils::RACK_UUID).unwrap()
    }

<<<<<<< HEAD
    /// returns a

=======
>>>>>>> 3072e204
    #[tokio::test]
    async fn rack_set_initialized_empty() {
        let logctx = dev::test_setup_log("rack_set_initialized_empty");
        let mut db = test_setup_database(&logctx.log).await;
        let (opctx, datastore) = datastore_test(&logctx, &db).await;
        let before = Utc::now();
        let rack_init = RackInit::default();

        // Initializing the rack with no data is odd, but allowed.
        let rack = datastore
            .rack_set_initialized(&opctx, rack_init.clone())
            .await
            .expect("Failed to initialize rack");

        let after = Utc::now();
        assert_eq!(rack.id(), rack_id());
        assert!(rack.initialized);

        // Verify the DNS configuration.
        let dns_internal = datastore
            .dns_config_read(&opctx, DnsGroup::Internal)
            .await
            .unwrap();
        assert_eq!(dns_internal.generation, 1);
        assert!(dns_internal.time_created >= before);
        assert!(dns_internal.time_created <= after);
        assert_eq!(dns_internal.zones.len(), 0);

        let dns_external = datastore
            .dns_config_read(&opctx, DnsGroup::External)
            .await
            .unwrap();
        // The external DNS zone has an extra update due to the initial Silo
        // creation.
        assert_eq!(dns_internal.generation + 1, dns_external.generation);
        assert_eq!(dns_internal.zones, dns_external.zones);

        // Verify the details about the initial Silo.
        let silos = datastore
            .silos_list(
                &opctx,
                &PaginatedBy::Name(DataPageParams {
                    marker: None,
                    limit: NonZeroU32::new(2).unwrap(),
                    direction: dropshot::PaginationOrder::Ascending,
                }),
            )
            .await
            .expect("Failed to list Silos");
        // It should *not* show up in the list because it's not discoverable.
        assert_eq!(silos.len(), 0);
        let (authz_silo, db_silo) = LookupPath::new(&opctx, &datastore)
            .silo_name(&nexus_db_model::Name(
                rack_init.recovery_silo.identity.name.clone(),
            ))
            .fetch()
            .await
            .expect("Failed to lookup Silo");
        assert!(!db_silo.discoverable);

        // Verify that the user exists and has the password (hash) that we
        // expect.
        let silo_users = datastore
            .silo_users_list(
                &opctx,
                &authz::SiloUserList::new(authz_silo.clone()),
                &DataPageParams {
                    marker: None,
                    limit: NonZeroU32::new(2).unwrap(),
                    direction: dropshot::PaginationOrder::Ascending,
                },
            )
            .await
            .expect("failed to list users");
        assert_eq!(silo_users.len(), 1);
        assert_eq!(
            silo_users[0].external_id,
            rack_init.recovery_user_id.as_ref()
        );
        let authz_silo_user = authz::SiloUser::new(
            authz_silo,
            silo_users[0].id(),
            LookupType::ById(silo_users[0].id()),
        );
        let hash = datastore
            .silo_user_password_hash_fetch(&opctx, &authz_silo_user)
            .await
            .expect("Failed to lookup password hash")
            .expect("Found no password hash");
        assert_eq!(hash.hash.0, rack_init.recovery_user_password_hash);

        // It should also be idempotent.
        let rack2 = datastore
            .rack_set_initialized(&opctx, rack_init)
            .await
            .expect("Failed to initialize rack");
        assert_eq!(rack.time_modified(), rack2.time_modified());

        let dns_internal2 = datastore
            .dns_config_read(&opctx, DnsGroup::Internal)
            .await
            .unwrap();
        assert_eq!(dns_internal, dns_internal2);

        db.cleanup().await.unwrap();
        logctx.cleanup_successful();
    }

    async fn create_test_sled(db: &DataStore) -> Sled {
        let sled_id = Uuid::new_v4();
        let addr = SocketAddrV6::new(Ipv6Addr::LOCALHOST, 0, 0, 0);
        let sled = Sled::new(
            sled_id,
            addr,
            sled_baseboard_for_test(),
            sled_system_hardware_for_test(),
            rack_id(),
        );
        db.sled_upsert(sled)
            .await
            .expect("Could not upsert sled during test prep")
    }

    // Hacky macro helper to:
    // - Perform a transaction...
    // - ... That queries a particular table for all values...
    // - ... and Selects them as the requested model type.
    macro_rules! fn_to_get_all {
        ($table:ident, $model:ident) => {
            paste::paste! {
                async fn [<get_all_ $table s>](db: &DataStore) -> Vec<$model> {
                    use crate::db::schema::$table::dsl;
                    db.pool_for_tests()
                        .await
                        .unwrap()
                        .transaction_async(|conn| async move {
                            conn.batch_execute_async(nexus_test_utils::db::ALLOW_FULL_TABLE_SCAN_SQL)
                                .await
                                .unwrap();
                            Ok::<_, crate::db::TransactionError<()>>(
                                dsl::$table
                                    .select($model::as_select())
                                    .get_results_async(&conn)
                                    .await
                                    .unwrap()
                            )
                        })
                        .await
                        .unwrap()
                }
            }
        }
    }

    fn_to_get_all!(service, Service);
    fn_to_get_all!(nexus_service, NexusService);
    fn_to_get_all!(external_ip, ExternalIp);
    fn_to_get_all!(ip_pool_range, IpPoolRange);
    fn_to_get_all!(dataset, Dataset);

    #[tokio::test]
    async fn rack_set_initialized_with_nexus_service() {
        let logctx =
            dev::test_setup_log("rack_set_initialized_with_nexus_service");
        let mut db = test_setup_database(&logctx.log).await;
        let (opctx, datastore) = datastore_test(&logctx, &db).await;

        let sled = create_test_sled(&datastore).await;

        let nexus_ip = IpAddr::V4(Ipv4Addr::new(1, 2, 3, 4));
        let nexus_id = Uuid::new_v4();
        let services = vec![internal_params::ServicePutRequest {
            service_id: nexus_id,
            sled_id: sled.id(),
            zone_id: Some(nexus_id),
            address: SocketAddrV6::new(Ipv6Addr::LOCALHOST, 123, 0, 0),
            kind: internal_params::ServiceKind::Nexus {
                external_address: nexus_ip,
            },
        }];
        let service_ip_pool_ranges = vec![IpRange::from(nexus_ip)];

        let rack = datastore
            .rack_set_initialized(
                &opctx,
                RackInit {
                    services: services.clone(),
                    service_ip_pool_ranges,
                    ..Default::default()
                },
            )
            .await
            .expect("Failed to initialize rack");

        assert_eq!(rack.id(), rack_id());
        assert!(rack.initialized);

        let observed_services = get_all_services(&datastore).await;
        let observed_nexus_services = get_all_nexus_services(&datastore).await;
        let observed_datasets = get_all_datasets(&datastore).await;

        // We should only see the one nexus we inserted earlier
        assert_eq!(observed_services.len(), 1);
        assert_eq!(observed_services[0].sled_id, sled.id());
        assert_eq!(observed_services[0].kind, ServiceKind::Nexus);
        assert_eq!(*observed_services[0].ip, Ipv6Addr::LOCALHOST);
        assert_eq!(*observed_services[0].port, 123);

        // It should have a corresponding "Nexus service record"
        assert_eq!(observed_nexus_services.len(), 1);
        assert_eq!(observed_services[0].id(), observed_nexus_services[0].id);

        // We should also see the single external IP allocated for this nexus
        // interface.
        let observed_external_ips = get_all_external_ips(&datastore).await;
        assert_eq!(observed_external_ips.len(), 1);
        assert_eq!(
            observed_external_ips[0].id,
            observed_nexus_services[0].external_ip_id
        );
        assert_eq!(observed_external_ips[0].kind, IpKind::Service);

        // Furthermore, we should be able to see that this IP address has been
        // allocated as a part of the service IP pool.
        let (.., svc_pool) =
            datastore.ip_pools_service_lookup(&opctx).await.unwrap();
        assert!(svc_pool.internal);

        let observed_ip_pool_ranges = get_all_ip_pool_ranges(&datastore).await;
        assert_eq!(observed_ip_pool_ranges.len(), 1);
        assert_eq!(observed_ip_pool_ranges[0].ip_pool_id, svc_pool.id());

        // Verify the allocated external IP
        assert_eq!(observed_external_ips[0].ip_pool_id, svc_pool.id());
        assert_eq!(
            observed_external_ips[0].ip_pool_range_id,
            observed_ip_pool_ranges[0].id
        );
        assert_eq!(observed_external_ips[0].kind, IpKind::Service);
        assert_eq!(observed_external_ips[0].ip.ip(), nexus_ip,);

        assert!(observed_datasets.is_empty());

        db.cleanup().await.unwrap();
        logctx.cleanup_successful();
    }

    #[tokio::test]
    async fn rack_set_initialized_with_many_nexus_services() {
        let logctx = dev::test_setup_log(
            "rack_set_initialized_with_many_nexus_services",
        );
        let mut db = test_setup_database(&logctx.log).await;
        let (opctx, datastore) = datastore_test(&logctx, &db).await;

        let sled = create_test_sled(&datastore).await;

        // Ask for two Nexus services, with different external IPs.
        let nexus_ip_start = Ipv4Addr::new(1, 2, 3, 4);
        let nexus_ip_end = Ipv4Addr::new(1, 2, 3, 5);
        let nexus_id1 = Uuid::new_v4();
        let nexus_id2 = Uuid::new_v4();
        let mut services = vec![
            internal_params::ServicePutRequest {
                service_id: nexus_id1,
                sled_id: sled.id(),
                zone_id: Some(nexus_id1),
                address: SocketAddrV6::new(Ipv6Addr::LOCALHOST, 123, 0, 0),
                kind: internal_params::ServiceKind::Nexus {
                    external_address: IpAddr::V4(nexus_ip_start),
                },
            },
            internal_params::ServicePutRequest {
                service_id: nexus_id2,
                sled_id: sled.id(),
                zone_id: Some(nexus_id2),
                address: SocketAddrV6::new(Ipv6Addr::LOCALHOST, 456, 0, 0),
                kind: internal_params::ServiceKind::Nexus {
                    external_address: IpAddr::V4(nexus_ip_end),
                },
            },
        ];
        services
            .sort_by(|a, b| a.service_id.partial_cmp(&b.service_id).unwrap());

        let datasets = vec![];
        let service_ip_pool_ranges =
            vec![IpRange::try_from((nexus_ip_start, nexus_ip_end))
                .expect("Cannot create IP Range")];

        let internal_records = vec![
            DnsRecord::Aaaa("fe80::1:2:3:4".parse().unwrap()),
            DnsRecord::Aaaa("fe80::1:2:3:5".parse().unwrap()),
        ];
        let internal_dns = InitialDnsGroup::new(
            DnsGroup::Internal,
            internal_dns::DNS_ZONE,
            "test suite",
            "initial test suite internal rev",
            HashMap::from([("nexus".to_string(), internal_records.clone())]),
        );

        let external_records =
            vec![DnsRecord::Aaaa("fe80::5:6:7:8".parse().unwrap())];
        let external_dns = InitialDnsGroup::new(
            DnsGroup::External,
            "test-suite.oxide.test",
            "test suite",
            "initial test suite external rev",
            HashMap::from([("api.sys".to_string(), external_records.clone())]),
        );

        let rack = datastore
            .rack_set_initialized(
                &opctx,
                RackInit {
                    services: services.clone(),
                    datasets: datasets.clone(),
                    service_ip_pool_ranges,
                    internal_dns,
                    external_dns,
                    ..Default::default()
                },
            )
            .await
            .expect("Failed to initialize rack");

        assert_eq!(rack.id(), rack_id());
        assert!(rack.initialized);

        let mut observed_services = get_all_services(&datastore).await;
        let mut observed_nexus_services =
            get_all_nexus_services(&datastore).await;
        let observed_datasets = get_all_datasets(&datastore).await;

        // We should see both of the Nexus services we provisioned.
        assert_eq!(observed_services.len(), 2);
        observed_services.sort_by(|a, b| a.id().partial_cmp(&b.id()).unwrap());

        assert_eq!(observed_services[0].sled_id, sled.id());
        assert_eq!(observed_services[1].sled_id, sled.id());
        assert_eq!(observed_services[0].kind, ServiceKind::Nexus);
        assert_eq!(observed_services[1].kind, ServiceKind::Nexus);
        assert_eq!(*observed_services[0].ip, Ipv6Addr::LOCALHOST);
        assert_eq!(*observed_services[1].ip, Ipv6Addr::LOCALHOST);
        assert_eq!(*observed_services[0].port, services[0].address.port());
        assert_eq!(*observed_services[1].port, services[1].address.port());

        // It should have a corresponding "Nexus service record"
        assert_eq!(observed_nexus_services.len(), 2);
        observed_nexus_services
            .sort_by(|a, b| a.id.partial_cmp(&b.id).unwrap());
        assert_eq!(observed_services[0].id(), observed_nexus_services[0].id);
        assert_eq!(observed_services[1].id(), observed_nexus_services[1].id);

        // We should see both IPs allocated for these services.
        let observed_external_ips: HashMap<_, _> =
            get_all_external_ips(&datastore)
                .await
                .into_iter()
                .map(|ip| (ip.id, ip))
                .collect();
        assert_eq!(observed_external_ips.len(), 2);

        // The address referenced by the "NexusService" should match the input.
        assert_eq!(
            observed_external_ips[&observed_nexus_services[0].external_ip_id]
                .ip
                .ip(),
            if let internal_params::ServiceKind::Nexus { external_address } =
                services[0].kind
            {
                external_address
            } else {
                panic!("Unexpected service kind")
            }
        );
        assert_eq!(
            observed_external_ips[&observed_nexus_services[1].external_ip_id]
                .ip
                .ip(),
            if let internal_params::ServiceKind::Nexus { external_address } =
                services[1].kind
            {
                external_address
            } else {
                panic!("Unexpected service kind")
            }
        );

        // Furthermore, we should be able to see that this IP addresses have been
        // allocated as a part of the service IP pool.
        let (.., svc_pool) =
            datastore.ip_pools_service_lookup(&opctx).await.unwrap();
        assert!(svc_pool.internal);

        let observed_ip_pool_ranges = get_all_ip_pool_ranges(&datastore).await;
        assert_eq!(observed_ip_pool_ranges.len(), 1);
        assert_eq!(observed_ip_pool_ranges[0].ip_pool_id, svc_pool.id());

        assert!(observed_datasets.is_empty());

        // Verify the internal and external DNS configurations.
        let dns_config_internal = datastore
            .dns_config_read(&opctx, DnsGroup::Internal)
            .await
            .unwrap();
        assert_eq!(dns_config_internal.generation, 1);
        assert_eq!(dns_config_internal.zones.len(), 1);
        assert_eq!(
            dns_config_internal.zones[0].zone_name,
            internal_dns::DNS_ZONE
        );
        assert_eq!(
            dns_config_internal.zones[0].records,
            HashMap::from([("nexus".to_string(), internal_records)]),
        );

        let dns_config_external = datastore
            .dns_config_read(&opctx, DnsGroup::External)
            .await
            .unwrap();
        assert_eq!(dns_config_external.generation, 2);
        assert_eq!(dns_config_external.zones.len(), 1);
        assert_eq!(
            dns_config_external.zones[0].zone_name,
            "test-suite.oxide.test",
        );
        assert_eq!(
            dns_config_external.zones[0].records.get("api.sys"),
            Some(&external_records)
        );

        db.cleanup().await.unwrap();
        logctx.cleanup_successful();
    }

    #[tokio::test]
    async fn rack_set_initialized_missing_service_pool_ip_throws_error() {
        let logctx = dev::test_setup_log(
            "rack_set_initialized_missing_service_pool_ip_throws_error",
        );
        let mut db = test_setup_database(&logctx.log).await;
        let (opctx, datastore) = datastore_test(&logctx, &db).await;

        let sled = create_test_sled(&datastore).await;

        let nexus_ip = IpAddr::V4(Ipv4Addr::new(1, 2, 3, 4));
        let nexus_id = Uuid::new_v4();
        let services = vec![internal_params::ServicePutRequest {
            service_id: nexus_id,
            sled_id: sled.id(),
            zone_id: Some(nexus_id),
            address: SocketAddrV6::new(Ipv6Addr::LOCALHOST, 123, 0, 0),
            kind: internal_params::ServiceKind::Nexus {
                external_address: nexus_ip,
            },
        }];

        let result = datastore
            .rack_set_initialized(
                &opctx,
                RackInit { services: services.clone(), ..Default::default() },
            )
            .await;
        assert!(result.is_err());
        assert_eq!(
            result.unwrap_err().to_string(),
            "Invalid Request: Requested external IP address not available"
        );

        assert!(get_all_services(&datastore).await.is_empty());
        assert!(get_all_nexus_services(&datastore).await.is_empty());
        assert!(get_all_datasets(&datastore).await.is_empty());
        assert!(get_all_external_ips(&datastore).await.is_empty());

        db.cleanup().await.unwrap();
        logctx.cleanup_successful();
    }

    #[tokio::test]
    async fn rack_set_initialized_overlapping_ips_throws_error() {
        let logctx = dev::test_setup_log(
            "rack_set_initialized_overlapping_ips_throws_error",
        );
        let mut db = test_setup_database(&logctx.log).await;
        let (opctx, datastore) = datastore_test(&logctx, &db).await;

        let sled = create_test_sled(&datastore).await;

        // Request two services which happen to be using the same IP address.
        let nexus_ip = IpAddr::V4(Ipv4Addr::new(1, 2, 3, 4));
        let nexus_id1 = Uuid::new_v4();
        let nexus_id2 = Uuid::new_v4();

        let services = vec![
            internal_params::ServicePutRequest {
                service_id: nexus_id1,
                sled_id: sled.id(),
                zone_id: Some(nexus_id1),
                address: SocketAddrV6::new(Ipv6Addr::LOCALHOST, 123, 0, 0),
                kind: internal_params::ServiceKind::Nexus {
                    external_address: nexus_ip,
                },
            },
            internal_params::ServicePutRequest {
                service_id: nexus_id2,
                sled_id: sled.id(),
                zone_id: Some(nexus_id2),
                address: SocketAddrV6::new(Ipv6Addr::LOCALHOST, 123, 0, 0),
                kind: internal_params::ServiceKind::Nexus {
                    external_address: nexus_ip,
                },
            },
        ];
        let service_ip_pool_ranges = vec![IpRange::from(nexus_ip)];

        let result = datastore
            .rack_set_initialized(
                &opctx,
                RackInit {
                    rack_id: rack_id(),
                    services: services.clone(),
                    service_ip_pool_ranges,
                    ..Default::default()
                },
            )
            .await;
        assert!(result.is_err());
        assert_eq!(
            result.unwrap_err().to_string(),
            "Invalid Request: Requested external IP address not available",
        );

        assert!(get_all_services(&datastore).await.is_empty());
        assert!(get_all_nexus_services(&datastore).await.is_empty());
        assert!(get_all_datasets(&datastore).await.is_empty());
        assert!(get_all_external_ips(&datastore).await.is_empty());

        db.cleanup().await.unwrap();
        logctx.cleanup_successful();
    }
}<|MERGE_RESOLUTION|>--- conflicted
+++ resolved
@@ -659,11 +659,6 @@
         Uuid::parse_str(nexus_test_utils::RACK_UUID).unwrap()
     }
 
-<<<<<<< HEAD
-    /// returns a
-
-=======
->>>>>>> 3072e204
     #[tokio::test]
     async fn rack_set_initialized_empty() {
         let logctx = dev::test_setup_log("rack_set_initialized_empty");
