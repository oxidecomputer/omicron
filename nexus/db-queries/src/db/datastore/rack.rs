// This Source Code Form is subject to the terms of the Mozilla Public
// License, v. 2.0. If a copy of the MPL was not distributed with this
// file, You can obtain one at https://mozilla.org/MPL/2.0/.

//! [`DataStore`] methods on [`Rack`]s.

use super::dns::DnsVersionUpdateBuilder;
use super::DataStore;
use super::SERVICE_IP_POOL_NAME;
use crate::authz;
use crate::context::OpContext;
use crate::db;
use crate::db::collection_insert::AsyncInsertError;
use crate::db::collection_insert::DatastoreCollection;
use crate::db::error::public_error_from_diesel;
use crate::db::error::retryable;
use crate::db::error::ErrorHandler;
use crate::db::error::MaybeRetryable::*;
use crate::db::fixed_data::silo::INTERNAL_SILO_ID;
use crate::db::fixed_data::vpc_subnet::DNS_VPC_SUBNET;
use crate::db::fixed_data::vpc_subnet::NEXUS_VPC_SUBNET;
use crate::db::fixed_data::vpc_subnet::NTP_VPC_SUBNET;
use crate::db::identity::Asset;
use crate::db::model::Dataset;
use crate::db::model::IncompleteExternalIp;
use crate::db::model::PhysicalDisk;
use crate::db::model::Rack;
use crate::db::model::Zpool;
use crate::db::pagination::paginated;
use crate::db::pool::DbConnection;
use async_bb8_diesel::AsyncConnection;
use async_bb8_diesel::AsyncRunQueryDsl;
use chrono::Utc;
use diesel::prelude::*;
use diesel::result::Error as DieselError;
use diesel::upsert::excluded;
use ipnetwork::IpNetwork;
use nexus_db_model::IncompleteNetworkInterface;
use nexus_db_model::InitialDnsGroup;
use nexus_db_model::PasswordHashString;
use nexus_db_model::SiloUser;
use nexus_db_model::SiloUserPasswordHash;
use nexus_db_model::SledUnderlaySubnetAllocation;
use nexus_types::deployment::Blueprint;
use nexus_types::deployment::BlueprintTarget;
use nexus_types::deployment::OmicronZoneConfig;
use nexus_types::deployment::OmicronZoneType;
use nexus_types::external_api::params as external_params;
use nexus_types::external_api::shared;
use nexus_types::external_api::shared::IdentityType;
use nexus_types::external_api::shared::IpRange;
use nexus_types::external_api::shared::SiloRole;
use nexus_types::identity::Resource;
use omicron_common::api::external::DataPageParams;
use omicron_common::api::external::Error;
use omicron_common::api::external::IdentityMetadataCreateParams;
use omicron_common::api::external::ListResultVec;
use omicron_common::api::external::LookupType;
use omicron_common::api::external::ResourceType;
use omicron_common::api::external::UpdateResult;
use omicron_common::bail_unless;
use slog_error_chain::InlineErrorChain;
use std::sync::{Arc, OnceLock};
use uuid::Uuid;

/// Groups arguments related to rack initialization
#[derive(Clone)]
pub struct RackInit {
    pub rack_id: Uuid,
    pub rack_subnet: IpNetwork,
    pub blueprint: Blueprint,
<<<<<<< HEAD
=======
    pub services: Vec<internal_params::ServicePutRequest>,
    pub physical_disks: Vec<PhysicalDisk>,
    pub zpools: Vec<Zpool>,
>>>>>>> e7625101
    pub datasets: Vec<Dataset>,
    pub service_ip_pool_ranges: Vec<IpRange>,
    pub internal_dns: InitialDnsGroup,
    pub external_dns: InitialDnsGroup,
    pub recovery_silo: external_params::SiloCreate,
    pub recovery_silo_fq_dns_name: String,
    pub recovery_user_id: external_params::UserId,
    pub recovery_user_password_hash: omicron_passwords::PasswordHashString,
    pub dns_update: DnsVersionUpdateBuilder,
}

/// Possible errors while trying to initialize rack
#[derive(Debug)]
enum RackInitError {
    AddingIp(Error),
    AddingNic(Error),
    BlueprintInsert(Error),
    BlueprintTargetSet(Error),
    DatasetInsert { err: AsyncInsertError, zpool_id: Uuid },
    PhysicalDiskInsert(Error),
    ZpoolInsert(Error),
    RackUpdate { err: DieselError, rack_id: Uuid },
    DnsSerialization(Error),
    Silo(Error),
    RoleAssignment(Error),
    // Retryable database error
    Retryable(DieselError),
    // Other non-retryable database error
    Database(DieselError),
}

// Catch-all for Diesel error conversion into RackInitError, which
// can also label errors as retryable.
impl From<DieselError> for RackInitError {
    fn from(e: DieselError) -> Self {
        if retryable(&e) {
            Self::Retryable(e)
        } else {
            Self::Database(e)
        }
    }
}

impl From<RackInitError> for Error {
    fn from(e: RackInitError) -> Self {
        match e {
            RackInitError::AddingIp(err) => err,
            RackInitError::AddingNic(err) => err,
            RackInitError::DatasetInsert { err, zpool_id } => match err {
                AsyncInsertError::CollectionNotFound => Error::ObjectNotFound {
                    type_name: ResourceType::Zpool,
                    lookup_type: LookupType::ById(zpool_id),
                },
                AsyncInsertError::DatabaseError(e) => {
                    public_error_from_diesel(e, ErrorHandler::Server)
                }
            },
<<<<<<< HEAD
=======
            RackInitError::PhysicalDiskInsert(err) => err,
            RackInitError::ZpoolInsert(err) => err,
            RackInitError::ServiceInsert(err) => Error::internal_error(
                &format!("failed to insert Service record: {:#}", err),
            ),
>>>>>>> e7625101
            RackInitError::BlueprintInsert(err) => Error::internal_error(
                &format!("failed to insert Blueprint: {:#}", err),
            ),
            RackInitError::BlueprintTargetSet(err) => Error::internal_error(
                &format!("failed to insert set target Blueprint: {:#}", err),
            ),
            RackInitError::RackUpdate { err, rack_id } => {
                public_error_from_diesel(
                    err,
                    ErrorHandler::NotFoundByLookup(
                        ResourceType::Rack,
                        LookupType::ById(rack_id),
                    ),
                )
            }
            RackInitError::DnsSerialization(err) => Error::internal_error(
                &format!("failed to serialize initial DNS records: {:#}", err),
            ),
            RackInitError::Silo(err) => Error::internal_error(&format!(
                "failed to create recovery Silo: {:#}",
                err
            )),
            RackInitError::RoleAssignment(err) => Error::internal_error(
                &format!("failed to assign role to initial user: {:#}", err),
            ),
            RackInitError::Retryable(err) => Error::internal_error(&format!(
                "failed operation due to database contention: {:#}",
                err
            )),
            RackInitError::Database(err) => Error::internal_error(&format!(
                "failed operation due to database error: {:#}",
                err
            )),
        }
    }
}

impl DataStore {
    pub async fn rack_list(
        &self,
        opctx: &OpContext,
        pagparams: &DataPageParams<'_, Uuid>,
    ) -> ListResultVec<Rack> {
        opctx.authorize(authz::Action::Read, &authz::FLEET).await?;
        use db::schema::rack::dsl;
        paginated(dsl::rack, dsl::id, pagparams)
            .select(Rack::as_select())
            .load_async(&*self.pool_connection_authorized(opctx).await?)
            .await
            .map_err(|e| public_error_from_diesel(e, ErrorHandler::Server))
    }

    pub async fn rack_list_initialized(
        &self,
        opctx: &OpContext,
        pagparams: &DataPageParams<'_, Uuid>,
    ) -> ListResultVec<Rack> {
        opctx.authorize(authz::Action::Read, &authz::FLEET).await?;
        use db::schema::rack::dsl;
        paginated(dsl::rack, dsl::id, pagparams)
            .select(Rack::as_select())
            .filter(dsl::initialized.eq(true))
            .load_async(&*self.pool_connection_authorized(opctx).await?)
            .await
            .map_err(|e| public_error_from_diesel(e, ErrorHandler::Server))
    }

    /// Stores a new rack in the database.
    ///
    /// This function is a no-op if the rack already exists.
    pub async fn rack_insert(
        &self,
        opctx: &OpContext,
        rack: &Rack,
    ) -> Result<Rack, Error> {
        use db::schema::rack::dsl;

        diesel::insert_into(dsl::rack)
            .values(rack.clone())
            .on_conflict(dsl::id)
            .do_update()
            // This is a no-op, since we conflicted on the ID.
            .set(dsl::id.eq(excluded(dsl::id)))
            .returning(Rack::as_returning())
            .get_result_async(&*self.pool_connection_authorized(opctx).await?)
            .await
            .map_err(|e| {
                public_error_from_diesel(
                    e,
                    ErrorHandler::Conflict(
                        ResourceType::Rack,
                        &rack.id().to_string(),
                    ),
                )
            })
    }

    pub async fn update_rack_subnet(
        &self,
        opctx: &OpContext,
        rack: &Rack,
    ) -> Result<(), Error> {
        debug!(
            opctx.log,
            "updating rack subnet for rack {} to {:#?}",
            rack.id(),
            rack.rack_subnet
        );
        use db::schema::rack::dsl;
        diesel::update(dsl::rack)
            .filter(dsl::id.eq(rack.id()))
            .set(dsl::rack_subnet.eq(rack.rack_subnet))
            .execute_async(&*self.pool_connection_authorized(opctx).await?)
            .await
            .map_err(|e| public_error_from_diesel(e, ErrorHandler::Server))?;

        Ok(())
    }

    // Return the subnet for the rack
    pub async fn rack_subnet(
        &self,
        opctx: &OpContext,
        rack_id: Uuid,
    ) -> Result<IpNetwork, Error> {
        opctx.authorize(authz::Action::Read, &authz::FLEET).await?;
        let conn = self.pool_connection_authorized(opctx).await?;
        use db::schema::rack::dsl;
        // It's safe to unwrap the returned `rack_subnet` because
        // we filter on `rack_subnet.is_not_null()`
        let subnet = dsl::rack
            .filter(dsl::id.eq(rack_id))
            .filter(dsl::rack_subnet.is_not_null())
            .select(dsl::rack_subnet)
            .first_async::<Option<IpNetwork>>(&*conn)
            .await
            .map_err(|e| public_error_from_diesel(e, ErrorHandler::Server))?;
        match subnet {
            Some(subnet) => Ok(subnet),
            None => Err(Error::internal_error(
                "DB Error(bug): returned a null subnet for {rack_id}",
            )),
        }
    }

    /// Allocate a rack subnet octet to a given sled
    ///
    /// 1. Find the existing allocations
    /// 2. Calculate the new allocation
    /// 3. Save the new allocation, if there isn't one for the given
    ///    `hw_baseboard_id`
    /// 4. Return the new allocation
    ///
    // TODO: This could all actually be done in SQL using a `next_item` query.
    // See https://github.com/oxidecomputer/omicron/issues/4544
    pub async fn allocate_sled_underlay_subnet_octets(
        &self,
        opctx: &OpContext,
        rack_id: Uuid,
        hw_baseboard_id: Uuid,
    ) -> Result<SledUnderlaySubnetAllocation, Error> {
        // Fetch all the existing allocations via self.rack_id
        let allocations = self.rack_subnet_allocations(opctx, rack_id).await?;

        // Calculate the allocation for the new sled by choosing the minimum
        // octet. The returned allocations are ordered by octet, so we will know
        // when we have a free one. However, if we already have an allocation
        // for the given sled then reuse that one.
        const MIN_SUBNET_OCTET: i16 = 33;
        let mut new_allocation = SledUnderlaySubnetAllocation {
            rack_id,
            sled_id: Uuid::new_v4(),
            subnet_octet: MIN_SUBNET_OCTET,
            hw_baseboard_id,
        };
        let mut allocation_already_exists = false;
        for allocation in allocations {
            if allocation.hw_baseboard_id == new_allocation.hw_baseboard_id {
                // We already have an allocation for this sled.
                new_allocation = allocation;
                allocation_already_exists = true;
                break;
            }
            if allocation.subnet_octet == new_allocation.subnet_octet {
                bail_unless!(
                    new_allocation.subnet_octet < 255,
                    "Too many sled subnets allocated"
                );
                new_allocation.subnet_octet += 1;
            }
        }

        // Write the new allocation row to CRDB. The UNIQUE constraint
        // on `subnet_octet` will prevent dueling administrators reusing
        // allocations when sleds are being added. We will need another
        // mechanism ala generation numbers when we must interleave additions
        // and removals of sleds.
        if !allocation_already_exists {
            self.sled_subnet_allocation_insert(opctx, &new_allocation).await?;
        }

        Ok(new_allocation)
    }

    /// Return all current underlay allocations for the rack.
    ///
    /// Order allocations by `subnet_octet`
    pub async fn rack_subnet_allocations(
        &self,
        opctx: &OpContext,
        rack_id: Uuid,
    ) -> Result<Vec<SledUnderlaySubnetAllocation>, Error> {
        opctx.authorize(authz::Action::Read, &authz::FLEET).await?;
        use db::schema::sled_underlay_subnet_allocation::dsl as subnet_dsl;
        subnet_dsl::sled_underlay_subnet_allocation
            .filter(subnet_dsl::rack_id.eq(rack_id))
            .select(SledUnderlaySubnetAllocation::as_select())
            .order_by(subnet_dsl::subnet_octet.asc())
            .load_async(&*self.pool_connection_authorized(opctx).await?)
            .await
            .map_err(|e| public_error_from_diesel(e, ErrorHandler::Server))
    }

    /// Store a new sled subnet allocation in the database
    pub async fn sled_subnet_allocation_insert(
        &self,
        opctx: &OpContext,
        allocation: &SledUnderlaySubnetAllocation,
    ) -> Result<(), Error> {
        opctx.authorize(authz::Action::Modify, &authz::FLEET).await?;
        use db::schema::sled_underlay_subnet_allocation::dsl;
        diesel::insert_into(dsl::sled_underlay_subnet_allocation)
            .values(allocation.clone())
            .execute_async(&*self.pool_connection_authorized(opctx).await?)
            .await
            .map_err(|e| public_error_from_diesel(e, ErrorHandler::Server))?;
        Ok(())
    }

    #[allow(clippy::too_many_arguments)]
    async fn rack_create_recovery_silo(
        &self,
        opctx: &OpContext,
        conn: &async_bb8_diesel::Connection<DbConnection>,
        log: &slog::Logger,
        recovery_silo: external_params::SiloCreate,
        recovery_silo_fq_dns_name: String,
        recovery_user_id: external_params::UserId,
        recovery_user_password_hash: omicron_passwords::PasswordHashString,
        dns_update: DnsVersionUpdateBuilder,
    ) -> Result<(), RackInitError> {
        let db_silo = self
            .silo_create_conn(
                conn,
                opctx,
                opctx,
                recovery_silo,
                &[recovery_silo_fq_dns_name],
                dns_update,
            )
            .await
            .map_err(|err| match err.retryable() {
                NotRetryable(err) => RackInitError::Silo(err.into()),
                Retryable(err) => RackInitError::Retryable(err),
            })?;
        info!(log, "Created recovery silo");

        // Create the first user in the initial Recovery Silo
        let silo_user_id = Uuid::new_v4();
        let silo_user = SiloUser::new(
            db_silo.id(),
            silo_user_id,
            recovery_user_id.as_ref().to_owned(),
        );
        {
            use db::schema::silo_user::dsl;
            diesel::insert_into(dsl::silo_user)
                .values(silo_user)
                .execute_async(conn)
                .await?;
        }
        info!(log, "Created recovery user");

        // Set that user's password.
        let hash = SiloUserPasswordHash::new(
            silo_user_id,
            PasswordHashString::from(recovery_user_password_hash),
        );
        {
            use db::schema::silo_user_password_hash::dsl;
            diesel::insert_into(dsl::silo_user_password_hash)
                .values(hash)
                .execute_async(conn)
                .await?;
        }
        info!(log, "Created recovery user's password");

        // Grant that user Admin privileges on the Recovery Silo.

        // This is very subtle: we must generate both of these queries before we
        // execute either of them, and we must not attempt to do any authz
        // checks after this in the same transaction because they may deadlock
        // with our query.
        let authz_silo = authz::Silo::new(
            authz::FLEET,
            db_silo.id(),
            LookupType::ById(db_silo.id()),
        );
        let (q1, q2) = Self::role_assignment_replace_visible_queries(
            opctx,
            &authz_silo,
            &[shared::RoleAssignment {
                identity_type: IdentityType::SiloUser,
                identity_id: silo_user_id,
                role_name: SiloRole::Admin,
            }],
        )
        .await
        .map_err(RackInitError::RoleAssignment)?;
        debug!(log, "Generated role assignment queries");

        q1.execute_async(conn).await?;
        q2.execute_async(conn).await?;
        info!(log, "Granted Silo privileges");

        Ok(())
    }

    async fn rack_populate_service_networking_records(
        &self,
        conn: &async_bb8_diesel::Connection<DbConnection>,
        log: &slog::Logger,
        service_pool: &db::model::IpPool,
        zone_config: &OmicronZoneConfig,
    ) -> Result<(), RackInitError> {
        // For services with external connectivity, we record their
        // explicit IP allocation and create a service NIC as well.
        let zone_type = &zone_config.zone_type;
        let service_ip_nic = match zone_type {
            OmicronZoneType::ExternalDns { nic, .. }
            | OmicronZoneType::Nexus { nic, .. } => {
                let service_kind = format!("{}", zone_type.label());
                let external_ip = match zone_type.external_ip() {
                    Ok(Some(ip)) => ip,
                    Ok(None) => {
                        let message = format!(
                            "missing external IP in blueprint for {} zone {}",
                            service_kind, zone_config.id
                        );
                        return Err(RackInitError::AddingNic(
                            Error::internal_error(&message),
                        ));
                    }
                    Err(err) => {
                        let message = format!(
                            "error parsing external IP in blueprint for \
                             {} zone {}: {err:#}",
                            service_kind, zone_config.id
                        );
                        return Err(RackInitError::AddingNic(
                            Error::internal_error(&message),
                        ));
                    }
                };
                let db_ip = IncompleteExternalIp::for_service_explicit(
                    Uuid::new_v4(),
                    &db::model::Name(nic.name.clone()),
                    &service_kind,
                    zone_config.id,
                    service_pool.id(),
                    external_ip,
                );
                let vpc_subnet = match zone_type {
                    OmicronZoneType::ExternalDns { .. } => {
                        DNS_VPC_SUBNET.clone()
                    }
                    OmicronZoneType::Nexus { .. } => NEXUS_VPC_SUBNET.clone(),
                    _ => unreachable!(),
                };
                let db_nic = IncompleteNetworkInterface::new_service(
                    nic.id,
                    zone_config.id,
                    vpc_subnet,
                    IdentityMetadataCreateParams {
                        name: nic.name.clone(),
                        description: format!("{service_kind} service vNIC"),
                    },
                    nic.ip,
                    nic.mac,
                    nic.slot,
                )
                .map_err(|e| RackInitError::AddingNic(e))?;
                Some((db_ip, db_nic))
            }
            OmicronZoneType::BoundaryNtp { snat_cfg, ref nic, .. } => {
                let db_ip = IncompleteExternalIp::for_service_explicit_snat(
                    Uuid::new_v4(),
                    zone_config.id,
                    service_pool.id(),
                    snat_cfg.ip,
                    (snat_cfg.first_port, snat_cfg.last_port),
                );
                let db_nic = IncompleteNetworkInterface::new_service(
                    nic.id,
                    zone_config.id,
                    NTP_VPC_SUBNET.clone(),
                    IdentityMetadataCreateParams {
                        name: nic.name.clone(),
                        description: format!(
                            "{} service vNIC",
                            zone_type.label()
                        ),
                    },
                    nic.ip,
                    nic.mac,
                    nic.slot,
                )
                .map_err(|e| RackInitError::AddingNic(e))?;
                Some((db_ip, db_nic))
            }
            OmicronZoneType::InternalNtp { .. }
            | OmicronZoneType::Clickhouse { .. }
            | OmicronZoneType::ClickhouseKeeper { .. }
            | OmicronZoneType::CockroachDb { .. }
            | OmicronZoneType::Crucible { .. }
            | OmicronZoneType::CruciblePantry { .. }
            | OmicronZoneType::InternalDns { .. }
            | OmicronZoneType::Oximeter { .. } => None,
        };
        let Some((db_ip, db_nic)) = service_ip_nic else {
            info!(
                log,
                "No networking records needed for {} service",
                zone_type.label(),
            );
            return Ok(());
        };
        Self::allocate_external_ip_on_connection(conn, db_ip).await.map_err(
            |err| {
                error!(
                    log,
                    "Initializing Rack: Failed to allocate \
                     IP address for {}",
                    zone_type.label();
                    "err" => %err,
                );
                match err.retryable() {
                    Retryable(e) => RackInitError::Retryable(e),
                    NotRetryable(e) => RackInitError::AddingIp(e.into()),
                }
            },
        )?;

        self.create_network_interface_raw_conn(conn, db_nic)
            .await
            .map(|_| ())
            .or_else(|e| {
                use db::queries::network_interface::InsertError;
                match e {
                    InsertError::InterfaceAlreadyExists(
                        _,
                        db::model::NetworkInterfaceKind::Service,
                    ) => Ok(()),
                    InsertError::Retryable(err) => {
                        Err(RackInitError::Retryable(err))
                    }
                    _ => Err(RackInitError::AddingNic(e.into_external())),
                }
            })?;
        info!(
            log,
            "Inserted networking records for {} service",
            zone_type.label(),
        );

        Ok(())
    }

    /// Update a rack to mark that it has been initialized
    pub async fn rack_set_initialized(
        &self,
        opctx: &OpContext,
        rack_init: RackInit,
    ) -> UpdateResult<Rack> {
        use db::schema::rack::dsl as rack_dsl;

        opctx.authorize(authz::Action::CreateChild, &authz::FLEET).await?;

        let (authz_service_pool, service_pool) =
            self.ip_pools_service_lookup(&opctx).await?;

        // NOTE: This operation could likely be optimized with a CTE, but given
        // the low-frequency of calls, this optimization has been deferred.
        let log = opctx.log.clone();
        let err = Arc::new(OnceLock::new());

        // NOTE: This transaction cannot yet be made retryable, as it uses
        // nested transactions.
        let rack = self
            .pool_connection_authorized(opctx)
            .await?
            .transaction_async(|conn| {
                let err = err.clone();
                let log = log.clone();
                let authz_service_pool = authz_service_pool.clone();
                let rack_init = rack_init.clone();
                let service_pool = service_pool.clone();
                async move {
                    let rack_id = rack_init.rack_id;
                    let blueprint = rack_init.blueprint;
<<<<<<< HEAD
=======
                    let services = rack_init.services;
                    let physical_disks = rack_init.physical_disks;
                    let zpools = rack_init.zpools;
>>>>>>> e7625101
                    let datasets = rack_init.datasets;
                    let service_ip_pool_ranges =
                        rack_init.service_ip_pool_ranges;
                    let internal_dns = rack_init.internal_dns;
                    let external_dns = rack_init.external_dns;

                    // Early exit if the rack has already been initialized.
                    let rack = rack_dsl::rack
                        .filter(rack_dsl::id.eq(rack_id))
                        .select(Rack::as_select())
                        .get_result_async(&conn)
                        .await
                        .map_err(|e| {
                            error!(
                                log,
                                "Initializing Rack: Rack UUID not found";
                                InlineErrorChain::new(&e),
                            );
                            err.set(RackInitError::RackUpdate {
                                err: e,
                                rack_id,
                            })
                            .unwrap();
                            DieselError::RollbackTransaction
                        })?;
                    if rack.initialized {
                        info!(log, "Early exit: Rack already initialized");
                        return Ok::<_, DieselError>(rack);
                    }

                    // Otherwise, insert:
                    // - Services
                    // - PhysicalDisks
                    // - Zpools
                    // - Datasets
                    // - A blueprint
                    //
                    // Which RSS has already allocated during bootstrapping.

                    // Set up the IP pool for internal services.
                    for range in service_ip_pool_ranges {
                        Self::ip_pool_add_range_on_connection(
                            &conn,
                            opctx,
                            &authz_service_pool,
                            &range,
                        )
                        .await
                        .map_err(|e| {
                            error!(
                                log,
                                "Initializing Rack: Failed to add \
                                 IP pool range";
                                &e,
                            );
                            err.set(RackInitError::AddingIp(e)).unwrap();
                            DieselError::RollbackTransaction
                        })?;
                    }

                    // Insert the RSS-generated blueprint.
                    Self::blueprint_insert_on_connection(
                        &conn, opctx, &blueprint,
                    )
                    .await
                    .map_err(|e| {
                        error!(
                            log,
                            "Initializing Rack: Failed to insert blueprint";
                            &e,
                        );
                        err.set(RackInitError::BlueprintInsert(e)).unwrap();
                        DieselError::RollbackTransaction
                    })?;

                    // Mark the RSS-generated blueprint as the current target,
                    // DISABLED. We may change this to enabled in the future
                    // when more of Reconfigurator is automated, but for now we
                    // require a support operation to enable it.
                    Self::blueprint_target_set_current_on_connection(
                        &conn,
                        opctx,
                        BlueprintTarget {
                            target_id: blueprint.id,
                            enabled: false,
                            time_made_target: Utc::now(),
                        },
                    )
                    .await
                    .map_err(|e| {
                        error!(
                            log,
                            "Initializing Rack: Failed to set blueprint \
                             as target";
                            &e,
                        );
                        err.set(RackInitError::BlueprintTargetSet(e)).unwrap();
                        DieselError::RollbackTransaction
                    })?;

                    // Allocate networking records for all services.
                    for (_, zone_config) in blueprint.all_omicron_zones() {
                        self.rack_populate_service_networking_records(
                            &conn,
                            &log,
                            &service_pool,
                            zone_config,
                        )
                        .await
                        .map_err(|e| {
                            error!(log, "Failed to upsert physical disk"; "err" => ?e);
                            err.set(e).unwrap();
                            DieselError::RollbackTransaction
                        })?;
                    }
                    info!(log, "Inserted service networking records");

                    for physical_disk in physical_disks {
                        Self::physical_disk_upsert_on_connection(&conn, &opctx, physical_disk)
                            .await
                            .map_err(|e| {
                                error!(log, "Failed to upsert physical disk"; "err" => #%e);
                                err.set(RackInitError::PhysicalDiskInsert(e))
                                    .unwrap();
                                DieselError::RollbackTransaction
                            })?;
                    }

                    info!(log, "Inserted physical disks");

                    for zpool in zpools {
                        Self::zpool_upsert_on_connection(&conn, &opctx, zpool).await.map_err(
                            |e| {
                                error!(log, "Failed to upsert zpool"; "err" => #%e);
                                err.set(RackInitError::ZpoolInsert(e)).unwrap();
                                DieselError::RollbackTransaction
                            },
                        )?;
                    }

                    info!(log, "Inserted zpools");

                    for dataset in datasets {
                        use db::schema::dataset::dsl;
                        let zpool_id = dataset.pool_id;
                        Zpool::insert_resource(
                            zpool_id,
                            diesel::insert_into(dsl::dataset)
                                .values(dataset.clone())
                                .on_conflict(dsl::id)
                                .do_update()
                                .set((
                                    dsl::time_modified.eq(Utc::now()),
                                    dsl::pool_id.eq(excluded(dsl::pool_id)),
                                    dsl::ip.eq(excluded(dsl::ip)),
                                    dsl::port.eq(excluded(dsl::port)),
                                    dsl::kind.eq(excluded(dsl::kind)),
                                )),
                        )
                        .insert_and_get_result_async(&conn)
                        .await
                        .map_err(|e| {
                            err.set(RackInitError::DatasetInsert {
                                err: e,
                                zpool_id,
                            })
                            .unwrap();
                            DieselError::RollbackTransaction
                        })?;
                    }
                    info!(log, "Inserted datasets");

                    // Insert the initial contents of the internal and external DNS
                    // zones.
                    Self::load_dns_data(&conn, internal_dns).await.map_err(
                        |e| {
                            err.set(RackInitError::DnsSerialization(e))
                                .unwrap();
                            DieselError::RollbackTransaction
                        },
                    )?;
                    info!(log, "Populated DNS tables for internal DNS");

                    Self::load_dns_data(&conn, external_dns).await.map_err(
                        |e| {
                            err.set(RackInitError::DnsSerialization(e))
                                .unwrap();
                            DieselError::RollbackTransaction
                        },
                    )?;
                    info!(log, "Populated DNS tables for external DNS");

                    // Create the initial Recovery Silo
                    self.rack_create_recovery_silo(
                        &opctx,
                        &conn,
                        &log,
                        rack_init.recovery_silo,
                        rack_init.recovery_silo_fq_dns_name,
                        rack_init.recovery_user_id,
                        rack_init.recovery_user_password_hash,
                        rack_init.dns_update,
                    )
                    .await
                    .map_err(|e| match e {
                        RackInitError::Retryable(e) => e,
                        _ => {
                            err.set(e).unwrap();
                            DieselError::RollbackTransaction
                        }
                    })?;

                    let rack = diesel::update(rack_dsl::rack)
                        .filter(rack_dsl::id.eq(rack_id))
                        .set((
                            rack_dsl::initialized.eq(true),
                            rack_dsl::time_modified.eq(Utc::now()),
                        ))
                        .returning(Rack::as_returning())
                        .get_result_async::<Rack>(&conn)
                        .await
                        .map_err(|e| {
                            if retryable(&e) {
                                return e;
                            }
                            err.set(RackInitError::RackUpdate {
                                err: e,
                                rack_id,
                            })
                            .unwrap();
                            DieselError::RollbackTransaction
                        })?;
                    Ok(rack)
                }
            })
            .await
            .map_err(|e| {
                if let Some(err) = Arc::try_unwrap(err).unwrap().take() {
                    err.into()
                } else {
                    Error::internal_error(&format!("Transaction error: {}", e))
                }
            })?;
        Ok(rack)
    }

    pub async fn load_builtin_rack_data(
        &self,
        opctx: &OpContext,
        rack_id: Uuid,
    ) -> Result<(), Error> {
        use omicron_common::api::external::Name;

        self.rack_insert(opctx, &db::model::Rack::new(rack_id)).await?;

        let internal_pool =
            db::model::IpPool::new(&IdentityMetadataCreateParams {
                name: SERVICE_IP_POOL_NAME.parse::<Name>().unwrap(),
                description: String::from("IP Pool for Oxide Services"),
            });

        let internal_pool_id = internal_pool.id();

        let internal_created = self
            .ip_pool_create(opctx, internal_pool)
            .await
            .map(|_| true)
            .or_else(|e| match e {
                Error::ObjectAlreadyExists { .. } => Ok(false),
                _ => Err(e),
            })?;

        // make default for the internal silo. only need to do this if
        // the create went through, i.e., if it wasn't already there
        if internal_created {
            self.ip_pool_link_silo(
                opctx,
                db::model::IpPoolResource {
                    ip_pool_id: internal_pool_id,
                    resource_type: db::model::IpPoolResourceType::Silo,
                    resource_id: *INTERNAL_SILO_ID,
                    is_default: true,
                },
            )
            .await?;
        }

        Ok(())
    }
}

#[cfg(test)]
mod test {
    use super::*;
    use crate::db::datastore::test::{
        sled_baseboard_for_test, sled_system_hardware_for_test,
    };
    use crate::db::datastore::test_utils::datastore_test;
    use crate::db::datastore::Discoverability;
    use crate::db::lookup::LookupPath;
    use crate::db::model::ExternalIp;
    use crate::db::model::IpKind;
    use crate::db::model::IpPoolRange;
    use crate::db::model::Sled;
    use async_bb8_diesel::AsyncSimpleConnection;
    use nexus_config::NUM_INITIAL_RESERVED_IP_ADDRESSES;
    use nexus_db_model::{DnsGroup, Generation, InitialDnsGroup, SledUpdate};
    use nexus_reconfigurator_planning::blueprint_builder::BlueprintBuilder;
    use nexus_reconfigurator_planning::system::{
        SledBuilder, SystemDescription,
    };
    use nexus_test_utils::db::test_setup_database;
    use nexus_types::deployment::OmicronZoneConfig;
    use nexus_types::deployment::OmicronZonesConfig;
    use nexus_types::external_api::shared::SiloIdentityMode;
    use nexus_types::identity::Asset;
    use nexus_types::internal_api::params::DnsRecord;
    use nexus_types::inventory::NetworkInterface;
    use nexus_types::inventory::NetworkInterfaceKind;
    use omicron_common::address::{
        DNS_OPTE_IPV4_SUBNET, NEXUS_OPTE_IPV4_SUBNET, NTP_OPTE_IPV4_SUBNET,
    };
    use omicron_common::api::external::http_pagination::PaginatedBy;
    use omicron_common::api::external::{
        IdentityMetadataCreateParams, MacAddr, Vni,
    };
    use omicron_common::api::internal::shared::SourceNatConfig;
    use omicron_test_utils::dev;
    use sled_agent_client::types::OmicronZoneDataset;
    use std::collections::{BTreeMap, HashMap};
    use std::net::{IpAddr, Ipv4Addr, Ipv6Addr, SocketAddr, SocketAddrV6};
    use std::num::NonZeroU32;

    // Default impl is for tests only, and really just so that tests can more
    // easily specify just the parts that they want.
    impl Default for RackInit {
        fn default() -> Self {
            RackInit {
                rack_id: Uuid::parse_str(nexus_test_utils::RACK_UUID).unwrap(),
                rack_subnet: nexus_test_utils::RACK_SUBNET.parse().unwrap(),
                blueprint: Blueprint {
                    id: Uuid::new_v4(),
                    blueprint_zones: BTreeMap::new(),
                    parent_blueprint_id: None,
                    internal_dns_version: *Generation::new(),
                    external_dns_version: *Generation::new(),
                    time_created: Utc::now(),
                    creator: "test suite".to_string(),
                    comment: "test suite".to_string(),
                },
<<<<<<< HEAD
=======
                services: vec![],
                physical_disks: vec![],
                zpools: vec![],
>>>>>>> e7625101
                datasets: vec![],
                service_ip_pool_ranges: vec![],
                internal_dns: InitialDnsGroup::new(
                    DnsGroup::Internal,
                    internal_dns::DNS_ZONE,
                    "test suite",
                    "test suite",
                    HashMap::new(),
                ),
                external_dns: InitialDnsGroup::new(
                    DnsGroup::External,
                    internal_dns::DNS_ZONE,
                    "test suite",
                    "test suite",
                    HashMap::new(),
                ),
                recovery_silo: external_params::SiloCreate {
                    identity: IdentityMetadataCreateParams {
                        name: "test-silo".parse().unwrap(),
                        description: String::new(),
                    },
                    // Set a default quota of a half rack's worth of resources
                    quotas: external_params::SiloQuotasCreate::arbitrarily_high_default(),
                    discoverable: false,
                    identity_mode: SiloIdentityMode::LocalOnly,
                    admin_group_name: None,
                    tls_certificates: vec![],
                    mapped_fleet_roles: Default::default(),
                },
                recovery_silo_fq_dns_name: format!(
                    "test-silo.sys.{}",
                    internal_dns::DNS_ZONE
                ),
                recovery_user_id: "test-user".parse().unwrap(),
                // empty string password
                recovery_user_password_hash: "$argon2id$v=19$m=98304,t=13,\
                p=1$d2t2UHhOdWt3NkYyY1l3cA$pIvmXrcTk/\
                nsUzWvBQIeuMJk96ijye/oIXHCj15xg+M"
                    .parse()
                    .unwrap(),
                dns_update: DnsVersionUpdateBuilder::new(
                    DnsGroup::External,
                    "test suite".to_string(),
                    "test suite".to_string(),
                ),
            }
        }
    }

    fn rack_id() -> Uuid {
        Uuid::parse_str(nexus_test_utils::RACK_UUID).unwrap()
    }

    #[tokio::test]
    async fn rack_set_initialized_empty() {
        let logctx = dev::test_setup_log("rack_set_initialized_empty");
        let mut db = test_setup_database(&logctx.log).await;
        let (opctx, datastore) = datastore_test(&logctx, &db).await;
        let before = Utc::now();
        let rack_init = RackInit::default();

        // Initializing the rack with no data is odd, but allowed.
        let rack = datastore
            .rack_set_initialized(&opctx, rack_init.clone())
            .await
            .expect("Failed to initialize rack");

        let after = Utc::now();
        assert_eq!(rack.id(), rack_id());
        assert!(rack.initialized);

        // Verify the DNS configuration.
        let dns_internal = datastore
            .dns_config_read(&opctx, DnsGroup::Internal)
            .await
            .unwrap();
        assert_eq!(dns_internal.generation, 1);
        assert!(dns_internal.time_created >= before);
        assert!(dns_internal.time_created <= after);
        assert_eq!(dns_internal.zones.len(), 0);

        let dns_external = datastore
            .dns_config_read(&opctx, DnsGroup::External)
            .await
            .unwrap();
        // The external DNS zone has an extra update due to the initial Silo
        // creation.
        assert_eq!(dns_internal.generation + 1, dns_external.generation);
        assert_eq!(dns_internal.zones, dns_external.zones);

        // Verify the details about the initial Silo.
        let silos = datastore
            .silos_list(
                &opctx,
                &PaginatedBy::Name(DataPageParams {
                    marker: None,
                    limit: NonZeroU32::new(2).unwrap(),
                    direction: dropshot::PaginationOrder::Ascending,
                }),
                Discoverability::DiscoverableOnly,
            )
            .await
            .expect("Failed to list Silos");
        // It should *not* show up in the list because it's not discoverable.
        assert_eq!(silos.len(), 0);
        let (authz_silo, db_silo) = LookupPath::new(&opctx, &datastore)
            .silo_name(&nexus_db_model::Name(
                rack_init.recovery_silo.identity.name.clone(),
            ))
            .fetch()
            .await
            .expect("Failed to lookup Silo");
        assert!(!db_silo.discoverable);

        // Verify that the user exists and has the password (hash) that we
        // expect.
        let silo_users = datastore
            .silo_users_list(
                &opctx,
                &authz::SiloUserList::new(authz_silo.clone()),
                &DataPageParams {
                    marker: None,
                    limit: NonZeroU32::new(2).unwrap(),
                    direction: dropshot::PaginationOrder::Ascending,
                },
            )
            .await
            .expect("failed to list users");
        assert_eq!(silo_users.len(), 1);
        assert_eq!(
            silo_users[0].external_id,
            rack_init.recovery_user_id.as_ref()
        );
        let authz_silo_user = authz::SiloUser::new(
            authz_silo,
            silo_users[0].id(),
            LookupType::ById(silo_users[0].id()),
        );
        let hash = datastore
            .silo_user_password_hash_fetch(&opctx, &authz_silo_user)
            .await
            .expect("Failed to lookup password hash")
            .expect("Found no password hash");
        assert_eq!(hash.hash.0, rack_init.recovery_user_password_hash);

        // It should also be idempotent.
        let rack2 = datastore
            .rack_set_initialized(&opctx, rack_init)
            .await
            .expect("Failed to initialize rack");
        assert_eq!(rack.time_modified(), rack2.time_modified());

        let dns_internal2 = datastore
            .dns_config_read(&opctx, DnsGroup::Internal)
            .await
            .unwrap();
        assert_eq!(dns_internal, dns_internal2);

        db.cleanup().await.unwrap();
        logctx.cleanup_successful();
    }

    async fn create_test_sled(db: &DataStore) -> Sled {
        let sled_id = Uuid::new_v4();
        let addr = SocketAddrV6::new(Ipv6Addr::LOCALHOST, 0, 0, 0);
        let sled_update = SledUpdate::new(
            sled_id,
            addr,
            sled_baseboard_for_test(),
            sled_system_hardware_for_test(),
            rack_id(),
            Generation::new(),
        );
        db.sled_upsert(sled_update)
            .await
            .expect("Could not upsert sled during test prep")
    }

    // Hacky macro helper to:
    // - Perform a transaction...
    // - ... That queries a particular table for all values...
    // - ... and Selects them as the requested model type.
    macro_rules! fn_to_get_all {
        ($table:ident, $model:ident) => {
            paste::paste! {
                async fn [<get_all_ $table s>](db: &DataStore) -> Vec<$model> {
                    use crate::db::schema::$table::dsl;
                    use nexus_test_utils::db::ALLOW_FULL_TABLE_SCAN_SQL;
                    let conn = db.pool_connection_for_tests()
                        .await
                        .unwrap();

                    db.transaction_retry_wrapper(concat!("fn_to_get_all_", stringify!($table)))
                        .transaction(&conn, |conn| async move {
                            conn.batch_execute_async(ALLOW_FULL_TABLE_SCAN_SQL)
                                .await
                                .unwrap();
                            Ok(
                                dsl::$table
                                    .select($model::as_select())
                                    .get_results_async(&conn)
                                    .await
                                    .unwrap()
                            )
                        })
                        .await
                        .unwrap()
                }
            }
        };
    }

    fn_to_get_all!(external_ip, ExternalIp);
    fn_to_get_all!(ip_pool_range, IpPoolRange);
    fn_to_get_all!(dataset, Dataset);

    fn random_dataset() -> OmicronZoneDataset {
        OmicronZoneDataset {
            pool_name: illumos_utils::zpool::ZpoolName::new_external(
                Uuid::new_v4(),
            )
            .to_string()
            .parse()
            .unwrap(),
        }
    }

    #[tokio::test]
    async fn rack_set_initialized_with_services() {
        let test_name = "rack_set_initialized_with_services";
        let logctx = dev::test_setup_log(test_name);
        let mut db = test_setup_database(&logctx.log).await;
        let (opctx, datastore) = datastore_test(&logctx, &db).await;

        let sled1 = create_test_sled(&datastore).await;
        let sled2 = create_test_sled(&datastore).await;
        let sled3 = create_test_sled(&datastore).await;

        let service_ip_pool_ranges = vec![IpRange::try_from((
            Ipv4Addr::new(1, 2, 3, 4),
            Ipv4Addr::new(1, 2, 3, 6),
        ))
        .unwrap()];

        let mut system = SystemDescription::new();
        system
            .service_ip_pool_ranges(service_ip_pool_ranges.clone())
            .sled(SledBuilder::new().id(sled1.id()))
            .expect("failed to add sled1")
            .sled(SledBuilder::new().id(sled2.id()))
            .expect("failed to add sled2")
            .sled(SledBuilder::new().id(sled3.id()))
            .expect("failed to add sled3");
        let policy = system.to_policy().expect("failed to make policy");
        let mut inventory_builder = system
            .to_collection_builder()
            .expect("failed to make collection builder");

        let external_dns_ip = IpAddr::V4(Ipv4Addr::new(1, 2, 3, 4));
        let external_dns_pip = DNS_OPTE_IPV4_SUBNET
            .nth(NUM_INITIAL_RESERVED_IP_ADDRESSES as u32 + 1)
            .unwrap();
        let external_dns_id = Uuid::new_v4();
        let nexus_ip = IpAddr::V4(Ipv4Addr::new(1, 2, 3, 6));
        let nexus_pip = NEXUS_OPTE_IPV4_SUBNET
            .nth(NUM_INITIAL_RESERVED_IP_ADDRESSES as u32 + 1)
            .unwrap();
        let nexus_id = Uuid::new_v4();
        let ntp1_ip = IpAddr::V4(Ipv4Addr::new(1, 2, 3, 5));
        let ntp1_pip = NTP_OPTE_IPV4_SUBNET
            .nth(NUM_INITIAL_RESERVED_IP_ADDRESSES as u32 + 1)
            .unwrap();
        let ntp1_id = Uuid::new_v4();
        let ntp2_ip = IpAddr::V4(Ipv4Addr::new(1, 2, 3, 5));
        let ntp2_pip = NTP_OPTE_IPV4_SUBNET
            .nth(NUM_INITIAL_RESERVED_IP_ADDRESSES as u32 + 2)
            .unwrap();
        let ntp2_id = Uuid::new_v4();
        let ntp3_id = Uuid::new_v4();
        let mut macs = MacAddr::iter_system();

        // Add services for our sleds to the inventory (which will cause them to
        // be present in the blueprint we'll generate from it).
        inventory_builder
            .found_sled_omicron_zones(
                "sled1",
                sled1.id(),
                OmicronZonesConfig {
                    generation: Generation::new().next(),
                    zones: vec![
                        OmicronZoneConfig {
                            id: external_dns_id,
                            underlay_address: Ipv6Addr::LOCALHOST,
                            zone_type: OmicronZoneType::ExternalDns {
                                dataset: random_dataset(),
                                http_address: "[::1]:80".to_string(),
                                dns_address: SocketAddr::new(
                                    external_dns_ip,
                                    53,
                                )
                                .to_string(),
                                nic: NetworkInterface {
                                    id: Uuid::new_v4(),
                                    kind: NetworkInterfaceKind::Service {
                                        id: external_dns_id,
                                    },
                                    name: "external-dns".parse().unwrap(),
                                    ip: external_dns_pip.into(),
                                    mac: macs.next().unwrap(),
                                    subnet: IpNetwork::from(
                                        **DNS_OPTE_IPV4_SUBNET,
                                    )
                                    .into(),
                                    vni: Vni::SERVICES_VNI,
                                    primary: true,
                                    slot: 0,
                                },
                            },
                        },
                        OmicronZoneConfig {
                            id: ntp1_id,
                            underlay_address: Ipv6Addr::LOCALHOST,
                            zone_type: OmicronZoneType::BoundaryNtp {
                                address: "[::1]:80".to_string(),
                                ntp_servers: vec![],
                                dns_servers: vec![],
                                domain: None,
                                nic: NetworkInterface {
                                    id: Uuid::new_v4(),
                                    kind: NetworkInterfaceKind::Service {
                                        id: ntp1_id,
                                    },
                                    name: "ntp1".parse().unwrap(),
                                    ip: ntp1_pip.into(),
                                    mac: macs.next().unwrap(),
                                    subnet: IpNetwork::from(
                                        **NTP_OPTE_IPV4_SUBNET,
                                    )
                                    .into(),
                                    vni: Vni::SERVICES_VNI,
                                    primary: true,
                                    slot: 0,
                                },
                                snat_cfg: SourceNatConfig {
                                    ip: ntp1_ip,
                                    first_port: 16384,
                                    last_port: 32767,
                                },
                            },
                        },
                    ],
                },
            )
            .expect("recording Omicron zones");
        inventory_builder
            .found_sled_omicron_zones(
                "sled2",
                sled2.id(),
                OmicronZonesConfig {
                    generation: Generation::new().next(),
                    zones: vec![
                        OmicronZoneConfig {
                            id: nexus_id,
                            underlay_address: Ipv6Addr::LOCALHOST,
                            zone_type: OmicronZoneType::Nexus {
                                internal_address: "[::1]:80".to_string(),
                                external_ip: nexus_ip,
                                external_tls: false,
                                external_dns_servers: vec![],
                                nic: NetworkInterface {
                                    id: Uuid::new_v4(),
                                    kind: NetworkInterfaceKind::Service {
                                        id: nexus_id,
                                    },
                                    name: "nexus".parse().unwrap(),
                                    ip: nexus_pip.into(),
                                    mac: macs.next().unwrap(),
                                    subnet: IpNetwork::from(
                                        **NEXUS_OPTE_IPV4_SUBNET,
                                    )
                                    .into(),
                                    vni: Vni::SERVICES_VNI,
                                    primary: true,
                                    slot: 0,
                                },
                            },
                        },
                        OmicronZoneConfig {
                            id: ntp2_id,
                            underlay_address: Ipv6Addr::LOCALHOST,
                            zone_type: OmicronZoneType::BoundaryNtp {
                                address: "[::1]:80".to_string(),
                                ntp_servers: vec![],
                                dns_servers: vec![],
                                domain: None,
                                nic: NetworkInterface {
                                    id: Uuid::new_v4(),
                                    kind: NetworkInterfaceKind::Service {
                                        id: ntp2_id,
                                    },
                                    name: "ntp2".parse().unwrap(),
                                    ip: ntp2_pip.into(),
                                    mac: macs.next().unwrap(),
                                    subnet: IpNetwork::from(
                                        **NTP_OPTE_IPV4_SUBNET,
                                    )
                                    .into(),
                                    vni: Vni::SERVICES_VNI,
                                    primary: true,
                                    slot: 0,
                                },
                                snat_cfg: SourceNatConfig {
                                    ip: ntp2_ip,
                                    first_port: 0,
                                    last_port: 16383,
                                },
                            },
                        },
                    ],
                },
            )
            .expect("recording Omicron zones");
        inventory_builder
            .found_sled_omicron_zones(
                "sled3",
                sled3.id(),
                OmicronZonesConfig {
                    generation: Generation::new().next(),
                    zones: vec![OmicronZoneConfig {
                        id: ntp3_id,
                        underlay_address: Ipv6Addr::LOCALHOST,
                        zone_type: OmicronZoneType::InternalNtp {
                            address: "[::1]:80".to_string(),
                            ntp_servers: vec![],
                            dns_servers: vec![],
                            domain: None,
                        },
                    }],
                },
            )
            .expect("recording Omicron zones");
        let blueprint = BlueprintBuilder::build_initial_from_collection_seeded(
            &inventory_builder.build(),
            *Generation::new(),
            *Generation::new(),
            &policy,
            "test suite",
            (test_name, "initial blueprint"),
        )
        .expect("failed to build blueprint");

        let rack = datastore
            .rack_set_initialized(
                &opctx,
                RackInit {
                    blueprint: blueprint.clone(),
                    service_ip_pool_ranges,
                    ..Default::default()
                },
            )
            .await
            .expect("Failed to initialize rack");

        assert_eq!(rack.id(), rack_id());
        assert!(rack.initialized);

        // We should see the blueprint we passed in.
        let (_blueprint_target, observed_blueprint) = datastore
            .blueprint_target_get_current_full(&opctx)
            .await
            .expect("failed to read blueprint");
        assert_eq!(observed_blueprint, blueprint);

        // We should also see the single external IP allocated for each service
        // save for the non-boundary NTP service.
        let observed_external_ips = get_all_external_ips(&datastore).await;
        assert_eq!(observed_external_ips.len(), 4);
        let dns_external_ip = observed_external_ips
            .iter()
            .find(|e| e.parent_id == Some(external_dns_id))
            .unwrap();
        let nexus_external_ip = observed_external_ips
            .iter()
            .find(|e| e.parent_id == Some(nexus_id))
            .unwrap();
        let ntp1_external_ip = observed_external_ips
            .iter()
            .find(|e| e.parent_id == Some(ntp1_id))
            .unwrap();
        let ntp2_external_ip = observed_external_ips
            .iter()
            .find(|e| e.parent_id == Some(ntp2_id))
            .unwrap();
        assert!(!observed_external_ips
            .iter()
            .any(|e| e.parent_id == Some(ntp3_id)));

        assert!(dns_external_ip.is_service);
        assert_eq!(dns_external_ip.kind, IpKind::Floating);

        assert!(nexus_external_ip.is_service);
        assert_eq!(nexus_external_ip.kind, IpKind::Floating);

        assert!(ntp1_external_ip.is_service);
        assert_eq!(ntp1_external_ip.kind, IpKind::SNat);
        assert_eq!(ntp1_external_ip.first_port.0, 16384);
        assert_eq!(ntp1_external_ip.last_port.0, 32767);

        assert!(ntp2_external_ip.is_service);
        assert_eq!(ntp2_external_ip.kind, IpKind::SNat);
        assert_eq!(ntp2_external_ip.first_port.0, 0);
        assert_eq!(ntp2_external_ip.last_port.0, 16383);

        // Furthermore, we should be able to see that these IP addresses have
        // been allocated as a part of the service IP pool.
        let (.., svc_pool) =
            datastore.ip_pools_service_lookup(&opctx).await.unwrap();
        assert_eq!(svc_pool.name().as_str(), "oxide-service-pool");

        let observed_ip_pool_ranges = get_all_ip_pool_ranges(&datastore).await;
        assert_eq!(observed_ip_pool_ranges.len(), 1);
        assert_eq!(observed_ip_pool_ranges[0].ip_pool_id, svc_pool.id());

        // Verify the allocated external IPs
        assert_eq!(dns_external_ip.ip_pool_id, svc_pool.id());
        assert_eq!(
            dns_external_ip.ip_pool_range_id,
            observed_ip_pool_ranges[0].id
        );
        assert_eq!(dns_external_ip.ip.ip(), external_dns_ip);

        assert_eq!(nexus_external_ip.ip_pool_id, svc_pool.id());
        assert_eq!(
            nexus_external_ip.ip_pool_range_id,
            observed_ip_pool_ranges[0].id
        );
        assert_eq!(nexus_external_ip.ip.ip(), nexus_ip);

        assert_eq!(ntp1_external_ip.ip_pool_id, svc_pool.id());
        assert_eq!(
            ntp1_external_ip.ip_pool_range_id,
            observed_ip_pool_ranges[0].id
        );
        assert_eq!(ntp1_external_ip.ip.ip(), ntp1_ip);

        assert_eq!(ntp2_external_ip.ip_pool_id, svc_pool.id());
        assert_eq!(
            ntp2_external_ip.ip_pool_range_id,
            observed_ip_pool_ranges[0].id
        );
        assert_eq!(ntp2_external_ip.ip.ip(), ntp2_ip);

        let observed_datasets = get_all_datasets(&datastore).await;
        assert!(observed_datasets.is_empty());

        db.cleanup().await.unwrap();
        logctx.cleanup_successful();
    }

    #[tokio::test]
    async fn rack_set_initialized_with_many_nexus_services() {
        let test_name = "rack_set_initialized_with_many_nexus_services";
        let logctx = dev::test_setup_log(test_name);
        let mut db = test_setup_database(&logctx.log).await;
        let (opctx, datastore) = datastore_test(&logctx, &db).await;

        let sled = create_test_sled(&datastore).await;

        // Ask for two Nexus services, with different external IPs.
        let nexus_ip_start = Ipv4Addr::new(1, 2, 3, 4);
        let nexus_ip_end = Ipv4Addr::new(1, 2, 3, 5);
        let service_ip_pool_ranges =
            vec![IpRange::try_from((nexus_ip_start, nexus_ip_end))
                .expect("Cannot create IP Range")];

        let mut system = SystemDescription::new();
        system
            .service_ip_pool_ranges(service_ip_pool_ranges.clone())
            .sled(SledBuilder::new().id(sled.id()))
            .expect("failed to add sled");
        let policy = system.to_policy().expect("failed to make policy");
        let mut inventory_builder = system
            .to_collection_builder()
            .expect("failed to make collection builder");

        let nexus_id1 = Uuid::new_v4();
        let nexus_id2 = Uuid::new_v4();
        let nexus_pip1 = NEXUS_OPTE_IPV4_SUBNET
            .nth(NUM_INITIAL_RESERVED_IP_ADDRESSES as u32 + 1)
            .unwrap();
        let nexus_pip2 = NEXUS_OPTE_IPV4_SUBNET
            .nth(NUM_INITIAL_RESERVED_IP_ADDRESSES as u32 + 2)
            .unwrap();
        let mut macs = MacAddr::iter_system();

        inventory_builder
            .found_sled_omicron_zones(
                "sled",
                sled.id(),
                OmicronZonesConfig {
                    generation: Generation::new().next(),
                    zones: vec![
                        OmicronZoneConfig {
                            id: nexus_id1,
                            underlay_address: Ipv6Addr::LOCALHOST,
                            zone_type: OmicronZoneType::Nexus {
                                internal_address: "[::1]:80".to_string(),
                                external_ip: nexus_ip_start.into(),
                                external_tls: false,
                                external_dns_servers: vec![],
                                nic: NetworkInterface {
                                    id: Uuid::new_v4(),
                                    kind: NetworkInterfaceKind::Service {
                                        id: nexus_id1,
                                    },
                                    name: "nexus1".parse().unwrap(),
                                    ip: nexus_pip1.into(),
                                    mac: macs.next().unwrap(),
                                    subnet: IpNetwork::from(
                                        **NEXUS_OPTE_IPV4_SUBNET,
                                    )
                                    .into(),
                                    vni: Vni::SERVICES_VNI,
                                    primary: true,
                                    slot: 0,
                                },
                            },
                        },
                        OmicronZoneConfig {
                            id: nexus_id2,
                            underlay_address: Ipv6Addr::LOCALHOST,
                            zone_type: OmicronZoneType::Nexus {
                                internal_address: "[::1]:80".to_string(),
                                external_ip: nexus_ip_end.into(),
                                external_tls: false,
                                external_dns_servers: vec![],
                                nic: NetworkInterface {
                                    id: Uuid::new_v4(),
                                    kind: NetworkInterfaceKind::Service {
                                        id: nexus_id2,
                                    },
                                    name: "nexus2".parse().unwrap(),
                                    ip: nexus_pip2.into(),
                                    mac: macs.next().unwrap(),
                                    subnet: IpNetwork::from(
                                        **NEXUS_OPTE_IPV4_SUBNET,
                                    )
                                    .into(),
                                    vni: Vni::SERVICES_VNI,
                                    primary: true,
                                    slot: 0,
                                },
                            },
                        },
                    ],
                },
            )
            .expect("recording Omicron zones");

        let datasets = vec![];

        let internal_records = vec![
            DnsRecord::Aaaa("fe80::1:2:3:4".parse().unwrap()),
            DnsRecord::Aaaa("fe80::1:2:3:5".parse().unwrap()),
        ];
        let internal_dns = InitialDnsGroup::new(
            DnsGroup::Internal,
            internal_dns::DNS_ZONE,
            "test suite",
            "initial test suite internal rev",
            HashMap::from([("nexus".to_string(), internal_records.clone())]),
        );

        let external_records =
            vec![DnsRecord::Aaaa("fe80::5:6:7:8".parse().unwrap())];
        let external_dns = InitialDnsGroup::new(
            DnsGroup::External,
            "test-suite.oxide.test",
            "test suite",
            "initial test suite external rev",
            HashMap::from([("api.sys".to_string(), external_records.clone())]),
        );

        let blueprint = BlueprintBuilder::build_initial_from_collection_seeded(
            &inventory_builder.build(),
            *Generation::new(),
            *Generation::new(),
            &policy,
            "test suite",
            (test_name, "initial blueprint"),
        )
        .expect("failed to build blueprint");

        let rack = datastore
            .rack_set_initialized(
                &opctx,
                RackInit {
                    blueprint: blueprint.clone(),
                    datasets: datasets.clone(),
                    service_ip_pool_ranges,
                    internal_dns,
                    external_dns,
                    ..Default::default()
                },
            )
            .await
            .expect("Failed to initialize rack");

        assert_eq!(rack.id(), rack_id());
        assert!(rack.initialized);

        // We should see the blueprint we passed in.
        let (_blueprint_target, observed_blueprint) = datastore
            .blueprint_target_get_current_full(&opctx)
            .await
            .expect("failed to read blueprint");
        assert_eq!(observed_blueprint, blueprint);

        // We should see both of the Nexus services we provisioned.
        let mut observed_zones: Vec<_> =
            observed_blueprint.all_omicron_zones().map(|(_, z)| z).collect();
        observed_zones.sort_by_key(|z| z.id);
        assert_eq!(observed_zones.len(), 2);

        // We should see both IPs allocated for these services.
        let observed_external_ips = get_all_external_ips(&datastore).await;
        for external_ip in &observed_external_ips {
            assert!(external_ip.is_service);
            assert!(external_ip.parent_id.is_some());
            assert_eq!(external_ip.kind, IpKind::Floating);
        }
        let observed_external_ips: HashMap<_, _> = observed_external_ips
            .into_iter()
            .map(|ip| (ip.parent_id.unwrap(), ip))
            .collect();
        assert_eq!(observed_external_ips.len(), 2);

        // The address allocated for the service should match the input.
        assert_eq!(
            observed_external_ips[&observed_zones[0].id].ip.ip(),
            if let OmicronZoneType::Nexus { external_ip, .. } =
                &blueprint.all_omicron_zones().nth(0).unwrap().1.zone_type
            {
                *external_ip
            } else {
                panic!("Unexpected zone type")
            }
        );
        assert_eq!(
            observed_external_ips[&observed_zones[1].id].ip.ip(),
            if let OmicronZoneType::Nexus { external_ip, .. } =
                &blueprint.all_omicron_zones().nth(1).unwrap().1.zone_type
            {
                *external_ip
            } else {
                panic!("Unexpected service kind")
            }
        );

        // Furthermore, we should be able to see that this IP addresses have been
        // allocated as a part of the service IP pool.
        let (.., svc_pool) =
            datastore.ip_pools_service_lookup(&opctx).await.unwrap();
        assert_eq!(svc_pool.name().as_str(), "oxide-service-pool");

        let observed_ip_pool_ranges = get_all_ip_pool_ranges(&datastore).await;
        assert_eq!(observed_ip_pool_ranges.len(), 1);
        assert_eq!(observed_ip_pool_ranges[0].ip_pool_id, svc_pool.id());

        let observed_datasets = get_all_datasets(&datastore).await;
        assert!(observed_datasets.is_empty());

        // Verify the internal and external DNS configurations.
        let dns_config_internal = datastore
            .dns_config_read(&opctx, DnsGroup::Internal)
            .await
            .unwrap();
        assert_eq!(dns_config_internal.generation, 1);
        assert_eq!(dns_config_internal.zones.len(), 1);
        assert_eq!(
            dns_config_internal.zones[0].zone_name,
            internal_dns::DNS_ZONE
        );
        assert_eq!(
            dns_config_internal.zones[0].records,
            HashMap::from([("nexus".to_string(), internal_records)]),
        );

        let dns_config_external = datastore
            .dns_config_read(&opctx, DnsGroup::External)
            .await
            .unwrap();
        assert_eq!(dns_config_external.generation, 2);
        assert_eq!(dns_config_external.zones.len(), 1);
        assert_eq!(
            dns_config_external.zones[0].zone_name,
            "test-suite.oxide.test",
        );
        assert_eq!(
            dns_config_external.zones[0].records.get("api.sys"),
            Some(&external_records)
        );

        db.cleanup().await.unwrap();
        logctx.cleanup_successful();
    }

    #[tokio::test]
    async fn rack_set_initialized_missing_service_pool_ip_throws_error() {
        let test_name =
            "rack_set_initialized_missing_service_pool_ip_throws_error";
        let logctx = dev::test_setup_log(test_name);
        let mut db = test_setup_database(&logctx.log).await;
        let (opctx, datastore) = datastore_test(&logctx, &db).await;

        let sled = create_test_sled(&datastore).await;

        let mut system = SystemDescription::new();
        system
            .sled(SledBuilder::new().id(sled.id()))
            .expect("failed to add sled");
        let policy = system.to_policy().expect("failed to make policy");
        let mut inventory_builder = system
            .to_collection_builder()
            .expect("failed to make collection builder");

        let nexus_ip = IpAddr::V4(Ipv4Addr::new(1, 2, 3, 4));
        let nexus_pip = NEXUS_OPTE_IPV4_SUBNET
            .nth(NUM_INITIAL_RESERVED_IP_ADDRESSES as u32 + 1)
            .unwrap();
        let nexus_id = Uuid::new_v4();
        let mut macs = MacAddr::iter_system();
        inventory_builder
            .found_sled_omicron_zones(
                "sled",
                sled.id(),
                OmicronZonesConfig {
                    generation: Generation::new().next(),
                    zones: vec![OmicronZoneConfig {
                        id: nexus_id,
                        underlay_address: Ipv6Addr::LOCALHOST,
                        zone_type: OmicronZoneType::Nexus {
                            internal_address: "[::1]:80".to_string(),
                            external_ip: nexus_ip,
                            external_tls: false,
                            external_dns_servers: vec![],
                            nic: NetworkInterface {
                                id: Uuid::new_v4(),
                                kind: NetworkInterfaceKind::Service {
                                    id: nexus_id,
                                },
                                name: "nexus".parse().unwrap(),
                                ip: nexus_pip.into(),
                                mac: macs.next().unwrap(),
                                subnet: IpNetwork::from(
                                    **NEXUS_OPTE_IPV4_SUBNET,
                                )
                                .into(),
                                vni: Vni::SERVICES_VNI,
                                primary: true,
                                slot: 0,
                            },
                        },
                    }],
                },
            )
            .expect("recording Omicron zones");

        let blueprint = BlueprintBuilder::build_initial_from_collection_seeded(
            &inventory_builder.build(),
            *Generation::new(),
            *Generation::new(),
            &policy,
            "test suite",
            (test_name, "initial blueprint"),
        )
        .expect("failed to build blueprint");

        let result = datastore
            .rack_set_initialized(
                &opctx,
                RackInit { blueprint: blueprint.clone(), ..Default::default() },
            )
            .await;
        assert!(result.is_err());
        assert_eq!(
            result.unwrap_err().to_string(),
            "Invalid Request: Requested external IP address not available"
        );

        assert!(get_all_datasets(&datastore).await.is_empty());
        assert!(get_all_external_ips(&datastore).await.is_empty());

        db.cleanup().await.unwrap();
        logctx.cleanup_successful();
    }

    #[tokio::test]
    async fn rack_set_initialized_overlapping_ips_throws_error() {
        let test_name = "rack_set_initialized_overlapping_ips_throws_error";
        let logctx = dev::test_setup_log(test_name);
        let mut db = test_setup_database(&logctx.log).await;
        let (opctx, datastore) = datastore_test(&logctx, &db).await;

        let sled = create_test_sled(&datastore).await;

        let ip = IpAddr::V4(Ipv4Addr::new(1, 2, 3, 4));
        let service_ip_pool_ranges = vec![IpRange::from(ip)];

        let mut system = SystemDescription::new();
        system
            .service_ip_pool_ranges(service_ip_pool_ranges.clone())
            .sled(SledBuilder::new().id(sled.id()))
            .expect("failed to add sled");
        let policy = system.to_policy().expect("failed to make policy");
        let mut inventory_builder = system
            .to_collection_builder()
            .expect("failed to make collection builder");

        // Request two services which happen to be using the same IP address.
        let external_dns_id = Uuid::new_v4();
        let external_dns_pip = DNS_OPTE_IPV4_SUBNET
            .nth(NUM_INITIAL_RESERVED_IP_ADDRESSES as u32 + 1)
            .unwrap();
        let nexus_id = Uuid::new_v4();
        let nexus_pip = NEXUS_OPTE_IPV4_SUBNET
            .nth(NUM_INITIAL_RESERVED_IP_ADDRESSES as u32 + 1)
            .unwrap();
        let mut macs = MacAddr::iter_system();

        inventory_builder
            .found_sled_omicron_zones(
                "sled",
                sled.id(),
                OmicronZonesConfig {
                    generation: Generation::new().next(),
                    zones: vec![
                        OmicronZoneConfig {
                            id: external_dns_id,
                            underlay_address: Ipv6Addr::LOCALHOST,
                            zone_type: OmicronZoneType::ExternalDns {
                                dataset: random_dataset(),
                                http_address: "[::1]:80".to_string(),
                                dns_address: SocketAddr::new(ip, 53)
                                    .to_string(),
                                nic: NetworkInterface {
                                    id: Uuid::new_v4(),
                                    kind: NetworkInterfaceKind::Service {
                                        id: external_dns_id,
                                    },
                                    name: "external-dns".parse().unwrap(),
                                    ip: external_dns_pip.into(),
                                    mac: macs.next().unwrap(),
                                    subnet: IpNetwork::from(
                                        **DNS_OPTE_IPV4_SUBNET,
                                    )
                                    .into(),
                                    vni: Vni::SERVICES_VNI,
                                    primary: true,
                                    slot: 0,
                                },
                            },
                        },
                        OmicronZoneConfig {
                            id: nexus_id,
                            underlay_address: Ipv6Addr::LOCALHOST,
                            zone_type: OmicronZoneType::Nexus {
                                internal_address: "[::1]:80".to_string(),
                                external_ip: ip,
                                external_tls: false,
                                external_dns_servers: vec![],
                                nic: NetworkInterface {
                                    id: Uuid::new_v4(),
                                    kind: NetworkInterfaceKind::Service {
                                        id: nexus_id,
                                    },
                                    name: "nexus".parse().unwrap(),
                                    ip: nexus_pip.into(),
                                    mac: macs.next().unwrap(),
                                    subnet: IpNetwork::from(
                                        **NEXUS_OPTE_IPV4_SUBNET,
                                    )
                                    .into(),
                                    vni: Vni::SERVICES_VNI,
                                    primary: true,
                                    slot: 0,
                                },
                            },
                        },
                    ],
                },
            )
            .expect("recording Omicron zones");

        let blueprint = BlueprintBuilder::build_initial_from_collection_seeded(
            &inventory_builder.build(),
            *Generation::new(),
            *Generation::new(),
            &policy,
            "test suite",
            (test_name, "initial blueprint"),
        )
        .expect("failed to build blueprint");

        let result = datastore
            .rack_set_initialized(
                &opctx,
                RackInit {
                    rack_id: rack_id(),
                    blueprint: blueprint.clone(),
                    service_ip_pool_ranges,
                    ..Default::default()
                },
            )
            .await;
        assert!(result.is_err());
        assert_eq!(
            result.unwrap_err().to_string(),
            "Invalid Request: Requested external IP address not available",
        );

        assert!(get_all_datasets(&datastore).await.is_empty());
        assert!(get_all_external_ips(&datastore).await.is_empty());

        db.cleanup().await.unwrap();
        logctx.cleanup_successful();
    }

    #[tokio::test]
    async fn rack_sled_subnet_allocations() {
        let logctx = dev::test_setup_log("rack_sled_subnet_allocations");
        let mut db = test_setup_database(&logctx.log).await;
        let (opctx, datastore) = datastore_test(&logctx, &db).await;

        let rack_id = Uuid::new_v4();

        // Ensure we get an empty list when there are no allocations
        let allocations =
            datastore.rack_subnet_allocations(&opctx, rack_id).await.unwrap();
        assert!(allocations.is_empty());

        // Add 5 allocations
        for i in 0..5i16 {
            let allocation = SledUnderlaySubnetAllocation {
                rack_id,
                sled_id: Uuid::new_v4(),
                subnet_octet: 33 + i,
                hw_baseboard_id: Uuid::new_v4(),
            };
            datastore
                .sled_subnet_allocation_insert(&opctx, &allocation)
                .await
                .unwrap();
        }

        // List all 5 allocations
        let allocations =
            datastore.rack_subnet_allocations(&opctx, rack_id).await.unwrap();

        assert_eq!(5, allocations.len());

        // Try to add another allocation for the same octet, but with a distinct
        // sled_id. Ensure we get an error due to a unique constraint.
        let mut should_fail_allocation = SledUnderlaySubnetAllocation {
            rack_id,
            sled_id: Uuid::new_v4(),
            subnet_octet: 37,
            hw_baseboard_id: Uuid::new_v4(),
        };
        let _err = datastore
            .sled_subnet_allocation_insert(&opctx, &should_fail_allocation)
            .await
            .unwrap_err();

        // Adding an allocation for the same {rack_id, sled_id} pair fails
        // the second time, even with a distinct subnet_epoch
        let mut allocation = should_fail_allocation.clone();
        allocation.subnet_octet = 38;
        datastore
            .sled_subnet_allocation_insert(&opctx, &allocation)
            .await
            .unwrap();

        should_fail_allocation.subnet_octet = 39;
        should_fail_allocation.hw_baseboard_id = Uuid::new_v4();
        let _err = datastore
            .sled_subnet_allocation_insert(&opctx, &should_fail_allocation)
            .await
            .unwrap_err();

        // Allocations outside our expected range fail
        let mut should_fail_allocation = SledUnderlaySubnetAllocation {
            rack_id,
            sled_id: Uuid::new_v4(),
            subnet_octet: 32,
            hw_baseboard_id: Uuid::new_v4(),
        };
        let _err = datastore
            .sled_subnet_allocation_insert(&opctx, &should_fail_allocation)
            .await
            .unwrap_err();
        should_fail_allocation.subnet_octet = 256;
        let _err = datastore
            .sled_subnet_allocation_insert(&opctx, &should_fail_allocation)
            .await
            .unwrap_err();

        // We should have 6 allocations
        let allocations =
            datastore.rack_subnet_allocations(&opctx, rack_id).await.unwrap();

        assert_eq!(6, allocations.len());
        assert_eq!(
            vec![33, 34, 35, 36, 37, 38],
            allocations.iter().map(|a| a.subnet_octet).collect::<Vec<_>>()
        );

        db.cleanup().await.unwrap();
        logctx.cleanup_successful();
    }

    #[tokio::test]
    async fn allocate_sled_underlay_subnet_octets() {
        let logctx = dev::test_setup_log("rack_sled_subnet_allocations");
        let mut db = test_setup_database(&logctx.log).await;
        let (opctx, datastore) = datastore_test(&logctx, &db).await;

        let rack_id = Uuid::new_v4();

        let mut allocated_octets = vec![];
        for _ in 0..5 {
            allocated_octets.push(
                datastore
                    .allocate_sled_underlay_subnet_octets(
                        &opctx,
                        rack_id,
                        Uuid::new_v4(),
                    )
                    .await
                    .unwrap()
                    .subnet_octet,
            );
        }

        let expected = vec![33, 34, 35, 36, 37];
        assert_eq!(expected, allocated_octets);

        // We should have 5 allocations in the DB, sorted appropriately
        let allocations =
            datastore.rack_subnet_allocations(&opctx, rack_id).await.unwrap();
        assert_eq!(5, allocations.len());
        assert_eq!(
            expected,
            allocations.iter().map(|a| a.subnet_octet).collect::<Vec<_>>()
        );

        db.cleanup().await.unwrap();
        logctx.cleanup_successful();
    }
}<|MERGE_RESOLUTION|>--- conflicted
+++ resolved
@@ -69,12 +69,8 @@
     pub rack_id: Uuid,
     pub rack_subnet: IpNetwork,
     pub blueprint: Blueprint,
-<<<<<<< HEAD
-=======
-    pub services: Vec<internal_params::ServicePutRequest>,
     pub physical_disks: Vec<PhysicalDisk>,
     pub zpools: Vec<Zpool>,
->>>>>>> e7625101
     pub datasets: Vec<Dataset>,
     pub service_ip_pool_ranges: Vec<IpRange>,
     pub internal_dns: InitialDnsGroup,
@@ -132,14 +128,8 @@
                     public_error_from_diesel(e, ErrorHandler::Server)
                 }
             },
-<<<<<<< HEAD
-=======
             RackInitError::PhysicalDiskInsert(err) => err,
             RackInitError::ZpoolInsert(err) => err,
-            RackInitError::ServiceInsert(err) => Error::internal_error(
-                &format!("failed to insert Service record: {:#}", err),
-            ),
->>>>>>> e7625101
             RackInitError::BlueprintInsert(err) => Error::internal_error(
                 &format!("failed to insert Blueprint: {:#}", err),
             ),
@@ -650,12 +640,8 @@
                 async move {
                     let rack_id = rack_init.rack_id;
                     let blueprint = rack_init.blueprint;
-<<<<<<< HEAD
-=======
-                    let services = rack_init.services;
                     let physical_disks = rack_init.physical_disks;
                     let zpools = rack_init.zpools;
->>>>>>> e7625101
                     let datasets = rack_init.datasets;
                     let service_ip_pool_ranges =
                         rack_init.service_ip_pool_ranges;
@@ -1006,12 +992,8 @@
                     creator: "test suite".to_string(),
                     comment: "test suite".to_string(),
                 },
-<<<<<<< HEAD
-=======
-                services: vec![],
                 physical_disks: vec![],
                 zpools: vec![],
->>>>>>> e7625101
                 datasets: vec![],
                 service_ip_pool_ranges: vec![],
                 internal_dns: InitialDnsGroup::new(
