// This Source Code Form is subject to the terms of the Mozilla Public
// License, v. 2.0. If a copy of the MPL was not distributed with this
// file, You can obtain one at https://mozilla.org/MPL/2.0/.

//! [`DataStore`] methods on [`Rack`]s.

use super::dns::DnsVersionUpdateBuilder;
use super::DataStore;
use super::SERVICE_IP_POOL_NAME;
use crate::authz;
use crate::context::OpContext;
use crate::db;
use crate::db::collection_insert::AsyncInsertError;
use crate::db::collection_insert::DatastoreCollection;
use crate::db::error::public_error_from_diesel;
use crate::db::error::retryable;
use crate::db::error::ErrorHandler;
use crate::db::error::MaybeRetryable::*;
use crate::db::fixed_data::silo::INTERNAL_SILO_ID;
use crate::db::fixed_data::vpc_subnet::DNS_VPC_SUBNET;
use crate::db::fixed_data::vpc_subnet::NEXUS_VPC_SUBNET;
use crate::db::fixed_data::vpc_subnet::NTP_VPC_SUBNET;
use crate::db::identity::Asset;
use crate::db::lookup::LookupPath;
use crate::db::model::Dataset;
use crate::db::model::IncompleteExternalIp;
use crate::db::model::PhysicalDisk;
use crate::db::model::Rack;
use crate::db::model::Zpool;
use crate::db::pagination::paginated;
use crate::db::pool::DbConnection;
use crate::db::TransactionError;
use async_bb8_diesel::AsyncConnection;
use async_bb8_diesel::AsyncRunQueryDsl;
use chrono::Utc;
use diesel::prelude::*;
use diesel::result::Error as DieselError;
use diesel::upsert::excluded;
use ipnetwork::IpNetwork;
use nexus_db_model::IncompleteNetworkInterface;
use nexus_db_model::InitialDnsGroup;
use nexus_db_model::PasswordHashString;
use nexus_db_model::SiloUser;
use nexus_db_model::SiloUserPasswordHash;
use nexus_db_model::SledState;
use nexus_db_model::SledUnderlaySubnetAllocation;
use nexus_types::deployment::blueprint_zone_type;
use nexus_types::deployment::Blueprint;
use nexus_types::deployment::BlueprintTarget;
use nexus_types::deployment::BlueprintZoneConfig;
use nexus_types::deployment::BlueprintZoneFilter;
use nexus_types::deployment::BlueprintZoneType;
use nexus_types::deployment::OmicronZoneExternalIp;
use nexus_types::external_api::params as external_params;
use nexus_types::external_api::shared;
use nexus_types::external_api::shared::IdentityType;
use nexus_types::external_api::shared::IpRange;
use nexus_types::external_api::shared::SiloRole;
use nexus_types::identity::Resource;
use omicron_common::api::external::AllowedSourceIps;
use omicron_common::api::external::DataPageParams;
use omicron_common::api::external::Error;
use omicron_common::api::external::IdentityMetadataCreateParams;
use omicron_common::api::external::ListResultVec;
use omicron_common::api::external::LookupType;
use omicron_common::api::external::ResourceType;
use omicron_common::api::external::UpdateResult;
use omicron_common::bail_unless;
use omicron_uuid_kinds::GenericUuid;
use omicron_uuid_kinds::SledUuid;
use slog_error_chain::InlineErrorChain;
use std::sync::{Arc, OnceLock};
use uuid::Uuid;

/// Groups arguments related to rack initialization
#[derive(Clone)]
pub struct RackInit {
    pub rack_id: Uuid,
    pub rack_subnet: IpNetwork,
    pub blueprint: Blueprint,
    pub physical_disks: Vec<PhysicalDisk>,
    pub zpools: Vec<Zpool>,
    pub datasets: Vec<Dataset>,
    pub service_ip_pool_ranges: Vec<IpRange>,
    pub internal_dns: InitialDnsGroup,
    pub external_dns: InitialDnsGroup,
    pub recovery_silo: external_params::SiloCreate,
    pub recovery_silo_fq_dns_name: String,
    pub recovery_user_id: external_params::UserId,
    pub recovery_user_password_hash: omicron_passwords::PasswordHashString,
    pub dns_update: DnsVersionUpdateBuilder,
    pub allowed_source_ips: AllowedSourceIps,
}

/// Possible errors while trying to initialize rack
#[derive(Debug)]
enum RackInitError {
    AddingIp(Error),
    AddingNic(Error),
    BlueprintInsert(Error),
    BlueprintTargetSet(Error),
    DatasetInsert { err: AsyncInsertError, zpool_id: Uuid },
    PhysicalDiskInsert(Error),
    ZpoolInsert(Error),
    RackUpdate { err: DieselError, rack_id: Uuid },
    DnsSerialization(Error),
    Silo(Error),
    RoleAssignment(Error),
    // Retryable database error
    Retryable(DieselError),
    // Other non-retryable database error
    Database(DieselError),
    // Error adding initial allowed source IP list
    AllowedSourceIpError(Error),
}

// Catch-all for Diesel error conversion into RackInitError, which
// can also label errors as retryable.
impl From<DieselError> for RackInitError {
    fn from(e: DieselError) -> Self {
        if retryable(&e) {
            Self::Retryable(e)
        } else {
            Self::Database(e)
        }
    }
}

impl From<RackInitError> for Error {
    fn from(e: RackInitError) -> Self {
        match e {
            RackInitError::AddingIp(err) => err,
            RackInitError::AddingNic(err) => err,
            RackInitError::DatasetInsert { err, zpool_id } => match err {
                AsyncInsertError::CollectionNotFound => Error::ObjectNotFound {
                    type_name: ResourceType::Zpool,
                    lookup_type: LookupType::ById(zpool_id),
                },
                AsyncInsertError::DatabaseError(e) => {
                    public_error_from_diesel(e, ErrorHandler::Server)
                }
            },
            RackInitError::PhysicalDiskInsert(err) => err,
            RackInitError::ZpoolInsert(err) => err,
            RackInitError::BlueprintInsert(err) => Error::internal_error(
                &format!("failed to insert Blueprint: {:#}", err),
            ),
            RackInitError::BlueprintTargetSet(err) => Error::internal_error(
                &format!("failed to insert set target Blueprint: {:#}", err),
            ),
            RackInitError::RackUpdate { err, rack_id } => {
                public_error_from_diesel(
                    err,
                    ErrorHandler::NotFoundByLookup(
                        ResourceType::Rack,
                        LookupType::ById(rack_id),
                    ),
                )
            }
            RackInitError::DnsSerialization(err) => Error::internal_error(
                &format!("failed to serialize initial DNS records: {:#}", err),
            ),
            RackInitError::Silo(err) => Error::internal_error(&format!(
                "failed to create recovery Silo: {:#}",
                err
            )),
            RackInitError::RoleAssignment(err) => Error::internal_error(
                &format!("failed to assign role to initial user: {:#}", err),
            ),
            RackInitError::Retryable(err) => Error::internal_error(&format!(
                "failed operation due to database contention: {:#}",
                err
            )),
            RackInitError::Database(err) => Error::internal_error(&format!(
                "failed operation due to database error: {:#}",
                err
            )),
            RackInitError::AllowedSourceIpError(err) => err,
        }
    }
}

/// Possible results of attempting a new sled underlay allocation
#[derive(Debug, Clone)]
pub enum SledUnderlayAllocationResult {
    /// A new allocation was created
    New(SledUnderlaySubnetAllocation),
    /// A prior allocation associated with a commissioned sled was found
    CommissionedSled(SledUnderlaySubnetAllocation),
}

impl DataStore {
    pub async fn rack_list(
        &self,
        opctx: &OpContext,
        pagparams: &DataPageParams<'_, Uuid>,
    ) -> ListResultVec<Rack> {
        opctx.authorize(authz::Action::Read, &authz::FLEET).await?;
        use db::schema::rack::dsl;
        paginated(dsl::rack, dsl::id, pagparams)
            .select(Rack::as_select())
            .load_async(&*self.pool_connection_authorized(opctx).await?)
            .await
            .map_err(|e| public_error_from_diesel(e, ErrorHandler::Server))
    }

    pub async fn rack_list_initialized(
        &self,
        opctx: &OpContext,
        pagparams: &DataPageParams<'_, Uuid>,
    ) -> ListResultVec<Rack> {
        opctx.authorize(authz::Action::Read, &authz::FLEET).await?;
        use db::schema::rack::dsl;
        paginated(dsl::rack, dsl::id, pagparams)
            .select(Rack::as_select())
            .filter(dsl::initialized.eq(true))
            .load_async(&*self.pool_connection_authorized(opctx).await?)
            .await
            .map_err(|e| public_error_from_diesel(e, ErrorHandler::Server))
    }

    /// Stores a new rack in the database.
    ///
    /// This function is a no-op if the rack already exists.
    pub async fn rack_insert(
        &self,
        opctx: &OpContext,
        rack: &Rack,
    ) -> Result<Rack, Error> {
        use db::schema::rack::dsl;

        diesel::insert_into(dsl::rack)
            .values(rack.clone())
            .on_conflict(dsl::id)
            .do_update()
            // This is a no-op, since we conflicted on the ID.
            .set(dsl::id.eq(excluded(dsl::id)))
            .returning(Rack::as_returning())
            .get_result_async(&*self.pool_connection_authorized(opctx).await?)
            .await
            .map_err(|e| {
                public_error_from_diesel(
                    e,
                    ErrorHandler::Conflict(
                        ResourceType::Rack,
                        &rack.id().to_string(),
                    ),
                )
            })
    }

    pub async fn update_rack_subnet(
        &self,
        opctx: &OpContext,
        rack: &Rack,
    ) -> Result<(), Error> {
        debug!(
            opctx.log,
            "updating rack subnet for rack {} to {:#?}",
            rack.id(),
            rack.rack_subnet
        );
        use db::schema::rack::dsl;
        diesel::update(dsl::rack)
            .filter(dsl::id.eq(rack.id()))
            .set(dsl::rack_subnet.eq(rack.rack_subnet))
            .execute_async(&*self.pool_connection_authorized(opctx).await?)
            .await
            .map_err(|e| public_error_from_diesel(e, ErrorHandler::Server))?;

        Ok(())
    }

    // Return the subnet for the rack
    pub async fn rack_subnet(
        &self,
        opctx: &OpContext,
        rack_id: Uuid,
    ) -> Result<IpNetwork, Error> {
        opctx.authorize(authz::Action::Read, &authz::FLEET).await?;
        let conn = self.pool_connection_authorized(opctx).await?;
        use db::schema::rack::dsl;
        // It's safe to unwrap the returned `rack_subnet` because
        // we filter on `rack_subnet.is_not_null()`
        let subnet = dsl::rack
            .filter(dsl::id.eq(rack_id))
            .filter(dsl::rack_subnet.is_not_null())
            .select(dsl::rack_subnet)
            .first_async::<Option<IpNetwork>>(&*conn)
            .await
            .map_err(|e| public_error_from_diesel(e, ErrorHandler::Server))?;
        match subnet {
            Some(subnet) => Ok(subnet),
            None => Err(Error::internal_error(
                "DB Error(bug): returned a null subnet for {rack_id}",
            )),
        }
    }

    /// Allocate a rack subnet octet to a given sled
    ///
    /// 1. Find the existing allocations
    /// 2. Calculate the new allocation
    /// 3. Save the new allocation, if there isn't one for the given
    ///    `hw_baseboard_id`
    /// 4. Return the new allocation
    ///
    // TODO: This could all actually be done in SQL using a `next_item` query.
    // See https://github.com/oxidecomputer/omicron/issues/4544
    pub async fn allocate_sled_underlay_subnet_octets(
        &self,
        opctx: &OpContext,
        rack_id: Uuid,
        hw_baseboard_id: Uuid,
    ) -> Result<SledUnderlayAllocationResult, Error> {
        // Fetch all the existing allocations via self.rack_id
        let allocations = self.rack_subnet_allocations(opctx, rack_id).await?;

        // Calculate the allocation for the new sled by choosing the minimum
        // octet. The returned allocations are ordered by octet, so we will know
        // when we have a free one. However, if we already have an allocation
        // for the given sled then reuse that one.
        const MIN_SUBNET_OCTET: i16 = 33;
        let mut new_allocation = SledUnderlaySubnetAllocation {
            rack_id,
            sled_id: SledUuid::new_v4().into(),
            subnet_octet: MIN_SUBNET_OCTET,
            hw_baseboard_id,
        };
        for allocation in allocations {
            if allocation.hw_baseboard_id == new_allocation.hw_baseboard_id {
                // We already have an allocation for this sled, but we need to
                // check whether this allocation matches a sled that has been
                // decommissioned. (The same physical sled, tracked by
                // `hw_baseboard_id`, can be logically removed from the control
                // plane via decommissioning, then added back again later, which
                // requires allocating a new subnet.)
                match LookupPath::new(opctx, self)
                    .sled_id(allocation.sled_id.into_untyped_uuid())
                    .optional_fetch_for(authz::Action::Read)
                    .await?
                    .map(|(_, sled)| sled.state())
                {
                    Some(SledState::Active) => {
                        // This allocation is for an active sled; return the
                        // existing allocation.
                        return Ok(
                            SledUnderlayAllocationResult::CommissionedSled(
                                allocation,
                            ),
                        );
                    }
                    Some(SledState::Decommissioned) => {
                        // This allocation was for a now-decommissioned sled;
                        // ignore it and keep searching.
                    }
                    None => {
                        // This allocation is still "new" in the sense that it
                        // is assigned to a sled that has not yet upserted
                        // itself to join the control plane. We must return
                        // `::New(_)` here to ensure idempotence of allocation
                        // (e.g., if we allocate a sled, but its sled-agent
                        // crashes before it can upsert itself, we need to be
                        // able to get the same allocation back again).
                        return Ok(SledUnderlayAllocationResult::New(
                            allocation,
                        ));
                    }
                }
            }
            if allocation.subnet_octet == new_allocation.subnet_octet {
                bail_unless!(
                    new_allocation.subnet_octet < 255,
                    "Too many sled subnets allocated"
                );
                new_allocation.subnet_octet += 1;
            }
        }

        // Write the new allocation row to CRDB. The UNIQUE constraint
        // on `subnet_octet` will prevent dueling administrators reusing
        // allocations when sleds are being added. We will need another
        // mechanism ala generation numbers when we must interleave additions
        // and removals of sleds.
        self.sled_subnet_allocation_insert(opctx, &new_allocation).await?;
        Ok(SledUnderlayAllocationResult::New(new_allocation))
    }

    /// Return all current underlay allocations for the rack.
    ///
    /// Order allocations by `subnet_octet`
    pub async fn rack_subnet_allocations(
        &self,
        opctx: &OpContext,
        rack_id: Uuid,
    ) -> Result<Vec<SledUnderlaySubnetAllocation>, Error> {
        opctx.authorize(authz::Action::Read, &authz::FLEET).await?;
        use db::schema::sled_underlay_subnet_allocation::dsl as subnet_dsl;
        subnet_dsl::sled_underlay_subnet_allocation
            .filter(subnet_dsl::rack_id.eq(rack_id))
            .select(SledUnderlaySubnetAllocation::as_select())
            .order_by(subnet_dsl::subnet_octet.asc())
            .load_async(&*self.pool_connection_authorized(opctx).await?)
            .await
            .map_err(|e| public_error_from_diesel(e, ErrorHandler::Server))
    }

    /// Store a new sled subnet allocation in the database
    pub async fn sled_subnet_allocation_insert(
        &self,
        opctx: &OpContext,
        allocation: &SledUnderlaySubnetAllocation,
    ) -> Result<(), Error> {
        opctx.authorize(authz::Action::Modify, &authz::FLEET).await?;
        use db::schema::sled_underlay_subnet_allocation::dsl;
        diesel::insert_into(dsl::sled_underlay_subnet_allocation)
            .values(allocation.clone())
            .execute_async(&*self.pool_connection_authorized(opctx).await?)
            .await
            .map_err(|e| public_error_from_diesel(e, ErrorHandler::Server))?;
        Ok(())
    }

    #[allow(clippy::too_many_arguments)]
    async fn rack_create_recovery_silo(
        &self,
        opctx: &OpContext,
        conn: &async_bb8_diesel::Connection<DbConnection>,
        log: &slog::Logger,
        recovery_silo: external_params::SiloCreate,
        recovery_silo_fq_dns_name: String,
        recovery_user_id: external_params::UserId,
        recovery_user_password_hash: omicron_passwords::PasswordHashString,
        dns_update: DnsVersionUpdateBuilder,
    ) -> Result<(), RackInitError> {
        let db_silo = self
            .silo_create_conn(
                conn,
                opctx,
                opctx,
                recovery_silo,
                &[recovery_silo_fq_dns_name],
                dns_update,
            )
            .await
            .map_err(|err| match err.retryable() {
                NotRetryable(err) => RackInitError::Silo(err.into()),
                Retryable(err) => RackInitError::Retryable(err),
            })?;
        info!(log, "Created recovery silo");

        // Create the first user in the initial Recovery Silo
        let silo_user_id = Uuid::new_v4();
        let silo_user = SiloUser::new(
            db_silo.id(),
            silo_user_id,
            recovery_user_id.as_ref().to_owned(),
        );
        {
            use db::schema::silo_user::dsl;
            diesel::insert_into(dsl::silo_user)
                .values(silo_user)
                .execute_async(conn)
                .await?;
        }
        info!(log, "Created recovery user");

        // Set that user's password.
        let hash = SiloUserPasswordHash::new(
            silo_user_id,
            PasswordHashString::from(recovery_user_password_hash),
        );
        {
            use db::schema::silo_user_password_hash::dsl;
            diesel::insert_into(dsl::silo_user_password_hash)
                .values(hash)
                .execute_async(conn)
                .await?;
        }
        info!(log, "Created recovery user's password");

        // Grant that user Admin privileges on the Recovery Silo.

        // This is very subtle: we must generate both of these queries before we
        // execute either of them, and we must not attempt to do any authz
        // checks after this in the same transaction because they may deadlock
        // with our query.
        let authz_silo = authz::Silo::new(
            authz::FLEET,
            db_silo.id(),
            LookupType::ById(db_silo.id()),
        );
        let (q1, q2) = Self::role_assignment_replace_visible_queries(
            opctx,
            &authz_silo,
            &[shared::RoleAssignment {
                identity_type: IdentityType::SiloUser,
                identity_id: silo_user_id,
                role_name: SiloRole::Admin,
            }],
        )
        .await
        .map_err(RackInitError::RoleAssignment)?;
        debug!(log, "Generated role assignment queries");

        q1.execute_async(conn).await?;
        q2.execute_async(conn).await?;
        info!(log, "Granted Silo privileges");

        Ok(())
    }

    async fn rack_populate_service_networking_records(
        &self,
        conn: &async_bb8_diesel::Connection<DbConnection>,
        log: &slog::Logger,
        service_pool: &db::model::IpPool,
        zone_config: &BlueprintZoneConfig,
    ) -> Result<(), RackInitError> {
        // For services with external connectivity, we record their
        // explicit IP allocation and create a service NIC as well.
        let zone_type = &zone_config.zone_type;
        let service_ip_nic = match zone_type {
            BlueprintZoneType::ExternalDns(
                blueprint_zone_type::ExternalDns { nic, dns_address, .. },
            ) => {
                let external_ip =
                    OmicronZoneExternalIp::Floating(dns_address.into_ip());
                let db_nic = IncompleteNetworkInterface::new_service(
                    nic.id,
                    zone_config.id.into_untyped_uuid(),
                    DNS_VPC_SUBNET.clone(),
                    IdentityMetadataCreateParams {
                        name: nic.name.clone(),
                        description: format!(
                            "{} service vNIC",
                            zone_type.kind()
                        ),
                    },
                    nic.ip,
                    nic.mac,
                    nic.slot,
                )
                .map_err(|e| RackInitError::AddingNic(e))?;
                Some((external_ip, db_nic))
            }
            BlueprintZoneType::Nexus(blueprint_zone_type::Nexus {
                nic,
                external_ip,
                ..
            }) => {
                let external_ip = OmicronZoneExternalIp::Floating(*external_ip);
                let db_nic = IncompleteNetworkInterface::new_service(
                    nic.id,
                    zone_config.id.into_untyped_uuid(),
                    NEXUS_VPC_SUBNET.clone(),
                    IdentityMetadataCreateParams {
                        name: nic.name.clone(),
                        description: format!(
                            "{} service vNIC",
                            zone_type.kind()
                        ),
                    },
                    nic.ip,
                    nic.mac,
                    nic.slot,
                )
                .map_err(|e| RackInitError::AddingNic(e))?;
                Some((external_ip, db_nic))
            }
            BlueprintZoneType::BoundaryNtp(
                blueprint_zone_type::BoundaryNtp { external_ip, nic, .. },
            ) => {
                let external_ip = OmicronZoneExternalIp::Snat(*external_ip);
                let db_nic = IncompleteNetworkInterface::new_service(
                    nic.id,
                    zone_config.id.into_untyped_uuid(),
                    NTP_VPC_SUBNET.clone(),
                    IdentityMetadataCreateParams {
                        name: nic.name.clone(),
                        description: format!(
                            "{} service vNIC",
                            zone_type.kind()
                        ),
                    },
                    nic.ip,
                    nic.mac,
                    nic.slot,
                )
                .map_err(|e| RackInitError::AddingNic(e))?;
                Some((external_ip, db_nic))
            }
            BlueprintZoneType::InternalNtp(_)
            | BlueprintZoneType::Clickhouse(_)
            | BlueprintZoneType::ClickhouseKeeper(_)
            | BlueprintZoneType::CockroachDb(_)
            | BlueprintZoneType::Crucible(_)
            | BlueprintZoneType::CruciblePantry(_)
            | BlueprintZoneType::InternalDns(_)
            | BlueprintZoneType::Oximeter(_) => None,
        };
        let Some((external_ip, db_nic)) = service_ip_nic else {
            info!(
                log,
                "No networking records needed for {} service",
                zone_type.kind(),
            );
            return Ok(());
        };
        let db_ip = IncompleteExternalIp::for_omicron_zone(
            service_pool.id(),
            external_ip,
            zone_config.id,
            zone_config.zone_type.kind(),
        );
        Self::allocate_external_ip_on_connection(conn, db_ip).await.map_err(
            |err| {
                error!(
                    log,
                    "Initializing Rack: Failed to allocate \
                     IP address for {}",
                    zone_type.kind();
                    "err" => %err,
                );
                match err.retryable() {
                    Retryable(e) => RackInitError::Retryable(e),
                    NotRetryable(e) => RackInitError::AddingIp(e.into()),
                }
            },
        )?;

        self.create_network_interface_raw_conn(conn, db_nic)
            .await
            .map(|_| ())
            .or_else(|e| {
                use db::queries::network_interface::InsertError;
                match e {
                    InsertError::InterfaceAlreadyExists(
                        _,
                        db::model::NetworkInterfaceKind::Service,
                    ) => Ok(()),
                    InsertError::Retryable(err) => {
                        Err(RackInitError::Retryable(err))
                    }
                    _ => Err(RackInitError::AddingNic(e.into_external())),
                }
            })?;
        info!(
            log,
            "Inserted networking records for {} service",
            zone_type.kind(),
        );

        Ok(())
    }

    /// Update a rack to mark that it has been initialized
    pub async fn rack_set_initialized(
        &self,
        opctx: &OpContext,
        rack_init: RackInit,
    ) -> UpdateResult<Rack> {
        use db::schema::rack::dsl as rack_dsl;

        opctx.authorize(authz::Action::CreateChild, &authz::FLEET).await?;

        let (authz_service_pool, service_pool) =
            self.ip_pools_service_lookup(&opctx).await?;

        // NOTE: This operation could likely be optimized with a CTE, but given
        // the low-frequency of calls, this optimization has been deferred.
        let log = opctx.log.clone();
        let err = Arc::new(OnceLock::new());

        // NOTE: This transaction cannot yet be made retryable, as it uses
        // nested transactions.
        let rack = self
            .pool_connection_authorized(opctx)
            .await?
            .transaction_async(|conn| {
                let err = err.clone();
                let log = log.clone();
                let authz_service_pool = authz_service_pool.clone();
                let rack_init = rack_init.clone();
                let service_pool = service_pool.clone();
                async move {
                    let rack_id = rack_init.rack_id;
                    let blueprint = rack_init.blueprint;
                    let physical_disks = rack_init.physical_disks;
                    let zpools = rack_init.zpools;
                    let datasets = rack_init.datasets;
                    let service_ip_pool_ranges =
                        rack_init.service_ip_pool_ranges;
                    let internal_dns = rack_init.internal_dns;
                    let external_dns = rack_init.external_dns;

                    // Early exit if the rack has already been initialized.
                    let rack = rack_dsl::rack
                        .filter(rack_dsl::id.eq(rack_id))
                        .select(Rack::as_select())
                        .get_result_async(&conn)
                        .await
                        .map_err(|e| {
                            error!(
                                log,
                                "Initializing Rack: Rack UUID not found";
                                InlineErrorChain::new(&e),
                            );
                            err.set(RackInitError::RackUpdate {
                                err: e,
                                rack_id,
                            })
                            .unwrap();
                            DieselError::RollbackTransaction
                        })?;
                    if rack.initialized {
                        info!(log, "Early exit: Rack already initialized");
                        return Ok::<_, DieselError>(rack);
                    }

                    // Otherwise, insert:
                    // - Services
                    // - PhysicalDisks
                    // - Zpools
                    // - Datasets
                    // - A blueprint
                    //
                    // Which RSS has already allocated during bootstrapping.

                    // Set up the IP pool for internal services.
                    for range in service_ip_pool_ranges {
                        Self::ip_pool_add_range_on_connection(
                            &conn,
                            opctx,
                            &authz_service_pool,
                            &range,
                        )
                        .await
                        .map_err(|e| {
                            error!(
                                log,
                                "Initializing Rack: Failed to add \
                                 IP pool range";
                                &e,
                            );
                            err.set(RackInitError::AddingIp(e)).unwrap();
                            DieselError::RollbackTransaction
                        })?;
                    }

                    // Insert the RSS-generated blueprint.
                    Self::blueprint_insert_on_connection(
                        &conn, opctx, &blueprint,
                    )
                    .await
                    .map_err(|e| {
                        error!(
                            log,
                            "Initializing Rack: Failed to insert blueprint";
                            &e,
                        );
                        err.set(RackInitError::BlueprintInsert(e)).unwrap();
                        DieselError::RollbackTransaction
                    })?;

                    // Mark the RSS-generated blueprint as the current target,
                    // DISABLED. We may change this to enabled in the future
                    // when more of Reconfigurator is automated, but for now we
                    // require a support operation to enable it.
                    Self::blueprint_target_set_current_on_connection(
                        &conn,
                        opctx,
                        BlueprintTarget {
                            target_id: blueprint.id,
                            enabled: false,
                            time_made_target: Utc::now(),
                        },
                    )
                    .await
                    .map_err(|e| {
                        error!(
                            log,
                            "Initializing Rack: Failed to set blueprint \
                             as target";
                            &e,
                        );
                        err.set(RackInitError::BlueprintTargetSet(e)).unwrap();
                        DieselError::RollbackTransaction
                    })?;

                    // Allocate networking records for all services.
                    for (_, zone_config) in blueprint.all_omicron_zones(BlueprintZoneFilter::ShouldBeRunning) {
                        self.rack_populate_service_networking_records(
                            &conn,
                            &log,
                            &service_pool,
                            zone_config,
                        )
                        .await
                        .map_err(|e| {
                            error!(log, "Failed to upsert physical disk"; "err" => ?e);
                            err.set(e).unwrap();
                            DieselError::RollbackTransaction
                        })?;
                    }
                    info!(log, "Inserted service networking records");

                    for physical_disk in physical_disks {
                        info!(log, "physical disk upsert in handoff: {physical_disk:#?}");
                        if let Err(e) = Self::physical_disk_insert_on_connection(&conn, &opctx, physical_disk)
                            .await {
                            if !matches!(e, TransactionError::CustomError(Error::ObjectAlreadyExists { .. })) {
                                error!(log, "Failed to upsert physical disk"; "err" => #%e);
                                err.set(RackInitError::PhysicalDiskInsert(e.into()))
                                    .unwrap();
                                return Err(DieselError::RollbackTransaction);
                            }
                        }
                    }

                    info!(log, "Inserted physical disks");

                    for zpool in zpools {
                        if let Err(e) = Self::zpool_insert_on_connection(&conn, &opctx, zpool).await {
                            if !matches!(e, TransactionError::CustomError(Error::ObjectAlreadyExists { .. })) {
                                error!(log, "Failed to upsert zpool"; "err" => #%e);
                                err.set(RackInitError::ZpoolInsert(e.into())).unwrap();
                                return Err(DieselError::RollbackTransaction);
                            }
                        }
                    }

                    info!(log, "Inserted zpools");

                    for dataset in datasets {
                        use db::schema::dataset::dsl;
                        let zpool_id = dataset.pool_id;
                        Zpool::insert_resource(
                            zpool_id,
                            diesel::insert_into(dsl::dataset)
                                .values(dataset.clone())
                                .on_conflict(dsl::id)
                                .do_update()
                                .set((
                                    dsl::time_modified.eq(Utc::now()),
                                    dsl::pool_id.eq(excluded(dsl::pool_id)),
                                    dsl::ip.eq(excluded(dsl::ip)),
                                    dsl::port.eq(excluded(dsl::port)),
                                    dsl::kind.eq(excluded(dsl::kind)),
                                )),
                        )
                        .insert_and_get_result_async(&conn)
                        .await
                        .map_err(|e| {
                            err.set(RackInitError::DatasetInsert {
                                err: e,
                                zpool_id,
                            })
                            .unwrap();
                            DieselError::RollbackTransaction
                        })?;
                    }
                    info!(log, "Inserted datasets");

                    // Insert the initial contents of the internal and external DNS
                    // zones.
                    Self::load_dns_data(&conn, internal_dns).await.map_err(
                        |e| {
                            err.set(RackInitError::DnsSerialization(e))
                                .unwrap();
                            DieselError::RollbackTransaction
                        },
                    )?;
                    info!(log, "Populated DNS tables for internal DNS");

                    Self::load_dns_data(&conn, external_dns).await.map_err(
                        |e| {
                            err.set(RackInitError::DnsSerialization(e))
                                .unwrap();
                            DieselError::RollbackTransaction
                        },
                    )?;
                    info!(log, "Populated DNS tables for external DNS");

                    // Create the initial Recovery Silo
                    self.rack_create_recovery_silo(
                        &opctx,
                        &conn,
                        &log,
                        rack_init.recovery_silo,
                        rack_init.recovery_silo_fq_dns_name,
                        rack_init.recovery_user_id,
                        rack_init.recovery_user_password_hash,
                        rack_init.dns_update,
                    )
                    .await
                    .map_err(|e| match e {
                        RackInitError::Retryable(e) => e,
                        _ => {
                            err.set(e).unwrap();
                            DieselError::RollbackTransaction
                        }
                    })?;

                    // Insert the initial source IP allowlist for requests to
                    // user-facing services.
                    Self::allow_list_upsert_on_connection(
                        opctx,
                        &conn,
                        rack_init.allowed_source_ips,
                    ).await.map_err(|e| {
                        err.set(RackInitError::AllowedSourceIpError(e)).unwrap();
                        DieselError::RollbackTransaction
                    })?;

                    let rack = diesel::update(rack_dsl::rack)
                        .filter(rack_dsl::id.eq(rack_id))
                        .set((
                            rack_dsl::initialized.eq(true),
                            rack_dsl::time_modified.eq(Utc::now()),
                        ))
                        .returning(Rack::as_returning())
                        .get_result_async::<Rack>(&conn)
                        .await
                        .map_err(|e| {
                            if retryable(&e) {
                                return e;
                            }
                            err.set(RackInitError::RackUpdate {
                                err: e,
                                rack_id,
                            })
                            .unwrap();
                            DieselError::RollbackTransaction
                        })?;
                    Ok(rack)
                }
            })
            .await
            .map_err(|e| {
                if let Some(err) = Arc::try_unwrap(err).unwrap().take() {
                    err.into()
                } else {
                    Error::internal_error(&format!("Transaction error: {}", e))
                }
            })?;
        Ok(rack)
    }

    pub async fn load_builtin_rack_data(
        &self,
        opctx: &OpContext,
        rack_id: Uuid,
    ) -> Result<(), Error> {
        use omicron_common::api::external::Name;

        self.rack_insert(opctx, &db::model::Rack::new(rack_id)).await?;

        let internal_pool =
            db::model::IpPool::new(&IdentityMetadataCreateParams {
                name: SERVICE_IP_POOL_NAME.parse::<Name>().unwrap(),
                description: String::from("IP Pool for Oxide Services"),
            });

        let internal_pool_id = internal_pool.id();

        let internal_created = self
            .ip_pool_create(opctx, internal_pool)
            .await
            .map(|_| true)
            .or_else(|e| match e {
                Error::ObjectAlreadyExists { .. } => Ok(false),
                _ => Err(e),
            })?;

        // make default for the internal silo. only need to do this if
        // the create went through, i.e., if it wasn't already there
        if internal_created {
            self.ip_pool_link_silo(
                opctx,
                db::model::IpPoolResource {
                    ip_pool_id: internal_pool_id,
                    resource_type: db::model::IpPoolResourceType::Silo,
                    resource_id: *INTERNAL_SILO_ID,
                    is_default: true,
                },
            )
            .await?;
        }

        Ok(())
    }
}

#[cfg(test)]
mod test {
    use super::*;
    use crate::db::datastore::test::{
        sled_baseboard_for_test, sled_system_hardware_for_test,
    };
    use crate::db::datastore::test_utils::datastore_test;
    use crate::db::datastore::Discoverability;
    use crate::db::model::ExternalIp;
    use crate::db::model::IpKind;
    use crate::db::model::IpPoolRange;
    use crate::db::model::Sled;
    use async_bb8_diesel::AsyncSimpleConnection;
    use nexus_config::NUM_INITIAL_RESERVED_IP_ADDRESSES;
    use nexus_db_model::{DnsGroup, Generation, InitialDnsGroup, SledUpdate};
    use nexus_inventory::now_db_precision;
    use nexus_reconfigurator_planning::system::{
        SledBuilder, SystemDescription,
    };
    use nexus_test_utils::db::test_setup_database;
    use nexus_types::deployment::BlueprintZonesConfig;
    use nexus_types::deployment::{
        BlueprintZoneConfig, OmicronZoneExternalFloatingAddr,
        OmicronZoneExternalFloatingIp,
    };
    use nexus_types::deployment::{
        BlueprintZoneDisposition, OmicronZoneExternalSnatIp,
    };
    use nexus_types::external_api::shared::SiloIdentityMode;
    use nexus_types::external_api::views::SledState;
    use nexus_types::identity::Asset;
    use nexus_types::internal_api::params::DnsRecord;
    use nexus_types::inventory::NetworkInterface;
    use nexus_types::inventory::NetworkInterfaceKind;
    use omicron_common::address::{
        DNS_OPTE_IPV4_SUBNET, NEXUS_OPTE_IPV4_SUBNET, NTP_OPTE_IPV4_SUBNET,
    };
    use omicron_common::api::external::http_pagination::PaginatedBy;
    use omicron_common::api::external::{
        IdentityMetadataCreateParams, MacAddr, Vni,
    };
    use omicron_common::api::internal::shared::SourceNatConfig;
    use omicron_test_utils::dev;
    use omicron_uuid_kinds::{ExternalIpUuid, OmicronZoneUuid};
    use omicron_uuid_kinds::{GenericUuid, ZpoolUuid};
    use omicron_uuid_kinds::{SledUuid, TypedUuid};
    use sled_agent_client::types::OmicronZoneDataset;
    use std::collections::{BTreeMap, HashMap};
    use std::net::{IpAddr, Ipv4Addr, Ipv6Addr, SocketAddr, SocketAddrV6};
    use std::num::NonZeroU32;

    // Default impl is for tests only, and really just so that tests can more
    // easily specify just the parts that they want.
    impl Default for RackInit {
        fn default() -> Self {
            RackInit {
                rack_id: Uuid::parse_str(nexus_test_utils::RACK_UUID).unwrap(),
                rack_subnet: nexus_test_utils::RACK_SUBNET.parse().unwrap(),
                blueprint: Blueprint {
                    id: Uuid::new_v4(),
                    blueprint_zones: BTreeMap::new(),
                    blueprint_disks: BTreeMap::new(),
<<<<<<< HEAD
                    cockroachdb_setting_preserve_downgrade: None,
=======
                    sled_state: BTreeMap::new(),
>>>>>>> b3fa3bc3
                    parent_blueprint_id: None,
                    internal_dns_version: *Generation::new(),
                    external_dns_version: *Generation::new(),
                    cockroachdb_fingerprint: String::new(),
                    time_created: Utc::now(),
                    creator: "test suite".to_string(),
                    comment: "test suite".to_string(),
                },
                physical_disks: vec![],
                zpools: vec![],
                datasets: vec![],
                service_ip_pool_ranges: vec![],
                internal_dns: InitialDnsGroup::new(
                    DnsGroup::Internal,
                    internal_dns::DNS_ZONE,
                    "test suite",
                    "test suite",
                    HashMap::new(),
                ),
                external_dns: InitialDnsGroup::new(
                    DnsGroup::External,
                    internal_dns::DNS_ZONE,
                    "test suite",
                    "test suite",
                    HashMap::new(),
                ),
                recovery_silo: external_params::SiloCreate {
                    identity: IdentityMetadataCreateParams {
                        name: "test-silo".parse().unwrap(),
                        description: String::new(),
                    },
                    // Set a default quota of a half rack's worth of resources
                    quotas: external_params::SiloQuotasCreate::arbitrarily_high_default(),
                    discoverable: false,
                    identity_mode: SiloIdentityMode::LocalOnly,
                    admin_group_name: None,
                    tls_certificates: vec![],
                    mapped_fleet_roles: Default::default(),
                },
                recovery_silo_fq_dns_name: format!(
                    "test-silo.sys.{}",
                    internal_dns::DNS_ZONE
                ),
                recovery_user_id: "test-user".parse().unwrap(),
                // empty string password
                recovery_user_password_hash: "$argon2id$v=19$m=98304,t=13,\
                p=1$d2t2UHhOdWt3NkYyY1l3cA$pIvmXrcTk/\
                nsUzWvBQIeuMJk96ijye/oIXHCj15xg+M"
                    .parse()
                    .unwrap(),
                dns_update: DnsVersionUpdateBuilder::new(
                    DnsGroup::External,
                    "test suite".to_string(),
                    "test suite".to_string(),
                ),
                allowed_source_ips: AllowedSourceIps::Any,
            }
        }
    }

    fn rack_id() -> Uuid {
        Uuid::parse_str(nexus_test_utils::RACK_UUID).unwrap()
    }

    #[tokio::test]
    async fn rack_set_initialized_empty() {
        let logctx = dev::test_setup_log("rack_set_initialized_empty");
        let mut db = test_setup_database(&logctx.log).await;
        let (opctx, datastore) = datastore_test(&logctx, &db).await;
        let before = Utc::now();
        let rack_init = RackInit::default();

        // Initializing the rack with no data is odd, but allowed.
        let rack = datastore
            .rack_set_initialized(&opctx, rack_init.clone())
            .await
            .expect("Failed to initialize rack");

        let after = Utc::now();
        assert_eq!(rack.id(), rack_id());
        assert!(rack.initialized);

        // Verify the DNS configuration.
        let dns_internal = datastore
            .dns_config_read(&opctx, DnsGroup::Internal)
            .await
            .unwrap();
        assert_eq!(dns_internal.generation, 1);
        assert!(dns_internal.time_created >= before);
        assert!(dns_internal.time_created <= after);
        assert_eq!(dns_internal.zones.len(), 0);

        let dns_external = datastore
            .dns_config_read(&opctx, DnsGroup::External)
            .await
            .unwrap();
        // The external DNS zone has an extra update due to the initial Silo
        // creation.
        assert_eq!(dns_internal.generation + 1, dns_external.generation);
        assert_eq!(dns_internal.zones, dns_external.zones);

        // Verify the details about the initial Silo.
        let silos = datastore
            .silos_list(
                &opctx,
                &PaginatedBy::Name(DataPageParams {
                    marker: None,
                    limit: NonZeroU32::new(2).unwrap(),
                    direction: dropshot::PaginationOrder::Ascending,
                }),
                Discoverability::DiscoverableOnly,
            )
            .await
            .expect("Failed to list Silos");
        // It should *not* show up in the list because it's not discoverable.
        assert_eq!(silos.len(), 0);
        let (authz_silo, db_silo) = LookupPath::new(&opctx, &datastore)
            .silo_name(&nexus_db_model::Name(
                rack_init.recovery_silo.identity.name.clone(),
            ))
            .fetch()
            .await
            .expect("Failed to lookup Silo");
        assert!(!db_silo.discoverable);

        // Verify that the user exists and has the password (hash) that we
        // expect.
        let silo_users = datastore
            .silo_users_list(
                &opctx,
                &authz::SiloUserList::new(authz_silo.clone()),
                &DataPageParams {
                    marker: None,
                    limit: NonZeroU32::new(2).unwrap(),
                    direction: dropshot::PaginationOrder::Ascending,
                },
            )
            .await
            .expect("failed to list users");
        assert_eq!(silo_users.len(), 1);
        assert_eq!(
            silo_users[0].external_id,
            rack_init.recovery_user_id.as_ref()
        );
        let authz_silo_user = authz::SiloUser::new(
            authz_silo,
            silo_users[0].id(),
            LookupType::ById(silo_users[0].id()),
        );
        let hash = datastore
            .silo_user_password_hash_fetch(&opctx, &authz_silo_user)
            .await
            .expect("Failed to lookup password hash")
            .expect("Found no password hash");
        assert_eq!(hash.hash.0, rack_init.recovery_user_password_hash);

        // It should also be idempotent.
        let rack2 = datastore
            .rack_set_initialized(&opctx, rack_init)
            .await
            .expect("Failed to initialize rack");
        assert_eq!(rack.time_modified(), rack2.time_modified());

        let dns_internal2 = datastore
            .dns_config_read(&opctx, DnsGroup::Internal)
            .await
            .unwrap();
        assert_eq!(dns_internal, dns_internal2);

        db.cleanup().await.unwrap();
        logctx.cleanup_successful();
    }

    async fn create_test_sled(db: &DataStore, sled_id: Uuid) -> Sled {
        let addr = SocketAddrV6::new(Ipv6Addr::LOCALHOST, 0, 0, 0);
        let sled_update = SledUpdate::new(
            sled_id,
            addr,
            sled_baseboard_for_test(),
            sled_system_hardware_for_test(),
            rack_id(),
            Generation::new(),
        );
        let (sled, _) = db
            .sled_upsert(sled_update)
            .await
            .expect("Could not upsert sled during test prep");
        sled
    }

    // Hacky macro helper to:
    // - Perform a transaction...
    // - ... That queries a particular table for all values...
    // - ... and Selects them as the requested model type.
    macro_rules! fn_to_get_all {
        ($table:ident, $model:ident) => {
            paste::paste! {
                async fn [<get_all_ $table s>](db: &DataStore) -> Vec<$model> {
                    use crate::db::schema::$table::dsl;
                    use nexus_test_utils::db::ALLOW_FULL_TABLE_SCAN_SQL;
                    let conn = db.pool_connection_for_tests()
                        .await
                        .unwrap();

                    db.transaction_retry_wrapper(concat!("fn_to_get_all_", stringify!($table)))
                        .transaction(&conn, |conn| async move {
                            conn.batch_execute_async(ALLOW_FULL_TABLE_SCAN_SQL)
                                .await
                                .unwrap();
                            Ok(
                                dsl::$table
                                    .select($model::as_select())
                                    .get_results_async(&conn)
                                    .await
                                    .unwrap()
                            )
                        })
                        .await
                        .unwrap()
                }
            }
        };
    }

    fn_to_get_all!(external_ip, ExternalIp);
    fn_to_get_all!(ip_pool_range, IpPoolRange);
    fn_to_get_all!(dataset, Dataset);

    fn random_dataset() -> OmicronZoneDataset {
        OmicronZoneDataset {
            pool_name: illumos_utils::zpool::ZpoolName::new_external(
                ZpoolUuid::new_v4(),
            )
            .to_string()
            .parse()
            .unwrap(),
        }
    }

    fn sled_states_active(
        sled_ids: impl Iterator<Item = SledUuid>,
    ) -> BTreeMap<SledUuid, SledState> {
        sled_ids.map(|sled_id| (sled_id, SledState::Active)).collect()
    }

    #[tokio::test]
    async fn rack_set_initialized_with_services() {
        let test_name = "rack_set_initialized_with_services";
        let logctx = dev::test_setup_log(test_name);
        let mut db = test_setup_database(&logctx.log).await;
        let (opctx, datastore) = datastore_test(&logctx, &db).await;

        let sled1 = create_test_sled(&datastore, Uuid::new_v4()).await;
        let sled2 = create_test_sled(&datastore, Uuid::new_v4()).await;
        let sled3 = create_test_sled(&datastore, Uuid::new_v4()).await;

        let service_ip_pool_ranges = vec![IpRange::try_from((
            Ipv4Addr::new(1, 2, 3, 4),
            Ipv4Addr::new(1, 2, 3, 6),
        ))
        .unwrap()];

        let mut system = SystemDescription::new();
        system
            .service_ip_pool_ranges(service_ip_pool_ranges.clone())
            .sled(
                SledBuilder::new().id(TypedUuid::from_untyped_uuid(sled1.id())),
            )
            .expect("failed to add sled1")
            .sled(
                SledBuilder::new().id(TypedUuid::from_untyped_uuid(sled2.id())),
            )
            .expect("failed to add sled2")
            .sled(
                SledBuilder::new().id(TypedUuid::from_untyped_uuid(sled3.id())),
            )
            .expect("failed to add sled3");

        let external_dns_ip = IpAddr::V4(Ipv4Addr::new(1, 2, 3, 4));
        let external_dns_pip = DNS_OPTE_IPV4_SUBNET
            .nth(NUM_INITIAL_RESERVED_IP_ADDRESSES as u32 + 1)
            .unwrap();
        let external_dns_id = OmicronZoneUuid::new_v4();
        let nexus_ip = IpAddr::V4(Ipv4Addr::new(1, 2, 3, 6));
        let nexus_pip = NEXUS_OPTE_IPV4_SUBNET
            .nth(NUM_INITIAL_RESERVED_IP_ADDRESSES as u32 + 1)
            .unwrap();
        let nexus_id = OmicronZoneUuid::new_v4();
        let ntp1_ip = IpAddr::V4(Ipv4Addr::new(1, 2, 3, 5));
        let ntp1_pip = NTP_OPTE_IPV4_SUBNET
            .nth(NUM_INITIAL_RESERVED_IP_ADDRESSES as u32 + 1)
            .unwrap();
        let ntp1_id = OmicronZoneUuid::new_v4();
        let ntp2_ip = IpAddr::V4(Ipv4Addr::new(1, 2, 3, 5));
        let ntp2_pip = NTP_OPTE_IPV4_SUBNET
            .nth(NUM_INITIAL_RESERVED_IP_ADDRESSES as u32 + 2)
            .unwrap();
        let ntp2_id = OmicronZoneUuid::new_v4();
        let ntp3_id = OmicronZoneUuid::new_v4();
        let mut macs = MacAddr::iter_system();

        let mut blueprint_zones = BTreeMap::new();
        blueprint_zones.insert(
            SledUuid::from_untyped_uuid(sled1.id()),
            BlueprintZonesConfig {
                generation: Generation::new().next(),
                zones: vec![
                    BlueprintZoneConfig {
                        disposition: BlueprintZoneDisposition::InService,
                        id: external_dns_id,
                        underlay_address: Ipv6Addr::LOCALHOST,
                        zone_type: BlueprintZoneType::ExternalDns(
                            blueprint_zone_type::ExternalDns {
                                dataset: random_dataset(),
                                http_address: "[::1]:80".parse().unwrap(),
                                dns_address: OmicronZoneExternalFloatingAddr {
                                    id: ExternalIpUuid::new_v4(),
                                    addr: SocketAddr::new(external_dns_ip, 53),
                                },
                                nic: NetworkInterface {
                                    id: Uuid::new_v4(),
                                    kind: NetworkInterfaceKind::Service {
                                        id: external_dns_id.into_untyped_uuid(),
                                    },
                                    name: "external-dns".parse().unwrap(),
                                    ip: external_dns_pip.into(),
                                    mac: macs.next().unwrap(),
                                    subnet: IpNetwork::from(
                                        **DNS_OPTE_IPV4_SUBNET,
                                    )
                                    .into(),
                                    vni: Vni::SERVICES_VNI,
                                    primary: true,
                                    slot: 0,
                                },
                            },
                        ),
                    },
                    BlueprintZoneConfig {
                        disposition: BlueprintZoneDisposition::InService,
                        id: ntp1_id,
                        underlay_address: Ipv6Addr::LOCALHOST,
                        zone_type: BlueprintZoneType::BoundaryNtp(
                            blueprint_zone_type::BoundaryNtp {
                                address: "[::1]:80".parse().unwrap(),
                                ntp_servers: vec![],
                                dns_servers: vec![],
                                domain: None,
                                nic: NetworkInterface {
                                    id: Uuid::new_v4(),
                                    kind: NetworkInterfaceKind::Service {
                                        id: ntp1_id.into_untyped_uuid(),
                                    },
                                    name: "ntp1".parse().unwrap(),
                                    ip: ntp1_pip.into(),
                                    mac: macs.next().unwrap(),
                                    subnet: IpNetwork::from(
                                        **NTP_OPTE_IPV4_SUBNET,
                                    )
                                    .into(),
                                    vni: Vni::SERVICES_VNI,
                                    primary: true,
                                    slot: 0,
                                },
                                external_ip: OmicronZoneExternalSnatIp {
                                    id: ExternalIpUuid::new_v4(),
                                    snat_cfg: SourceNatConfig::new(
                                        ntp1_ip, 16384, 32767,
                                    )
                                    .unwrap(),
                                },
                            },
                        ),
                    },
                ],
            },
        );
        blueprint_zones.insert(
            SledUuid::from_untyped_uuid(sled2.id()),
            BlueprintZonesConfig {
                generation: Generation::new().next(),
                zones: vec![
                    BlueprintZoneConfig {
                        disposition: BlueprintZoneDisposition::InService,
                        id: nexus_id,
                        underlay_address: Ipv6Addr::LOCALHOST,
                        zone_type: BlueprintZoneType::Nexus(
                            blueprint_zone_type::Nexus {
                                internal_address: "[::1]:80".parse().unwrap(),
                                external_ip: OmicronZoneExternalFloatingIp {
                                    id: ExternalIpUuid::new_v4(),
                                    ip: nexus_ip,
                                },
                                external_tls: false,
                                external_dns_servers: vec![],
                                nic: NetworkInterface {
                                    id: Uuid::new_v4(),
                                    kind: NetworkInterfaceKind::Service {
                                        id: nexus_id.into_untyped_uuid(),
                                    },
                                    name: "nexus".parse().unwrap(),
                                    ip: nexus_pip.into(),
                                    mac: macs.next().unwrap(),
                                    subnet: IpNetwork::from(
                                        **NEXUS_OPTE_IPV4_SUBNET,
                                    )
                                    .into(),
                                    vni: Vni::SERVICES_VNI,
                                    primary: true,
                                    slot: 0,
                                },
                            },
                        ),
                    },
                    BlueprintZoneConfig {
                        disposition: BlueprintZoneDisposition::InService,
                        id: ntp2_id,
                        underlay_address: Ipv6Addr::LOCALHOST,
                        zone_type: BlueprintZoneType::BoundaryNtp(
                            blueprint_zone_type::BoundaryNtp {
                                address: "[::1]:80".parse().unwrap(),
                                ntp_servers: vec![],
                                dns_servers: vec![],
                                domain: None,
                                nic: NetworkInterface {
                                    id: Uuid::new_v4(),
                                    kind: NetworkInterfaceKind::Service {
                                        id: ntp2_id.into_untyped_uuid(),
                                    },
                                    name: "ntp2".parse().unwrap(),
                                    ip: ntp2_pip.into(),
                                    mac: macs.next().unwrap(),
                                    subnet: IpNetwork::from(
                                        **NTP_OPTE_IPV4_SUBNET,
                                    )
                                    .into(),
                                    vni: Vni::SERVICES_VNI,
                                    primary: true,
                                    slot: 0,
                                },
                                external_ip: OmicronZoneExternalSnatIp {
                                    id: ExternalIpUuid::new_v4(),
                                    snat_cfg: SourceNatConfig::new(
                                        ntp2_ip, 0, 16383,
                                    )
                                    .unwrap(),
                                },
                            },
                        ),
                    },
                ],
            },
        );
        blueprint_zones.insert(
            SledUuid::from_untyped_uuid(sled3.id()),
            BlueprintZonesConfig {
                generation: Generation::new().next(),
                zones: vec![BlueprintZoneConfig {
                    disposition: BlueprintZoneDisposition::InService,
                    id: ntp3_id,
                    underlay_address: Ipv6Addr::LOCALHOST,
                    zone_type: BlueprintZoneType::InternalNtp(
                        blueprint_zone_type::InternalNtp {
                            address: "[::1]:80".parse().unwrap(),
                            ntp_servers: vec![],
                            dns_servers: vec![],
                            domain: None,
                        },
                    ),
                }],
            },
        );
        for zone_config in blueprint_zones.values_mut() {
            zone_config.sort();
        }
        let blueprint = Blueprint {
            id: Uuid::new_v4(),
            sled_state: sled_states_active(blueprint_zones.keys().copied()),
            blueprint_zones,
            blueprint_disks: BTreeMap::new(),
            cockroachdb_setting_preserve_downgrade: None,
            parent_blueprint_id: None,
            internal_dns_version: *Generation::new(),
            external_dns_version: *Generation::new(),
            cockroachdb_fingerprint: String::new(),
            time_created: now_db_precision(),
            creator: "test suite".to_string(),
            comment: "test blueprint".to_string(),
        };

        let rack = datastore
            .rack_set_initialized(
                &opctx,
                RackInit {
                    blueprint: blueprint.clone(),
                    service_ip_pool_ranges,
                    ..Default::default()
                },
            )
            .await
            .expect("Failed to initialize rack");

        assert_eq!(rack.id(), rack_id());
        assert!(rack.initialized);

        // We should see the blueprint we passed in.
        let (_blueprint_target, observed_blueprint) = datastore
            .blueprint_target_get_current_full(&opctx)
            .await
            .expect("failed to read blueprint");
        assert_eq!(observed_blueprint, blueprint);

        // We should also see the single external IP allocated for each service
        // save for the non-boundary NTP service.
        let observed_external_ips = get_all_external_ips(&datastore).await;
        assert_eq!(observed_external_ips.len(), 4);
        let dns_external_ip = observed_external_ips
            .iter()
            .find(|e| e.parent_id == Some(external_dns_id.into_untyped_uuid()))
            .unwrap();
        let nexus_external_ip = observed_external_ips
            .iter()
            .find(|e| e.parent_id == Some(nexus_id.into_untyped_uuid()))
            .unwrap();
        let ntp1_external_ip = observed_external_ips
            .iter()
            .find(|e| e.parent_id == Some(ntp1_id.into_untyped_uuid()))
            .unwrap();
        let ntp2_external_ip = observed_external_ips
            .iter()
            .find(|e| e.parent_id == Some(ntp2_id.into_untyped_uuid()))
            .unwrap();
        assert!(!observed_external_ips
            .iter()
            .any(|e| e.parent_id == Some(ntp3_id.into_untyped_uuid())));

        assert!(dns_external_ip.is_service);
        assert_eq!(dns_external_ip.kind, IpKind::Floating);

        assert!(nexus_external_ip.is_service);
        assert_eq!(nexus_external_ip.kind, IpKind::Floating);

        assert!(ntp1_external_ip.is_service);
        assert_eq!(ntp1_external_ip.kind, IpKind::SNat);
        assert_eq!(ntp1_external_ip.first_port.0, 16384);
        assert_eq!(ntp1_external_ip.last_port.0, 32767);

        assert!(ntp2_external_ip.is_service);
        assert_eq!(ntp2_external_ip.kind, IpKind::SNat);
        assert_eq!(ntp2_external_ip.first_port.0, 0);
        assert_eq!(ntp2_external_ip.last_port.0, 16383);

        // Furthermore, we should be able to see that these IP addresses have
        // been allocated as a part of the service IP pool.
        let (.., svc_pool) =
            datastore.ip_pools_service_lookup(&opctx).await.unwrap();
        assert_eq!(svc_pool.name().as_str(), "oxide-service-pool");

        let observed_ip_pool_ranges = get_all_ip_pool_ranges(&datastore).await;
        assert_eq!(observed_ip_pool_ranges.len(), 1);
        assert_eq!(observed_ip_pool_ranges[0].ip_pool_id, svc_pool.id());

        // Verify the allocated external IPs
        assert_eq!(dns_external_ip.ip_pool_id, svc_pool.id());
        assert_eq!(
            dns_external_ip.ip_pool_range_id,
            observed_ip_pool_ranges[0].id
        );
        assert_eq!(dns_external_ip.ip.ip(), external_dns_ip);

        assert_eq!(nexus_external_ip.ip_pool_id, svc_pool.id());
        assert_eq!(
            nexus_external_ip.ip_pool_range_id,
            observed_ip_pool_ranges[0].id
        );
        assert_eq!(nexus_external_ip.ip.ip(), nexus_ip);

        assert_eq!(ntp1_external_ip.ip_pool_id, svc_pool.id());
        assert_eq!(
            ntp1_external_ip.ip_pool_range_id,
            observed_ip_pool_ranges[0].id
        );
        assert_eq!(ntp1_external_ip.ip.ip(), ntp1_ip);

        assert_eq!(ntp2_external_ip.ip_pool_id, svc_pool.id());
        assert_eq!(
            ntp2_external_ip.ip_pool_range_id,
            observed_ip_pool_ranges[0].id
        );
        assert_eq!(ntp2_external_ip.ip.ip(), ntp2_ip);

        let observed_datasets = get_all_datasets(&datastore).await;
        assert!(observed_datasets.is_empty());

        db.cleanup().await.unwrap();
        logctx.cleanup_successful();
    }

    #[tokio::test]
    async fn rack_set_initialized_with_many_nexus_services() {
        let test_name = "rack_set_initialized_with_many_nexus_services";
        let logctx = dev::test_setup_log(test_name);
        let mut db = test_setup_database(&logctx.log).await;
        let (opctx, datastore) = datastore_test(&logctx, &db).await;

        let sled = create_test_sled(&datastore, Uuid::new_v4()).await;

        // Ask for two Nexus services, with different external IPs.
        let nexus_ip_start = Ipv4Addr::new(1, 2, 3, 4);
        let nexus_ip_end = Ipv4Addr::new(1, 2, 3, 5);
        let service_ip_pool_ranges =
            vec![IpRange::try_from((nexus_ip_start, nexus_ip_end))
                .expect("Cannot create IP Range")];

        let mut system = SystemDescription::new();
        system
            .service_ip_pool_ranges(service_ip_pool_ranges.clone())
            .sled(
                SledBuilder::new().id(TypedUuid::from_untyped_uuid(sled.id())),
            )
            .expect("failed to add sled");

        let nexus_id1 = OmicronZoneUuid::new_v4();
        let nexus_id2 = OmicronZoneUuid::new_v4();
        let nexus_pip1 = NEXUS_OPTE_IPV4_SUBNET
            .nth(NUM_INITIAL_RESERVED_IP_ADDRESSES as u32 + 1)
            .unwrap();
        let nexus_pip2 = NEXUS_OPTE_IPV4_SUBNET
            .nth(NUM_INITIAL_RESERVED_IP_ADDRESSES as u32 + 2)
            .unwrap();
        let mut macs = MacAddr::iter_system();

        let mut blueprint_zones = BTreeMap::new();
        blueprint_zones.insert(
            SledUuid::from_untyped_uuid(sled.id()),
            BlueprintZonesConfig {
                generation: Generation::new().next(),
                zones: vec![
                    BlueprintZoneConfig {
                        disposition: BlueprintZoneDisposition::InService,
                        id: nexus_id1,
                        underlay_address: Ipv6Addr::LOCALHOST,
                        zone_type: BlueprintZoneType::Nexus(
                            blueprint_zone_type::Nexus {
                                internal_address: "[::1]:80".parse().unwrap(),
                                external_ip: OmicronZoneExternalFloatingIp {
                                    id: ExternalIpUuid::new_v4(),
                                    ip: nexus_ip_start.into(),
                                },
                                external_tls: false,
                                external_dns_servers: vec![],
                                nic: NetworkInterface {
                                    id: Uuid::new_v4(),
                                    kind: NetworkInterfaceKind::Service {
                                        id: nexus_id1.into_untyped_uuid(),
                                    },
                                    name: "nexus1".parse().unwrap(),
                                    ip: nexus_pip1.into(),
                                    mac: macs.next().unwrap(),
                                    subnet: IpNetwork::from(
                                        **NEXUS_OPTE_IPV4_SUBNET,
                                    )
                                    .into(),
                                    vni: Vni::SERVICES_VNI,
                                    primary: true,
                                    slot: 0,
                                },
                            },
                        ),
                    },
                    BlueprintZoneConfig {
                        disposition: BlueprintZoneDisposition::InService,
                        id: nexus_id2,
                        underlay_address: Ipv6Addr::LOCALHOST,
                        zone_type: BlueprintZoneType::Nexus(
                            blueprint_zone_type::Nexus {
                                internal_address: "[::1]:80".parse().unwrap(),
                                external_ip: OmicronZoneExternalFloatingIp {
                                    id: ExternalIpUuid::new_v4(),
                                    ip: nexus_ip_end.into(),
                                },
                                external_tls: false,
                                external_dns_servers: vec![],
                                nic: NetworkInterface {
                                    id: Uuid::new_v4(),
                                    kind: NetworkInterfaceKind::Service {
                                        id: nexus_id2.into_untyped_uuid(),
                                    },
                                    name: "nexus2".parse().unwrap(),
                                    ip: nexus_pip2.into(),
                                    mac: macs.next().unwrap(),
                                    subnet: IpNetwork::from(
                                        **NEXUS_OPTE_IPV4_SUBNET,
                                    )
                                    .into(),
                                    vni: Vni::SERVICES_VNI,
                                    primary: true,
                                    slot: 0,
                                },
                            },
                        ),
                    },
                ],
            },
        );

        let datasets = vec![];

        let internal_records = vec![
            DnsRecord::Aaaa("fe80::1:2:3:4".parse().unwrap()),
            DnsRecord::Aaaa("fe80::1:2:3:5".parse().unwrap()),
        ];
        let internal_dns = InitialDnsGroup::new(
            DnsGroup::Internal,
            internal_dns::DNS_ZONE,
            "test suite",
            "initial test suite internal rev",
            HashMap::from([("nexus".to_string(), internal_records.clone())]),
        );

        let external_records =
            vec![DnsRecord::Aaaa("fe80::5:6:7:8".parse().unwrap())];
        let external_dns = InitialDnsGroup::new(
            DnsGroup::External,
            "test-suite.oxide.test",
            "test suite",
            "initial test suite external rev",
            HashMap::from([("api.sys".to_string(), external_records.clone())]),
        );

        for zone_config in blueprint_zones.values_mut() {
            zone_config.sort();
        }
        let blueprint = Blueprint {
            id: Uuid::new_v4(),
            sled_state: sled_states_active(blueprint_zones.keys().copied()),
            blueprint_zones,
            blueprint_disks: BTreeMap::new(),
            cockroachdb_setting_preserve_downgrade: None,
            parent_blueprint_id: None,
            internal_dns_version: *Generation::new(),
            external_dns_version: *Generation::new(),
            cockroachdb_fingerprint: String::new(),
            time_created: now_db_precision(),
            creator: "test suite".to_string(),
            comment: "test blueprint".to_string(),
        };

        let rack = datastore
            .rack_set_initialized(
                &opctx,
                RackInit {
                    blueprint: blueprint.clone(),
                    datasets: datasets.clone(),
                    service_ip_pool_ranges,
                    internal_dns,
                    external_dns,
                    ..Default::default()
                },
            )
            .await
            .expect("Failed to initialize rack");

        assert_eq!(rack.id(), rack_id());
        assert!(rack.initialized);

        // We should see the blueprint we passed in.
        let (_blueprint_target, observed_blueprint) = datastore
            .blueprint_target_get_current_full(&opctx)
            .await
            .expect("failed to read blueprint");
        assert_eq!(observed_blueprint, blueprint);

        // We should see both of the Nexus services we provisioned.
        let mut observed_zones: Vec<_> = observed_blueprint
            .all_omicron_zones(BlueprintZoneFilter::All)
            .map(|(_, z)| z)
            .collect();
        observed_zones.sort_by_key(|z| z.id);
        assert_eq!(observed_zones.len(), 2);

        // We should see both IPs allocated for these services.
        let observed_external_ips = get_all_external_ips(&datastore).await;
        for external_ip in &observed_external_ips {
            assert!(external_ip.is_service);
            assert!(external_ip.parent_id.is_some());
            assert_eq!(external_ip.kind, IpKind::Floating);
        }
        let observed_external_ips: HashMap<_, _> = observed_external_ips
            .into_iter()
            .map(|ip| (ip.parent_id.unwrap(), ip))
            .collect();
        assert_eq!(observed_external_ips.len(), 2);

        // The address allocated for the service should match the input.
        assert_eq!(
            observed_external_ips[observed_zones[0].id.as_untyped_uuid()]
                .ip
                .ip(),
            if let BlueprintZoneType::Nexus(blueprint_zone_type::Nexus {
                external_ip,
                ..
            }) = &blueprint
                .all_omicron_zones(BlueprintZoneFilter::All)
                .next()
                .unwrap()
                .1
                .zone_type
            {
                external_ip.ip
            } else {
                panic!("Unexpected zone type")
            }
        );
        assert_eq!(
            observed_external_ips[observed_zones[1].id.as_untyped_uuid()]
                .ip
                .ip(),
            if let BlueprintZoneType::Nexus(blueprint_zone_type::Nexus {
                external_ip,
                ..
            }) = &blueprint
                .all_omicron_zones(BlueprintZoneFilter::All)
                .nth(1)
                .unwrap()
                .1
                .zone_type
            {
                external_ip.ip
            } else {
                panic!("Unexpected service kind")
            }
        );

        // Furthermore, we should be able to see that this IP addresses have been
        // allocated as a part of the service IP pool.
        let (.., svc_pool) =
            datastore.ip_pools_service_lookup(&opctx).await.unwrap();
        assert_eq!(svc_pool.name().as_str(), "oxide-service-pool");

        let observed_ip_pool_ranges = get_all_ip_pool_ranges(&datastore).await;
        assert_eq!(observed_ip_pool_ranges.len(), 1);
        assert_eq!(observed_ip_pool_ranges[0].ip_pool_id, svc_pool.id());

        let observed_datasets = get_all_datasets(&datastore).await;
        assert!(observed_datasets.is_empty());

        // Verify the internal and external DNS configurations.
        let dns_config_internal = datastore
            .dns_config_read(&opctx, DnsGroup::Internal)
            .await
            .unwrap();
        assert_eq!(dns_config_internal.generation, 1);
        assert_eq!(dns_config_internal.zones.len(), 1);
        assert_eq!(
            dns_config_internal.zones[0].zone_name,
            internal_dns::DNS_ZONE
        );
        assert_eq!(
            dns_config_internal.zones[0].records,
            HashMap::from([("nexus".to_string(), internal_records)]),
        );

        let dns_config_external = datastore
            .dns_config_read(&opctx, DnsGroup::External)
            .await
            .unwrap();
        assert_eq!(dns_config_external.generation, 2);
        assert_eq!(dns_config_external.zones.len(), 1);
        assert_eq!(
            dns_config_external.zones[0].zone_name,
            "test-suite.oxide.test",
        );
        assert_eq!(
            dns_config_external.zones[0].records.get("api.sys"),
            Some(&external_records)
        );

        db.cleanup().await.unwrap();
        logctx.cleanup_successful();
    }

    #[tokio::test]
    async fn rack_set_initialized_missing_service_pool_ip_throws_error() {
        let test_name =
            "rack_set_initialized_missing_service_pool_ip_throws_error";
        let logctx = dev::test_setup_log(test_name);
        let mut db = test_setup_database(&logctx.log).await;
        let (opctx, datastore) = datastore_test(&logctx, &db).await;

        let sled = create_test_sled(&datastore, Uuid::new_v4()).await;

        let mut system = SystemDescription::new();
        system
            .sled(
                SledBuilder::new().id(TypedUuid::from_untyped_uuid(sled.id())),
            )
            .expect("failed to add sled");

        let nexus_ip = IpAddr::V4(Ipv4Addr::new(1, 2, 3, 4));
        let nexus_pip = NEXUS_OPTE_IPV4_SUBNET
            .nth(NUM_INITIAL_RESERVED_IP_ADDRESSES as u32 + 1)
            .unwrap();
        let nexus_id = OmicronZoneUuid::new_v4();
        let mut macs = MacAddr::iter_system();
        let mut blueprint_zones = BTreeMap::new();
        blueprint_zones.insert(
            SledUuid::from_untyped_uuid(sled.id()),
            BlueprintZonesConfig {
                generation: Generation::new().next(),
                zones: vec![BlueprintZoneConfig {
                    disposition: BlueprintZoneDisposition::InService,
                    id: nexus_id,
                    underlay_address: Ipv6Addr::LOCALHOST,
                    zone_type: BlueprintZoneType::Nexus(
                        blueprint_zone_type::Nexus {
                            internal_address: "[::1]:80".parse().unwrap(),
                            external_ip: OmicronZoneExternalFloatingIp {
                                id: ExternalIpUuid::new_v4(),
                                ip: nexus_ip,
                            },
                            external_tls: false,
                            external_dns_servers: vec![],
                            nic: NetworkInterface {
                                id: Uuid::new_v4(),
                                kind: NetworkInterfaceKind::Service {
                                    id: nexus_id.into_untyped_uuid(),
                                },
                                name: "nexus".parse().unwrap(),
                                ip: nexus_pip.into(),
                                mac: macs.next().unwrap(),
                                subnet: IpNetwork::from(
                                    **NEXUS_OPTE_IPV4_SUBNET,
                                )
                                .into(),
                                vni: Vni::SERVICES_VNI,
                                primary: true,
                                slot: 0,
                            },
                        },
                    ),
                }],
            },
        );
        for zone_config in blueprint_zones.values_mut() {
            zone_config.sort();
        }
        let blueprint = Blueprint {
            id: Uuid::new_v4(),
            sled_state: sled_states_active(blueprint_zones.keys().copied()),
            blueprint_zones,
            blueprint_disks: BTreeMap::new(),
            cockroachdb_setting_preserve_downgrade: None,
            parent_blueprint_id: None,
            internal_dns_version: *Generation::new(),
            external_dns_version: *Generation::new(),
            cockroachdb_fingerprint: String::new(),
            time_created: now_db_precision(),
            creator: "test suite".to_string(),
            comment: "test blueprint".to_string(),
        };

        let result = datastore
            .rack_set_initialized(
                &opctx,
                RackInit { blueprint: blueprint.clone(), ..Default::default() },
            )
            .await;
        assert!(result.is_err());
        assert_eq!(
            result.unwrap_err().to_string(),
            "Invalid Request: Requested external IP address not available"
        );

        assert!(get_all_datasets(&datastore).await.is_empty());
        assert!(get_all_external_ips(&datastore).await.is_empty());

        db.cleanup().await.unwrap();
        logctx.cleanup_successful();
    }

    #[tokio::test]
    async fn rack_set_initialized_overlapping_ips_throws_error() {
        let test_name = "rack_set_initialized_overlapping_ips_throws_error";
        let logctx = dev::test_setup_log(test_name);
        let mut db = test_setup_database(&logctx.log).await;
        let (opctx, datastore) = datastore_test(&logctx, &db).await;

        let sled = create_test_sled(&datastore, Uuid::new_v4()).await;

        let ip = IpAddr::V4(Ipv4Addr::new(1, 2, 3, 4));
        let service_ip_pool_ranges = vec![IpRange::from(ip)];

        let mut system = SystemDescription::new();
        system
            .service_ip_pool_ranges(service_ip_pool_ranges.clone())
            .sled(
                SledBuilder::new().id(TypedUuid::from_untyped_uuid(sled.id())),
            )
            .expect("failed to add sled");

        // Request two services which happen to be using the same IP address.
        let external_dns_id = OmicronZoneUuid::new_v4();
        let external_dns_pip = DNS_OPTE_IPV4_SUBNET
            .nth(NUM_INITIAL_RESERVED_IP_ADDRESSES as u32 + 1)
            .unwrap();
        let nexus_id = OmicronZoneUuid::new_v4();
        let nexus_pip = NEXUS_OPTE_IPV4_SUBNET
            .nth(NUM_INITIAL_RESERVED_IP_ADDRESSES as u32 + 1)
            .unwrap();
        let mut macs = MacAddr::iter_system();

        let mut blueprint_zones = BTreeMap::new();
        blueprint_zones.insert(
            SledUuid::from_untyped_uuid(sled.id()),
            BlueprintZonesConfig {
                generation: Generation::new().next(),
                zones: vec![
                    BlueprintZoneConfig {
                        disposition: BlueprintZoneDisposition::InService,
                        id: external_dns_id,
                        underlay_address: Ipv6Addr::LOCALHOST,
                        zone_type: BlueprintZoneType::ExternalDns(
                            blueprint_zone_type::ExternalDns {
                                dataset: random_dataset(),
                                http_address: "[::1]:80".parse().unwrap(),
                                dns_address: OmicronZoneExternalFloatingAddr {
                                    id: ExternalIpUuid::new_v4(),
                                    addr: SocketAddr::new(ip, 53),
                                },
                                nic: NetworkInterface {
                                    id: Uuid::new_v4(),
                                    kind: NetworkInterfaceKind::Service {
                                        id: external_dns_id.into_untyped_uuid(),
                                    },
                                    name: "external-dns".parse().unwrap(),
                                    ip: external_dns_pip.into(),
                                    mac: macs.next().unwrap(),
                                    subnet: IpNetwork::from(
                                        **DNS_OPTE_IPV4_SUBNET,
                                    )
                                    .into(),
                                    vni: Vni::SERVICES_VNI,
                                    primary: true,
                                    slot: 0,
                                },
                            },
                        ),
                    },
                    BlueprintZoneConfig {
                        disposition: BlueprintZoneDisposition::InService,
                        id: nexus_id,
                        underlay_address: Ipv6Addr::LOCALHOST,
                        zone_type: BlueprintZoneType::Nexus(
                            blueprint_zone_type::Nexus {
                                internal_address: "[::1]:80".parse().unwrap(),
                                external_ip: OmicronZoneExternalFloatingIp {
                                    id: ExternalIpUuid::new_v4(),
                                    ip,
                                },
                                external_tls: false,
                                external_dns_servers: vec![],
                                nic: NetworkInterface {
                                    id: Uuid::new_v4(),
                                    kind: NetworkInterfaceKind::Service {
                                        id: nexus_id.into_untyped_uuid(),
                                    },
                                    name: "nexus".parse().unwrap(),
                                    ip: nexus_pip.into(),
                                    mac: macs.next().unwrap(),
                                    subnet: IpNetwork::from(
                                        **NEXUS_OPTE_IPV4_SUBNET,
                                    )
                                    .into(),
                                    vni: Vni::SERVICES_VNI,
                                    primary: true,
                                    slot: 0,
                                },
                            },
                        ),
                    },
                ],
            },
        );

        for zone_config in blueprint_zones.values_mut() {
            zone_config.sort();
        }
        let blueprint = Blueprint {
            id: Uuid::new_v4(),
            sled_state: sled_states_active(blueprint_zones.keys().copied()),
            blueprint_zones,
            blueprint_disks: BTreeMap::new(),
            cockroachdb_setting_preserve_downgrade: None,
            parent_blueprint_id: None,
            internal_dns_version: *Generation::new(),
            external_dns_version: *Generation::new(),
            cockroachdb_fingerprint: String::new(),
            time_created: now_db_precision(),
            creator: "test suite".to_string(),
            comment: "test blueprint".to_string(),
        };

        let result = datastore
            .rack_set_initialized(
                &opctx,
                RackInit {
                    rack_id: rack_id(),
                    blueprint: blueprint.clone(),
                    service_ip_pool_ranges,
                    ..Default::default()
                },
            )
            .await;
        assert!(result.is_err());
        assert_eq!(
            result.unwrap_err().to_string(),
            "Invalid Request: Requested external IP address not available",
        );

        assert!(get_all_datasets(&datastore).await.is_empty());
        assert!(get_all_external_ips(&datastore).await.is_empty());

        db.cleanup().await.unwrap();
        logctx.cleanup_successful();
    }

    #[tokio::test]
    async fn rack_sled_subnet_allocations() {
        let logctx = dev::test_setup_log("rack_sled_subnet_allocations");
        let mut db = test_setup_database(&logctx.log).await;
        let (opctx, datastore) = datastore_test(&logctx, &db).await;

        let rack_id = Uuid::new_v4();

        // Ensure we get an empty list when there are no allocations
        let allocations =
            datastore.rack_subnet_allocations(&opctx, rack_id).await.unwrap();
        assert!(allocations.is_empty());

        // Add 5 allocations
        for i in 0..5i16 {
            let allocation = SledUnderlaySubnetAllocation {
                rack_id,
                sled_id: SledUuid::new_v4().into(),
                subnet_octet: 33 + i,
                hw_baseboard_id: Uuid::new_v4(),
            };
            datastore
                .sled_subnet_allocation_insert(&opctx, &allocation)
                .await
                .unwrap();
        }

        // List all 5 allocations
        let allocations =
            datastore.rack_subnet_allocations(&opctx, rack_id).await.unwrap();

        assert_eq!(5, allocations.len());

        // Try to add another allocation for the same octet, but with a distinct
        // sled_id. Ensure we get an error due to a unique constraint.
        let mut should_fail_allocation = SledUnderlaySubnetAllocation {
            rack_id,
            sled_id: SledUuid::new_v4().into(),
            subnet_octet: 37,
            hw_baseboard_id: Uuid::new_v4(),
        };
        let _err = datastore
            .sled_subnet_allocation_insert(&opctx, &should_fail_allocation)
            .await
            .unwrap_err();

        // Adding an allocation for the same {rack_id, sled_id} pair fails
        // the second time, even with a distinct subnet_epoch
        let mut allocation = should_fail_allocation.clone();
        allocation.subnet_octet = 38;
        datastore
            .sled_subnet_allocation_insert(&opctx, &allocation)
            .await
            .unwrap();

        should_fail_allocation.subnet_octet = 39;
        should_fail_allocation.hw_baseboard_id = Uuid::new_v4();
        let _err = datastore
            .sled_subnet_allocation_insert(&opctx, &should_fail_allocation)
            .await
            .unwrap_err();

        // Allocations outside our expected range fail
        let mut should_fail_allocation = SledUnderlaySubnetAllocation {
            rack_id,
            sled_id: SledUuid::new_v4().into(),
            subnet_octet: 32,
            hw_baseboard_id: Uuid::new_v4(),
        };
        let _err = datastore
            .sled_subnet_allocation_insert(&opctx, &should_fail_allocation)
            .await
            .unwrap_err();
        should_fail_allocation.subnet_octet = 256;
        let _err = datastore
            .sled_subnet_allocation_insert(&opctx, &should_fail_allocation)
            .await
            .unwrap_err();

        // We should have 6 allocations
        let allocations =
            datastore.rack_subnet_allocations(&opctx, rack_id).await.unwrap();

        assert_eq!(6, allocations.len());
        assert_eq!(
            vec![33, 34, 35, 36, 37, 38],
            allocations.iter().map(|a| a.subnet_octet).collect::<Vec<_>>()
        );

        db.cleanup().await.unwrap();
        logctx.cleanup_successful();
    }

    #[tokio::test]
    async fn allocate_sled_underlay_subnet_octets() {
        let logctx = dev::test_setup_log("rack_sled_subnet_allocations");
        let mut db = test_setup_database(&logctx.log).await;
        let (opctx, datastore) = datastore_test(&logctx, &db).await;

        let rack_id = Uuid::new_v4();

        let mut hw_baseboard_ids = vec![];
        let mut allocated_octets = vec![];
        for _ in 0..5 {
            let hw_baseboard_id = Uuid::new_v4();
            hw_baseboard_ids.push(hw_baseboard_id);
            allocated_octets.push(
                match datastore
                    .allocate_sled_underlay_subnet_octets(
                        &opctx,
                        rack_id,
                        hw_baseboard_id,
                    )
                    .await
                    .unwrap()
                {
                    SledUnderlayAllocationResult::New(allocation) => {
                        allocation.subnet_octet
                    }
                    SledUnderlayAllocationResult::CommissionedSled(
                        allocation,
                    ) => {
                        panic!("unexpected allocation {allocation:?}");
                    }
                },
            );
        }

        let expected = vec![33, 34, 35, 36, 37];
        assert_eq!(expected, allocated_octets);

        // We should have 5 allocations in the DB, sorted appropriately
        let allocations =
            datastore.rack_subnet_allocations(&opctx, rack_id).await.unwrap();
        assert_eq!(5, allocations.len());
        assert_eq!(
            expected,
            allocations.iter().map(|a| a.subnet_octet).collect::<Vec<_>>()
        );

        // If we attempt to insert the same baseboards again, we should get the
        // same new allocations back.
        for (&hw_baseboard_id, prev_allocation) in
            hw_baseboard_ids.iter().zip(&allocations)
        {
            match datastore
                .allocate_sled_underlay_subnet_octets(
                    &opctx,
                    rack_id,
                    hw_baseboard_id,
                )
                .await
                .unwrap()
            {
                SledUnderlayAllocationResult::New(allocation) => {
                    assert_eq!(allocation, *prev_allocation);
                }
                SledUnderlayAllocationResult::CommissionedSled(allocation) => {
                    panic!("unexpected allocation {allocation:?}");
                }
            }
        }

        // Pick one of the hw_baseboard_ids and insert a sled record. We should
        // get back the `CommissionedSled` allocation result if we retry
        // allocation of that baseboard.
        create_test_sled(
            &datastore,
            allocations[0].sled_id.into_untyped_uuid(),
        )
        .await;
        match datastore
            .allocate_sled_underlay_subnet_octets(
                &opctx,
                rack_id,
                hw_baseboard_ids[0],
            )
            .await
            .unwrap()
        {
            SledUnderlayAllocationResult::New(allocation) => {
                panic!("unexpected allocation {allocation:?}");
            }
            SledUnderlayAllocationResult::CommissionedSled(allocation) => {
                assert_eq!(allocation, allocations[0]);
            }
        }

        // If we attempt to insert the same baseboard again and that baseboard
        // is only assigned to decommissioned sleds, we should get a new
        // allocation. We'll pick one hw baseboard ID, create a `Sled` for it,
        // decommission that sled, and confirm we get a new octet, five times in
        // a loop (to emulate the same sled being added and decommissioned
        // multiple times).
        let mut next_expected_octet = *expected.last().unwrap() + 1;
        let mut prior_allocation = allocations.last().unwrap().clone();
        let target_hw_baseboard_id = *hw_baseboard_ids.last().unwrap();
        for _ in 0..5 {
            // Commission the sled.
            let sled = create_test_sled(
                &datastore,
                prior_allocation.sled_id.into_untyped_uuid(),
            )
            .await;

            // If we attempt this same baseboard again, we get the existing
            // allocation back.
            match datastore
                .allocate_sled_underlay_subnet_octets(
                    &opctx,
                    rack_id,
                    target_hw_baseboard_id,
                )
                .await
                .unwrap()
            {
                SledUnderlayAllocationResult::New(allocation) => {
                    panic!("unexpected allocation {allocation:?}");
                }
                SledUnderlayAllocationResult::CommissionedSled(existing) => {
                    assert_eq!(existing, prior_allocation);
                }
            }

            // Decommission the sled.
            let (authz_sled,) = LookupPath::new(&opctx, &datastore)
                .sled_id(sled.id())
                .lookup_for(authz::Action::Modify)
                .await
                .expect("found target sled ID");
            datastore
                .sled_set_policy_to_expunged(&opctx, &authz_sled)
                .await
                .expect("expunged sled");
            datastore
                .sled_set_state_to_decommissioned(&opctx, &authz_sled)
                .await
                .expect("decommissioned sled");

            // Attempt a new allocation for the same hw_baseboard_id.
            let allocation = match datastore
                .allocate_sled_underlay_subnet_octets(
                    &opctx,
                    rack_id,
                    target_hw_baseboard_id,
                )
                .await
                .unwrap()
            {
                SledUnderlayAllocationResult::New(allocation) => allocation,
                SledUnderlayAllocationResult::CommissionedSled(allocation) => {
                    panic!("unexpected existing allocation {allocation:?}");
                }
            };

            // We should get the next octet with a new sled ID.
            assert_eq!(allocation.subnet_octet, next_expected_octet);
            assert_ne!(allocation.sled_id.into_untyped_uuid(), sled.id());
            prior_allocation = allocation;

            // Ensure if we attempt this same baseboard again, we get the
            // same allocation back (the sled hasn't been commissioned yet).
            match datastore
                .allocate_sled_underlay_subnet_octets(
                    &opctx,
                    rack_id,
                    target_hw_baseboard_id,
                )
                .await
                .unwrap()
            {
                SledUnderlayAllocationResult::New(allocation) => {
                    assert_eq!(prior_allocation, allocation);
                }
                SledUnderlayAllocationResult::CommissionedSled(existing) => {
                    panic!("unexpected allocation {existing:?}");
                }
            }

            // Bump our expectations for the next iteration.
            next_expected_octet += 1;
        }

        db.cleanup().await.unwrap();
        logctx.cleanup_successful();
    }
}<|MERGE_RESOLUTION|>--- conflicted
+++ resolved
@@ -1054,11 +1054,8 @@
                     id: Uuid::new_v4(),
                     blueprint_zones: BTreeMap::new(),
                     blueprint_disks: BTreeMap::new(),
-<<<<<<< HEAD
+                    sled_state: BTreeMap::new(),
                     cockroachdb_setting_preserve_downgrade: None,
-=======
-                    sled_state: BTreeMap::new(),
->>>>>>> b3fa3bc3
                     parent_blueprint_id: None,
                     internal_dns_version: *Generation::new(),
                     external_dns_version: *Generation::new(),
