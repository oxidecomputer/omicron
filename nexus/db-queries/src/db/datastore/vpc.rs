// This Source Code Form is subject to the terms of the Mozilla Public
// License, v. 2.0. If a copy of the MPL was not distributed with this
// file, You can obtain one at https://mozilla.org/MPL/2.0/.

//! [`DataStore`] methods on [`Vpc`]s.

use super::DataStore;
use crate::authz;
use crate::context::OpContext;
use crate::db;
use crate::db::collection_insert::AsyncInsertError;
use crate::db::collection_insert::DatastoreCollection;
use crate::db::error::public_error_from_diesel;
use crate::db::error::ErrorHandler;
use crate::db::fixed_data::vpc::SERVICES_VPC_ID;
use crate::db::identity::Resource;
use crate::db::model::ApplyBlueprintZoneFilterExt;
use crate::db::model::ApplySledFilterExt;
use crate::db::model::IncompleteVpc;
use crate::db::model::InstanceNetworkInterface;
use crate::db::model::Name;
use crate::db::model::Project;
use crate::db::model::RouterRoute;
use crate::db::model::RouterRouteUpdate;
use crate::db::model::Sled;
use crate::db::model::Vni;
use crate::db::model::Vpc;
use crate::db::model::VpcFirewallRule;
use crate::db::model::VpcRouter;
use crate::db::model::VpcRouterKind;
use crate::db::model::VpcRouterUpdate;
use crate::db::model::VpcSubnet;
use crate::db::model::VpcSubnetUpdate;
use crate::db::model::VpcUpdate;
use crate::db::model::{Ipv4Net, Ipv6Net};
use crate::db::pagination::paginated;
use crate::db::queries::vpc::InsertVpcQuery;
use crate::db::queries::vpc::VniSearchIter;
use crate::db::queries::vpc_subnet::FilterConflictingVpcSubnetRangesQuery;
use crate::db::queries::vpc_subnet::SubnetError;
use crate::transaction_retry::OptionalError;
use async_bb8_diesel::AsyncRunQueryDsl;
use chrono::Utc;
use diesel::prelude::*;
use diesel::result::DatabaseErrorKind;
use diesel::result::Error as DieselError;
use ipnetwork::IpNetwork;
use nexus_types::deployment::BlueprintZoneFilter;
use nexus_types::deployment::SledFilter;
use omicron_common::api::external::http_pagination::PaginatedBy;
use omicron_common::api::external::CreateResult;
use omicron_common::api::external::DeleteResult;
use omicron_common::api::external::Error;
use omicron_common::api::external::IdentityMetadataCreateParams;
use omicron_common::api::external::InternalContext;
use omicron_common::api::external::ListResultVec;
use omicron_common::api::external::LookupResult;
use omicron_common::api::external::LookupType;
use omicron_common::api::external::ResourceType;
use omicron_common::api::external::RouteDestination;
use omicron_common::api::external::RouteTarget;
use omicron_common::api::external::RouterRouteKind;
use omicron_common::api::external::UpdateResult;
use omicron_common::api::external::Vni as ExternalVni;
use ref_cast::RefCast;
use std::collections::BTreeMap;
use uuid::Uuid;

impl DataStore {
    /// Load built-in VPCs into the database.
    pub async fn load_builtin_vpcs(
        &self,
        opctx: &OpContext,
    ) -> Result<(), Error> {
        use crate::db::fixed_data::project::SERVICES_PROJECT_ID;
        use crate::db::fixed_data::vpc::SERVICES_VPC;
        use crate::db::fixed_data::vpc::SERVICES_VPC_DEFAULT_ROUTE_ID;

        opctx.authorize(authz::Action::Modify, &authz::DATABASE).await?;

        debug!(opctx.log, "attempting to create built-in VPCs");

        // Create built-in VPC for Oxide Services

        let (_, authz_project) = db::lookup::LookupPath::new(opctx, self)
            .project_id(*SERVICES_PROJECT_ID)
            .lookup_for(authz::Action::CreateChild)
            .await
            .internal_context("lookup built-in services project")?;
        let vpc_query = InsertVpcQuery::new_system(
            SERVICES_VPC.clone(),
            Some(Vni(ExternalVni::SERVICES_VNI)),
        );
        let authz_vpc = match self
            .project_create_vpc_raw(opctx, &authz_project, vpc_query)
            .await
        {
            Ok(None) => {
                let msg = "VNI exhaustion detected when creating built-in VPCs";
                error!(opctx.log, "{}", msg);
                Err(Error::internal_error(msg))
            }
            Ok(Some((authz_vpc, _))) => Ok(authz_vpc),
            Err(Error::ObjectAlreadyExists { .. }) => Ok(authz::Vpc::new(
                authz_project.clone(),
                *SERVICES_VPC_ID,
                LookupType::ByName(SERVICES_VPC.identity.name.to_string()),
            )),
            Err(e) => Err(e),
        }?;

        // Also add the system router and internet gateway route

        let system_router = db::lookup::LookupPath::new(opctx, self)
            .vpc_router_id(SERVICES_VPC.system_router_id)
            .lookup_for(authz::Action::CreateChild)
            .await;
        let authz_router = if let Ok((_, _, _, authz_router)) = system_router {
            authz_router
        } else {
            let router = VpcRouter::new(
                SERVICES_VPC.system_router_id,
                *SERVICES_VPC_ID,
                VpcRouterKind::System,
                nexus_types::external_api::params::VpcRouterCreate {
                    identity: IdentityMetadataCreateParams {
                        name: "system".parse().unwrap(),
                        description: "Built-in VPC Router for Oxide Services"
                            .to_string(),
                    },
                },
            );
            self.vpc_create_router(opctx, &authz_vpc, router.clone())
                .await
                .map(|(authz_router, _)| authz_router)?
        };

        let route = RouterRoute::new(
            *SERVICES_VPC_DEFAULT_ROUTE_ID,
            SERVICES_VPC.system_router_id,
            RouterRouteKind::Default,
            nexus_types::external_api::params::RouterRouteCreate {
                identity: IdentityMetadataCreateParams {
                    name: "default".parse().unwrap(),
                    description:
                        "Default internet gateway route for Oxide Services"
                            .to_string(),
                },
                target: RouteTarget::InternetGateway(
                    "outbound".parse().unwrap(),
                ),
                destination: RouteDestination::Vpc(
                    SERVICES_VPC.identity.name.clone().into(),
                ),
            },
        );
        self.router_create_route(opctx, &authz_router, route)
            .await
            .map(|_| ())
            .or_else(|e| match e {
                Error::ObjectAlreadyExists { .. } => Ok(()),
                _ => Err(e),
            })?;

        self.load_builtin_vpc_fw_rules(opctx).await?;
        self.load_builtin_vpc_subnets(opctx).await?;

        info!(opctx.log, "created built-in services vpc");

        Ok(())
    }

    /// Load firewall rules for built-in VPCs.
    async fn load_builtin_vpc_fw_rules(
        &self,
        opctx: &OpContext,
    ) -> Result<(), Error> {
        use db::fixed_data::vpc_firewall_rule::DNS_VPC_FW_RULE;
        use db::fixed_data::vpc_firewall_rule::NEXUS_VPC_FW_RULE;

        debug!(opctx.log, "attempting to create built-in VPC firewall rules");

        // Create firewall rules for Oxide Services

        let (_, _, authz_vpc) = db::lookup::LookupPath::new(opctx, self)
            .vpc_id(*SERVICES_VPC_ID)
            .lookup_for(authz::Action::CreateChild)
            .await
            .internal_context("lookup built-in services vpc")?;

        let mut fw_rules = self
            .vpc_list_firewall_rules(opctx, &authz_vpc)
            .await?
            .into_iter()
            .map(|rule| (rule.name().clone(), rule))
            .collect::<BTreeMap<_, _>>();

        fw_rules.entry(DNS_VPC_FW_RULE.name.clone()).or_insert_with(|| {
            VpcFirewallRule::new(
                Uuid::new_v4(),
                *SERVICES_VPC_ID,
                &DNS_VPC_FW_RULE,
            )
        });
        fw_rules.entry(NEXUS_VPC_FW_RULE.name.clone()).or_insert_with(|| {
            VpcFirewallRule::new(
                Uuid::new_v4(),
                *SERVICES_VPC_ID,
                &NEXUS_VPC_FW_RULE,
            )
        });

        let rules = fw_rules
            .into_values()
            .map(|mut rule| {
                rule.identity.id = Uuid::new_v4();
                rule
            })
            .collect();
        self.vpc_update_firewall_rules(opctx, &authz_vpc, rules).await?;

        info!(opctx.log, "created built-in VPC firewall rules");

        Ok(())
    }

    /// Load built-in VPC Subnets into the database.
    async fn load_builtin_vpc_subnets(
        &self,
        opctx: &OpContext,
    ) -> Result<(), Error> {
        use crate::db::fixed_data::vpc_subnet::DNS_VPC_SUBNET;
        use crate::db::fixed_data::vpc_subnet::NEXUS_VPC_SUBNET;
        use crate::db::fixed_data::vpc_subnet::NTP_VPC_SUBNET;

        debug!(opctx.log, "attempting to create built-in VPC Subnets");

        // Create built-in VPC Subnets for Oxide Services

        let (_, _, authz_vpc) = db::lookup::LookupPath::new(opctx, self)
            .vpc_id(*SERVICES_VPC_ID)
            .lookup_for(authz::Action::CreateChild)
            .await
            .internal_context("lookup built-in services vpc")?;
        for vpc_subnet in
            [&*DNS_VPC_SUBNET, &*NEXUS_VPC_SUBNET, &*NTP_VPC_SUBNET]
        {
            if let Ok(_) = db::lookup::LookupPath::new(opctx, self)
                .vpc_subnet_id(vpc_subnet.id())
                .fetch()
                .await
            {
                continue;
            }
            self.vpc_create_subnet(opctx, &authz_vpc, vpc_subnet.clone())
                .await
                .map(|_| ())
                .map_err(SubnetError::into_external)
                .or_else(|e| match e {
                    Error::ObjectAlreadyExists { .. } => Ok(()),
                    _ => Err(e),
                })?;
        }

        info!(opctx.log, "created built-in services vpc subnets");

        Ok(())
    }

    pub async fn vpc_list(
        &self,
        opctx: &OpContext,
        authz_project: &authz::Project,
        pagparams: &PaginatedBy<'_>,
    ) -> ListResultVec<Vpc> {
        opctx.authorize(authz::Action::ListChildren, authz_project).await?;

        use db::schema::vpc::dsl;
        match pagparams {
            PaginatedBy::Id(pagparams) => {
                paginated(dsl::vpc, dsl::id, &pagparams)
            }
            PaginatedBy::Name(pagparams) => paginated(
                dsl::vpc,
                dsl::name,
                &pagparams.map_name(|n| Name::ref_cast(n)),
            ),
        }
        .filter(dsl::time_deleted.is_null())
        .filter(dsl::project_id.eq(authz_project.id()))
        .select(Vpc::as_select())
        .load_async(&*self.pool_connection_authorized(opctx).await?)
        .await
        .map_err(|e| public_error_from_diesel(e, ErrorHandler::Server))
    }

    pub async fn project_create_vpc(
        &self,
        opctx: &OpContext,
        authz_project: &authz::Project,
        mut vpc: IncompleteVpc,
    ) -> Result<(authz::Vpc, Vpc), Error> {
        // Generate an iterator that allows us to search the entire space of
        // VNIs for this VPC, in manageable chunks to limit memory usage.
        let vnis = VniSearchIter::new(vpc.vni.0);
        for (i, vni) in vnis.enumerate() {
            vpc.vni = Vni(vni);
            let id = usdt::UniqueId::new();
            crate::probes::vni__search__range__start!(|| {
                (&id, u32::from(vni), VniSearchIter::STEP_SIZE)
            });
            match self
                .project_create_vpc_raw(
                    opctx,
                    authz_project,
                    InsertVpcQuery::new(vpc.clone()),
                )
                .await
            {
                Ok(Some((authz_vpc, vpc))) => {
                    crate::probes::vni__search__range__found!(|| {
                        (&id, u32::from(vpc.vni.0))
                    });
                    return Ok((authz_vpc, vpc));
                }
                Err(e) => return Err(e),
                Ok(None) => {
                    crate::probes::vni__search__range__empty!(|| (&id));
                    debug!(
                        opctx.log,
                        "No VNIs available within current search range, retrying";
                        "attempt" => i,
                        "vpc_name" => %vpc.identity.name,
                        "start_vni" => ?vni,
                    );
                }
            }
        }

        // We've failed to find a VNI after searching the entire range, so we'll
        // return a 503 at this point.
        error!(
            opctx.log,
            "failed to find a VNI after searching entire range";
        );
        Err(Error::insufficient_capacity(
            "No free virtual network was found",
            "Failed to find a free VNI for this VPC",
        ))
    }

    // Internal implementation for creating a VPC.
    //
    // This returns an optional VPC. If it is None, then we failed to insert a
    // VPC specifically because there are no available VNIs. All other errors
    // are returned in the `Result::Err` variant.
    async fn project_create_vpc_raw(
        &self,
        opctx: &OpContext,
        authz_project: &authz::Project,
        vpc_query: InsertVpcQuery,
    ) -> Result<Option<(authz::Vpc, Vpc)>, Error> {
        use db::schema::vpc::dsl;

        assert_eq!(authz_project.id(), vpc_query.vpc.project_id);
        opctx.authorize(authz::Action::CreateChild, authz_project).await?;

        let name = vpc_query.vpc.identity.name.clone();
        let project_id = vpc_query.vpc.project_id;

        let conn = self.pool_connection_authorized(opctx).await?;
        let result: Result<Vpc, _> = Project::insert_resource(
            project_id,
            diesel::insert_into(dsl::vpc).values(vpc_query),
        )
        .insert_and_get_result_async(&conn)
        .await;
        match result {
            Ok(vpc) => Ok(Some((
                authz::Vpc::new(
                    authz_project.clone(),
                    vpc.id(),
                    LookupType::ByName(vpc.name().to_string()),
                ),
                vpc,
            ))),
            Err(AsyncInsertError::CollectionNotFound) => {
                Err(Error::ObjectNotFound {
                    type_name: ResourceType::Project,
                    lookup_type: LookupType::ById(project_id),
                })
            }
            Err(AsyncInsertError::DatabaseError(
                DieselError::DatabaseError(
                    DatabaseErrorKind::NotNullViolation,
                    info,
                ),
            )) if info
                .message()
                .starts_with("null value in column \"vni\"") =>
            {
                // We failed the non-null check on the VNI column, which means
                // we could not find a valid VNI in our search range. Return
                // None instead to signal the error.
                Ok(None)
            }
            Err(AsyncInsertError::DatabaseError(e)) => {
                Err(public_error_from_diesel(
                    e,
                    ErrorHandler::Conflict(ResourceType::Vpc, name.as_str()),
                ))
            }
        }
    }

    pub async fn project_update_vpc(
        &self,
        opctx: &OpContext,
        authz_vpc: &authz::Vpc,
        updates: VpcUpdate,
    ) -> UpdateResult<Vpc> {
        opctx.authorize(authz::Action::Modify, authz_vpc).await?;

        use db::schema::vpc::dsl;
        diesel::update(dsl::vpc)
            .filter(dsl::time_deleted.is_null())
            .filter(dsl::id.eq(authz_vpc.id()))
            .set(updates)
            .returning(Vpc::as_returning())
            .get_result_async(&*self.pool_connection_authorized(opctx).await?)
            .await
            .map_err(|e| {
                public_error_from_diesel(
                    e,
                    ErrorHandler::NotFoundByResource(authz_vpc),
                )
            })
    }

    pub async fn project_delete_vpc(
        &self,
        opctx: &OpContext,
        db_vpc: &Vpc,
        authz_vpc: &authz::Vpc,
    ) -> DeleteResult {
        opctx.authorize(authz::Action::Delete, authz_vpc).await?;

        use db::schema::vpc::dsl;
        use db::schema::vpc_subnet;

        // Note that we don't ensure the firewall rules are empty here, because
        // we allow deleting VPCs with firewall rules present. Inserting new
        // rules is serialized with respect to the deletion by the row lock
        // associated with the VPC row, since we use the collection insert CTE
        // pattern to add firewall rules.

        // We _do_ need to check for the existence of subnets. VPC Subnets
        // cannot be deleted while there are network interfaces in them
        // (associations between an instance and a VPC Subnet). Because VPC
        // Subnets are themselves containers for resources that we don't want to
        // auto-delete (now, anyway), we've got to check there aren't any. We
        // _might_ be able to make this a check for NICs, rather than subnets,
        // but we can't have NICs be a child of both tables at this point, and
        // we need to prevent VPC Subnets from being deleted while they have
        // NICs in them as well.
        if vpc_subnet::dsl::vpc_subnet
            .filter(vpc_subnet::dsl::vpc_id.eq(authz_vpc.id()))
            .filter(vpc_subnet::dsl::time_deleted.is_null())
            .select(vpc_subnet::dsl::id)
            .limit(1)
            .first_async::<Uuid>(
                &*self.pool_connection_authorized(opctx).await?,
            )
            .await
            .optional()
            .map_err(|e| public_error_from_diesel(e, ErrorHandler::Server))?
            .is_some()
        {
            return Err(Error::invalid_request(
                "VPC cannot be deleted while VPC Subnets exist",
            ));
        }

        // Delete the VPC, conditional on the subnet_gen not having changed.
        let now = Utc::now();
        let updated_rows = diesel::update(dsl::vpc)
            .filter(dsl::time_deleted.is_null())
            .filter(dsl::id.eq(authz_vpc.id()))
            .filter(dsl::subnet_gen.eq(db_vpc.subnet_gen))
            .set(dsl::time_deleted.eq(now))
            .execute_async(&*self.pool_connection_authorized(opctx).await?)
            .await
            .map_err(|e| {
                public_error_from_diesel(
                    e,
                    ErrorHandler::NotFoundByResource(authz_vpc),
                )
            })?;
        if updated_rows == 0 {
            Err(Error::invalid_request(
                "deletion failed due to concurrent modification",
            ))
        } else {
            Ok(())
        }
    }

    pub async fn vpc_list_firewall_rules(
        &self,
        opctx: &OpContext,
        authz_vpc: &authz::Vpc,
    ) -> ListResultVec<VpcFirewallRule> {
        // Firewall rules are modeled in the API as a single resource under the
        // Vpc (rather than individual child resources with their own CRUD
        // endpoints).  You cannot look them up individually, create them,
        // remove them, or update them.  You can only modify the whole set.  So
        // for authz, we treat them as part of the Vpc itself.
        opctx.authorize(authz::Action::Read, authz_vpc).await?;
        use db::schema::vpc_firewall_rule::dsl;

        let conn = self.pool_connection_authorized(opctx).await?;
        dsl::vpc_firewall_rule
            .filter(dsl::time_deleted.is_null())
            .filter(dsl::vpc_id.eq(authz_vpc.id()))
            .order(dsl::name.asc())
            .select(VpcFirewallRule::as_select())
            .load_async(&*conn)
            .await
            .map_err(|e| public_error_from_diesel(e, ErrorHandler::Server))
    }

    pub async fn vpc_delete_all_firewall_rules(
        &self,
        opctx: &OpContext,
        authz_vpc: &authz::Vpc,
    ) -> DeleteResult {
        opctx.authorize(authz::Action::Modify, authz_vpc).await?;
        use db::schema::vpc_firewall_rule::dsl;

        let conn = self.pool_connection_authorized(opctx).await?;
        let now = Utc::now();
        // TODO-performance: Paginate this update to avoid long queries
        diesel::update(dsl::vpc_firewall_rule)
            .filter(dsl::time_deleted.is_null())
            .filter(dsl::vpc_id.eq(authz_vpc.id()))
            .set(dsl::time_deleted.eq(now))
            .execute_async(&*conn)
            .await
            .map_err(|e| {
                public_error_from_diesel(
                    e,
                    ErrorHandler::NotFoundByResource(authz_vpc),
                )
            })?;
        Ok(())
    }

    /// Replace all firewall rules with the given rules
    pub async fn vpc_update_firewall_rules(
        &self,
        opctx: &OpContext,
        authz_vpc: &authz::Vpc,
        mut rules: Vec<VpcFirewallRule>,
    ) -> UpdateResult<Vec<VpcFirewallRule>> {
        opctx.authorize(authz::Action::Modify, authz_vpc).await?;
        for r in &rules {
            assert_eq!(r.vpc_id, authz_vpc.id());
        }

        // Sort the rules in the same order that we would return them when
        // listing them.  This is because we're going to use RETURNING to return
        // the inserted rows from the database and we want them to come back in
        // the same order that we would normally list them.
        rules.sort_by_key(|r| r.name().to_string());

        use db::schema::vpc_firewall_rule::dsl;

        let now = Utc::now();
        let delete_old_query = diesel::update(dsl::vpc_firewall_rule)
            .filter(dsl::time_deleted.is_null())
            .filter(dsl::vpc_id.eq(authz_vpc.id()))
            .set(dsl::time_deleted.eq(now));

        let rules_is_empty = rules.is_empty();
        #[derive(Debug)]
        enum FirewallUpdateError {
            CollectionNotFound,
        }

        let err = OptionalError::new();

        // TODO-scalability: Ideally this would be a CTE so we don't need to
        // hold a transaction open across multiple roundtrips from the database,
        // but for now we're using a transaction due to the severely decreased
        // legibility of CTEs via diesel right now.
        let conn = self.pool_connection_authorized(opctx).await?;

        self.transaction_retry_wrapper("vpc_update_firewall_rules")
            .transaction(&conn, |conn| {
                let err = err.clone();
                let delete_old_query = delete_old_query.clone();
                let rules = rules.clone();
                async move {
                    delete_old_query.execute_async(&conn).await?;

                    // The generation count update on the vpc table row will take a
                    // write lock on the row, ensuring that the vpc was not deleted
                    // concurently.
                    if rules_is_empty {
                        return Ok(vec![]);
                    }
                    Vpc::insert_resource(
                        authz_vpc.id(),
                        diesel::insert_into(dsl::vpc_firewall_rule)
                            .values(rules),
                    )
                    .insert_and_get_results_async(&conn)
                    .await
                    .map_err(|e| match e {
                        AsyncInsertError::CollectionNotFound => {
                            err.bail(FirewallUpdateError::CollectionNotFound)
                        }
                        AsyncInsertError::DatabaseError(e) => e,
                    })
                }
            })
            .await
            .map_err(|e| {
                if let Some(err) = err.take() {
                    match err {
                        FirewallUpdateError::CollectionNotFound => {
                            Error::not_found_by_id(
                                ResourceType::Vpc,
                                &authz_vpc.id(),
                            )
                        }
                    }
                } else {
                    public_error_from_diesel(
                        e,
                        ErrorHandler::NotFoundByResource(authz_vpc),
                    )
                }
            })
    }

    /// Return the list of `Sled`s hosting instances or control plane services
    /// with network interfaces on the provided VPC.
    pub async fn vpc_resolve_to_sleds(
        &self,
        vpc_id: Uuid,
        sleds_filter: &[Uuid],
    ) -> Result<Vec<Sled>, Error> {
        // Resolve each VNIC in the VPC to the Sled it's on, so we know which
        // Sleds to notify when firewall rules change.
        use db::schema::{
            bp_omicron_zone, bp_target, instance, instance_network_interface,
            service_network_interface, sled, vmm,
        };
        // Diesel requires us to use aliases in order to refer to the
        // `bp_target` table twice in the same query.
        let (bp_target1, bp_target2) = diesel::alias!(
            db::schema::bp_target as bp_target1,
            db::schema::bp_target as bp_target2
        );

        let instance_query = instance_network_interface::table
            .inner_join(instance::table)
            .inner_join(
                vmm::table
                    .on(vmm::id.nullable().eq(instance::active_propolis_id)),
            )
            .inner_join(sled::table.on(sled::id.eq(vmm::sled_id)))
            .filter(instance_network_interface::vpc_id.eq(vpc_id))
            .filter(instance_network_interface::time_deleted.is_null())
            .filter(instance::time_deleted.is_null())
            .filter(vmm::time_deleted.is_null())
            .select(Sled::as_select());

        let service_query = service_network_interface::table
            .inner_join(bp_omicron_zone::table.on(
                bp_omicron_zone::id.eq(service_network_interface::service_id),
            ))
            .inner_join(
                bp_target1.on(bp_omicron_zone::blueprint_id
                    .eq(bp_target1.field(bp_target::blueprint_id))),
            )
            .inner_join(sled::table.on(sled::id.eq(bp_omicron_zone::sled_id)))
            .filter(
                // This filters us down to the one current target blueprint (if
                // it exists); i.e., the target with the maximal version. We
                // could also check that the current target is `enabled`, but
                // that could very easily be incorrect: if the current target
                // or any of its blueprint ancestors were _ever_ enabled, it's
                // possible the current target blueprint describes running
                // services that were added after RSS and therefore wouldn't be
                // seen in `rss_service_query`.
                bp_target1.field(bp_target::version).eq_any(
                    bp_target2
                        .select(bp_target2.field(bp_target::version))
                        .order_by(bp_target2.field(bp_target::version).desc())
                        .limit(1),
                ),
            )
            // Filter out services that are expunged and shouldn't be resolved
            // here.
            .blueprint_zone_filter(
                BlueprintZoneFilter::ShouldDeployVpcFirewallRules,
            )
            .filter(service_network_interface::vpc_id.eq(vpc_id))
            .filter(service_network_interface::time_deleted.is_null())
            .select(Sled::as_select());

        let mut sleds = sled::table
            .select(Sled::as_select())
            .filter(sled::time_deleted.is_null())
            .sled_filter(SledFilter::VpcFirewall)
            .into_boxed();
        if !sleds_filter.is_empty() {
            sleds = sleds.filter(sled::id.eq_any(sleds_filter.to_vec()));
        }

        let conn = self.pool_connection_unauthorized().await?;
        sleds
            .intersect(instance_query.union(service_query))
            .get_results_async(&*conn)
            .await
            .map_err(|e| public_error_from_diesel(e, ErrorHandler::Server))
    }

    pub async fn vpc_subnet_list(
        &self,
        opctx: &OpContext,
        authz_vpc: &authz::Vpc,
        pagparams: &PaginatedBy<'_>,
    ) -> ListResultVec<VpcSubnet> {
        opctx.authorize(authz::Action::ListChildren, authz_vpc).await?;

        use db::schema::vpc_subnet::dsl;
        let conn = self.pool_connection_authorized(opctx).await?;
        match pagparams {
            PaginatedBy::Id(pagparams) => {
                paginated(dsl::vpc_subnet, dsl::id, &pagparams)
            }
            PaginatedBy::Name(pagparams) => paginated(
                dsl::vpc_subnet,
                dsl::name,
                &pagparams.map_name(|n| Name::ref_cast(n)),
            ),
        }
        .filter(dsl::time_deleted.is_null())
        .filter(dsl::vpc_id.eq(authz_vpc.id()))
        .select(VpcSubnet::as_select())
        .load_async(&*conn)
        .await
        .map_err(|e| public_error_from_diesel(e, ErrorHandler::Server))
    }

    /// Insert a VPC Subnet, checking for unique IP address ranges.
    pub async fn vpc_create_subnet(
        &self,
        opctx: &OpContext,
        authz_vpc: &authz::Vpc,
        subnet: VpcSubnet,
    ) -> Result<(authz::VpcSubnet, VpcSubnet), SubnetError> {
        opctx
            .authorize(authz::Action::CreateChild, authz_vpc)
            .await
            .map_err(SubnetError::External)?;
        assert_eq!(authz_vpc.id(), subnet.vpc_id);

        let db_subnet = self.vpc_create_subnet_raw(subnet).await?;
        Ok((
            authz::VpcSubnet::new(
                authz_vpc.clone(),
                db_subnet.id(),
                LookupType::ById(db_subnet.id()),
            ),
            db_subnet,
        ))
    }

    pub(crate) async fn vpc_create_subnet_raw(
        &self,
        subnet: VpcSubnet,
    ) -> Result<VpcSubnet, SubnetError> {
        use db::schema::vpc_subnet::dsl;
        let values = FilterConflictingVpcSubnetRangesQuery::new(subnet.clone());
        let conn = self
            .pool_connection_unauthorized()
            .await
            .map_err(SubnetError::External)?;

        diesel::insert_into(dsl::vpc_subnet)
            .values(values)
            .returning(VpcSubnet::as_returning())
            .get_result_async(&*conn)
            .await
            .map_err(|e| SubnetError::from_diesel(e, &subnet))
    }

    pub async fn vpc_delete_subnet(
        &self,
        opctx: &OpContext,
        db_subnet: &VpcSubnet,
        authz_subnet: &authz::VpcSubnet,
    ) -> DeleteResult {
        opctx.authorize(authz::Action::Delete, authz_subnet).await?;

        use db::schema::network_interface;
        use db::schema::vpc_subnet::dsl;

        let conn = self.pool_connection_authorized(opctx).await?;

        // Verify there are no child network interfaces in this VPC Subnet
        if network_interface::dsl::network_interface
            .filter(network_interface::dsl::subnet_id.eq(authz_subnet.id()))
            .filter(network_interface::dsl::time_deleted.is_null())
            .select(network_interface::dsl::id)
            .limit(1)
            .first_async::<Uuid>(&*conn)
            .await
            .optional()
            .map_err(|e| public_error_from_diesel(e, ErrorHandler::Server))?
            .is_some()
        {
            return Err(Error::invalid_request(
                "VPC Subnet cannot be deleted while network interfaces in the \
                subnet exist",
            ));
        }

        // Delete the subnet, conditional on the rcgen not having changed.
        let now = Utc::now();
        let updated_rows = diesel::update(dsl::vpc_subnet)
            .filter(dsl::time_deleted.is_null())
            .filter(dsl::id.eq(authz_subnet.id()))
            .filter(dsl::rcgen.eq(db_subnet.rcgen))
            .set(dsl::time_deleted.eq(now))
            .execute_async(&*self.pool_connection_authorized(opctx).await?)
            .await
            .map_err(|e| {
                public_error_from_diesel(
                    e,
                    ErrorHandler::NotFoundByResource(authz_subnet),
                )
            })?;
        if updated_rows == 0 {
            return Err(Error::invalid_request(
                "deletion failed due to concurrent modification",
            ));
        } else {
            Ok(())
        }
    }

    pub async fn vpc_update_subnet(
        &self,
        opctx: &OpContext,
        authz_subnet: &authz::VpcSubnet,
        updates: VpcSubnetUpdate,
    ) -> UpdateResult<VpcSubnet> {
        opctx.authorize(authz::Action::Modify, authz_subnet).await?;

        use db::schema::vpc_subnet::dsl;
        diesel::update(dsl::vpc_subnet)
            .filter(dsl::time_deleted.is_null())
            .filter(dsl::id.eq(authz_subnet.id()))
            .set(updates)
            .returning(VpcSubnet::as_returning())
            .get_result_async(&*self.pool_connection_authorized(opctx).await?)
            .await
            .map_err(|e| {
                public_error_from_diesel(
                    e,
                    ErrorHandler::NotFoundByResource(authz_subnet),
                )
            })
    }

    pub async fn subnet_list_instance_network_interfaces(
        &self,
        opctx: &OpContext,
        authz_subnet: &authz::VpcSubnet,
        pagparams: &PaginatedBy<'_>,
    ) -> ListResultVec<InstanceNetworkInterface> {
        opctx.authorize(authz::Action::ListChildren, authz_subnet).await?;

        use db::schema::instance_network_interface::dsl;

        match pagparams {
            PaginatedBy::Id(pagparams) => {
                paginated(dsl::instance_network_interface, dsl::id, &pagparams)
            }
            PaginatedBy::Name(pagparams) => paginated(
                dsl::instance_network_interface,
                dsl::name,
                &pagparams.map_name(|n| Name::ref_cast(n)),
            ),
        }
        .filter(dsl::time_deleted.is_null())
        .filter(dsl::subnet_id.eq(authz_subnet.id()))
        .select(InstanceNetworkInterface::as_select())
        .load_async::<InstanceNetworkInterface>(
            &*self.pool_connection_authorized(opctx).await?,
        )
        .await
        .map_err(|e| public_error_from_diesel(e, ErrorHandler::Server))
    }

    pub async fn vpc_router_list(
        &self,
        opctx: &OpContext,
        authz_vpc: &authz::Vpc,
        pagparams: &PaginatedBy<'_>,
    ) -> ListResultVec<VpcRouter> {
        opctx.authorize(authz::Action::ListChildren, authz_vpc).await?;

        use db::schema::vpc_router::dsl;
        match pagparams {
            PaginatedBy::Id(pagparams) => {
                paginated(dsl::vpc_router, dsl::id, pagparams)
            }
            PaginatedBy::Name(pagparams) => paginated(
                dsl::vpc_router,
                dsl::name,
                &pagparams.map_name(|n| Name::ref_cast(n)),
            ),
        }
        .filter(dsl::time_deleted.is_null())
        .filter(dsl::vpc_id.eq(authz_vpc.id()))
        .select(VpcRouter::as_select())
        .load_async::<db::model::VpcRouter>(
            &*self.pool_connection_authorized(opctx).await?,
        )
        .await
        .map_err(|e| public_error_from_diesel(e, ErrorHandler::Server))
    }

    pub async fn vpc_create_router(
        &self,
        opctx: &OpContext,
        authz_vpc: &authz::Vpc,
        router: VpcRouter,
    ) -> CreateResult<(authz::VpcRouter, VpcRouter)> {
        opctx.authorize(authz::Action::CreateChild, authz_vpc).await?;

        use db::schema::vpc_router::dsl;
        let name = router.name().clone();
        let router = diesel::insert_into(dsl::vpc_router)
            .values(router)
            .on_conflict(dsl::id)
            .do_nothing()
            .returning(VpcRouter::as_returning())
            .get_result_async(&*self.pool_connection_authorized(opctx).await?)
            .await
            .map_err(|e| {
                public_error_from_diesel(
                    e,
                    ErrorHandler::Conflict(
                        ResourceType::VpcRouter,
                        name.as_str(),
                    ),
                )
            })?;
        Ok((
            authz::VpcRouter::new(
                authz_vpc.clone(),
                router.id(),
                LookupType::ById(router.id()),
            ),
            router,
        ))
    }

    pub async fn vpc_delete_router(
        &self,
        opctx: &OpContext,
        authz_router: &authz::VpcRouter,
    ) -> DeleteResult {
        opctx.authorize(authz::Action::Delete, authz_router).await?;

        use db::schema::vpc_router::dsl;
        let now = Utc::now();
        diesel::update(dsl::vpc_router)
            .filter(dsl::time_deleted.is_null())
            .filter(dsl::id.eq(authz_router.id()))
            .set(dsl::time_deleted.eq(now))
            .execute_async(&*self.pool_connection_authorized(opctx).await?)
            .await
            .map_err(|e| {
                public_error_from_diesel(
                    e,
                    ErrorHandler::NotFoundByResource(authz_router),
                )
            })?;
        Ok(())
    }

    pub async fn vpc_update_router(
        &self,
        opctx: &OpContext,
        authz_router: &authz::VpcRouter,
        updates: VpcRouterUpdate,
    ) -> UpdateResult<VpcRouter> {
        opctx.authorize(authz::Action::Modify, authz_router).await?;

        use db::schema::vpc_router::dsl;
        diesel::update(dsl::vpc_router)
            .filter(dsl::time_deleted.is_null())
            .filter(dsl::id.eq(authz_router.id()))
            .set(updates)
            .returning(VpcRouter::as_returning())
            .get_result_async(&*self.pool_connection_authorized(opctx).await?)
            .await
            .map_err(|e| {
                public_error_from_diesel(
                    e,
                    ErrorHandler::NotFoundByResource(authz_router),
                )
            })
    }

    pub async fn vpc_router_route_list(
        &self,
        opctx: &OpContext,
        authz_router: &authz::VpcRouter,
        pagparams: &PaginatedBy<'_>,
    ) -> ListResultVec<RouterRoute> {
        opctx.authorize(authz::Action::ListChildren, authz_router).await?;

        use db::schema::router_route::dsl;
        match pagparams {
            PaginatedBy::Id(pagparams) => {
                paginated(dsl::router_route, dsl::id, pagparams)
            }
            PaginatedBy::Name(pagparams) => paginated(
                dsl::router_route,
                dsl::name,
                &pagparams.map_name(|n| Name::ref_cast(n)),
            ),
        }
        .filter(dsl::time_deleted.is_null())
        .filter(dsl::vpc_router_id.eq(authz_router.id()))
        .select(RouterRoute::as_select())
        .load_async::<db::model::RouterRoute>(
            &*self.pool_connection_authorized(opctx).await?,
        )
        .await
        .map_err(|e| public_error_from_diesel(e, ErrorHandler::Server))
    }

    pub async fn router_create_route(
        &self,
        opctx: &OpContext,
        authz_router: &authz::VpcRouter,
        route: RouterRoute,
    ) -> CreateResult<RouterRoute> {
        assert_eq!(authz_router.id(), route.vpc_router_id);
        opctx.authorize(authz::Action::CreateChild, authz_router).await?;

        use db::schema::router_route::dsl;
        let router_id = route.vpc_router_id;
        let name = route.name().clone();

        VpcRouter::insert_resource(
            router_id,
            diesel::insert_into(dsl::router_route).values(route),
        )
        .insert_and_get_result_async(
            &*self.pool_connection_authorized(opctx).await?,
        )
        .await
        .map_err(|e| match e {
            AsyncInsertError::CollectionNotFound => Error::ObjectNotFound {
                type_name: ResourceType::VpcRouter,
                lookup_type: LookupType::ById(router_id),
            },
            AsyncInsertError::DatabaseError(e) => public_error_from_diesel(
                e,
                ErrorHandler::Conflict(
                    ResourceType::RouterRoute,
                    name.as_str(),
                ),
            ),
        })
    }

    pub async fn router_delete_route(
        &self,
        opctx: &OpContext,
        authz_route: &authz::RouterRoute,
    ) -> DeleteResult {
        opctx.authorize(authz::Action::Delete, authz_route).await?;

        use db::schema::router_route::dsl;
        let now = Utc::now();
        diesel::update(dsl::router_route)
            .filter(dsl::time_deleted.is_null())
            .filter(dsl::id.eq(authz_route.id()))
            .set(dsl::time_deleted.eq(now))
            .execute_async(&*self.pool_connection_authorized(opctx).await?)
            .await
            .map_err(|e| {
                public_error_from_diesel(
                    e,
                    ErrorHandler::NotFoundByResource(authz_route),
                )
            })?;
        Ok(())
    }

    pub async fn router_update_route(
        &self,
        opctx: &OpContext,
        authz_route: &authz::RouterRoute,
        route_update: RouterRouteUpdate,
    ) -> UpdateResult<RouterRoute> {
        opctx.authorize(authz::Action::Modify, authz_route).await?;

        use db::schema::router_route::dsl;
        diesel::update(dsl::router_route)
            .filter(dsl::time_deleted.is_null())
            .filter(dsl::id.eq(authz_route.id()))
            .set(route_update)
            .returning(RouterRoute::as_returning())
            .get_result_async(&*self.pool_connection_authorized(opctx).await?)
            .await
            .map_err(|e| {
                public_error_from_diesel(
                    e,
                    ErrorHandler::NotFoundByResource(authz_route),
                )
            })
    }

    /// Identify all subnets in use by each VpcSubnet
    pub async fn resolve_vpc_subnets_to_ip_networks<
        T: IntoIterator<Item = Name>,
    >(
        &self,
        vpc: &Vpc,
        subnet_names: T,
    ) -> Result<BTreeMap<Name, Vec<IpNetwork>>, Error> {
        #[derive(diesel::Queryable)]
        struct SubnetIps {
            name: Name,
            ipv4_block: Ipv4Net,
            ipv6_block: Ipv6Net,
        }

        use db::schema::vpc_subnet;
        let subnets = vpc_subnet::table
            .filter(vpc_subnet::vpc_id.eq(vpc.id()))
            .filter(vpc_subnet::name.eq_any(subnet_names))
            .filter(vpc_subnet::time_deleted.is_null())
            .select((
                vpc_subnet::name,
                vpc_subnet::ipv4_block,
                vpc_subnet::ipv6_block,
            ))
            .get_results_async::<SubnetIps>(
                &*self.pool_connection_unauthorized().await?,
            )
            .await
            .map_err(|e| public_error_from_diesel(e, ErrorHandler::Server))?;

        let mut result = BTreeMap::new();
        for subnet in subnets {
            let entry = result.entry(subnet.name).or_insert_with(Vec::new);
            entry.push(IpNetwork::V4(subnet.ipv4_block.0 .0));
            entry.push(IpNetwork::V6(subnet.ipv6_block.0 .0));
        }
        Ok(result)
    }

    /// Look up a VPC by VNI.
    pub async fn resolve_vni_to_vpc(
        &self,
        opctx: &OpContext,
        vni: Vni,
    ) -> LookupResult<Vpc> {
        use db::schema::vpc::dsl;
        dsl::vpc
            .filter(dsl::vni.eq(vni))
            .filter(dsl::time_deleted.is_null())
            .select(Vpc::as_select())
            .get_result_async(&*self.pool_connection_authorized(opctx).await?)
            .await
            .map_err(|e| {
                public_error_from_diesel(
                    e,
                    ErrorHandler::NotFoundByLookup(
                        ResourceType::Vpc,
                        LookupType::ByCompositeId("VNI".to_string()),
                    ),
                )
            })
    }

    /// Look up a VNI by VPC.
    pub async fn resolve_vpc_to_vni(
        &self,
        opctx: &OpContext,
        vpc_id: Uuid,
    ) -> LookupResult<Vni> {
        use db::schema::vpc::dsl;
        dsl::vpc
            .filter(dsl::id.eq(vpc_id))
            .filter(dsl::time_deleted.is_null())
            .select(dsl::vni)
            .get_result_async(&*self.pool_connection_authorized(opctx).await?)
            .await
            .map_err(|e| {
                public_error_from_diesel(
                    e,
                    ErrorHandler::NotFoundByLookup(
                        ResourceType::Vpc,
                        LookupType::ByCompositeId("VNI".to_string()),
                    ),
                )
            })
    }
}

#[cfg(test)]
mod tests {
    use super::*;
    use crate::db::datastore::test::sled_baseboard_for_test;
    use crate::db::datastore::test::sled_system_hardware_for_test;
    use crate::db::datastore::test_utils::datastore_test;
    use crate::db::datastore::test_utils::IneligibleSleds;
    use crate::db::fixed_data::vpc_subnet::NEXUS_VPC_SUBNET;
    use crate::db::model::Project;
    use crate::db::queries::vpc::MAX_VNI_SEARCH_RANGE_SIZE;
    use nexus_config::NUM_INITIAL_RESERVED_IP_ADDRESSES;
    use nexus_db_model::SledUpdate;
    use nexus_test_utils::db::test_setup_database;
    use nexus_types::deployment::Blueprint;
    use nexus_types::deployment::BlueprintTarget;
    use nexus_types::deployment::BlueprintZoneConfig;
    use nexus_types::deployment::BlueprintZoneDisposition;
    use nexus_types::deployment::BlueprintZonesConfig;
    use nexus_types::deployment::OmicronZoneConfig;
    use nexus_types::deployment::OmicronZoneType;
    use nexus_types::external_api::params;
    use nexus_types::identity::Asset;
    use omicron_common::address::NEXUS_OPTE_IPV4_SUBNET;
    use omicron_common::api::external;
    use omicron_common::api::external::Generation;
    use omicron_common::api::external::IpNet;
    use omicron_common::api::external::MacAddr;
    use omicron_common::api::external::Vni;
    use omicron_common::api::internal::shared::NetworkInterface;
    use omicron_common::api::internal::shared::NetworkInterfaceKind;
    use omicron_test_utils::dev;
    use omicron_uuid_kinds::GenericUuid;
    use omicron_uuid_kinds::SledUuid;
    use slog::info;
    use std::collections::BTreeMap;
    use std::net::IpAddr;

    // Test that we detect the right error condition and return None when we
    // fail to insert a VPC due to VNI exhaustion.
    //
    // This is a bit awkward, but we'll test this by inserting a bunch of VPCs,
    // and checking that we get the expected error response back from the
    // `project_create_vpc_raw` call.
    #[tokio::test]
    async fn test_project_create_vpc_raw_returns_none_on_vni_exhaustion() {
        usdt::register_probes().unwrap();
        let logctx = dev::test_setup_log(
            "test_project_create_vpc_raw_returns_none_on_vni_exhaustion",
        );
        let log = &logctx.log;
        let mut db = test_setup_database(&logctx.log).await;
        let (opctx, datastore) = datastore_test(&logctx, &db).await;

        // Create a project.
        let project_params = params::ProjectCreate {
            identity: IdentityMetadataCreateParams {
                name: "project".parse().unwrap(),
                description: String::from("test project"),
            },
        };
        let project = Project::new(Uuid::new_v4(), project_params);
        let (authz_project, _) = datastore
            .project_create(&opctx, project)
            .await
            .expect("failed to create project");

        let starting_vni = 2048;
        let description = String::from("test vpc");
        for vni in 0..=MAX_VNI_SEARCH_RANGE_SIZE {
            // Create an incomplete VPC and make sure it has the next available
            // VNI.
            let name: external::Name = format!("vpc{vni}").parse().unwrap();
            let mut incomplete_vpc = IncompleteVpc::new(
                Uuid::new_v4(),
                authz_project.id(),
                Uuid::new_v4(),
                params::VpcCreate {
                    identity: IdentityMetadataCreateParams {
                        name: name.clone(),
                        description: description.clone(),
                    },
                    ipv6_prefix: None,
                    dns_name: name.clone(),
                },
            )
            .expect("failed to create incomplete VPC");
            let this_vni =
                Vni(external::Vni::try_from(starting_vni + vni).unwrap());
            incomplete_vpc.vni = this_vni;
            info!(
                log,
                "creating initial VPC";
                "index" => vni,
                "vni" => ?this_vni,
            );
            let query = InsertVpcQuery::new(incomplete_vpc);
            let (_, db_vpc) = datastore
                .project_create_vpc_raw(&opctx, &authz_project, query)
                .await
                .expect("failed to create initial set of VPCs")
                .expect("expected an actual VPC");
            info!(
                log,
                "created VPC";
                "vpc" => ?db_vpc,
            );
        }

        // At this point, we've filled all the VNIs starting from 2048. Let's
        // try to allocate one more, also starting from that position. This
        // should fail, because we've explicitly filled the entire range we'll
        // search above.
        let name: external::Name = "dead-vpc".parse().unwrap();
        let mut incomplete_vpc = IncompleteVpc::new(
            Uuid::new_v4(),
            authz_project.id(),
            Uuid::new_v4(),
            params::VpcCreate {
                identity: IdentityMetadataCreateParams {
                    name: name.clone(),
                    description: description.clone(),
                },
                ipv6_prefix: None,
                dns_name: name.clone(),
            },
        )
        .expect("failed to create incomplete VPC");
        let this_vni = Vni(external::Vni::try_from(starting_vni).unwrap());
        incomplete_vpc.vni = this_vni;
        info!(
            log,
            "creating VPC when all VNIs are allocated";
            "vni" => ?this_vni,
        );
        let query = InsertVpcQuery::new(incomplete_vpc);
        let Ok(None) = datastore
            .project_create_vpc_raw(&opctx, &authz_project, query)
            .await
        else {
            panic!("Expected Ok(None) when creating a VPC without any available VNIs");
        };
        db.cleanup().await.unwrap();
        logctx.cleanup_successful();
    }

    // Test that we appropriately retry when there are no available VNIs.
    //
    // This is a bit awkward, but we'll test this by inserting a bunch of VPCs,
    // and then check that we correctly retry
    #[tokio::test]
    async fn test_project_create_vpc_retries() {
        usdt::register_probes().unwrap();
        let logctx = dev::test_setup_log("test_project_create_vpc_retries");
        let log = &logctx.log;
        let mut db = test_setup_database(&logctx.log).await;
        let (opctx, datastore) = datastore_test(&logctx, &db).await;

        // Create a project.
        let project_params = params::ProjectCreate {
            identity: IdentityMetadataCreateParams {
                name: "project".parse().unwrap(),
                description: String::from("test project"),
            },
        };
        let project = Project::new(Uuid::new_v4(), project_params);
        let (authz_project, _) = datastore
            .project_create(&opctx, project)
            .await
            .expect("failed to create project");

        let starting_vni = 2048;
        let description = String::from("test vpc");
        for vni in 0..=MAX_VNI_SEARCH_RANGE_SIZE {
            // Create an incomplete VPC and make sure it has the next available
            // VNI.
            let name: external::Name = format!("vpc{vni}").parse().unwrap();
            let mut incomplete_vpc = IncompleteVpc::new(
                Uuid::new_v4(),
                authz_project.id(),
                Uuid::new_v4(),
                params::VpcCreate {
                    identity: IdentityMetadataCreateParams {
                        name: name.clone(),
                        description: description.clone(),
                    },
                    ipv6_prefix: None,
                    dns_name: name.clone(),
                },
            )
            .expect("failed to create incomplete VPC");
            let this_vni =
                Vni(external::Vni::try_from(starting_vni + vni).unwrap());
            incomplete_vpc.vni = this_vni;
            info!(
                log,
                "creating initial VPC";
                "index" => vni,
                "vni" => ?this_vni,
            );
            let query = InsertVpcQuery::new(incomplete_vpc);
            let (_, db_vpc) = datastore
                .project_create_vpc_raw(&opctx, &authz_project, query)
                .await
                .expect("failed to create initial set of VPCs")
                .expect("expected an actual VPC");
            info!(
                log,
                "created VPC";
                "vpc" => ?db_vpc,
            );
        }

        // Similar to the above test, we've fill all available VPCs starting at
        // `starting_vni`. Let's attempt to allocate one beginning there, which
        // _should_ fail and be internally retried. Note that we're using
        // `project_create_vpc()` here instead of the raw version, to check that
        // retry logic.
        let name: external::Name = "dead-at-first-vpc".parse().unwrap();
        let mut incomplete_vpc = IncompleteVpc::new(
            Uuid::new_v4(),
            authz_project.id(),
            Uuid::new_v4(),
            params::VpcCreate {
                identity: IdentityMetadataCreateParams {
                    name: name.clone(),
                    description: description.clone(),
                },
                ipv6_prefix: None,
                dns_name: name.clone(),
            },
        )
        .expect("failed to create incomplete VPC");
        let this_vni = Vni(external::Vni::try_from(starting_vni).unwrap());
        incomplete_vpc.vni = this_vni;
        info!(
            log,
            "creating VPC when all VNIs are allocated";
            "vni" => ?this_vni,
        );
        match datastore
            .project_create_vpc(&opctx, &authz_project, incomplete_vpc.clone())
            .await
        {
            Ok((_, vpc)) => {
                assert_eq!(vpc.id(), incomplete_vpc.identity.id);
                let expected_vni = starting_vni + MAX_VNI_SEARCH_RANGE_SIZE + 1;
                assert_eq!(u32::from(vpc.vni.0), expected_vni);
                info!(log, "successfully created VPC after retries"; "vpc" => ?vpc);
            }
            Err(e) => panic!("Unexpected error when inserting VPC: {e}"),
        };
        db.cleanup().await.unwrap();
        logctx.cleanup_successful();
    }

    #[derive(Debug)]
    struct Harness {
        rack_id: Uuid,
        sled_ids: Vec<SledUuid>,
        nexuses: Vec<HarnessNexus>,
    }

    #[derive(Debug)]
    struct HarnessNexus {
        sled_id: Uuid,
        id: Uuid,
        ip: IpAddr,
        mac: MacAddr,
        nic_id: Uuid,
    }

    impl Harness {
        fn new(num_sleds: usize) -> Self {
            let mut sled_ids =
                (0..num_sleds).map(|_| SledUuid::new_v4()).collect::<Vec<_>>();
            sled_ids.sort();

            let mut nexus_ips = NEXUS_OPTE_IPV4_SUBNET
                .iter()
                .skip(NUM_INITIAL_RESERVED_IP_ADDRESSES)
                .map(IpAddr::from);
            let mut nexus_macs = MacAddr::iter_system();
            let nexuses = sled_ids
                .iter()
                .copied()
                .map(|sled_id| HarnessNexus {
                    sled_id,
                    id: Uuid::new_v4(),
                    ip: nexus_ips.next().unwrap(),
                    mac: nexus_macs.next().unwrap(),
                    nic_id: Uuid::new_v4(),
                })
                .collect::<Vec<_>>();
            Self { rack_id: Uuid::new_v4(), sled_ids, nexuses }
        }

        fn db_sleds(&self) -> impl Iterator<Item = SledUpdate> + '_ {
            self.sled_ids.iter().copied().map(|sled_id| {
                SledUpdate::new(
                    sled_id.into_untyped_uuid(),
                    "[::1]:0".parse().unwrap(),
                    sled_baseboard_for_test(),
                    sled_system_hardware_for_test(),
                    self.rack_id,
                    Generation::new().into(),
                )
            })
        }

        fn db_nics(
            &self,
<<<<<<< HEAD
        ) -> impl Iterator<Item = db::model::IncompleteNetworkInterface> + '_
        {
            self.nexuses.iter().map(|nexus| {
=======
        ) -> impl Iterator<
            Item = (db::model::Service, db::model::IncompleteNetworkInterface),
        > + '_ {
            self.sled_ids.iter().zip(&self.nexuses).map(|(sled_id, nexus)| {
                let service = db::model::Service::new(
                    nexus.id,
                    sled_id.into_untyped_uuid(),
                    Some(nexus.id),
                    "[::1]:0".parse().unwrap(),
                    db::model::ServiceKind::Nexus,
                );
>>>>>>> 6ed66173
                let name = format!("test-nexus-{}", nexus.id);
                db::model::IncompleteNetworkInterface::new_service(
                    nexus.nic_id,
                    nexus.id,
                    NEXUS_VPC_SUBNET.clone(),
                    IdentityMetadataCreateParams {
                        name: name.parse().unwrap(),
                        description: name,
                    },
                    nexus.ip,
                    nexus.mac,
                    0,
                )
                .expect("failed to create incomplete Nexus NIC")
            })
        }

        fn blueprint_zone_configs(
            &self,
        ) -> impl Iterator<Item = (Uuid, BlueprintZoneConfig)> + '_ {
            self.nexuses.iter().zip(self.db_nics()).map(|(nexus, nic)| {
                let config = OmicronZoneConfig {
                    id: nexus.id,
                    underlay_address: "::1".parse().unwrap(),
                    zone_type: OmicronZoneType::Nexus {
                        internal_address: "[::1]:0".to_string(),
                        external_ip: "::1".parse().unwrap(),
                        nic: NetworkInterface {
                            id: nic.identity.id,
                            kind: NetworkInterfaceKind::Service {
                                id: nexus.id,
                            },
                            name: format!("test-nic-{}", nic.identity.id)
                                .parse()
                                .unwrap(),
                            ip: nic.ip.unwrap(),
                            mac: nic.mac.unwrap(),
                            subnet: IpNet::from(*NEXUS_OPTE_IPV4_SUBNET),
                            vni: Vni::SERVICES_VNI,
                            primary: true,
                            slot: nic.slot.unwrap(),
                        },
                        external_tls: false,
                        external_dns_servers: Vec::new(),
                    },
                };
                let zone_config = BlueprintZoneConfig {
                    config,
                    disposition: BlueprintZoneDisposition::InService,
                };
                (nexus.sled_id, zone_config)
            })
        }
    }

    async fn assert_service_sled_ids(
        datastore: &DataStore,
        expected_sled_ids: &[Uuid],
    ) {
        let mut service_sled_ids = datastore
            .vpc_resolve_to_sleds(*SERVICES_VPC_ID, &[])
            .await
            .expect("failed to resolve to sleds")
            .into_iter()
            .map(|sled| sled.id())
            .collect::<Vec<_>>();
        service_sled_ids.sort();
        assert_eq!(expected_sled_ids, service_sled_ids);
    }

    #[tokio::test]
    async fn test_vpc_resolve_to_sleds_uses_current_target_blueprint() {
        // Test setup.
        usdt::register_probes().unwrap();
        let logctx = dev::test_setup_log(
            "test_vpc_resolve_to_sleds_uses_current_target_blueprint",
        );
        let mut db = test_setup_database(&logctx.log).await;
        let (opctx, datastore) = datastore_test(&logctx, &db).await;

        // Helper function to fetch and sort the IDs of sleds we've resolved the
        // SERVICES_VPC_ID to.
        let fetch_service_sled_ids = || async {
            let mut service_sled_ids = datastore
                .vpc_resolve_to_sleds(*SERVICES_VPC_ID, &[])
                .await
                .expect("failed to resolve to sleds")
                .into_iter()
                .map(|sled| SledUuid::from_untyped_uuid(sled.id()))
                .collect::<Vec<_>>();
            service_sled_ids.sort();
            service_sled_ids
        };

        // Create five sleds.
        let harness = Harness::new(5);
        for sled in harness.db_sleds() {
            datastore.sled_upsert(sled).await.expect("failed to upsert sled");
        }

        // We don't have a blueprint yet, so we shouldn't find any services on
        // sleds.
        assert_service_sled_ids(&datastore, &[]).await;

        // Create a blueprint that has a Nexus on our third sled. (This
        // blueprint is completely invalid in many ways, but all we care about
        // here is inserting relevant records in `bp_omicron_zone`.)
        let bp1_zones = {
            let (sled_id, zone_config) = harness
                .blueprint_zone_configs()
                .nth(2)
                .expect("fewer than 3 services in test harness");
            let mut zones = BTreeMap::new();
            zones.insert(
                sled_id,
                BlueprintZonesConfig {
                    generation: Generation::new(),
                    zones: vec![zone_config],
                },
            );
            zones
        };
        let bp1_id = Uuid::new_v4();
        let bp1 = Blueprint {
            id: bp1_id,
            blueprint_zones: bp1_zones,
            blueprint_disks: BTreeMap::new(),
            parent_blueprint_id: None,
            internal_dns_version: Generation::new(),
            external_dns_version: Generation::new(),
            time_created: Utc::now(),
            creator: "test".to_string(),
            comment: "test".to_string(),
        };
        datastore
            .blueprint_insert(&opctx, &bp1)
            .await
            .expect("failed to insert blueprint");

        // We haven't set a blueprint target yet, so we should still fail to see
        // any services on sleds.
        assert_service_sled_ids(&datastore, &[]).await;

        // Make bp1 the current target.
        datastore
            .blueprint_target_set_current(
                &opctx,
                BlueprintTarget {
                    target_id: bp1_id,
                    enabled: true,
                    time_made_target: Utc::now(),
                },
            )
            .await
            .expect("failed to set blueprint target");

        // bp1 is the target, but we haven't yet inserted a vNIC record, so
        // we still won't see any services on sleds.
        assert_service_sled_ids(&datastore, &[]).await;

        // Insert the relevant service NIC record (normally performed by the
        // reconfigurator's executor).
        datastore
            .service_create_network_interface_raw(
                &opctx,
                harness.db_nics().nth(2).unwrap(),
            )
            .await
            .expect("failed to insert service VNIC");

        // We should now see our third sled running a service.
        assert_service_sled_ids(&datastore, &[harness.sled_ids[2]]).await;

        // Create another blueprint with no services and make it the target.
        let bp2_id = Uuid::new_v4();
        let bp2 = Blueprint {
            id: bp2_id,
            blueprint_zones: BTreeMap::new(),
            blueprint_disks: BTreeMap::new(),
            parent_blueprint_id: Some(bp1_id),
            internal_dns_version: Generation::new(),
            external_dns_version: Generation::new(),
            time_created: Utc::now(),
            creator: "test".to_string(),
            comment: "test".to_string(),
        };
        datastore
            .blueprint_insert(&opctx, &bp2)
            .await
            .expect("failed to insert blueprint");
        datastore
            .blueprint_target_set_current(
                &opctx,
                BlueprintTarget {
                    target_id: bp2_id,
                    enabled: true,
                    time_made_target: Utc::now(),
                },
            )
            .await
            .expect("failed to set blueprint target");

        // We haven't removed the service NIC record, but we should no longer
        // see the third sled here. We should be back to no sleds with services.
        assert_service_sled_ids(&datastore, &[]).await;

        // Insert a service NIC record for our fourth sled's Nexus. This
        // shouldn't change our VPC resolution.
        datastore
            .service_create_network_interface_raw(
                &opctx,
                harness.db_nics().nth(3).unwrap(),
            )
            .await
            .expect("failed to insert service VNIC");
        assert_service_sled_ids(&datastore, &[]).await;

        // Create a blueprint that has a Nexus on our fourth sled. This
        // shouldn't change our VPC resolution.
        let bp3_zones = {
            let (sled_id, zone_config) = harness
                .blueprint_zone_configs()
                .nth(3)
                .expect("fewer than 3 services in test harness");
            let mut zones = BTreeMap::new();
            zones.insert(
                sled_id,
                BlueprintZonesConfig {
                    generation: Generation::new(),
                    zones: vec![zone_config],
                },
            );
            zones
        };
        let bp3_id = Uuid::new_v4();
        let bp3 = Blueprint {
            id: bp3_id,
            blueprint_zones: bp3_zones,
            blueprint_disks: BTreeMap::new(),
            parent_blueprint_id: Some(bp2_id),
            internal_dns_version: Generation::new(),
            external_dns_version: Generation::new(),
            time_created: Utc::now(),
            creator: "test".to_string(),
            comment: "test".to_string(),
        };
        datastore
            .blueprint_insert(&opctx, &bp3)
            .await
            .expect("failed to insert blueprint");
        assert_service_sled_ids(&datastore, &[]).await;

        // Make this blueprint the target. We've already created the service
        // VNIC, so we should immediately see our fourth sled in VPC resolution.
        datastore
            .blueprint_target_set_current(
                &opctx,
                BlueprintTarget {
                    target_id: bp3_id,
                    enabled: true,
                    time_made_target: Utc::now(),
                },
            )
            .await
            .expect("failed to set blueprint target");
<<<<<<< HEAD
        assert_service_sled_ids(&datastore, &[harness.sled_ids[3]]).await;
=======
        assert_eq!(
            &[harness.sled_ids[0], harness.sled_ids[1], harness.sled_ids[3]]
                as &[SledUuid],
            fetch_service_sled_ids().await
        );
>>>>>>> 6ed66173

        // ---

        // Add a vNIC record for our fifth sled's Nexus, then create a blueprint
        // that includes sleds with indexes 2, 3, and 4. Make it the target,
        // and ensure we resolve to all five sleds.
        datastore
            .service_create_network_interface_raw(
                &opctx,
                harness.db_nics().nth(4).unwrap(),
            )
            .await
            .expect("failed to insert service VNIC");
        let bp4_zones = {
            let mut zones = BTreeMap::new();
            for (sled_id, zone_config) in
                harness.blueprint_zone_configs().skip(2)
            {
                zones.insert(
                    sled_id,
                    BlueprintZonesConfig {
                        generation: Generation::new(),
                        zones: vec![zone_config],
                    },
                );
            }
            zones
        };
        let bp4_id = Uuid::new_v4();
        let bp4 = Blueprint {
            id: bp4_id,
            blueprint_zones: bp4_zones,
            blueprint_disks: BTreeMap::new(),
            parent_blueprint_id: Some(bp3_id),
            internal_dns_version: Generation::new(),
            external_dns_version: Generation::new(),
            time_created: Utc::now(),
            creator: "test".to_string(),
            comment: "test".to_string(),
        };
        datastore
            .blueprint_insert(&opctx, &bp4)
            .await
            .expect("failed to insert blueprint");
        datastore
            .blueprint_target_set_current(
                &opctx,
                BlueprintTarget {
                    target_id: bp4_id,
                    enabled: true,
                    time_made_target: Utc::now(),
                },
            )
            .await
            .expect("failed to set blueprint target");
        assert_service_sled_ids(&datastore, &harness.sled_ids[2..]).await;

        // ---

        // Mark some sleds as ineligible. Only the non-provisionable and
        // in-service sleds should be returned.
        let ineligible = IneligibleSleds {
            expunged: harness.sled_ids[0],
            decommissioned: harness.sled_ids[1],
            illegal_decommissioned: harness.sled_ids[2],
            non_provisionable: harness.sled_ids[3],
        };
        ineligible
            .setup(&opctx, &datastore)
            .await
            .expect("failed to set up ineligible sleds");

        assert_eq!(&harness.sled_ids[3..=4], fetch_service_sled_ids().await);

        // ---

        // Bring the sleds marked above back to life.
        ineligible
            .undo(&opctx, &datastore)
            .await
            .expect("failed to undo ineligible sleds");

        // Make a new blueprint marking one of the zones as quiesced and one as
        // expunged. Ensure that the sled with *quiesced* zone is returned by
        // vpc_resolve_to_sleds, but the sled with the *expunged* zone is not.
        // (But other services are still running.)
        let bp5_zones = {
            let mut zones = BTreeMap::new();
            // Skip over sled index 0 (should be excluded).
            let mut iter = harness.blueprint_zone_configs().skip(1);

            // Sled index 1's zone is active (should be included).
            let (sled_id, zone_config) = iter.next().unwrap();
            zones.insert(
                sled_id,
                BlueprintZonesConfig {
                    generation: Generation::new(),
                    zones: vec![zone_config],
                },
            );

            // We never created a vNIC record for sled 1; do so now.
            datastore
                .service_create_network_interface_raw(
                    &opctx,
                    harness.db_nics().nth(1).unwrap(),
                )
                .await
                .expect("failed to insert service VNIC");

            // Sled index 2's zone is quiesced (should be included).
            let (sled_id, mut zone_config) = iter.next().unwrap();
            zone_config.disposition = BlueprintZoneDisposition::Quiesced;
            zones.insert(
                sled_id,
                BlueprintZonesConfig {
                    generation: Generation::new(),
                    zones: vec![zone_config],
                },
            );

            // Sled index 3's zone is expunged (should be excluded).
            let (sled_id, mut zone_config) = iter.next().unwrap();
            zone_config.disposition = BlueprintZoneDisposition::Expunged;
            zones.insert(
                sled_id,
                BlueprintZonesConfig {
                    generation: Generation::new(),
                    zones: vec![zone_config],
                },
            );

            // Sled index 4's zone is not in the blueprint (should be excluded).

            zones
        };

        let bp5_id = Uuid::new_v4();
        let bp5 = Blueprint {
            id: bp5_id,
            blueprint_zones: bp5_zones,
            blueprint_disks: BTreeMap::new(),
            parent_blueprint_id: Some(bp4_id),
            internal_dns_version: Generation::new(),
            external_dns_version: Generation::new(),
            time_created: Utc::now(),
            creator: "test".to_string(),
            comment: "test".to_string(),
        };

        datastore
            .blueprint_insert(&opctx, &bp5)
            .await
            .expect("failed to insert blueprint");
        datastore
            .blueprint_target_set_current(
                &opctx,
                BlueprintTarget {
                    target_id: bp5_id,
                    enabled: true,
                    time_made_target: Utc::now(),
                },
            )
            .await
            .expect("failed to set blueprint target");
        assert_eq!(&harness.sled_ids[1..=2], fetch_service_sled_ids().await);

        db.cleanup().await.unwrap();
        logctx.cleanup_successful();
    }
}<|MERGE_RESOLUTION|>--- conflicted
+++ resolved
@@ -1487,7 +1487,7 @@
 
     #[derive(Debug)]
     struct HarnessNexus {
-        sled_id: Uuid,
+        sled_id: SledUuid,
         id: Uuid,
         ip: IpAddr,
         mac: MacAddr,
@@ -1534,23 +1534,9 @@
 
         fn db_nics(
             &self,
-<<<<<<< HEAD
         ) -> impl Iterator<Item = db::model::IncompleteNetworkInterface> + '_
         {
             self.nexuses.iter().map(|nexus| {
-=======
-        ) -> impl Iterator<
-            Item = (db::model::Service, db::model::IncompleteNetworkInterface),
-        > + '_ {
-            self.sled_ids.iter().zip(&self.nexuses).map(|(sled_id, nexus)| {
-                let service = db::model::Service::new(
-                    nexus.id,
-                    sled_id.into_untyped_uuid(),
-                    Some(nexus.id),
-                    "[::1]:0".parse().unwrap(),
-                    db::model::ServiceKind::Nexus,
-                );
->>>>>>> 6ed66173
                 let name = format!("test-nexus-{}", nexus.id);
                 db::model::IncompleteNetworkInterface::new_service(
                     nexus.nic_id,
@@ -1601,21 +1587,21 @@
                     config,
                     disposition: BlueprintZoneDisposition::InService,
                 };
-                (nexus.sled_id, zone_config)
+                (nexus.sled_id.into_untyped_uuid(), zone_config)
             })
         }
     }
 
     async fn assert_service_sled_ids(
         datastore: &DataStore,
-        expected_sled_ids: &[Uuid],
+        expected_sled_ids: &[SledUuid],
     ) {
         let mut service_sled_ids = datastore
             .vpc_resolve_to_sleds(*SERVICES_VPC_ID, &[])
             .await
             .expect("failed to resolve to sleds")
             .into_iter()
-            .map(|sled| sled.id())
+            .map(|sled| SledUuid::from_untyped_uuid(sled.id()))
             .collect::<Vec<_>>();
         service_sled_ids.sort();
         assert_eq!(expected_sled_ids, service_sled_ids);
@@ -1630,20 +1616,6 @@
         );
         let mut db = test_setup_database(&logctx.log).await;
         let (opctx, datastore) = datastore_test(&logctx, &db).await;
-
-        // Helper function to fetch and sort the IDs of sleds we've resolved the
-        // SERVICES_VPC_ID to.
-        let fetch_service_sled_ids = || async {
-            let mut service_sled_ids = datastore
-                .vpc_resolve_to_sleds(*SERVICES_VPC_ID, &[])
-                .await
-                .expect("failed to resolve to sleds")
-                .into_iter()
-                .map(|sled| SledUuid::from_untyped_uuid(sled.id()))
-                .collect::<Vec<_>>();
-            service_sled_ids.sort();
-            service_sled_ids
-        };
 
         // Create five sleds.
         let harness = Harness::new(5);
@@ -1816,15 +1788,7 @@
             )
             .await
             .expect("failed to set blueprint target");
-<<<<<<< HEAD
         assert_service_sled_ids(&datastore, &[harness.sled_ids[3]]).await;
-=======
-        assert_eq!(
-            &[harness.sled_ids[0], harness.sled_ids[1], harness.sled_ids[3]]
-                as &[SledUuid],
-            fetch_service_sled_ids().await
-        );
->>>>>>> 6ed66173
 
         // ---
 
@@ -1896,8 +1860,7 @@
             .setup(&opctx, &datastore)
             .await
             .expect("failed to set up ineligible sleds");
-
-        assert_eq!(&harness.sled_ids[3..=4], fetch_service_sled_ids().await);
+        assert_service_sled_ids(&datastore, &harness.sled_ids[3..=4]).await;
 
         // ---
 
@@ -1990,7 +1953,7 @@
             )
             .await
             .expect("failed to set blueprint target");
-        assert_eq!(&harness.sled_ids[1..=2], fetch_service_sled_ids().await);
+        assert_service_sled_ids(&datastore, &harness.sled_ids[1..=2]).await;
 
         db.cleanup().await.unwrap();
         logctx.cleanup_successful();
