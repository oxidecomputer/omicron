// This Source Code Form is subject to the terms of the Mozilla Public
// License, v. 2.0. If a copy of the MPL was not distributed with this
// file, You can obtain one at https://mozilla.org/MPL/2.0/.

//! [`DataStore`] methods on [`Vpc`]s.

use super::DataStore;
use crate::authz;
use crate::context::OpContext;
use crate::db;
use crate::db::collection_insert::AsyncInsertError;
use crate::db::collection_insert::DatastoreCollection;
use crate::db::error::public_error_from_diesel;
use crate::db::error::ErrorHandler;
use crate::db::fixed_data::vpc::SERVICES_VPC_ID;
use crate::db::identity::Resource;
use crate::db::model::ApplyBlueprintZoneFilterExt;
use crate::db::model::ApplySledFilterExt;
use crate::db::model::IncompleteVpc;
use crate::db::model::InstanceNetworkInterface;
use crate::db::model::Name;
use crate::db::model::Project;
use crate::db::model::RouterRoute;
use crate::db::model::RouterRouteUpdate;
use crate::db::model::Sled;
use crate::db::model::Vni;
use crate::db::model::Vpc;
use crate::db::model::VpcFirewallRule;
use crate::db::model::VpcRouter;
use crate::db::model::VpcRouterKind;
use crate::db::model::VpcRouterUpdate;
use crate::db::model::VpcSubnet;
use crate::db::model::VpcSubnetUpdate;
use crate::db::model::VpcUpdate;
use crate::db::model::{Ipv4Net, Ipv6Net};
use crate::db::pagination::paginated;
use crate::db::queries::vpc::InsertVpcQuery;
use crate::db::queries::vpc::VniSearchIter;
use crate::db::queries::vpc_subnet::FilterConflictingVpcSubnetRangesQuery;
use crate::db::queries::vpc_subnet::SubnetError;
use crate::transaction_retry::OptionalError;
use async_bb8_diesel::AsyncRunQueryDsl;
use chrono::Utc;
use diesel::prelude::*;
use diesel::result::DatabaseErrorKind;
use diesel::result::Error as DieselError;
use ipnetwork::IpNetwork;
use nexus_types::deployment::BlueprintZoneFilter;
use nexus_types::deployment::SledFilter;
use omicron_common::api::external::http_pagination::PaginatedBy;
use omicron_common::api::external::CreateResult;
use omicron_common::api::external::DeleteResult;
use omicron_common::api::external::Error;
use omicron_common::api::external::IdentityMetadataCreateParams;
use omicron_common::api::external::InternalContext;
use omicron_common::api::external::ListResultVec;
use omicron_common::api::external::LookupResult;
use omicron_common::api::external::LookupType;
use omicron_common::api::external::ResourceType;
use omicron_common::api::external::RouteDestination;
use omicron_common::api::external::RouteTarget;
use omicron_common::api::external::RouterRouteKind;
use omicron_common::api::external::UpdateResult;
use omicron_common::api::external::Vni as ExternalVni;
use ref_cast::RefCast;
use std::collections::BTreeMap;
use uuid::Uuid;

impl DataStore {
    /// Load built-in VPCs into the database.
    pub async fn load_builtin_vpcs(
        &self,
        opctx: &OpContext,
    ) -> Result<(), Error> {
        use crate::db::fixed_data::project::SERVICES_PROJECT_ID;
        use crate::db::fixed_data::vpc::SERVICES_VPC;
        use crate::db::fixed_data::vpc::SERVICES_VPC_DEFAULT_ROUTE_ID;

        opctx.authorize(authz::Action::Modify, &authz::DATABASE).await?;

        debug!(opctx.log, "attempting to create built-in VPCs");

        // Create built-in VPC for Oxide Services

        let (_, authz_project) = db::lookup::LookupPath::new(opctx, self)
            .project_id(*SERVICES_PROJECT_ID)
            .lookup_for(authz::Action::CreateChild)
            .await
            .internal_context("lookup built-in services project")?;
        let vpc_query = InsertVpcQuery::new_system(
            SERVICES_VPC.clone(),
            Some(Vni(ExternalVni::SERVICES_VNI)),
        );
        let authz_vpc = match self
            .project_create_vpc_raw(opctx, &authz_project, vpc_query)
            .await
        {
            Ok(None) => {
                let msg = "VNI exhaustion detected when creating built-in VPCs";
                error!(opctx.log, "{}", msg);
                Err(Error::internal_error(msg))
            }
            Ok(Some((authz_vpc, _))) => Ok(authz_vpc),
            Err(Error::ObjectAlreadyExists { .. }) => Ok(authz::Vpc::new(
                authz_project.clone(),
                *SERVICES_VPC_ID,
                LookupType::ByName(SERVICES_VPC.identity.name.to_string()),
            )),
            Err(e) => Err(e),
        }?;

        // Also add the system router and internet gateway route

        let system_router = db::lookup::LookupPath::new(opctx, self)
            .vpc_router_id(SERVICES_VPC.system_router_id)
            .lookup_for(authz::Action::CreateChild)
            .await;
        let authz_router = if let Ok((_, _, _, authz_router)) = system_router {
            authz_router
        } else {
            let router = VpcRouter::new(
                SERVICES_VPC.system_router_id,
                *SERVICES_VPC_ID,
                VpcRouterKind::System,
                nexus_types::external_api::params::VpcRouterCreate {
                    identity: IdentityMetadataCreateParams {
                        name: "system".parse().unwrap(),
                        description: "Built-in VPC Router for Oxide Services"
                            .to_string(),
                    },
                },
            );
            self.vpc_create_router(opctx, &authz_vpc, router.clone())
                .await
                .map(|(authz_router, _)| authz_router)?
        };

        let route = RouterRoute::new(
            *SERVICES_VPC_DEFAULT_ROUTE_ID,
            SERVICES_VPC.system_router_id,
            RouterRouteKind::Default,
            nexus_types::external_api::params::RouterRouteCreate {
                identity: IdentityMetadataCreateParams {
                    name: "default".parse().unwrap(),
                    description:
                        "Default internet gateway route for Oxide Services"
                            .to_string(),
                },
                target: RouteTarget::InternetGateway(
                    "outbound".parse().unwrap(),
                ),
                destination: RouteDestination::Vpc(
                    SERVICES_VPC.identity.name.clone().into(),
                ),
            },
        );
        self.router_create_route(opctx, &authz_router, route)
            .await
            .map(|_| ())
            .or_else(|e| match e {
                Error::ObjectAlreadyExists { .. } => Ok(()),
                _ => Err(e),
            })?;

        self.load_builtin_vpc_fw_rules(opctx).await?;
        self.load_builtin_vpc_subnets(opctx).await?;

        info!(opctx.log, "created built-in services vpc");

        Ok(())
    }

    /// Load firewall rules for built-in VPCs.
    async fn load_builtin_vpc_fw_rules(
        &self,
        opctx: &OpContext,
    ) -> Result<(), Error> {
        use db::fixed_data::vpc_firewall_rule::DNS_VPC_FW_RULE;
        use db::fixed_data::vpc_firewall_rule::NEXUS_VPC_FW_RULE;

        debug!(opctx.log, "attempting to create built-in VPC firewall rules");

        // Create firewall rules for Oxide Services

        let (_, _, authz_vpc) = db::lookup::LookupPath::new(opctx, self)
            .vpc_id(*SERVICES_VPC_ID)
            .lookup_for(authz::Action::CreateChild)
            .await
            .internal_context("lookup built-in services vpc")?;

        let mut fw_rules = self
            .vpc_list_firewall_rules(opctx, &authz_vpc)
            .await?
            .into_iter()
            .map(|rule| (rule.name().clone(), rule))
            .collect::<BTreeMap<_, _>>();

        fw_rules.entry(DNS_VPC_FW_RULE.name.clone()).or_insert_with(|| {
            VpcFirewallRule::new(
                Uuid::new_v4(),
                *SERVICES_VPC_ID,
                &DNS_VPC_FW_RULE,
            )
        });
        fw_rules.entry(NEXUS_VPC_FW_RULE.name.clone()).or_insert_with(|| {
            VpcFirewallRule::new(
                Uuid::new_v4(),
                *SERVICES_VPC_ID,
                &NEXUS_VPC_FW_RULE,
            )
        });

        let rules = fw_rules
            .into_values()
            .map(|mut rule| {
                rule.identity.id = Uuid::new_v4();
                rule
            })
            .collect();
        self.vpc_update_firewall_rules(opctx, &authz_vpc, rules).await?;

        info!(opctx.log, "created built-in VPC firewall rules");

        Ok(())
    }

    /// Load built-in VPC Subnets into the database.
    async fn load_builtin_vpc_subnets(
        &self,
        opctx: &OpContext,
    ) -> Result<(), Error> {
        use crate::db::fixed_data::vpc_subnet::DNS_VPC_SUBNET;
        use crate::db::fixed_data::vpc_subnet::NEXUS_VPC_SUBNET;
        use crate::db::fixed_data::vpc_subnet::NTP_VPC_SUBNET;

        debug!(opctx.log, "attempting to create built-in VPC Subnets");

        // Create built-in VPC Subnets for Oxide Services

        let (_, _, authz_vpc) = db::lookup::LookupPath::new(opctx, self)
            .vpc_id(*SERVICES_VPC_ID)
            .lookup_for(authz::Action::CreateChild)
            .await
            .internal_context("lookup built-in services vpc")?;
        for vpc_subnet in
            [&*DNS_VPC_SUBNET, &*NEXUS_VPC_SUBNET, &*NTP_VPC_SUBNET]
        {
            if let Ok(_) = db::lookup::LookupPath::new(opctx, self)
                .vpc_subnet_id(vpc_subnet.id())
                .fetch()
                .await
            {
                continue;
            }
            self.vpc_create_subnet(opctx, &authz_vpc, vpc_subnet.clone())
                .await
                .map(|_| ())
                .map_err(SubnetError::into_external)
                .or_else(|e| match e {
                    Error::ObjectAlreadyExists { .. } => Ok(()),
                    _ => Err(e),
                })?;
        }

        info!(opctx.log, "created built-in services vpc subnets");

        Ok(())
    }

    pub async fn vpc_list(
        &self,
        opctx: &OpContext,
        authz_project: &authz::Project,
        pagparams: &PaginatedBy<'_>,
    ) -> ListResultVec<Vpc> {
        opctx.authorize(authz::Action::ListChildren, authz_project).await?;

        use db::schema::vpc::dsl;
        match pagparams {
            PaginatedBy::Id(pagparams) => {
                paginated(dsl::vpc, dsl::id, &pagparams)
            }
            PaginatedBy::Name(pagparams) => paginated(
                dsl::vpc,
                dsl::name,
                &pagparams.map_name(|n| Name::ref_cast(n)),
            ),
        }
        .filter(dsl::time_deleted.is_null())
        .filter(dsl::project_id.eq(authz_project.id()))
        .select(Vpc::as_select())
        .load_async(&*self.pool_connection_authorized(opctx).await?)
        .await
        .map_err(|e| public_error_from_diesel(e, ErrorHandler::Server))
    }

    pub async fn project_create_vpc(
        &self,
        opctx: &OpContext,
        authz_project: &authz::Project,
        mut vpc: IncompleteVpc,
    ) -> Result<(authz::Vpc, Vpc), Error> {
        // Generate an iterator that allows us to search the entire space of
        // VNIs for this VPC, in manageable chunks to limit memory usage.
        let vnis = VniSearchIter::new(vpc.vni.0);
        for (i, vni) in vnis.enumerate() {
            vpc.vni = Vni(vni);
            let id = usdt::UniqueId::new();
            crate::probes::vni__search__range__start!(|| {
                (&id, u32::from(vni), VniSearchIter::STEP_SIZE)
            });
            match self
                .project_create_vpc_raw(
                    opctx,
                    authz_project,
                    InsertVpcQuery::new(vpc.clone()),
                )
                .await
            {
                Ok(Some((authz_vpc, vpc))) => {
                    crate::probes::vni__search__range__found!(|| {
                        (&id, u32::from(vpc.vni.0))
                    });
                    return Ok((authz_vpc, vpc));
                }
                Err(e) => return Err(e),
                Ok(None) => {
                    crate::probes::vni__search__range__empty!(|| (&id));
                    debug!(
                        opctx.log,
                        "No VNIs available within current search range, retrying";
                        "attempt" => i,
                        "vpc_name" => %vpc.identity.name,
                        "start_vni" => ?vni,
                    );
                }
            }
        }

        // We've failed to find a VNI after searching the entire range, so we'll
        // return a 503 at this point.
        error!(
            opctx.log,
            "failed to find a VNI after searching entire range";
        );
        Err(Error::insufficient_capacity(
            "No free virtual network was found",
            "Failed to find a free VNI for this VPC",
        ))
    }

    // Internal implementation for creating a VPC.
    //
    // This returns an optional VPC. If it is None, then we failed to insert a
    // VPC specifically because there are no available VNIs. All other errors
    // are returned in the `Result::Err` variant.
    async fn project_create_vpc_raw(
        &self,
        opctx: &OpContext,
        authz_project: &authz::Project,
        vpc_query: InsertVpcQuery,
    ) -> Result<Option<(authz::Vpc, Vpc)>, Error> {
        use db::schema::vpc::dsl;

        assert_eq!(authz_project.id(), vpc_query.vpc.project_id);
        opctx.authorize(authz::Action::CreateChild, authz_project).await?;

        let name = vpc_query.vpc.identity.name.clone();
        let project_id = vpc_query.vpc.project_id;

        let conn = self.pool_connection_authorized(opctx).await?;
        let result: Result<Vpc, _> = Project::insert_resource(
            project_id,
            diesel::insert_into(dsl::vpc).values(vpc_query),
        )
        .insert_and_get_result_async(&conn)
        .await;
        match result {
            Ok(vpc) => Ok(Some((
                authz::Vpc::new(
                    authz_project.clone(),
                    vpc.id(),
                    LookupType::ByName(vpc.name().to_string()),
                ),
                vpc,
            ))),
            Err(AsyncInsertError::CollectionNotFound) => {
                Err(Error::ObjectNotFound {
                    type_name: ResourceType::Project,
                    lookup_type: LookupType::ById(project_id),
                })
            }
            Err(AsyncInsertError::DatabaseError(
                DieselError::DatabaseError(
                    DatabaseErrorKind::NotNullViolation,
                    info,
                ),
            )) if info
                .message()
                .starts_with("null value in column \"vni\"") =>
            {
                // We failed the non-null check on the VNI column, which means
                // we could not find a valid VNI in our search range. Return
                // None instead to signal the error.
                Ok(None)
            }
            Err(AsyncInsertError::DatabaseError(e)) => {
                Err(public_error_from_diesel(
                    e,
                    ErrorHandler::Conflict(ResourceType::Vpc, name.as_str()),
                ))
            }
        }
    }

    pub async fn project_update_vpc(
        &self,
        opctx: &OpContext,
        authz_vpc: &authz::Vpc,
        updates: VpcUpdate,
    ) -> UpdateResult<Vpc> {
        opctx.authorize(authz::Action::Modify, authz_vpc).await?;

        use db::schema::vpc::dsl;
        diesel::update(dsl::vpc)
            .filter(dsl::time_deleted.is_null())
            .filter(dsl::id.eq(authz_vpc.id()))
            .set(updates)
            .returning(Vpc::as_returning())
            .get_result_async(&*self.pool_connection_authorized(opctx).await?)
            .await
            .map_err(|e| {
                public_error_from_diesel(
                    e,
                    ErrorHandler::NotFoundByResource(authz_vpc),
                )
            })
    }

    pub async fn project_delete_vpc(
        &self,
        opctx: &OpContext,
        db_vpc: &Vpc,
        authz_vpc: &authz::Vpc,
    ) -> DeleteResult {
        opctx.authorize(authz::Action::Delete, authz_vpc).await?;

        use db::schema::vpc::dsl;
        use db::schema::vpc_subnet;

        // Note that we don't ensure the firewall rules are empty here, because
        // we allow deleting VPCs with firewall rules present. Inserting new
        // rules is serialized with respect to the deletion by the row lock
        // associated with the VPC row, since we use the collection insert CTE
        // pattern to add firewall rules.

        // We _do_ need to check for the existence of subnets. VPC Subnets
        // cannot be deleted while there are network interfaces in them
        // (associations between an instance and a VPC Subnet). Because VPC
        // Subnets are themselves containers for resources that we don't want to
        // auto-delete (now, anyway), we've got to check there aren't any. We
        // _might_ be able to make this a check for NICs, rather than subnets,
        // but we can't have NICs be a child of both tables at this point, and
        // we need to prevent VPC Subnets from being deleted while they have
        // NICs in them as well.
        if vpc_subnet::dsl::vpc_subnet
            .filter(vpc_subnet::dsl::vpc_id.eq(authz_vpc.id()))
            .filter(vpc_subnet::dsl::time_deleted.is_null())
            .select(vpc_subnet::dsl::id)
            .limit(1)
            .first_async::<Uuid>(
                &*self.pool_connection_authorized(opctx).await?,
            )
            .await
            .optional()
            .map_err(|e| public_error_from_diesel(e, ErrorHandler::Server))?
            .is_some()
        {
            return Err(Error::invalid_request(
                "VPC cannot be deleted while VPC Subnets exist",
            ));
        }

        // Delete the VPC, conditional on the subnet_gen not having changed.
        let now = Utc::now();
        let updated_rows = diesel::update(dsl::vpc)
            .filter(dsl::time_deleted.is_null())
            .filter(dsl::id.eq(authz_vpc.id()))
            .filter(dsl::subnet_gen.eq(db_vpc.subnet_gen))
            .set(dsl::time_deleted.eq(now))
            .execute_async(&*self.pool_connection_authorized(opctx).await?)
            .await
            .map_err(|e| {
                public_error_from_diesel(
                    e,
                    ErrorHandler::NotFoundByResource(authz_vpc),
                )
            })?;
        if updated_rows == 0 {
            Err(Error::invalid_request(
                "deletion failed due to concurrent modification",
            ))
        } else {
            Ok(())
        }
    }

    pub async fn vpc_list_firewall_rules(
        &self,
        opctx: &OpContext,
        authz_vpc: &authz::Vpc,
    ) -> ListResultVec<VpcFirewallRule> {
        // Firewall rules are modeled in the API as a single resource under the
        // Vpc (rather than individual child resources with their own CRUD
        // endpoints).  You cannot look them up individually, create them,
        // remove them, or update them.  You can only modify the whole set.  So
        // for authz, we treat them as part of the Vpc itself.
        opctx.authorize(authz::Action::Read, authz_vpc).await?;
        use db::schema::vpc_firewall_rule::dsl;

        let conn = self.pool_connection_authorized(opctx).await?;
        dsl::vpc_firewall_rule
            .filter(dsl::time_deleted.is_null())
            .filter(dsl::vpc_id.eq(authz_vpc.id()))
            .order(dsl::name.asc())
            .select(VpcFirewallRule::as_select())
            .load_async(&*conn)
            .await
            .map_err(|e| public_error_from_diesel(e, ErrorHandler::Server))
    }

    pub async fn vpc_delete_all_firewall_rules(
        &self,
        opctx: &OpContext,
        authz_vpc: &authz::Vpc,
    ) -> DeleteResult {
        opctx.authorize(authz::Action::Modify, authz_vpc).await?;
        use db::schema::vpc_firewall_rule::dsl;

        let conn = self.pool_connection_authorized(opctx).await?;
        let now = Utc::now();
        // TODO-performance: Paginate this update to avoid long queries
        diesel::update(dsl::vpc_firewall_rule)
            .filter(dsl::time_deleted.is_null())
            .filter(dsl::vpc_id.eq(authz_vpc.id()))
            .set(dsl::time_deleted.eq(now))
            .execute_async(&*conn)
            .await
            .map_err(|e| {
                public_error_from_diesel(
                    e,
                    ErrorHandler::NotFoundByResource(authz_vpc),
                )
            })?;
        Ok(())
    }

    /// Replace all firewall rules with the given rules
    pub async fn vpc_update_firewall_rules(
        &self,
        opctx: &OpContext,
        authz_vpc: &authz::Vpc,
        mut rules: Vec<VpcFirewallRule>,
    ) -> UpdateResult<Vec<VpcFirewallRule>> {
        opctx.authorize(authz::Action::Modify, authz_vpc).await?;
        for r in &rules {
            assert_eq!(r.vpc_id, authz_vpc.id());
        }

        // Sort the rules in the same order that we would return them when
        // listing them.  This is because we're going to use RETURNING to return
        // the inserted rows from the database and we want them to come back in
        // the same order that we would normally list them.
        rules.sort_by_key(|r| r.name().to_string());

        use db::schema::vpc_firewall_rule::dsl;

        let now = Utc::now();
        let delete_old_query = diesel::update(dsl::vpc_firewall_rule)
            .filter(dsl::time_deleted.is_null())
            .filter(dsl::vpc_id.eq(authz_vpc.id()))
            .set(dsl::time_deleted.eq(now));

        let rules_is_empty = rules.is_empty();
        #[derive(Debug)]
        enum FirewallUpdateError {
            CollectionNotFound,
        }

        let err = OptionalError::new();

        // TODO-scalability: Ideally this would be a CTE so we don't need to
        // hold a transaction open across multiple roundtrips from the database,
        // but for now we're using a transaction due to the severely decreased
        // legibility of CTEs via diesel right now.
        let conn = self.pool_connection_authorized(opctx).await?;

        self.transaction_retry_wrapper("vpc_update_firewall_rules")
            .transaction(&conn, |conn| {
                let err = err.clone();
                let delete_old_query = delete_old_query.clone();
                let rules = rules.clone();
                async move {
                    delete_old_query.execute_async(&conn).await?;

                    // The generation count update on the vpc table row will take a
                    // write lock on the row, ensuring that the vpc was not deleted
                    // concurently.
                    if rules_is_empty {
                        return Ok(vec![]);
                    }
                    Vpc::insert_resource(
                        authz_vpc.id(),
                        diesel::insert_into(dsl::vpc_firewall_rule)
                            .values(rules),
                    )
                    .insert_and_get_results_async(&conn)
                    .await
                    .map_err(|e| match e {
                        AsyncInsertError::CollectionNotFound => {
                            err.bail(FirewallUpdateError::CollectionNotFound)
                        }
                        AsyncInsertError::DatabaseError(e) => e,
                    })
                }
            })
            .await
            .map_err(|e| {
                if let Some(err) = err.take() {
                    match err {
                        FirewallUpdateError::CollectionNotFound => {
                            Error::not_found_by_id(
                                ResourceType::Vpc,
                                &authz_vpc.id(),
                            )
                        }
                    }
                } else {
                    public_error_from_diesel(
                        e,
                        ErrorHandler::NotFoundByResource(authz_vpc),
                    )
                }
            })
    }

    /// Return the list of `Sled`s hosting instances or control plane services
    /// with network interfaces on the provided VPC.
    pub async fn vpc_resolve_to_sleds(
        &self,
        vpc_id: Uuid,
        sleds_filter: &[Uuid],
    ) -> Result<Vec<Sled>, Error> {
        // Resolve each VNIC in the VPC to the Sled it's on, so we know which
        // Sleds to notify when firewall rules change.
        use db::schema::{
            bp_omicron_zone, bp_target, instance, instance_network_interface,
            service_network_interface, sled, vmm,
        };
        // Diesel requires us to use aliases in order to refer to the
        // `bp_target` table twice in the same query.
        let (bp_target1, bp_target2) = diesel::alias!(
            db::schema::bp_target as bp_target1,
            db::schema::bp_target as bp_target2
        );

        let instance_query = instance_network_interface::table
            .inner_join(instance::table)
            .inner_join(
                vmm::table
                    .on(vmm::id.nullable().eq(instance::active_propolis_id)),
            )
            .inner_join(sled::table.on(sled::id.eq(vmm::sled_id)))
            .filter(instance_network_interface::vpc_id.eq(vpc_id))
            .filter(instance_network_interface::time_deleted.is_null())
            .filter(instance::time_deleted.is_null())
            .filter(vmm::time_deleted.is_null())
            .select(Sled::as_select());

<<<<<<< HEAD
        // Query the current target blueprint to map service NICs to sleds.
        {
            // Ideally this would do something like:
            //
            // .filter(bp_omicron_zone::disposition.eq_any(
            //     BlueprintZoneDisposition::all_matching(
            //         BlueprintZoneFilter::VpcFirewall,
            //     ),
            // )
            //
            // But that doesn't quite work today because we currently don't
            // store the disposition enum next to each zone. Instead, this code
            // makes its decision to select which sleds to return by just
            // ignoring the zones_in_service table today.
            //
            // The purpose of this otherwise pointless block is to ensure that
            // it is correct to ensure that the expressed logic by
            // `BlueprintZoneFilter::VpcFirewall` matches the actual
            // implementation. It will hopefully soon be replaced with storing
            // the disposition in the bp_omicron_zone table and using the
            // filter directly.

            let mut matching = BlueprintZoneDisposition::all_matching(
                BlueprintZoneFilter::VpcFirewall,
            )
            .collect::<Vec<_>>();
            matching.sort();
            let mut all = BlueprintZoneDisposition::all_matching(
                BlueprintZoneFilter::All,
            )
            .collect::<Vec<_>>();
            all.sort();
            debug_assert_eq!(
                matching, all,
                "vpc firewall dispositions should match all dispositions"
            );
        }
        let service_query = service_network_interface::table
=======
        // When Nexus accepts the rack initialization handoff from RSS, it
        // populates the `service` table. We eventually want to retire it
        // (https://github.com/oxidecomputer/omicron/issues/4947), and the
        // Reconfigurator does not add new entries to it. We still need to query
        // it for systems that are not yet under Reconfigurator control...
        let rss_service_query = service_network_interface::table
            .inner_join(
                service::table
                    .on(service::id.eq(service_network_interface::service_id)),
            )
            .inner_join(sled::table.on(sled::id.eq(service::sled_id)))
            .filter(service_network_interface::vpc_id.eq(vpc_id))
            .filter(service_network_interface::time_deleted.is_null())
            .select(Sled::as_select());

        // ... and we also need to query for the current target blueprint to
        // support systems that _are_ under Reconfigurator control.

        let reconfig_service_query = service_network_interface::table
>>>>>>> c1da84da
            .inner_join(bp_omicron_zone::table.on(
                bp_omicron_zone::id.eq(service_network_interface::service_id),
            ))
            .inner_join(
                bp_target1.on(bp_omicron_zone::blueprint_id
                    .eq(bp_target1.field(bp_target::blueprint_id))),
            )
            .inner_join(sled::table.on(sled::id.eq(bp_omicron_zone::sled_id)))
            .filter(
                // This filters us down to the one current target blueprint (if
                // it exists); i.e., the target with the maximal version. We
                // could also check that the current target is `enabled`, but
                // that could very easily be incorrect: if the current target
                // or any of its blueprint ancestors were _ever_ enabled, it's
                // possible the current target blueprint describes running
                // services that were added after RSS and therefore wouldn't be
                // seen in `rss_service_query`.
                bp_target1.field(bp_target::version).eq_any(
                    bp_target2
                        .select(bp_target2.field(bp_target::version))
                        .order_by(bp_target2.field(bp_target::version).desc())
                        .limit(1),
                ),
            )
            // Filter out services that are expunged and shouldn't be resolved
            // here.
            .blueprint_zone_filter(BlueprintZoneFilter::VpcFirewall)
            .filter(service_network_interface::vpc_id.eq(vpc_id))
            .filter(service_network_interface::time_deleted.is_null())
            .select(Sled::as_select());

        let mut sleds = sled::table
            .select(Sled::as_select())
            .filter(sled::time_deleted.is_null())
            .sled_filter(SledFilter::VpcFirewall)
            .into_boxed();
        if !sleds_filter.is_empty() {
            sleds = sleds.filter(sled::id.eq_any(sleds_filter.to_vec()));
        }

        let conn = self.pool_connection_unauthorized().await?;
        sleds
            .intersect(instance_query.union(service_query))
            .get_results_async(&*conn)
            .await
            .map_err(|e| public_error_from_diesel(e, ErrorHandler::Server))
    }

    pub async fn vpc_subnet_list(
        &self,
        opctx: &OpContext,
        authz_vpc: &authz::Vpc,
        pagparams: &PaginatedBy<'_>,
    ) -> ListResultVec<VpcSubnet> {
        opctx.authorize(authz::Action::ListChildren, authz_vpc).await?;

        use db::schema::vpc_subnet::dsl;
        let conn = self.pool_connection_authorized(opctx).await?;
        match pagparams {
            PaginatedBy::Id(pagparams) => {
                paginated(dsl::vpc_subnet, dsl::id, &pagparams)
            }
            PaginatedBy::Name(pagparams) => paginated(
                dsl::vpc_subnet,
                dsl::name,
                &pagparams.map_name(|n| Name::ref_cast(n)),
            ),
        }
        .filter(dsl::time_deleted.is_null())
        .filter(dsl::vpc_id.eq(authz_vpc.id()))
        .select(VpcSubnet::as_select())
        .load_async(&*conn)
        .await
        .map_err(|e| public_error_from_diesel(e, ErrorHandler::Server))
    }

    /// Insert a VPC Subnet, checking for unique IP address ranges.
    pub async fn vpc_create_subnet(
        &self,
        opctx: &OpContext,
        authz_vpc: &authz::Vpc,
        subnet: VpcSubnet,
    ) -> Result<(authz::VpcSubnet, VpcSubnet), SubnetError> {
        opctx
            .authorize(authz::Action::CreateChild, authz_vpc)
            .await
            .map_err(SubnetError::External)?;
        assert_eq!(authz_vpc.id(), subnet.vpc_id);

        let db_subnet = self.vpc_create_subnet_raw(subnet).await?;
        Ok((
            authz::VpcSubnet::new(
                authz_vpc.clone(),
                db_subnet.id(),
                LookupType::ById(db_subnet.id()),
            ),
            db_subnet,
        ))
    }

    pub(crate) async fn vpc_create_subnet_raw(
        &self,
        subnet: VpcSubnet,
    ) -> Result<VpcSubnet, SubnetError> {
        use db::schema::vpc_subnet::dsl;
        let values = FilterConflictingVpcSubnetRangesQuery::new(subnet.clone());
        let conn = self
            .pool_connection_unauthorized()
            .await
            .map_err(SubnetError::External)?;

        diesel::insert_into(dsl::vpc_subnet)
            .values(values)
            .returning(VpcSubnet::as_returning())
            .get_result_async(&*conn)
            .await
            .map_err(|e| SubnetError::from_diesel(e, &subnet))
    }

    pub async fn vpc_delete_subnet(
        &self,
        opctx: &OpContext,
        db_subnet: &VpcSubnet,
        authz_subnet: &authz::VpcSubnet,
    ) -> DeleteResult {
        opctx.authorize(authz::Action::Delete, authz_subnet).await?;

        use db::schema::network_interface;
        use db::schema::vpc_subnet::dsl;

        let conn = self.pool_connection_authorized(opctx).await?;

        // Verify there are no child network interfaces in this VPC Subnet
        if network_interface::dsl::network_interface
            .filter(network_interface::dsl::subnet_id.eq(authz_subnet.id()))
            .filter(network_interface::dsl::time_deleted.is_null())
            .select(network_interface::dsl::id)
            .limit(1)
            .first_async::<Uuid>(&*conn)
            .await
            .optional()
            .map_err(|e| public_error_from_diesel(e, ErrorHandler::Server))?
            .is_some()
        {
            return Err(Error::invalid_request(
                "VPC Subnet cannot be deleted while network interfaces in the \
                subnet exist",
            ));
        }

        // Delete the subnet, conditional on the rcgen not having changed.
        let now = Utc::now();
        let updated_rows = diesel::update(dsl::vpc_subnet)
            .filter(dsl::time_deleted.is_null())
            .filter(dsl::id.eq(authz_subnet.id()))
            .filter(dsl::rcgen.eq(db_subnet.rcgen))
            .set(dsl::time_deleted.eq(now))
            .execute_async(&*self.pool_connection_authorized(opctx).await?)
            .await
            .map_err(|e| {
                public_error_from_diesel(
                    e,
                    ErrorHandler::NotFoundByResource(authz_subnet),
                )
            })?;
        if updated_rows == 0 {
            return Err(Error::invalid_request(
                "deletion failed due to concurrent modification",
            ));
        } else {
            Ok(())
        }
    }

    pub async fn vpc_update_subnet(
        &self,
        opctx: &OpContext,
        authz_subnet: &authz::VpcSubnet,
        updates: VpcSubnetUpdate,
    ) -> UpdateResult<VpcSubnet> {
        opctx.authorize(authz::Action::Modify, authz_subnet).await?;

        use db::schema::vpc_subnet::dsl;
        diesel::update(dsl::vpc_subnet)
            .filter(dsl::time_deleted.is_null())
            .filter(dsl::id.eq(authz_subnet.id()))
            .set(updates)
            .returning(VpcSubnet::as_returning())
            .get_result_async(&*self.pool_connection_authorized(opctx).await?)
            .await
            .map_err(|e| {
                public_error_from_diesel(
                    e,
                    ErrorHandler::NotFoundByResource(authz_subnet),
                )
            })
    }

    pub async fn subnet_list_instance_network_interfaces(
        &self,
        opctx: &OpContext,
        authz_subnet: &authz::VpcSubnet,
        pagparams: &PaginatedBy<'_>,
    ) -> ListResultVec<InstanceNetworkInterface> {
        opctx.authorize(authz::Action::ListChildren, authz_subnet).await?;

        use db::schema::instance_network_interface::dsl;

        match pagparams {
            PaginatedBy::Id(pagparams) => {
                paginated(dsl::instance_network_interface, dsl::id, &pagparams)
            }
            PaginatedBy::Name(pagparams) => paginated(
                dsl::instance_network_interface,
                dsl::name,
                &pagparams.map_name(|n| Name::ref_cast(n)),
            ),
        }
        .filter(dsl::time_deleted.is_null())
        .filter(dsl::subnet_id.eq(authz_subnet.id()))
        .select(InstanceNetworkInterface::as_select())
        .load_async::<InstanceNetworkInterface>(
            &*self.pool_connection_authorized(opctx).await?,
        )
        .await
        .map_err(|e| public_error_from_diesel(e, ErrorHandler::Server))
    }

    pub async fn vpc_router_list(
        &self,
        opctx: &OpContext,
        authz_vpc: &authz::Vpc,
        pagparams: &PaginatedBy<'_>,
    ) -> ListResultVec<VpcRouter> {
        opctx.authorize(authz::Action::ListChildren, authz_vpc).await?;

        use db::schema::vpc_router::dsl;
        match pagparams {
            PaginatedBy::Id(pagparams) => {
                paginated(dsl::vpc_router, dsl::id, pagparams)
            }
            PaginatedBy::Name(pagparams) => paginated(
                dsl::vpc_router,
                dsl::name,
                &pagparams.map_name(|n| Name::ref_cast(n)),
            ),
        }
        .filter(dsl::time_deleted.is_null())
        .filter(dsl::vpc_id.eq(authz_vpc.id()))
        .select(VpcRouter::as_select())
        .load_async::<db::model::VpcRouter>(
            &*self.pool_connection_authorized(opctx).await?,
        )
        .await
        .map_err(|e| public_error_from_diesel(e, ErrorHandler::Server))
    }

    pub async fn vpc_create_router(
        &self,
        opctx: &OpContext,
        authz_vpc: &authz::Vpc,
        router: VpcRouter,
    ) -> CreateResult<(authz::VpcRouter, VpcRouter)> {
        opctx.authorize(authz::Action::CreateChild, authz_vpc).await?;

        use db::schema::vpc_router::dsl;
        let name = router.name().clone();
        let router = diesel::insert_into(dsl::vpc_router)
            .values(router)
            .on_conflict(dsl::id)
            .do_nothing()
            .returning(VpcRouter::as_returning())
            .get_result_async(&*self.pool_connection_authorized(opctx).await?)
            .await
            .map_err(|e| {
                public_error_from_diesel(
                    e,
                    ErrorHandler::Conflict(
                        ResourceType::VpcRouter,
                        name.as_str(),
                    ),
                )
            })?;
        Ok((
            authz::VpcRouter::new(
                authz_vpc.clone(),
                router.id(),
                LookupType::ById(router.id()),
            ),
            router,
        ))
    }

    pub async fn vpc_delete_router(
        &self,
        opctx: &OpContext,
        authz_router: &authz::VpcRouter,
    ) -> DeleteResult {
        opctx.authorize(authz::Action::Delete, authz_router).await?;

        use db::schema::vpc_router::dsl;
        let now = Utc::now();
        diesel::update(dsl::vpc_router)
            .filter(dsl::time_deleted.is_null())
            .filter(dsl::id.eq(authz_router.id()))
            .set(dsl::time_deleted.eq(now))
            .execute_async(&*self.pool_connection_authorized(opctx).await?)
            .await
            .map_err(|e| {
                public_error_from_diesel(
                    e,
                    ErrorHandler::NotFoundByResource(authz_router),
                )
            })?;
        Ok(())
    }

    pub async fn vpc_update_router(
        &self,
        opctx: &OpContext,
        authz_router: &authz::VpcRouter,
        updates: VpcRouterUpdate,
    ) -> UpdateResult<VpcRouter> {
        opctx.authorize(authz::Action::Modify, authz_router).await?;

        use db::schema::vpc_router::dsl;
        diesel::update(dsl::vpc_router)
            .filter(dsl::time_deleted.is_null())
            .filter(dsl::id.eq(authz_router.id()))
            .set(updates)
            .returning(VpcRouter::as_returning())
            .get_result_async(&*self.pool_connection_authorized(opctx).await?)
            .await
            .map_err(|e| {
                public_error_from_diesel(
                    e,
                    ErrorHandler::NotFoundByResource(authz_router),
                )
            })
    }

    pub async fn vpc_router_route_list(
        &self,
        opctx: &OpContext,
        authz_router: &authz::VpcRouter,
        pagparams: &PaginatedBy<'_>,
    ) -> ListResultVec<RouterRoute> {
        opctx.authorize(authz::Action::ListChildren, authz_router).await?;

        use db::schema::router_route::dsl;
        match pagparams {
            PaginatedBy::Id(pagparams) => {
                paginated(dsl::router_route, dsl::id, pagparams)
            }
            PaginatedBy::Name(pagparams) => paginated(
                dsl::router_route,
                dsl::name,
                &pagparams.map_name(|n| Name::ref_cast(n)),
            ),
        }
        .filter(dsl::time_deleted.is_null())
        .filter(dsl::vpc_router_id.eq(authz_router.id()))
        .select(RouterRoute::as_select())
        .load_async::<db::model::RouterRoute>(
            &*self.pool_connection_authorized(opctx).await?,
        )
        .await
        .map_err(|e| public_error_from_diesel(e, ErrorHandler::Server))
    }

    pub async fn router_create_route(
        &self,
        opctx: &OpContext,
        authz_router: &authz::VpcRouter,
        route: RouterRoute,
    ) -> CreateResult<RouterRoute> {
        assert_eq!(authz_router.id(), route.vpc_router_id);
        opctx.authorize(authz::Action::CreateChild, authz_router).await?;

        use db::schema::router_route::dsl;
        let router_id = route.vpc_router_id;
        let name = route.name().clone();

        VpcRouter::insert_resource(
            router_id,
            diesel::insert_into(dsl::router_route).values(route),
        )
        .insert_and_get_result_async(
            &*self.pool_connection_authorized(opctx).await?,
        )
        .await
        .map_err(|e| match e {
            AsyncInsertError::CollectionNotFound => Error::ObjectNotFound {
                type_name: ResourceType::VpcRouter,
                lookup_type: LookupType::ById(router_id),
            },
            AsyncInsertError::DatabaseError(e) => public_error_from_diesel(
                e,
                ErrorHandler::Conflict(
                    ResourceType::RouterRoute,
                    name.as_str(),
                ),
            ),
        })
    }

    pub async fn router_delete_route(
        &self,
        opctx: &OpContext,
        authz_route: &authz::RouterRoute,
    ) -> DeleteResult {
        opctx.authorize(authz::Action::Delete, authz_route).await?;

        use db::schema::router_route::dsl;
        let now = Utc::now();
        diesel::update(dsl::router_route)
            .filter(dsl::time_deleted.is_null())
            .filter(dsl::id.eq(authz_route.id()))
            .set(dsl::time_deleted.eq(now))
            .execute_async(&*self.pool_connection_authorized(opctx).await?)
            .await
            .map_err(|e| {
                public_error_from_diesel(
                    e,
                    ErrorHandler::NotFoundByResource(authz_route),
                )
            })?;
        Ok(())
    }

    pub async fn router_update_route(
        &self,
        opctx: &OpContext,
        authz_route: &authz::RouterRoute,
        route_update: RouterRouteUpdate,
    ) -> UpdateResult<RouterRoute> {
        opctx.authorize(authz::Action::Modify, authz_route).await?;

        use db::schema::router_route::dsl;
        diesel::update(dsl::router_route)
            .filter(dsl::time_deleted.is_null())
            .filter(dsl::id.eq(authz_route.id()))
            .set(route_update)
            .returning(RouterRoute::as_returning())
            .get_result_async(&*self.pool_connection_authorized(opctx).await?)
            .await
            .map_err(|e| {
                public_error_from_diesel(
                    e,
                    ErrorHandler::NotFoundByResource(authz_route),
                )
            })
    }

    /// Identify all subnets in use by each VpcSubnet
    pub async fn resolve_vpc_subnets_to_ip_networks<
        T: IntoIterator<Item = Name>,
    >(
        &self,
        vpc: &Vpc,
        subnet_names: T,
    ) -> Result<BTreeMap<Name, Vec<IpNetwork>>, Error> {
        #[derive(diesel::Queryable)]
        struct SubnetIps {
            name: Name,
            ipv4_block: Ipv4Net,
            ipv6_block: Ipv6Net,
        }

        use db::schema::vpc_subnet;
        let subnets = vpc_subnet::table
            .filter(vpc_subnet::vpc_id.eq(vpc.id()))
            .filter(vpc_subnet::name.eq_any(subnet_names))
            .filter(vpc_subnet::time_deleted.is_null())
            .select((
                vpc_subnet::name,
                vpc_subnet::ipv4_block,
                vpc_subnet::ipv6_block,
            ))
            .get_results_async::<SubnetIps>(
                &*self.pool_connection_unauthorized().await?,
            )
            .await
            .map_err(|e| public_error_from_diesel(e, ErrorHandler::Server))?;

        let mut result = BTreeMap::new();
        for subnet in subnets {
            let entry = result.entry(subnet.name).or_insert_with(Vec::new);
            entry.push(IpNetwork::V4(subnet.ipv4_block.0 .0));
            entry.push(IpNetwork::V6(subnet.ipv6_block.0 .0));
        }
        Ok(result)
    }

    /// Look up a VPC by VNI.
    pub async fn resolve_vni_to_vpc(
        &self,
        opctx: &OpContext,
        vni: Vni,
    ) -> LookupResult<Vpc> {
        use db::schema::vpc::dsl;
        dsl::vpc
            .filter(dsl::vni.eq(vni))
            .filter(dsl::time_deleted.is_null())
            .select(Vpc::as_select())
            .get_result_async(&*self.pool_connection_authorized(opctx).await?)
            .await
            .map_err(|e| {
                public_error_from_diesel(
                    e,
                    ErrorHandler::NotFoundByLookup(
                        ResourceType::Vpc,
                        LookupType::ByCompositeId("VNI".to_string()),
                    ),
                )
            })
    }

    /// Look up a VNI by VPC.
    pub async fn resolve_vpc_to_vni(
        &self,
        opctx: &OpContext,
        vpc_id: Uuid,
    ) -> LookupResult<Vni> {
        use db::schema::vpc::dsl;
        dsl::vpc
            .filter(dsl::id.eq(vpc_id))
            .filter(dsl::time_deleted.is_null())
            .select(dsl::vni)
            .get_result_async(&*self.pool_connection_authorized(opctx).await?)
            .await
            .map_err(|e| {
                public_error_from_diesel(
                    e,
                    ErrorHandler::NotFoundByLookup(
                        ResourceType::Vpc,
                        LookupType::ByCompositeId("VNI".to_string()),
                    ),
                )
            })
    }
}

#[cfg(test)]
mod tests {
    use super::*;
    use crate::db::datastore::test::sled_baseboard_for_test;
    use crate::db::datastore::test::sled_system_hardware_for_test;
    use crate::db::datastore::test_utils::datastore_test;
    use crate::db::datastore::test_utils::IneligibleSleds;
    use crate::db::fixed_data::vpc_subnet::NEXUS_VPC_SUBNET;
    use crate::db::model::Project;
    use crate::db::queries::vpc::MAX_VNI_SEARCH_RANGE_SIZE;
    use async_bb8_diesel::AsyncConnection;
    use async_bb8_diesel::AsyncSimpleConnection;
    use nexus_config::NUM_INITIAL_RESERVED_IP_ADDRESSES;
    use nexus_db_model::SledUpdate;
    use nexus_test_utils::db::test_setup_database;
    use nexus_types::deployment::Blueprint;
    use nexus_types::deployment::BlueprintTarget;
    use nexus_types::deployment::BlueprintZoneConfig;
    use nexus_types::deployment::BlueprintZoneDisposition;
    use nexus_types::deployment::BlueprintZonesConfig;
    use nexus_types::deployment::OmicronZoneConfig;
    use nexus_types::deployment::OmicronZoneType;
    use nexus_types::external_api::params;
    use nexus_types::identity::Asset;
    use omicron_common::address::NEXUS_OPTE_IPV4_SUBNET;
    use omicron_common::api::external;
    use omicron_common::api::external::Generation;
    use omicron_common::api::external::IpNet;
    use omicron_common::api::external::MacAddr;
    use omicron_common::api::external::Vni;
    use omicron_common::api::internal::shared::NetworkInterface;
    use omicron_common::api::internal::shared::NetworkInterfaceKind;
    use omicron_test_utils::dev;
    use slog::info;
    use std::collections::BTreeMap;
    use std::net::IpAddr;

    // Test that we detect the right error condition and return None when we
    // fail to insert a VPC due to VNI exhaustion.
    //
    // This is a bit awkward, but we'll test this by inserting a bunch of VPCs,
    // and checking that we get the expected error response back from the
    // `project_create_vpc_raw` call.
    #[tokio::test]
    async fn test_project_create_vpc_raw_returns_none_on_vni_exhaustion() {
        usdt::register_probes().unwrap();
        let logctx = dev::test_setup_log(
            "test_project_create_vpc_raw_returns_none_on_vni_exhaustion",
        );
        let log = &logctx.log;
        let mut db = test_setup_database(&logctx.log).await;
        let (opctx, datastore) = datastore_test(&logctx, &db).await;

        // Create a project.
        let project_params = params::ProjectCreate {
            identity: IdentityMetadataCreateParams {
                name: "project".parse().unwrap(),
                description: String::from("test project"),
            },
        };
        let project = Project::new(Uuid::new_v4(), project_params);
        let (authz_project, _) = datastore
            .project_create(&opctx, project)
            .await
            .expect("failed to create project");

        let starting_vni = 2048;
        let description = String::from("test vpc");
        for vni in 0..=MAX_VNI_SEARCH_RANGE_SIZE {
            // Create an incomplete VPC and make sure it has the next available
            // VNI.
            let name: external::Name = format!("vpc{vni}").parse().unwrap();
            let mut incomplete_vpc = IncompleteVpc::new(
                Uuid::new_v4(),
                authz_project.id(),
                Uuid::new_v4(),
                params::VpcCreate {
                    identity: IdentityMetadataCreateParams {
                        name: name.clone(),
                        description: description.clone(),
                    },
                    ipv6_prefix: None,
                    dns_name: name.clone(),
                },
            )
            .expect("failed to create incomplete VPC");
            let this_vni =
                Vni(external::Vni::try_from(starting_vni + vni).unwrap());
            incomplete_vpc.vni = this_vni;
            info!(
                log,
                "creating initial VPC";
                "index" => vni,
                "vni" => ?this_vni,
            );
            let query = InsertVpcQuery::new(incomplete_vpc);
            let (_, db_vpc) = datastore
                .project_create_vpc_raw(&opctx, &authz_project, query)
                .await
                .expect("failed to create initial set of VPCs")
                .expect("expected an actual VPC");
            info!(
                log,
                "created VPC";
                "vpc" => ?db_vpc,
            );
        }

        // At this point, we've filled all the VNIs starting from 2048. Let's
        // try to allocate one more, also starting from that position. This
        // should fail, because we've explicitly filled the entire range we'll
        // search above.
        let name: external::Name = "dead-vpc".parse().unwrap();
        let mut incomplete_vpc = IncompleteVpc::new(
            Uuid::new_v4(),
            authz_project.id(),
            Uuid::new_v4(),
            params::VpcCreate {
                identity: IdentityMetadataCreateParams {
                    name: name.clone(),
                    description: description.clone(),
                },
                ipv6_prefix: None,
                dns_name: name.clone(),
            },
        )
        .expect("failed to create incomplete VPC");
        let this_vni = Vni(external::Vni::try_from(starting_vni).unwrap());
        incomplete_vpc.vni = this_vni;
        info!(
            log,
            "creating VPC when all VNIs are allocated";
            "vni" => ?this_vni,
        );
        let query = InsertVpcQuery::new(incomplete_vpc);
        let Ok(None) = datastore
            .project_create_vpc_raw(&opctx, &authz_project, query)
            .await
        else {
            panic!("Expected Ok(None) when creating a VPC without any available VNIs");
        };
        db.cleanup().await.unwrap();
        logctx.cleanup_successful();
    }

    // Test that we appropriately retry when there are no available VNIs.
    //
    // This is a bit awkward, but we'll test this by inserting a bunch of VPCs,
    // and then check that we correctly retry
    #[tokio::test]
    async fn test_project_create_vpc_retries() {
        usdt::register_probes().unwrap();
        let logctx = dev::test_setup_log("test_project_create_vpc_retries");
        let log = &logctx.log;
        let mut db = test_setup_database(&logctx.log).await;
        let (opctx, datastore) = datastore_test(&logctx, &db).await;

        // Create a project.
        let project_params = params::ProjectCreate {
            identity: IdentityMetadataCreateParams {
                name: "project".parse().unwrap(),
                description: String::from("test project"),
            },
        };
        let project = Project::new(Uuid::new_v4(), project_params);
        let (authz_project, _) = datastore
            .project_create(&opctx, project)
            .await
            .expect("failed to create project");

        let starting_vni = 2048;
        let description = String::from("test vpc");
        for vni in 0..=MAX_VNI_SEARCH_RANGE_SIZE {
            // Create an incomplete VPC and make sure it has the next available
            // VNI.
            let name: external::Name = format!("vpc{vni}").parse().unwrap();
            let mut incomplete_vpc = IncompleteVpc::new(
                Uuid::new_v4(),
                authz_project.id(),
                Uuid::new_v4(),
                params::VpcCreate {
                    identity: IdentityMetadataCreateParams {
                        name: name.clone(),
                        description: description.clone(),
                    },
                    ipv6_prefix: None,
                    dns_name: name.clone(),
                },
            )
            .expect("failed to create incomplete VPC");
            let this_vni =
                Vni(external::Vni::try_from(starting_vni + vni).unwrap());
            incomplete_vpc.vni = this_vni;
            info!(
                log,
                "creating initial VPC";
                "index" => vni,
                "vni" => ?this_vni,
            );
            let query = InsertVpcQuery::new(incomplete_vpc);
            let (_, db_vpc) = datastore
                .project_create_vpc_raw(&opctx, &authz_project, query)
                .await
                .expect("failed to create initial set of VPCs")
                .expect("expected an actual VPC");
            info!(
                log,
                "created VPC";
                "vpc" => ?db_vpc,
            );
        }

        // Similar to the above test, we've fill all available VPCs starting at
        // `starting_vni`. Let's attempt to allocate one beginning there, which
        // _should_ fail and be internally retried. Note that we're using
        // `project_create_vpc()` here instead of the raw version, to check that
        // retry logic.
        let name: external::Name = "dead-at-first-vpc".parse().unwrap();
        let mut incomplete_vpc = IncompleteVpc::new(
            Uuid::new_v4(),
            authz_project.id(),
            Uuid::new_v4(),
            params::VpcCreate {
                identity: IdentityMetadataCreateParams {
                    name: name.clone(),
                    description: description.clone(),
                },
                ipv6_prefix: None,
                dns_name: name.clone(),
            },
        )
        .expect("failed to create incomplete VPC");
        let this_vni = Vni(external::Vni::try_from(starting_vni).unwrap());
        incomplete_vpc.vni = this_vni;
        info!(
            log,
            "creating VPC when all VNIs are allocated";
            "vni" => ?this_vni,
        );
        match datastore
            .project_create_vpc(&opctx, &authz_project, incomplete_vpc.clone())
            .await
        {
            Ok((_, vpc)) => {
                assert_eq!(vpc.id(), incomplete_vpc.identity.id);
                let expected_vni = starting_vni + MAX_VNI_SEARCH_RANGE_SIZE + 1;
                assert_eq!(u32::from(vpc.vni.0), expected_vni);
                info!(log, "successfully created VPC after retries"; "vpc" => ?vpc);
            }
            Err(e) => panic!("Unexpected error when inserting VPC: {e}"),
        };
        db.cleanup().await.unwrap();
        logctx.cleanup_successful();
    }

    #[derive(Debug)]
    struct Harness {
        rack_id: Uuid,
        sled_ids: Vec<Uuid>,
        nexuses: Vec<HarnessNexus>,
    }

    #[derive(Debug)]
    struct HarnessNexus {
        sled_id: Uuid,
        id: Uuid,
        ip: IpAddr,
        mac: MacAddr,
        nic_id: Uuid,
    }

    impl Harness {
        fn new(num_sleds: usize) -> Self {
            let mut sled_ids =
                (0..num_sleds).map(|_| Uuid::new_v4()).collect::<Vec<_>>();
            sled_ids.sort();

            let mut nexus_ips = NEXUS_OPTE_IPV4_SUBNET
                .iter()
                .skip(NUM_INITIAL_RESERVED_IP_ADDRESSES)
                .map(IpAddr::from);
            let mut nexus_macs = MacAddr::iter_system();
            let nexuses = sled_ids
                .iter()
                .copied()
                .map(|sled_id| HarnessNexus {
                    sled_id,
                    id: Uuid::new_v4(),
                    ip: nexus_ips.next().unwrap(),
                    mac: nexus_macs.next().unwrap(),
                    nic_id: Uuid::new_v4(),
                })
                .collect::<Vec<_>>();
            Self { rack_id: Uuid::new_v4(), sled_ids, nexuses }
        }

        fn db_sleds(&self) -> impl Iterator<Item = SledUpdate> + '_ {
            self.sled_ids.iter().copied().map(|sled_id| {
                SledUpdate::new(
                    sled_id,
                    "[::1]:0".parse().unwrap(),
                    sled_baseboard_for_test(),
                    sled_system_hardware_for_test(),
                    self.rack_id,
                    Generation::new().into(),
                )
            })
        }

        fn db_nics(
            &self,
        ) -> impl Iterator<Item = db::model::IncompleteNetworkInterface> + '_
        {
            self.nexuses.iter().map(|nexus| {
                let name = format!("test-nexus-{}", nexus.id);
                db::model::IncompleteNetworkInterface::new_service(
                    nexus.nic_id,
                    nexus.id,
                    NEXUS_VPC_SUBNET.clone(),
                    IdentityMetadataCreateParams {
                        name: name.parse().unwrap(),
                        description: name,
                    },
                    nexus.ip,
                    nexus.mac,
                    0,
                )
                .expect("failed to create incomplete Nexus NIC")
            })
        }

        fn blueprint_zone_configs(
            &self,
        ) -> impl Iterator<Item = (Uuid, BlueprintZoneConfig)> + '_ {
            self.nexuses.iter().zip(self.db_nics()).map(|(nexus, nic)| {
                let config = OmicronZoneConfig {
                    id: nexus.id,
                    underlay_address: "::1".parse().unwrap(),
                    zone_type: OmicronZoneType::Nexus {
                        internal_address: "[::1]:0".to_string(),
                        external_ip: "::1".parse().unwrap(),
                        nic: NetworkInterface {
                            id: nic.identity.id,
                            kind: NetworkInterfaceKind::Service {
                                id: nexus.id,
                            },
                            name: format!("test-nic-{}", nic.identity.id)
                                .parse()
                                .unwrap(),
                            ip: nic.ip.unwrap(),
                            mac: nic.mac.unwrap(),
                            subnet: IpNet::from(*NEXUS_OPTE_IPV4_SUBNET),
                            vni: Vni::SERVICES_VNI,
                            primary: true,
                            slot: nic.slot.unwrap(),
                        },
                        external_tls: false,
                        external_dns_servers: Vec::new(),
                    },
                };
                let zone_config = BlueprintZoneConfig {
                    config,
                    disposition: BlueprintZoneDisposition::InService,
                };
                (nexus.sled_id, zone_config)
            })
        }
    }

    async fn assert_service_sled_ids(
        datastore: &DataStore,
        expected_sled_ids: &[Uuid],
    ) {
        let mut service_sled_ids = datastore
            .vpc_resolve_to_sleds(*SERVICES_VPC_ID, &[])
            .await
            .expect("failed to resolve to sleds")
            .into_iter()
            .map(|sled| sled.id())
            .collect::<Vec<_>>();
        service_sled_ids.sort();
        assert_eq!(expected_sled_ids, service_sled_ids);
    }

    #[tokio::test]
    async fn test_vpc_resolve_to_sleds_uses_current_target_blueprint() {
        // Test setup.
        usdt::register_probes().unwrap();
        let logctx = dev::test_setup_log(
            "test_vpc_resolve_to_sleds_uses_current_target_blueprint",
        );
        let mut db = test_setup_database(&logctx.log).await;
        let (opctx, datastore) = datastore_test(&logctx, &db).await;

<<<<<<< HEAD
        // Create four sleds.
        let harness = Harness::new(4);
=======
        // Helper function to fetch and sort the IDs of sleds we've resolved the
        // SERVICES_VPC_ID to.
        let fetch_service_sled_ids = || async {
            let mut service_sled_ids = datastore
                .vpc_resolve_to_sleds(*SERVICES_VPC_ID, &[])
                .await
                .expect("failed to resolve to sleds")
                .into_iter()
                .map(|sled| sled.id())
                .collect::<Vec<_>>();
            service_sled_ids.sort();
            service_sled_ids
        };

        // Create five sleds.
        let harness = Harness::new(5);
>>>>>>> c1da84da
        for sled in harness.db_sleds() {
            datastore.sled_upsert(sled).await.expect("failed to upsert sled");
        }

        // We don't have a blueprint yet, so we shouldn't find any services on
        // sleds.
        assert_service_sled_ids(&datastore, &[]).await;

        // Create a blueprint that has a Nexus on our third sled. (This
        // blueprint is completely invalid in many ways, but all we care about
        // here is inserting relevant records in `bp_omicron_zone`.)
        let bp1_zones = {
            let (sled_id, zone_config) = harness
                .blueprint_zone_configs()
                .nth(2)
                .expect("fewer than 3 services in test harness");
            let mut zones = BTreeMap::new();
            zones.insert(
                sled_id,
                BlueprintZonesConfig {
                    generation: Generation::new(),
                    zones: vec![zone_config],
                },
            );
            zones
        };
        let bp1_id = Uuid::new_v4();
        let bp1 = Blueprint {
            id: bp1_id,
            blueprint_zones: bp1_zones,
            parent_blueprint_id: None,
            internal_dns_version: Generation::new(),
            external_dns_version: Generation::new(),
            time_created: Utc::now(),
            creator: "test".to_string(),
            comment: "test".to_string(),
        };
        datastore
            .blueprint_insert(&opctx, &bp1)
            .await
            .expect("failed to insert blueprint");

        // We haven't set a blueprint target yet, so we should still fail to see
        // any services on sleds.
        assert_service_sled_ids(&datastore, &[]).await;

        // Make bp1 the current target.
        datastore
            .blueprint_target_set_current(
                &opctx,
                BlueprintTarget {
                    target_id: bp1_id,
                    enabled: true,
                    time_made_target: Utc::now(),
                },
            )
            .await
            .expect("failed to set blueprint target");

        // bp1 is the target, but we haven't yet inserted a vNIC record, so
        // we still won't see any services on sleds.
        assert_service_sled_ids(&datastore, &[]).await;

        // Insert the relevant service NIC record (normally performed by the
        // reconfigurator's executor).
        datastore
            .service_create_network_interface_raw(
                &opctx,
                harness.db_nics().nth(2).unwrap(),
            )
            .await
            .expect("failed to insert service VNIC");

        // We should now see our third sled running a service.
        assert_service_sled_ids(&datastore, &[harness.sled_ids[2]]).await;

        // Create another blueprint with no services and make it the target.
        let bp2_id = Uuid::new_v4();
        let bp2 = Blueprint {
            id: bp2_id,
            blueprint_zones: BTreeMap::new(),
            parent_blueprint_id: Some(bp1_id),
            internal_dns_version: Generation::new(),
            external_dns_version: Generation::new(),
            time_created: Utc::now(),
            creator: "test".to_string(),
            comment: "test".to_string(),
        };
        datastore
            .blueprint_insert(&opctx, &bp2)
            .await
            .expect("failed to insert blueprint");
        datastore
            .blueprint_target_set_current(
                &opctx,
                BlueprintTarget {
                    target_id: bp2_id,
                    enabled: true,
                    time_made_target: Utc::now(),
                },
            )
            .await
            .expect("failed to set blueprint target");

        // We haven't removed the service NIC record, but we should no longer
        // see the third sled here. We should be back to no sleds with services.
        assert_service_sled_ids(&datastore, &[]).await;

        // Insert a service NIC record for our fourth sled's Nexus. This
        // shouldn't change our VPC resolution.
        datastore
            .service_create_network_interface_raw(
                &opctx,
                harness.db_nics().nth(3).unwrap(),
            )
            .await
            .expect("failed to insert service VNIC");
        assert_service_sled_ids(&datastore, &[]).await;

        // Create a blueprint that has a Nexus on our fourth sled. This
        // shouldn't change our VPC resolution.
        let bp3_zones = {
            let (sled_id, zone_config) = harness
                .blueprint_zone_configs()
                .nth(3)
                .expect("fewer than 3 services in test harness");
            let mut zones = BTreeMap::new();
            zones.insert(
                sled_id,
                BlueprintZonesConfig {
                    generation: Generation::new(),
                    zones: vec![zone_config],
                },
            );
            zones
        };
        let bp3_id = Uuid::new_v4();
        let bp3 = Blueprint {
            id: bp3_id,
            blueprint_zones: bp3_zones,
            parent_blueprint_id: Some(bp2_id),
            internal_dns_version: Generation::new(),
            external_dns_version: Generation::new(),
            time_created: Utc::now(),
            creator: "test".to_string(),
            comment: "test".to_string(),
        };
        datastore
            .blueprint_insert(&opctx, &bp3)
            .await
            .expect("failed to insert blueprint");
        assert_service_sled_ids(&datastore, &[]).await;

        // Make this blueprint the target. We've already created the service
        // VNIC, so we should immediately see our fourth sled in VPC resolution.
        datastore
            .blueprint_target_set_current(
                &opctx,
                BlueprintTarget {
                    target_id: bp3_id,
                    enabled: true,
                    time_made_target: Utc::now(),
                },
            )
            .await
            .expect("failed to set blueprint target");
        assert_service_sled_ids(&datastore, &[harness.sled_ids[3]]).await;

        // ---

        // Add a vNIC record for our fifth sled's Nexus, then create a blueprint
        // that includes sleds with indexes 2, 3, and 4. Make it the target,
        // and ensure we resolve to all five sleds.
        datastore
            .service_create_network_interface_raw(
                &opctx,
                harness.db_services().nth(4).unwrap().1,
            )
            .await
            .expect("failed to insert service VNIC");
        let bp4_zones = {
            let mut zones = BTreeMap::new();
            for (sled_id, zone_config) in
                harness.blueprint_zone_configs().skip(2)
            {
                zones.insert(
                    sled_id,
                    BlueprintZonesConfig {
                        generation: Generation::new(),
                        zones: vec![zone_config],
                    },
                );
            }
            zones
        };
        let bp4_id = Uuid::new_v4();
        let bp4 = Blueprint {
            id: bp4_id,
            blueprint_zones: bp4_zones,
            parent_blueprint_id: Some(bp3_id),
            internal_dns_version: Generation::new(),
            external_dns_version: Generation::new(),
            time_created: Utc::now(),
            creator: "test".to_string(),
            comment: "test".to_string(),
        };
        datastore
            .blueprint_insert(&opctx, &bp4)
            .await
            .expect("failed to insert blueprint");
        datastore
            .blueprint_target_set_current(
                &opctx,
                BlueprintTarget {
                    target_id: bp4_id,
                    enabled: true,
                    time_made_target: Utc::now(),
                },
            )
            .await
            .expect("failed to set blueprint target");
        assert_service_sled_ids(&datastore, &harness.sled_ids[2..]).await;

        // ---

        // Mark some sleds as ineligible. Only the non-provisionable and
        // in-service sleds should be returned.
        let ineligible = IneligibleSleds {
            expunged: harness.sled_ids[0],
            decommissioned: harness.sled_ids[1],
            illegal_decommissioned: harness.sled_ids[2],
            non_provisionable: harness.sled_ids[3],
        };
        ineligible
            .setup(&opctx, &datastore)
            .await
            .expect("failed to set up ineligible sleds");

        assert_eq!(&harness.sled_ids[3..=4], fetch_service_sled_ids().await);

        // ---

        // Bring the sleds marked above back to life.
        ineligible
            .undo(&opctx, &datastore)
            .await
            .expect("failed to undo ineligible sleds");

        // Clear out the service table entirely so we're only testing
        // blueprints. (The services table is going to go away soon so this is
        // an easy workaround for now.)
        {
            use db::schema::service::dsl;

            let conn = datastore
                .pool_connection_authorized(&opctx)
                .await
                .expect("getting a connection succeeded");
            conn.transaction_async(|conn| async move {
                // Need to do a full table scan for a full delete.
                conn.batch_execute_async(
                    nexus_test_utils::db::ALLOW_FULL_TABLE_SCAN_SQL,
                )
                .await
                .expect("allowing full table scan succeeded");

                diesel::delete(dsl::service)
                    .execute_async(&conn)
                    .await
                    .expect("failed to delete services");

                Ok::<_, DieselError>(())
            })
            .await
            .expect("transaction succeed");
        }

        // Make a new blueprint marking one of the zones as quiesced and one as
        // expunged. Ensure that the sled with *quiesced* zone is returned by
        // vpc_resolve_to_sleds, but the sled with the *expunged* zone is not.
        // (But other services are still running.)
        let bp5_zones = {
            let mut zones = BTreeMap::new();
            // Skip over sled index 0 (should be excluded).
            let mut iter = harness.blueprint_zone_configs().skip(1);

            // Sled index 1's zone is active (should be included).
            let (sled_id, zone_config) = iter.next().unwrap();
            zones.insert(
                sled_id,
                BlueprintZonesConfig {
                    generation: Generation::new(),
                    zones: vec![zone_config],
                },
            );

            // Sled index 2's zone is quiesced (should be included).
            let (sled_id, mut zone_config) = iter.next().unwrap();
            zone_config.disposition = BlueprintZoneDisposition::Quiesced;
            zones.insert(
                sled_id,
                BlueprintZonesConfig {
                    generation: Generation::new(),
                    zones: vec![zone_config],
                },
            );

            // Sled index 3's zone is expunged (should be excluded).
            let (sled_id, mut zone_config) = iter.next().unwrap();
            zone_config.disposition = BlueprintZoneDisposition::Expunged;
            zones.insert(
                sled_id,
                BlueprintZonesConfig {
                    generation: Generation::new(),
                    zones: vec![zone_config],
                },
            );

            // Sled index 4's zone is not in the blueprint (should be excluded).

            zones
        };

        let bp5_id = Uuid::new_v4();
        let bp5 = Blueprint {
            id: bp5_id,
            blueprint_zones: bp5_zones,
            parent_blueprint_id: Some(bp4_id),
            internal_dns_version: Generation::new(),
            external_dns_version: Generation::new(),
            time_created: Utc::now(),
            creator: "test".to_string(),
            comment: "test".to_string(),
        };

        datastore
            .blueprint_insert(&opctx, &bp5)
            .await
            .expect("failed to insert blueprint");
        datastore
            .blueprint_target_set_current(
                &opctx,
                BlueprintTarget {
                    target_id: bp5_id,
                    enabled: true,
                    time_made_target: Utc::now(),
                },
            )
            .await
            .expect("failed to set blueprint target");
        assert_eq!(&harness.sled_ids[1..=2], fetch_service_sled_ids().await);

        db.cleanup().await.unwrap();
        logctx.cleanup_successful();
    }
}<|MERGE_RESOLUTION|>--- conflicted
+++ resolved
@@ -677,66 +677,7 @@
             .filter(vmm::time_deleted.is_null())
             .select(Sled::as_select());
 
-<<<<<<< HEAD
-        // Query the current target blueprint to map service NICs to sleds.
-        {
-            // Ideally this would do something like:
-            //
-            // .filter(bp_omicron_zone::disposition.eq_any(
-            //     BlueprintZoneDisposition::all_matching(
-            //         BlueprintZoneFilter::VpcFirewall,
-            //     ),
-            // )
-            //
-            // But that doesn't quite work today because we currently don't
-            // store the disposition enum next to each zone. Instead, this code
-            // makes its decision to select which sleds to return by just
-            // ignoring the zones_in_service table today.
-            //
-            // The purpose of this otherwise pointless block is to ensure that
-            // it is correct to ensure that the expressed logic by
-            // `BlueprintZoneFilter::VpcFirewall` matches the actual
-            // implementation. It will hopefully soon be replaced with storing
-            // the disposition in the bp_omicron_zone table and using the
-            // filter directly.
-
-            let mut matching = BlueprintZoneDisposition::all_matching(
-                BlueprintZoneFilter::VpcFirewall,
-            )
-            .collect::<Vec<_>>();
-            matching.sort();
-            let mut all = BlueprintZoneDisposition::all_matching(
-                BlueprintZoneFilter::All,
-            )
-            .collect::<Vec<_>>();
-            all.sort();
-            debug_assert_eq!(
-                matching, all,
-                "vpc firewall dispositions should match all dispositions"
-            );
-        }
         let service_query = service_network_interface::table
-=======
-        // When Nexus accepts the rack initialization handoff from RSS, it
-        // populates the `service` table. We eventually want to retire it
-        // (https://github.com/oxidecomputer/omicron/issues/4947), and the
-        // Reconfigurator does not add new entries to it. We still need to query
-        // it for systems that are not yet under Reconfigurator control...
-        let rss_service_query = service_network_interface::table
-            .inner_join(
-                service::table
-                    .on(service::id.eq(service_network_interface::service_id)),
-            )
-            .inner_join(sled::table.on(sled::id.eq(service::sled_id)))
-            .filter(service_network_interface::vpc_id.eq(vpc_id))
-            .filter(service_network_interface::time_deleted.is_null())
-            .select(Sled::as_select());
-
-        // ... and we also need to query for the current target blueprint to
-        // support systems that _are_ under Reconfigurator control.
-
-        let reconfig_service_query = service_network_interface::table
->>>>>>> c1da84da
             .inner_join(bp_omicron_zone::table.on(
                 bp_omicron_zone::id.eq(service_network_interface::service_id),
             ))
@@ -1674,10 +1615,6 @@
         let mut db = test_setup_database(&logctx.log).await;
         let (opctx, datastore) = datastore_test(&logctx, &db).await;
 
-<<<<<<< HEAD
-        // Create four sleds.
-        let harness = Harness::new(4);
-=======
         // Helper function to fetch and sort the IDs of sleds we've resolved the
         // SERVICES_VPC_ID to.
         let fetch_service_sled_ids = || async {
@@ -1694,7 +1631,6 @@
 
         // Create five sleds.
         let harness = Harness::new(5);
->>>>>>> c1da84da
         for sled in harness.db_sleds() {
             datastore.sled_upsert(sled).await.expect("failed to upsert sled");
         }
