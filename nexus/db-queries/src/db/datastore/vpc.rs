--- conflicted
+++ resolved
@@ -3341,18 +3341,13 @@
             }
             let external_tls = false;
             let external_dns_servers = vec![];
-            let nexus_generation = builder.parent_blueprint().nexus_generation;
             builder
                 .sled_add_zone_nexus_with_config(
                     sled_ids[2],
                     external_tls,
                     external_dns_servers,
                     BlueprintZoneImageSource::InstallDataset,
-<<<<<<< HEAD
-                    nexus_generation,
-=======
                     bp0.nexus_generation,
->>>>>>> 3c10adbe
                 )
                 .expect("added nexus to third sled");
             builder.build()
@@ -3424,19 +3419,13 @@
             for &sled_id in &sled_ids {
                 let external_tls = false;
                 let external_dns_servers = vec![];
-                let nexus_generation =
-                    builder.parent_blueprint().nexus_generation;
                 builder
                     .sled_add_zone_nexus_with_config(
                         sled_id,
                         external_tls,
                         external_dns_servers,
                         BlueprintZoneImageSource::InstallDataset,
-<<<<<<< HEAD
-                        nexus_generation,
-=======
                         bp2.nexus_generation,
->>>>>>> 3c10adbe
                     )
                     .expect("added nexus to third sled");
             }
