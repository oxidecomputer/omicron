// This Source Code Form is subject to the terms of the Mozilla Public
// License, v. 2.0. If a copy of the MPL was not distributed with this
// file, You can obtain one at https://mozilla.org/MPL/2.0/.

//! [`DataStore`] methods on [`Vpc`]s.

use super::DataStore;
use super::SQL_BATCH_SIZE;
use crate::authz;
use crate::context::OpContext;
use crate::db;
use crate::db::collection_insert::AsyncInsertError;
use crate::db::collection_insert::DatastoreCollection;
use crate::db::error::public_error_from_diesel;
use crate::db::error::ErrorHandler;
use crate::db::identity::Resource;
use crate::db::model::ApplyBlueprintZoneFilterExt;
use crate::db::model::ApplySledFilterExt;
use crate::db::model::IncompleteVpc;
use crate::db::model::InstanceNetworkInterface;
use crate::db::model::Name;
use crate::db::model::Project;
use crate::db::model::RouterRoute;
use crate::db::model::RouterRouteKind;
use crate::db::model::RouterRouteUpdate;
use crate::db::model::Sled;
use crate::db::model::Vni;
use crate::db::model::Vpc;
use crate::db::model::VpcFirewallRule;
use crate::db::model::VpcRouter;
use crate::db::model::VpcRouterKind;
use crate::db::model::VpcRouterUpdate;
use crate::db::model::VpcSubnet;
use crate::db::model::VpcSubnetUpdate;
use crate::db::model::VpcUpdate;
use crate::db::model::{Ipv4Net, Ipv6Net};
use crate::db::pagination::paginated;
use crate::db::pagination::Paginator;
use crate::db::queries::vpc::InsertVpcQuery;
use crate::db::queries::vpc::VniSearchIter;
use crate::db::queries::vpc_subnet::FilterConflictingVpcSubnetRangesQuery;
use crate::db::queries::vpc_subnet::SubnetError;
use crate::transaction_retry::OptionalError;
use async_bb8_diesel::AsyncRunQueryDsl;
use chrono::Utc;
use diesel::prelude::*;
use diesel::result::DatabaseErrorKind;
use diesel::result::Error as DieselError;
use ipnetwork::IpNetwork;
use nexus_db_fixed_data::vpc::SERVICES_VPC_ID;
use nexus_types::deployment::BlueprintZoneFilter;
use nexus_types::deployment::SledFilter;
use omicron_common::api::external::http_pagination::PaginatedBy;
use omicron_common::api::external::CreateResult;
use omicron_common::api::external::DeleteResult;
use omicron_common::api::external::Error;
use omicron_common::api::external::IdentityMetadataCreateParams;
use omicron_common::api::external::InternalContext;
use omicron_common::api::external::IpNet;
use omicron_common::api::external::ListResultVec;
use omicron_common::api::external::LookupResult;
use omicron_common::api::external::LookupType;
use omicron_common::api::external::ResourceType;
use omicron_common::api::external::RouteDestination;
use omicron_common::api::external::RouteTarget;
use omicron_common::api::external::RouterRouteKind as ExternalRouteKind;
use omicron_common::api::external::UpdateResult;
use omicron_common::api::external::Vni as ExternalVni;
use omicron_common::api::internal::shared::RouterTarget;
use ref_cast::RefCast;
use std::collections::BTreeMap;
use std::collections::HashMap;
use std::collections::HashSet;
use std::net::IpAddr;
use uuid::Uuid;

impl DataStore {
    /// Load built-in VPCs into the database.
    pub async fn load_builtin_vpcs(
        &self,
        opctx: &OpContext,
    ) -> Result<(), Error> {
<<<<<<< HEAD
        use crate::db::fixed_data::project::SERVICES_PROJECT_ID;
        use crate::db::fixed_data::vpc::SERVICES_VPC;
        use crate::db::fixed_data::vpc::SERVICES_VPC_DEFAULT_V4_ROUTE_ID;
        use crate::db::fixed_data::vpc::SERVICES_VPC_DEFAULT_V6_ROUTE_ID;
=======
        use nexus_db_fixed_data::project::SERVICES_PROJECT_ID;
        use nexus_db_fixed_data::vpc::SERVICES_VPC;
        use nexus_db_fixed_data::vpc::SERVICES_VPC_DEFAULT_ROUTE_ID;
>>>>>>> 450f906e

        opctx.authorize(authz::Action::Modify, &authz::DATABASE).await?;

        debug!(opctx.log, "attempting to create built-in VPCs");

        // Create built-in VPC for Oxide Services

        let (_, authz_project) = db::lookup::LookupPath::new(opctx, self)
            .project_id(*SERVICES_PROJECT_ID)
            .lookup_for(authz::Action::CreateChild)
            .await
            .internal_context("lookup built-in services project")?;
        let vpc_query = InsertVpcQuery::new_system(
            SERVICES_VPC.clone(),
            Some(Vni(ExternalVni::SERVICES_VNI)),
        );
        let authz_vpc = match self
            .project_create_vpc_raw(opctx, &authz_project, vpc_query)
            .await
        {
            Ok(None) => {
                let msg = "VNI exhaustion detected when creating built-in VPCs";
                error!(opctx.log, "{}", msg);
                Err(Error::internal_error(msg))
            }
            Ok(Some((authz_vpc, _))) => Ok(authz_vpc),
            Err(Error::ObjectAlreadyExists { .. }) => Ok(authz::Vpc::new(
                authz_project.clone(),
                *SERVICES_VPC_ID,
                LookupType::ByName(SERVICES_VPC.identity.name.to_string()),
            )),
            Err(e) => Err(e),
        }?;

        // Also add the system router and internet gateway route

        let system_router = db::lookup::LookupPath::new(opctx, self)
            .vpc_router_id(SERVICES_VPC.system_router_id)
            .lookup_for(authz::Action::CreateChild)
            .await;
        let authz_router = if let Ok((_, _, _, authz_router)) = system_router {
            authz_router
        } else {
            let router = VpcRouter::new(
                SERVICES_VPC.system_router_id,
                *SERVICES_VPC_ID,
                VpcRouterKind::System,
                nexus_types::external_api::params::VpcRouterCreate {
                    identity: IdentityMetadataCreateParams {
                        name: "system".parse().unwrap(),
                        description: "Built-in VPC Router for Oxide Services"
                            .to_string(),
                    },
                },
            );
            self.vpc_create_router(opctx, &authz_vpc, router.clone())
                .await
                .map(|(authz_router, _)| authz_router)?
        };

        // Unwrap safety: these are known valid CIDR blocks.
        let default_ips = [
            (
                "default-v4",
                "0.0.0.0/0".parse().unwrap(),
                *SERVICES_VPC_DEFAULT_V4_ROUTE_ID,
            ),
            (
                "default-v6",
                "::/0".parse().unwrap(),
                *SERVICES_VPC_DEFAULT_V6_ROUTE_ID,
            ),
        ];

        for (name, default, uuid) in default_ips {
            let route = RouterRoute::new(
                uuid,
                SERVICES_VPC.system_router_id,
                ExternalRouteKind::Default,
                nexus_types::external_api::params::RouterRouteCreate {
                    identity: IdentityMetadataCreateParams {
                        name: name.parse().unwrap(),
                        description:
                            "Default internet gateway route for Oxide Services"
                                .to_string(),
                    },
                    target: RouteTarget::InternetGateway(
                        "outbound".parse().unwrap(),
                    ),
                    destination: RouteDestination::IpNet(default),
                },
            );
            self.router_create_route(opctx, &authz_router, route)
                .await
                .map(|_| ())
                .or_else(|e| match e {
                    Error::ObjectAlreadyExists { .. } => Ok(()),
                    _ => Err(e),
                })?;
        }

        self.load_builtin_vpc_fw_rules(opctx).await?;
        self.load_builtin_vpc_subnets(opctx, &authz_router).await?;

        info!(opctx.log, "created built-in services vpc");

        Ok(())
    }

    /// Load firewall rules for built-in VPCs.
    async fn load_builtin_vpc_fw_rules(
        &self,
        opctx: &OpContext,
    ) -> Result<(), Error> {
        use nexus_db_fixed_data::vpc_firewall_rule::DNS_VPC_FW_RULE;
        use nexus_db_fixed_data::vpc_firewall_rule::NEXUS_VPC_FW_RULE;

        debug!(opctx.log, "attempting to create built-in VPC firewall rules");

        // Create firewall rules for Oxide Services

        let (_, _, authz_vpc) = db::lookup::LookupPath::new(opctx, self)
            .vpc_id(*SERVICES_VPC_ID)
            .lookup_for(authz::Action::CreateChild)
            .await
            .internal_context("lookup built-in services vpc")?;

        let mut fw_rules = self
            .vpc_list_firewall_rules(opctx, &authz_vpc)
            .await?
            .into_iter()
            .map(|rule| (rule.name().clone(), rule))
            .collect::<BTreeMap<_, _>>();

        fw_rules.entry(DNS_VPC_FW_RULE.name.clone()).or_insert_with(|| {
            VpcFirewallRule::new(
                Uuid::new_v4(),
                *SERVICES_VPC_ID,
                &DNS_VPC_FW_RULE,
            )
        });
        fw_rules.entry(NEXUS_VPC_FW_RULE.name.clone()).or_insert_with(|| {
            VpcFirewallRule::new(
                Uuid::new_v4(),
                *SERVICES_VPC_ID,
                &NEXUS_VPC_FW_RULE,
            )
        });

        let rules = fw_rules
            .into_values()
            .map(|mut rule| {
                rule.identity.id = Uuid::new_v4();
                rule
            })
            .collect();
        self.vpc_update_firewall_rules(opctx, &authz_vpc, rules).await?;

        info!(opctx.log, "created built-in VPC firewall rules");

        Ok(())
    }

    /// Load built-in VPC Subnets into the database.
    async fn load_builtin_vpc_subnets(
        &self,
        opctx: &OpContext,
        authz_router: &authz::VpcRouter,
    ) -> Result<(), Error> {
<<<<<<< HEAD
        use crate::db::fixed_data::vpc::SERVICES_VPC;
        use crate::db::fixed_data::vpc_subnet::DNS_VPC_SUBNET;
        use crate::db::fixed_data::vpc_subnet::DNS_VPC_SUBNET_ROUTE_ID;
        use crate::db::fixed_data::vpc_subnet::NEXUS_VPC_SUBNET;
        use crate::db::fixed_data::vpc_subnet::NEXUS_VPC_SUBNET_ROUTE_ID;
        use crate::db::fixed_data::vpc_subnet::NTP_VPC_SUBNET;
        use crate::db::fixed_data::vpc_subnet::NTP_VPC_SUBNET_ROUTE_ID;
=======
        use nexus_db_fixed_data::vpc_subnet::DNS_VPC_SUBNET;
        use nexus_db_fixed_data::vpc_subnet::NEXUS_VPC_SUBNET;
        use nexus_db_fixed_data::vpc_subnet::NTP_VPC_SUBNET;
>>>>>>> 450f906e

        debug!(opctx.log, "attempting to create built-in VPC Subnets");

        // Create built-in VPC Subnets for Oxide Services

        let (_, _, authz_vpc) = db::lookup::LookupPath::new(opctx, self)
            .vpc_id(*SERVICES_VPC_ID)
            .lookup_for(authz::Action::CreateChild)
            .await
            .internal_context("lookup built-in services vpc")?;
        for (vpc_subnet, route_id) in [
            (&*DNS_VPC_SUBNET, *DNS_VPC_SUBNET_ROUTE_ID),
            (&*NEXUS_VPC_SUBNET, *NEXUS_VPC_SUBNET_ROUTE_ID),
            (&*NTP_VPC_SUBNET, *NTP_VPC_SUBNET_ROUTE_ID),
        ] {
            if let Ok(_) = db::lookup::LookupPath::new(opctx, self)
                .vpc_subnet_id(vpc_subnet.id())
                .fetch()
                .await
            {
                continue;
            }
            self.vpc_create_subnet(opctx, &authz_vpc, vpc_subnet.clone())
                .await
                .map(|_| ())
                .map_err(SubnetError::into_external)
                .or_else(|e| match e {
                    Error::ObjectAlreadyExists { .. } => Ok(()),
                    _ => Err(e),
                })?;

            let route = RouterRoute::for_subnet(
                route_id,
                SERVICES_VPC.system_router_id,
                vpc_subnet.name().clone().into(),
            )
            .expect("builtin service names are short enough for route naming");
            self.router_create_route(opctx, &authz_router, route)
                .await
                .map(|_| ())
                .or_else(|e| match e {
                    Error::ObjectAlreadyExists { .. } => Ok(()),
                    _ => Err(e),
                })?;
        }

        info!(opctx.log, "created built-in services vpc subnets");

        Ok(())
    }

    pub async fn vpc_list(
        &self,
        opctx: &OpContext,
        authz_project: &authz::Project,
        pagparams: &PaginatedBy<'_>,
    ) -> ListResultVec<Vpc> {
        opctx.authorize(authz::Action::ListChildren, authz_project).await?;

        use db::schema::vpc::dsl;
        match pagparams {
            PaginatedBy::Id(pagparams) => {
                paginated(dsl::vpc, dsl::id, &pagparams)
            }
            PaginatedBy::Name(pagparams) => paginated(
                dsl::vpc,
                dsl::name,
                &pagparams.map_name(|n| Name::ref_cast(n)),
            ),
        }
        .filter(dsl::time_deleted.is_null())
        .filter(dsl::project_id.eq(authz_project.id()))
        .select(Vpc::as_select())
        .load_async(&*self.pool_connection_authorized(opctx).await?)
        .await
        .map_err(|e| public_error_from_diesel(e, ErrorHandler::Server))
    }

    pub async fn project_create_vpc(
        &self,
        opctx: &OpContext,
        authz_project: &authz::Project,
        mut vpc: IncompleteVpc,
    ) -> Result<(authz::Vpc, Vpc), Error> {
        // Generate an iterator that allows us to search the entire space of
        // VNIs for this VPC, in manageable chunks to limit memory usage.
        let vnis = VniSearchIter::new(vpc.vni.0);
        for (i, vni) in vnis.enumerate() {
            vpc.vni = Vni(vni);
            let id = usdt::UniqueId::new();
            crate::probes::vni__search__range__start!(|| {
                (&id, u32::from(vni), VniSearchIter::STEP_SIZE)
            });
            match self
                .project_create_vpc_raw(
                    opctx,
                    authz_project,
                    InsertVpcQuery::new(vpc.clone()),
                )
                .await
            {
                Ok(Some((authz_vpc, vpc))) => {
                    crate::probes::vni__search__range__found!(|| {
                        (&id, u32::from(vpc.vni.0))
                    });
                    return Ok((authz_vpc, vpc));
                }
                Err(e) => return Err(e),
                Ok(None) => {
                    crate::probes::vni__search__range__empty!(|| (&id));
                    debug!(
                        opctx.log,
                        "No VNIs available within current search range, retrying";
                        "attempt" => i,
                        "vpc_name" => %vpc.identity.name,
                        "start_vni" => ?vni,
                    );
                }
            }
        }

        // We've failed to find a VNI after searching the entire range, so we'll
        // return a 503 at this point.
        error!(
            opctx.log,
            "failed to find a VNI after searching entire range";
        );
        Err(Error::insufficient_capacity(
            "No free virtual network was found",
            "Failed to find a free VNI for this VPC",
        ))
    }

    // Internal implementation for creating a VPC.
    //
    // This returns an optional VPC. If it is None, then we failed to insert a
    // VPC specifically because there are no available VNIs. All other errors
    // are returned in the `Result::Err` variant.
    async fn project_create_vpc_raw(
        &self,
        opctx: &OpContext,
        authz_project: &authz::Project,
        vpc_query: InsertVpcQuery,
    ) -> Result<Option<(authz::Vpc, Vpc)>, Error> {
        use db::schema::vpc::dsl;

        assert_eq!(authz_project.id(), vpc_query.vpc.project_id);
        opctx.authorize(authz::Action::CreateChild, authz_project).await?;

        let name = vpc_query.vpc.identity.name.clone();
        let project_id = vpc_query.vpc.project_id;

        let conn = self.pool_connection_authorized(opctx).await?;
        let result: Result<Vpc, _> = Project::insert_resource(
            project_id,
            diesel::insert_into(dsl::vpc).values(vpc_query),
        )
        .insert_and_get_result_async(&conn)
        .await;
        match result {
            Ok(vpc) => Ok(Some((
                authz::Vpc::new(
                    authz_project.clone(),
                    vpc.id(),
                    LookupType::ByName(vpc.name().to_string()),
                ),
                vpc,
            ))),
            Err(AsyncInsertError::CollectionNotFound) => {
                Err(Error::ObjectNotFound {
                    type_name: ResourceType::Project,
                    lookup_type: LookupType::ById(project_id),
                })
            }
            Err(AsyncInsertError::DatabaseError(
                DieselError::DatabaseError(
                    DatabaseErrorKind::NotNullViolation,
                    info,
                ),
            )) if info
                .message()
                .starts_with("null value in column \"vni\"") =>
            {
                // We failed the non-null check on the VNI column, which means
                // we could not find a valid VNI in our search range. Return
                // None instead to signal the error.
                Ok(None)
            }
            Err(AsyncInsertError::DatabaseError(e)) => {
                Err(public_error_from_diesel(
                    e,
                    ErrorHandler::Conflict(ResourceType::Vpc, name.as_str()),
                ))
            }
        }
    }

    pub async fn project_update_vpc(
        &self,
        opctx: &OpContext,
        authz_vpc: &authz::Vpc,
        updates: VpcUpdate,
    ) -> UpdateResult<Vpc> {
        opctx.authorize(authz::Action::Modify, authz_vpc).await?;

        use db::schema::vpc::dsl;
        diesel::update(dsl::vpc)
            .filter(dsl::time_deleted.is_null())
            .filter(dsl::id.eq(authz_vpc.id()))
            .set(updates)
            .returning(Vpc::as_returning())
            .get_result_async(&*self.pool_connection_authorized(opctx).await?)
            .await
            .map_err(|e| {
                public_error_from_diesel(
                    e,
                    ErrorHandler::NotFoundByResource(authz_vpc),
                )
            })
    }

    pub async fn project_delete_vpc(
        &self,
        opctx: &OpContext,
        db_vpc: &Vpc,
        authz_vpc: &authz::Vpc,
    ) -> DeleteResult {
        opctx.authorize(authz::Action::Delete, authz_vpc).await?;

        use db::schema::vpc::dsl;
        use db::schema::vpc_subnet;

        // Note that we don't ensure the firewall rules are empty here, because
        // we allow deleting VPCs with firewall rules present. Inserting new
        // rules is serialized with respect to the deletion by the row lock
        // associated with the VPC row, since we use the collection insert CTE
        // pattern to add firewall rules.

        // We _do_ need to check for the existence of subnets. VPC Subnets
        // cannot be deleted while there are network interfaces in them
        // (associations between an instance and a VPC Subnet). Because VPC
        // Subnets are themselves containers for resources that we don't want to
        // auto-delete (now, anyway), we've got to check there aren't any. We
        // _might_ be able to make this a check for NICs, rather than subnets,
        // but we can't have NICs be a child of both tables at this point, and
        // we need to prevent VPC Subnets from being deleted while they have
        // NICs in them as well.
        if vpc_subnet::dsl::vpc_subnet
            .filter(vpc_subnet::dsl::vpc_id.eq(authz_vpc.id()))
            .filter(vpc_subnet::dsl::time_deleted.is_null())
            .select(vpc_subnet::dsl::id)
            .limit(1)
            .first_async::<Uuid>(
                &*self.pool_connection_authorized(opctx).await?,
            )
            .await
            .optional()
            .map_err(|e| public_error_from_diesel(e, ErrorHandler::Server))?
            .is_some()
        {
            return Err(Error::invalid_request(
                "VPC cannot be deleted while VPC Subnets exist",
            ));
        }

        // Delete the VPC, conditional on the subnet_gen not having changed.
        let now = Utc::now();
        let updated_rows = diesel::update(dsl::vpc)
            .filter(dsl::time_deleted.is_null())
            .filter(dsl::id.eq(authz_vpc.id()))
            .filter(dsl::subnet_gen.eq(db_vpc.subnet_gen))
            .set(dsl::time_deleted.eq(now))
            .execute_async(&*self.pool_connection_authorized(opctx).await?)
            .await
            .map_err(|e| {
                public_error_from_diesel(
                    e,
                    ErrorHandler::NotFoundByResource(authz_vpc),
                )
            })?;
        if updated_rows == 0 {
            Err(Error::invalid_request(
                "deletion failed due to concurrent modification",
            ))
        } else {
            Ok(())
        }
    }

    pub async fn vpc_list_firewall_rules(
        &self,
        opctx: &OpContext,
        authz_vpc: &authz::Vpc,
    ) -> ListResultVec<VpcFirewallRule> {
        // Firewall rules are modeled in the API as a single resource under the
        // Vpc (rather than individual child resources with their own CRUD
        // endpoints).  You cannot look them up individually, create them,
        // remove them, or update them.  You can only modify the whole set.  So
        // for authz, we treat them as part of the Vpc itself.
        opctx.authorize(authz::Action::Read, authz_vpc).await?;
        use db::schema::vpc_firewall_rule::dsl;

        let conn = self.pool_connection_authorized(opctx).await?;
        dsl::vpc_firewall_rule
            .filter(dsl::time_deleted.is_null())
            .filter(dsl::vpc_id.eq(authz_vpc.id()))
            .order(dsl::name.asc())
            .select(VpcFirewallRule::as_select())
            .load_async(&*conn)
            .await
            .map_err(|e| public_error_from_diesel(e, ErrorHandler::Server))
    }

    pub async fn vpc_delete_all_firewall_rules(
        &self,
        opctx: &OpContext,
        authz_vpc: &authz::Vpc,
    ) -> DeleteResult {
        opctx.authorize(authz::Action::Modify, authz_vpc).await?;
        use db::schema::vpc_firewall_rule::dsl;

        let conn = self.pool_connection_authorized(opctx).await?;
        let now = Utc::now();
        // TODO-performance: Paginate this update to avoid long queries
        diesel::update(dsl::vpc_firewall_rule)
            .filter(dsl::time_deleted.is_null())
            .filter(dsl::vpc_id.eq(authz_vpc.id()))
            .set(dsl::time_deleted.eq(now))
            .execute_async(&*conn)
            .await
            .map_err(|e| {
                public_error_from_diesel(
                    e,
                    ErrorHandler::NotFoundByResource(authz_vpc),
                )
            })?;
        Ok(())
    }

    /// Replace all firewall rules with the given rules
    pub async fn vpc_update_firewall_rules(
        &self,
        opctx: &OpContext,
        authz_vpc: &authz::Vpc,
        mut rules: Vec<VpcFirewallRule>,
    ) -> UpdateResult<Vec<VpcFirewallRule>> {
        opctx.authorize(authz::Action::Modify, authz_vpc).await?;
        for r in &rules {
            assert_eq!(r.vpc_id, authz_vpc.id());
        }

        // Sort the rules in the same order that we would return them when
        // listing them.  This is because we're going to use RETURNING to return
        // the inserted rows from the database and we want them to come back in
        // the same order that we would normally list them.
        rules.sort_by_key(|r| r.name().to_string());

        use db::schema::vpc_firewall_rule::dsl;

        let now = Utc::now();
        let delete_old_query = diesel::update(dsl::vpc_firewall_rule)
            .filter(dsl::time_deleted.is_null())
            .filter(dsl::vpc_id.eq(authz_vpc.id()))
            .set(dsl::time_deleted.eq(now));

        let rules_is_empty = rules.is_empty();
        #[derive(Debug)]
        enum FirewallUpdateError {
            CollectionNotFound,
        }

        let err = OptionalError::new();

        // TODO-scalability: Ideally this would be a CTE so we don't need to
        // hold a transaction open across multiple roundtrips from the database,
        // but for now we're using a transaction due to the severely decreased
        // legibility of CTEs via diesel right now.
        let conn = self.pool_connection_authorized(opctx).await?;

        self.transaction_retry_wrapper("vpc_update_firewall_rules")
            .transaction(&conn, |conn| {
                let err = err.clone();
                let delete_old_query = delete_old_query.clone();
                let rules = rules.clone();
                async move {
                    delete_old_query.execute_async(&conn).await?;

                    // The generation count update on the vpc table row will take a
                    // write lock on the row, ensuring that the vpc was not deleted
                    // concurently.
                    if rules_is_empty {
                        return Ok(vec![]);
                    }
                    Vpc::insert_resource(
                        authz_vpc.id(),
                        diesel::insert_into(dsl::vpc_firewall_rule)
                            .values(rules),
                    )
                    .insert_and_get_results_async(&conn)
                    .await
                    .map_err(|e| match e {
                        AsyncInsertError::CollectionNotFound => {
                            err.bail(FirewallUpdateError::CollectionNotFound)
                        }
                        AsyncInsertError::DatabaseError(e) => e,
                    })
                }
            })
            .await
            .map_err(|e| {
                if let Some(err) = err.take() {
                    match err {
                        FirewallUpdateError::CollectionNotFound => {
                            Error::not_found_by_id(
                                ResourceType::Vpc,
                                &authz_vpc.id(),
                            )
                        }
                    }
                } else {
                    public_error_from_diesel(
                        e,
                        ErrorHandler::NotFoundByResource(authz_vpc),
                    )
                }
            })
    }

    /// Return the list of `Sled`s hosting instances or control plane services
    /// with network interfaces on the provided VPC.
    pub async fn vpc_resolve_to_sleds(
        &self,
        vpc_id: Uuid,
        sleds_filter: &[Uuid],
    ) -> Result<Vec<Sled>, Error> {
        // Resolve each VNIC in the VPC to the Sled it's on, so we know which
        // Sleds to notify when firewall rules change.
        use db::schema::{
            bp_omicron_zone, bp_target, instance, instance_network_interface,
            service_network_interface, sled, vmm,
        };
        // Diesel requires us to use aliases in order to refer to the
        // `bp_target` table twice in the same query.
        let (bp_target1, bp_target2) = diesel::alias!(
            db::schema::bp_target as bp_target1,
            db::schema::bp_target as bp_target2
        );

        let instance_query = instance_network_interface::table
            .inner_join(instance::table)
            .inner_join(
                vmm::table
                    .on(vmm::id.nullable().eq(instance::active_propolis_id)),
            )
            .inner_join(sled::table.on(sled::id.eq(vmm::sled_id)))
            .filter(instance_network_interface::vpc_id.eq(vpc_id))
            .filter(instance_network_interface::time_deleted.is_null())
            .filter(instance::time_deleted.is_null())
            .filter(vmm::time_deleted.is_null())
            .select(Sled::as_select());

        let service_query = service_network_interface::table
            .inner_join(bp_omicron_zone::table.on(
                bp_omicron_zone::id.eq(service_network_interface::service_id),
            ))
            .inner_join(
                bp_target1.on(bp_omicron_zone::blueprint_id
                    .eq(bp_target1.field(bp_target::blueprint_id))),
            )
            .inner_join(sled::table.on(sled::id.eq(bp_omicron_zone::sled_id)))
            .filter(
                // This filters us down to the one current target blueprint (if
                // it exists); i.e., the target with the maximal version. We
                // could also check that the current target is `enabled`, but
                // that could very easily be incorrect: if the current target
                // or any of its blueprint ancestors were _ever_ enabled, it's
                // possible the current target blueprint describes running
                // services that were added after RSS and therefore wouldn't be
                // seen in `rss_service_query`.
                bp_target1.field(bp_target::version).eq_any(
                    bp_target2
                        .select(bp_target2.field(bp_target::version))
                        .order_by(bp_target2.field(bp_target::version).desc())
                        .limit(1),
                ),
            )
            // Filter out services that are expunged and shouldn't be resolved
            // here.
            .blueprint_zone_filter(
                BlueprintZoneFilter::ShouldDeployVpcFirewallRules,
            )
            .filter(service_network_interface::vpc_id.eq(vpc_id))
            .filter(service_network_interface::time_deleted.is_null())
            .select(Sled::as_select());

        let mut sleds = sled::table
            .select(Sled::as_select())
            .filter(sled::time_deleted.is_null())
            .sled_filter(SledFilter::VpcFirewall)
            .into_boxed();
        if !sleds_filter.is_empty() {
            sleds = sleds.filter(sled::id.eq_any(sleds_filter.to_vec()));
        }

        let conn = self.pool_connection_unauthorized().await?;
        sleds
            .intersect(instance_query.union(service_query))
            .get_results_async(&*conn)
            .await
            .map_err(|e| public_error_from_diesel(e, ErrorHandler::Server))
    }

    pub async fn vpc_subnet_list(
        &self,
        opctx: &OpContext,
        authz_vpc: &authz::Vpc,
        pagparams: &PaginatedBy<'_>,
    ) -> ListResultVec<VpcSubnet> {
        opctx.authorize(authz::Action::ListChildren, authz_vpc).await?;

        use db::schema::vpc_subnet::dsl;
        let conn = self.pool_connection_authorized(opctx).await?;
        match pagparams {
            PaginatedBy::Id(pagparams) => {
                paginated(dsl::vpc_subnet, dsl::id, &pagparams)
            }
            PaginatedBy::Name(pagparams) => paginated(
                dsl::vpc_subnet,
                dsl::name,
                &pagparams.map_name(|n| Name::ref_cast(n)),
            ),
        }
        .filter(dsl::time_deleted.is_null())
        .filter(dsl::vpc_id.eq(authz_vpc.id()))
        .select(VpcSubnet::as_select())
        .load_async(&*conn)
        .await
        .map_err(|e| public_error_from_diesel(e, ErrorHandler::Server))
    }

    /// Insert a VPC Subnet, checking for unique IP address ranges.
    pub async fn vpc_create_subnet(
        &self,
        opctx: &OpContext,
        authz_vpc: &authz::Vpc,
        subnet: VpcSubnet,
    ) -> Result<(authz::VpcSubnet, VpcSubnet), SubnetError> {
        opctx
            .authorize(authz::Action::CreateChild, authz_vpc)
            .await
            .map_err(SubnetError::External)?;
        assert_eq!(authz_vpc.id(), subnet.vpc_id);

        let db_subnet = self.vpc_create_subnet_raw(subnet).await?;
        self.vpc_system_router_ensure_subnet_routes(opctx, authz_vpc.id())
            .await
            .map_err(SubnetError::External)?;
        Ok((
            authz::VpcSubnet::new(
                authz_vpc.clone(),
                db_subnet.id(),
                LookupType::ById(db_subnet.id()),
            ),
            db_subnet,
        ))
    }

    pub(crate) async fn vpc_create_subnet_raw(
        &self,
        subnet: VpcSubnet,
    ) -> Result<VpcSubnet, SubnetError> {
        use db::schema::vpc_subnet::dsl;
        let values = FilterConflictingVpcSubnetRangesQuery::new(subnet.clone());
        let conn = self
            .pool_connection_unauthorized()
            .await
            .map_err(SubnetError::External)?;

        diesel::insert_into(dsl::vpc_subnet)
            .values(values)
            .returning(VpcSubnet::as_returning())
            .get_result_async(&*conn)
            .await
            .map_err(|e| SubnetError::from_diesel(e, &subnet))
    }

    pub async fn vpc_delete_subnet(
        &self,
        opctx: &OpContext,
        db_subnet: &VpcSubnet,
        authz_subnet: &authz::VpcSubnet,
    ) -> DeleteResult {
        opctx.authorize(authz::Action::Delete, authz_subnet).await?;

        use db::schema::network_interface;
        use db::schema::vpc_subnet::dsl;

        let conn = self.pool_connection_authorized(opctx).await?;

        // Verify there are no child network interfaces in this VPC Subnet
        if network_interface::dsl::network_interface
            .filter(network_interface::dsl::subnet_id.eq(authz_subnet.id()))
            .filter(network_interface::dsl::time_deleted.is_null())
            .select(network_interface::dsl::id)
            .limit(1)
            .first_async::<Uuid>(&*conn)
            .await
            .optional()
            .map_err(|e| public_error_from_diesel(e, ErrorHandler::Server))?
            .is_some()
        {
            return Err(Error::invalid_request(
                "VPC Subnet cannot be deleted while network interfaces in the \
                subnet exist",
            ));
        }

        // Delete the subnet, conditional on the rcgen not having changed.
        let now = Utc::now();
        let updated_rows = diesel::update(dsl::vpc_subnet)
            .filter(dsl::time_deleted.is_null())
            .filter(dsl::id.eq(authz_subnet.id()))
            .filter(dsl::rcgen.eq(db_subnet.rcgen))
            .set(dsl::time_deleted.eq(now))
            .execute_async(&*self.pool_connection_authorized(opctx).await?)
            .await
            .map_err(|e| {
                public_error_from_diesel(
                    e,
                    ErrorHandler::NotFoundByResource(authz_subnet),
                )
            })?;
        if updated_rows == 0 {
            return Err(Error::invalid_request(
                "deletion failed due to concurrent modification",
            ));
        } else {
            self.vpc_system_router_ensure_subnet_routes(
                opctx,
                db_subnet.vpc_id,
            )
            .await?;

            Ok(())
        }
    }

    pub async fn vpc_update_subnet(
        &self,
        opctx: &OpContext,
        authz_subnet: &authz::VpcSubnet,
        updates: VpcSubnetUpdate,
    ) -> UpdateResult<VpcSubnet> {
        opctx.authorize(authz::Action::Modify, authz_subnet).await?;

        use db::schema::vpc_subnet::dsl;
        let out = diesel::update(dsl::vpc_subnet)
            .filter(dsl::time_deleted.is_null())
            .filter(dsl::id.eq(authz_subnet.id()))
            .set(updates)
            .returning(VpcSubnet::as_returning())
            .get_result_async(&*self.pool_connection_authorized(opctx).await?)
            .await
            .map_err(|e| {
                public_error_from_diesel(
                    e,
                    ErrorHandler::NotFoundByResource(authz_subnet),
                )
            })?;

        self.vpc_system_router_ensure_subnet_routes(opctx, out.vpc_id).await?;

        Ok(out)
    }

    pub async fn subnet_list_instance_network_interfaces(
        &self,
        opctx: &OpContext,
        authz_subnet: &authz::VpcSubnet,
        pagparams: &PaginatedBy<'_>,
    ) -> ListResultVec<InstanceNetworkInterface> {
        opctx.authorize(authz::Action::ListChildren, authz_subnet).await?;

        use db::schema::instance_network_interface::dsl;

        match pagparams {
            PaginatedBy::Id(pagparams) => {
                paginated(dsl::instance_network_interface, dsl::id, &pagparams)
            }
            PaginatedBy::Name(pagparams) => paginated(
                dsl::instance_network_interface,
                dsl::name,
                &pagparams.map_name(|n| Name::ref_cast(n)),
            ),
        }
        .filter(dsl::time_deleted.is_null())
        .filter(dsl::subnet_id.eq(authz_subnet.id()))
        .select(InstanceNetworkInterface::as_select())
        .load_async::<InstanceNetworkInterface>(
            &*self.pool_connection_authorized(opctx).await?,
        )
        .await
        .map_err(|e| public_error_from_diesel(e, ErrorHandler::Server))
    }

    pub async fn vpc_router_list(
        &self,
        opctx: &OpContext,
        authz_vpc: &authz::Vpc,
        pagparams: &PaginatedBy<'_>,
    ) -> ListResultVec<VpcRouter> {
        opctx.authorize(authz::Action::ListChildren, authz_vpc).await?;

        use db::schema::vpc_router::dsl;
        match pagparams {
            PaginatedBy::Id(pagparams) => {
                paginated(dsl::vpc_router, dsl::id, pagparams)
            }
            PaginatedBy::Name(pagparams) => paginated(
                dsl::vpc_router,
                dsl::name,
                &pagparams.map_name(|n| Name::ref_cast(n)),
            ),
        }
        .filter(dsl::time_deleted.is_null())
        .filter(dsl::vpc_id.eq(authz_vpc.id()))
        .select(VpcRouter::as_select())
        .load_async::<db::model::VpcRouter>(
            &*self.pool_connection_authorized(opctx).await?,
        )
        .await
        .map_err(|e| public_error_from_diesel(e, ErrorHandler::Server))
    }

    pub async fn vpc_create_router(
        &self,
        opctx: &OpContext,
        authz_vpc: &authz::Vpc,
        router: VpcRouter,
    ) -> CreateResult<(authz::VpcRouter, VpcRouter)> {
        opctx.authorize(authz::Action::CreateChild, authz_vpc).await?;

        use db::schema::vpc_router::dsl;
        let name = router.name().clone();
        let router = diesel::insert_into(dsl::vpc_router)
            .values(router)
            .on_conflict(dsl::id)
            .do_nothing()
            .returning(VpcRouter::as_returning())
            .get_result_async(&*self.pool_connection_authorized(opctx).await?)
            .await
            .map_err(|e| {
                public_error_from_diesel(
                    e,
                    ErrorHandler::Conflict(
                        ResourceType::VpcRouter,
                        name.as_str(),
                    ),
                )
            })?;
        Ok((
            authz::VpcRouter::new(
                authz_vpc.clone(),
                router.id(),
                LookupType::ById(router.id()),
            ),
            router,
        ))
    }

    pub async fn vpc_delete_router(
        &self,
        opctx: &OpContext,
        authz_router: &authz::VpcRouter,
    ) -> DeleteResult {
        opctx.authorize(authz::Action::Delete, authz_router).await?;

        use db::schema::vpc_router::dsl;
        let now = Utc::now();
        diesel::update(dsl::vpc_router)
            .filter(dsl::time_deleted.is_null())
            .filter(dsl::id.eq(authz_router.id()))
            .set(dsl::time_deleted.eq(now))
            .execute_async(&*self.pool_connection_authorized(opctx).await?)
            .await
            .map_err(|e| {
                public_error_from_diesel(
                    e,
                    ErrorHandler::NotFoundByResource(authz_router),
                )
            })?;

        // All child routes are deleted.
        use db::schema::router_route::dsl as rr;
        let now = Utc::now();
        diesel::update(rr::router_route)
            .filter(rr::time_deleted.is_null())
            .filter(rr::vpc_router_id.eq(authz_router.id()))
            .set(rr::time_deleted.eq(now))
            .execute_async(&*self.pool_connection_authorized(opctx).await?)
            .await
            .map_err(|e| public_error_from_diesel(e, ErrorHandler::Server))?;

        // Unlink all subnets from this router.
        // XXX: We might this want to error out before the delete fires.
        use db::schema::vpc_subnet::dsl as vpc;
        diesel::update(vpc::vpc_subnet)
            .filter(vpc::time_deleted.is_null())
            .filter(vpc::custom_router_id.eq(authz_router.id()))
            .set(vpc::custom_router_id.eq(Option::<Uuid>::None))
            .execute_async(&*self.pool_connection_authorized(opctx).await?)
            .await
            .map_err(|e| public_error_from_diesel(e, ErrorHandler::Server))?;

        Ok(())
    }

    pub async fn vpc_update_router(
        &self,
        opctx: &OpContext,
        authz_router: &authz::VpcRouter,
        updates: VpcRouterUpdate,
    ) -> UpdateResult<VpcRouter> {
        opctx.authorize(authz::Action::Modify, authz_router).await?;

        use db::schema::vpc_router::dsl;
        diesel::update(dsl::vpc_router)
            .filter(dsl::time_deleted.is_null())
            .filter(dsl::id.eq(authz_router.id()))
            .set(updates)
            .returning(VpcRouter::as_returning())
            .get_result_async(&*self.pool_connection_authorized(opctx).await?)
            .await
            .map_err(|e| {
                public_error_from_diesel(
                    e,
                    ErrorHandler::NotFoundByResource(authz_router),
                )
            })
    }

    pub async fn vpc_router_route_list(
        &self,
        opctx: &OpContext,
        authz_router: &authz::VpcRouter,
        pagparams: &PaginatedBy<'_>,
    ) -> ListResultVec<RouterRoute> {
        opctx.authorize(authz::Action::ListChildren, authz_router).await?;

        use db::schema::router_route::dsl;
        match pagparams {
            PaginatedBy::Id(pagparams) => {
                paginated(dsl::router_route, dsl::id, pagparams)
            }
            PaginatedBy::Name(pagparams) => paginated(
                dsl::router_route,
                dsl::name,
                &pagparams.map_name(|n| Name::ref_cast(n)),
            ),
        }
        .filter(dsl::time_deleted.is_null())
        .filter(dsl::vpc_router_id.eq(authz_router.id()))
        .select(RouterRoute::as_select())
        .load_async::<db::model::RouterRoute>(
            &*self.pool_connection_authorized(opctx).await?,
        )
        .await
        .map_err(|e| public_error_from_diesel(e, ErrorHandler::Server))
    }

    pub async fn router_create_route(
        &self,
        opctx: &OpContext,
        authz_router: &authz::VpcRouter,
        route: RouterRoute,
    ) -> CreateResult<RouterRoute> {
        assert_eq!(authz_router.id(), route.vpc_router_id);
        opctx.authorize(authz::Action::CreateChild, authz_router).await?;

        Self::router_create_route_on_connection(
            route,
            &*self.pool_connection_authorized(opctx).await?,
        )
        .await
    }

    pub async fn router_create_route_on_connection(
        route: RouterRoute,
        conn: &async_bb8_diesel::Connection<crate::db::DbConnection>,
    ) -> CreateResult<RouterRoute> {
        use db::schema::router_route::dsl;
        let router_id = route.vpc_router_id;
        let name = route.name().clone();

        VpcRouter::insert_resource(
            router_id,
            diesel::insert_into(dsl::router_route).values(route),
        )
        .insert_and_get_result_async(conn)
        .await
        .map_err(|e| match e {
            AsyncInsertError::CollectionNotFound => Error::ObjectNotFound {
                type_name: ResourceType::VpcRouter,
                lookup_type: LookupType::ById(router_id),
            },
            AsyncInsertError::DatabaseError(e) => public_error_from_diesel(
                e,
                ErrorHandler::Conflict(
                    ResourceType::RouterRoute,
                    name.as_str(),
                ),
            ),
        })
    }

    pub async fn router_delete_route(
        &self,
        opctx: &OpContext,
        authz_route: &authz::RouterRoute,
    ) -> DeleteResult {
        opctx.authorize(authz::Action::Delete, authz_route).await?;

        use db::schema::router_route::dsl;
        let now = Utc::now();
        diesel::update(dsl::router_route)
            .filter(dsl::time_deleted.is_null())
            .filter(dsl::id.eq(authz_route.id()))
            .set(dsl::time_deleted.eq(now))
            .execute_async(&*self.pool_connection_authorized(opctx).await?)
            .await
            .map_err(|e| {
                public_error_from_diesel(
                    e,
                    ErrorHandler::NotFoundByResource(authz_route),
                )
            })?;
        Ok(())
    }

    pub async fn router_update_route(
        &self,
        opctx: &OpContext,
        authz_route: &authz::RouterRoute,
        route_update: RouterRouteUpdate,
    ) -> UpdateResult<RouterRoute> {
        opctx.authorize(authz::Action::Modify, authz_route).await?;

        use db::schema::router_route::dsl;
        diesel::update(dsl::router_route)
            .filter(dsl::time_deleted.is_null())
            .filter(dsl::id.eq(authz_route.id()))
            .set(route_update)
            .returning(RouterRoute::as_returning())
            .get_result_async(&*self.pool_connection_authorized(opctx).await?)
            .await
            .map_err(|e| {
                public_error_from_diesel(
                    e,
                    ErrorHandler::NotFoundByResource(authz_route),
                )
            })
    }

    /// Identify all subnets in use by each VpcSubnet
    pub async fn resolve_vpc_subnets_to_ip_networks<
        T: IntoIterator<Item = Name>,
    >(
        &self,
        vpc: &Vpc,
        subnet_names: T,
    ) -> Result<BTreeMap<Name, Vec<IpNetwork>>, Error> {
        #[derive(diesel::Queryable)]
        struct SubnetIps {
            name: Name,
            ipv4_block: Ipv4Net,
            ipv6_block: Ipv6Net,
        }

        use db::schema::vpc_subnet;
        let subnets = vpc_subnet::table
            .filter(vpc_subnet::vpc_id.eq(vpc.id()))
            .filter(vpc_subnet::name.eq_any(subnet_names))
            .filter(vpc_subnet::time_deleted.is_null())
            .select((
                vpc_subnet::name,
                vpc_subnet::ipv4_block,
                vpc_subnet::ipv6_block,
            ))
            .get_results_async::<SubnetIps>(
                &*self.pool_connection_unauthorized().await?,
            )
            .await
            .map_err(|e| public_error_from_diesel(e, ErrorHandler::Server))?;

        let mut result = BTreeMap::new();
        for subnet in subnets {
            let entry = result.entry(subnet.name).or_insert_with(Vec::new);
            entry.push(IpNetwork::V4(subnet.ipv4_block.0.into()));
            entry.push(IpNetwork::V6(subnet.ipv6_block.0.into()));
        }
        Ok(result)
    }

    /// Look up a VPC by VNI.
    pub async fn resolve_vni_to_vpc(
        &self,
        opctx: &OpContext,
        vni: Vni,
    ) -> LookupResult<Vpc> {
        use db::schema::vpc::dsl;
        dsl::vpc
            .filter(dsl::vni.eq(vni))
            .filter(dsl::time_deleted.is_null())
            .select(Vpc::as_select())
            .get_result_async(&*self.pool_connection_authorized(opctx).await?)
            .await
            .map_err(|e| {
                public_error_from_diesel(
                    e,
                    ErrorHandler::NotFoundByLookup(
                        ResourceType::Vpc,
                        LookupType::ByCompositeId("VNI".to_string()),
                    ),
                )
            })
    }

    /// Look up a VNI by VPC.
    pub async fn resolve_vpc_to_vni(
        &self,
        opctx: &OpContext,
        vpc_id: Uuid,
    ) -> LookupResult<Vni> {
        use db::schema::vpc::dsl;
        dsl::vpc
            .filter(dsl::id.eq(vpc_id))
            .filter(dsl::time_deleted.is_null())
            .select(dsl::vni)
            .get_result_async(&*self.pool_connection_authorized(opctx).await?)
            .await
            .map_err(|e| {
                public_error_from_diesel(
                    e,
                    ErrorHandler::NotFoundByLookup(
                        ResourceType::Vpc,
                        LookupType::ByCompositeId("VNI".to_string()),
                    ),
                )
            })
    }

    /// Ensure the system router for a VPC has the correct set of subnet
    /// routing rules, after any changes to a subnet.
    pub async fn vpc_system_router_ensure_subnet_routes(
        &self,
        opctx: &OpContext,
        vpc_id: Uuid,
    ) -> Result<(), Error> {
        // These rules are immutable from a user's perspective, and
        // aren't something which they can meaningfully interact with,
        // so uuid stability on e.g. VPC rename is not a primary concern.
        // We make sure only to alter VPC subnet rules here: users may
        // modify other system routes like internet gateways (which are
        // `RouteKind::Default`).
        let conn = self.pool_connection_authorized(opctx).await?;
        let log = opctx.log.clone();
        self.transaction_retry_wrapper("vpc_subnet_route_reconcile")
            .transaction(&conn, |conn| {
                let log = log.clone();
                async move {

                use db::schema::router_route::dsl;
                use db::schema::vpc_subnet::dsl as subnet;
                use db::schema::vpc::dsl as vpc;

                let system_router_id = vpc::vpc
                    .filter(vpc::id.eq(vpc_id))
                    .filter(vpc::time_deleted.is_null())
                    .select(vpc::system_router_id)
                    .limit(1)
                    .get_result_async(&conn)
                    .await?;

                let valid_subnets: Vec<VpcSubnet> = subnet::vpc_subnet
                    .filter(subnet::vpc_id.eq(vpc_id))
                    .filter(subnet::time_deleted.is_null())
                    .select(VpcSubnet::as_select())
                    .load_async(&conn)
                    .await?;

                let current_rules: Vec<RouterRoute> = dsl::router_route
                    .filter(dsl::kind.eq(RouterRouteKind(ExternalRouteKind::VpcSubnet)))
                    .filter(dsl::time_deleted.is_null())
                    .filter(dsl::vpc_router_id.eq(system_router_id))
                    .select(RouterRoute::as_select())
                    .load_async(&conn)
                    .await?;

                // Build the add/delete sets.
                let expected_names: HashSet<Name> = valid_subnets.iter()
                    .map(|v| v.identity.name.clone())
                    .collect();

                let mut found_names = HashSet::new();
                let mut invalid = Vec::new();
                for rule in current_rules {
                    let id = rule.id();
                    match (rule.kind.0, rule.target.0) {
                        (ExternalRouteKind::VpcSubnet, RouteTarget::Subnet(n))
                            if expected_names.contains(Name::ref_cast(&n)) =>
                                {let _ = found_names.insert(n.into());},
                        _ => invalid.push(id),
                    }
                }

                // Add/Remove routes. Retry if number is incorrect due to
                // concurrent modification.
                let now = Utc::now();
                let to_update = invalid.len();
                let updated_rows = diesel::update(dsl::router_route)
                    .filter(dsl::time_deleted.is_null())
                    .filter(dsl::id.eq_any(invalid))
                    .set(dsl::time_deleted.eq(now))
                    .execute_async(&conn)
                    .await?;

                if updated_rows != to_update {
                    return Err(DieselError::RollbackTransaction);
                }

                // Duplicate rules are caught here using the UNIQUE constraint
                // on names in a router. Only nexus can alter the system router,
                // so there is no risk of collision with user-specified names.
                for subnet in expected_names.difference(&found_names) {
                    let route_id = Uuid::new_v4();
                    // XXX this is fallible as it is based on subnet name.
                    //     need to control this somewhere sane.
                    let Ok(route) = db::model::RouterRoute::for_subnet(
                        route_id,
                        system_router_id,
                        subnet.clone(),
                    ) else {
                        error!(
                            log,
                            "Reconciling VPC routes: name {} in vpc {} is too long",
                            subnet,
                            vpc_id,
                        );
                        continue;
                    };

                    match Self::router_create_route_on_connection(route, &conn).await {
                        Err(Error::Conflict { .. }) => return Err(DieselError::RollbackTransaction),
                        Err(_) => return Err(DieselError::NotFound),
                        _ => {},
                    }
                }

                // Verify that route set is exactly as intended, and rollback otherwise.
                let current_rules: Vec<RouterRoute> = dsl::router_route
                    .filter(dsl::kind.eq(RouterRouteKind(ExternalRouteKind::VpcSubnet)))
                    .filter(dsl::time_deleted.is_null())
                    .filter(dsl::vpc_router_id.eq(system_router_id))
                    .select(RouterRoute::as_select())
                    .load_async(&conn)
                    .await?;

                if current_rules.len() != expected_names.len() {
                    return Err(DieselError::RollbackTransaction)
                }

                for rule in current_rules {
                    match (rule.kind.0, rule.target.0) {
                        (ExternalRouteKind::VpcSubnet, RouteTarget::Subnet(n))
                            if expected_names.contains(Name::ref_cast(&n)) => {},
                        _ => return Err(DieselError::RollbackTransaction),
                    }
                }

                Ok(())
            }}).await
            .map_err(|e| public_error_from_diesel(e, ErrorHandler::Server))?;

        self.vpc_increment_rpw_version(opctx, vpc_id).await
    }

    /// Look up a VPC by VNI.
    pub async fn vpc_get_system_router(
        &self,
        opctx: &OpContext,
        vpc_id: Uuid,
    ) -> LookupResult<VpcRouter> {
        use db::schema::vpc::dsl as vpc_dsl;
        use db::schema::vpc_router::dsl as router_dsl;

        vpc_dsl::vpc
            .inner_join(
                router_dsl::vpc_router
                    .on(router_dsl::id.eq(vpc_dsl::system_router_id)),
            )
            .filter(vpc_dsl::time_deleted.is_null())
            .filter(vpc_dsl::id.eq(vpc_id))
            .filter(router_dsl::time_deleted.is_null())
            .filter(router_dsl::vpc_id.eq(vpc_id))
            .select(VpcRouter::as_select())
            .limit(1)
            .first_async(&*self.pool_connection_authorized(opctx).await?)
            .await
            .map_err(|e| {
                public_error_from_diesel(
                    e,
                    ErrorHandler::NotFoundByLookup(
                        ResourceType::Vpc,
                        LookupType::ById(vpc_id),
                    ),
                )
            })
    }

    /// Fetch all active custom routers (and their parent subnets)
    /// in a VPC.
    pub async fn vpc_get_active_custom_routers(
        &self,
        opctx: &OpContext,
        vpc_id: Uuid,
    ) -> ListResultVec<(VpcSubnet, VpcRouter)> {
        use db::schema::vpc_router::dsl as router_dsl;
        use db::schema::vpc_subnet::dsl as subnet_dsl;

        subnet_dsl::vpc_subnet
            .inner_join(
                router_dsl::vpc_router.on(router_dsl::id
                    .nullable()
                    .eq(subnet_dsl::custom_router_id)),
            )
            .filter(subnet_dsl::time_deleted.is_null())
            .filter(subnet_dsl::vpc_id.eq(vpc_id))
            .filter(router_dsl::time_deleted.is_null())
            .filter(router_dsl::vpc_id.eq(vpc_id))
            .select((VpcSubnet::as_select(), VpcRouter::as_select()))
            .load_async(&*self.pool_connection_authorized(opctx).await?)
            .await
            .map_err(|e| {
                public_error_from_diesel(
                    e,
                    ErrorHandler::NotFoundByLookup(
                        ResourceType::Vpc,
                        LookupType::ById(vpc_id),
                    ),
                )
            })
    }

    /// Resolve all targets in a router into concrete details.
    pub async fn vpc_resolve_router_rules(
        &self,
        opctx: &OpContext,
        vpc_router_id: Uuid,
    ) -> Result<HashMap<IpNet, RouterTarget>, Error> {
        // Get all rules in target router.
        opctx.check_complex_operations_allowed()?;

        let (.., authz_project, authz_vpc, authz_router) =
            db::lookup::LookupPath::new(opctx, self)
                .vpc_router_id(vpc_router_id)
                .lookup_for(authz::Action::Read)
                .await
                .internal_context("lookup router by id for rules")?;
        let mut paginator = Paginator::new(SQL_BATCH_SIZE);
        let mut all_rules = vec![];
        while let Some(p) = paginator.next() {
            let batch = self
                .vpc_router_route_list(
                    opctx,
                    &authz_router,
                    &PaginatedBy::Id(p.current_pagparams()),
                )
                .await?;
            paginator = p
                .found_batch(&batch, &|s: &nexus_db_model::RouterRoute| s.id());
            all_rules.extend(batch);
        }

        // This is not in a transaction, because...
        // We're not necessarily too concerned about getting partially
        // updated state when resolving these names. See the header discussion
        // in `nexus/src/app/background/vpc_routes.rs`: any state updates
        // are followed by a version bump/notify, so we will be eventually
        // consistent with route resolution.
        let mut subnet_names = HashSet::new();
        let mut vpc_names = HashSet::new();
        let mut inetgw_names = HashSet::new();
        let mut instance_names = HashSet::new();
        for rule in &all_rules {
            match &rule.target.0 {
                RouteTarget::Vpc(n) => {
                    vpc_names.insert(n.clone());
                }
                RouteTarget::Subnet(n) => {
                    subnet_names.insert(n.clone());
                }
                RouteTarget::Instance(n) => {
                    instance_names.insert(n.clone());
                }
                RouteTarget::InternetGateway(n) => {
                    inetgw_names.insert(n.clone());
                }
                _ => {}
            }

            match &rule.destination.0 {
                RouteDestination::Vpc(n) => {
                    vpc_names.insert(n.clone());
                }
                RouteDestination::Subnet(n) => {
                    subnet_names.insert(n.clone());
                }
                _ => {}
            }
        }

        // TODO: This would be nice to solve in fewer queries.
        let mut subnets = HashMap::new();
        for name in subnet_names.drain() {
            if let Ok((.., subnet)) = db::lookup::LookupPath::new(opctx, self)
                .vpc_id(authz_vpc.id())
                .vpc_subnet_name(Name::ref_cast(&name))
                .fetch()
                .await
            {
                subnets.insert(name, subnet);
            }
        }
        let mut vpcs = HashMap::new();
        for name in vpc_names.drain() {
            if let Ok((.., vpc)) = db::lookup::LookupPath::new(opctx, self)
                .project_id(authz_project.id())
                .vpc_name(Name::ref_cast(&name))
                .fetch()
                .await
            {
                vpcs.insert(name, vpc);
            }
        }
        let mut instances = HashMap::new();
        for name in instance_names.drain() {
            if let Ok((.., authz_instance, instance)) =
                db::lookup::LookupPath::new(opctx, self)
                    .project_id(authz_project.id())
                    .instance_name(Name::ref_cast(&name))
                    .fetch()
                    .await
            {
                // XXX: currently an instance can have one primary NIC,
                //      and it is not dual-stack (v4 + v6). We need
                //      to clarify what should be resolved in the v6 case.
                if let Ok(primary_nic) = self
                    .instance_get_primary_network_interface(
                        opctx,
                        &authz_instance,
                    )
                    .await
                {
                    instances.insert(name, (instance, primary_nic));
                }
            }
        }
        // TODO: validate names of Internet Gateways.

        // See the discussion in `resolve_firewall_rules_for_sled_agent` on
        // how we should resolve name misses in route resolution.
        // This method adopts the same strategy: a lookup failure corresponds
        // to a NO-OP rule.
        let mut out = HashMap::new();
        for rule in all_rules {
            // Some dests/targets (e.g., subnet) resolve to *several* specifiers
            // to handle both v4 and v6. The user-facing API will prevent severe
            // mistakes on naked IPs/CIDRs (mixed v4/6), but we need to be smarter
            // around named entities here.
            let (v4_dest, v6_dest) = match rule.destination.0 {
                RouteDestination::Ip(ip @ IpAddr::V4(_)) => {
                    (Some(IpNet::single(ip)), None)
                }
                RouteDestination::Ip(ip @ IpAddr::V6(_)) => {
                    (None, Some(IpNet::single(ip)))
                }
                RouteDestination::IpNet(ip @ IpNet::V4(_)) => (Some(ip), None),
                RouteDestination::IpNet(ip @ IpNet::V6(_)) => (None, Some(ip)),
                RouteDestination::Subnet(n) => subnets
                    .get(&n)
                    .map(|s| {
                        (
                            Some(s.ipv4_block.0.into()),
                            Some(s.ipv6_block.0.into()),
                        )
                    })
                    .unwrap_or_default(),

                // TODO: VPC peering.
                RouteDestination::Vpc(_) => (None, None),
            };

            let (v4_target, v6_target) = match rule.target.0 {
                RouteTarget::Ip(ip @ IpAddr::V4(_)) => {
                    (Some(RouterTarget::Ip(ip)), None)
                }
                RouteTarget::Ip(ip @ IpAddr::V6(_)) => {
                    (None, Some(RouterTarget::Ip(ip)))
                }
                RouteTarget::Subnet(n) => subnets
                    .get(&n)
                    .map(|s| {
                        (
                            Some(RouterTarget::VpcSubnet(
                                s.ipv4_block.0.into(),
                            )),
                            Some(RouterTarget::VpcSubnet(
                                s.ipv6_block.0.into(),
                            )),
                        )
                    })
                    .unwrap_or_default(),
                RouteTarget::Instance(n) => instances
                    .get(&n)
                    .map(|i| match i.1.ip {
                        // TODO: update for dual-stack v4/6.
                        ip @ IpNetwork::V4(_) => {
                            (Some(RouterTarget::Ip(ip.ip())), None)
                        }
                        ip @ IpNetwork::V6(_) => {
                            (None, Some(RouterTarget::Ip(ip.ip())))
                        }
                    })
                    .unwrap_or_default(),
                RouteTarget::Drop => {
                    (Some(RouterTarget::Drop), Some(RouterTarget::Drop))
                }

                // TODO: Internet Gateways.
                //       The semantic here is 'name match => allow',
                //       as the other aspect they will control is SNAT
                //       IP allocation. Today, presence of this rule
                //       allows upstream regardless of name.
                RouteTarget::InternetGateway(_n) => (
                    Some(RouterTarget::InternetGateway),
                    Some(RouterTarget::InternetGateway),
                ),

                // TODO: VPC Peering.
                RouteTarget::Vpc(_) => (None, None),
            };

            // XXX: Is there another way we should be handling destination
            //      collisions within a router? 'first/last wins' is fairly
            //      arbitrary when lookups are sorted on UUID, but it's
            //      unpredictable.
            //      It would be really useful to raise collisions and
            //      misses to users, somehow.
            if let (Some(dest), Some(target)) = (v4_dest, v4_target) {
                out.insert(dest, target);
            }

            if let (Some(dest), Some(target)) = (v6_dest, v6_target) {
                out.insert(dest, target);
            }
        }

        Ok(out)
    }

    /// Trigger an RPW version bump on a single VPC router in response
    /// to CRUD operations on individual routes.
    pub async fn vpc_router_increment_rpw_version(
        &self,
        opctx: &OpContext,
        router_id: Uuid,
    ) -> UpdateResult<()> {
        // NOTE: this operation and `vpc_increment_rpw_version` do not
        // have auth checks, as these can occur in connection with unrelated
        // resources -- the current user may have access to those, but be unable
        // to modify the entire set of VPC routers in a project.

        use db::schema::vpc_router::dsl;
        diesel::update(dsl::vpc_router)
            .filter(dsl::time_deleted.is_null())
            .filter(dsl::id.eq(router_id))
            .set(dsl::resolved_version.eq(dsl::resolved_version + 1))
            .execute_async(&*self.pool_connection_authorized(opctx).await?)
            .await
            .map_err(|e| public_error_from_diesel(e, ErrorHandler::Server))?;

        Ok(())
    }

    /// Trigger an RPW version bump on *all* routers within a VPC in
    /// response to changes to named entities (e.g., subnets, instances).
    pub async fn vpc_increment_rpw_version(
        &self,
        opctx: &OpContext,
        vpc_id: Uuid,
    ) -> UpdateResult<()> {
        use db::schema::vpc_router::dsl;
        diesel::update(dsl::vpc_router)
            .filter(dsl::time_deleted.is_null())
            .filter(dsl::vpc_id.eq(vpc_id))
            .set(dsl::resolved_version.eq(dsl::resolved_version + 1))
            .execute_async(&*self.pool_connection_authorized(opctx).await?)
            .await
            .map_err(|e| public_error_from_diesel(e, ErrorHandler::Server))?;

        Ok(())
    }
}

#[cfg(test)]
mod tests {
    use super::*;
    use crate::db::datastore::test::sled_baseboard_for_test;
    use crate::db::datastore::test::sled_system_hardware_for_test;
    use crate::db::datastore::test_utils::datastore_test;
    use crate::db::datastore::test_utils::IneligibleSleds;
<<<<<<< HEAD
    use crate::db::fixed_data::silo::DEFAULT_SILO;
    use crate::db::fixed_data::vpc_subnet::NEXUS_VPC_SUBNET;
    use crate::db::model::Project;
    use crate::db::queries::vpc::MAX_VNI_SEARCH_RANGE_SIZE;
    use ipnetwork::Ipv4Network;
=======
    use crate::db::model::Project;
    use crate::db::queries::vpc::MAX_VNI_SEARCH_RANGE_SIZE;
    use nexus_db_fixed_data::vpc_subnet::NEXUS_VPC_SUBNET;
>>>>>>> 450f906e
    use nexus_db_model::IncompleteNetworkInterface;
    use nexus_db_model::SledUpdate;
    use nexus_reconfigurator_planning::blueprint_builder::BlueprintBuilder;
    use nexus_reconfigurator_planning::system::SledBuilder;
    use nexus_reconfigurator_planning::system::SystemDescription;
    use nexus_test_utils::db::test_setup_database;
    use nexus_types::deployment::Blueprint;
    use nexus_types::deployment::BlueprintTarget;
    use nexus_types::deployment::BlueprintZoneConfig;
    use nexus_types::deployment::BlueprintZoneDisposition;
    use nexus_types::external_api::params;
    use nexus_types::identity::Asset;
    use omicron_common::api::external;
    use omicron_common::api::external::Generation;
    use omicron_test_utils::dev;
    use omicron_uuid_kinds::GenericUuid;
    use omicron_uuid_kinds::SledUuid;
    use slog::info;

    // Test that we detect the right error condition and return None when we
    // fail to insert a VPC due to VNI exhaustion.
    //
    // This is a bit awkward, but we'll test this by inserting a bunch of VPCs,
    // and checking that we get the expected error response back from the
    // `project_create_vpc_raw` call.
    #[tokio::test]
    async fn test_project_create_vpc_raw_returns_none_on_vni_exhaustion() {
        usdt::register_probes().unwrap();
        let logctx = dev::test_setup_log(
            "test_project_create_vpc_raw_returns_none_on_vni_exhaustion",
        );
        let log = &logctx.log;
        let mut db = test_setup_database(&logctx.log).await;
        let (opctx, datastore) = datastore_test(&logctx, &db).await;

        // Create a project.
        let project_params = params::ProjectCreate {
            identity: IdentityMetadataCreateParams {
                name: "project".parse().unwrap(),
                description: String::from("test project"),
            },
        };
        let project = Project::new(Uuid::new_v4(), project_params);
        let (authz_project, _) = datastore
            .project_create(&opctx, project)
            .await
            .expect("failed to create project");

        let starting_vni = 2048;
        let description = String::from("test vpc");
        for vni in 0..=MAX_VNI_SEARCH_RANGE_SIZE {
            // Create an incomplete VPC and make sure it has the next available
            // VNI.
            let name: external::Name = format!("vpc{vni}").parse().unwrap();
            let mut incomplete_vpc = IncompleteVpc::new(
                Uuid::new_v4(),
                authz_project.id(),
                Uuid::new_v4(),
                params::VpcCreate {
                    identity: IdentityMetadataCreateParams {
                        name: name.clone(),
                        description: description.clone(),
                    },
                    ipv6_prefix: None,
                    dns_name: name.clone(),
                },
            )
            .expect("failed to create incomplete VPC");
            let this_vni =
                Vni(external::Vni::try_from(starting_vni + vni).unwrap());
            incomplete_vpc.vni = this_vni;
            info!(
                log,
                "creating initial VPC";
                "index" => vni,
                "vni" => ?this_vni,
            );
            let query = InsertVpcQuery::new(incomplete_vpc);
            let (_, db_vpc) = datastore
                .project_create_vpc_raw(&opctx, &authz_project, query)
                .await
                .expect("failed to create initial set of VPCs")
                .expect("expected an actual VPC");
            info!(
                log,
                "created VPC";
                "vpc" => ?db_vpc,
            );
        }

        // At this point, we've filled all the VNIs starting from 2048. Let's
        // try to allocate one more, also starting from that position. This
        // should fail, because we've explicitly filled the entire range we'll
        // search above.
        let name: external::Name = "dead-vpc".parse().unwrap();
        let mut incomplete_vpc = IncompleteVpc::new(
            Uuid::new_v4(),
            authz_project.id(),
            Uuid::new_v4(),
            params::VpcCreate {
                identity: IdentityMetadataCreateParams {
                    name: name.clone(),
                    description: description.clone(),
                },
                ipv6_prefix: None,
                dns_name: name.clone(),
            },
        )
        .expect("failed to create incomplete VPC");
        let this_vni = Vni(external::Vni::try_from(starting_vni).unwrap());
        incomplete_vpc.vni = this_vni;
        info!(
            log,
            "creating VPC when all VNIs are allocated";
            "vni" => ?this_vni,
        );
        let query = InsertVpcQuery::new(incomplete_vpc);
        let Ok(None) = datastore
            .project_create_vpc_raw(&opctx, &authz_project, query)
            .await
        else {
            panic!("Expected Ok(None) when creating a VPC without any available VNIs");
        };
        db.cleanup().await.unwrap();
        logctx.cleanup_successful();
    }

    // Test that we appropriately retry when there are no available VNIs.
    //
    // This is a bit awkward, but we'll test this by inserting a bunch of VPCs,
    // and then check that we correctly retry
    #[tokio::test]
    async fn test_project_create_vpc_retries() {
        usdt::register_probes().unwrap();
        let logctx = dev::test_setup_log("test_project_create_vpc_retries");
        let log = &logctx.log;
        let mut db = test_setup_database(&logctx.log).await;
        let (opctx, datastore) = datastore_test(&logctx, &db).await;

        // Create a project.
        let project_params = params::ProjectCreate {
            identity: IdentityMetadataCreateParams {
                name: "project".parse().unwrap(),
                description: String::from("test project"),
            },
        };
        let project = Project::new(Uuid::new_v4(), project_params);
        let (authz_project, _) = datastore
            .project_create(&opctx, project)
            .await
            .expect("failed to create project");

        let starting_vni = 2048;
        let description = String::from("test vpc");
        for vni in 0..=MAX_VNI_SEARCH_RANGE_SIZE {
            // Create an incomplete VPC and make sure it has the next available
            // VNI.
            let name: external::Name = format!("vpc{vni}").parse().unwrap();
            let mut incomplete_vpc = IncompleteVpc::new(
                Uuid::new_v4(),
                authz_project.id(),
                Uuid::new_v4(),
                params::VpcCreate {
                    identity: IdentityMetadataCreateParams {
                        name: name.clone(),
                        description: description.clone(),
                    },
                    ipv6_prefix: None,
                    dns_name: name.clone(),
                },
            )
            .expect("failed to create incomplete VPC");
            let this_vni =
                Vni(external::Vni::try_from(starting_vni + vni).unwrap());
            incomplete_vpc.vni = this_vni;
            info!(
                log,
                "creating initial VPC";
                "index" => vni,
                "vni" => ?this_vni,
            );
            let query = InsertVpcQuery::new(incomplete_vpc);
            let (_, db_vpc) = datastore
                .project_create_vpc_raw(&opctx, &authz_project, query)
                .await
                .expect("failed to create initial set of VPCs")
                .expect("expected an actual VPC");
            info!(
                log,
                "created VPC";
                "vpc" => ?db_vpc,
            );
        }

        // Similar to the above test, we've fill all available VPCs starting at
        // `starting_vni`. Let's attempt to allocate one beginning there, which
        // _should_ fail and be internally retried. Note that we're using
        // `project_create_vpc()` here instead of the raw version, to check that
        // retry logic.
        let name: external::Name = "dead-at-first-vpc".parse().unwrap();
        let mut incomplete_vpc = IncompleteVpc::new(
            Uuid::new_v4(),
            authz_project.id(),
            Uuid::new_v4(),
            params::VpcCreate {
                identity: IdentityMetadataCreateParams {
                    name: name.clone(),
                    description: description.clone(),
                },
                ipv6_prefix: None,
                dns_name: name.clone(),
            },
        )
        .expect("failed to create incomplete VPC");
        let this_vni = Vni(external::Vni::try_from(starting_vni).unwrap());
        incomplete_vpc.vni = this_vni;
        info!(
            log,
            "creating VPC when all VNIs are allocated";
            "vni" => ?this_vni,
        );
        match datastore
            .project_create_vpc(&opctx, &authz_project, incomplete_vpc.clone())
            .await
        {
            Ok((_, vpc)) => {
                assert_eq!(vpc.id(), incomplete_vpc.identity.id);
                let expected_vni = starting_vni + MAX_VNI_SEARCH_RANGE_SIZE + 1;
                assert_eq!(u32::from(vpc.vni.0), expected_vni);
                info!(log, "successfully created VPC after retries"; "vpc" => ?vpc);
            }
            Err(e) => panic!("Unexpected error when inserting VPC: {e}"),
        };
        db.cleanup().await.unwrap();
        logctx.cleanup_successful();
    }

    async fn assert_service_sled_ids(
        datastore: &DataStore,
        expected_sled_ids: &[SledUuid],
    ) {
        let mut service_sled_ids = datastore
            .vpc_resolve_to_sleds(*SERVICES_VPC_ID, &[])
            .await
            .expect("failed to resolve to sleds")
            .into_iter()
            .map(|sled| SledUuid::from_untyped_uuid(sled.id()))
            .collect::<Vec<_>>();
        service_sled_ids.sort();
        assert_eq!(expected_sled_ids, service_sled_ids);
    }

    async fn bp_insert_and_make_target(
        opctx: &OpContext,
        datastore: &DataStore,
        bp: &Blueprint,
    ) {
        datastore
            .blueprint_insert(opctx, bp)
            .await
            .expect("inserted blueprint");
        datastore
            .blueprint_target_set_current(
                opctx,
                BlueprintTarget {
                    target_id: bp.id,
                    enabled: true,
                    time_made_target: Utc::now(),
                },
            )
            .await
            .expect("made blueprint the target");
    }

    #[tokio::test]
    async fn test_vpc_resolve_to_sleds_uses_current_target_blueprint() {
        // Test setup.
        usdt::register_probes().unwrap();
        let logctx = dev::test_setup_log(
            "test_vpc_resolve_to_sleds_uses_current_target_blueprint",
        );
        let mut db = test_setup_database(&logctx.log).await;
        let (opctx, datastore) = datastore_test(&logctx, &db).await;

        // Set up our fake system with 5 sleds.
        let rack_id = Uuid::new_v4();
        let mut system = SystemDescription::new();
        let mut sled_ids = Vec::new();
        for _ in 0..5 {
            let sled_id = SledUuid::new_v4();
            sled_ids.push(sled_id);
            system.sled(SledBuilder::new().id(sled_id)).expect("adding sled");
            datastore
                .sled_upsert(SledUpdate::new(
                    sled_id.into_untyped_uuid(),
                    "[::1]:0".parse().unwrap(),
                    sled_baseboard_for_test(),
                    sled_system_hardware_for_test(),
                    rack_id,
                    Generation::new().into(),
                ))
                .await
                .expect("upserting sled");
        }
        sled_ids.sort_unstable();
        let planning_input = system
            .to_planning_input_builder()
            .expect("creating planning builder")
            .build();

        // Helper to convert a zone's nic into an insertable nic.
        let db_nic_from_zone = |zone_config: &BlueprintZoneConfig| {
            let (_, nic) = zone_config
                .zone_type
                .external_networking()
                .expect("external networking for zone type");
            IncompleteNetworkInterface::new_service(
                nic.id,
                zone_config.id.into_untyped_uuid(),
                NEXUS_VPC_SUBNET.clone(),
                IdentityMetadataCreateParams {
                    name: nic.name.clone(),
                    description: nic.name.to_string(),
                },
                nic.ip,
                nic.mac,
                nic.slot,
            )
            .expect("creating service nic")
        };

        // Create an initial, empty blueprint, and make it the target.
        let bp0 = BlueprintBuilder::build_empty_with_sleds(
            sled_ids.iter().copied(),
            "test",
        );
        bp_insert_and_make_target(&opctx, &datastore, &bp0).await;

        // Our blueprint doesn't describe any services, so we shouldn't find any
        // sled IDs running services.
        assert_service_sled_ids(&datastore, &[]).await;

        // Create a blueprint that has a Nexus on our third sled.
        let bp1 = {
            let mut builder = BlueprintBuilder::new_based_on(
                &logctx.log,
                &bp0,
                &planning_input,
                "test",
            )
            .expect("created blueprint builder");
            builder
                .sled_ensure_zone_multiple_nexus_with_config(
                    sled_ids[2],
                    1,
                    false,
                    Vec::new(),
                )
                .expect("added nexus to third sled");
            builder.build()
        };
        bp_insert_and_make_target(&opctx, &datastore, &bp1).await;

        // bp1 is the target, but we haven't yet inserted a vNIC record, so
        // we still won't see any services on sleds.
        assert_service_sled_ids(&datastore, &[]).await;

        // Insert the relevant service NIC record (normally performed by the
        // reconfigurator's executor).
        let bp1_nic = datastore
            .service_create_network_interface_raw(
                &opctx,
                db_nic_from_zone(&bp1.blueprint_zones[&sled_ids[2]].zones[0]),
            )
            .await
            .expect("failed to insert service VNIC");
        // We should now see our third sled running a service.
        assert_service_sled_ids(&datastore, &[sled_ids[2]]).await;

        // Create another blueprint, remove the one nexus we added, and make it
        // the target.
        let bp2 = {
            let mut bp2 = bp1.clone();
            bp2.id = Uuid::new_v4();
            bp2.parent_blueprint_id = Some(bp1.id);
            let sled2_zones = bp2
                .blueprint_zones
                .get_mut(&sled_ids[2])
                .expect("zones for third sled");
            sled2_zones.zones.clear();
            sled2_zones.generation = sled2_zones.generation.next();
            bp2
        };
        bp_insert_and_make_target(&opctx, &datastore, &bp2).await;

        // We haven't removed the service NIC record, but we should no longer
        // see the third sled here. We should be back to no sleds with services.
        assert_service_sled_ids(&datastore, &[]).await;

        // Delete the service NIC record so we can reuse this IP later.
        datastore
            .service_delete_network_interface(
                &opctx,
                bp1.blueprint_zones[&sled_ids[2]].zones[0]
                    .id
                    .into_untyped_uuid(),
                bp1_nic.id(),
            )
            .await
            .expect("deleted bp1 nic");

        // Create a blueprint with Nexus on all our sleds.
        let bp3 = {
            let mut builder = BlueprintBuilder::new_based_on(
                &logctx.log,
                &bp2,
                &planning_input,
                "test",
            )
            .expect("created blueprint builder");
            for &sled_id in &sled_ids {
                builder
                    .sled_ensure_zone_multiple_nexus_with_config(
                        sled_id,
                        1,
                        false,
                        Vec::new(),
                    )
                    .expect("added nexus to third sled");
            }
            builder.build()
        };

        // Insert the service NIC records for all the Nexuses.
        for &sled_id in &sled_ids {
            datastore
                .service_create_network_interface_raw(
                    &opctx,
                    db_nic_from_zone(&bp3.blueprint_zones[&sled_id].zones[0]),
                )
                .await
                .expect("failed to insert service VNIC");
        }

        // We haven't made bp3 the target yet, so our resolution is still based
        // on bp2; more service vNICs shouldn't matter.
        assert_service_sled_ids(&datastore, &[]).await;

        // Make bp3 the target; we should immediately resolve that there are
        // services on the sleds we set up in bp3.
        bp_insert_and_make_target(&opctx, &datastore, &bp3).await;
        assert_service_sled_ids(&datastore, &sled_ids).await;

        // ---

        // Mark some sleds as ineligible. Only the non-provisionable and
        // in-service sleds should be returned.
        let ineligible = IneligibleSleds {
            expunged: sled_ids[0],
            decommissioned: sled_ids[1],
            illegal_decommissioned: sled_ids[2],
            non_provisionable: sled_ids[3],
        };
        ineligible
            .setup(&opctx, &datastore)
            .await
            .expect("failed to set up ineligible sleds");
        assert_service_sled_ids(&datastore, &sled_ids[3..=4]).await;

        // ---

        // Bring the sleds marked above back to life.
        ineligible
            .undo(&opctx, &datastore)
            .await
            .expect("failed to undo ineligible sleds");
        assert_service_sled_ids(&datastore, &sled_ids).await;

        // Make a new blueprint marking one of the zones as quiesced and one as
        // expunged. Ensure that the sled with *quiesced* zone is returned by
        // vpc_resolve_to_sleds, but the sled with the *expunged* zone is not.
        // (But other services are still running.)
        let bp4 = {
            let mut bp4 = bp3.clone();
            bp4.id = Uuid::new_v4();
            bp4.parent_blueprint_id = Some(bp3.id);

            // Sled index 2's Nexus is quiesced (should be included).
            let sled2 = bp4
                .blueprint_zones
                .get_mut(&sled_ids[2])
                .expect("zones for sled");
            sled2.zones[0].disposition = BlueprintZoneDisposition::Quiesced;
            sled2.generation = sled2.generation.next();

            // Sled index 3's zone is expunged (should be excluded).
            let sled3 = bp4
                .blueprint_zones
                .get_mut(&sled_ids[3])
                .expect("zones for sled");
            sled3.zones[0].disposition = BlueprintZoneDisposition::Expunged;
            sled3.generation = sled3.generation.next();

            bp4
        };
        bp_insert_and_make_target(&opctx, &datastore, &bp4).await;
        assert_service_sled_ids(
            &datastore,
            &[sled_ids[0], sled_ids[1], sled_ids[2], sled_ids[4]],
        )
        .await;

        db.cleanup().await.unwrap();
        logctx.cleanup_successful();
    }

    async fn create_initial_vpc(
        log: &slog::Logger,
        opctx: &OpContext,
        datastore: &DataStore,
    ) -> (authz::Project, authz::Vpc, Vpc, authz::VpcRouter, VpcRouter) {
        // Create a project and VPC.
        let project_params = params::ProjectCreate {
            identity: IdentityMetadataCreateParams {
                name: "project".parse().unwrap(),
                description: String::from("test project"),
            },
        };
        let project = Project::new(DEFAULT_SILO.id(), project_params);
        let (authz_project, _) = datastore
            .project_create(&opctx, project)
            .await
            .expect("failed to create project");

        let vpc_name: external::Name = "my-vpc".parse().unwrap();
        let description = String::from("test vpc");
        let mut incomplete_vpc = IncompleteVpc::new(
            Uuid::new_v4(),
            authz_project.id(),
            Uuid::new_v4(),
            params::VpcCreate {
                identity: IdentityMetadataCreateParams {
                    name: vpc_name.clone(),
                    description: description.clone(),
                },
                ipv6_prefix: None,
                dns_name: vpc_name.clone(),
            },
        )
        .expect("failed to create incomplete VPC");
        let this_vni = Vni(external::Vni::try_from(2048).unwrap());
        incomplete_vpc.vni = this_vni;
        info!(
            log,
            "creating initial VPC";
            "vni" => ?this_vni,
        );
        let query = InsertVpcQuery::new(incomplete_vpc);
        let (authz_vpc, db_vpc) = datastore
            .project_create_vpc_raw(&opctx, &authz_project, query)
            .await
            .expect("failed to create initial set of VPCs")
            .expect("expected an actual VPC");
        info!(
            log,
            "created VPC";
            "vpc" => ?db_vpc,
        );

        // Now create the system router for this VPC. Subnet CRUD
        // operations need this defined to succeed.
        let router = VpcRouter::new(
            db_vpc.system_router_id,
            db_vpc.id(),
            VpcRouterKind::System,
            nexus_types::external_api::params::VpcRouterCreate {
                identity: IdentityMetadataCreateParams {
                    name: "system".parse().unwrap(),
                    description: description.clone(),
                },
            },
        );

        let (authz_router, db_router) = datastore
            .vpc_create_router(&opctx, &authz_vpc, router)
            .await
            .unwrap();

        (authz_project, authz_vpc, db_vpc, authz_router, db_router)
    }

    async fn new_subnet_ez(
        opctx: &OpContext,
        datastore: &DataStore,
        db_vpc: &Vpc,
        authz_vpc: &authz::Vpc,
        name: &str,
        ip: [u8; 4],
        prefix_len: u8,
    ) -> (authz::VpcSubnet, VpcSubnet) {
        let ipv6_block = db_vpc
            .ipv6_prefix
            .random_subnet(external::Ipv6Net::VPC_SUBNET_IPV6_PREFIX_LENGTH)
            .map(|block| block.0)
            .unwrap();

        datastore
            .vpc_create_subnet(
                &opctx,
                &authz_vpc,
                db::model::VpcSubnet::new(
                    Uuid::new_v4(),
                    db_vpc.id(),
                    IdentityMetadataCreateParams {
                        name: name.parse().unwrap(),
                        description: "A subnet...".into(),
                    },
                    external::Ipv4Net(
                        Ipv4Network::new(
                            core::net::Ipv4Addr::from(ip),
                            prefix_len,
                        )
                        .unwrap(),
                    ),
                    ipv6_block,
                ),
            )
            .await
            .unwrap()
    }

    // Test to verify that subnet CRUD operations are correctly
    // reflected in the nexus-managed system router attached to a VPC,
    // and that these resolve to the v4/6 subnets of each.
    #[tokio::test]
    async fn test_vpc_system_router_sync_to_subnets() {
        usdt::register_probes().unwrap();
        let logctx =
            dev::test_setup_log("test_vpc_system_router_sync_to_subnets");
        let log = &logctx.log;
        let mut db = test_setup_database(&logctx.log).await;
        let (opctx, datastore) = datastore_test(&logctx, &db).await;

        let (_, authz_vpc, db_vpc, _, db_router) =
            create_initial_vpc(log, &opctx, &datastore).await;

        // InternetGateway route creation is handled by the saga proper,
        // so we'll only have subnet routes here. Initially, we start with none:
        verify_all_subnet_routes_in_router(
            &opctx,
            &datastore,
            db_router.id(),
            &[],
        )
        .await;

        // Add a new subnet and we should get a new route.
        let (authz_sub0, sub0) = new_subnet_ez(
            &opctx,
            &datastore,
            &db_vpc,
            &authz_vpc,
            "s0",
            [172, 30, 0, 0],
            22,
        )
        .await;

        verify_all_subnet_routes_in_router(
            &opctx,
            &datastore,
            db_router.id(),
            &[&sub0],
        )
        .await;

        // Add another, and get another route.
        let (_, sub1) = new_subnet_ez(
            &opctx,
            &datastore,
            &db_vpc,
            &authz_vpc,
            "s1",
            [172, 31, 0, 0],
            22,
        )
        .await;

        verify_all_subnet_routes_in_router(
            &opctx,
            &datastore,
            db_router.id(),
            &[&sub0, &sub1],
        )
        .await;

        // Rename one subnet, and our invariants should hold.
        let sub0 = datastore
            .vpc_update_subnet(
                &opctx,
                &authz_sub0,
                VpcSubnetUpdate {
                    name: Some(
                        "a-new-name".parse::<external::Name>().unwrap().into(),
                    ),
                    description: None,
                    time_modified: Utc::now(),
                },
            )
            .await
            .unwrap();

        verify_all_subnet_routes_in_router(
            &opctx,
            &datastore,
            db_router.id(),
            &[&sub0, &sub1],
        )
        .await;

        // Delete one, and routes should stay in sync.
        datastore.vpc_delete_subnet(&opctx, &sub0, &authz_sub0).await.unwrap();

        verify_all_subnet_routes_in_router(
            &opctx,
            &datastore,
            db_router.id(),
            &[&sub1],
        )
        .await;

        db.cleanup().await.unwrap();
        logctx.cleanup_successful();
    }

    async fn verify_all_subnet_routes_in_router(
        opctx: &OpContext,
        datastore: &DataStore,
        router_id: Uuid,
        subnets: &[&VpcSubnet],
    ) -> Vec<RouterRoute> {
        let conn = datastore.pool_connection_authorized(opctx).await.unwrap();

        use db::schema::router_route::dsl;
        let routes = dsl::router_route
            .filter(dsl::time_deleted.is_null())
            .filter(dsl::vpc_router_id.eq(router_id))
            .filter(dsl::kind.eq(RouterRouteKind(ExternalRouteKind::VpcSubnet)))
            .select(RouterRoute::as_select())
            .load_async(&*conn)
            .await
            .unwrap();

        // We should have exactly as many subnet routes as subnets.
        assert_eq!(routes.len(), subnets.len());

        let mut names: HashMap<_, _> =
            subnets.iter().map(|s| (s.name().clone(), 0usize)).collect();

        // Each should have a target+dest bound to a subnet by name.
        for route in &routes {
            let found_name = match &route.target.0 {
                RouteTarget::Subnet(name) => name,
                e => panic!("found target {e:?} instead of Subnet({{name}})"),
            };

            match &route.destination.0 {
                RouteDestination::Subnet(name) => assert_eq!(name, found_name),
                e => panic!("found dest {e:?} instead of Subnet({{name}})"),
            }

            *names.get_mut(found_name).unwrap() += 1;
        }

        // Each name should be used exactly once.
        for (name, count) in names {
            assert_eq!(count, 1, "subnet {name} should appear exactly once")
        }

        // Resolve the routes: we should have two for each entry:
        let resolved = datastore
            .vpc_resolve_router_rules(&opctx, router_id)
            .await
            .unwrap();
        assert_eq!(resolved.len(), 2 * subnets.len());

        // And each subnet generates a v4->v4 and v6->v6.
        for subnet in subnets {
            assert!(resolved.iter().any(|(k, v)| {
                *k == subnet.ipv4_block.0.into()
                    && match v {
                        RouterTarget::VpcSubnet(ip) => {
                            *ip == subnet.ipv4_block.0.into()
                        }
                        _ => false,
                    }
            }));
            assert!(resolved.iter().any(|(k, v)| {
                *k == subnet.ipv6_block.0.into()
                    && match v {
                        RouterTarget::VpcSubnet(ip) => {
                            *ip == subnet.ipv6_block.0.into()
                        }
                        _ => false,
                    }
            }));
        }

        routes
    }

    // Test to verify that VPC routers resolve to the primary addr
    // of an instance NIC.
    #[tokio::test]
    async fn test_vpc_router_rule_instance_resolve() {
        usdt::register_probes().unwrap();
        let logctx =
            dev::test_setup_log("test_vpc_router_rule_instance_resolve");
        let log = &logctx.log;
        let mut db = test_setup_database(&logctx.log).await;
        let (opctx, datastore) = datastore_test(&logctx, &db).await;

        let (authz_project, authz_vpc, db_vpc, authz_router, _) =
            create_initial_vpc(log, &opctx, &datastore).await;

        // Create a subnet for an instance to live in.
        let (authz_sub0, sub0) = new_subnet_ez(
            &opctx,
            &datastore,
            &db_vpc,
            &authz_vpc,
            "s0",
            [172, 30, 0, 0],
            22,
        )
        .await;

        // Add a rule pointing to the instance before it is created.
        // We're commiting some minor data integrity sins by putting
        // these into a system router, but that's irrelevant to resolution.
        let inst_name = "insty".parse::<external::Name>().unwrap();
        let _ = datastore
            .router_create_route(
                &opctx,
                &authz_router,
                RouterRoute::new(
                    Uuid::new_v4(),
                    authz_router.id(),
                    external::RouterRouteKind::Custom,
                    params::RouterRouteCreate {
                        identity: IdentityMetadataCreateParams {
                            name: "to-vpn".parse().unwrap(),
                            description: "A rule...".into(),
                        },
                        target: external::RouteTarget::Instance(
                            inst_name.clone(),
                        ),
                        destination: external::RouteDestination::IpNet(
                            "192.168.0.0/16".parse().unwrap(),
                        ),
                    },
                ),
            )
            .await
            .unwrap();

        // Resolve the rules: we will have two entries generated by the
        // VPC subnet (v4, v6).
        let routes = datastore
            .vpc_resolve_router_rules(&opctx, authz_router.id())
            .await
            .unwrap();

        assert_eq!(routes.len(), 2);

        // Create an instance, this will have no effect for now as
        // the instance lacks a NIC.
        let db_inst = datastore
            .project_create_instance(
                &opctx,
                &authz_project,
                db::model::Instance::new(
                    Uuid::new_v4(),
                    authz_project.id(),
                    &params::InstanceCreate {
                        identity: IdentityMetadataCreateParams {
                            name: inst_name.clone(),
                            description: "An instance...".into(),
                        },
                        ncpus: external::InstanceCpuCount(1),
                        memory: 10.into(),
                        hostname: "insty".parse().unwrap(),
                        user_data: vec![],
                        network_interfaces:
                            params::InstanceNetworkInterfaceAttachment::None,
                        external_ips: vec![],
                        disks: vec![],
                        ssh_public_keys: None,
                        start: false,
                    },
                ),
            )
            .await
            .unwrap();
        let (.., authz_instance) =
            db::lookup::LookupPath::new(&opctx, &datastore)
                .instance_id(db_inst.id())
                .lookup_for(authz::Action::CreateChild)
                .await
                .unwrap();

        let routes = datastore
            .vpc_resolve_router_rules(&opctx, authz_router.id())
            .await
            .unwrap();

        assert_eq!(routes.len(), 2);

        // Create a primary NIC on the instance; the route can now resolve
        // to the instance's IP.
        let nic = datastore
            .instance_create_network_interface(
                &opctx,
                &authz_sub0,
                &authz_instance,
                IncompleteNetworkInterface::new_instance(
                    Uuid::new_v4(),
                    db_inst.id(),
                    sub0,
                    IdentityMetadataCreateParams {
                        name: "nic".parse().unwrap(),
                        description: "A NIC...".into(),
                    },
                    None,
                )
                .unwrap(),
            )
            .await
            .unwrap();

        let routes = datastore
            .vpc_resolve_router_rules(&opctx, authz_router.id())
            .await
            .unwrap();

        // Verify we now have a route pointing at this instance.
        assert_eq!(routes.len(), 3);
        assert!(routes.iter().any(|(k, v)| (*k
            == "192.168.0.0/16".parse::<IpNet>().unwrap())
            && match v {
                RouterTarget::Ip(ip) => *ip == nic.ip.ip(),
                _ => false,
            }));

        db.cleanup().await.unwrap();
        logctx.cleanup_successful();
    }
}<|MERGE_RESOLUTION|>--- conflicted
+++ resolved
@@ -56,7 +56,6 @@
 use omicron_common::api::external::Error;
 use omicron_common::api::external::IdentityMetadataCreateParams;
 use omicron_common::api::external::InternalContext;
-use omicron_common::api::external::IpNet;
 use omicron_common::api::external::ListResultVec;
 use omicron_common::api::external::LookupResult;
 use omicron_common::api::external::LookupType;
@@ -67,6 +66,7 @@
 use omicron_common::api::external::UpdateResult;
 use omicron_common::api::external::Vni as ExternalVni;
 use omicron_common::api::internal::shared::RouterTarget;
+use oxnet::IpNet;
 use ref_cast::RefCast;
 use std::collections::BTreeMap;
 use std::collections::HashMap;
@@ -80,16 +80,10 @@
         &self,
         opctx: &OpContext,
     ) -> Result<(), Error> {
-<<<<<<< HEAD
-        use crate::db::fixed_data::project::SERVICES_PROJECT_ID;
-        use crate::db::fixed_data::vpc::SERVICES_VPC;
-        use crate::db::fixed_data::vpc::SERVICES_VPC_DEFAULT_V4_ROUTE_ID;
-        use crate::db::fixed_data::vpc::SERVICES_VPC_DEFAULT_V6_ROUTE_ID;
-=======
         use nexus_db_fixed_data::project::SERVICES_PROJECT_ID;
         use nexus_db_fixed_data::vpc::SERVICES_VPC;
-        use nexus_db_fixed_data::vpc::SERVICES_VPC_DEFAULT_ROUTE_ID;
->>>>>>> 450f906e
+        use nexus_db_fixed_data::vpc::SERVICES_VPC_DEFAULT_V4_ROUTE_ID;
+        use nexus_db_fixed_data::vpc::SERVICES_VPC_DEFAULT_V6_ROUTE_ID;
 
         opctx.authorize(authz::Action::Modify, &authz::DATABASE).await?;
 
@@ -259,19 +253,13 @@
         opctx: &OpContext,
         authz_router: &authz::VpcRouter,
     ) -> Result<(), Error> {
-<<<<<<< HEAD
-        use crate::db::fixed_data::vpc::SERVICES_VPC;
-        use crate::db::fixed_data::vpc_subnet::DNS_VPC_SUBNET;
-        use crate::db::fixed_data::vpc_subnet::DNS_VPC_SUBNET_ROUTE_ID;
-        use crate::db::fixed_data::vpc_subnet::NEXUS_VPC_SUBNET;
-        use crate::db::fixed_data::vpc_subnet::NEXUS_VPC_SUBNET_ROUTE_ID;
-        use crate::db::fixed_data::vpc_subnet::NTP_VPC_SUBNET;
-        use crate::db::fixed_data::vpc_subnet::NTP_VPC_SUBNET_ROUTE_ID;
-=======
+        use nexus_db_fixed_data::vpc::SERVICES_VPC;
         use nexus_db_fixed_data::vpc_subnet::DNS_VPC_SUBNET;
+        use nexus_db_fixed_data::vpc_subnet::DNS_VPC_SUBNET_ROUTE_ID;
         use nexus_db_fixed_data::vpc_subnet::NEXUS_VPC_SUBNET;
+        use nexus_db_fixed_data::vpc_subnet::NEXUS_VPC_SUBNET_ROUTE_ID;
         use nexus_db_fixed_data::vpc_subnet::NTP_VPC_SUBNET;
->>>>>>> 450f906e
+        use nexus_db_fixed_data::vpc_subnet::NTP_VPC_SUBNET_ROUTE_ID;
 
         debug!(opctx.log, "attempting to create built-in VPC Subnets");
 
@@ -1653,10 +1641,10 @@
             // around named entities here.
             let (v4_dest, v6_dest) = match rule.destination.0 {
                 RouteDestination::Ip(ip @ IpAddr::V4(_)) => {
-                    (Some(IpNet::single(ip)), None)
+                    (Some(IpNet::host_net(ip)), None)
                 }
                 RouteDestination::Ip(ip @ IpAddr::V6(_)) => {
-                    (None, Some(IpNet::single(ip)))
+                    (None, Some(IpNet::host_net(ip)))
                 }
                 RouteDestination::IpNet(ip @ IpNet::V4(_)) => (Some(ip), None),
                 RouteDestination::IpNet(ip @ IpNet::V6(_)) => (None, Some(ip)),
@@ -1793,17 +1781,10 @@
     use crate::db::datastore::test::sled_system_hardware_for_test;
     use crate::db::datastore::test_utils::datastore_test;
     use crate::db::datastore::test_utils::IneligibleSleds;
-<<<<<<< HEAD
-    use crate::db::fixed_data::silo::DEFAULT_SILO;
-    use crate::db::fixed_data::vpc_subnet::NEXUS_VPC_SUBNET;
     use crate::db::model::Project;
     use crate::db::queries::vpc::MAX_VNI_SEARCH_RANGE_SIZE;
-    use ipnetwork::Ipv4Network;
-=======
-    use crate::db::model::Project;
-    use crate::db::queries::vpc::MAX_VNI_SEARCH_RANGE_SIZE;
+    use nexus_db_fixed_data::silo::DEFAULT_SILO;
     use nexus_db_fixed_data::vpc_subnet::NEXUS_VPC_SUBNET;
->>>>>>> 450f906e
     use nexus_db_model::IncompleteNetworkInterface;
     use nexus_db_model::SledUpdate;
     use nexus_reconfigurator_planning::blueprint_builder::BlueprintBuilder;
@@ -1821,6 +1802,8 @@
     use omicron_test_utils::dev;
     use omicron_uuid_kinds::GenericUuid;
     use omicron_uuid_kinds::SledUuid;
+    use oxnet::IpNet;
+    use oxnet::Ipv4Net;
     use slog::info;
 
     // Test that we detect the right error condition and return None when we
@@ -2406,7 +2389,9 @@
     ) -> (authz::VpcSubnet, VpcSubnet) {
         let ipv6_block = db_vpc
             .ipv6_prefix
-            .random_subnet(external::Ipv6Net::VPC_SUBNET_IPV6_PREFIX_LENGTH)
+            .random_subnet(
+                omicron_common::address::VPC_SUBNET_IPV6_PREFIX_LENGTH,
+            )
             .map(|block| block.0)
             .unwrap();
 
@@ -2421,13 +2406,8 @@
                         name: name.parse().unwrap(),
                         description: "A subnet...".into(),
                     },
-                    external::Ipv4Net(
-                        Ipv4Network::new(
-                            core::net::Ipv4Addr::from(ip),
-                            prefix_len,
-                        )
+                    Ipv4Net::new(core::net::Ipv4Addr::from(ip), prefix_len)
                         .unwrap(),
-                    ),
                     ipv6_block,
                 ),
             )
