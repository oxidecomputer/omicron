--- conflicted
+++ resolved
@@ -1279,11 +1279,8 @@
     use omicron_common::api::internal::shared::NetworkInterfaceKind;
     use omicron_test_utils::dev;
     use omicron_uuid_kinds::GenericUuid;
-<<<<<<< HEAD
     use omicron_uuid_kinds::OmicronZoneUuid;
-=======
     use omicron_uuid_kinds::SledUuid;
->>>>>>> 00971809
     use slog::info;
     use std::collections::BTreeMap;
     use std::net::IpAddr;
