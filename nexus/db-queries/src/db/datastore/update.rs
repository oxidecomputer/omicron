--- conflicted
+++ resolved
@@ -22,11 +22,7 @@
 use nexus_db_lookup::DbConnection;
 use nexus_db_model::{
     ArtifactHash, DbTypedUuid, TargetRelease, TufArtifact, TufRepo,
-<<<<<<< HEAD
     TufRepoDescription, TufRepoUpload, TufTrustRoot, to_db_typed_uuid,
-=======
-    TufRepoDescription, TufTrustRoot, to_db_typed_uuid,
->>>>>>> f41bd73b
 };
 use nexus_types::external_api::views::TufRepoUploadStatus;
 use omicron_common::api::external::{
@@ -166,8 +162,6 @@
     /// but that makes an additional query for the artifacts that we don't need
     /// in the code that uses this method.
     pub async fn tuf_repo_get_version(
-<<<<<<< HEAD
-=======
         &self,
         opctx: &OpContext,
         tuf_repo_id: &DbTypedUuid<TufRepoKind>,
@@ -180,32 +174,7 @@
         tuf_repo::table
             .select(tuf_repo::system_version)
             .filter(tuf_repo::id.eq(tuf_repo_id.into_untyped_uuid()))
-            .first_async::<SemverVersion>(&*conn)
-            .await
-            .map(|v| v.0)
-            .map_err(|e| public_error_from_diesel(e, ErrorHandler::Server))
-            // looking up a non-existent ID will 500, but it doesn't
-            // automatically include the bad ID
-            .with_internal_context(|| {
-                format!("tuf_repo_get_version {tuf_repo_id}")
-            })
-    }
-
-    /// Returns the list of all TUF repo artifacts known to the system.
-    pub async fn tuf_list_repos(
->>>>>>> f41bd73b
-        &self,
-        opctx: &OpContext,
-        tuf_repo_id: &DbTypedUuid<TufRepoKind>,
-    ) -> LookupResult<semver::Version> {
-        opctx
-            .authorize(authz::Action::Read, &authz::TARGET_RELEASE_CONFIG)
-            .await?;
-        let conn = self.pool_connection_authorized(opctx).await?;
-        use nexus_db_schema::schema::tuf_repo;
-        tuf_repo::table
-            .select(tuf_repo::system_version)
-            .filter(tuf_repo::id.eq(tuf_repo_id.into_untyped_uuid()))
+            // TODO: filter out pruned
             .first_async::<SemverVersion>(&*conn)
             .await
             .map(|v| v.0)
