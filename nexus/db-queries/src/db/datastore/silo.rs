--- conflicted
+++ resolved
@@ -112,11 +112,7 @@
         self.silo_create_conn(
             conn,
             opctx,
-<<<<<<< HEAD
-            group_opctx,
-=======
             nexus_opctx,
->>>>>>> 3072e204
             new_silo_params,
             dns_update,
         )
@@ -128,11 +124,7 @@
         conn: &(impl async_bb8_diesel::AsyncConnection<DbConnection, ConnErr>
               + Sync),
         opctx: &OpContext,
-<<<<<<< HEAD
-        group_opctx: &OpContext,
-=======
         nexus_opctx: &OpContext,
->>>>>>> 3072e204
         new_silo_params: params::SiloCreate,
         dns_update: DnsVersionUpdateBuilder,
     ) -> CreateResult<Silo>
@@ -204,9 +196,6 @@
             };
 
         conn.transaction_async(|conn| async move {
-<<<<<<< HEAD
-            let silo = silo_create_query.get_result_async(&conn).await?;
-=======
             let silo = silo_create_query
                 .get_result_async(&conn)
                 .await
@@ -219,7 +208,6 @@
                         ),
                     )
                 })?;
->>>>>>> 3072e204
             self.virtual_provisioning_collection_create_on_connection(
                 &conn,
                 VirtualProvisioningCollection::new(
@@ -239,11 +227,7 @@
                 insert_new_query.execute_async(&conn).await?;
             }
 
-<<<<<<< HEAD
-            self.dns_update(group_opctx, &conn, dns_update).await?;
-=======
             self.dns_update(nexus_opctx, &conn, dns_update).await?;
->>>>>>> 3072e204
 
             Ok(silo)
         })
