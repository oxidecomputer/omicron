// This Source Code Form is subject to the terms of the Mozilla Public
// License, v. 2.0. If a copy of the MPL was not distributed with this
// file, You can obtain one at https://mozilla.org/MPL/2.0/.

//! [`DataStore`] methods on [`IpPool`]s.

use super::DataStore;
use super::SQL_BATCH_SIZE;
use crate::authz;
use crate::authz::ApiResource;
use crate::context::OpContext;
use crate::db::collection_insert::AsyncInsertError;
use crate::db::collection_insert::DatastoreCollection;
use crate::db::datastore::SERVICE_IPV4_POOL_NAME;
use crate::db::datastore::SERVICE_IPV6_POOL_NAME;
use crate::db::identity::Resource;
use crate::db::model::IpKind;
use crate::db::model::IpPool;
use crate::db::model::IpPoolRange;
use crate::db::model::IpPoolReservationType;
use crate::db::model::IpPoolResource;
use crate::db::model::IpPoolResourceType;
use crate::db::model::IpPoolType;
use crate::db::model::IpPoolUpdate;
use crate::db::model::Name;
use crate::db::pagination::Paginator;
use crate::db::pagination::paginated;
use crate::db::queries::ip_pool::FilterOverlappingIpRanges;
use crate::db::raw_query_builder::QueryBuilder;
use crate::db::raw_query_builder::SelectableSql;
use crate::db::raw_query_builder::TypedSqlQuery;
use async_bb8_diesel::AsyncRunQueryDsl;
use chrono::Utc;
use diesel::prelude::*;
use diesel::result::DatabaseErrorKind;
use diesel::result::Error as DieselError;
use diesel::sql_types;
use ipnetwork::IpNetwork;
use nexus_db_errors::ErrorHandler;
use nexus_db_errors::OptionalError;
use nexus_db_errors::TransactionError;
use nexus_db_errors::public_error_from_diesel;
use nexus_db_errors::public_error_from_diesel_lookup;
use nexus_db_lookup::DbConnection;
use nexus_db_lookup::LookupPath;
use nexus_db_model::InternetGateway;
use nexus_db_model::InternetGatewayIpPool;
use nexus_db_model::IpVersion;
use nexus_db_model::Project;
use nexus_db_model::Vpc;
use nexus_db_schema::enums::IpKindEnum;
use nexus_db_schema::enums::IpPoolReservationTypeEnum;
use nexus_types::external_api::shared::IpRange;
<<<<<<< HEAD
use omicron_common::address::{IPV4_SSM_SUBNET, IPV6_SSM_SUBNET};
=======
use nexus_types::silo::INTERNAL_SILO_ID;
>>>>>>> b751cada
use omicron_common::api::external::CreateResult;
use omicron_common::api::external::DataPageParams;
use omicron_common::api::external::DeleteResult;
use omicron_common::api::external::Error;
use omicron_common::api::external::IdentityMetadataCreateParams;
use omicron_common::api::external::InternalContext;
use omicron_common::api::external::ListResultVec;
use omicron_common::api::external::LookupResult;
use omicron_common::api::external::LookupType;
use omicron_common::api::external::ResourceType;
use omicron_common::api::external::UpdateResult;
use omicron_common::api::external::http_pagination::PaginatedBy;
use ref_cast::RefCast;
use uuid::Uuid;

/// Helper type with both an authz IP Pool and the actual DB record.
#[derive(Debug, Clone)]
pub struct ServiceIpPool {
    pub authz_pool: authz::IpPool,
    pub db_pool: IpPool,
}

/// Helper type with service IP Pool information for both IP versions.
#[derive(Debug, Clone)]
pub struct ServiceIpPools {
    pub ipv4: ServiceIpPool,
    pub ipv6: ServiceIpPool,
}

impl ServiceIpPools {
    /// Return the IP Pool appropriate for a range, based on its version.
    pub fn pool_for_range(&self, range: &IpRange) -> &ServiceIpPool {
        if range.first_address().is_ipv4() { &self.ipv4 } else { &self.ipv6 }
    }

    /// Return the IP Pool appropriate for an IP version.
    pub fn pool_for_version(&self, version: IpVersion) -> &IpPool {
        match version {
            IpVersion::V4 => &self.ipv4.db_pool,
            IpVersion::V6 => &self.ipv6.db_pool,
        }
    }
}

// Error message emitted when a user attempts to link an IP Pool and internal
// Silo, but the pool is already reserved for internal use, or vice versa.
const BAD_SILO_LINK_ERROR: &str = "IP Pools cannot be both linked to external \
    Silos and reserved for internal Oxide usage.";

// Error message emitted when a user attempts to unlink an IP Pool from a Silo
// while the pool has external IP addresses allocated from it.
const POOL_HAS_IPS_ERROR: &str =
    "IP addresses from this pool are in use in the linked silo";

// Error message emitted when a user attempts to unlink an IP Pool from the
// Oxide internal Silo, without at least one other IP Pool linked to it.
const LAST_POOL_ERROR: &str = "Cannot delete the last IP Pool reserved for \
    Oxide internal usage. Create and reserve at least one more IP Pool \
    before deleting this one.";

impl DataStore {
<<<<<<< HEAD
    async fn ip_pools_list_with_type(
=======
    /// List IP Pools by their reservation type and optionally IP version, paginated.
    pub async fn ip_pools_list_paginated(
>>>>>>> b751cada
        &self,
        opctx: &OpContext,
        reservation_type: IpPoolReservationType,
        version: Option<IpVersion>,
        pagparams: &PaginatedBy<'_>,
        pool_type: Option<IpPoolType>,
    ) -> ListResultVec<IpPool> {
        use nexus_db_schema::schema::ip_pool;
        opctx
            .authorize(authz::Action::ListChildren, &authz::IP_POOL_LIST)
            .await?;
<<<<<<< HEAD
        let mut q = match pagparams {
            PaginatedBy::Id(pagparams) => {
                paginated(ip_pool::table, ip_pool::id, pagparams)
=======
        let mut query = match pagparams {
            PaginatedBy::Id(by_id) => {
                paginated(ip_pool::table, ip_pool::id, by_id)
>>>>>>> b751cada
            }
            PaginatedBy::Name(by_name) => paginated(
                ip_pool::table,
                ip_pool::name,
                &by_name.map_name(|n| Name::ref_cast(n)),
            ),
        };
<<<<<<< HEAD

        if let Some(pt) = pool_type {
            q = q.filter(ip_pool::pool_type.eq(pt));
        }

        q.filter(ip_pool::name.ne(SERVICE_IPV4_POOL_NAME))
            .filter(ip_pool::name.ne(SERVICE_IPV6_POOL_NAME))
            .filter(ip_pool::time_deleted.is_null())
=======
        query = match version {
            Some(ver) => query.filter(ip_pool::ip_version.eq(ver)),
            None => query,
        };
        query
            .filter(ip_pool::time_deleted.is_null())
            .filter(ip_pool::reservation_type.eq(reservation_type))
>>>>>>> b751cada
            .select(IpPool::as_select())
            .get_results_async(&*self.pool_connection_authorized(opctx).await?)
            .await
            .map_err(|e| public_error_from_diesel(e, ErrorHandler::Server))
    }

    /// List IP Pools
<<<<<<< HEAD
=======
    ///
    /// This returns the pools available for external customer use.
>>>>>>> b751cada
    pub async fn ip_pools_list(
        &self,
        opctx: &OpContext,
        pagparams: &PaginatedBy<'_>,
    ) -> ListResultVec<IpPool> {
<<<<<<< HEAD
        self.ip_pools_list_with_type(opctx, pagparams, None).await
    }

    /// List Multicast IP Pools
    pub async fn ip_pools_list_multicast(
        &self,
        opctx: &OpContext,
        pagparams: &PaginatedBy<'_>,
    ) -> ListResultVec<IpPool> {
        self.ip_pools_list_with_type(
            opctx,
            pagparams,
            Some(IpPoolType::Multicast),
        )
        .await
    }

    /// List Unicast IP Pools
    pub async fn ip_pools_list_unicast(
        &self,
        opctx: &OpContext,
        pagparams: &PaginatedBy<'_>,
    ) -> ListResultVec<IpPool> {
        self.ip_pools_list_with_type(
            opctx,
            pagparams,
            Some(IpPoolType::Unicast),
=======
        self.ip_pools_list_paginated(
            opctx,
            IpPoolReservationType::ExternalSilos,
            None,
            pagparams,
>>>>>>> b751cada
        )
        .await
    }

    /// Look up whether the given pool is available to users in the current
    /// silo, i.e., whether there is an entry in the association table linking
    /// the pool with that silo
    //
    // TODO-correctness: This seems difficult to use without TOCTOU issues. It's
    // currently used to ensure there's a link between a Silo and an IP Pool
    // when allocating an external address for an instance in that Silo. But
    // that works by checking that the link exists, and then in a separate
    // query, allocating an address out of it. Suppose the silo was unlinked
    // after this check, but before the external address allocation query ran.
    // Then one could end up with an address from an unlinked IP Pool, which
    // seems wrong.
    //
    // See https://github.com/oxidecomputer/omicron/issues/8992
    pub async fn ip_pool_fetch_link(
        &self,
        opctx: &OpContext,
        ip_pool_id: Uuid,
    ) -> LookupResult<IpPoolResource> {
        use nexus_db_schema::schema::ip_pool;
        use nexus_db_schema::schema::ip_pool_resource;

        let authz_silo = opctx.authn.silo_required().internal_context(
            "fetching link from an IP pool to current silo",
        )?;

        ip_pool::table
            .inner_join(ip_pool_resource::table)
            .filter(
                ip_pool_resource::resource_type
                    .eq(IpPoolResourceType::Silo)
                    .and(ip_pool_resource::resource_id.eq(authz_silo.id())),
            )
            .filter(ip_pool::id.eq(ip_pool_id))
            .filter(ip_pool::time_deleted.is_null())
            .select(IpPoolResource::as_select())
            .first_async::<IpPoolResource>(
                &*self.pool_connection_authorized(opctx).await?,
            )
            .await
            .map_err(|e| public_error_from_diesel(e, ErrorHandler::Server))
    }

    /// Look up the default IP pool for the current silo by pool type.
    ///
    /// Related to `ip_pools_fetch_default`, but this one allows you to specify
    /// the pool type (unicast or multicast) to fetch the default pool of that
    /// type.
    async fn ip_pools_fetch_default_by_type(
        &self,
        opctx: &OpContext,
        pool_type: IpPoolType,
    ) -> LookupResult<(authz::IpPool, IpPool)> {
        use nexus_db_schema::schema::ip_pool;
        use nexus_db_schema::schema::ip_pool_resource;

        let authz_silo_id = opctx.authn.silo_required()?.id();

        // TODO: Need auth check here. Only fleet viewers can list children on
        // IP_POOL_LIST, so if we check that, nobody can make instances. This
        // used to check CreateChild on an individual IP pool, but now we're not
        // looking up by name so the check is more complicated
        //
        // opctx
        //     .authorize(authz::Action::ListChildren, &authz::IP_POOL_LIST)
        //     .await?;

        let lookup_type = LookupType::ByOther(format!(
            "default {pool_type} IP pool for current silo"
        ));

        ip_pool::table
            .inner_join(ip_pool_resource::table)
            .filter(
                ip_pool_resource::resource_type.eq(IpPoolResourceType::Silo),
            )
            .filter(ip_pool_resource::resource_id.eq(authz_silo_id))
            .filter(ip_pool_resource::is_default.eq(true))
            .filter(ip_pool::time_deleted.is_null())
            // Filter by pool type
            .filter(ip_pool::pool_type.eq(pool_type))
            // Order by most specific first so we get the most specific.
            // resource_type is an enum in the DB and therefore gets its order
            // from the definition; it's not lexicographic. So correctness here
            // relies on the types being most-specific-first in the definition.
            // There are tests for this.
            .order(ip_pool_resource::resource_type.asc())
            .select(IpPool::as_select())
            .first_async::<IpPool>(
                &*self.pool_connection_authorized(opctx).await?,
            )
            .await
            .map_err(|e| {
                public_error_from_diesel_lookup(
                    e,
                    ResourceType::IpPool,
                    &lookup_type,
                )
            })
            .map(|ip_pool| {
                let authz_pool =
                    authz::IpPool::new(authz::FLEET, ip_pool.id(), lookup_type);
                (authz_pool, ip_pool)
            })
    }

    /// Look up internal service IP Pools for both IP versions.
    ///
    /// This is useful when you need to handle resources like external IPs where
    /// the actual address might be from either IP version.
    //
    // TODO-remove: Use list_ip_pools_for_internal instead.
    //
    // See https://github.com/oxidecomputer/omicron/issues/8947.
    pub async fn ip_pools_service_lookup_both_versions(
        &self,
        opctx: &OpContext,
    ) -> LookupResult<ServiceIpPools> {
        let ipv4 = self.ip_pools_service_lookup(opctx, IpVersion::V4).await?;
        let ipv6 = self.ip_pools_service_lookup(opctx, IpVersion::V6).await?;
        Ok(ServiceIpPools {
            ipv4: ServiceIpPool { authz_pool: ipv4.0, db_pool: ipv4.1 },
            ipv6: ServiceIpPool { authz_pool: ipv6.0, db_pool: ipv6.1 },
        })
    }

    /// Look up the default IP pool for the current silo. If there is no default
    /// at silo scope, fall back to the next level up, namely the fleet default.
    ///
    /// There should always be a default pool at the fleet level, though this
    /// query can theoretically fail if someone is able to delete that pool or
    /// make another one the default and delete that.
    pub async fn ip_pools_fetch_default(
        &self,
        opctx: &OpContext,
    ) -> LookupResult<(authz::IpPool, IpPool)> {
        // Default to unicast pools (existing behavior)
        self.ip_pools_fetch_default_by_type(opctx, IpPoolType::Unicast).await
    }

    /// Pool resolution for allocation by pool type.
    ///
    /// If pool is provided, validate it's linked to this silo and is of the
    /// correct type. If no pool is provided, fetch the default pool of the
    /// specified type for this silo. Once the pool is resolved (by either
    /// method) do an auth check. Then return the pool.
    pub async fn resolve_pool_for_allocation(
        &self,
        opctx: &OpContext,
        pool: Option<authz::IpPool>,
        pool_type: IpPoolType,
    ) -> LookupResult<authz::IpPool> {
        use nexus_db_schema::schema::ip_pool;

        let authz_pool = match pool {
            Some(authz_pool) => {
                self.ip_pool_fetch_link(opctx, authz_pool.id())
                    .await
                    .map_err(|_| authz_pool.not_found())?;

                let pool_record = {
                    ip_pool::table
                        .filter(ip_pool::id.eq(authz_pool.id()))
                        .filter(ip_pool::time_deleted.is_null())
                        .select(IpPool::as_select())
                        .first_async::<IpPool>(
                            &*self.pool_connection_authorized(opctx).await?,
                        )
                        .await
                        .map_err(|_| authz_pool.not_found())?
                };

                // Verify it's the correct pool type
                if pool_record.pool_type != pool_type {
                    return Err(Error::invalid_request(&format!(
                        "Pool '{}' is not a {} pool (type: {})",
                        pool_record.identity.name,
                        pool_type,
                        pool_record.pool_type
                    )));
                }

                authz_pool
            }
            // If no pool specified, use the default pool of the specified type
            None => {
                let (authz_pool, ..) = self
                    .ip_pools_fetch_default_by_type(opctx, pool_type)
                    .await?;
                authz_pool
            }
        };
        opctx.authorize(authz::Action::CreateChild, &authz_pool).await?;
        Ok(authz_pool)
    }

    /// Look up IP pool intended for internal services by its well-known name.
    ///
    /// This method may require an index by Availability Zone in the future.
    //
    // TODO-remove: Use ip_pools_list_paginated with the right enum type
    // instead.
    //
    // See https://github.com/oxidecomputer/omicron/issues/8947.
    pub async fn ip_pools_service_lookup(
        &self,
        opctx: &OpContext,
        ip_version: IpVersion,
    ) -> LookupResult<(authz::IpPool, IpPool)> {
        let name = match ip_version {
            IpVersion::V4 => SERVICE_IPV4_POOL_NAME,
            IpVersion::V6 => SERVICE_IPV6_POOL_NAME,
        };
        let name =
            Name(name.parse().expect("should be able to parse builtin names"));
        LookupPath::new(&opctx, self).ip_pool_name(&name).fetch().await
    }

    /// Creates a new IP pool.
    pub async fn ip_pool_create(
        &self,
        opctx: &OpContext,
        pool: IpPool,
    ) -> CreateResult<IpPool> {
        use nexus_db_schema::schema::ip_pool::dsl;
        opctx
            .authorize(authz::Action::CreateChild, &authz::IP_POOL_LIST)
            .await?;
        let pool_name = pool.name().as_str().to_string();

        diesel::insert_into(dsl::ip_pool)
            .values(pool)
            .returning(IpPool::as_returning())
            .get_result_async(&*self.pool_connection_authorized(opctx).await?)
            .await
            .map_err(|e| {
                public_error_from_diesel(
                    e,
                    ErrorHandler::Conflict(ResourceType::IpPool, &pool_name),
                )
            })
    }

    /// Delete an IP Pool, and any links between it an any Silos.
    ///
    /// This fails if there are still IP Ranges in the pool, or if we're
    /// deleting the last pool reserved for Oxide use.
    pub async fn ip_pool_delete(
        &self,
        opctx: &OpContext,
        authz_pool: &authz::IpPool,
        db_pool: &IpPool,
    ) -> DeleteResult {
        use nexus_db_schema::schema::ip_pool::dsl;
        use nexus_db_schema::schema::ip_pool_range;
        use nexus_db_schema::schema::ip_pool_resource;
        opctx.authorize(authz::Action::Delete, authz_pool).await?;

        let conn = self.pool_connection_authorized(opctx).await?;

        // Verify there are no IP ranges still in this pool
        let range = ip_pool_range::dsl::ip_pool_range
            .filter(ip_pool_range::dsl::ip_pool_id.eq(authz_pool.id()))
            .filter(ip_pool_range::dsl::time_deleted.is_null())
            .select(ip_pool_range::dsl::id)
            .limit(1)
            .first_async::<Uuid>(&*conn)
            .await
            .optional()
            .map_err(|e| public_error_from_diesel(e, ErrorHandler::Server))?;
        if range.is_some() {
            return Err(Error::invalid_request(
                "IP Pool cannot be deleted while it contains IP ranges",
            ));
        }

        // Add a small subquery, if needed, to ensure that we don't delete this
        // IP Pool if it's the last reserved pool. There has to always be at
        // least one of these.
        let enough_reserved_pools = if matches!(
            db_pool.reservation_type,
            IpPoolReservationType::ExternalSilos
        ) {
            diesel::dsl::sql::<sql_types::Bool>("TRUE")
        } else {
            diesel::dsl::sql::<sql_types::Bool>(&count_reserved_pools_subquery(
                db_pool.reservation_type,
            ))
        };

        // Delete the pool, conditional on the rcgen not having changed. This
        // protects the delete from occuring if clients created a new IP range
        // in between the above check for children and this query.
        let now = Utc::now();
        let updated_rows = diesel::update(dsl::ip_pool)
            .filter(dsl::time_deleted.is_null())
            .filter(dsl::id.eq(authz_pool.id()))
            .filter(dsl::rcgen.eq(db_pool.rcgen))
            .filter(enough_reserved_pools)
            .set(dsl::time_deleted.eq(now))
            .execute_async(&*conn)
            .await
            .map_err(|e| match e {
                DieselError::DatabaseError(
                    DatabaseErrorKind::Unknown,
                    ref info,
                ) if info.message().ends_with("invalid bool value") => {
                    Error::invalid_request(LAST_POOL_ERROR)
                }
                _ => public_error_from_diesel(
                    e,
                    ErrorHandler::NotFoundByResource(authz_pool),
                ),
            })?;

        if updated_rows == 0 {
            return Err(Error::invalid_request(
                "deletion failed due to concurrent modification",
            ));
        }

        // Rather than treating outstanding links as a blocker for pool delete,
        // just delete them. If we've gotten this far, we know there are no
        // ranges in the pool, which means it can't be in use.

        // delete any links from this pool to any other resources (silos)
        diesel::delete(ip_pool_resource::table)
            .filter(ip_pool_resource::ip_pool_id.eq(authz_pool.id()))
            .execute_async(&*conn)
            .await
            .map_err(|e| public_error_from_diesel(e, ErrorHandler::Server))?;

        Ok(())
    }

    /// Check whether the pool is internal by checking that it exists and is
    /// associated with the internal silo
    //
    // TODO-remove: This should go away when we let operators reserve any IP
    // Pools for internal Oxide usage. The pool belongs to them even in that
    // case, and so we should show it to them.
    //
    // See https://github.com/oxidecomputer/omicron/issues/8947.
    pub async fn ip_pool_is_internal(
        &self,
        opctx: &OpContext,
        authz_pool: &authz::IpPool,
    ) -> LookupResult<bool> {
        use nexus_db_schema::schema::ip_pool;
        ip_pool::table
            .find(authz_pool.id())
            .filter(ip_pool::time_deleted.is_null())
            .select(
                ip_pool::reservation_type
                    .eq(IpPoolReservationType::OxideInternal),
            )
            .first_async::<bool>(
                &*self.pool_connection_authorized(opctx).await?,
            )
            .await
            .optional()
            .map(|result| result.unwrap_or(false))
            .map_err(|e| public_error_from_diesel(e, ErrorHandler::Server))
    }

    pub async fn ip_pool_update(
        &self,
        opctx: &OpContext,
        authz_pool: &authz::IpPool,
        updates: IpPoolUpdate,
    ) -> UpdateResult<IpPool> {
        use nexus_db_schema::schema::ip_pool::dsl;
        opctx.authorize(authz::Action::Modify, authz_pool).await?;

        diesel::update(dsl::ip_pool)
            .filter(dsl::id.eq(authz_pool.id()))
            .filter(dsl::time_deleted.is_null())
            .set(updates)
            .returning(IpPool::as_returning())
            .get_result_async(&*self.pool_connection_authorized(opctx).await?)
            .await
            .map_err(|e| {
                public_error_from_diesel(
                    e,
                    ErrorHandler::NotFoundByResource(authz_pool),
                )
            })
    }

    /// Reserve an IP Pool for a specific use.
    pub async fn ip_pool_reserve(
        &self,
        opctx: &OpContext,
        authz_pool: &authz::IpPool,
        db_pool: &IpPool,
        reservation_type: IpPoolReservationType,
    ) -> UpdateResult<()> {
        if db_pool.reservation_type == reservation_type {
            return Err(Error::invalid_request(format!(
                "IP Pool already has reservation type '{}'",
                reservation_type,
            )));
        }
        let n_rows = reserve_ip_pool_query(db_pool, reservation_type)
            .execute_async(&*self.pool_connection_authorized(opctx).await?)
            .await
            .map_err(|e| match e {
                DieselError::DatabaseError(
                    DatabaseErrorKind::Unknown,
                    ref info,
                ) => {
                    let message = info.message();
                    if message.ends_with("invalid bool value") {
                        Error::invalid_request(BAD_SILO_LINK_ERROR)
                    } else if message.contains("division by zero") {
                        Error::invalid_request(POOL_HAS_IPS_ERROR)
                    } else if message.starts_with("could not parse")
                        && message.contains("as type int")
                    {
                        Error::invalid_request(LAST_POOL_ERROR)
                    } else {
                        public_error_from_diesel(e, ErrorHandler::Server)
                    }
                }
                _ => public_error_from_diesel(
                    e,
                    ErrorHandler::NotFoundByResource(authz_pool),
                ),
            })?;
        if n_rows == 0 {
            Err(Error::invalid_request(
                "update failed due to concurrent modification",
            ))
        } else {
            Ok(())
        }
    }

    /// Return the number of IPs allocated from and the capacity of the provided
    /// IP Pool.
    pub async fn ip_pool_utilization(
        &self,
        opctx: &OpContext,
        authz_pool: &authz::IpPool,
    ) -> Result<(i64, u128), Error> {
        opctx.authorize(authz::Action::Read, authz_pool).await?;
        opctx.authorize(authz::Action::ListChildren, authz_pool).await?;
        let conn = self.pool_connection_authorized(opctx).await?;
        let (allocated, ranges) = self
            .transaction_retry_wrapper("ip_pool_utilization")
            .transaction(&conn, |conn| async move {
                let allocated = self
                    .ip_pool_allocated_count_on_connection(&conn, authz_pool)
                    .await?;
                let ranges = self
                    .ip_pool_list_ranges_batched_on_connection(
                        &conn, authz_pool,
                    )
                    .await?;
                Ok((allocated, ranges))
            })
            .await
            .map_err(|e| match &e {
                DieselError::NotFound => public_error_from_diesel(
                    e,
                    ErrorHandler::NotFoundByResource(authz_pool),
                ),
                _ => public_error_from_diesel(e, ErrorHandler::Server),
            })?;
        let capacity = Self::accumulate_ip_range_sizes(ranges)?;
        Ok((allocated, capacity))
    }

    /// Return the total number of IPs allocated from the provided pool.
    #[cfg(test)]
    async fn ip_pool_allocated_count(
        &self,
        opctx: &OpContext,
        authz_pool: &authz::IpPool,
    ) -> Result<i64, Error> {
        opctx.authorize(authz::Action::Read, authz_pool).await?;
        let conn = self.pool_connection_authorized(opctx).await?;
        self.ip_pool_allocated_count_on_connection(&conn, authz_pool)
            .await
            .map_err(|e| public_error_from_diesel(e, ErrorHandler::Server))
    }

    async fn ip_pool_allocated_count_on_connection(
        &self,
        conn: &async_bb8_diesel::Connection<DbConnection>,
        authz_pool: &authz::IpPool,
    ) -> Result<i64, DieselError> {
        use nexus_db_schema::schema::external_ip;
        external_ip::table
            .filter(external_ip::ip_pool_id.eq(authz_pool.id()))
            .filter(external_ip::time_deleted.is_null())
            .select(diesel::dsl::count_distinct(external_ip::ip))
            .first_async::<i64>(conn)
            .await
    }

    /// Return the total capacity of the provided pool.
    #[cfg(test)]
    async fn ip_pool_total_capacity(
        &self,
        opctx: &OpContext,
        authz_pool: &authz::IpPool,
    ) -> Result<u128, Error> {
        opctx.authorize(authz::Action::Read, authz_pool).await?;
        opctx.authorize(authz::Action::ListChildren, authz_pool).await?;
        let conn = self.pool_connection_authorized(opctx).await?;
        self.ip_pool_list_ranges_batched_on_connection(&conn, authz_pool)
            .await
            .map_err(|e| {
                public_error_from_diesel(
                    e,
                    ErrorHandler::NotFoundByResource(authz_pool),
                )
            })
            .and_then(Self::accumulate_ip_range_sizes)
    }

    async fn ip_pool_list_ranges_batched_on_connection(
        &self,
        conn: &async_bb8_diesel::Connection<DbConnection>,
        authz_pool: &authz::IpPool,
    ) -> Result<Vec<(IpNetwork, IpNetwork)>, DieselError> {
        use nexus_db_schema::schema::ip_pool_range;
        ip_pool_range::table
            .filter(ip_pool_range::ip_pool_id.eq(authz_pool.id()))
            .filter(ip_pool_range::time_deleted.is_null())
            .select((ip_pool_range::first_address, ip_pool_range::last_address))
            // This is a rare unpaginated DB query, which means we are
            // vulnerable to a resource exhaustion attack in which someone
            // creates a very large number of ranges in order to make this
            // query slow. In order to mitigate that, we limit the query to the
            // (current) max allowed page size, effectively making this query
            // exactly as vulnerable as if it were paginated. If there are more
            // than 10,000 ranges in a pool, we will undercount, but I have a
            // hard time seeing that as a practical problem.
            .limit(10000)
            .get_results_async::<(IpNetwork, IpNetwork)>(conn)
            .await
    }

    fn accumulate_ip_range_sizes(
        ranges: Vec<(IpNetwork, IpNetwork)>,
    ) -> Result<u128, Error> {
        let mut count: u128 = 0;
        for range in ranges.into_iter() {
            let first = range.0.ip();
            let last = range.1.ip();
            let r = IpRange::try_from((first, last))
                .map_err(|e| Error::internal_error(e.as_str()))?;
            match r {
                IpRange::V4(r) => count += u128::from(r.len()),
                IpRange::V6(r) => count += r.len(),
            }
        }
        Ok(count)
    }

    /// List Silos linked to the given IP Pool.
    pub async fn ip_pool_silo_list(
        &self,
        opctx: &OpContext,
        authz_pool: &authz::IpPool,
        pagparams: &DataPageParams<'_, Uuid>,
    ) -> ListResultVec<IpPoolResource> {
        use nexus_db_schema::schema::ip_pool;
        use nexus_db_schema::schema::ip_pool_resource;
        use nexus_db_schema::schema::silo;

        paginated(
            ip_pool_resource::table,
            ip_pool_resource::resource_id,
            pagparams,
        )
        .inner_join(ip_pool::table)
        .inner_join(silo::table.on(silo::id.eq(ip_pool_resource::resource_id)))
        .filter(ip_pool::id.eq(authz_pool.id()))
        .filter(ip_pool::time_deleted.is_null())
        .filter(silo::time_deleted.is_null())
        .filter(silo::discoverable.eq(true))
        .select(IpPoolResource::as_select())
        .load_async::<IpPoolResource>(
            &*self.pool_connection_authorized(opctx).await?,
        )
        .await
        .map_err(|e| public_error_from_diesel(e, ErrorHandler::Server))
    }

    /// List IP Pools linked to the given Silo.
    ///
    /// Returns (IpPool, IpPoolResource) so we can know in the calling code
    /// whether the pool is default for the silo
    pub async fn silo_ip_pool_list(
        &self,
        opctx: &OpContext,
        authz_silo: &authz::Silo,
        pagparams: &PaginatedBy<'_>,
    ) -> ListResultVec<(IpPool, IpPoolResource)> {
        use nexus_db_schema::schema::ip_pool;
        use nexus_db_schema::schema::ip_pool_resource;

        match pagparams {
            PaginatedBy::Id(pagparams) => {
                paginated(ip_pool::table, ip_pool::id, pagparams)
            }
            PaginatedBy::Name(pagparams) => paginated(
                ip_pool::table,
                ip_pool::name,
                &pagparams.map_name(|n| Name::ref_cast(n)),
            ),
        }
        .inner_join(ip_pool_resource::table)
        .filter(ip_pool_resource::resource_id.eq(authz_silo.id()))
        .filter(ip_pool_resource::resource_type.eq(IpPoolResourceType::Silo))
        .filter(ip_pool::time_deleted.is_null())
        .select(<(IpPool, IpPoolResource)>::as_select())
        .load_async(&*self.pool_connection_authorized(opctx).await?)
        .await
        .map_err(|e| public_error_from_diesel(e, ErrorHandler::Server))
    }

    /// Insert a link between an IP Pool and a Silo.
    pub async fn ip_pool_link_silo(
        &self,
        opctx: &OpContext,
        ip_pool_resource: IpPoolResource,
    ) -> CreateResult<IpPoolResource> {
        if ip_pool_resource.resource_id == INTERNAL_SILO_ID {
            return Err(Error::invalid_request(
                "IP Pools should not be linked to the internal Oxide silo. \
                    Reserve the Pool for `oxide_internal` use instead.",
            ));
        }
        opctx
            .authorize(authz::Action::CreateChild, &authz::IP_POOL_LIST)
            .await?;

        let conn = self.pool_connection_authorized(opctx).await?;
        let result = link_ip_pool_to_external_silo_query(&ip_pool_resource)
            .get_result_async(&*conn)
            .await
            .map_err(|e| {
                match e {
                    DieselError::DatabaseError(DatabaseErrorKind::UniqueViolation, _) => {
                        public_error_from_diesel(
                            e,
                            ErrorHandler::Conflict(
                                ResourceType::IpPoolResource,
                                &format!(
                                    "ip_pool_id: {}, resource_id: {}, resource_type: {:?}",
                                    ip_pool_resource.ip_pool_id,
                                    ip_pool_resource.resource_id,
                                    ip_pool_resource.resource_type,
                                ),
                            )
                        )
                    }
                    // Handle intentional errors in the query.
                    DieselError::DatabaseError(DatabaseErrorKind::Unknown, ref info) => {
                        let is_uuid_cast_error = |msg: &str, sentinel: &str| -> bool {
                            // We're unfortunately allocating here, but this
                            // error path isn't expected to be common.
                            let expected = format!(
                                "uuid: incorrect UUID length: {}",
                                sentinel,
                            );
                            msg.ends_with(&expected)
                        };
                        let msg = info.message();
                        if is_uuid_cast_error(msg, BAD_SILO_LINK_SENTINEL) {
                            Error::invalid_request(BAD_SILO_LINK_ERROR)
                        } else if is_uuid_cast_error(msg, IP_POOL_DELETED_SENTINEL) {
                            Error::not_found_by_id(ResourceType::IpPool, &ip_pool_resource.ip_pool_id)
                        } else if is_uuid_cast_error(msg, SILO_DELETED_SENTINEL) {
                            Error::not_found_by_id(ResourceType::Silo, &ip_pool_resource.resource_id)
                        } else {
                            public_error_from_diesel(e, ErrorHandler::Server)
                        }
                    }
                    _ => public_error_from_diesel(e, ErrorHandler::Server),
                }
            })?;

        if ip_pool_resource.is_default {
            self.link_default_gateway(
                opctx,
                ip_pool_resource.resource_id,
                ip_pool_resource.ip_pool_id,
                &conn,
            )
            .await?;
        }

        Ok(result)
    }

    // TODO-correctness: This seems like it should be in a transaction. At
    // least, the nested-loops can mostly be re-expressed as a join between the
    // silos, projects, vpcs, and Internet gateway tables.
    //
    // See https://github.com/oxidecomputer/omicron/issues/8992.
    async fn link_default_gateway(
        &self,
        opctx: &OpContext,
        silo_id: Uuid,
        ip_pool_id: Uuid,
        conn: &async_bb8_diesel::Connection<DbConnection>,
    ) -> UpdateResult<()> {
        use nexus_db_schema::schema::internet_gateway::dsl as igw_dsl;
        use nexus_db_schema::schema::internet_gateway_ip_pool::dsl as igw_ip_pool_dsl;
        use nexus_db_schema::schema::project::dsl as project_dsl;
        use nexus_db_schema::schema::vpc::dsl as vpc_dsl;

        let projects = project_dsl::project
            .filter(project_dsl::time_deleted.is_null())
            .filter(project_dsl::silo_id.eq(silo_id))
            .select(Project::as_select())
            .load_async(conn)
            .await
            .map_err(|e| public_error_from_diesel(e, ErrorHandler::Server))?;

        for project in &projects {
            let vpcs = vpc_dsl::vpc
                .filter(vpc_dsl::time_deleted.is_null())
                .filter(vpc_dsl::project_id.eq(project.id()))
                .select(Vpc::as_select())
                .load_async(conn)
                .await
                .map_err(|e| {
                    public_error_from_diesel(e, ErrorHandler::Server)
                })?;

            for vpc in &vpcs {
                let igws = igw_dsl::internet_gateway
                    .filter(igw_dsl::time_deleted.is_null())
                    .filter(igw_dsl::name.eq("default"))
                    .filter(igw_dsl::vpc_id.eq(vpc.id()))
                    .select(InternetGateway::as_select())
                    .load_async(conn)
                    .await
                    .map_err(|e| {
                        public_error_from_diesel(e, ErrorHandler::Server)
                    })?;

                for igw in &igws {
                    let igw_pool = InternetGatewayIpPool::new(
                        Uuid::new_v4(),
                        ip_pool_id,
                        igw.id(),
                        IdentityMetadataCreateParams {
                            name: "default".parse().unwrap(),
                            description: String::from(
                                "Default internet gateway ip pool",
                            ),
                        },
                    );

                    let _ipp: InternetGatewayIpPool =
                        match InternetGateway::insert_resource(
                            igw.id(),
                            diesel::insert_into(
                                igw_ip_pool_dsl::internet_gateway_ip_pool,
                            )
                            .values(igw_pool),
                        )
                        .insert_and_get_result_async(&conn)
                        .await {
                            Ok(x) => x,
                            Err(e) => match e {
                                AsyncInsertError::CollectionNotFound => {
                                    return Err(Error::not_found_by_name(
                                        ResourceType::InternetGateway,
                                        &"default".parse().unwrap(),
                                    ))
                                }
                                AsyncInsertError::DatabaseError(e) => match e {
                                    diesel::result::Error::DatabaseError(diesel::result::DatabaseErrorKind::UniqueViolation, _) =>
                                    {
                                        return Ok(());
                                    }
                                    _ => return Err(public_error_from_diesel(
                                        e,
                                        ErrorHandler::Server,
                                    )),
                                },
                            }
                        };
                }
                self.vpc_increment_rpw_version(opctx, vpc.id()).await?;
            }
        }
        Ok(())
    }

    // TODO-correctness: This should probably be in a transaction, collecting
    // all the Internet gateway IDs via a JOIN and then soft-deleting them all.
    //
    // See https://github.com/oxidecomputer/omicron/issues/8992.
    async fn unlink_ip_pool_gateway(
        &self,
        opctx: &OpContext,
        silo_id: Uuid,
        ip_pool_id: Uuid,
        conn: &async_bb8_diesel::Connection<DbConnection>,
    ) -> UpdateResult<()> {
        use nexus_db_schema::schema::internet_gateway::dsl as igw_dsl;
        use nexus_db_schema::schema::internet_gateway_ip_pool::dsl as igw_ip_pool_dsl;
        use nexus_db_schema::schema::project::dsl as project_dsl;
        use nexus_db_schema::schema::vpc::dsl as vpc_dsl;

        let projects = project_dsl::project
            .filter(project_dsl::time_deleted.is_null())
            .filter(project_dsl::silo_id.eq(silo_id))
            .select(Project::as_select())
            .load_async(conn)
            .await
            .map_err(|e| public_error_from_diesel(e, ErrorHandler::Server))?;

        for project in &projects {
            let vpcs = vpc_dsl::vpc
                .filter(vpc_dsl::time_deleted.is_null())
                .filter(vpc_dsl::project_id.eq(project.id()))
                .select(Vpc::as_select())
                .load_async(conn)
                .await
                .map_err(|e| {
                    public_error_from_diesel(e, ErrorHandler::Server)
                })?;

            for vpc in &vpcs {
                let igws = igw_dsl::internet_gateway
                    .filter(igw_dsl::time_deleted.is_null())
                    .filter(igw_dsl::vpc_id.eq(vpc.id()))
                    .select(InternetGateway::as_select())
                    .load_async(conn)
                    .await
                    .map_err(|e| {
                        public_error_from_diesel(e, ErrorHandler::Server)
                    })?;

                for igw in &igws {
                    diesel::update(igw_ip_pool_dsl::internet_gateway_ip_pool)
                        .filter(igw_ip_pool_dsl::time_deleted.is_null())
                        .filter(
                            igw_ip_pool_dsl::internet_gateway_id.eq(igw.id()),
                        )
                        .filter(igw_ip_pool_dsl::ip_pool_id.eq(ip_pool_id))
                        .set(igw_ip_pool_dsl::time_deleted.eq(Utc::now()))
                        .execute_async(conn)
                        .await
                        .map_err(|e| {
                            public_error_from_diesel(e, ErrorHandler::Server)
                        })?;
                }
                self.vpc_increment_rpw_version(opctx, vpc.id()).await?;
            }
        }
        Ok(())
    }

    pub async fn ip_pool_set_default(
        &self,
        opctx: &OpContext,
        authz_ip_pool: &authz::IpPool,
        authz_silo: &authz::Silo,
        is_default: bool,
    ) -> UpdateResult<IpPoolResource> {
        use nexus_db_schema::schema::ip_pool_resource::dsl;

        opctx.authorize(authz::Action::Modify, authz_ip_pool).await?;
        opctx.authorize(authz::Action::Modify, authz_silo).await?;

        let ip_pool_id = authz_ip_pool.id();
        let silo_id = authz_silo.id();

        let conn = self.pool_connection_authorized(opctx).await?;

        // if we're making is_default false, we can just do that without
        // checking any other stuff
        if !is_default {
            let updated_link = diesel::update(dsl::ip_pool_resource)
                .filter(dsl::resource_id.eq(silo_id))
                .filter(dsl::ip_pool_id.eq(ip_pool_id))
                .filter(dsl::resource_type.eq(IpPoolResourceType::Silo))
                .set(dsl::is_default.eq(false))
                .returning(IpPoolResource::as_returning())
                .get_result_async(&*conn)
                .await
                .map_err(|e| {
                    Error::internal_error(&format!(
                        "Transaction error: {:?}",
                        e
                    ))
                })?;
            return Ok(updated_link);
        }

        // Errors returned from the below transactions.
        #[derive(Debug)]
        enum IpPoolResourceUpdateError {
            FailedToUnsetDefault(DieselError),
        }
        type TxnError = TransactionError<IpPoolResourceUpdateError>;

        let err = OptionalError::new();

        self.transaction_retry_wrapper("ip_pool_set_default")
            .transaction(&conn, |conn| {
                let err = err.clone();
                async move {
                    // note this is matching the specified silo, but could be any pool
                    let existing_default_for_silo = dsl::ip_pool_resource
                        .filter(dsl::resource_type.eq(IpPoolResourceType::Silo))
                        .filter(dsl::resource_id.eq(silo_id))
                        .filter(dsl::is_default.eq(true))
                        .select(IpPoolResource::as_select())
                        .get_result_async(&conn)
                        .await;

                    // if there is an existing default, we need to unset it before we can
                    // set the new default
                    if let Ok(existing_default) = existing_default_for_silo {
                        // if the pool we're making default is already default for this
                        // silo, don't error: just noop
                        if existing_default.ip_pool_id == ip_pool_id {
                            return Ok(existing_default);
                        }

                        let unset_default =
                            diesel::update(dsl::ip_pool_resource)
                                .filter(
                                    dsl::resource_id
                                        .eq(existing_default.resource_id),
                                )
                                .filter(
                                    dsl::ip_pool_id
                                        .eq(existing_default.ip_pool_id),
                                )
                                .filter(
                                    dsl::resource_type
                                        .eq(existing_default.resource_type),
                                )
                                .set(dsl::is_default.eq(false))
                                .execute_async(&conn)
                                .await;
                        if let Err(e) = unset_default {
                            return Err(err.bail(TxnError::CustomError(
                                IpPoolResourceUpdateError::FailedToUnsetDefault(
                                    e,
                                ),
                            )));
                        }
                    }

                    let updated_link = diesel::update(dsl::ip_pool_resource)
                        .filter(dsl::resource_id.eq(silo_id))
                        .filter(dsl::ip_pool_id.eq(ip_pool_id))
                        .filter(dsl::resource_type.eq(IpPoolResourceType::Silo))
                        .set(dsl::is_default.eq(true))
                        .returning(IpPoolResource::as_returning())
                        .get_result_async(&conn)
                        .await?;
                    Ok(updated_link)
                }
            })
            .await
            .map_err(|e| match err.take() {
                Some(TxnError::CustomError(
                    IpPoolResourceUpdateError::FailedToUnsetDefault(err),
                )) => public_error_from_diesel(err, ErrorHandler::Server),
                Some(TxnError::Database(err)) => {
                    public_error_from_diesel(err, ErrorHandler::Server)
                }
                None => public_error_from_diesel(
                    e,
                    ErrorHandler::NotFoundByLookup(
                        ResourceType::IpPoolResource,
                        // TODO: would be nice to put the actual names and/or ids in
                        // here but LookupType on each of the two silos doesn't have
                        // a nice to_string yet or a way of composing them
                        LookupType::ByCompositeId("(pool, silo)".to_string()),
                    ),
                ),
            })
    }

    /// Delete IP pool assocation with resource unless there are outstanding
    /// IPs allocated from the pool in the associated silo
    pub async fn ip_pool_unlink_silo(
        &self,
        opctx: &OpContext,
        authz_pool: &authz::IpPool,
        authz_silo: &authz::Silo,
    ) -> DeleteResult {
        opctx.authorize(authz::Action::Modify, authz_pool).await?;
        opctx.authorize(authz::Action::Modify, authz_silo).await?;

        if authz_silo.id() == INTERNAL_SILO_ID {
            return Err(Error::internal_error(
                "Cannot unlink an internally-reserved IP Pool. \
                    Use the `reservation_type` column instead.",
            ));
        }

        let conn = self.pool_connection_authorized(opctx).await?;
        unlink_ip_pool_from_external_silo_query(
            authz_pool.id(),
            authz_silo.id(),
        )
        .execute_async(&*conn)
        .await
        .map_err(|e| match e {
            DieselError::DatabaseError(
                DatabaseErrorKind::Unknown,
                ref info,
            ) => {
                let msg = info.message();
                // Intentional bool-parsing error, which we use to detect
                // when there are still external IPs in the Silo.
                if msg.contains("could not parse")
                    && msg.ends_with("invalid bool value")
                {
                    Error::invalid_request(POOL_HAS_IPS_ERROR)
                } else {
                    public_error_from_diesel(e, ErrorHandler::Server)
                }
            }
            _ => public_error_from_diesel(e, ErrorHandler::Server),
        })?;

        // TODO-correctness: We probably want to do this in the same transaction
        // as above. See https://github.com/oxidecomputer/omicron/issues/8992.
        self.unlink_ip_pool_gateway(
            opctx,
            authz_silo.id(),
            authz_pool.id(),
            &conn,
        )
        .await?;

        Ok(())
    }

    pub async fn ip_pool_list_ranges(
        &self,
        opctx: &OpContext,
        authz_pool: &authz::IpPool,
        pag_params: &DataPageParams<'_, IpNetwork>,
    ) -> ListResultVec<IpPoolRange> {
        use nexus_db_schema::schema::ip_pool_range::dsl;
        opctx.authorize(authz::Action::ListChildren, authz_pool).await?;
        paginated(dsl::ip_pool_range, dsl::first_address, pag_params)
            .filter(dsl::ip_pool_id.eq(authz_pool.id()))
            .filter(dsl::time_deleted.is_null())
            .select(IpPoolRange::as_select())
            .get_results_async(&*self.pool_connection_authorized(opctx).await?)
            .await
            .map_err(|e| {
                public_error_from_diesel(
                    e,
                    ErrorHandler::NotFoundByResource(authz_pool),
                )
            })
    }

    /// List all IP pool ranges for a given pool, making as many queries as
    /// needed to get them all
    ///
    /// This should generally not be used in API handlers or other
    /// latency-sensitive contexts, but it can make sense in saga actions or
    /// background tasks.
    pub async fn ip_pool_list_ranges_batched(
        &self,
        opctx: &OpContext,
        authz_pool: &authz::IpPool,
    ) -> ListResultVec<IpPoolRange> {
        opctx.check_complex_operations_allowed()?;
        let mut ip_ranges = Vec::new();
        let mut paginator = Paginator::new(
            SQL_BATCH_SIZE,
            dropshot::PaginationOrder::Ascending,
        );
        while let Some(p) = paginator.next() {
            let batch = self
                .ip_pool_list_ranges(opctx, &authz_pool, &p.current_pagparams())
                .await?;
            // The use of `last_address` here assumes `paginator` is sorting
            // in Ascending order (which it does - see the implementation of
            // `current_pagparams()`).
            paginator = p.found_batch(&batch, &|r| r.last_address);
            ip_ranges.extend(batch);
        }
        Ok(ip_ranges)
    }

    pub async fn ip_pool_add_range(
        &self,
        opctx: &OpContext,
        authz_pool: &authz::IpPool,
        pool: &IpPool,
        range: &IpRange,
    ) -> CreateResult<IpPoolRange> {
        let conn = self.pool_connection_authorized(opctx).await?;
        Self::ip_pool_add_range_on_connection(
            &conn, opctx, authz_pool, pool, range,
        )
        .await
    }

    /// Variant of [Self::ip_pool_add_range] which may be called from a
    /// transaction context.
    pub(crate) async fn ip_pool_add_range_on_connection(
        conn: &async_bb8_diesel::Connection<DbConnection>,
        opctx: &OpContext,
        authz_pool: &authz::IpPool,
        pool: &IpPool,
        range: &IpRange,
    ) -> CreateResult<IpPoolRange> {
        use nexus_db_schema::schema::ip_pool_range::dsl;
        opctx.authorize(authz::Action::CreateChild, authz_pool).await?;

        // Sanity check that the provided DB and authz pools match.
        if pool.id() != authz_pool.id() {
            return Err(Error::internal_error(&format!(
                "DB and authz IP Pool object IDs must match, but \
                DB ID is '{}' and authz ID is '{}'",
                pool.id(),
                authz_pool.id(),
            )));
        }

        // First ensure the IP range matches the IP version of the pool.
        let pool_id = authz_pool.id();
        if pool.ip_version != range.version().into() {
            return Err(Error::invalid_request(format!(
                "Cannot add IP{} address range to \
                IP{} pool with ID \"{}\"",
                range.version(),
                pool.ip_version,
                pool_id,
            )));
        }

        // For multicast pools, validate ASM/SSM separation
        if pool.pool_type == IpPoolType::Multicast {
            Self::validate_multicast_pool_range_consistency_on_conn(
                conn, authz_pool, range,
            )
            .await?;
        }

        let new_range = IpPoolRange::new(range, pool_id);
        let filter_subquery = FilterOverlappingIpRanges { range: new_range };
        let insert_query =
            diesel::insert_into(dsl::ip_pool_range).values(filter_subquery);
        IpPool::insert_resource(pool_id, insert_query)
            .insert_and_get_result_async(conn)
            .await
            .map_err(|e| {
                use diesel::result::Error::NotFound;

                match e {
                    AsyncInsertError::CollectionNotFound => {
                        Error::ObjectNotFound {
                            type_name: ResourceType::IpPool,
                            lookup_type: LookupType::ById(pool_id),
                        }
                    }
                    AsyncInsertError::DatabaseError(NotFound) => {
                        // We've filtered out the IP addresses the client provided,
                        // i.e., there's some overlap with existing addresses.
                        Error::invalid_request(
                            format!(
                                "The provided IP range {}-{} overlaps with \
                            an existing range",
                                range.first_address(),
                                range.last_address(),
                            )
                            .as_str(),
                        )
                    }
                    AsyncInsertError::DatabaseError(err) => {
                        public_error_from_diesel(err, ErrorHandler::Server)
                    }
                }
            })
    }

    pub async fn ip_pool_delete_range(
        &self,
        opctx: &OpContext,
        authz_pool: &authz::IpPool,
        range: &IpRange,
    ) -> DeleteResult {
        use nexus_db_schema::schema::external_ip;
        use nexus_db_schema::schema::ip_pool_range::dsl;
        opctx.authorize(authz::Action::Modify, authz_pool).await?;

        let pool_id = authz_pool.id();
        let first_address = range.first_address();
        let last_address = range.last_address();
        let first_net = ipnetwork::IpNetwork::from(first_address);
        let last_net = ipnetwork::IpNetwork::from(last_address);

        // Fetch the range itself, if it exists. We'll need to protect against
        // concurrent inserts of new external IPs from the target range by
        // comparing the rcgen.
        let conn = self.pool_connection_authorized(opctx).await?;
        let range = dsl::ip_pool_range
            .filter(dsl::ip_pool_id.eq(pool_id))
            .filter(dsl::first_address.eq(first_net))
            .filter(dsl::last_address.eq(last_net))
            .filter(dsl::time_deleted.is_null())
            .select(IpPoolRange::as_select())
            .get_result_async::<IpPoolRange>(&*conn)
            .await
            .optional()
            .map_err(|e| public_error_from_diesel(e, ErrorHandler::Server))?
            .ok_or_else(|| {
                Error::invalid_request(
                    format!(
                        "The provided range {}-{} does not exist",
                        first_address, last_address,
                    )
                    .as_str(),
                )
            })?;

        // Find external IPs allocated out of this pool and range.
        let range_id = range.id;
        let has_children = diesel::dsl::select(diesel::dsl::exists(
            external_ip::table
                .filter(external_ip::dsl::ip_pool_id.eq(pool_id))
                .filter(external_ip::dsl::ip_pool_range_id.eq(range_id))
                .filter(external_ip::dsl::time_deleted.is_null()),
        ))
        .get_result_async::<bool>(&*conn)
        .await
        .map_err(|e| public_error_from_diesel(e, ErrorHandler::Server))?;
        if has_children {
            return Err(Error::invalid_request(
                "IP pool ranges cannot be deleted while \
                    external IP addresses are allocated from them",
            ));
        }

        // Delete the range, conditional on the rcgen not having changed. This
        // protects the delete from occuring if clients allocated a new external
        // IP address in between the above check for children and this query.
        let rcgen = range.rcgen;
        let now = Utc::now();
        let updated_rows = diesel::update(
            dsl::ip_pool_range
                .find(range_id)
                .filter(dsl::time_deleted.is_null())
                .filter(dsl::rcgen.eq(rcgen)),
        )
        .set(dsl::time_deleted.eq(now))
        .execute_async(&*conn)
        .await
        .map_err(|e| public_error_from_diesel(e, ErrorHandler::Server))?;
        if updated_rows == 1 {
            Ok(())
        } else {
            Err(Error::invalid_request(
                "IP range deletion failed due to concurrent modification",
            ))
        }
    }

    /// Validate that a new range being added to a multicast pool is consistent
    /// with existing ranges in the pool, i.e., that we don't mix ASM and SSM
    /// ranges in the same pool.
    ///
    /// Takes in a connection so it can be called from within a
    /// transaction context.
    async fn validate_multicast_pool_range_consistency_on_conn(
        conn: &async_bb8_diesel::Connection<DbConnection>,
        authz_pool: &authz::IpPool,
        range: &IpRange,
    ) -> Result<(), Error> {
        use nexus_db_schema::schema::ip_pool_range::dsl;

        let new_range_is_ssm = match range {
            IpRange::V4(v4_range) => {
                let first = v4_range.first_address();
                IPV4_SSM_SUBNET.contains(first)
            }
            IpRange::V6(v6_range) => {
                let first = v6_range.first_address();
                IPV6_SSM_SUBNET.contains(first)
            }
        };

        // Query existing ranges within THIS pool only
        let existing_ranges: Vec<IpPoolRange> = dsl::ip_pool_range
            .filter(dsl::ip_pool_id.eq(authz_pool.id()))
            .filter(dsl::time_deleted.is_null())
            .get_results_async(conn)
            .await
            .map_err(|e| {
                Error::internal_error(&format!(
                    "Failed to fetch existing IP pool ranges: {}",
                    e
                ))
            })?;

        // Check if any existing range conflicts with the new range type
        for existing_range in &existing_ranges {
            let existing_is_ssm = match &existing_range.first_address {
                IpNetwork::V4(net) => IPV4_SSM_SUBNET.contains(net.network()),
                IpNetwork::V6(net) => IPV6_SSM_SUBNET.contains(net.network()),
            };

            // If we have a mix of ASM and SSM within this pool, reject
            if new_range_is_ssm != existing_is_ssm {
                let new_type = if new_range_is_ssm { "SSM" } else { "ASM" };
                let existing_type = if existing_is_ssm { "SSM" } else { "ASM" };
                return Err(Error::invalid_request(&format!(
                    "Cannot mix {new_type} and {existing_type} ranges in the same multicast pool"
                )));
            }
        }

        Ok(())
    }

    /// Determine whether a multicast IP pool is SSM (true) or ASM (false).
    /// Assumes pools are range-consistent (validated on range insertion).
    pub async fn multicast_pool_is_ssm(
        &self,
        opctx: &OpContext,
        pool_id: Uuid,
    ) -> LookupResult<bool> {
        use nexus_db_schema::schema::ip_pool_range::dsl;

        // Fetch any active range for the pool. Validation at insert time
        // guarantees consistency across ranges in a multicast pool.
        let range = dsl::ip_pool_range
            .filter(dsl::ip_pool_id.eq(pool_id))
            .filter(dsl::time_deleted.is_null())
            .select(IpPoolRange::as_select())
            .first_async::<IpPoolRange>(
                &*self.pool_connection_authorized(opctx).await?,
            )
            .await
            .optional()
            .map_err(|e| public_error_from_diesel(e, ErrorHandler::Server))?;

        let Some(range) = range else {
            return Err(Error::insufficient_capacity(
                "No IP ranges available in multicast pool",
                "multicast pool has no active ranges",
            ));
        };

        let is_ssm = match range.first_address {
            IpNetwork::V4(net) => IPV4_SSM_SUBNET.contains(net.network()),
            IpNetwork::V6(net) => IPV6_SSM_SUBNET.contains(net.network()),
        };

        Ok(is_ssm)
    }
}

// Sentinel we try to cast as a UUID in the database, when linking an IP Pool to
// a Silo of the wrong "type" -- i.e., linking to an external Silo if the Pool
// is already linked to our internal Silo, or vice versa.
const BAD_SILO_LINK_SENTINEL: &str = "bad-link-type";

// Sentinel we try to cast as a UUID in the database when the IP Pool is
// deleted between selecting it and trying to insert the link.
const IP_POOL_DELETED_SENTINEL: &str = "ip-pool-deleted";

// Sentinel we try to cast as a UUID in the database when the Silo is deleted
// between selecting it and trying to insert the link.
const SILO_DELETED_SENTINEL: &str = "silo-deleted";

// Sentinel we try to cast as an integer when removing the reservation on the
// last internal pool of a given type.
const LAST_POOL_SENTINEL: &str = "last-pool";

// Query to conditionally link an IP Pool to an external customer Silo.
//
// This method returns a SQL query to conditionally insert a link between an IP
// Pool and a Silo. It maintains the invariant that a pool can be reserved for
// Oxide internal usage XOR linked to customer silos. It also checks that the
// pool and silo still exist when the query is run.
//
// The full query is:
//
// ```sql
// WITH
//   -- Select the IP Pool by ID, used to ensure it still exists when we run
//   -- this query. Also select the reservation type, and fail if the pool is
//   -- currently reserved for Oxide.
//   ip_pool AS (
//      SELECT CAST(IF(
//          reservation_type != 'external_silos',
//          'bad-link-type',
//          $1)
//      AS UUID)
//      FROM ip_pool
//      WHERE id = $2 AND time_deleted IS NULL
//   )
//   -- Select the Silo by ID, used to ensure it still exists when we run this
//   -- query
//   silo AS (SELECT id FROM silo WHERE id = $3 AND time_deleted IS NULL),
// INSERT
// INTO
//   ip_pool_resource (ip_pool_id, resource_type, resource_id, is_default)
// SELECT
//   -- If the pool exists, take its ID as a string. If it does not exist, take
//   -- the string `'ip-pool-deleted'`. Attempt to cast the result to a UUID.
//   -- This is the "true or cast error" trick we use in many places.
//   CAST(COALESCE(CAST(ip.id AS STRING), 'ip-pool-deleted') AS UUID),
//   -- The resource type, always 'silo' here.
//   $4,
//   -- If the silo exists, take its ID as a string. If it does not exist, take
//   -- the string `'silo-deleted'`. Attempt to cast the result to a UUID.
//   -- This is the "true or cast error" trick we use in many places.
//   CAST(COALESCE(CAST(s.id AS STRING), 'silo-deleted') AS UUID),
//    $5
// FROM
//   (SELECT 1) AS dummy
//   LEFT JOIN ip_pool AS ip ON true
//   LEFT JOIN silo AS s ON true
// RETURNING
//  *
// ```
fn link_ip_pool_to_external_silo_query(
    ip_pool_resource: &IpPoolResource,
) -> TypedSqlQuery<SelectableSql<IpPoolResource>> {
    let mut builder = QueryBuilder::new();
    builder
        .sql("WITH ip_pool AS (SELECT CAST(IF(reservation_type != ")
        .param()
        .bind::<IpPoolReservationTypeEnum, _>(
            IpPoolReservationType::ExternalSilos,
        )
        .sql(", '")
        .sql(BAD_SILO_LINK_SENTINEL)
        .sql("', ")
        .param()
        .bind::<sql_types::Text, _>(ip_pool_resource.ip_pool_id.to_string())
        .sql(") AS UUID) AS id FROM ip_pool WHERE id = ")
        .param()
        .bind::<sql_types::Uuid, _>(ip_pool_resource.ip_pool_id)
        .sql(
            " \
            AND time_deleted IS NULL), \
            silo AS (SELECT id FROM silo WHERE id = ",
        )
        .param()
        .bind::<sql_types::Uuid, _>(ip_pool_resource.resource_id)
        .sql(
            " AND time_deleted IS NULL) \
            INSERT INTO ip_pool_resource (\
                ip_pool_id, \
                resource_type, \
                resource_id, \
                is_default\
            ) SELECT CAST(COALESCE(CAST(ip.id AS STRING), '",
        )
        .sql(IP_POOL_DELETED_SENTINEL)
        .sql("') AS UUID), ")
        .param()
        .bind::<nexus_db_schema::enums::IpPoolResourceTypeEnum, _>(
            ip_pool_resource.resource_type,
        )
        .sql(", CAST(COALESCE(CAST(s.id AS STRING), '")
        .sql(SILO_DELETED_SENTINEL)
        .sql("') AS UUID), ")
        .param()
        .bind::<sql_types::Bool, _>(ip_pool_resource.is_default)
        .sql(
            " FROM (SELECT 1) AS dummy \
            LEFT JOIN ip_pool AS ip ON TRUE \
            LEFT JOIN silo AS s ON TRUE \
            RETURNING *",
        );
    builder.query()
}

// Query to conditionally unlink an IP Pool from an external / customer Silo.
//
// This deletes the link iff there are no outstanding instance external IPs or
// floating IPs allocated out of the pool, to objects in the Silo.
//
// The full query is:
//
// ```
// -- This CTE returns one row if there are any external IPs attached to
// -- instances, in any projects in the Silo.
// WITH instance_ips AS (
//   SELECT 1
//   FROM external_ip
//   INNER JOIN instance ON external_ip.parent_id = instance.id
//   INNER JOIN project ON instance.project_id = project.id
//   WHERE
//       external_ip.is_service = FALSE AND
//       external_ip.parent_id IS NOT NULL AND
//       external_ip.time_deleted IS NULL AND
//       external_ip.ip_pool_id = $1 AND
//       external_ip.kind != 'floating' AND
//       instance.time_deleted IS NULL AND
//       project.silo_id = $2
//   LIMIT 1
// ),
// -- This CTE returns one row if there are any Floating IPs in the Silo,
// -- whether they're attached or not.
// floating_ips AS (
//   SELECT 1
//   FROM external_ip
//   INNER JOIN project ON external_ip.project_id = project.id
//   WHERE
//       external_ip.is_service = FALSE AND
//       external_ip.time_deleted IS NULL AND
//       external_ip.project_id IS NOT NULL AND
//       external_ip.ip_pool_id = $3 AND
//       external_ip.kind = 'floating' AND
//       project.silo_id = $4 AND
//       project.time_deleted IS NULL
//   LIMIT 1
// )
// -- Delete the requested link by primary key, but conditionally.
// DELETE FROM ip_pool_resource
// WHERE
//   ip_pool_id = $7 AND
//   resource_type = 'silo' AND
//   resource_id = $8 AND
//   -- If there are any external IPs, this generates an error casting 'eips' to
//   -- a boolean, which we detect and handle.
//   CAST(IF(EXISTS(
//      SELECT 1 FROM instance_ips
//      UNION ALL
//      SELECT 1 FROM floating_ips
//  ), 'eips', 'true') AS BOOL)
// ```
fn unlink_ip_pool_from_external_silo_query(
    ip_pool_id: Uuid,
    silo_id: Uuid,
) -> TypedSqlQuery<()> {
    let mut builder = QueryBuilder::new();
    builder
        .sql(
            "WITH instance_ips AS (\
    SELECT 1 \
    FROM external_ip \
    INNER JOIN instance ON external_ip.parent_id = instance.id \
    INNER JOIN project ON instance.project_id = project.id \
    WHERE \
        external_ip.is_service = FALSE AND \
        external_ip.parent_id IS NOT NULL AND \
        external_ip.time_deleted IS NULL AND \
        external_ip.ip_pool_id = ",
        )
        .param()
        .bind::<sql_types::Uuid, _>(ip_pool_id)
        .sql(" AND external_ip.kind != ")
        .param()
        .bind::<IpKindEnum, _>(IpKind::Floating)
        .sql(" AND instance.time_deleted IS NULL AND project.silo_id = ")
        .param()
        .bind::<sql_types::Uuid, _>(silo_id)
        .sql(
            " LIMIT 1), floating_ips AS (\
        SELECT 1 \
        FROM external_ip \
        INNER JOIN project ON external_ip.project_id = project.id \
        WHERE \
            external_ip.is_service = FALSE AND \
            external_ip.time_deleted IS NULL AND \
            external_ip.project_id IS NOT NULL AND \
            external_ip.ip_pool_id = ",
        )
        .param()
        .bind::<sql_types::Uuid, _>(ip_pool_id)
        .sql(" AND external_ip.kind = ")
        .param()
        .bind::<IpKindEnum, _>(IpKind::Floating)
        .sql(" AND project.silo_id = ")
        .param()
        .bind::<sql_types::Uuid, _>(silo_id)
        .sql(
            " AND project.time_deleted IS NULL LIMIT 1) \
            DELETE FROM ip_pool_resource \
            WHERE ip_pool_id = ",
        )
        .param()
        .bind::<sql_types::Uuid, _>(ip_pool_id)
        .sql(" AND resource_type = ")
        .param()
        .bind::<nexus_db_schema::enums::IpPoolResourceTypeEnum, _>(
            IpPoolResourceType::Silo,
        )
        .sql(" AND resource_id = ")
        .param()
        .bind::<sql_types::Uuid, _>(silo_id)
        .sql(
            " AND \
            CAST(IF(\
                EXISTS(\
                    SELECT 1 FROM instance_ips \
                    UNION ALL \
                    SELECT 1 FROM floating_ips\
                ), \
                'has-eips', \
                'true'\
            ) AS BOOL)",
        );
    builder.query()
}

// Generate a small helper subquery which fails with a bool-cast error if there
// are fewer than 2 IP Pools reserved for the provided use. It must be internal.
fn count_reserved_pools_subquery(
    reservation_type: IpPoolReservationType,
) -> String {
    assert!(!matches!(reservation_type, IpPoolReservationType::ExternalSilos));
    format!(
        "CAST(IF(\
        (SELECT COUNT(1) \
             FROM ip_pool \
             WHERE time_deleted IS NULL AND reservation_type = '{}' LIMIT 2\
        ) >= 2, \
        'true', \
        '{}') \
        AS BOOL)",
        reservation_type, LAST_POOL_SENTINEL,
    )
}

// Conditionally reserve an IP Pool for a specific use.
//
// # Panics
//
// Panics if the current and new reservation type are the same.
fn reserve_ip_pool_query(
    pool: &IpPool,
    reservation_type: IpPoolReservationType,
) -> TypedSqlQuery<()> {
    assert_ne!(pool.reservation_type, reservation_type);
    match pool.reservation_type {
        IpPoolReservationType::ExternalSilos => {
            reserve_external_ip_pool_query(pool, reservation_type)
        }
        IpPoolReservationType::OxideInternal => {
            reserve_internal_ip_pool_query(pool, reservation_type)
        }
    }
}

// Query to conditionally reserve an IP Pool that is currently reserved for
// external silo use.
//
// Checks that the pool is not currently linked to any silos first. Note that
// this means there cannot be any silo-specific resources using the pool.
fn reserve_external_ip_pool_query(
    ip_pool: &IpPool,
    new_reservation_type: IpPoolReservationType,
) -> TypedSqlQuery<()> {
    let mut builder = QueryBuilder::new();
    builder
        .sql("UPDATE ip_pool SET reservation_type = ")
        .param()
        .bind::<IpPoolReservationTypeEnum, _>(new_reservation_type)
        .sql(", time_modified = NOW() WHERE id = ")
        .param()
        .bind::<sql_types::Uuid, _>(ip_pool.id())
        .sql(" AND time_deleted IS NULL AND reservation_type = ")
        .param()
        .bind::<IpPoolReservationTypeEnum, _>(ip_pool.reservation_type)
        .sql(
            " AND CAST(IF(EXISTS(\
                SELECT 1 \
                FROM ip_pool_resource \
                WHERE ip_pool_id = ",
        )
        .param()
        .bind::<sql_types::Uuid, _>(ip_pool.id())
        .sql(" LIMIT 1), '")
        .sql(BAD_SILO_LINK_SENTINEL)
        .sql("', 'TRUE') AS BOOL)");
    builder.query()
}

// Query to conditionally reserve an IP Pool that is currently reserved for Oxide
// internal use.
//
// Checks that:
//
// - There are no external IPs in use by Oxide resources.
// - There is at least one other internal pool of the same reservation type.
fn reserve_internal_ip_pool_query(
    ip_pool: &IpPool,
    new_reservation_type: IpPoolReservationType,
) -> TypedSqlQuery<()> {
    let mut builder = QueryBuilder::new();
    builder
        .sql("UPDATE ip_pool SET reservation_type = ")
        .param()
        .bind::<IpPoolReservationTypeEnum, _>(new_reservation_type)
        .sql(", time_modified = NOW() WHERE id = ")
        .param()
        .bind::<sql_types::Uuid, _>(ip_pool.id())
        .sql(" AND time_deleted IS NULL AND reservation_type = ")
        .param()
        .bind::<IpPoolReservationTypeEnum, _>(ip_pool.reservation_type)
        // Generate div-by-zero error if there are IPs
        .sql(
            " AND (\
            SELECT CAST(IF(EXISTS(\
                SELECT 1 \
                FROM external_ip \
                WHERE ip_pool_id = ",
        )
        .param()
        .bind::<sql_types::Uuid, _>(ip_pool.id())
        .sql(
            " AND \
            external_ip.is_service AND \
            time_deleted IS NULL \
            LIMIT 1\
        ), 1/0, 1) AS BOOL))",
        )
        // Generate int-cast error if this is the last pool of this reservation
        // type.
        .sql(
            " AND CAST(IF(\
                (SELECT COUNT(1) \
                    FROM ip_pool \
                    WHERE time_deleted IS NULL \
                    AND reservation_type = ",
        )
        .param()
        .bind::<IpPoolReservationTypeEnum, _>(ip_pool.reservation_type)
        .sql(
            " \
                LIMIT 2\
                ) >= 2, \
            '1', ",
        )
        .param()
        .bind::<sql_types::Text, _>(LAST_POOL_SENTINEL)
        .sql(") AS INT) = 1");
    builder.query()
}

#[cfg(test)]
mod test {
<<<<<<< HEAD
    use std::net::{Ipv4Addr, Ipv6Addr};
    use std::num::NonZeroU32;

    use assert_matches::assert_matches;
    use nexus_db_model::{IpPoolIdentity, IpPoolType, IpVersion};
=======
    use std::net::Ipv4Addr;
    use std::num::NonZeroU32;

    use crate::authz;
    use crate::db::datastore::ip_pool::{
        BAD_SILO_LINK_ERROR, LAST_POOL_ERROR, POOL_HAS_IPS_ERROR,
        link_ip_pool_to_external_silo_query, reserve_ip_pool_query,
        unlink_ip_pool_from_external_silo_query,
    };
    use crate::db::explain::ExplainableAsync as _;
    use crate::db::model::{
        IpPool, IpPoolResource, IpPoolResourceType, Project,
    };
    use crate::db::pagination::Paginator;
    use crate::db::pub_test_utils::TestDatabase;
    use crate::db::raw_query_builder::expectorate_query_contents;
    use assert_matches::assert_matches;
    use async_bb8_diesel::AsyncRunQueryDsl as _;
    use diesel::{
        ExpressionMethods as _, QueryDsl as _, SelectableHelper as _,
    };
    use nexus_db_lookup::LookupPath;
    use nexus_db_model::{IpPoolIdentity, IpPoolReservationType, IpVersion};
    use nexus_sled_agent_shared::inventory::ZoneKind;
    use nexus_types::deployment::{
        OmicronZoneExternalFloatingIp, OmicronZoneExternalIp,
    };
>>>>>>> b751cada
    use nexus_types::external_api::params;
    use nexus_types::identity::Resource;
    use nexus_types::silo::INTERNAL_SILO_ID;
    use omicron_common::address::{IpRange, Ipv4Range, Ipv6Range};
    use omicron_common::api::external::http_pagination::PaginatedBy;
    use omicron_common::api::external::{
        DataPageParams, Error, IdentityMetadataCreateParams, LookupType,
    };
    use omicron_test_utils::dev;
    use omicron_uuid_kinds::{
        ExternalIpUuid, GenericUuid as _, OmicronZoneUuid,
    };

    use crate::authz;
    use crate::db::datastore::ip_pool::INTERNAL_SILO_DEFAULT_ERROR;
    use crate::db::model::{
        IpPool, IpPoolResource, IpPoolResourceType, Project,
    };
    use crate::db::pub_test_utils::TestDatabase;

    #[tokio::test]
    async fn test_default_ip_pools() {
        let logctx = dev::test_setup_log("test_default_ip_pools");
        let db = TestDatabase::new_with_datastore(&logctx.log).await;
        let (opctx, datastore) = (db.opctx(), db.datastore());

        // we start out with no default pool, so we expect not found
        let error = datastore.ip_pools_fetch_default(&opctx).await.unwrap_err();
        assert_matches!(error, Error::ObjectNotFound { .. });

        let pagparams_id = DataPageParams {
            marker: None,
            limit: NonZeroU32::new(100).unwrap(),
            direction: dropshot::PaginationOrder::Ascending,
        };
        let pagbyid = PaginatedBy::Id(pagparams_id);

        let all_pools = datastore
            .ip_pools_list(&opctx, &pagbyid)
            .await
            .expect("Should list IP pools");
        assert_eq!(all_pools.len(), 0);

        let authz_silo = opctx.authn.silo_required().unwrap();

        let silo_pools = datastore
            .silo_ip_pool_list(&opctx, &authz_silo, &pagbyid)
            .await
            .expect("Should list silo IP pools");
        assert_eq!(silo_pools.len(), 0);

        let authz_silo = opctx.authn.silo_required().unwrap();
        let silo_id = authz_silo.id();

        // create a non-default pool for the silo
        let identity = IdentityMetadataCreateParams {
            name: "pool1-for-silo".parse().unwrap(),
            description: "".to_string(),
        };
        let pool1_for_silo = datastore
            .ip_pool_create(
                &opctx,
                IpPool::new(
                    &identity,
                    IpVersion::V4,
                    IpPoolReservationType::ExternalSilos,
                ),
            )
            .await
            .expect("Failed to create IP pool");

        // shows up in full list but not silo list
        let all_pools = datastore
            .ip_pools_list(&opctx, &pagbyid)
            .await
            .expect("Should list IP pools");
        assert_eq!(all_pools.len(), 1);
        let silo_pools = datastore
            .silo_ip_pool_list(&opctx, &authz_silo, &pagbyid)
            .await
            .expect("Should list silo IP pools");
        assert_eq!(silo_pools.len(), 0);

        // Make default should fail when there is no link yet
        let authz_pool = authz::IpPool::new(
            authz::FLEET,
            pool1_for_silo.id(),
            LookupType::ById(pool1_for_silo.id()),
        );
        let error = datastore
            .ip_pool_set_default(&opctx, &authz_pool, &authz_silo, true)
            .await
            .expect_err("Should not be able to make non-existent link default");
        assert_matches!(error, Error::ObjectNotFound { .. });

        // now link to silo
        let link_body = IpPoolResource {
            ip_pool_id: pool1_for_silo.id(),
            resource_type: IpPoolResourceType::Silo,
            resource_id: silo_id,
            is_default: false,
        };
        datastore
            .ip_pool_link_silo(&opctx, link_body)
            .await
            .expect("Failed to associate IP pool with silo");

        // because that one was not a default, when we ask for the silo default
        // pool, we still get nothing
        let error = datastore.ip_pools_fetch_default(&opctx).await.unwrap_err();
        assert_matches!(error, Error::ObjectNotFound { .. });

        // now it shows up in the silo list
        let silo_pools = datastore
            .silo_ip_pool_list(&opctx, &authz_silo, &pagbyid)
            .await
            .expect("Should list silo IP pools");
        assert_eq!(silo_pools.len(), 1);
        assert_eq!(silo_pools[0].0.id(), pool1_for_silo.id());
        assert_eq!(silo_pools[0].1.is_default, false);

        // linking an already linked silo errors due to PK conflict
        let err = datastore
            .ip_pool_link_silo(&opctx, link_body)
            .await
            .expect_err("Creating the same link again should conflict");
        assert_matches!(err, Error::ObjectAlreadyExists { .. });

        // now make it default
        datastore
            .ip_pool_set_default(&opctx, &authz_pool, &authz_silo, true)
            .await
            .expect("Should be able to make pool default");

        // setting default if already default is allowed
        datastore
            .ip_pool_set_default(&opctx, &authz_pool, &authz_silo, true)
            .await
            .expect("Should be able to make pool default again");

        // now when we ask for the default pool again, we get that one
        let (authz_pool1_for_silo, ip_pool) = datastore
            .ip_pools_fetch_default(&opctx)
            .await
            .expect("Failed to get silo's default IP pool");
        assert_eq!(ip_pool.name().as_str(), "pool1-for-silo");

        // and we can't create a second default pool for the silo
        let identity = IdentityMetadataCreateParams {
            name: "second-default-for-silo".parse().unwrap(),
            description: "".to_string(),
        };
        let second_silo_default = datastore
            .ip_pool_create(
                &opctx,
                IpPool::new(
                    &identity,
                    IpVersion::V4,
                    IpPoolReservationType::ExternalSilos,
                ),
            )
            .await
            .expect("Failed to create pool");
        let err = datastore
            .ip_pool_link_silo(
                &opctx,
                IpPoolResource {
                    ip_pool_id: second_silo_default.id(),
                    resource_type: IpPoolResourceType::Silo,
                    resource_id: silo_id,
                    is_default: true,
                },
            )
            .await
            .expect_err("Failed to fail to set a second default pool for silo");
        assert_matches!(err, Error::ObjectAlreadyExists { .. });

        // now remove the association and we should get nothing again
        let authz_silo =
            authz::Silo::new(authz::Fleet, silo_id, LookupType::ById(silo_id));
        let q =
            nexus_db_schema::schema::ip_pool_resource::dsl::ip_pool_resource
                .select(IpPoolResource::as_select())
                .filter(
                    nexus_db_schema::schema::ip_pool_resource::dsl::resource_id
                        .eq(authz_silo.id()),
                )
                .get_results_async(
                    &*datastore
                        .pool_connection_authorized(opctx)
                        .await
                        .unwrap(),
                )
                .await
                .unwrap();
        println!("{q:#?}");
        datastore
            .ip_pool_unlink_silo(&opctx, &authz_pool1_for_silo, &authz_silo)
            .await
            .expect("Failed to unlink IP pool from silo");

        let q =
            nexus_db_schema::schema::ip_pool_resource::dsl::ip_pool_resource
                .select(IpPoolResource::as_select())
                .filter(
                    nexus_db_schema::schema::ip_pool_resource::dsl::resource_id
                        .eq(authz_silo.id()),
                )
                .get_results_async(
                    &*datastore
                        .pool_connection_authorized(opctx)
                        .await
                        .unwrap(),
                )
                .await
                .unwrap();
        println!("{q:#?}");

        // no default
        let error = datastore.ip_pools_fetch_default(&opctx).await.unwrap_err();
        assert_matches!(error, Error::ObjectNotFound { .. });

        // and silo pools list is empty again
        let silo_pools = datastore
            .silo_ip_pool_list(&opctx, &authz_silo, &pagbyid)
            .await
            .expect("Should list silo IP pools");
        assert_eq!(silo_pools.len(), 0);

        db.terminate().await;
        logctx.cleanup_successful();
    }

    #[tokio::test]
    async fn test_internal_ip_pools() {
        let logctx = dev::test_setup_log("test_internal_ip_pools");
        let db = TestDatabase::new_with_datastore(&logctx.log).await;
        let (opctx, datastore) = (db.opctx(), db.datastore());

        for version in [IpVersion::V4, IpVersion::V6] {
            // confirm internal pools appear as internal
            let (authz_pool, pool) = datastore
                .ip_pools_service_lookup(&opctx, version)
                .await
                .unwrap();
            assert_eq!(pool.ip_version, version);

            let is_internal =
                datastore.ip_pool_is_internal(&opctx, &authz_pool).await;
            assert_eq!(is_internal, Ok(true));

            // another random pool should not be considered internal
            let identity = IdentityMetadataCreateParams {
                name: format!("other-{version}-pool").parse().unwrap(),
                description: "".to_string(),
            };
            let other_pool = datastore
                .ip_pool_create(
                    &opctx,
                    IpPool::new(
                        &identity,
                        version,
                        IpPoolReservationType::ExternalSilos,
                    ),
                )
                .await
                .expect("Failed to create IP pool");
            assert_eq!(other_pool.ip_version, version);

            let authz_other_pool = authz::IpPool::new(
                authz::FLEET,
                other_pool.id(),
                LookupType::ById(other_pool.id()),
            );
            let is_internal =
                datastore.ip_pool_is_internal(&opctx, &authz_other_pool).await;
            assert_eq!(is_internal, Ok(false));

            // now link it to the current silo, and it is still not internal.
            let silo_id = opctx.authn.silo_required().unwrap().id();
            let is_default = matches!(version, IpVersion::V4);
            let link = IpPoolResource {
                ip_pool_id: other_pool.id(),
                resource_type: IpPoolResourceType::Silo,
                resource_id: silo_id,
                is_default,
            };
            datastore
                .ip_pool_link_silo(&opctx, link)
                .await
                .expect("Failed to link IP pool to silo");

            let is_internal =
                datastore.ip_pool_is_internal(&opctx, &authz_other_pool).await;
            assert_eq!(is_internal, Ok(false));
        }

        db.terminate().await;
        logctx.cleanup_successful();
    }

<<<<<<< HEAD
    #[tokio::test]
    async fn test_cannot_set_default_ip_pool_for_internal_silo() {
        let logctx =
            dev::test_setup_log("cannot_set_default_ip_pool_for_internal_silo");
        let db = TestDatabase::new_with_datastore(&logctx.log).await;
        let (opctx, datastore) = (db.opctx(), db.datastore());

        for ip_version in [IpVersion::V4, IpVersion::V6] {
            // Make some new pool.
            let params = IpPool {
                identity: IpPoolIdentity::new(
                    Uuid::new_v4(),
                    IdentityMetadataCreateParams {
                        name: format!("test-pool-{}", ip_version)
                            .parse()
                            .unwrap(),
                        description: String::new(),
                    },
                ),
                ip_version,
                rcgen: 0,
                pool_type: IpPoolType::Unicast,
            };
            let pool = datastore
                .ip_pool_create(&opctx, params)
                .await
                .expect("Should be able to create pool");
            assert_eq!(pool.ip_version, ip_version);
            let authz_pool =
                nexus_db_lookup::LookupPath::new(&opctx, datastore)
                    .ip_pool_id(pool.id())
                    .lookup_for(authz::Action::Read)
                    .await
                    .expect("Should be able to lookup new IP Pool")
                    .0;

            // Try to link it as the default.
            let (authz_silo, ..) =
                nexus_db_lookup::LookupPath::new(&opctx, datastore)
                    .silo_id(nexus_types::silo::INTERNAL_SILO_ID)
                    .lookup_for(authz::Action::Read)
                    .await
                    .expect("Should be able to lookup internal silo");
            let link = IpPoolResource {
                ip_pool_id: authz_pool.id(),
                resource_type: IpPoolResourceType::Silo,
                resource_id: authz_silo.id(),
                is_default: true,
            };
            let Err(e) = datastore.ip_pool_link_silo(opctx, link).await else {
                panic!(
                    "should have failed to link IP Pool to internal silo as a default"
                );
            };
            let Error::InvalidRequest { message } = &e else {
                panic!("should have received an invalid request, got: {:?}", e);
            };
            assert_eq!(message.external_message(), INTERNAL_SILO_DEFAULT_ERROR);

            // We can link it if it's not the default.
            let link = IpPoolResource { is_default: false, ..link };
            datastore.ip_pool_link_silo(opctx, link).await.expect(
                "Should be able to link non-default pool to internal silo",
            );

            // Try to set it to the default, and ensure that this also fails.
            let Err(e) = datastore
                .ip_pool_set_default(opctx, &authz_pool, &authz_silo, true)
                .await
            else {
                panic!("should have failed to set internal pool to default");
            };
            let Error::InvalidRequest { message } = &e else {
                panic!("should have received an invalid request, got: {:?}", e);
            };
            assert_eq!(message.external_message(), INTERNAL_SILO_DEFAULT_ERROR);
        }

        db.terminate().await;
        logctx.cleanup_successful();
    }

=======
>>>>>>> b751cada
    // We're breaking out the utilization tests for IPv4 and IPv6 pools, since
    // pools only contain one version now.
    //
    // See https://github.com/oxidecomputer/omicron/issues/8888.
    #[tokio::test]
    async fn test_ipv4_ip_pool_utilization() {
        let logctx = dev::test_setup_log("test_ipv4_ip_pool_utilization");
        let db = TestDatabase::new_with_datastore(&logctx.log).await;
        let (opctx, datastore) = (db.opctx(), db.datastore());

        let authz_silo = opctx.authn.silo_required().unwrap();
        let project = Project::new(
            authz_silo.id(),
            params::ProjectCreate {
                identity: IdentityMetadataCreateParams {
                    name: "my-project".parse().unwrap(),
                    description: "".to_string(),
                },
            },
        );
        let (.., project) =
            datastore.project_create(&opctx, project).await.unwrap();

        // create an IP pool for the silo, add a range to it, and link it to the silo
        let identity = IdentityMetadataCreateParams {
            name: "my-pool".parse().unwrap(),
            description: "".to_string(),
        };
        let pool = datastore
            .ip_pool_create(
                &opctx,
                IpPool::new(
                    &identity,
                    IpVersion::V4,
                    IpPoolReservationType::ExternalSilos,
                ),
            )
            .await
            .expect("Failed to create IP pool");
        let authz_pool = authz::IpPool::new(
            authz::FLEET,
            pool.id(),
            LookupType::ById(pool.id()),
        );

        // capacity of zero because there are no ranges
        let max_ips = datastore
            .ip_pool_total_capacity(&opctx, &authz_pool)
            .await
            .unwrap();
        assert_eq!(max_ips, 0);

        let range = IpRange::V4(
            Ipv4Range::new(
                Ipv4Addr::new(10, 0, 0, 1),
                Ipv4Addr::new(10, 0, 0, 5),
            )
            .unwrap(),
        );
        datastore
            .ip_pool_add_range(&opctx, &authz_pool, &pool, &range)
            .await
            .expect("Could not add range");

        // now it has a capacity of 5 because we added the range
        let max_ips = datastore
            .ip_pool_total_capacity(&opctx, &authz_pool)
            .await
            .unwrap();
        assert_eq!(max_ips, 5);

        let link = IpPoolResource {
            ip_pool_id: pool.id(),
            resource_type: IpPoolResourceType::Silo,
            resource_id: authz_silo.id(),
            is_default: true,
        };
        datastore
            .ip_pool_link_silo(&opctx, link)
            .await
            .expect("Could not link pool to silo");

        let ip_count = datastore
            .ip_pool_allocated_count(&opctx, &authz_pool)
            .await
            .unwrap();
        assert_eq!(ip_count, 0);

        let identity = IdentityMetadataCreateParams {
            name: "my-ip".parse().unwrap(),
            description: "".to_string(),
        };
        let ip = datastore
            .allocate_floating_ip(&opctx, project.id(), identity, None, None)
            .await
            .expect("Could not allocate floating IP");
        assert_eq!(ip.ip.to_string(), "10.0.0.1/32");

        let ip_count = datastore
            .ip_pool_allocated_count(&opctx, &authz_pool)
            .await
            .unwrap();
        assert_eq!(ip_count, 1);

        // allocating one has nothing to do with total capacity
        let max_ips = datastore
            .ip_pool_total_capacity(&opctx, &authz_pool)
            .await
            .unwrap();
        assert_eq!(max_ips, 5);

        db.terminate().await;
        logctx.cleanup_successful();
    }

    #[tokio::test]
    async fn test_ipv6_ip_pool_utilization() {
        let logctx = dev::test_setup_log("test_ipv6_ip_pool_utilization");
        let db = TestDatabase::new_with_datastore(&logctx.log).await;
        let (opctx, datastore) = (db.opctx(), db.datastore());

        let authz_silo = opctx.authn.silo_required().unwrap();
        let project = Project::new(
            authz_silo.id(),
            params::ProjectCreate {
                identity: IdentityMetadataCreateParams {
                    name: "my-project".parse().unwrap(),
                    description: "".to_string(),
                },
            },
        );
        let (.., project) =
            datastore.project_create(&opctx, project).await.unwrap();

        // create an IP pool for the silo, add a range to it, and link it to the silo
        let identity = IdentityMetadataCreateParams {
            name: "my-pool".parse().unwrap(),
            description: "".to_string(),
        };
        let pool = datastore
            .ip_pool_create(
                &opctx,
                IpPool::new(
                    &identity,
                    IpVersion::V6,
                    IpPoolReservationType::ExternalSilos,
                ),
            )
            .await
            .expect("Failed to create IP pool");
        let authz_pool = authz::IpPool::new(
            authz::FLEET,
            pool.id(),
            LookupType::ById(pool.id()),
        );
        let link = IpPoolResource {
            ip_pool_id: pool.id(),
            resource_type: IpPoolResourceType::Silo,
            resource_id: authz_silo.id(),
            is_default: true,
        };
        datastore
            .ip_pool_link_silo(&opctx, link)
            .await
            .expect("Could not link pool to silo");

        // capacity of zero because there are no ranges
        let max_ips = datastore
            .ip_pool_total_capacity(&opctx, &authz_pool)
            .await
            .unwrap();
        assert_eq!(max_ips, 0);

        // Add an IPv6 range
        let ipv6_range = IpRange::V6(
            Ipv6Range::new(
                Ipv6Addr::new(0xfd00, 0, 0, 0, 0, 0, 0, 10),
                Ipv6Addr::new(0xfd00, 0, 0, 0, 0, 0, 1, 20),
            )
            .unwrap(),
        );
        datastore
            .ip_pool_add_range(&opctx, &authz_pool, &pool, &ipv6_range)
            .await
            .expect("Could not add range");
        let max_ips = datastore
            .ip_pool_total_capacity(&opctx, &authz_pool)
            .await
            .unwrap();
        assert_eq!(max_ips, 11 + 65536);

        let ip_count = datastore
            .ip_pool_allocated_count(&opctx, &authz_pool)
            .await
            .unwrap();
        assert_eq!(ip_count, 0);

        let identity = IdentityMetadataCreateParams {
            name: "my-ip".parse().unwrap(),
            description: "".to_string(),
        };
        let ip = datastore
            .allocate_floating_ip(&opctx, project.id(), identity, None, None)
            .await
            .expect("Could not allocate floating IP");
        assert_eq!(ip.ip.to_string(), "fd00::a/128");

        let ip_count = datastore
            .ip_pool_allocated_count(&opctx, &authz_pool)
            .await
            .unwrap();
        assert_eq!(ip_count, 1);

        // allocating one has nothing to do with total capacity
        let max_ips = datastore
            .ip_pool_total_capacity(&opctx, &authz_pool)
            .await
            .unwrap();
        assert_eq!(max_ips, 11 + 65536);

        // add a giant range for fun
        let ipv6_range = IpRange::V6(
            Ipv6Range::new(
                Ipv6Addr::new(0xfd00, 0, 0, 0, 0, 0, 1, 21),
                Ipv6Addr::new(
                    0xfd00, 0, 0, 0xffff, 0xffff, 0xffff, 0xffff, 0xffff,
                ),
            )
            .unwrap(),
        );
        datastore
            .ip_pool_add_range(&opctx, &authz_pool, &pool, &ipv6_range)
            .await
            .expect("Could not add range");

        let max_ips = datastore
            .ip_pool_total_capacity(&opctx, &authz_pool)
            .await
            .unwrap();
        assert_eq!(max_ips, 1208925819614629174706166);

        db.terminate().await;
        logctx.cleanup_successful();
    }

    #[tokio::test]
    async fn test_cannot_insert_range_in_pool_with_different_ip_version() {
        let logctx = dev::test_setup_log(
            "cannot_insert_range_in_pool_with_different_ip_version",
        );
        let db = TestDatabase::new_with_datastore(&logctx.log).await;
        let (opctx, datastore) = (db.opctx(), db.datastore());

        // IP pool versions, and ranges of the opposite version.
        let versions = [IpVersion::V4, IpVersion::V6];
        let ranges = [
            IpRange::V6(
                Ipv6Range::new(
                    Ipv6Addr::new(0xfd00, 0, 0, 0, 0, 0, 1, 21),
                    Ipv6Addr::new(
                        0xfd00, 0, 0, 0xffff, 0xffff, 0xffff, 0xffff, 0xffff,
                    ),
                )
                .unwrap(),
            ),
            IpRange::V4(
                Ipv4Range::new(
                    Ipv4Addr::new(10, 0, 0, 1),
                    Ipv4Addr::new(10, 0, 0, 5),
                )
                .unwrap(),
            ),
        ];

        for (version, range) in versions.into_iter().zip(ranges) {
            // Create the pool
            let identity = IdentityMetadataCreateParams {
                name: format!("ip{version}-pool-for-silo").parse().unwrap(),
                description: "".to_string(),
            };
            let pool = datastore
                .ip_pool_create(
                    &opctx,
                    IpPool::new(
                        &identity,
                        version,
                        IpPoolReservationType::ExternalSilos,
                    ),
                )
                .await
                .expect("Failed to create IP pool");
            let authz_pool = authz::IpPool::new(
                authz::FLEET,
                pool.id(),
                LookupType::ById(pool.id()),
            );

            // Ensure we cannot insert a range of the other version.
            let res = datastore
                .ip_pool_add_range(&opctx, &authz_pool, &pool, &range)
                .await;
            assert!(
                res.is_err(),
                "Should have failed to insert an IP{} range in a IP{} pool",
                range.version(),
                version,
            );
        }

        db.terminate().await;
        logctx.cleanup_successful();
    }

    #[tokio::test]
<<<<<<< HEAD
    async fn test_multicast_ip_pool_basic_operations() {
        let logctx =
            dev::test_setup_log("test_multicast_ip_pool_basic_operations");
        let db = TestDatabase::new_with_datastore(&logctx.log).await;
        let (opctx, datastore) = (db.opctx(), db.datastore());

        // Create a multicast IP pool
        let identity = IdentityMetadataCreateParams {
            name: "multicast-pool".parse().unwrap(),
            description: "Test multicast IP pool".to_string(),
        };
        let pool = datastore
            .ip_pool_create(
                &opctx,
                IpPool::new_multicast(&identity, IpVersion::V4),
            )
            .await
            .expect("Failed to create multicast IP pool");

        let authz_silo = opctx.authn.silo_required().unwrap();
        let link = IpPoolResource {
            ip_pool_id: pool.id(),
            resource_type: IpPoolResourceType::Silo,
            resource_id: authz_silo.id(),
            is_default: true,
        };
        datastore
            .ip_pool_link_silo(&opctx, link)
            .await
            .expect("Failed to link IP pool to silo");

        // Verify it's marked as multicast
        assert_eq!(pool.pool_type, IpPoolType::Multicast);

        // Test multicast-specific listing
        let pagparams_id = DataPageParams {
            marker: None,
            limit: NonZeroU32::new(100).unwrap(),
            direction: dropshot::PaginationOrder::Ascending,
        };
        let pagbyid = PaginatedBy::Id(pagparams_id);

        let multicast_pools = datastore
            .ip_pools_list_multicast(&opctx, &pagbyid)
            .await
            .expect("Should list multicast IP pools");
        assert_eq!(multicast_pools.len(), 1);
        assert_eq!(multicast_pools[0].id(), pool.id());

        // Regular pool listing should also include it
        let all_pools = datastore
            .ip_pools_list(&opctx, &pagbyid)
            .await
            .expect("Should list all IP pools");
        assert_eq!(all_pools.len(), 1);
=======
    async fn paginate_ip_pools_by_delegation_type() {
        let logctx =
            dev::test_setup_log("paginate_ip_pools_by_delegation_type");
        let db = TestDatabase::new_with_datastore(&logctx.log).await;
        let (opctx, datastore) = (db.opctx(), db.datastore());

        // Insert a bunch of pools, not linked to any silo, and so reserved for
        // customer use.
        const N_POOLS: usize = 20;
        let mut customer_pools = Vec::with_capacity(N_POOLS);
        for i in 0..N_POOLS {
            // Create the pool
            let identity = IdentityMetadataCreateParams {
                name: format!("ip-pool-{i}").parse().unwrap(),
                description: "".to_string(),
            };
            let pool = datastore
                .ip_pool_create(
                    opctx,
                    IpPool::new(
                        &identity,
                        IpVersion::V4,
                        IpPoolReservationType::ExternalSilos,
                    ),
                )
                .await
                .expect("Failed to create IP pool");
            customer_pools.push(pool);
        }
        customer_pools.sort_by_key(|pool| pool.id());

        // Create a bunch which _are_ reserved for Oxide's usage.
        let mut oxide_pools = Vec::with_capacity(N_POOLS);
        for i in 0..N_POOLS {
            // Create the pool
            let identity = IdentityMetadataCreateParams {
                name: format!("oxide-ip-pool-{i}").parse().unwrap(),
                description: "".to_string(),
            };
            let pool = datastore
                .ip_pool_create(
                    opctx,
                    IpPool::new(
                        &identity,
                        IpVersion::V4,
                        IpPoolReservationType::OxideInternal,
                    ),
                )
                .await
                .expect("Failed to create reserved IP pool");
            oxide_pools.push(pool);
        }
        assert_eq!(oxide_pools.len(), N_POOLS);

        let fetch_paginated = |reservation_type| async move {
            let mut found = Vec::with_capacity(N_POOLS);
            let mut paginator = Paginator::new(
                NonZeroU32::new(5).unwrap(),
                dropshot::PaginationOrder::Ascending,
            );
            while let Some(page) = paginator.next() {
                let batch = datastore
                    .ip_pools_list_paginated(
                        opctx,
                        reservation_type,
                        None,
                        &PaginatedBy::Id(page.current_pagparams()),
                    )
                    .await
                    .expect("Should be able to list pools with pagination");
                paginator = page.found_batch(&batch, &|pool| pool.id());
                found.extend(batch.into_iter());
            }
            found
        };

        // Paginate all the customer-reserved.
        let customer_pools_found =
            fetch_paginated(IpPoolReservationType::ExternalSilos).await;
        assert_eq!(customer_pools.len(), customer_pools_found.len());
        assert_eq!(customer_pools, customer_pools_found);

        // Paginate all those reserved for Oxide.
        //
        // Note that we have 2 extra pools today, which are the builtin service
        // pools. These will go away in the future, so we'll unfortunately need
        // to update this test at that time. Until then, fetch those service
        // pools explicitly and add them.
        let oxide_reserved_found =
            fetch_paginated(IpPoolReservationType::OxideInternal).await;
        let pools = datastore
            .ip_pools_service_lookup_both_versions(opctx)
            .await
            .unwrap();
        oxide_pools.push(pools.ipv4.db_pool);
        oxide_pools.push(pools.ipv6.db_pool);
        oxide_pools.sort_by_key(|pool| pool.id());
        assert_eq!(oxide_pools.len(), oxide_reserved_found.len());
        assert_eq!(oxide_pools, oxide_reserved_found);

        db.terminate().await;
        logctx.cleanup_successful();
    }

    // Ensure we have the right query contents.
    #[tokio::test]
    async fn expectorate_insert_ip_pool_external_silo_link() {
        let res = IpPoolResource {
            ip_pool_id: uuid::uuid!("aaa84fbd-85a5-4fcb-b34f-23b7e56145c7"),
            resource_type: IpPoolResourceType::Silo,
            resource_id: INTERNAL_SILO_ID,
            is_default: false,
        };
        let query = link_ip_pool_to_external_silo_query(&res);
        expectorate_query_contents(
            &query,
            "tests/output/ip_pool_external_silo_link.sql",
        )
        .await;
    }

    // Explain the SQL query inserting an IP Pool link to a customer silo
    #[tokio::test]
    async fn can_explain_link_ip_pool_to_silo_query() {
        let logctx =
            dev::test_setup_log("can_explain_link_ip_pool_to_silo_query");
        let db = TestDatabase::new_with_pool(&logctx.log).await;
        let pool = db.pool();
        let conn = pool.claim().await.unwrap();

        let res = IpPoolResource {
            ip_pool_id: uuid::uuid!("aaa84fbd-85a5-4fcb-b34f-23b7e56145c7"),
            resource_type: IpPoolResourceType::Silo,
            resource_id: INTERNAL_SILO_ID,
            is_default: false,
        };

        let query = link_ip_pool_to_external_silo_query(&res);
        let _ = query
            .explain_async(&conn)
            .await
            .expect("Failed to explain query - is it valid SQL?");

        db.terminate().await;
        logctx.cleanup_successful();
    }

    #[tokio::test]
    async fn cannot_link_oxide_internal_pool_to_external_silo() {
        let logctx = dev::test_setup_log(
            "cannot_link_oxide_internal_pool_to_external_silo",
        );
        let db = TestDatabase::new_with_datastore(&logctx.log).await;
        let (opctx, datastore) = (db.opctx(), db.datastore());

        // Create the pool
        let identity = IdentityMetadataCreateParams {
            name: "internal-ip-pool".parse().unwrap(),
            description: "".to_string(),
        };
        let ip_pool = datastore
            .ip_pool_create(
                opctx,
                IpPool::new(
                    &identity,
                    IpVersion::V4,
                    IpPoolReservationType::OxideInternal,
                ),
            )
            .await
            .expect("Failed to create IP pool");

        // We should fail to link it to some other silo now.
        let link = IpPoolResource {
            ip_pool_id: ip_pool.id(),
            resource_type: IpPoolResourceType::Silo,
            resource_id: uuid::uuid!("cfb16a9d-764e-4c5d-8d0d-cf737885b84a"),
            is_default: false,
        };
        let res = datastore.ip_pool_link_silo(&opctx, link).await;
        let Err(Error::InvalidRequest { message }) = &res else {
            panic!(
                "Expected to fail linking an internally-reserved \
                IP Pool to an external Silo, found: {res:#?}",
            );
        };
        assert_eq!(message.external_message(), BAD_SILO_LINK_ERROR);

        db.terminate().await;
        logctx.cleanup_successful();
    }

    #[tokio::test]
    async fn cannot_reserve_externally_linked_pool_for_internal_use() {
        let logctx = dev::test_setup_log(
            "cannot_reserve_externally_linked_pool_for_internal_use",
        );
        let db = TestDatabase::new_with_datastore(&logctx.log).await;
        let (opctx, datastore) = (db.opctx(), db.datastore());

        // Create the pool, reserved for external silos.
        let identity = IdentityMetadataCreateParams {
            name: "external-ip-pool".parse().unwrap(),
            description: "".to_string(),
        };
        let ip_pool = datastore
            .ip_pool_create(
                opctx,
                IpPool::new(
                    &identity,
                    IpVersion::V4,
                    IpPoolReservationType::ExternalSilos,
                ),
            )
            .await
            .expect("Failed to create IP pool");

        // Link to an external silo.
        let external_link = IpPoolResource {
            ip_pool_id: ip_pool.id(),
            resource_type: IpPoolResourceType::Silo,
            resource_id: nexus_types::silo::DEFAULT_SILO_ID,
            is_default: false,
        };
        let _ = datastore
            .ip_pool_link_silo(&opctx, external_link)
            .await
            .expect("Should be able to link unlinked pool to default silo");

        // We should fail to reserve it for Oxide-internal use now.
        let (authz_pool, db_pool) = LookupPath::new(opctx, datastore)
            .ip_pool_id(ip_pool.id())
            .fetch_for(authz::Action::Modify)
            .await
            .unwrap();
        let res = datastore
            .ip_pool_reserve(
                opctx,
                &authz_pool,
                &db_pool,
                IpPoolReservationType::OxideInternal,
            )
            .await;
        let Err(Error::InvalidRequest { message }) = &res else {
            panic!(
                "Expected to fail delegating an IP Pool \
                when it's already linked to an external silo, found {res:#?}"
            );
        };
        assert_eq!(message.external_message(), BAD_SILO_LINK_ERROR);
>>>>>>> b751cada

        db.terminate().await;
        logctx.cleanup_successful();
    }

<<<<<<< HEAD
    #[tokio::test]
    async fn test_multicast_ip_pool_default_by_type() {
        let logctx =
            dev::test_setup_log("test_multicast_ip_pool_default_by_type");
        let db = TestDatabase::new_with_datastore(&logctx.log).await;
        let (opctx, datastore) = (db.opctx(), db.datastore());

        let authz_silo = opctx.authn.silo_required().unwrap();

        // Initially no default multicast pool
        let error = datastore
            .ip_pools_fetch_default_by_type(&opctx, IpPoolType::Multicast)
            .await
            .unwrap_err();
        assert_matches!(error, Error::ObjectNotFound { .. });

        // Create and link a multicast pool as default
        let identity = IdentityMetadataCreateParams {
            name: "default-multicast-pool".parse().unwrap(),
            description: "Default multicast pool".to_string(),
        };
        let pool = datastore
            .ip_pool_create(
                &opctx,
                IpPool::new_multicast(&identity, IpVersion::V4),
            )
            .await
            .expect("Failed to create multicast IP pool");

        let link = IpPoolResource {
            ip_pool_id: pool.id(),
            resource_type: IpPoolResourceType::Silo,
            resource_id: authz_silo.id(),
            is_default: true,
        };
        datastore
            .ip_pool_link_silo(&opctx, link)
            .await
            .expect("Could not link multicast pool to silo");

        // Now should find the default multicast pool
        let default_pool = datastore
            .ip_pools_fetch_default_by_type(&opctx, IpPoolType::Multicast)
            .await
            .expect("Should find default multicast pool");
        assert_eq!(default_pool.1.id(), pool.id());
        assert_eq!(default_pool.1.pool_type, IpPoolType::Multicast);

        // Regular default should still fail (no unicast pool)
        let error = datastore.ip_pools_fetch_default(&opctx).await.unwrap_err();
        assert_matches!(error, Error::ObjectNotFound { .. });
=======
    // Ensure that we fail to link to a silo that is deleted.
    #[tokio::test]
    async fn cannot_link_pool_to_deleted_silo() {
        let logctx = dev::test_setup_log("cannot_link_pool_to_deleted_silo");
        let db = TestDatabase::new_with_datastore(&logctx.log).await;
        let (opctx, datastore) = (db.opctx(), db.datastore());

        // Create the pool
        let identity = IdentityMetadataCreateParams {
            name: "external-ip-pool".parse().unwrap(),
            description: "".to_string(),
        };
        let ip_pool = datastore
            .ip_pool_create(
                opctx,
                IpPool::new(
                    &identity,
                    IpVersion::V4,
                    IpPoolReservationType::ExternalSilos,
                ),
            )
            .await
            .expect("Failed to create IP pool");

        // Delete the silo, directly to avoid a bunch of machinery.
        use nexus_db_schema::schema::silo::dsl;
        let c =
            diesel::update(dsl::silo.find(nexus_types::silo::DEFAULT_SILO_ID))
                .set(dsl::time_deleted.eq(diesel::dsl::now))
                .execute_async(
                    &*datastore
                        .pool_connection_authorized(opctx)
                        .await
                        .unwrap(),
                )
                .await
                .expect("Should be able to soft-delete silo");
        assert_eq!(c, 1, "Should have deleted something");

        // Now try link to it.
        let external_link = IpPoolResource {
            ip_pool_id: ip_pool.id(),
            resource_type: IpPoolResourceType::Silo,
            resource_id: nexus_types::silo::DEFAULT_SILO_ID,
            is_default: false,
        };
        let err = datastore
            .ip_pool_link_silo(&opctx, external_link)
            .await
            .expect_err("Should have failed to link IP Pool to deleted Silo");
        assert_matches!(err, Error::ObjectNotFound { .. });

        db.terminate().await;
        logctx.cleanup_successful();
    }

    // Ensure that we fail to link a deleted pool to a silo.
    #[tokio::test]
    async fn cannot_link_silo_to_deleted_pool() {
        let logctx = dev::test_setup_log("cannot_link_silo_to_deleted_pool");
        let db = TestDatabase::new_with_datastore(&logctx.log).await;
        let (opctx, datastore) = (db.opctx(), db.datastore());

        // Create the pool
        let identity = IdentityMetadataCreateParams {
            name: "external-ip-pool".parse().unwrap(),
            description: "".to_string(),
        };
        let ip_pool = datastore
            .ip_pool_create(
                opctx,
                IpPool::new(
                    &identity,
                    IpVersion::V4,
                    IpPoolReservationType::ExternalSilos,
                ),
            )
            .await
            .expect("Failed to create IP pool");

        // Delete the pool, directly to avoid a bunch of machinery.
        use nexus_db_schema::schema::ip_pool::dsl;
        let c = diesel::update(dsl::ip_pool.find(ip_pool.id()))
            .set(dsl::time_deleted.eq(diesel::dsl::now))
            .execute_async(
                &*datastore.pool_connection_authorized(opctx).await.unwrap(),
            )
            .await
            .expect("Should be able to soft-delete IP Pool");
        assert_eq!(c, 1, "Should have deleted something");

        // Now try link to it.
        let external_link = IpPoolResource {
            ip_pool_id: ip_pool.id(),
            resource_type: IpPoolResourceType::Silo,
            resource_id: nexus_types::silo::DEFAULT_SILO_ID,
            is_default: false,
        };
        let err = datastore
            .ip_pool_link_silo(&opctx, external_link)
            .await
            .expect_err("Should have failed to link deleted IP Pool to Silo");
        assert_matches!(err, Error::ObjectNotFound { .. });

        db.terminate().await;
        logctx.cleanup_successful();
    }

    #[tokio::test]
    async fn can_explain_unlink_ip_pool_from_external_silo_query() {
        let logctx = dev::test_setup_log(
            "can_explain_unlink_ip_pool_from_external_silo_query",
        );
        let db = TestDatabase::new_with_pool(&logctx.log).await;
        let pool = db.pool();
        let conn = pool.claim().await.unwrap();

        let ip_pool_id = uuid::uuid!("aaa84fbd-85a5-4fcb-b34f-23b7e56145c7");
        let silo_id = nexus_types::silo::DEFAULT_SILO_ID;
        let query =
            unlink_ip_pool_from_external_silo_query(ip_pool_id, silo_id);
        let _ = query
            .explain_async(&conn)
            .await
            .expect("Failed to explain query - is it valid SQL?");
>>>>>>> b751cada

        db.terminate().await;
        logctx.cleanup_successful();
    }

    #[tokio::test]
<<<<<<< HEAD
    async fn test_multicast_ip_pool_ranges() {
        let logctx = dev::test_setup_log("test_multicast_ip_pool_ranges");
        let db = TestDatabase::new_with_datastore(&logctx.log).await;
        let (opctx, datastore) = (db.opctx(), db.datastore());

        // Create IPv4 multicast IP pool
        let ipv4_identity = IdentityMetadataCreateParams {
            name: "multicast-ipv4-pool".parse().unwrap(),
            description: "Test IPv4 multicast IP pool".to_string(),
        };
        let ipv4_pool = datastore
            .ip_pool_create(
                &opctx,
                IpPool::new_multicast(&ipv4_identity, IpVersion::V4),
            )
            .await
            .expect("Failed to create IPv4 multicast IP pool");

        let authz_ipv4_pool = authz::IpPool::new(
            authz::FLEET,
            ipv4_pool.id(),
            LookupType::ById(ipv4_pool.id()),
        );

        // Add IPv4 multicast range (224.0.0.0/4)
        let ipv4_range = IpRange::V4(
            Ipv4Range::new(
                Ipv4Addr::new(224, 1, 1, 1),
                Ipv4Addr::new(224, 1, 1, 10),
            )
            .unwrap(),
        );
        datastore
            .ip_pool_add_range(
                &opctx,
                &authz_ipv4_pool,
                &ipv4_pool,
                &ipv4_range,
            )
            .await
            .expect("Could not add IPv4 multicast range");

        // Create IPv6 multicast IP pool
        let ipv6_identity = IdentityMetadataCreateParams {
            name: "multicast-ipv6-pool".parse().unwrap(),
            description: "Test IPv6 multicast IP pool".to_string(),
        };
        let ipv6_pool = datastore
            .ip_pool_create(
                &opctx,
                IpPool::new_multicast(&ipv6_identity, IpVersion::V6),
            )
            .await
            .expect("Failed to create IPv6 multicast IP pool");

        let authz_ipv6_pool = authz::IpPool::new(
            authz::FLEET,
            ipv6_pool.id(),
            LookupType::ById(ipv6_pool.id()),
        );

        // Add IPv6 multicast range (ff00::/8)
        let ipv6_range = IpRange::V6(
            Ipv6Range::new(
                Ipv6Addr::new(0xff01, 0, 0, 0, 0, 0, 0, 1),
                Ipv6Addr::new(0xff01, 0, 0, 0, 0, 0, 0, 10),
            )
            .unwrap(),
        );
        datastore
            .ip_pool_add_range(
                &opctx,
                &authz_ipv6_pool,
                &ipv6_pool,
                &ipv6_range,
            )
            .await
            .expect("Could not add IPv6 multicast range");

        // Check IPv4 pool capacity
        let ipv4_capacity = datastore
            .ip_pool_total_capacity(&opctx, &authz_ipv4_pool)
            .await
            .unwrap();
        assert_eq!(ipv4_capacity, 10); // 224.1.1.1 to 224.1.1.10

        // Check IPv6 pool capacity
        let ipv6_capacity = datastore
            .ip_pool_total_capacity(&opctx, &authz_ipv6_pool)
            .await
            .unwrap();
        assert_eq!(ipv6_capacity, 10); // ff01::1 to ff01::a
=======
    async fn cannot_delete_last_internally_reserved_ip_pool() {
        let logctx = dev::test_setup_log(
            "cannot_delete_last_internally_reserved_ip_pool",
        );
        let db = TestDatabase::new_with_datastore(&logctx.log).await;
        let (opctx, datastore) = (db.opctx(), db.datastore());

        // Fetch the pools.
        let pools = datastore
            .ip_pools_service_lookup_both_versions(opctx)
            .await
            .unwrap();

        // We should be able to delete one of these.
        let _ = datastore
            .ip_pool_delete(opctx, &pools.ipv4.authz_pool, &pools.ipv4.db_pool)
            .await
            .expect(
                "Should be able to delete internally-reserved \
                IP Pool when at least one remains",
            );

        // Check there's only one left.
        let pagparams = &PaginatedBy::Id(DataPageParams {
            marker: None,
            direction: dropshot::PaginationOrder::Ascending,
            limit: 100.try_into().unwrap(),
        });
        let l = datastore
            .ip_pools_list_paginated(
                opctx,
                IpPoolReservationType::OxideInternal,
                None,
                &pagparams,
            )
            .await
            .unwrap();
        assert_eq!(l.len(), 1);

        // We should _not_ be able to delete the other now, because there's only
        // one left.
        let res = datastore
            .ip_pool_delete(opctx, &pools.ipv6.authz_pool, &pools.ipv6.db_pool)
            .await;

        let Err(Error::InvalidRequest { message }) = &res else {
            panic!(
                "Should not be able to delete internally-reserved \
                IP Pool when only one remains, found {res:#?}"
            );
        };
        assert_eq!(message.external_message(), LAST_POOL_ERROR);

        let l = datastore
            .ip_pools_list_paginated(
                opctx,
                IpPoolReservationType::OxideInternal,
                None,
                &pagparams,
            )
            .await
            .unwrap();
        assert_eq!(l.len(), 1);

        db.terminate().await;
        logctx.cleanup_successful();
    }

    #[tokio::test]
    async fn cannot_externally_reserve_last_internally_reserved_ip_pool() {
        let logctx = dev::test_setup_log(
            "cannot_externally_reserve_last_internally_reserved_ip_pool",
        );
        let db = TestDatabase::new_with_datastore(&logctx.log).await;
        let (opctx, datastore) = (db.opctx(), db.datastore());

        // Fetch the pools.
        let pools = datastore
            .ip_pools_service_lookup_both_versions(opctx)
            .await
            .unwrap();

        // We should be able to reserve one of these for external use.
        let _ = datastore
            .ip_pool_reserve(
                opctx,
                &pools.ipv4.authz_pool,
                &pools.ipv4.db_pool,
                IpPoolReservationType::ExternalSilos,
            )
            .await
            .expect(
                "Should be able to externally reserve IP Pool \
                when at least one internally-reserved pool remains",
            );

        // Check there's only one left.
        let pagparams = &PaginatedBy::Id(DataPageParams {
            marker: None,
            direction: dropshot::PaginationOrder::Ascending,
            limit: 100.try_into().unwrap(),
        });
        let l = datastore
            .ip_pools_list_paginated(
                opctx,
                IpPoolReservationType::OxideInternal,
                None,
                &pagparams,
            )
            .await
            .unwrap();
        assert_eq!(l.len(), 1);

        // We should _not_ be able to reserve the other for external use now,
        // because there's only one left for internal use.
        let res = datastore
            .ip_pool_reserve(
                opctx,
                &pools.ipv6.authz_pool,
                &pools.ipv6.db_pool,
                IpPoolReservationType::ExternalSilos,
            )
            .await;
        let Err(Error::InvalidRequest { message }) = &res else {
            panic!(
                "Should not be able to externally-reserve an \
                internally-reserved IP Pool when only one remains, \
                found {res:#?}"
            );
        };
        assert_eq!(message.external_message(), LAST_POOL_ERROR);

        let l = datastore
            .ip_pools_list_paginated(
                opctx,
                IpPoolReservationType::OxideInternal,
                None,
                &pagparams,
            )
            .await
            .unwrap();
        assert_eq!(l.len(), 1);

        db.terminate().await;
        logctx.cleanup_successful();
    }

    #[tokio::test]
    async fn cannot_externally_reserve_ip_pool_with_outstanding_external_ips() {
        let logctx = dev::test_setup_log(
            "cannot_externally_reserve_ip_pool_with_outstanding_external_ips",
        );
        let db = TestDatabase::new_with_datastore(&logctx.log).await;
        let (opctx, datastore) = (db.opctx(), db.datastore());

        // Get pool, add a range, allocate an external IP.
        let pools = datastore
            .ip_pools_service_lookup_both_versions(opctx)
            .await
            .unwrap();
        let ip_range = IpRange::V4(Ipv4Range {
            first: Ipv4Addr::new(1, 1, 1, 1),
            last: Ipv4Addr::new(1, 1, 1, 10),
        });
        datastore
            .ip_pool_add_range(
                opctx,
                &pools.ipv4.authz_pool,
                &pools.ipv4.db_pool,
                &ip_range,
            )
            .await
            .unwrap();

        // Create an IP for an Omicron zone.
        let eip = datastore
            .external_ip_allocate_omicron_zone(
                opctx,
                OmicronZoneUuid::from_untyped_uuid(uuid::uuid!(
                    "b7b641d6-f52c-4fd5-b5a5-66ac3918c8b4"
                )),
                ZoneKind::BoundaryNtp,
                OmicronZoneExternalIp::Floating(
                    OmicronZoneExternalFloatingIp {
                        id: ExternalIpUuid::from_untyped_uuid(uuid::uuid!(
                            "4a7f86aa-5cab-42dd-afa5-7eee6304cb8c"
                        )),
                        ip: ip_range.first_address(),
                    },
                ),
            )
            .await
            .expect("Should be able to create zone external IP");

        // Should not be able to externally-reserve the IPv4 pool now, since
        // we've got an address in use.
        let res = datastore
            .ip_pool_reserve(
                opctx,
                &pools.ipv4.authz_pool,
                &pools.ipv4.db_pool,
                IpPoolReservationType::ExternalSilos,
            )
            .await;
        let Err(Error::InvalidRequest { message }) = &res else {
            panic!(
                "Should not be able to externally reserve internal \
                IP Pool when an address is in use, found {res:#?}"
            );
        };
        assert_eq!(message.external_message(), POOL_HAS_IPS_ERROR);

        // Delete the address, and now we can reserve the pool for external use.
        let _ = datastore
            .deallocate_external_ip(opctx, eip.id)
            .await
            .expect("Should be able to delete external IP");
        let _ = datastore.ip_pool_reserve(
            opctx,
            &pools.ipv4.authz_pool,
            &pools.ipv4.db_pool,
            IpPoolReservationType::ExternalSilos,
        ).await
            .expect(
                "Should be able to delete internal IP Pool when more than one remains, \
                after deleting external IP address"
            );

        db.terminate().await;
        logctx.cleanup_successful();
    }

    #[tokio::test]
    async fn can_explain_reserve_external_ip_pool_query() {
        let logctx =
            dev::test_setup_log("can_explain_reserve_external_ip_pool_query");
        let db = TestDatabase::new_with_pool(&logctx.log).await;
        let pool = db.pool();
        let conn = pool.claim().await.unwrap();

        let ip_pool = IpPool {
            identity: IpPoolIdentity::new(
                uuid::uuid!("93fea64d-5d0a-4cc6-8f94-7c527ee640a9"),
                IdentityMetadataCreateParams {
                    name: "some-pool".parse().unwrap(),
                    description: String::new(),
                },
            ),
            ip_version: IpVersion::V4,
            rcgen: 0,
            reservation_type: IpPoolReservationType::ExternalSilos,
        };
        let query = reserve_ip_pool_query(
            &ip_pool,
            IpPoolReservationType::OxideInternal,
        );
        let _ = query
            .explain_async(&conn)
            .await
            .expect("Failed to explain query - is it valid SQL?");
>>>>>>> b751cada

        db.terminate().await;
        logctx.cleanup_successful();
    }
<<<<<<< HEAD
=======

    #[tokio::test]
    async fn expectorate_reserve_external_ip_pool_query() {
        let ip_pool = IpPool {
            identity: IpPoolIdentity::new(
                uuid::uuid!("93fea64d-5d0a-4cc6-8f94-7c527ee640a9"),
                IdentityMetadataCreateParams {
                    name: "some-pool".parse().unwrap(),
                    description: String::new(),
                },
            ),
            ip_version: IpVersion::V4,
            rcgen: 0,
            reservation_type: IpPoolReservationType::ExternalSilos,
        };
        let query = reserve_ip_pool_query(
            &ip_pool,
            IpPoolReservationType::OxideInternal,
        );
        expectorate_query_contents(
            &query,
            "tests/output/reserve_external_ip_pool.sql",
        )
        .await;
    }

    #[tokio::test]
    async fn can_explain_reserve_internal_ip_pool_query() {
        let logctx =
            dev::test_setup_log("can_explain_reserve_internal_ip_pool_query");
        let db = TestDatabase::new_with_pool(&logctx.log).await;
        let pool = db.pool();
        let conn = pool.claim().await.unwrap();

        let ip_pool = IpPool {
            identity: IpPoolIdentity::new(
                uuid::uuid!("93fea64d-5d0a-4cc6-8f94-7c527ee640a9"),
                IdentityMetadataCreateParams {
                    name: "some-pool".parse().unwrap(),
                    description: String::new(),
                },
            ),
            ip_version: IpVersion::V4,
            rcgen: 0,
            reservation_type: IpPoolReservationType::OxideInternal,
        };
        let query = reserve_ip_pool_query(
            &ip_pool,
            IpPoolReservationType::ExternalSilos,
        );
        let _ = query
            .explain_async(&conn)
            .await
            .expect("Failed to explain query - is it valid SQL?");

        db.terminate().await;
        logctx.cleanup_successful();
    }

    #[tokio::test]
    async fn expectorate_reserve_internal_ip_pool_query() {
        let ip_pool = IpPool {
            identity: IpPoolIdentity::new(
                uuid::uuid!("93fea64d-5d0a-4cc6-8f94-7c527ee640a9"),
                IdentityMetadataCreateParams {
                    name: "some-pool".parse().unwrap(),
                    description: String::new(),
                },
            ),
            ip_version: IpVersion::V4,
            rcgen: 0,
            reservation_type: IpPoolReservationType::OxideInternal,
        };
        let query = reserve_ip_pool_query(
            &ip_pool,
            IpPoolReservationType::ExternalSilos,
        );
        expectorate_query_contents(
            &query,
            "tests/output/reserve_internal_ip_pool.sql",
        )
        .await;
    }
>>>>>>> b751cada
}<|MERGE_RESOLUTION|>--- conflicted
+++ resolved
@@ -51,11 +51,8 @@
 use nexus_db_schema::enums::IpKindEnum;
 use nexus_db_schema::enums::IpPoolReservationTypeEnum;
 use nexus_types::external_api::shared::IpRange;
-<<<<<<< HEAD
+use nexus_types::silo::INTERNAL_SILO_ID;
 use omicron_common::address::{IPV4_SSM_SUBNET, IPV6_SSM_SUBNET};
-=======
-use nexus_types::silo::INTERNAL_SILO_ID;
->>>>>>> b751cada
 use omicron_common::api::external::CreateResult;
 use omicron_common::api::external::DataPageParams;
 use omicron_common::api::external::DeleteResult;
@@ -117,32 +114,22 @@
     before deleting this one.";
 
 impl DataStore {
-<<<<<<< HEAD
-    async fn ip_pools_list_with_type(
-=======
-    /// List IP Pools by their reservation type and optionally IP version, paginated.
+    /// List IP Pools by their reservation type, IP version, and pool type.
     pub async fn ip_pools_list_paginated(
->>>>>>> b751cada
         &self,
         opctx: &OpContext,
         reservation_type: IpPoolReservationType,
         version: Option<IpVersion>,
+        pool_type: Option<IpPoolType>,
         pagparams: &PaginatedBy<'_>,
-        pool_type: Option<IpPoolType>,
     ) -> ListResultVec<IpPool> {
         use nexus_db_schema::schema::ip_pool;
         opctx
             .authorize(authz::Action::ListChildren, &authz::IP_POOL_LIST)
             .await?;
-<<<<<<< HEAD
-        let mut q = match pagparams {
-            PaginatedBy::Id(pagparams) => {
-                paginated(ip_pool::table, ip_pool::id, pagparams)
-=======
         let mut query = match pagparams {
             PaginatedBy::Id(by_id) => {
                 paginated(ip_pool::table, ip_pool::id, by_id)
->>>>>>> b751cada
             }
             PaginatedBy::Name(by_name) => paginated(
                 ip_pool::table,
@@ -150,24 +137,17 @@
                 &by_name.map_name(|n| Name::ref_cast(n)),
             ),
         };
-<<<<<<< HEAD
-
-        if let Some(pt) = pool_type {
-            q = q.filter(ip_pool::pool_type.eq(pt));
-        }
-
-        q.filter(ip_pool::name.ne(SERVICE_IPV4_POOL_NAME))
-            .filter(ip_pool::name.ne(SERVICE_IPV6_POOL_NAME))
-            .filter(ip_pool::time_deleted.is_null())
-=======
         query = match version {
             Some(ver) => query.filter(ip_pool::ip_version.eq(ver)),
             None => query,
         };
+        query = match pool_type {
+            Some(pt) => query.filter(ip_pool::pool_type.eq(pt)),
+            None => query,
+        };
         query
             .filter(ip_pool::time_deleted.is_null())
             .filter(ip_pool::reservation_type.eq(reservation_type))
->>>>>>> b751cada
             .select(IpPool::as_select())
             .get_results_async(&*self.pool_connection_authorized(opctx).await?)
             .await
@@ -175,51 +155,51 @@
     }
 
     /// List IP Pools
-<<<<<<< HEAD
-=======
     ///
     /// This returns the pools available for external customer use.
->>>>>>> b751cada
     pub async fn ip_pools_list(
         &self,
         opctx: &OpContext,
         pagparams: &PaginatedBy<'_>,
     ) -> ListResultVec<IpPool> {
-<<<<<<< HEAD
-        self.ip_pools_list_with_type(opctx, pagparams, None).await
-    }
-
-    /// List Multicast IP Pools
+        self.ip_pools_list_paginated(
+            opctx,
+            IpPoolReservationType::ExternalSilos,
+            None,
+            None,
+            pagparams,
+        )
+        .await
+    }
+
+    /// List Multicast IP Pools (external silos)
     pub async fn ip_pools_list_multicast(
         &self,
         opctx: &OpContext,
         pagparams: &PaginatedBy<'_>,
     ) -> ListResultVec<IpPool> {
-        self.ip_pools_list_with_type(
+        self.ip_pools_list_paginated(
             opctx,
+            IpPoolReservationType::ExternalSilos,
+            None,
+            Some(IpPoolType::Multicast),
             pagparams,
-            Some(IpPoolType::Multicast),
         )
         .await
     }
 
-    /// List Unicast IP Pools
+    /// List Unicast IP Pools (external silos)
     pub async fn ip_pools_list_unicast(
         &self,
         opctx: &OpContext,
         pagparams: &PaginatedBy<'_>,
     ) -> ListResultVec<IpPool> {
-        self.ip_pools_list_with_type(
-            opctx,
-            pagparams,
-            Some(IpPoolType::Unicast),
-=======
         self.ip_pools_list_paginated(
             opctx,
             IpPoolReservationType::ExternalSilos,
             None,
+            Some(IpPoolType::Unicast),
             pagparams,
->>>>>>> b751cada
         )
         .await
     }
@@ -1979,14 +1959,7 @@
 
 #[cfg(test)]
 mod test {
-<<<<<<< HEAD
     use std::net::{Ipv4Addr, Ipv6Addr};
-    use std::num::NonZeroU32;
-
-    use assert_matches::assert_matches;
-    use nexus_db_model::{IpPoolIdentity, IpPoolType, IpVersion};
-=======
-    use std::net::Ipv4Addr;
     use std::num::NonZeroU32;
 
     use crate::authz;
@@ -2008,12 +1981,13 @@
         ExpressionMethods as _, QueryDsl as _, SelectableHelper as _,
     };
     use nexus_db_lookup::LookupPath;
-    use nexus_db_model::{IpPoolIdentity, IpPoolReservationType, IpVersion};
+    use nexus_db_model::{
+        IpPoolIdentity, IpPoolReservationType, IpPoolType, IpVersion,
+    };
     use nexus_sled_agent_shared::inventory::ZoneKind;
     use nexus_types::deployment::{
         OmicronZoneExternalFloatingIp, OmicronZoneExternalIp,
     };
->>>>>>> b751cada
     use nexus_types::external_api::params;
     use nexus_types::identity::Resource;
     use nexus_types::silo::INTERNAL_SILO_ID;
@@ -2026,13 +2000,6 @@
     use omicron_uuid_kinds::{
         ExternalIpUuid, GenericUuid as _, OmicronZoneUuid,
     };
-
-    use crate::authz;
-    use crate::db::datastore::ip_pool::INTERNAL_SILO_DEFAULT_ERROR;
-    use crate::db::model::{
-        IpPool, IpPoolResource, IpPoolResourceType, Project,
-    };
-    use crate::db::pub_test_utils::TestDatabase;
 
     #[tokio::test]
     async fn test_default_ip_pools() {
@@ -2315,91 +2282,6 @@
         logctx.cleanup_successful();
     }
 
-<<<<<<< HEAD
-    #[tokio::test]
-    async fn test_cannot_set_default_ip_pool_for_internal_silo() {
-        let logctx =
-            dev::test_setup_log("cannot_set_default_ip_pool_for_internal_silo");
-        let db = TestDatabase::new_with_datastore(&logctx.log).await;
-        let (opctx, datastore) = (db.opctx(), db.datastore());
-
-        for ip_version in [IpVersion::V4, IpVersion::V6] {
-            // Make some new pool.
-            let params = IpPool {
-                identity: IpPoolIdentity::new(
-                    Uuid::new_v4(),
-                    IdentityMetadataCreateParams {
-                        name: format!("test-pool-{}", ip_version)
-                            .parse()
-                            .unwrap(),
-                        description: String::new(),
-                    },
-                ),
-                ip_version,
-                rcgen: 0,
-                pool_type: IpPoolType::Unicast,
-            };
-            let pool = datastore
-                .ip_pool_create(&opctx, params)
-                .await
-                .expect("Should be able to create pool");
-            assert_eq!(pool.ip_version, ip_version);
-            let authz_pool =
-                nexus_db_lookup::LookupPath::new(&opctx, datastore)
-                    .ip_pool_id(pool.id())
-                    .lookup_for(authz::Action::Read)
-                    .await
-                    .expect("Should be able to lookup new IP Pool")
-                    .0;
-
-            // Try to link it as the default.
-            let (authz_silo, ..) =
-                nexus_db_lookup::LookupPath::new(&opctx, datastore)
-                    .silo_id(nexus_types::silo::INTERNAL_SILO_ID)
-                    .lookup_for(authz::Action::Read)
-                    .await
-                    .expect("Should be able to lookup internal silo");
-            let link = IpPoolResource {
-                ip_pool_id: authz_pool.id(),
-                resource_type: IpPoolResourceType::Silo,
-                resource_id: authz_silo.id(),
-                is_default: true,
-            };
-            let Err(e) = datastore.ip_pool_link_silo(opctx, link).await else {
-                panic!(
-                    "should have failed to link IP Pool to internal silo as a default"
-                );
-            };
-            let Error::InvalidRequest { message } = &e else {
-                panic!("should have received an invalid request, got: {:?}", e);
-            };
-            assert_eq!(message.external_message(), INTERNAL_SILO_DEFAULT_ERROR);
-
-            // We can link it if it's not the default.
-            let link = IpPoolResource { is_default: false, ..link };
-            datastore.ip_pool_link_silo(opctx, link).await.expect(
-                "Should be able to link non-default pool to internal silo",
-            );
-
-            // Try to set it to the default, and ensure that this also fails.
-            let Err(e) = datastore
-                .ip_pool_set_default(opctx, &authz_pool, &authz_silo, true)
-                .await
-            else {
-                panic!("should have failed to set internal pool to default");
-            };
-            let Error::InvalidRequest { message } = &e else {
-                panic!("should have received an invalid request, got: {:?}", e);
-            };
-            assert_eq!(message.external_message(), INTERNAL_SILO_DEFAULT_ERROR);
-        }
-
-        db.terminate().await;
-        logctx.cleanup_successful();
-    }
-
-=======
->>>>>>> b751cada
     // We're breaking out the utilization tests for IPv4 and IPv6 pools, since
     // pools only contain one version now.
     //
@@ -2714,7 +2596,6 @@
     }
 
     #[tokio::test]
-<<<<<<< HEAD
     async fn test_multicast_ip_pool_basic_operations() {
         let logctx =
             dev::test_setup_log("test_multicast_ip_pool_basic_operations");
@@ -2729,7 +2610,11 @@
         let pool = datastore
             .ip_pool_create(
                 &opctx,
-                IpPool::new_multicast(&identity, IpVersion::V4),
+                IpPool::new_multicast(
+                    &identity,
+                    IpVersion::V4,
+                    IpPoolReservationType::ExternalSilos,
+                ),
             )
             .await
             .expect("Failed to create multicast IP pool");
@@ -2770,7 +2655,178 @@
             .await
             .expect("Should list all IP pools");
         assert_eq!(all_pools.len(), 1);
-=======
+
+        db.terminate().await;
+        logctx.cleanup_successful();
+    }
+
+    #[tokio::test]
+    async fn test_multicast_ip_pool_default_by_type() {
+        let logctx =
+            dev::test_setup_log("test_multicast_ip_pool_default_by_type");
+        let db = TestDatabase::new_with_datastore(&logctx.log).await;
+        let (opctx, datastore) = (db.opctx(), db.datastore());
+
+        let authz_silo = opctx.authn.silo_required().unwrap();
+
+        // Initially no default multicast pool
+        let error = datastore
+            .ip_pools_fetch_default_by_type(&opctx, IpPoolType::Multicast)
+            .await
+            .unwrap_err();
+        assert_matches!(error, Error::ObjectNotFound { .. });
+
+        // Create and link a multicast pool as default
+        let identity = IdentityMetadataCreateParams {
+            name: "default-multicast-pool".parse().unwrap(),
+            description: "Default multicast pool".to_string(),
+        };
+        let pool = datastore
+            .ip_pool_create(
+                &opctx,
+                IpPool::new_multicast(
+                    &identity,
+                    IpVersion::V4,
+                    IpPoolReservationType::ExternalSilos,
+                ),
+            )
+            .await
+            .expect("Failed to create multicast IP pool");
+
+        let link = IpPoolResource {
+            ip_pool_id: pool.id(),
+            resource_type: IpPoolResourceType::Silo,
+            resource_id: authz_silo.id(),
+            is_default: true,
+        };
+        datastore
+            .ip_pool_link_silo(&opctx, link)
+            .await
+            .expect("Could not link multicast pool to silo");
+
+        // Now should find the default multicast pool
+        let default_pool = datastore
+            .ip_pools_fetch_default_by_type(&opctx, IpPoolType::Multicast)
+            .await
+            .expect("Should find default multicast pool");
+        assert_eq!(default_pool.1.id(), pool.id());
+        assert_eq!(default_pool.1.pool_type, IpPoolType::Multicast);
+
+        // Regular default should still fail (no unicast pool)
+        let error = datastore.ip_pools_fetch_default(&opctx).await.unwrap_err();
+        assert_matches!(error, Error::ObjectNotFound { .. });
+
+        db.terminate().await;
+        logctx.cleanup_successful();
+    }
+
+    #[tokio::test]
+    async fn test_multicast_ip_pool_ranges() {
+        let logctx = dev::test_setup_log("test_multicast_ip_pool_ranges");
+        let db = TestDatabase::new_with_datastore(&logctx.log).await;
+        let (opctx, datastore) = (db.opctx(), db.datastore());
+
+        // Create IPv4 multicast IP pool
+        let ipv4_identity = IdentityMetadataCreateParams {
+            name: "multicast-ipv4-pool".parse().unwrap(),
+            description: "Test IPv4 multicast IP pool".to_string(),
+        };
+        let ipv4_pool = datastore
+            .ip_pool_create(
+                &opctx,
+                IpPool::new_multicast(
+                    &ipv4_identity,
+                    IpVersion::V4,
+                    IpPoolReservationType::ExternalSilos,
+                ),
+            )
+            .await
+            .expect("Failed to create IPv4 multicast IP pool");
+
+        let authz_ipv4_pool = authz::IpPool::new(
+            authz::FLEET,
+            ipv4_pool.id(),
+            LookupType::ById(ipv4_pool.id()),
+        );
+
+        // Add IPv4 multicast range (224.0.0.0/4)
+        let ipv4_range = IpRange::V4(
+            Ipv4Range::new(
+                Ipv4Addr::new(224, 1, 1, 1),
+                Ipv4Addr::new(224, 1, 1, 10),
+            )
+            .unwrap(),
+        );
+        datastore
+            .ip_pool_add_range(
+                &opctx,
+                &authz_ipv4_pool,
+                &ipv4_pool,
+                &ipv4_range,
+            )
+            .await
+            .expect("Could not add IPv4 multicast range");
+
+        // Create IPv6 multicast IP pool
+        let ipv6_identity = IdentityMetadataCreateParams {
+            name: "multicast-ipv6-pool".parse().unwrap(),
+            description: "Test IPv6 multicast IP pool".to_string(),
+        };
+        let ipv6_pool = datastore
+            .ip_pool_create(
+                &opctx,
+                IpPool::new_multicast(
+                    &ipv6_identity,
+                    IpVersion::V6,
+                    IpPoolReservationType::ExternalSilos,
+                ),
+            )
+            .await
+            .expect("Failed to create IPv6 multicast IP pool");
+
+        let authz_ipv6_pool = authz::IpPool::new(
+            authz::FLEET,
+            ipv6_pool.id(),
+            LookupType::ById(ipv6_pool.id()),
+        );
+
+        // Add IPv6 multicast range (ff00::/8)
+        let ipv6_range = IpRange::V6(
+            Ipv6Range::new(
+                Ipv6Addr::new(0xff01, 0, 0, 0, 0, 0, 0, 1),
+                Ipv6Addr::new(0xff01, 0, 0, 0, 0, 0, 0, 10),
+            )
+            .unwrap(),
+        );
+        datastore
+            .ip_pool_add_range(
+                &opctx,
+                &authz_ipv6_pool,
+                &ipv6_pool,
+                &ipv6_range,
+            )
+            .await
+            .expect("Could not add IPv6 multicast range");
+
+        // Check IPv4 pool capacity
+        let ipv4_capacity = datastore
+            .ip_pool_total_capacity(&opctx, &authz_ipv4_pool)
+            .await
+            .unwrap();
+        assert_eq!(ipv4_capacity, 10); // 224.1.1.1 to 224.1.1.10
+
+        // Check IPv6 pool capacity
+        let ipv6_capacity = datastore
+            .ip_pool_total_capacity(&opctx, &authz_ipv6_pool)
+            .await
+            .unwrap();
+        assert_eq!(ipv6_capacity, 10); // ff01::1 to ff01::a
+
+        db.terminate().await;
+        logctx.cleanup_successful();
+    }
+
+    #[tokio::test]
     async fn paginate_ip_pools_by_delegation_type() {
         let logctx =
             dev::test_setup_log("paginate_ip_pools_by_delegation_type");
@@ -2837,6 +2893,7 @@
                         opctx,
                         reservation_type,
                         None,
+                        None,
                         &PaginatedBy::Id(page.current_pagparams()),
                     )
                     .await
@@ -3021,65 +3078,11 @@
             );
         };
         assert_eq!(message.external_message(), BAD_SILO_LINK_ERROR);
->>>>>>> b751cada
 
         db.terminate().await;
         logctx.cleanup_successful();
     }
 
-<<<<<<< HEAD
-    #[tokio::test]
-    async fn test_multicast_ip_pool_default_by_type() {
-        let logctx =
-            dev::test_setup_log("test_multicast_ip_pool_default_by_type");
-        let db = TestDatabase::new_with_datastore(&logctx.log).await;
-        let (opctx, datastore) = (db.opctx(), db.datastore());
-
-        let authz_silo = opctx.authn.silo_required().unwrap();
-
-        // Initially no default multicast pool
-        let error = datastore
-            .ip_pools_fetch_default_by_type(&opctx, IpPoolType::Multicast)
-            .await
-            .unwrap_err();
-        assert_matches!(error, Error::ObjectNotFound { .. });
-
-        // Create and link a multicast pool as default
-        let identity = IdentityMetadataCreateParams {
-            name: "default-multicast-pool".parse().unwrap(),
-            description: "Default multicast pool".to_string(),
-        };
-        let pool = datastore
-            .ip_pool_create(
-                &opctx,
-                IpPool::new_multicast(&identity, IpVersion::V4),
-            )
-            .await
-            .expect("Failed to create multicast IP pool");
-
-        let link = IpPoolResource {
-            ip_pool_id: pool.id(),
-            resource_type: IpPoolResourceType::Silo,
-            resource_id: authz_silo.id(),
-            is_default: true,
-        };
-        datastore
-            .ip_pool_link_silo(&opctx, link)
-            .await
-            .expect("Could not link multicast pool to silo");
-
-        // Now should find the default multicast pool
-        let default_pool = datastore
-            .ip_pools_fetch_default_by_type(&opctx, IpPoolType::Multicast)
-            .await
-            .expect("Should find default multicast pool");
-        assert_eq!(default_pool.1.id(), pool.id());
-        assert_eq!(default_pool.1.pool_type, IpPoolType::Multicast);
-
-        // Regular default should still fail (no unicast pool)
-        let error = datastore.ip_pools_fetch_default(&opctx).await.unwrap_err();
-        assert_matches!(error, Error::ObjectNotFound { .. });
-=======
     // Ensure that we fail to link to a silo that is deleted.
     #[tokio::test]
     async fn cannot_link_pool_to_deleted_silo() {
@@ -3205,107 +3208,12 @@
             .explain_async(&conn)
             .await
             .expect("Failed to explain query - is it valid SQL?");
->>>>>>> b751cada
 
         db.terminate().await;
         logctx.cleanup_successful();
     }
 
     #[tokio::test]
-<<<<<<< HEAD
-    async fn test_multicast_ip_pool_ranges() {
-        let logctx = dev::test_setup_log("test_multicast_ip_pool_ranges");
-        let db = TestDatabase::new_with_datastore(&logctx.log).await;
-        let (opctx, datastore) = (db.opctx(), db.datastore());
-
-        // Create IPv4 multicast IP pool
-        let ipv4_identity = IdentityMetadataCreateParams {
-            name: "multicast-ipv4-pool".parse().unwrap(),
-            description: "Test IPv4 multicast IP pool".to_string(),
-        };
-        let ipv4_pool = datastore
-            .ip_pool_create(
-                &opctx,
-                IpPool::new_multicast(&ipv4_identity, IpVersion::V4),
-            )
-            .await
-            .expect("Failed to create IPv4 multicast IP pool");
-
-        let authz_ipv4_pool = authz::IpPool::new(
-            authz::FLEET,
-            ipv4_pool.id(),
-            LookupType::ById(ipv4_pool.id()),
-        );
-
-        // Add IPv4 multicast range (224.0.0.0/4)
-        let ipv4_range = IpRange::V4(
-            Ipv4Range::new(
-                Ipv4Addr::new(224, 1, 1, 1),
-                Ipv4Addr::new(224, 1, 1, 10),
-            )
-            .unwrap(),
-        );
-        datastore
-            .ip_pool_add_range(
-                &opctx,
-                &authz_ipv4_pool,
-                &ipv4_pool,
-                &ipv4_range,
-            )
-            .await
-            .expect("Could not add IPv4 multicast range");
-
-        // Create IPv6 multicast IP pool
-        let ipv6_identity = IdentityMetadataCreateParams {
-            name: "multicast-ipv6-pool".parse().unwrap(),
-            description: "Test IPv6 multicast IP pool".to_string(),
-        };
-        let ipv6_pool = datastore
-            .ip_pool_create(
-                &opctx,
-                IpPool::new_multicast(&ipv6_identity, IpVersion::V6),
-            )
-            .await
-            .expect("Failed to create IPv6 multicast IP pool");
-
-        let authz_ipv6_pool = authz::IpPool::new(
-            authz::FLEET,
-            ipv6_pool.id(),
-            LookupType::ById(ipv6_pool.id()),
-        );
-
-        // Add IPv6 multicast range (ff00::/8)
-        let ipv6_range = IpRange::V6(
-            Ipv6Range::new(
-                Ipv6Addr::new(0xff01, 0, 0, 0, 0, 0, 0, 1),
-                Ipv6Addr::new(0xff01, 0, 0, 0, 0, 0, 0, 10),
-            )
-            .unwrap(),
-        );
-        datastore
-            .ip_pool_add_range(
-                &opctx,
-                &authz_ipv6_pool,
-                &ipv6_pool,
-                &ipv6_range,
-            )
-            .await
-            .expect("Could not add IPv6 multicast range");
-
-        // Check IPv4 pool capacity
-        let ipv4_capacity = datastore
-            .ip_pool_total_capacity(&opctx, &authz_ipv4_pool)
-            .await
-            .unwrap();
-        assert_eq!(ipv4_capacity, 10); // 224.1.1.1 to 224.1.1.10
-
-        // Check IPv6 pool capacity
-        let ipv6_capacity = datastore
-            .ip_pool_total_capacity(&opctx, &authz_ipv6_pool)
-            .await
-            .unwrap();
-        assert_eq!(ipv6_capacity, 10); // ff01::1 to ff01::a
-=======
     async fn cannot_delete_last_internally_reserved_ip_pool() {
         let logctx = dev::test_setup_log(
             "cannot_delete_last_internally_reserved_ip_pool",
@@ -3339,6 +3247,7 @@
                 opctx,
                 IpPoolReservationType::OxideInternal,
                 None,
+                None,
                 &pagparams,
             )
             .await
@@ -3363,6 +3272,7 @@
             .ip_pools_list_paginated(
                 opctx,
                 IpPoolReservationType::OxideInternal,
+                None,
                 None,
                 &pagparams,
             )
@@ -3413,6 +3323,7 @@
                 opctx,
                 IpPoolReservationType::OxideInternal,
                 None,
+                None,
                 &pagparams,
             )
             .await
@@ -3442,6 +3353,7 @@
             .ip_pools_list_paginated(
                 opctx,
                 IpPoolReservationType::OxideInternal,
+                None,
                 None,
                 &pagparams,
             )
@@ -3555,6 +3467,7 @@
                 },
             ),
             ip_version: IpVersion::V4,
+            pool_type: IpPoolType::Unicast,
             rcgen: 0,
             reservation_type: IpPoolReservationType::ExternalSilos,
         };
@@ -3566,13 +3479,10 @@
             .explain_async(&conn)
             .await
             .expect("Failed to explain query - is it valid SQL?");
->>>>>>> b751cada
 
         db.terminate().await;
         logctx.cleanup_successful();
     }
-<<<<<<< HEAD
-=======
 
     #[tokio::test]
     async fn expectorate_reserve_external_ip_pool_query() {
@@ -3585,6 +3495,7 @@
                 },
             ),
             ip_version: IpVersion::V4,
+            pool_type: IpPoolType::Unicast,
             rcgen: 0,
             reservation_type: IpPoolReservationType::ExternalSilos,
         };
@@ -3616,6 +3527,7 @@
                 },
             ),
             ip_version: IpVersion::V4,
+            pool_type: IpPoolType::Unicast,
             rcgen: 0,
             reservation_type: IpPoolReservationType::OxideInternal,
         };
@@ -3643,6 +3555,7 @@
                 },
             ),
             ip_version: IpVersion::V4,
+            pool_type: IpPoolType::Unicast,
             rcgen: 0,
             reservation_type: IpPoolReservationType::OxideInternal,
         };
@@ -3656,5 +3569,4 @@
         )
         .await;
     }
->>>>>>> b751cada
 }