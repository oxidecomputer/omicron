// This Source Code Form is subject to the terms of the Mozilla Public
// License, v. 2.0. If a copy of the MPL was not distributed with this
// file, You can obtain one at https://mozilla.org/MPL/2.0/.

//! scim2-rs uses the pattern of implementing a SCIM "provider" over something
//! that implements a "provider store" trait that durably stores the SCIM
//! related information. Nexus uses cockroachdb as the provider store.

use super::DataStore;
use crate::authz;
use crate::context::OpContext;
use crate::db::datastore::silo_group::SiloGroup;
use crate::db::datastore::silo_group::SiloGroupScim;
use crate::db::datastore::silo_user::SiloUser;
use crate::db::datastore::silo_user::SiloUserScim;
use crate::db::model;
use crate::db::model::to_db_typed_uuid;
use anyhow::anyhow;
use async_bb8_diesel::AsyncRunQueryDsl;
use chrono::Utc;
use diesel::prelude::*;
use iddqd::IdOrdMap;
use nexus_auth::authz::ApiResource;
use nexus_auth::authz::ApiResourceWithRoles;
use nexus_auth::authz::SiloGroupList;
use nexus_auth::authz::SiloUserList;
use nexus_db_errors::OptionalError;
use nexus_db_lookup::DbConnection;
use nexus_db_model::DatabaseString;
use nexus_db_model::IdentityType;
use nexus_types::external_api::shared::SiloRole;
use omicron_common::api::external::LookupType;
use omicron_uuid_kinds::GenericUuid;
use omicron_uuid_kinds::SiloGroupUuid;
use omicron_uuid_kinds::SiloUserUuid;
use std::str::FromStr;
use std::sync::Arc;
use uuid::Uuid;

use scim2_rs::CreateGroupRequest;
use scim2_rs::CreateUserRequest;
use scim2_rs::FilterOp;
use scim2_rs::Group;
use scim2_rs::GroupMember;
use scim2_rs::ProviderStore;
use scim2_rs::ProviderStoreDeleteResult;
use scim2_rs::ProviderStoreError;
use scim2_rs::ResourceType;
use scim2_rs::StoredMeta;
use scim2_rs::StoredParts;
use scim2_rs::User;
use scim2_rs::UserGroup;
use scim2_rs::UserGroupType;

pub struct CrdbScimProviderStore<'a> {
    authz_silo: authz::Silo,
    datastore: Arc<DataStore>,
    opctx: &'a OpContext,
}

// Define the lower case function here: some SCIM attributes like user name are
// case insensitive!
define_sql_function!(
    fn lower(
        a: diesel::sql_types::Nullable<diesel::sql_types::Text>,
    ) -> diesel::sql_types::Text
);

fn external_error_to_provider_error(
    error: omicron_common::api::external::Error,
) -> ProviderStoreError {
    match error {
        omicron_common::api::external::Error::Unauthenticated { .. } => {
            ProviderStoreError::Scim(scim2_rs::Error::unauthorized())
        }
        omicron_common::api::external::Error::Forbidden => {
            ProviderStoreError::Scim(scim2_rs::Error::forbidden())
        }
        err => ProviderStoreError::StoreError(err.into()),
    }
}

impl<'a> CrdbScimProviderStore<'a> {
    pub fn new(
        authz_silo: authz::Silo,
        datastore: Arc<DataStore>,
        opctx: &'a OpContext,
    ) -> Self {
        CrdbScimProviderStore { authz_silo, datastore, opctx }
    }

    /// Remove a users sessions and tokens
    async fn remove_user_sessions_and_tokens_in_txn(
        &self,
        conn: &async_bb8_diesel::Connection<DbConnection>,
        user_id: SiloUserUuid,
    ) -> Result<(), diesel::result::Error> {
        // Delete console sessions.
        {
            use nexus_db_schema::schema::console_session::dsl;
            diesel::delete(dsl::console_session)
                .filter(dsl::silo_user_id.eq(to_db_typed_uuid(user_id)))
                .execute_async(conn)
                .await?;
        }

        // Delete device authentication tokens.
        {
            use nexus_db_schema::schema::device_access_token::dsl;
            diesel::delete(dsl::device_access_token)
                .filter(dsl::silo_user_id.eq(to_db_typed_uuid(user_id)))
                .execute_async(conn)
                .await?;
        }

        Ok(())
    }

    /// Nuke sessions, tokens, etc, for deactivated users
    async fn on_user_active_to_false_in_txn(
        &self,
        conn: &async_bb8_diesel::Connection<DbConnection>,
        user_id: SiloUserUuid,
    ) -> Result<(), diesel::result::Error> {
        self.remove_user_sessions_and_tokens_in_txn(conn, user_id).await
    }

    async fn get_user_groups_for_user_in_txn(
        &self,
        conn: &async_bb8_diesel::Connection<DbConnection>,
        user_id: SiloUserUuid,
    ) -> Result<Option<Vec<UserGroup>>, diesel::result::Error> {
        use nexus_db_schema::schema::silo_group::dsl as group_dsl;
        use nexus_db_schema::schema::silo_group_membership::dsl;

        struct Columns {
            group_id: SiloGroupUuid,
            display_name: String,
        }

        let tuples: Vec<Columns> = dsl::silo_group_membership
            .inner_join(
                group_dsl::silo_group.on(dsl::silo_group_id.eq(group_dsl::id)),
            )
            .filter(group_dsl::silo_id.eq(self.authz_silo.id()))
            .filter(
                group_dsl::user_provision_type
                    .eq(model::UserProvisionType::Scim),
            )
            .filter(dsl::silo_user_id.eq(to_db_typed_uuid(user_id)))
            .filter(group_dsl::time_deleted.is_null())
            .select((group_dsl::id, group_dsl::display_name))
            .load_async(conn)
            .await?
            .into_iter()
            .map(|(group_id, display_name): (Uuid, Option<String>)| Columns {
                group_id: SiloGroupUuid::from_untyped_uuid(group_id),
                display_name: display_name.expect(
                    "the constraint `display_name_consistency` prevents a \
                    group with provision type 'scim' from having a null \
                    display_name",
                ),
            })
            .collect();

        if tuples.is_empty() {
            Ok(None)
        } else {
            let groups = tuples
                .into_iter()
                .map(|column| UserGroup {
                    // Note neither the scim2-rs crate or Nexus supports nested
                    // groups
                    member_type: Some(UserGroupType::Direct),
                    value: Some(column.group_id.to_string()),
                    display: Some(column.display_name),
                })
                .collect();

            Ok(Some(groups))
        }
    }

    async fn get_group_members_for_group_in_txn(
        &self,
        conn: &async_bb8_diesel::Connection<DbConnection>,
        group_id: SiloGroupUuid,
    ) -> Result<Option<IdOrdMap<GroupMember>>, diesel::result::Error> {
        use nexus_db_schema::schema::silo_group_membership::dsl;

        let users: Vec<Uuid> = dsl::silo_group_membership
            .filter(dsl::silo_group_id.eq(to_db_typed_uuid(group_id)))
            .select(dsl::silo_user_id)
            .load_async(conn)
            .await?;

        if users.is_empty() {
            Ok(None)
        } else {
            let members = users
                .into_iter()
                .map(|user_id| GroupMember {
                    // Note neither the scim2-rs crate or Nexus support nested
                    // groups
                    resource_type: Some(ResourceType::User.to_string()),
                    value: Some(user_id.to_string()),
                })
                .collect();

            Ok(Some(members))
        }
    }

    async fn get_user_by_id_in_txn(
        &self,
        conn: &async_bb8_diesel::Connection<DbConnection>,
        _err: OptionalError<ProviderStoreError>,
        user_id: SiloUserUuid,
    ) -> Result<Option<StoredParts<User>>, diesel::result::Error> {
        let maybe_user = {
            use nexus_db_schema::schema::silo_user::dsl;

            dsl::silo_user
                .filter(dsl::silo_id.eq(self.authz_silo.id()))
                .filter(
                    dsl::user_provision_type.eq(model::UserProvisionType::Scim),
                )
                .filter(dsl::id.eq(to_db_typed_uuid(user_id)))
                .filter(dsl::time_deleted.is_null())
                .select(model::SiloUser::as_returning())
                .first_async(conn)
                .await
                .optional()?
        };

        let Some(user) = maybe_user else {
            return Ok(None);
        };

        let groups: Option<Vec<UserGroup>> =
            self.get_user_groups_for_user_in_txn(conn, user_id).await?;

        let SiloUser::Scim(user) = user.into() else {
            // With the user provision type filter, this should never be another
            // type.
            unreachable!();
        };

        Ok(Some(convert_to_scim_user(user, groups)))
    }

    async fn create_user_in_txn(
        &self,
        conn: &async_bb8_diesel::Connection<DbConnection>,
        err: OptionalError<ProviderStoreError>,
        user_request: CreateUserRequest,
    ) -> Result<StoredParts<User>, diesel::result::Error> {
        use nexus_db_schema::schema::silo_user::dsl;

        // userName is meant to be unique: If the user request is adding a
        // userName that already exists, reject it

        let maybe_other_user = dsl::silo_user
            .filter(dsl::silo_id.eq(self.authz_silo.id()))
            .filter(dsl::user_provision_type.eq(model::UserProvisionType::Scim))
            .filter(lower(dsl::user_name).eq(lower(user_request.name.clone())))
            .filter(dsl::time_deleted.is_null())
            .select(model::SiloUser::as_returning())
            .first_async(conn)
            .await
            .optional()?;

        if maybe_other_user.is_some() {
            return Err(err.bail(
                scim2_rs::Error::conflict(format!(
                    "username {}",
                    user_request.name
                ))
                .into(),
            ));
        }

        let new_user = SiloUserScim::new(
            self.authz_silo.id(),
            SiloUserUuid::new_v4(),
            user_request.name,
            user_request.active,
            user_request.external_id,
        );

        let model: model::SiloUser = new_user.clone().into();

        diesel::insert_into(dsl::silo_user)
            .values(model)
            .execute_async(conn)
            .await?;

        Ok(convert_to_scim_user(new_user, None))
    }

    async fn list_users_in_txn(
        &self,
        conn: &async_bb8_diesel::Connection<DbConnection>,
        err: OptionalError<ProviderStoreError>,
        filter: Option<FilterOp>,
    ) -> Result<Vec<StoredParts<User>>, diesel::result::Error> {
        use nexus_db_schema::schema::silo_user::dsl;

        let mut query = dsl::silo_user
            .filter(dsl::silo_id.eq(self.authz_silo.id()))
            .filter(dsl::user_provision_type.eq(model::UserProvisionType::Scim))
            .filter(dsl::time_deleted.is_null())
            .into_boxed();

        match filter {
            Some(FilterOp::UserNameEq(username)) => {
                // userName is defined as `"caseExact" : false` in RFC 7643,
                // section 8.7.1
                query = query
                    .filter(lower(dsl::user_name).eq(lower(username.clone())));
            }

            None => {
                // ok
            }

            Some(_) => {
                return Err(err.bail(
                    scim2_rs::Error::invalid_filter(
                        "invalid or unsupported filter".to_string(),
                    )
                    .into(),
                ));
            }
        }

        let users = query
            .select(model::SiloUser::as_returning())
            .load_async(conn)
            .await?;

        let mut returned_users = Vec::with_capacity(users.len());

        for user in users {
            let groups = self
                .get_user_groups_for_user_in_txn(conn, user.identity.id.into())
                .await?;

            let SiloUser::Scim(user) = user.into() else {
                // With the user provision type filter, this should never be
                // another type.
                unreachable!();
            };

            returned_users.push(convert_to_scim_user(user, groups));
        }

        Ok(returned_users)
    }

    async fn replace_user_in_txn(
        &self,
        conn: &async_bb8_diesel::Connection<DbConnection>,
        err: OptionalError<ProviderStoreError>,
        user_id: SiloUserUuid,
        user_request: CreateUserRequest,
    ) -> Result<StoredParts<User>, diesel::result::Error> {
        use nexus_db_schema::schema::silo_user::dsl;

        let maybe_user = dsl::silo_user
            .filter(dsl::silo_id.eq(self.authz_silo.id()))
            .filter(dsl::user_provision_type.eq(model::UserProvisionType::Scim))
            .filter(dsl::id.eq(to_db_typed_uuid(user_id)))
            .filter(dsl::time_deleted.is_null())
            .select(model::SiloUser::as_returning())
            .first_async(conn)
            .await
            .optional()?;

        if maybe_user.is_none() {
            return Err(err
                .bail(scim2_rs::Error::not_found(user_id.to_string()).into()));
        }

        let CreateUserRequest { name, active, external_id, groups: _ } =
            user_request;

        // userName is meant to be unique: If the user request is changing the
        // userName to one that already exists, reject it

        let maybe_other_user = dsl::silo_user
            .filter(dsl::silo_id.eq(self.authz_silo.id()))
            .filter(dsl::user_provision_type.eq(model::UserProvisionType::Scim))
            .filter(lower(dsl::user_name).eq(lower(name.clone())))
            .filter(dsl::id.ne(to_db_typed_uuid(user_id)))
            .filter(dsl::time_deleted.is_null())
            .select(model::SiloUser::as_returning())
            .first_async(conn)
            .await
            .optional()?;

        if maybe_other_user.is_some() {
            return Err(err.bail(
                scim2_rs::Error::conflict(format!("username {}", name)).into(),
            ));
        }

        // Overwrite all fields based on CreateUserRequest, except groups: it's
        // invalid to change group memberships in a Users PUT.

        if let Some(active) = active {
            if !active {
                self.on_user_active_to_false_in_txn(conn, user_id).await?;
            }
        }

        let updated = diesel::update(dsl::silo_user)
            .filter(dsl::silo_id.eq(self.authz_silo.id()))
            .filter(dsl::user_provision_type.eq(model::UserProvisionType::Scim))
            .filter(dsl::id.eq(to_db_typed_uuid(user_id)))
            .filter(dsl::time_deleted.is_null())
            .set((
                dsl::time_modified.eq(Utc::now()),
                dsl::user_name.eq(name),
                dsl::active.eq(active),
                dsl::external_id.eq(external_id),
            ))
            .execute_async(conn)
            .await?;

        if updated != 1 {
            return Err(err.bail(ProviderStoreError::StoreError(anyhow!(
                "expected 1 row to be updated, not {updated}"
            ))));
        }

        let user = dsl::silo_user
            .filter(dsl::silo_id.eq(self.authz_silo.id()))
            .filter(dsl::user_provision_type.eq(model::UserProvisionType::Scim))
            .filter(dsl::id.eq(to_db_typed_uuid(user_id)))
            .filter(dsl::time_deleted.is_null())
            .select(model::SiloUser::as_select())
            .first_async(conn)
            .await?;

        // Groups don't change, so query for what was previously there

        let groups = self
            .get_user_groups_for_user_in_txn(conn, user.identity.id.into())
            .await?;

        let SiloUser::Scim(user) = user.into() else {
            // With the user provision type filter, this should never be another
            // type.
            unreachable!();
        };

        Ok(convert_to_scim_user(user, groups))
    }

    async fn delete_user_by_id_in_txn(
        &self,
        conn: &async_bb8_diesel::Connection<DbConnection>,
        err: OptionalError<ProviderStoreError>,
        user_id: SiloUserUuid,
    ) -> Result<bool, diesel::result::Error> {
        use nexus_db_schema::schema::silo_user::dsl;

        let maybe_user = dsl::silo_user
            .filter(dsl::silo_id.eq(self.authz_silo.id()))
            .filter(dsl::user_provision_type.eq(model::UserProvisionType::Scim))
            .filter(dsl::id.eq(to_db_typed_uuid(user_id)))
            .filter(dsl::time_deleted.is_null())
            .select(model::SiloUser::as_select())
            .first_async(conn)
            .await
            .optional()?;

        if maybe_user.is_none() {
            return Ok(false);
        }

        let updated = diesel::update(dsl::silo_user)
            .filter(dsl::silo_id.eq(self.authz_silo.id()))
            .filter(dsl::user_provision_type.eq(model::UserProvisionType::Scim))
            .filter(dsl::id.eq(to_db_typed_uuid(user_id)))
            .filter(dsl::time_deleted.is_null())
            .set(dsl::time_deleted.eq(Utc::now()))
            .execute_async(conn)
            .await?;

        if updated != 1 {
            return Err(err.bail(ProviderStoreError::StoreError(anyhow!(
                "expected 1 row to be updated, not {updated}"
            ))));
        }

        {
            use nexus_db_schema::schema::silo_group_membership::dsl;

            diesel::delete(dsl::silo_group_membership)
                .filter(dsl::silo_user_id.eq(to_db_typed_uuid(user_id)))
                .execute_async(conn)
                .await?;
        }

        // Cleanup role assignment records for the deleted user
        {
            use nexus_db_schema::schema::role_assignment::dsl;

            diesel::delete(dsl::role_assignment)
<<<<<<< HEAD
                .filter(
                    dsl::resource_type
                        .eq(self.authz_silo.resource_type().to_string()),
                )
                .filter(dsl::resource_id.eq(self.authz_silo.resource_id()))
=======
>>>>>>> a78f456c
                .filter(dsl::identity_type.eq(IdentityType::SiloUser))
                .filter(dsl::identity_id.eq(to_db_typed_uuid(user_id)))
                .execute_async(conn)
                .await?;
        }

        // Finally we should cleanup all auth related things like sessions and
        // tokens.
        self.remove_user_sessions_and_tokens_in_txn(conn, user_id).await?;

        Ok(true)
    }

    async fn get_group_by_id_in_txn(
        &self,
        conn: &async_bb8_diesel::Connection<DbConnection>,
        _err: OptionalError<ProviderStoreError>,
        group_id: SiloGroupUuid,
    ) -> Result<Option<StoredParts<Group>>, diesel::result::Error> {
        use nexus_db_schema::schema::silo_group::dsl;

        let maybe_group = dsl::silo_group
            .filter(dsl::silo_id.eq(self.authz_silo.id()))
            .filter(dsl::user_provision_type.eq(model::UserProvisionType::Scim))
            .filter(dsl::id.eq(to_db_typed_uuid(group_id)))
            .filter(dsl::time_deleted.is_null())
            .select(model::SiloGroup::as_returning())
            .first_async(conn)
            .await
            .optional()?;

        let Some(group) = maybe_group else {
            return Ok(None);
        };

        let members: Option<IdOrdMap<GroupMember>> =
            self.get_group_members_for_group_in_txn(conn, group_id).await?;

        let SiloGroup::Scim(group) = group.into() else {
            // With the user provision type filter, this should never be another
            // type.
            unreachable!();
        };

        Ok(Some(convert_to_scim_group(group, members)))
    }

    /// Returns User id, and the GroupMember object, if this member is valid
    async fn validate_group_member_in_txn(
        &self,
        conn: &async_bb8_diesel::Connection<DbConnection>,
        err: OptionalError<ProviderStoreError>,
        member: &GroupMember,
    ) -> Result<(SiloUserUuid, GroupMember), diesel::result::Error> {
        let GroupMember { resource_type, value } = member;

        let Some(value) = value else {
            // The minimum that this code needs is the value field so complain
            // about that.
            return Err(err.bail(
                scim2_rs::Error::invalid_syntax(String::from(
                    "group member missing value field",
                ))
                .into(),
            ));
        };

        let id: Uuid = match value.parse() {
            Ok(v) => v,

            Err(_) => {
                return Err(err.bail(ProviderStoreError::StoreError(anyhow!(
                    "id must be uuid"
                ))));
            }
        };

        // Find the ID that this request is talking about, or 404
        let resource_type = if let Some(resource_type) = resource_type {
            let resource_type = match ResourceType::from_str(resource_type) {
                Ok(v) => v,
                Err(e) => Err(err.bail(
                    scim2_rs::Error::invalid_syntax(e.to_string()).into(),
                ))?,
            };

            match resource_type {
                ResourceType::User => {
                    use nexus_db_schema::schema::silo_user::dsl;

                    let maybe_user: Option<Uuid> = dsl::silo_user
                        .filter(dsl::silo_id.eq(self.authz_silo.id()))
                        .filter(
                            dsl::user_provision_type
                                .eq(model::UserProvisionType::Scim),
                        )
                        .filter(dsl::id.eq(id))
                        .filter(dsl::time_deleted.is_null())
                        .select(dsl::id)
                        .first_async(conn)
                        .await
                        .optional()?;

                    if maybe_user.is_none() {
                        return Err(err.bail(
                            scim2_rs::Error::not_found(value.to_string())
                                .into(),
                        ));
                    }
                }

                ResourceType::Group => {
                    return Err(err.bail(
                        scim2_rs::Error::internal_error(
                            "nested groups not supported".to_string(),
                        )
                        .into(),
                    ));
                }
            }

            resource_type
        } else {
            // If no resource type is supplied, then search for a matching user
            // or group.

            let maybe_user: Option<Uuid> = {
                use nexus_db_schema::schema::silo_user::dsl;

                dsl::silo_user
                    .filter(dsl::silo_id.eq(self.authz_silo.id()))
                    .filter(
                        dsl::user_provision_type
                            .eq(model::UserProvisionType::Scim),
                    )
                    .filter(dsl::id.eq(id))
                    .filter(dsl::time_deleted.is_null())
                    .select(dsl::id)
                    .first_async(conn)
                    .await
                    .optional()?
            };

            let maybe_group: Option<Uuid> = {
                use nexus_db_schema::schema::silo_group::dsl;

                dsl::silo_group
                    .filter(dsl::silo_id.eq(self.authz_silo.id()))
                    .filter(
                        dsl::user_provision_type
                            .eq(model::UserProvisionType::Scim),
                    )
                    .filter(dsl::id.eq(id))
                    .filter(dsl::time_deleted.is_null())
                    .select(dsl::id)
                    .first_async(conn)
                    .await
                    .optional()?
            };

            match (maybe_user, maybe_group) {
                (None, None) => {
                    // 404
                    return Err(err.bail(
                        scim2_rs::Error::not_found(value.clone()).into(),
                    ));
                }

                (Some(_), None) => ResourceType::User,

                (None, Some(_)) => {
                    return Err(err.bail(
                        scim2_rs::Error::internal_error(
                            "nested groups not supported".to_string(),
                        )
                        .into(),
                    ));
                }

                (Some(_), Some(_)) => {
                    return Err(err.bail(
                        scim2_rs::Error::internal_error(format!(
                            "{value} returned a user and group!"
                        ))
                        .into(),
                    ));
                }
            }
        };

        Ok((
            SiloUserUuid::from_untyped_uuid(id),
            GroupMember {
                resource_type: Some(resource_type.to_string()),
                value: Some(value.to_string()),
            },
        ))
    }

    async fn create_group_in_txn(
        &self,
        conn: &async_bb8_diesel::Connection<DbConnection>,
        err: OptionalError<ProviderStoreError>,
        group_request: CreateGroupRequest,
    ) -> Result<StoredParts<Group>, diesel::result::Error> {
        use nexus_db_schema::schema::silo_group::dsl;

        let CreateGroupRequest { display_name, external_id, members } =
            group_request;

        // displayName is meant to be unique: If the group request is changing
        // the displayName to one that already exists, reject it.
        //
        // Note that the SCIM spec says that displayName's uniqueness is none -
        // but our / Nexus groups have to be unique due to the lookup by Name.

        let maybe_group = dsl::silo_group
            .filter(dsl::silo_id.eq(self.authz_silo.id()))
            .filter(dsl::user_provision_type.eq(model::UserProvisionType::Scim))
            .filter(lower(dsl::display_name).eq(lower(display_name.clone())))
            .filter(dsl::time_deleted.is_null())
            .select(model::SiloGroup::as_returning())
            .first_async(conn)
            .await
            .optional()?;

        if maybe_group.is_some() {
            return Err(err.bail(
                scim2_rs::Error::conflict(format!(
                    "displayName {}",
                    display_name
                ))
                .into(),
            ));
        }

        let group_id = SiloGroupUuid::new_v4();

        let new_group = SiloGroupScim::new(
            self.authz_silo.id(),
            group_id,
            display_name.clone(),
            external_id,
        );

        let model: model::SiloGroup = new_group.clone().into();

        diesel::insert_into(dsl::silo_group)
            .values(model)
            .execute_async(conn)
            .await?;

        let members = if let Some(members) = &members {
            let mut returned_members = IdOrdMap::with_capacity(members.len());
            let mut memberships = Vec::with_capacity(members.len());

            // Validate the members arg, and insert silo group membership
            // records.
            for member in members {
                let (user_id, returned_member) = self
                    .validate_group_member_in_txn(conn, err.clone(), member)
                    .await?;

                match returned_members.insert_unique(returned_member) {
                    Ok(_) => {}

                    Err(e) => {
                        return Err(err.bail(ProviderStoreError::Scim(
                            scim2_rs::Error::conflict(format!(
                                "{:?}",
                                e.new_item()
                            )),
                        )));
                    }
                }

                memberships.push(model::SiloGroupMembership {
                    silo_group_id: group_id.into(),
                    silo_user_id: user_id.into(),
                });
            }

            use nexus_db_schema::schema::silo_group_membership::dsl;
            diesel::insert_into(dsl::silo_group_membership)
                .values(memberships)
                .execute_async(conn)
                .await?;

            Some(returned_members)
        } else {
            None
        };

        // If this group's name matches the silo's admin group name, then create
        // the appropriate policy granting members of that group the silo admin
        // role.

        {
            use nexus_db_schema::schema::silo::dsl;
            let silo = dsl::silo
                .filter(dsl::id.eq(self.authz_silo.id()))
                .select(model::Silo::as_select())
                .first_async(conn)
                .await?;

            if let Some(admin_group_name) = silo.admin_group_name {
<<<<<<< HEAD
                if admin_group_name == display_name {
=======
                if admin_group_name.eq_ignore_ascii_case(&display_name) {
>>>>>>> a78f456c
                    // XXX code copied from silo create

                    use nexus_db_schema::schema::role_assignment::dsl;

                    let new_assignment = model::RoleAssignment::new(
                        model::IdentityType::SiloGroup,
                        group_id.into_untyped_uuid(),
                        self.authz_silo.resource_type(),
                        self.authz_silo.resource_id(),
                        &SiloRole::Admin.to_database_string(),
                    );

                    diesel::insert_into(dsl::role_assignment)
                        .values(new_assignment)
                        .execute_async(conn)
                        .await?;
                }
            }
        }

        Ok(convert_to_scim_group(new_group, members))
    }

    async fn list_groups_in_txn(
        &self,
        conn: &async_bb8_diesel::Connection<DbConnection>,
        err: OptionalError<ProviderStoreError>,
        filter: Option<FilterOp>,
    ) -> Result<Vec<StoredParts<Group>>, diesel::result::Error> {
        use nexus_db_schema::schema::silo_group::dsl;

        let mut query = dsl::silo_group
            .filter(dsl::silo_id.eq(self.authz_silo.id()))
            .filter(dsl::user_provision_type.eq(model::UserProvisionType::Scim))
            .filter(dsl::time_deleted.is_null())
            .into_boxed();

        match filter {
            Some(FilterOp::DisplayNameEq(display_name)) => {
                // displayName is defined as `"caseExact" : false` in RFC 7643,
                // section 8.7.1
                query = query.filter(
                    lower(dsl::display_name).eq(lower(display_name.clone())),
                );
            }

            None => {
                // ok
            }

            Some(_) => {
                return Err(err.bail(
                    scim2_rs::Error::invalid_filter(
                        "invalid or unsupported filter".to_string(),
                    )
                    .into(),
                ));
            }
        }

        let groups = query
            .select(model::SiloGroup::as_returning())
            .load_async(conn)
            .await?;

        let mut returned_groups = Vec::with_capacity(groups.len());

        for group in groups {
            let members = self
                .get_group_members_for_group_in_txn(
                    conn,
                    group.identity.id.into(),
                )
                .await?;

            let SiloGroup::Scim(group) = group.into() else {
                // With the user provision type filter, this should never be
                // another type.
                unreachable!();
            };

            returned_groups.push(convert_to_scim_group(group, members));
        }

        Ok(returned_groups)
    }

    async fn replace_group_in_txn(
        &self,
        conn: &async_bb8_diesel::Connection<DbConnection>,
        err: OptionalError<ProviderStoreError>,
        group_id: SiloGroupUuid,
        group_request: CreateGroupRequest,
    ) -> Result<StoredParts<Group>, diesel::result::Error> {
        use nexus_db_schema::schema::silo_group::dsl;

        let maybe_group = dsl::silo_group
            .filter(dsl::silo_id.eq(self.authz_silo.id()))
            .filter(dsl::user_provision_type.eq(model::UserProvisionType::Scim))
            .filter(dsl::id.eq(to_db_typed_uuid(group_id)))
            .filter(dsl::time_deleted.is_null())
            .select(model::SiloGroup::as_returning())
            .first_async(conn)
            .await
            .optional()?;

        if maybe_group.is_none() {
            return Err(err.bail(
                scim2_rs::Error::not_found(group_id.to_string()).into(),
            ));
        };

        let CreateGroupRequest { display_name, external_id, members } =
            group_request;

        // displayName is meant to be unique: If the group request is changing
        // the displayName to one that already exists, reject it.

        let maybe_group = dsl::silo_group
            .filter(dsl::silo_id.eq(self.authz_silo.id()))
            .filter(dsl::user_provision_type.eq(model::UserProvisionType::Scim))
            .filter(lower(dsl::display_name).eq(lower(display_name.clone())))
            .filter(dsl::id.ne(to_db_typed_uuid(group_id)))
            .filter(dsl::time_deleted.is_null())
            .select(model::SiloGroup::as_returning())
            .first_async(conn)
            .await
            .optional()?;

        if maybe_group.is_some() {
            return Err(err.bail(
                scim2_rs::Error::conflict(format!(
                    "displayName {}",
                    display_name
                ))
                .into(),
            ));
        }

        // Stash the group for later

        let existing_group = dsl::silo_group
            .filter(dsl::silo_id.eq(self.authz_silo.id()))
            .filter(dsl::user_provision_type.eq(model::UserProvisionType::Scim))
            .filter(dsl::id.eq(to_db_typed_uuid(group_id)))
            .filter(dsl::time_deleted.is_null())
            .select(model::SiloGroup::as_select())
            .first_async(conn)
            .await?;

        let SiloGroup::Scim(existing_group) = existing_group.into() else {
            // With the user provision type filter, this should never be
            // another type.
            unreachable!();
        };

        // Overwrite all fields based on CreateGroupRequest.

        let updated = diesel::update(dsl::silo_group)
            .filter(dsl::silo_id.eq(self.authz_silo.id()))
            .filter(dsl::user_provision_type.eq(model::UserProvisionType::Scim))
            .filter(dsl::id.eq(to_db_typed_uuid(group_id)))
            .filter(dsl::time_deleted.is_null())
            .set((
                dsl::time_modified.eq(Utc::now()),
                dsl::display_name.eq(display_name),
                dsl::external_id.eq(external_id),
            ))
            .execute_async(conn)
            .await?;

        if updated != 1 {
            return Err(err.bail(ProviderStoreError::StoreError(anyhow!(
                "expected 1 row to be updated, not {updated}"
            ))));
        }

        let group = dsl::silo_group
            .filter(dsl::silo_id.eq(self.authz_silo.id()))
            .filter(dsl::user_provision_type.eq(model::UserProvisionType::Scim))
            .filter(dsl::id.eq(to_db_typed_uuid(group_id)))
            .filter(dsl::time_deleted.is_null())
            .select(model::SiloGroup::as_select())
            .first_async(conn)
            .await?;

        let SiloGroup::Scim(group) = group.into() else {
            // With the user provision type filter, this should never be
            // another type.
            unreachable!();
        };

        // Delete all existing group memberships for this group id

        {
            use nexus_db_schema::schema::silo_group_membership::dsl;

            diesel::delete(dsl::silo_group_membership)
                .filter(dsl::silo_group_id.eq(to_db_typed_uuid(group_id)))
                .execute_async(conn)
                .await?;
        }

        // Validate the members arg, and insert silo group membership records.

        let members = if let Some(members) = &members {
            let mut returned_members = IdOrdMap::with_capacity(members.len());
            let mut memberships = Vec::with_capacity(members.len());

            // Validate the members arg, and insert silo group membership
            // records.
            for member in members {
                let (user_id, returned_member) = self
                    .validate_group_member_in_txn(conn, err.clone(), member)
                    .await?;

                match returned_members.insert_unique(returned_member) {
                    Ok(_) => {}

                    Err(e) => {
                        return Err(err.bail(ProviderStoreError::Scim(
                            scim2_rs::Error::conflict(format!(
                                "{:?}",
                                e.new_item()
                            )),
                        )));
                    }
                }

                memberships.push(model::SiloGroupMembership {
                    silo_group_id: group_id.into(),
                    silo_user_id: user_id.into(),
                });
            }

            use nexus_db_schema::schema::silo_group_membership::dsl;
            diesel::insert_into(dsl::silo_group_membership)
                .values(memberships)
                .execute_async(conn)
                .await?;

            Some(returned_members)
        } else {
            None
        };

        // If displayName changes from the Silo admin group name to something
        // else, delete the Silo admin role assignment for this group ID. If it
        // changes _to_ the Silo admin group name, insert the appropriate Silo
        // admin role assignment.

        {
            use nexus_db_schema::schema::silo::dsl;
            let silo = dsl::silo
                .filter(dsl::id.eq(self.authz_silo.id()))
                .select(model::Silo::as_select())
                .first_async(conn)
                .await?;

            let authz_silo = authz::Silo::new(
                authz::FLEET,
                self.authz_silo.id(),
                LookupType::ById(self.authz_silo.id()),
            );

            if let Some(admin_group_name) = silo.admin_group_name {
                use nexus_db_schema::schema::role_assignment::dsl;

                // Did the group's name match the admin group name, and was it
                // changed?
<<<<<<< HEAD
                if existing_group.display_name == admin_group_name {
                    if group.display_name != admin_group_name {
=======
                if existing_group
                    .display_name
                    .eq_ignore_ascii_case(&admin_group_name)
                {
                    if !group
                        .display_name
                        .eq_ignore_ascii_case(&admin_group_name)
                    {
>>>>>>> a78f456c
                        // Scan for the matching role assignment, and delete
                        // that.

                        diesel::delete(dsl::role_assignment)
                            .filter(
                                dsl::identity_type
                                    .eq(model::IdentityType::SiloGroup),
                            )
                            .filter(
                                dsl::identity_id.eq(to_db_typed_uuid(group_id)),
                            )
                            .filter(
                                dsl::resource_type
                                    .eq(authz_silo.resource_type().to_string()),
                            )
                            .filter(dsl::resource_id.eq(authz_silo.id()))
                            .filter(
                                dsl::role_name
                                    .eq(SiloRole::Admin.to_database_string()),
                            )
                            .execute_async(conn)
                            .await?;
                    }
                } else {
                    // Did the group's name change _to_ the admin group name?
<<<<<<< HEAD
                    if group.display_name == admin_group_name {
=======
                    if group
                        .display_name
                        .eq_ignore_ascii_case(&admin_group_name)
                    {
>>>>>>> a78f456c
                        // If so, insert a new assignment.

                        let new_assignment = model::RoleAssignment::new(
                            model::IdentityType::SiloGroup,
                            group_id.into_untyped_uuid(),
                            authz_silo.resource_type(),
                            authz_silo.resource_id(),
                            &SiloRole::Admin.to_database_string(),
                        );

                        // The ON CONFLICT + DO NOTHING is required to handle
                        // the case where the group was granted the silo admin
                        // role _before_ being renamed to match the silo's admin
                        // group name.

                        diesel::insert_into(dsl::role_assignment)
                            .values(new_assignment)
                            .on_conflict((
                                dsl::identity_type,
                                dsl::identity_id,
                                dsl::resource_type,
                                dsl::resource_id,
                                dsl::role_name,
                            ))
                            .do_nothing()
                            .execute_async(conn)
                            .await?;
                    }
                }
            }
        }

        Ok(convert_to_scim_group(group, members))
    }

    async fn delete_group_by_id_in_txn(
        &self,
        conn: &async_bb8_diesel::Connection<DbConnection>,
        err: OptionalError<ProviderStoreError>,
        group_id: SiloGroupUuid,
    ) -> Result<bool, diesel::result::Error> {
        use nexus_db_schema::schema::silo_group::dsl;

        let maybe_group = dsl::silo_group
            .filter(dsl::silo_id.eq(self.authz_silo.id()))
            .filter(dsl::user_provision_type.eq(model::UserProvisionType::Scim))
            .filter(dsl::id.eq(to_db_typed_uuid(group_id)))
            .filter(dsl::time_deleted.is_null())
            .select(model::SiloGroup::as_select())
            .first_async(conn)
            .await
            .optional()?;

        if maybe_group.is_none() {
            return Ok(false);
        }

        let updated = diesel::update(dsl::silo_group)
            .filter(dsl::silo_id.eq(self.authz_silo.id()))
            .filter(dsl::user_provision_type.eq(model::UserProvisionType::Scim))
            .filter(dsl::id.eq(to_db_typed_uuid(group_id)))
            .filter(dsl::time_deleted.is_null())
            .set(dsl::time_deleted.eq(Utc::now()))
            .execute_async(conn)
            .await?;

        if updated != 1 {
            return Err(err.bail(ProviderStoreError::StoreError(anyhow!(
                "expected 1 row to be updated, not {updated}"
            ))));
        }

        {
            use nexus_db_schema::schema::silo_group_membership::dsl;

            diesel::delete(dsl::silo_group_membership)
                .filter(dsl::silo_group_id.eq(to_db_typed_uuid(group_id)))
                .execute_async(conn)
                .await?;
        }

        // Cleanup role assignment records for the deleted group
        {
            use nexus_db_schema::schema::role_assignment::dsl;

            diesel::delete(dsl::role_assignment)
<<<<<<< HEAD
                .filter(
                    dsl::resource_type
                        .eq(self.authz_silo.resource_type().to_string()),
                )
                .filter(dsl::resource_id.eq(self.authz_silo.resource_id()))
=======
>>>>>>> a78f456c
                .filter(dsl::identity_id.eq(to_db_typed_uuid(group_id)))
                .filter(dsl::identity_type.eq(IdentityType::SiloGroup))
                .execute_async(conn)
                .await?;
        }

        Ok(true)
    }
}

fn convert_to_scim_user(
    silo_user: SiloUserScim,
    groups: Option<Vec<UserGroup>>,
) -> StoredParts<User> {
    StoredParts {
        resource: User {
            id: silo_user.id.to_string(),
            name: silo_user.user_name,
            active: silo_user.active,
            external_id: silo_user.external_id,
            groups,
        },

        meta: StoredMeta {
            created: silo_user.time_created,
            last_modified: silo_user.time_modified,
            version: "W/unimplemented".to_string(),
        },
    }
}

fn convert_to_scim_group(
    silo_group: SiloGroupScim,
    members: Option<IdOrdMap<GroupMember>>,
) -> StoredParts<Group> {
    StoredParts {
        resource: Group {
            id: silo_group.id.to_string(),
            display_name: silo_group.display_name,
            external_id: silo_group.external_id,
            members,
        },

        meta: StoredMeta {
            created: silo_group.time_created,
            last_modified: silo_group.time_modified,
            version: "W/unimplemented".to_string(),
        },
    }
}

impl<'a> ProviderStore for CrdbScimProviderStore<'a> {
    async fn get_user_by_id(
        &self,
        user_id: &str,
    ) -> Result<Option<StoredParts<User>>, ProviderStoreError> {
        let user_id: SiloUserUuid = match user_id.parse() {
            Ok(v) => v,
            Err(_) => {
                return Err(ProviderStoreError::StoreError(anyhow!(
                    "user id must be uuid"
                )));
            }
        };

<<<<<<< HEAD
        self.opctx
            .authorize(
                authz::Action::ListChildren,
                &SiloUserList::new(self.authz_silo.clone()),
            )
            .await
            .map_err(external_error_to_provider_error)?;
        let conn =
            self.datastore.pool_connection_unauthorized().await.map_err(
                |err| {
                    ProviderStoreError::StoreError(anyhow!(
                        "Failed to access DB connection: {err}"
                    ))
                },
            )?;
=======
        let authz_silo_user = authz::SiloUser::new(
            self.authz_silo.clone(),
            user_id,
            LookupType::by_id(user_id),
        );
        self.opctx
            .authorize(authz::Action::Read, &authz_silo_user)
            .await
            .map_err(external_error_to_provider_error)?;
        let conn = self
            .datastore
            .pool_connection_authorized(self.opctx)
            .await
            .map_err(|err| {
                ProviderStoreError::StoreError(anyhow!(
                    "Failed to access DB connection: {err}"
                ))
            })?;
>>>>>>> a78f456c

        let err: OptionalError<ProviderStoreError> = OptionalError::new();

        let maybe_user =
            self.datastore
                .transaction_retry_wrapper("scim_get_user_by_id")
                .transaction(&conn, |conn| {
                    let err = err.clone();

                    async move {
                        self.get_user_by_id_in_txn(&conn, err, user_id).await
                    }
                })
                .await
                .map_err(|e| {
                    if let Some(e) = err.take() {
                        e
                    } else {
                        ProviderStoreError::StoreError(e.into())
                    }
                })?;

        Ok(maybe_user)
    }

    async fn create_user(
        &self,
        user_request: CreateUserRequest,
    ) -> Result<StoredParts<User>, ProviderStoreError> {
        let authz_silo_user_list =
            authz::SiloUserList::new(self.authz_silo.clone());
        self.opctx
            .authorize(authz::Action::CreateChild, &authz_silo_user_list)
            .await
            .map_err(external_error_to_provider_error)?;

        let conn = self
            .datastore
            .pool_connection_authorized(self.opctx)
            .await
            .map_err(|err| {
                ProviderStoreError::StoreError(anyhow!(
                    "Failed to access DB connection: {err}"
                ))
            })?;

        let err: OptionalError<ProviderStoreError> = OptionalError::new();

        let user = self
            .datastore
            .transaction_retry_wrapper("scim_create_user")
            .transaction(&conn, |conn| {
                let user_request = user_request.clone();
                let err = err.clone();

                async move {
                    self.create_user_in_txn(&conn, err, user_request).await
                }
            })
            .await
            .map_err(|e| {
                if let Some(e) = err.take() {
                    e
                } else {
                    ProviderStoreError::StoreError(e.into())
                }
            })?;

        Ok(user)
    }

    async fn list_users(
        &self,
        filter: Option<FilterOp>,
    ) -> Result<Vec<StoredParts<User>>, ProviderStoreError> {
        self.opctx
            .authorize(
                authz::Action::ListChildren,
                &SiloUserList::new(self.authz_silo.clone()),
            )
            .await
            .map_err(external_error_to_provider_error)?;
        let conn = self
            .datastore
            .pool_connection_authorized(self.opctx)
            .await
            .map_err(|err| {
                ProviderStoreError::StoreError(anyhow!(
                    "Failed to access DB connection: {err}"
                ))
            })?;

        let err: OptionalError<ProviderStoreError> = OptionalError::new();

        let users = self
            .datastore
            .transaction_retry_wrapper("scim_list_users")
            .transaction(&conn, |conn| {
                let err = err.clone();
                let filter = filter.clone();

                async move { self.list_users_in_txn(&conn, err, filter).await }
            })
            .await
            .map_err(|e| {
                if let Some(e) = err.take() {
                    e
                } else {
                    ProviderStoreError::StoreError(e.into())
                }
            })?;

        Ok(users)
    }

    async fn replace_user(
        &self,
        user_id: &str,
        user_request: CreateUserRequest,
    ) -> Result<StoredParts<User>, ProviderStoreError> {
        let user_id: SiloUserUuid = match user_id.parse() {
            Ok(v) => v,
            Err(_) => {
                return Err(ProviderStoreError::StoreError(anyhow!(
                    "user id must be uuid"
                )));
            }
        };

        let authz_silo_user = authz::SiloUser::new(
            self.authz_silo.clone(),
            user_id,
            LookupType::by_id(user_id),
        );
        self.opctx
            .authorize(authz::Action::Modify, &authz_silo_user)
            .await
            .map_err(external_error_to_provider_error)?;

        let conn = self
            .datastore
            .pool_connection_authorized(self.opctx)
            .await
            .map_err(|err| {
                ProviderStoreError::StoreError(anyhow!(
                    "Failed to access DB connection: {err}"
                ))
            })?;

        let err: OptionalError<ProviderStoreError> = OptionalError::new();

        let user = self
            .datastore
            .transaction_retry_wrapper("scim_replace_user")
            .transaction(&conn, |conn| {
                let err = err.clone();
                let user_request = user_request.clone();

                async move {
                    self.replace_user_in_txn(&conn, err, user_id, user_request)
                        .await
                }
            })
            .await
            .map_err(|e| {
                if let Some(e) = err.take() {
                    e
                } else {
                    ProviderStoreError::StoreError(e.into())
                }
            })?;

        Ok(user)
    }

    async fn delete_user_by_id(
        &self,
        user_id: &str,
    ) -> Result<ProviderStoreDeleteResult, ProviderStoreError> {
        let user_id: SiloUserUuid = match user_id.parse() {
            Ok(v) => v,
            Err(_) => {
                return Err(ProviderStoreError::StoreError(anyhow!(
                    "user id must be uuid"
                )));
            }
        };

        let authz_silo_user = authz::SiloUser::new(
            self.authz_silo.clone(),
            user_id,
            LookupType::by_id(user_id),
        );
        self.opctx
            .authorize(authz::Action::Delete, &authz_silo_user)
            .await
            .map_err(external_error_to_provider_error)?;
        let conn = self
            .datastore
            .pool_connection_authorized(self.opctx)
            .await
            .map_err(|err| {
                ProviderStoreError::StoreError(anyhow!(
                    "Failed to access DB connection: {err}"
                ))
            })?;

        let err: OptionalError<ProviderStoreError> = OptionalError::new();

        let deleted_user = self
            .datastore
            .transaction_retry_wrapper("scim_delete_user_by_id")
            .transaction(&conn, |conn| {
                let err = err.clone();

                async move {
                    self.delete_user_by_id_in_txn(&conn, err, user_id).await
                }
            })
            .await
            .map_err(|e| {
                if let Some(e) = err.take() {
                    e
                } else {
                    ProviderStoreError::StoreError(e.into())
                }
            })?;

        if deleted_user {
            Ok(ProviderStoreDeleteResult::Deleted)
        } else {
            Ok(ProviderStoreDeleteResult::NotFound)
        }
    }

    async fn get_group_by_id(
        &self,
        group_id: &str,
    ) -> Result<Option<StoredParts<Group>>, ProviderStoreError> {
        let group_id: SiloGroupUuid = match group_id.parse() {
            Ok(v) => v,
            Err(_) => {
                return Err(ProviderStoreError::StoreError(anyhow!(
                    "group id must be uuid"
                )));
            }
        };

<<<<<<< HEAD
        self.opctx
            .authorize(
                authz::Action::ListChildren,
                &SiloGroupList::new(self.authz_silo.clone()),
            )
=======
        let authz_silo_group = authz::SiloGroup::new(
            self.authz_silo.clone(),
            group_id,
            LookupType::by_id(group_id),
        );
        self.opctx
            .authorize(authz::Action::Read, &authz_silo_group)
>>>>>>> a78f456c
            .await
            .map_err(external_error_to_provider_error)?;
        let conn = self
            .datastore
            .pool_connection_authorized(self.opctx)
            .await
            .map_err(|err| {
                ProviderStoreError::StoreError(anyhow!(
                    "Failed to access DB connection: {err}"
                ))
            })?;

        let err: OptionalError<ProviderStoreError> = OptionalError::new();

        let maybe_group = self
            .datastore
            .transaction_retry_wrapper("scim_get_group_by_id")
            .transaction(&conn, |conn| {
                let err = err.clone();

                async move {
                    self.get_group_by_id_in_txn(&conn, err, group_id).await
                }
            })
            .await
            .map_err(|e| {
                if let Some(e) = err.take() {
                    e
                } else {
                    ProviderStoreError::StoreError(e.into())
                }
            })?;

        Ok(maybe_group)
    }

    async fn create_group(
        &self,
        group_request: CreateGroupRequest,
    ) -> Result<StoredParts<Group>, ProviderStoreError> {
        let authz_silo_group_list =
            authz::SiloGroupList::new(self.authz_silo.clone());
        self.opctx
            .authorize(authz::Action::CreateChild, &authz_silo_group_list)
            .await
            .map_err(external_error_to_provider_error)?;
        let conn = self
            .datastore
            .pool_connection_authorized(self.opctx)
            .await
            .map_err(|err| {
                ProviderStoreError::StoreError(anyhow!(
                    "Failed to access DB connection: {err}"
                ))
            })?;

        let err: OptionalError<ProviderStoreError> = OptionalError::new();

        let group = self
            .datastore
            .transaction_retry_wrapper("scim_create_group")
            .transaction(&conn, |conn| {
                let group_request = group_request.clone();
                let err = err.clone();

                async move {
                    self.create_group_in_txn(&conn, err, group_request).await
                }
            })
            .await
            .map_err(|e| {
                if let Some(e) = err.take() {
                    e
                } else {
                    ProviderStoreError::StoreError(e.into())
                }
            })?;

        Ok(group)
    }

    async fn list_groups(
        &self,
        filter: Option<FilterOp>,
    ) -> Result<Vec<StoredParts<Group>>, ProviderStoreError> {
        self.opctx
            .authorize(
                authz::Action::ListChildren,
                &SiloGroupList::new(self.authz_silo.clone()),
            )
            .await
            .map_err(external_error_to_provider_error)?;
        let conn = self
            .datastore
            .pool_connection_authorized(self.opctx)
            .await
            .map_err(|err| {
                ProviderStoreError::StoreError(anyhow!(
                    "Failed to access DB connection: {err}"
                ))
            })?;

        let err: OptionalError<ProviderStoreError> = OptionalError::new();

        let groups = self
            .datastore
            .transaction_retry_wrapper("scim_list_groups")
            .transaction(&conn, |conn| {
                let err = err.clone();
                let filter = filter.clone();

                async move { self.list_groups_in_txn(&conn, err, filter).await }
            })
            .await
            .map_err(|e| {
                if let Some(e) = err.take() {
                    e
                } else {
                    ProviderStoreError::StoreError(e.into())
                }
            })?;

        Ok(groups)
    }

    async fn replace_group(
        &self,
        group_id: &str,
        group_request: CreateGroupRequest,
    ) -> Result<StoredParts<Group>, ProviderStoreError> {
        let group_id: SiloGroupUuid = match group_id.parse() {
            Ok(v) => v,
            Err(_) => {
                return Err(ProviderStoreError::StoreError(anyhow!(
                    "group id must be uuid"
                )));
            }
        };

        let authz_silo_group = authz::SiloGroup::new(
            self.authz_silo.clone(),
            group_id,
            LookupType::by_id(group_id),
        );
        self.opctx
            .authorize(authz::Action::Modify, &authz_silo_group)
            .await
            .map_err(external_error_to_provider_error)?;

        let conn = self
            .datastore
            .pool_connection_authorized(self.opctx)
            .await
            .map_err(|err| {
                ProviderStoreError::StoreError(anyhow!(
                    "Failed to access DB connection: {err}"
                ))
            })?;

        let err: OptionalError<ProviderStoreError> = OptionalError::new();

        let group = self
            .datastore
            .transaction_retry_wrapper("scim_replace_group")
            .transaction(&conn, |conn| {
                let err = err.clone();
                let group_request = group_request.clone();

                async move {
                    self.replace_group_in_txn(
                        &conn,
                        err,
                        group_id,
                        group_request,
                    )
                    .await
                }
            })
            .await
            .map_err(|e| {
                if let Some(e) = err.take() {
                    e
                } else {
                    ProviderStoreError::StoreError(e.into())
                }
            })?;

        Ok(group)
    }

    async fn delete_group_by_id(
        &self,
        group_id: &str,
    ) -> Result<ProviderStoreDeleteResult, ProviderStoreError> {
        let group_id: SiloGroupUuid = match group_id.parse() {
            Ok(v) => v,
            Err(_) => {
                return Err(ProviderStoreError::StoreError(anyhow!(
                    "group id must be uuid"
                )));
            }
        };

        let authz_silo_group = authz::SiloGroup::new(
            self.authz_silo.clone(),
            group_id,
            LookupType::by_id(group_id),
        );
        self.opctx
            .authorize(authz::Action::Delete, &authz_silo_group)
            .await
            .map_err(external_error_to_provider_error)?;

<<<<<<< HEAD
        let conn =
            self.datastore.pool_connection_unauthorized().await.map_err(
                |err| {
                    ProviderStoreError::StoreError(anyhow!(
                        "Failed to access DB connection: {err}"
                    ))
                },
            )?;
=======
        let conn = self
            .datastore
            .pool_connection_authorized(self.opctx)
            .await
            .map_err(|err| {
                ProviderStoreError::StoreError(anyhow!(
                    "Failed to access DB connection: {err}"
                ))
            })?;
>>>>>>> a78f456c

        let err: OptionalError<ProviderStoreError> = OptionalError::new();

        let deleted_group = self
            .datastore
            .transaction_retry_wrapper("scim_delete_group_by_id")
            .transaction(&conn, |conn| {
                let err = err.clone();

                async move {
                    self.delete_group_by_id_in_txn(&conn, err, group_id).await
                }
            })
            .await
            .map_err(|e| {
                if let Some(e) = err.take() {
                    e
                } else {
                    ProviderStoreError::StoreError(e.into())
                }
            })?;

        if deleted_group {
            Ok(ProviderStoreDeleteResult::Deleted)
        } else {
            Ok(ProviderStoreDeleteResult::NotFound)
        }
    }
}<|MERGE_RESOLUTION|>--- conflicted
+++ resolved
@@ -509,14 +509,6 @@
             use nexus_db_schema::schema::role_assignment::dsl;
 
             diesel::delete(dsl::role_assignment)
-<<<<<<< HEAD
-                .filter(
-                    dsl::resource_type
-                        .eq(self.authz_silo.resource_type().to_string()),
-                )
-                .filter(dsl::resource_id.eq(self.authz_silo.resource_id()))
-=======
->>>>>>> a78f456c
                 .filter(dsl::identity_type.eq(IdentityType::SiloUser))
                 .filter(dsl::identity_id.eq(to_db_typed_uuid(user_id)))
                 .execute_async(conn)
@@ -823,11 +815,7 @@
                 .await?;
 
             if let Some(admin_group_name) = silo.admin_group_name {
-<<<<<<< HEAD
-                if admin_group_name == display_name {
-=======
                 if admin_group_name.eq_ignore_ascii_case(&display_name) {
->>>>>>> a78f456c
                     // XXX code copied from silo create
 
                     use nexus_db_schema::schema::role_assignment::dsl;
@@ -1098,10 +1086,6 @@
 
                 // Did the group's name match the admin group name, and was it
                 // changed?
-<<<<<<< HEAD
-                if existing_group.display_name == admin_group_name {
-                    if group.display_name != admin_group_name {
-=======
                 if existing_group
                     .display_name
                     .eq_ignore_ascii_case(&admin_group_name)
@@ -1110,7 +1094,6 @@
                         .display_name
                         .eq_ignore_ascii_case(&admin_group_name)
                     {
->>>>>>> a78f456c
                         // Scan for the matching role assignment, and delete
                         // that.
 
@@ -1136,14 +1119,10 @@
                     }
                 } else {
                     // Did the group's name change _to_ the admin group name?
-<<<<<<< HEAD
-                    if group.display_name == admin_group_name {
-=======
                     if group
                         .display_name
                         .eq_ignore_ascii_case(&admin_group_name)
                     {
->>>>>>> a78f456c
                         // If so, insert a new assignment.
 
                         let new_assignment = model::RoleAssignment::new(
@@ -1230,14 +1209,6 @@
             use nexus_db_schema::schema::role_assignment::dsl;
 
             diesel::delete(dsl::role_assignment)
-<<<<<<< HEAD
-                .filter(
-                    dsl::resource_type
-                        .eq(self.authz_silo.resource_type().to_string()),
-                )
-                .filter(dsl::resource_id.eq(self.authz_silo.resource_id()))
-=======
->>>>>>> a78f456c
                 .filter(dsl::identity_id.eq(to_db_typed_uuid(group_id)))
                 .filter(dsl::identity_type.eq(IdentityType::SiloGroup))
                 .execute_async(conn)
@@ -1303,23 +1274,6 @@
             }
         };
 
-<<<<<<< HEAD
-        self.opctx
-            .authorize(
-                authz::Action::ListChildren,
-                &SiloUserList::new(self.authz_silo.clone()),
-            )
-            .await
-            .map_err(external_error_to_provider_error)?;
-        let conn =
-            self.datastore.pool_connection_unauthorized().await.map_err(
-                |err| {
-                    ProviderStoreError::StoreError(anyhow!(
-                        "Failed to access DB connection: {err}"
-                    ))
-                },
-            )?;
-=======
         let authz_silo_user = authz::SiloUser::new(
             self.authz_silo.clone(),
             user_id,
@@ -1338,7 +1292,6 @@
                     "Failed to access DB connection: {err}"
                 ))
             })?;
->>>>>>> a78f456c
 
         let err: OptionalError<ProviderStoreError> = OptionalError::new();
 
@@ -1587,13 +1540,6 @@
             }
         };
 
-<<<<<<< HEAD
-        self.opctx
-            .authorize(
-                authz::Action::ListChildren,
-                &SiloGroupList::new(self.authz_silo.clone()),
-            )
-=======
         let authz_silo_group = authz::SiloGroup::new(
             self.authz_silo.clone(),
             group_id,
@@ -1601,7 +1547,6 @@
         );
         self.opctx
             .authorize(authz::Action::Read, &authz_silo_group)
->>>>>>> a78f456c
             .await
             .map_err(external_error_to_provider_error)?;
         let conn = self
@@ -1815,16 +1760,6 @@
             .await
             .map_err(external_error_to_provider_error)?;
 
-<<<<<<< HEAD
-        let conn =
-            self.datastore.pool_connection_unauthorized().await.map_err(
-                |err| {
-                    ProviderStoreError::StoreError(anyhow!(
-                        "Failed to access DB connection: {err}"
-                    ))
-                },
-            )?;
-=======
         let conn = self
             .datastore
             .pool_connection_authorized(self.opctx)
@@ -1834,7 +1769,6 @@
                     "Failed to access DB connection: {err}"
                 ))
             })?;
->>>>>>> a78f456c
 
         let err: OptionalError<ProviderStoreError> = OptionalError::new();
 
