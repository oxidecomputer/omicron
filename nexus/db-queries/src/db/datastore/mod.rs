// This Source Code Form is subject to the terms of the Mozilla Public
// License, v. 2.0. If a copy of the MPL was not distributed with this
// file, You can obtain one at https://mozilla.org/MPL/2.0/.

//! Primary control plane interface for database read and write operations

// TODO-scalability review all queries for use of indexes (may need
// "time_deleted IS NOT NULL" conditions) Figure out how to automate this.
//
// TODO-design Better support for joins?
// The interfaces here often require that to do anything with an object, a
// caller must first look up the id and then do operations with the id.  For
// example, the caller of project_list_disks() always looks up the project to
// get the project_id, then lists disks having that project_id.  It's possible
// to implement this instead with a JOIN in the database so that we do it with
// one database round-trip.  We could use CTEs similar to what we do with
// conditional updates to distinguish the case where the project didn't exist
// vs. there were no disks in it.  This seems likely to be a fair bit more
// complicated to do safely and generally compared to what we have now.

use super::pool::DbConnection;
use super::Pool;
use crate::authz;
use crate::context::OpContext;
use crate::db::{
    self,
    error::{public_error_from_diesel, ErrorHandler},
};
use ::oximeter::types::ProducerRegistry;
use async_bb8_diesel::{AsyncRunQueryDsl, ConnectionManager};
use diesel::pg::Pg;
use diesel::prelude::*;
use diesel::query_builder::{QueryFragment, QueryId};
use diesel::query_dsl::methods::LoadQuery;
use diesel::{ExpressionMethods, QueryDsl};
use nexus_config::SchemaConfig;
use omicron_common::api::external::Error;
use omicron_common::api::external::IdentityMetadataCreateParams;
use omicron_common::api::external::LookupType;
use omicron_common::api::external::ResourceType;
use omicron_common::api::external::SemverVersion;
use omicron_common::backoff::{
    retry_notify, retry_policy_internal_service, BackoffError,
};
use slog::Logger;
use std::net::Ipv6Addr;
use std::num::NonZeroU32;
use std::sync::Arc;
use uuid::Uuid;

mod address_lot;
mod bfd;
mod bgp;
mod bootstore;
mod certificate;
mod console_session;
mod dataset;
mod db_metadata;
mod deployment;
mod device_auth;
mod disk;
mod dns;
mod external_ip;
mod identity_provider;
mod image;
mod instance;
mod inventory;
mod ip_pool;
mod ipv4_nat_entry;
mod network_interface;
mod oximeter;
mod physical_disk;
mod project;
mod quota;
mod rack;
mod region;
mod region_snapshot;
mod role;
mod saga;
mod service;
mod silo;
mod silo_group;
mod silo_user;
mod sled;
mod sled_instance;
mod snapshot;
mod ssh_key;
mod switch;
mod switch_interface;
mod switch_port;
#[cfg(test)]
pub(crate) mod test_utils;
mod update;
mod utilization;
mod virtual_provisioning_collection;
mod vmm;
mod volume;
mod vpc;
mod zpool;

pub use address_lot::AddressLotCreateResult;
pub use db_metadata::{
    all_sql_for_version_migration, SchemaUpgrade, SchemaUpgradeStep,
    EARLIEST_SUPPORTED_VERSION,
};
pub use dns::DnsVersionUpdateBuilder;
pub use instance::InstanceAndActiveVmm;
pub use inventory::DataStoreInventoryTest;
pub use rack::RackInit;
pub use silo::Discoverability;
pub use switch_port::SwitchPortSettingsCombinedResult;
pub use virtual_provisioning_collection::StorageType;
pub use volume::read_only_resources_associated_with_volume;
pub use volume::CrucibleResources;
pub use volume::CrucibleTargets;

// Number of unique datasets required to back a region.
// TODO: This should likely turn into a configuration option.
pub(crate) const REGION_REDUNDANCY_THRESHOLD: usize = 3;

/// The name of the built-in IP pool for Oxide services.
pub const SERVICE_IP_POOL_NAME: &str = "oxide-service-pool";

/// The name of the built-in Project and VPC for Oxide services.
pub const SERVICES_DB_NAME: &str = "oxide-services";

/// "limit" to be used in SQL queries that paginate through large result sets
///
/// This value is chosen to be small enough to avoid any queries being too
/// expensive.
// unsafe: `new_unchecked` is only unsound if the argument is 0.
pub const SQL_BATCH_SIZE: NonZeroU32 =
    unsafe { NonZeroU32::new_unchecked(1000) };

// Represents a query that is ready to be executed.
//
// This helper trait lets the statement either be executed or explained.
//
// U: The output type of executing the statement.
pub trait RunnableQueryNoReturn:
    RunQueryDsl<DbConnection> + QueryFragment<Pg> + QueryId
{
}

impl<T> RunnableQueryNoReturn for T where
    T: RunQueryDsl<DbConnection> + QueryFragment<Pg> + QueryId
{
}

pub trait RunnableQuery<U>:
    RunnableQueryNoReturn + LoadQuery<'static, DbConnection, U>
{
}

impl<U, T> RunnableQuery<U> for T where
    T: RunnableQueryNoReturn + LoadQuery<'static, DbConnection, U>
{
}

pub type DataStoreConnection<'a> =
    bb8::PooledConnection<'a, ConnectionManager<DbConnection>>;

pub struct DataStore {
    log: Logger,
    pool: Arc<Pool>,
    virtual_provisioning_collection_producer: crate::provisioning::Producer,
    transaction_retry_producer: crate::transaction_retry::Producer,
}

// The majority of `DataStore`'s methods live in our submodules as a concession
// to compilation times; changing a query only requires incremental
// recompilation of that query's module instead of all queries on `DataStore`.
impl DataStore {
    /// Constructs a new Datastore object, without any version validation.
    ///
    /// Ignores the underlying DB version. Should be used with caution, as usage
    /// of this method can construct a Datastore which does not understand
    /// the underlying CockroachDB schema. Data corruption could result.
    pub fn new_unchecked(log: Logger, pool: Arc<Pool>) -> Result<Self, String> {
        let datastore = DataStore {
            log,
            pool,
            virtual_provisioning_collection_producer:
                crate::provisioning::Producer::new(),
            transaction_retry_producer: crate::transaction_retry::Producer::new(
            ),
        };
        Ok(datastore)
    }

    /// Constructs a new Datastore object.
    ///
    /// Only returns if the database schema is compatible with Nexus's known
    /// schema version.
    pub async fn new(
        log: &Logger,
        pool: Arc<Pool>,
        config: Option<&SchemaConfig>,
    ) -> Result<Self, String> {
        let datastore =
            Self::new_unchecked(log.new(o!("component" => "datastore")), pool)?;

        // Keep looping until we find that the schema matches our expectation.
        const EXPECTED_VERSION: SemverVersion =
            nexus_db_model::schema::SCHEMA_VERSION;
        retry_notify(
            retry_policy_internal_service(),
            || async {
                match datastore
                    .ensure_schema(&log, EXPECTED_VERSION, config)
                    .await
                {
                    Ok(()) => return Ok(()),
                    Err(e) => {
                        warn!(log, "Failed to ensure schema version: {e}");
                    }
                };
                return Err(BackoffError::transient(()));
            },
            |_, _| {},
        )
        .await
        .map_err(|_| "Failed to read valid DB schema".to_string())?;

        Ok(datastore)
    }

    pub fn register_producers(&self, registry: &ProducerRegistry) {
        registry
            .register_producer(
                self.virtual_provisioning_collection_producer.clone(),
            )
            .unwrap();
        registry
            .register_producer(self.transaction_retry_producer.clone())
            .unwrap();
    }

    /// Constructs a transaction retry helper
    ///
    /// Automatically wraps the underlying producer
    pub fn transaction_retry_wrapper(
        &self,
        name: &'static str,
    ) -> crate::transaction_retry::RetryHelper {
        crate::transaction_retry::RetryHelper::new(
            &self.log,
            &self.transaction_retry_producer,
            name,
        )
    }

    #[cfg(test)]
    pub(crate) fn transaction_retry_producer(
        &self,
    ) -> &crate::transaction_retry::Producer {
        &self.transaction_retry_producer
    }

    /// Returns a connection to a connection from the database connection pool.
    pub(super) async fn pool_connection_authorized(
        &self,
        opctx: &OpContext,
    ) -> Result<DataStoreConnection, Error> {
        opctx.authorize(authz::Action::Query, &authz::DATABASE).await?;
        let pool = self.pool.pool();
        let connection = pool.get().await.map_err(|err| {
            Error::unavail(&format!("Failed to access DB connection: {err}"))
        })?;
        Ok(connection)
    }

    /// Returns an unauthorized connection to a connection from the database
    /// connection pool.
    ///
    /// TODO-security: This should be deprecated in favor of
    /// "pool_connection_authorized".
    pub(super) async fn pool_connection_unauthorized(
        &self,
    ) -> Result<DataStoreConnection, Error> {
        let connection = self.pool.pool().get().await.map_err(|err| {
            Error::unavail(&format!("Failed to access DB connection: {err}"))
        })?;
        Ok(connection)
    }

    /// For testing only. This isn't cfg(test) because nexus needs access to it.
    #[doc(hidden)]
    pub async fn pool_connection_for_tests(
        &self,
    ) -> Result<DataStoreConnection, Error> {
        self.pool_connection_unauthorized().await
    }

    /// Return the next available IPv6 address for a propolis instance running
    /// on the provided sled.
    pub async fn next_ipv6_address(
        &self,
        opctx: &OpContext,
        sled_id: Uuid,
    ) -> Result<Ipv6Addr, Error> {
        use db::schema::sled::dsl;
        let net = diesel::update(
            dsl::sled.find(sled_id).filter(dsl::time_deleted.is_null()),
        )
        .set(dsl::last_used_address.eq(dsl::last_used_address + 1))
        .returning(dsl::last_used_address)
        .get_result_async(&*self.pool_connection_authorized(opctx).await?)
        .await
        .map_err(|e| {
            public_error_from_diesel(
                e,
                ErrorHandler::NotFoundByLookup(
                    ResourceType::Sled,
                    LookupType::ById(sled_id),
                ),
            )
        })?;

        // TODO-correctness: We need to ensure that this address is actually
        // within the sled's underlay prefix, once that's included in the
        // database record.
        match net {
            ipnetwork::IpNetwork::V6(net) => Ok(net.ip()),
            _ => Err(Error::InternalError {
                internal_message: String::from("Sled IP address must be IPv6"),
            }),
        }
    }

    // Test interfaces

    #[cfg(test)]
    async fn test_try_table_scan(&self, opctx: &OpContext) -> Error {
        use db::schema::project::dsl;
        let conn = self.pool_connection_authorized(opctx).await;
        if let Err(error) = conn {
            return error;
        }
        let result = dsl::project
            .select(diesel::dsl::count_star())
            .first_async::<i64>(&*conn.unwrap())
            .await;
        match result {
            Ok(_) => Error::internal_error("table scan unexpectedly succeeded"),
            Err(error) => public_error_from_diesel(error, ErrorHandler::Server),
        }
    }
}

pub enum UpdatePrecondition<T> {
    DontCare,
    Null,
    Value(T),
}

/// Whether state transitions should be validated. "No" is only accessible in
/// test-only code.
///
/// Intended only for testing around illegal states.
#[derive(Copy, Clone, Debug, PartialEq, Eq)]
#[must_use]
enum ValidateTransition {
    Yes,
    #[cfg(test)]
    No,
}

#[cfg(test)]
mod test {
    use super::*;
    use crate::authn;
    use crate::authn::SiloAuthnPolicy;
    use crate::authz;
    use crate::db::datastore::test_utils::datastore_test;
    use crate::db::datastore::test_utils::{
        IneligibleSledKind, IneligibleSleds,
    };
    use crate::db::explain::ExplainableAsync;
    use crate::db::fixed_data::silo::DEFAULT_SILO;
    use crate::db::fixed_data::silo::SILO_ID;
    use crate::db::identity::Asset;
    use crate::db::lookup::LookupPath;
    use crate::db::model::{
        BlockSize, ConsoleSession, Dataset, DatasetKind, ExternalIp,
        PhysicalDisk, PhysicalDiskKind, Project, Rack, Region, Service,
        ServiceKind, SiloUser, SledBaseboard, SledSystemHardware, SledUpdate,
        SshKey, VpcSubnet, Zpool,
    };
    use crate::db::queries::vpc_subnet::FilterConflictingVpcSubnetRangesQuery;
    use chrono::{Duration, Utc};
    use futures::stream;
    use futures::StreamExt;
<<<<<<< HEAD
    use nexus_db_model::Generation;
=======
    use nexus_config::RegionAllocationStrategy;
>>>>>>> 94bc6f54
    use nexus_db_model::IpAttachState;
    use nexus_test_utils::db::test_setup_database;
    use nexus_types::external_api::params;
    use omicron_common::api::external::DataPageParams;
    use omicron_common::api::external::{
        ByteCount, Error, IdentityMetadataCreateParams, LookupType, Name,
    };
    use omicron_test_utils::dev;
    use std::collections::HashMap;
    use std::collections::HashSet;
    use std::net::{IpAddr, Ipv4Addr, Ipv6Addr, SocketAddrV6};
    use std::num::NonZeroU32;
    use std::sync::Arc;
    use strum::EnumCount;
    use uuid::Uuid;

    // Creates a "fake" Sled Baseboard.
    pub fn sled_baseboard_for_test() -> SledBaseboard {
        SledBaseboard {
            serial_number: Uuid::new_v4().to_string(),
            part_number: String::from("test-part"),
            revision: 1,
        }
    }

    // Creates "fake" sled hardware accounting
    pub fn sled_system_hardware_for_test() -> SledSystemHardware {
        SledSystemHardware {
            is_scrimlet: false,
            usable_hardware_threads: 4,
            usable_physical_ram: crate::db::model::ByteCount::try_from(1 << 40)
                .unwrap(),
            reservoir_size: crate::db::model::ByteCount::try_from(1 << 39)
                .unwrap(),
        }
    }

    #[tokio::test]
    async fn test_project_creation() {
        let logctx = dev::test_setup_log("test_project_creation");
        let mut db = test_setup_database(&logctx.log).await;
        let (opctx, datastore) = datastore_test(&logctx, &db).await;

        let authz_silo = opctx.authn.silo_required().unwrap();

        let (.., silo) = LookupPath::new(&opctx, &datastore)
            .silo_id(authz_silo.id())
            .fetch()
            .await
            .unwrap();

        let project = Project::new(
            authz_silo.id(),
            params::ProjectCreate {
                identity: IdentityMetadataCreateParams {
                    name: "project".parse().unwrap(),
                    description: "desc".to_string(),
                },
            },
        );
        datastore.project_create(&opctx, project).await.unwrap();

        let (.., silo_after_project_create) =
            LookupPath::new(&opctx, &datastore)
                .silo_id(authz_silo.id())
                .fetch()
                .await
                .unwrap();
        assert!(silo_after_project_create.rcgen > silo.rcgen);

        db.cleanup().await.unwrap();
        logctx.cleanup_successful();
    }

    #[tokio::test]
    async fn test_session_methods() {
        let logctx = dev::test_setup_log("test_session_methods");
        let mut db = test_setup_database(&logctx.log).await;
        let (opctx, datastore) = datastore_test(&logctx, &db).await;
        let authn_opctx = OpContext::for_background(
            logctx.log.new(o!("component" => "TestExternalAuthn")),
            Arc::new(authz::Authz::new(&logctx.log)),
            authn::Context::external_authn(),
            Arc::clone(&datastore),
        );

        let token = "a_token".to_string();
        let silo_user_id = Uuid::new_v4();

        let session = ConsoleSession {
            token: token.clone(),
            time_created: Utc::now() - Duration::minutes(5),
            time_last_used: Utc::now() - Duration::minutes(5),
            silo_user_id,
        };

        let _ = datastore
            .session_create(&authn_opctx, session.clone())
            .await
            .unwrap();

        // Associate silo with user
        let authz_silo = authz::Silo::new(
            authz::FLEET,
            *SILO_ID,
            LookupType::ById(*SILO_ID),
        );
        datastore
            .silo_user_create(
                &authz_silo,
                SiloUser::new(
                    authz_silo.id(),
                    silo_user_id,
                    "external_id".into(),
                ),
            )
            .await
            .unwrap();

        let (.., db_silo_user) = LookupPath::new(&opctx, &datastore)
            .silo_user_id(session.silo_user_id)
            .fetch()
            .await
            .unwrap();
        assert_eq!(*SILO_ID, db_silo_user.silo_id);

        // fetch the one we just created
        let (.., fetched) = LookupPath::new(&opctx, &datastore)
            .console_session_token(&token)
            .fetch()
            .await
            .unwrap();
        assert_eq!(session.silo_user_id, fetched.silo_user_id);

        // trying to insert the same one again fails
        let duplicate =
            datastore.session_create(&authn_opctx, session.clone()).await;
        assert!(matches!(
            duplicate,
            Err(Error::InternalError { internal_message: _ })
        ));

        // update last used (i.e., renew token)
        let authz_session = authz::ConsoleSession::new(
            authz::FLEET,
            token.clone(),
            LookupType::ByCompositeId(token.clone()),
        );
        let renewed = datastore
            .session_update_last_used(&opctx, &authz_session)
            .await
            .unwrap();
        assert!(
            renewed.console_session.time_last_used > session.time_last_used
        );

        // time_last_used change persists in DB
        let (.., fetched) = LookupPath::new(&opctx, &datastore)
            .console_session_token(&token)
            .fetch()
            .await
            .unwrap();
        assert!(fetched.time_last_used > session.time_last_used);

        // deleting it using `opctx` (which represents the test-privileged user)
        // should succeed but not do anything -- you can't delete someone else's
        // session
        let delete =
            datastore.session_hard_delete(&opctx, &authz_session).await;
        assert_eq!(delete, Ok(()));
        let fetched = LookupPath::new(&opctx, &datastore)
            .console_session_token(&token)
            .fetch()
            .await;
        assert!(fetched.is_ok());

        // delete it and fetch should come back with nothing
        let silo_user_opctx = OpContext::for_background(
            logctx.log.new(o!()),
            Arc::new(authz::Authz::new(&logctx.log)),
            authn::Context::for_test_user(
                silo_user_id,
                *SILO_ID,
                SiloAuthnPolicy::try_from(&*DEFAULT_SILO).unwrap(),
            ),
            Arc::clone(&datastore),
        );
        let delete = datastore
            .session_hard_delete(&silo_user_opctx, &authz_session)
            .await;
        assert_eq!(delete, Ok(()));
        let fetched = LookupPath::new(&opctx, &datastore)
            .console_session_token(&token)
            .fetch()
            .await;
        assert!(matches!(
            fetched,
            Err(Error::ObjectNotFound { type_name: _, lookup_type: _ })
        ));

        // deleting an already nonexistent is considered a success
        let delete_again =
            datastore.session_hard_delete(&opctx, &authz_session).await;
        assert_eq!(delete_again, Ok(()));

        db.cleanup().await.unwrap();
        logctx.cleanup_successful();
    }

    // Creates a test sled, returns its UUID.
    async fn create_test_sled(datastore: &DataStore) -> Uuid {
        let bogus_addr = SocketAddrV6::new(
            Ipv6Addr::new(0xfd00, 0, 0, 0, 0, 0, 0, 1),
            8080,
            0,
            0,
        );
        let rack_id = Uuid::new_v4();
        let sled_id = Uuid::new_v4();

        let sled_update = SledUpdate::new(
            sled_id,
            bogus_addr,
            sled_baseboard_for_test(),
            sled_system_hardware_for_test(),
            rack_id,
            Generation::new(),
        );
        datastore.sled_upsert(sled_update).await.unwrap();
        sled_id
    }

    fn test_zpool_size() -> ByteCount {
        ByteCount::from_gibibytes_u32(100)
    }

    const TEST_VENDOR: &str = "test-vendor";
    const TEST_SERIAL: &str = "test-serial";
    const TEST_MODEL: &str = "test-model";

    async fn create_test_physical_disk(
        datastore: &DataStore,
        opctx: &OpContext,
        sled_id: Uuid,
        kind: PhysicalDiskKind,
    ) -> Uuid {
        let physical_disk = PhysicalDisk::new(
            TEST_VENDOR.into(),
            TEST_SERIAL.into(),
            TEST_MODEL.into(),
            kind,
            sled_id,
        );
        datastore
            .physical_disk_upsert(opctx, physical_disk.clone())
            .await
            .expect("Failed to upsert physical disk");
        physical_disk.uuid()
    }

    // Creates a test zpool, returns its UUID.
    async fn create_test_zpool(
        datastore: &DataStore,
        sled_id: Uuid,
        physical_disk_id: Uuid,
    ) -> Uuid {
        let zpool_id = Uuid::new_v4();
        let zpool = Zpool::new(
            zpool_id,
            sled_id,
            physical_disk_id,
            test_zpool_size().into(),
        );
        datastore.zpool_upsert(zpool).await.unwrap();
        zpool_id
    }

    fn create_test_disk_create_params(
        name: &str,
        size: ByteCount,
    ) -> params::DiskCreate {
        params::DiskCreate {
            identity: IdentityMetadataCreateParams {
                name: Name::try_from(name.to_string()).unwrap(),
                description: name.to_string(),
            },
            disk_source: params::DiskSource::Blank {
                block_size: params::BlockSize::try_from(4096).unwrap(),
            },
            size,
        }
    }

    #[derive(Debug)]
    struct TestDatasets {
        // eligible and ineligible aren't currently used, but are probably handy
        // for the future.
        #[allow(dead_code)]
        eligible: SledToDatasetMap,
        #[allow(dead_code)]
        ineligible: SledToDatasetMap,

        // A map from eligible dataset IDs to their corresponding sled IDs.
        eligible_dataset_ids: HashMap<Uuid, Uuid>,
        ineligible_dataset_ids: HashMap<Uuid, IneligibleSledKind>,
    }

    // Map of sled IDs to dataset IDs.
    type SledToDatasetMap = HashMap<Uuid, Vec<Uuid>>;

    impl TestDatasets {
        async fn create(
            opctx: &OpContext,
            datastore: Arc<DataStore>,
            num_eligible_sleds: usize,
        ) -> Self {
            let eligible =
                Self::create_impl(opctx, datastore.clone(), num_eligible_sleds)
                    .await;

            let eligible_dataset_ids = eligible
                .iter()
                .flat_map(|(sled_id, dataset_ids)| {
                    dataset_ids
                        .iter()
                        .map(move |dataset_id| (*dataset_id, *sled_id))
                })
                .collect();

            let ineligible = Self::create_impl(
                opctx,
                datastore.clone(),
                IneligibleSledKind::COUNT,
            )
            .await;

            let mut ineligible_sled_ids = ineligible.keys();

            // Set up the ineligible sleds. (We're guaranteed that
            // IneligibleSledKind::COUNT is the same as the number of next()
            // calls below.)
            let ineligible_sleds = IneligibleSleds {
                non_provisionable: *ineligible_sled_ids.next().unwrap(),
                expunged: *ineligible_sled_ids.next().unwrap(),
                decommissioned: *ineligible_sled_ids.next().unwrap(),
                illegal_decommissioned: *ineligible_sled_ids.next().unwrap(),
            };

            eprintln!("Setting up ineligible sleds: {:?}", ineligible_sleds);

            ineligible_sleds
                .setup(opctx, &datastore)
                .await
                .expect("error setting up ineligible sleds");

            // Build a map of dataset IDs to their ineligible kind.
            let mut ineligible_dataset_ids = HashMap::new();
            for (kind, sled_id) in ineligible_sleds.iter() {
                for dataset_id in ineligible.get(&sled_id).unwrap() {
                    ineligible_dataset_ids.insert(*dataset_id, kind);
                }
            }

            Self {
                eligible,
                eligible_dataset_ids,
                ineligible,
                ineligible_dataset_ids,
            }
        }

        // Returns a map of sled ID to dataset IDs.
        async fn create_impl(
            opctx: &OpContext,
            datastore: Arc<DataStore>,
            number_of_sleds: usize,
        ) -> SledToDatasetMap {
            // Create sleds...
            let sled_ids: Vec<Uuid> = stream::iter(0..number_of_sleds)
                .then(|_| create_test_sled(&datastore))
                .collect()
                .await;

            struct PhysicalDisk {
                sled_id: Uuid,
                disk_id: Uuid,
            }

            // create 9 disks on each sled
            let physical_disks: Vec<PhysicalDisk> = stream::iter(sled_ids)
                .map(|sled_id| {
                    let sled_id_iter: Vec<Uuid> =
                        (0..9).map(|_| sled_id).collect();
                    stream::iter(sled_id_iter).then(|sled_id| {
                        let disk_id_future = create_test_physical_disk(
                            &datastore,
                            opctx,
                            sled_id,
                            PhysicalDiskKind::U2,
                        );
                        async move {
                            let disk_id = disk_id_future.await;
                            PhysicalDisk { sled_id, disk_id }
                        }
                    })
                })
                .flatten()
                .collect()
                .await;

            #[derive(Copy, Clone)]
            struct Zpool {
                sled_id: Uuid,
                pool_id: Uuid,
            }

            // 1 pool per disk
            let zpools: Vec<Zpool> = stream::iter(physical_disks)
                .then(|disk| {
                    let pool_id_future = create_test_zpool(
                        &datastore,
                        disk.sled_id,
                        disk.disk_id,
                    );
                    async move {
                        let pool_id = pool_id_future.await;
                        Zpool { sled_id: disk.sled_id, pool_id }
                    }
                })
                .collect()
                .await;

            let bogus_addr = SocketAddrV6::new(Ipv6Addr::LOCALHOST, 8080, 0, 0);

            let datasets = stream::iter(zpools)
                .map(|zpool| {
                    // 3 datasets per zpool, to test that pools are distinct
                    let zpool_iter: Vec<Zpool> =
                        (0..3).map(|_| zpool).collect();
                    stream::iter(zpool_iter).then(|zpool| {
                        let dataset_id = Uuid::new_v4();
                        let dataset = Dataset::new(
                            dataset_id,
                            zpool.pool_id,
                            bogus_addr,
                            DatasetKind::Crucible,
                        );

                        let datastore = datastore.clone();
                        async move {
                            datastore.dataset_upsert(dataset).await.unwrap();

                            (zpool.sled_id, dataset_id)
                        }
                    })
                })
                .flatten()
                .fold(
                    SledToDatasetMap::new(),
                    |mut map, (sled_id, dataset_id)| {
                        // Build a map of sled ID to dataset IDs.
                        map.entry(sled_id)
                            .or_insert_with(Vec::new)
                            .push(dataset_id);
                        async move { map }
                    },
                )
                .await;

            datasets
        }
    }

    #[tokio::test]
    /// Note that this test is currently non-deterministic. It can be made
    /// deterministic by generating deterministic *dataset* Uuids. The sled and
    /// pool IDs should not matter.
    async fn test_region_allocation_strat_random() {
        let logctx = dev::test_setup_log("test_region_allocation_strat_random");
        let mut db = test_setup_database(&logctx.log).await;
        let (opctx, datastore) = datastore_test(&logctx, &db).await;
        let test_datasets = TestDatasets::create(
            &opctx,
            datastore.clone(),
            // We aren't forcing the datasets to be on distinct sleds, so we
            // just need one eligible sled.
            1,
        )
        .await;

        // Allocate regions from the datasets for this disk. Do it a few times
        // for good measure.
        for alloc_seed in 0..10 {
            let params = create_test_disk_create_params(
                &format!("disk{}", alloc_seed),
                ByteCount::from_mebibytes_u32(1),
            );
            let volume_id = Uuid::new_v4();

            let expected_region_count = REGION_REDUNDANCY_THRESHOLD;
            let dataset_and_regions = datastore
                .region_allocate(
                    &opctx,
                    volume_id,
                    &params.disk_source,
                    params.size,
                    &RegionAllocationStrategy::Random {
                        seed: Some(alloc_seed),
                    },
                )
                .await
                .unwrap();

            // Verify the allocation.
            assert_eq!(expected_region_count, dataset_and_regions.len());
            let mut disk_datasets = HashSet::new();
            let mut disk_zpools = HashSet::new();

            for (dataset, region) in dataset_and_regions {
                // Must be 3 unique datasets
                assert!(disk_datasets.insert(dataset.id()));

                // Dataset must not be eligible for provisioning.
                if let Some(kind) =
                    test_datasets.ineligible_dataset_ids.get(&dataset.id())
                {
                    panic!(
                        "Dataset {} was ineligible for provisioning: {:?}",
                        dataset.id(),
                        kind
                    );
                }

                // Must be 3 unique zpools
                assert!(disk_zpools.insert(dataset.pool_id));

                assert_eq!(volume_id, region.volume_id());
                assert_eq!(ByteCount::from(4096), region.block_size());
                let (_, extent_count) = DataStore::get_crucible_allocation(
                    &BlockSize::AdvancedFormat,
                    params.size,
                );
                assert_eq!(extent_count, region.extent_count());
            }
        }

        let _ = db.cleanup().await;
        logctx.cleanup_successful();
    }

    #[tokio::test]
    /// Test the [`RegionAllocationStrategy::RandomWithDistinctSleds`] strategy.
    /// It should always pick datasets where no two datasets are on the same
    /// zpool and no two zpools are on the same sled.
    async fn test_region_allocation_strat_random_with_distinct_sleds() {
        let logctx = dev::test_setup_log(
            "test_region_allocation_strat_random_with_distinct_sleds",
        );
        let mut db = test_setup_database(&logctx.log).await;
        let (opctx, datastore) = datastore_test(&logctx, &db).await;

        // Create a rack with enough sleds for a successful allocation when we
        // require 3 distinct eligible sleds.
        let test_datasets = TestDatasets::create(
            &opctx,
            datastore.clone(),
            // We're forcing the datasets to be on distinct sleds, hence the
            // full REGION_REDUNDANCY_THRESHOLD.
            REGION_REDUNDANCY_THRESHOLD,
        )
        .await;

        // Allocate regions from the datasets for this disk. Do it a few times
        // for good measure.
        for alloc_seed in 0..10 {
            let params = create_test_disk_create_params(
                &format!("disk{}", alloc_seed),
                ByteCount::from_mebibytes_u32(1),
            );
            let volume_id = Uuid::new_v4();

            let expected_region_count = REGION_REDUNDANCY_THRESHOLD;
            let dataset_and_regions = datastore
                .region_allocate(
                    &opctx,
                    volume_id,
                    &params.disk_source,
                    params.size,
                    &&RegionAllocationStrategy::RandomWithDistinctSleds {
                        seed: Some(alloc_seed),
                    },
                )
                .await
                .unwrap();

            // Verify the allocation.
            assert_eq!(expected_region_count, dataset_and_regions.len());
            let mut disk_datasets = HashSet::new();
            let mut disk_zpools = HashSet::new();
            let mut disk_sleds = HashSet::new();
            for (dataset, region) in dataset_and_regions {
                // Must be 3 unique datasets
                assert!(disk_datasets.insert(dataset.id()));

                // Dataset must not be eligible for provisioning.
                if let Some(kind) =
                    test_datasets.ineligible_dataset_ids.get(&dataset.id())
                {
                    panic!(
                        "Dataset {} was ineligible for provisioning: {:?}",
                        dataset.id(),
                        kind
                    );
                }

                // Must be 3 unique zpools
                assert!(disk_zpools.insert(dataset.pool_id));

                // Must be 3 unique sleds
                let sled_id = test_datasets
                    .eligible_dataset_ids
                    .get(&dataset.id())
                    .unwrap();
                assert!(disk_sleds.insert(*sled_id));

                assert_eq!(volume_id, region.volume_id());
                assert_eq!(ByteCount::from(4096), region.block_size());
                let (_, extent_count) = DataStore::get_crucible_allocation(
                    &BlockSize::AdvancedFormat,
                    params.size,
                );
                assert_eq!(extent_count, region.extent_count());
            }
        }

        let _ = db.cleanup().await;
        logctx.cleanup_successful();
    }

    #[tokio::test]
    /// Ensure the [`RegionAllocationStrategy::RandomWithDistinctSleds`]
    /// strategy fails when there aren't enough distinct sleds.
    async fn test_region_allocation_strat_random_with_distinct_sleds_fails() {
        let logctx = dev::test_setup_log(
            "test_region_allocation_strat_random_with_distinct_sleds_fails",
        );
        let mut db = test_setup_database(&logctx.log).await;
        let (opctx, datastore) = datastore_test(&logctx, &db).await;

        // Create a rack without enough sleds for a successful allocation when
        // we require 3 distinct provisionable sleds.
        TestDatasets::create(
            &opctx,
            datastore.clone(),
            // Here, we need to have REGION_REDUNDANCY_THRESHOLD - 1 eligible
            // sleds to test this failure condition.
            REGION_REDUNDANCY_THRESHOLD - 1,
        )
        .await;

        // Allocate regions from the datasets for this disk. Do it a few times
        // for good measure.
        for alloc_seed in 0..10 {
            let params = create_test_disk_create_params(
                &format!("disk{}", alloc_seed),
                ByteCount::from_mebibytes_u32(1),
            );
            let volume_id = Uuid::new_v4();

            let err = datastore
                .region_allocate(
                    &opctx,
                    volume_id,
                    &params.disk_source,
                    params.size,
                    &&RegionAllocationStrategy::RandomWithDistinctSleds {
                        seed: Some(alloc_seed),
                    },
                )
                .await
                .unwrap_err();

            let expected = "Not enough zpool space to allocate disks";
            assert!(
                err.to_string().contains(expected),
                "Saw error: \'{err}\', but expected \'{expected}\'"
            );

            assert!(matches!(err, Error::InsufficientCapacity { .. }));
        }

        let _ = db.cleanup().await;
        logctx.cleanup_successful();
    }

    #[tokio::test]
    async fn test_region_allocation_is_idempotent() {
        let logctx =
            dev::test_setup_log("test_region_allocation_is_idempotent");
        let mut db = test_setup_database(&logctx.log).await;
        let (opctx, datastore) = datastore_test(&logctx, &db).await;
        TestDatasets::create(
            &opctx,
            datastore.clone(),
            REGION_REDUNDANCY_THRESHOLD,
        )
        .await;

        // Allocate regions from the datasets for this volume.
        let params = create_test_disk_create_params(
            "disk",
            ByteCount::from_mebibytes_u32(500),
        );
        let volume_id = Uuid::new_v4();
        let mut dataset_and_regions1 = datastore
            .region_allocate(
                &opctx,
                volume_id,
                &params.disk_source,
                params.size,
                &RegionAllocationStrategy::Random { seed: Some(0) },
            )
            .await
            .unwrap();

        // Use a different allocation ordering to ensure we're idempotent even
        // if the shuffle changes.
        let mut dataset_and_regions2 = datastore
            .region_allocate(
                &opctx,
                volume_id,
                &params.disk_source,
                params.size,
                &RegionAllocationStrategy::Random { seed: Some(1) },
            )
            .await
            .unwrap();

        // Give them a consistent order so we can easily compare them.
        let sort_vec = |v: &mut Vec<(Dataset, Region)>| {
            v.sort_by(|(d1, r1), (d2, r2)| {
                let order = d1.id().cmp(&d2.id());
                match order {
                    std::cmp::Ordering::Equal => r1.id().cmp(&r2.id()),
                    _ => order,
                }
            });
        };
        sort_vec(&mut dataset_and_regions1);
        sort_vec(&mut dataset_and_regions2);

        // Validate that the two calls to allocate return the same data.
        assert_eq!(dataset_and_regions1.len(), dataset_and_regions2.len());
        for i in 0..dataset_and_regions1.len() {
            assert_eq!(dataset_and_regions1[i], dataset_and_regions2[i],);
        }

        let _ = db.cleanup().await;
        logctx.cleanup_successful();
    }

    #[tokio::test]
    async fn test_region_allocation_not_enough_zpools() {
        let logctx =
            dev::test_setup_log("test_region_allocation_not_enough_zpools");
        let mut db = test_setup_database(&logctx.log).await;
        let (opctx, datastore) = datastore_test(&logctx, &db).await;

        // Create a sled...
        let sled_id = create_test_sled(&datastore).await;

        // ... and a disk on that sled...
        let physical_disk_id = create_test_physical_disk(
            &datastore,
            &opctx,
            sled_id,
            PhysicalDiskKind::U2,
        )
        .await;

        // 1 less than REDUNDANCY level of zpools
        let zpool_ids: Vec<Uuid> =
            stream::iter(0..REGION_REDUNDANCY_THRESHOLD - 1)
                .then(|_| {
                    create_test_zpool(&datastore, sled_id, physical_disk_id)
                })
                .collect()
                .await;

        let bogus_addr = SocketAddrV6::new(Ipv6Addr::LOCALHOST, 8080, 0, 0);

        // 1 dataset per zpool
        stream::iter(zpool_ids)
            .then(|zpool_id| {
                let id = Uuid::new_v4();
                let dataset = Dataset::new(
                    id,
                    zpool_id,
                    bogus_addr,
                    DatasetKind::Crucible,
                );
                let datastore = datastore.clone();
                async move {
                    datastore.dataset_upsert(dataset).await.unwrap();
                    id
                }
            })
            .collect::<Vec<_>>()
            .await;

        // Allocate regions from the datasets for this volume.
        let params = create_test_disk_create_params(
            "disk1",
            ByteCount::from_mebibytes_u32(500),
        );
        let volume1_id = Uuid::new_v4();
        let err = datastore
            .region_allocate(
                &opctx,
                volume1_id,
                &params.disk_source,
                params.size,
                &RegionAllocationStrategy::Random { seed: Some(0) },
            )
            .await
            .unwrap_err();

        let expected = "Not enough zpool space to allocate disks";
        assert!(
            err.to_string().contains(expected),
            "Saw error: \'{err}\', but expected \'{expected}\'"
        );

        assert!(matches!(err, Error::InsufficientCapacity { .. }));

        let _ = db.cleanup().await;
        logctx.cleanup_successful();
    }

    #[tokio::test]
    async fn test_region_allocation_out_of_space_fails() {
        let logctx =
            dev::test_setup_log("test_region_allocation_out_of_space_fails");
        let mut db = test_setup_database(&logctx.log).await;
        let (opctx, datastore) = datastore_test(&logctx, &db).await;

        TestDatasets::create(
            &opctx,
            datastore.clone(),
            REGION_REDUNDANCY_THRESHOLD,
        )
        .await;

        let disk_size = test_zpool_size();
        let alloc_size = ByteCount::try_from(disk_size.to_bytes() * 2).unwrap();
        let params = create_test_disk_create_params("disk1", alloc_size);
        let volume1_id = Uuid::new_v4();

        assert!(datastore
            .region_allocate(
                &opctx,
                volume1_id,
                &params.disk_source,
                params.size,
                &RegionAllocationStrategy::Random { seed: Some(0) },
            )
            .await
            .is_err());

        let _ = db.cleanup().await;
        logctx.cleanup_successful();
    }

    // Validate that queries which should be executable without a full table
    // scan are, in fact, runnable without a FULL SCAN.
    #[tokio::test]
    async fn test_queries_do_not_require_full_table_scan() {
        use omicron_common::api::external;
        let logctx =
            dev::test_setup_log("test_queries_do_not_require_full_table_scan");
        let mut db = test_setup_database(&logctx.log).await;
        let cfg = db::Config { url: db.pg_config().clone() };
        let pool = db::Pool::new(&logctx.log, &cfg);
        let datastore =
            DataStore::new(&logctx.log, Arc::new(pool), None).await.unwrap();
        let conn = datastore.pool_connection_for_tests().await.unwrap();
        let explanation = DataStore::get_allocated_regions_query(Uuid::nil())
            .explain_async(&conn)
            .await
            .unwrap();
        assert!(
            !explanation.contains("FULL SCAN"),
            "Found an unexpected FULL SCAN: {}",
            explanation
        );

        let subnet = db::model::VpcSubnet::new(
            Uuid::nil(),
            Uuid::nil(),
            external::IdentityMetadataCreateParams {
                name: external::Name::try_from(String::from("name")).unwrap(),
                description: String::from("description"),
            },
            external::Ipv4Net("172.30.0.0/22".parse().unwrap()),
            external::Ipv6Net("fd00::/64".parse().unwrap()),
        );
        let values = FilterConflictingVpcSubnetRangesQuery::new(subnet);
        let query =
            diesel::insert_into(db::schema::vpc_subnet::dsl::vpc_subnet)
                .values(values)
                .returning(VpcSubnet::as_returning());
        println!("{}", diesel::debug_query(&query));
        let explanation = query.explain_async(&conn).await.unwrap();
        assert!(
            !explanation.contains("FULL SCAN"),
            "Found an unexpected FULL SCAN: {}",
            explanation,
        );

        let _ = db.cleanup().await;
        logctx.cleanup_successful();
    }

    // Test sled-specific IPv6 address allocation
    #[tokio::test]
    async fn test_sled_ipv6_address_allocation() {
        use std::net::Ipv6Addr;

        let logctx = dev::test_setup_log("test_sled_ipv6_address_allocation");
        let mut db = test_setup_database(&logctx.log).await;
        let cfg = db::Config { url: db.pg_config().clone() };
        let pool = Arc::new(db::Pool::new(&logctx.log, &cfg));
        let datastore =
            Arc::new(DataStore::new(&logctx.log, pool, None).await.unwrap());
        let opctx =
            OpContext::for_tests(logctx.log.new(o!()), datastore.clone());

        let rack_id = Uuid::new_v4();
        let addr1 = "[fd00:1de::1]:12345".parse().unwrap();
        let sled1_id = "0de4b299-e0b4-46f0-d528-85de81a7095f".parse().unwrap();
        let sled1 = db::model::SledUpdate::new(
            sled1_id,
            addr1,
            sled_baseboard_for_test(),
            sled_system_hardware_for_test(),
            rack_id,
            Generation::new(),
        );
        datastore.sled_upsert(sled1).await.unwrap();

        let addr2 = "[fd00:1df::1]:12345".parse().unwrap();
        let sled2_id = "66285c18-0c79-43e0-e54f-95271f271314".parse().unwrap();
        let sled2 = db::model::SledUpdate::new(
            sled2_id,
            addr2,
            sled_baseboard_for_test(),
            sled_system_hardware_for_test(),
            rack_id,
            Generation::new(),
        );
        datastore.sled_upsert(sled2).await.unwrap();

        let ip = datastore.next_ipv6_address(&opctx, sled1_id).await.unwrap();
        let expected_ip = Ipv6Addr::new(0xfd00, 0x1de, 0, 0, 0, 0, 1, 0);
        assert_eq!(ip, expected_ip);
        let ip = datastore.next_ipv6_address(&opctx, sled1_id).await.unwrap();
        let expected_ip = Ipv6Addr::new(0xfd00, 0x1de, 0, 0, 0, 0, 1, 1);
        assert_eq!(ip, expected_ip);

        let ip = datastore.next_ipv6_address(&opctx, sled2_id).await.unwrap();
        let expected_ip = Ipv6Addr::new(0xfd00, 0x1df, 0, 0, 0, 0, 1, 0);
        assert_eq!(ip, expected_ip);

        let _ = db.cleanup().await;
        logctx.cleanup_successful();
    }

    #[tokio::test]
    async fn test_ssh_keys() {
        let logctx = dev::test_setup_log("test_ssh_keys");
        let mut db = test_setup_database(&logctx.log).await;
        let (opctx, datastore) = datastore_test(&logctx, &db).await;

        // Create a new Silo user so that we can lookup their keys.
        let authz_silo = authz::Silo::new(
            authz::FLEET,
            *SILO_ID,
            LookupType::ById(*SILO_ID),
        );
        let silo_user_id = Uuid::new_v4();
        datastore
            .silo_user_create(
                &authz_silo,
                SiloUser::new(
                    authz_silo.id(),
                    silo_user_id,
                    "external@id".into(),
                ),
            )
            .await
            .unwrap();

        let (.., authz_user) = LookupPath::new(&opctx, &datastore)
            .silo_user_id(silo_user_id)
            .lookup_for(authz::Action::CreateChild)
            .await
            .unwrap();
        assert_eq!(authz_user.id(), silo_user_id);

        // Create a new SSH public key for the new user.
        let key_name = Name::try_from(String::from("sshkey")).unwrap();
        let public_key = "ssh-test AAAAAAAAKEY".to_string();
        let ssh_key = SshKey::new(
            silo_user_id,
            params::SshKeyCreate {
                identity: IdentityMetadataCreateParams {
                    name: key_name.clone(),
                    description: "my SSH public key".to_string(),
                },
                public_key,
            },
        );
        let created = datastore
            .ssh_key_create(&opctx, &authz_user, ssh_key.clone())
            .await
            .unwrap();
        assert_eq!(created.silo_user_id, ssh_key.silo_user_id);
        assert_eq!(created.public_key, ssh_key.public_key);

        // Lookup the key we just created.
        let (authz_silo, authz_silo_user, authz_ssh_key, found) =
            LookupPath::new(&opctx, &datastore)
                .silo_user_id(silo_user_id)
                .ssh_key_name(&key_name.into())
                .fetch()
                .await
                .unwrap();
        assert_eq!(authz_silo.id(), *SILO_ID);
        assert_eq!(authz_silo_user.id(), silo_user_id);
        assert_eq!(found.silo_user_id, ssh_key.silo_user_id);
        assert_eq!(found.public_key, ssh_key.public_key);

        // Trying to insert the same one again fails.
        let duplicate = datastore
            .ssh_key_create(&opctx, &authz_user, ssh_key.clone())
            .await;
        assert!(matches!(
            duplicate,
            Err(Error::ObjectAlreadyExists { type_name, object_name })
                if type_name == ResourceType::SshKey
                    && object_name == "sshkey"
        ));

        // Delete the key we just created.
        datastore.ssh_key_delete(&opctx, &authz_ssh_key).await.unwrap();

        // Clean up.
        db.cleanup().await.unwrap();
        logctx.cleanup_successful();
    }

    #[tokio::test]
    async fn test_service_upsert_and_list() {
        let logctx = dev::test_setup_log("test_service_upsert_and_list");
        let mut db = test_setup_database(&logctx.log).await;
        let (opctx, datastore) = datastore_test(&logctx, &db).await;

        // Create a sled on which the service should exist.
        let sled_id = create_test_sled(&datastore).await;

        // Create a few new service to exist on this sled.
        let service1_id =
            "ab7bd7fd-7c37-48ab-a84a-9c09a90c4c7f".parse().unwrap();
        let addr = SocketAddrV6::new(Ipv6Addr::LOCALHOST, 123, 0, 0);
        let kind = ServiceKind::Nexus;

        let service1 =
            Service::new(service1_id, sled_id, Some(service1_id), addr, kind);
        let result =
            datastore.service_upsert(&opctx, service1.clone()).await.unwrap();
        assert_eq!(service1.id(), result.id());
        assert_eq!(service1.ip, result.ip);
        assert_eq!(service1.kind, result.kind);

        let service2_id =
            "fe5b6e3d-dfee-47b4-8719-c54f78912c0b".parse().unwrap();
        let service2 = Service::new(service2_id, sled_id, None, addr, kind);
        let result =
            datastore.service_upsert(&opctx, service2.clone()).await.unwrap();
        assert_eq!(service2.id(), result.id());
        assert_eq!(service2.ip, result.ip);
        assert_eq!(service2.kind, result.kind);

        let service3_id = Uuid::new_v4();
        let kind = ServiceKind::Oximeter;
        let service3 = Service::new(
            service3_id,
            sled_id,
            Some(Uuid::new_v4()),
            addr,
            kind,
        );
        let result =
            datastore.service_upsert(&opctx, service3.clone()).await.unwrap();
        assert_eq!(service3.id(), result.id());
        assert_eq!(service3.ip, result.ip);
        assert_eq!(service3.kind, result.kind);

        // Try listing services of one kind.
        let services = datastore
            .services_list_kind(
                &opctx,
                ServiceKind::Nexus,
                &DataPageParams {
                    marker: None,
                    direction: dropshot::PaginationOrder::Ascending,
                    limit: NonZeroU32::new(3).unwrap(),
                },
            )
            .await
            .unwrap();
        assert_eq!(services[0].id(), service1.id());
        assert_eq!(services[0].sled_id, service1.sled_id);
        assert_eq!(services[0].zone_id, service1.zone_id);
        assert_eq!(services[0].kind, service1.kind);
        assert_eq!(services[1].id(), service2.id());
        assert_eq!(services[1].sled_id, service2.sled_id);
        assert_eq!(services[1].zone_id, service2.zone_id);
        assert_eq!(services[1].kind, service2.kind);
        assert_eq!(services.len(), 2);

        // Try listing services of a different kind.
        let services = datastore
            .services_list_kind(
                &opctx,
                ServiceKind::Oximeter,
                &DataPageParams {
                    marker: None,
                    direction: dropshot::PaginationOrder::Ascending,
                    limit: NonZeroU32::new(3).unwrap(),
                },
            )
            .await
            .unwrap();
        assert_eq!(services[0].id(), service3.id());
        assert_eq!(services[0].sled_id, service3.sled_id);
        assert_eq!(services[0].zone_id, service3.zone_id);
        assert_eq!(services[0].kind, service3.kind);
        assert_eq!(services.len(), 1);

        // Try listing services of a kind for which there are no services.
        let services = datastore
            .services_list_kind(
                &opctx,
                ServiceKind::Dendrite,
                &DataPageParams {
                    marker: None,
                    direction: dropshot::PaginationOrder::Ascending,
                    limit: NonZeroU32::new(3).unwrap(),
                },
            )
            .await
            .unwrap();
        assert!(services.is_empty());

        // As a quick check, try supplying a marker.
        let services = datastore
            .services_list_kind(
                &opctx,
                ServiceKind::Nexus,
                &DataPageParams {
                    marker: Some(&service1_id),
                    direction: dropshot::PaginationOrder::Ascending,
                    limit: NonZeroU32::new(3).unwrap(),
                },
            )
            .await
            .unwrap();
        assert_eq!(services.len(), 1);
        assert_eq!(services[0].id(), service2.id());

        db.cleanup().await.unwrap();
        logctx.cleanup_successful();
    }

    #[tokio::test]
    async fn test_rack_initialize_is_idempotent() {
        let logctx = dev::test_setup_log("test_rack_initialize_is_idempotent");
        let mut db = test_setup_database(&logctx.log).await;
        let (opctx, datastore) = datastore_test(&logctx, &db).await;

        // Create a Rack, insert it into the DB.
        let rack = Rack::new(Uuid::new_v4());
        let result = datastore.rack_insert(&opctx, &rack).await.unwrap();
        assert_eq!(result.id(), rack.id());
        assert_eq!(result.initialized, false);

        // Re-insert the Rack (check for idempotency).
        let result = datastore.rack_insert(&opctx, &rack).await.unwrap();
        assert_eq!(result.id(), rack.id());
        assert_eq!(result.initialized, false);

        // Initialize the Rack.
        let result = datastore
            .rack_set_initialized(
                &opctx,
                RackInit { rack_id: rack.id(), ..Default::default() },
            )
            .await
            .unwrap();
        assert!(result.initialized);

        // Re-initialize the rack (check for idempotency)
        let result = datastore
            .rack_set_initialized(
                &opctx,
                RackInit { rack_id: rack.id(), ..Default::default() },
            )
            .await
            .unwrap();
        assert!(result.initialized);

        db.cleanup().await.unwrap();
        logctx.cleanup_successful();
    }

    #[tokio::test]
    async fn test_table_scan() {
        let logctx = dev::test_setup_log("test_table_scan");
        let mut db = test_setup_database(&logctx.log).await;
        let (opctx, datastore) = datastore_test(&logctx, &db).await;

        let error = datastore.test_try_table_scan(&opctx).await;
        println!("error from attempted table scan: {:#}", error);
        match error {
            Error::InternalError { internal_message } => {
                assert!(internal_message.contains(
                    "contains a full table/index scan which is \
                    explicitly disallowed"
                ));
            }
            error => panic!(
                "expected internal error with specific message, found {:?}",
                error
            ),
        }

        // Clean up.
        db.cleanup().await.unwrap();
        logctx.cleanup_successful();
    }

    #[tokio::test]
    async fn test_deallocate_external_ip_by_instance_id_is_idempotent() {
        use crate::db::model::IpKind;
        use crate::db::schema::external_ip::dsl;

        let logctx = dev::test_setup_log(
            "test_deallocate_external_ip_by_instance_id_is_idempotent",
        );
        let mut db = test_setup_database(&logctx.log).await;
        let (opctx, datastore) = datastore_test(&logctx, &db).await;
        let conn = datastore.pool_connection_for_tests().await.unwrap();

        // Create a few records.
        let now = Utc::now();
        let instance_id = Uuid::new_v4();
        let kinds = [IpKind::SNat, IpKind::Ephemeral];
        let ips = (0..2)
            .map(|i| ExternalIp {
                id: Uuid::new_v4(),
                name: None,
                description: None,
                time_created: now,
                time_modified: now,
                time_deleted: None,
                ip_pool_id: Uuid::new_v4(),
                ip_pool_range_id: Uuid::new_v4(),
                project_id: None,
                is_service: false,
                parent_id: Some(instance_id),
                kind: kinds[i as usize],
                ip: ipnetwork::IpNetwork::from(IpAddr::from(Ipv4Addr::new(
                    10, 0, 0, i,
                ))),
                first_port: crate::db::model::SqlU16(0),
                last_port: crate::db::model::SqlU16(10),
                state: nexus_db_model::IpAttachState::Attached,
            })
            .collect::<Vec<_>>();
        diesel::insert_into(dsl::external_ip)
            .values(ips.clone())
            .execute_async(&*conn)
            .await
            .unwrap();

        // Delete everything, make sure we delete all records we made above
        let count = datastore
            .deallocate_external_ip_by_instance_id(&opctx, instance_id)
            .await
            .expect("Failed to delete instance external IPs");
        assert_eq!(
            count,
            ips.len(),
            "Expected to delete all IPs for the instance"
        );

        // Do it again, we should get zero records
        let count = datastore
            .deallocate_external_ip_by_instance_id(&opctx, instance_id)
            .await
            .expect("Failed to delete instance external IPs");
        assert_eq!(count, 0, "Expected to delete zero IPs for the instance");

        db.cleanup().await.unwrap();
        logctx.cleanup_successful();
    }

    #[tokio::test]
    async fn test_deallocate_external_ip_is_idempotent() {
        use crate::db::model::IpKind;
        use crate::db::schema::external_ip::dsl;

        let logctx =
            dev::test_setup_log("test_deallocate_external_ip_is_idempotent");
        let mut db = test_setup_database(&logctx.log).await;
        let (opctx, datastore) = datastore_test(&logctx, &db).await;
        let conn = datastore.pool_connection_for_tests().await.unwrap();

        // Create a record.
        let now = Utc::now();
        let ip = ExternalIp {
            id: Uuid::new_v4(),
            name: None,
            description: None,
            time_created: now,
            time_modified: now,
            time_deleted: None,
            ip_pool_id: Uuid::new_v4(),
            ip_pool_range_id: Uuid::new_v4(),
            project_id: None,
            is_service: false,
            parent_id: Some(Uuid::new_v4()),
            kind: IpKind::SNat,
            ip: ipnetwork::IpNetwork::from(IpAddr::from(Ipv4Addr::new(
                10, 0, 0, 1,
            ))),
            first_port: crate::db::model::SqlU16(0),
            last_port: crate::db::model::SqlU16(10),
            state: nexus_db_model::IpAttachState::Attached,
        };
        diesel::insert_into(dsl::external_ip)
            .values(ip.clone())
            .execute_async(&*conn)
            .await
            .unwrap();

        // Delete it twice, make sure we get the right sentinel return values.
        let deleted =
            datastore.deallocate_external_ip(&opctx, ip.id).await.unwrap();
        assert!(
            deleted,
            "Got unexpected sentinel value back when \
            deleting external IP the first time"
        );
        let deleted =
            datastore.deallocate_external_ip(&opctx, ip.id).await.unwrap();
        assert!(
            !deleted,
            "Got unexpected sentinel value back when \
            deleting external IP the second time"
        );

        // Deleting a non-existing record fails
        assert!(datastore
            .deallocate_external_ip(&opctx, Uuid::nil())
            .await
            .is_err());

        db.cleanup().await.unwrap();
        logctx.cleanup_successful();
    }

    #[tokio::test]
    async fn test_external_ip_check_constraints() {
        use crate::db::model::IpKind;
        use crate::db::schema::external_ip::dsl;
        use diesel::result::DatabaseErrorKind::CheckViolation;
        use diesel::result::DatabaseErrorKind::UniqueViolation;
        use diesel::result::Error::DatabaseError;

        let logctx = dev::test_setup_log("test_external_ip_check_constraints");
        let mut db = test_setup_database(&logctx.log).await;
        let (_opctx, datastore) = datastore_test(&logctx, &db).await;
        let conn = datastore.pool_connection_for_tests().await.unwrap();
        let now = Utc::now();

        // Create a mostly-populated record, for a floating IP
        let subnet = ipnetwork::IpNetwork::new(
            IpAddr::from(Ipv4Addr::new(10, 0, 0, 0)),
            8,
        )
        .unwrap();
        let mut addresses = subnet.iter();
        let ip = ExternalIp {
            id: Uuid::new_v4(),
            name: None,
            description: None,
            time_created: now,
            time_modified: now,
            time_deleted: None,
            ip_pool_id: Uuid::new_v4(),
            ip_pool_range_id: Uuid::new_v4(),
            project_id: None,
            is_service: false,
            parent_id: Some(Uuid::new_v4()),
            kind: IpKind::Floating,
            ip: addresses.next().unwrap().into(),
            first_port: crate::db::model::SqlU16(0),
            last_port: crate::db::model::SqlU16(10),
            state: nexus_db_model::IpAttachState::Attached,
        };

        // Combinations of NULL and non-NULL for:
        // - name
        // - description
        // - parent (instance / service) UUID
        // - project UUID
        // - attach state
        let names = [None, Some("foo")];
        let descriptions = [None, Some("foo".to_string())];
        let parent_ids = [None, Some(Uuid::new_v4())];
        let project_ids = [None, Some(Uuid::new_v4())];

        let mut seen_pairs = HashSet::new();

        // For Floating IPs, both name and description must be non-NULL
        // If they are instance FIPs, they *must* have a project id.
        for (
            name,
            description,
            parent_id,
            is_service,
            project_id,
            modify_name,
        ) in itertools::iproduct!(
            &names,
            &descriptions,
            &parent_ids,
            [false, true],
            &project_ids,
            [false, true]
        ) {
            // Both choices of parent_id are valid, so we need a unique name for each.
            let name_local = name.map(|v| {
                let name = if modify_name {
                    v.to_string()
                } else {
                    format!("{v}-with-parent")
                };
                db::model::Name(Name::try_from(name).unwrap())
            });

            // We do name duplicate checking on the `Some` branch, don't steal the
            // name intended for another floating IP.
            if parent_id.is_none() && modify_name {
                continue;
            }

            let state = if parent_id.is_some() {
                IpAttachState::Attached
            } else {
                IpAttachState::Detached
            };

            let new_ip = ExternalIp {
                id: Uuid::new_v4(),
                name: name_local.clone(),
                description: description.clone(),
                ip: addresses.next().unwrap().into(),
                is_service,
                parent_id: *parent_id,
                project_id: *project_id,
                state,
                ..ip
            };

            let key = (*project_id, name_local);

            let res = diesel::insert_into(dsl::external_ip)
                .values(new_ip)
                .execute_async(&*conn)
                .await;

            let project_as_expected = (is_service && project_id.is_none())
                || (!is_service && project_id.is_some());

            let valid_expression =
                name.is_some() && description.is_some() && project_as_expected;
            let name_exists = seen_pairs.contains(&key);

            if valid_expression && !name_exists {
                // Name/description must be non-NULL, instance ID can be
                // either
                // Names must be unique at fleet level and at project level.
                // Project must be NULL if service, non-NULL if instance.
                res.unwrap_or_else(|e| {
                    panic!(
                        "Failed to insert Floating IP with valid \
                         name, description, project ID, and {} ID:\
                         {name:?} {description:?} {project_id:?} {:?}\n{e}",
                        if is_service { "Service" } else { "Instance" },
                        &ip.parent_id
                    )
                });

                seen_pairs.insert(key);
            } else if !valid_expression {
                // Several permutations are invalid and we want to detect them all.
                // NOTE: CHECK violation will supersede UNIQUE violation below.
                let err = res.expect_err(
                    "Expected a CHECK violation when inserting a \
                     Floating IP record with NULL name and/or description, \
                     and incorrect project parent relation",
                );
                assert!(
                    matches!(err, DatabaseError(CheckViolation, _)),
                    "Expected a CHECK violation when inserting a \
                     Floating IP record with NULL name and/or description, \
                     and incorrect project parent relation",
                );
            } else {
                let err = res.expect_err(
                    "Expected a UNIQUE violation when inserting a \
                     Floating IP record with existing (name, project_id)",
                );
                assert!(
                    matches!(err, DatabaseError(UniqueViolation, _)),
                    "Expected a UNIQUE violation when inserting a \
                     Floating IP record with existing (name, project_id)",
                );
            }
        }

        // For other IP types: name, description and project must be NULL
        for (kind, name, description, parent_id, is_service, project_id) in itertools::iproduct!(
            [IpKind::SNat, IpKind::Ephemeral],
            &names,
            &descriptions,
            &parent_ids,
            [false, true],
            &project_ids
        ) {
            let name_local = name.map(|v| {
                db::model::Name(Name::try_from(v.to_string()).unwrap())
            });
            let state = if parent_id.is_some() {
                IpAttachState::Attached
            } else {
                IpAttachState::Detached
            };
            let new_ip = ExternalIp {
                id: Uuid::new_v4(),
                name: name_local,
                description: description.clone(),
                kind,
                ip: addresses.next().unwrap().into(),
                is_service,
                parent_id: *parent_id,
                project_id: *project_id,
                state,
                ..ip
            };
            let res = diesel::insert_into(dsl::external_ip)
                .values(new_ip.clone())
                .execute_async(&*conn)
                .await;
            let ip_type = if is_service { "Service" } else { "Instance" };
            let null_snat_parent = parent_id.is_none() && kind == IpKind::SNat;
            if name.is_none()
                && description.is_none()
                && !null_snat_parent
                && project_id.is_none()
            {
                // Name/description must be NULL, instance ID cannot
                // be NULL.

                if kind == IpKind::Ephemeral && is_service {
                    // Ephemeral Service IPs aren't supported.
                    let err = res.unwrap_err();
                    assert!(
                        matches!(err, DatabaseError(CheckViolation, _)),
                        "Expected a CHECK violation when inserting an \
                         Ephemeral Service IP",
                    );
                } else {
                    assert!(
                        res.is_ok(),
                        "Failed to insert {:?} IP with valid \
                         name, description, and {} ID",
                        kind,
                        ip_type,
                    );
                }
            } else {
                // One is not valid, we expect a check violation
                assert!(
                    res.is_err(),
                    "Expected a CHECK violation when inserting a \
                     {:?} IP record with non-NULL name, description, \
                     and/or {} ID",
                    kind,
                    ip_type,
                );
                let err = res.unwrap_err();
                assert!(
                    matches!(err, DatabaseError(CheckViolation, _)),
                    "Expected a CHECK violation when inserting a \
                     {:?} IP record with non-NULL name, description, \
                     and/or {} ID",
                    kind,
                    ip_type,
                );
            }
        }

        db.cleanup().await.unwrap();
        logctx.cleanup_successful();
    }
}<|MERGE_RESOLUTION|>--- conflicted
+++ resolved
@@ -391,11 +391,8 @@
     use chrono::{Duration, Utc};
     use futures::stream;
     use futures::StreamExt;
-<<<<<<< HEAD
+    use nexus_config::RegionAllocationStrategy;
     use nexus_db_model::Generation;
-=======
-    use nexus_config::RegionAllocationStrategy;
->>>>>>> 94bc6f54
     use nexus_db_model::IpAttachState;
     use nexus_test_utils::db::test_setup_database;
     use nexus_types::external_api::params;
