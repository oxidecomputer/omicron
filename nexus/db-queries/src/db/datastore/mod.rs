--- conflicted
+++ resolved
@@ -692,14 +692,8 @@
         physical_disk_id: Uuid,
     ) -> Uuid {
         let zpool_id = Uuid::new_v4();
-<<<<<<< HEAD
-        let zpool = Zpool::new(zpool_id, sled_id, physical_disk_id);
+        let zpool = Zpool::new(zpool_id, sled_id.into_untyped_uuid(), physical_disk_id);
         datastore.zpool_insert(opctx, zpool).await.unwrap();
-=======
-        let zpool =
-            Zpool::new(zpool_id, sled_id.into_untyped_uuid(), physical_disk_id);
-        datastore.zpool_upsert(opctx, zpool).await.unwrap();
->>>>>>> 00971809
         zpool_id
     }
 
