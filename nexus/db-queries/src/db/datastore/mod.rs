--- conflicted
+++ resolved
@@ -402,12 +402,9 @@
         ByteCount, Error, IdentityMetadataCreateParams, LookupType, Name,
     };
     use omicron_test_utils::dev;
-<<<<<<< HEAD
+    use omicron_uuid_kinds::CollectionUuid;
     use omicron_uuid_kinds::GenericUuid;
     use omicron_uuid_kinds::SledUuid;
-=======
-    use omicron_uuid_kinds::CollectionUuid;
->>>>>>> fc4e1277
     use std::collections::HashMap;
     use std::collections::HashSet;
     use std::net::{IpAddr, Ipv4Addr, Ipv6Addr, SocketAddrV6};
