--- conflicted
+++ resolved
@@ -462,20 +462,16 @@
         PhysicalDiskKind, PhysicalDiskPolicy, PhysicalDiskState, Project, Rack,
         Region, SiloUser, SshKey, Zpool,
     };
+    use crate::db::pub_test_utils::TestDatabase;
     use crate::db::pub_test_utils::helpers::SledUpdateBuilder;
-    use crate::db::pub_test_utils::TestDatabase;
     use crate::db::queries::vpc_subnet::InsertVpcSubnetQuery;
     use chrono::{Duration, Utc};
     use futures::StreamExt;
     use futures::stream;
     use nexus_config::RegionAllocationStrategy;
     use nexus_db_fixed_data::silo::DEFAULT_SILO;
+    use nexus_db_model::IpAttachState;
     use nexus_db_model::to_db_typed_uuid;
-    use nexus_db_model::IpAttachState;
-<<<<<<< HEAD
-=======
-    use nexus_db_model::{Generation, to_db_typed_uuid};
->>>>>>> 8dadcfb7
     use nexus_types::deployment::Blueprint;
     use nexus_types::deployment::BlueprintTarget;
     use nexus_types::external_api::params;
