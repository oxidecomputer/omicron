// This Source Code Form is subject to the terms of the Mozilla Public
// License, v. 2.0. If a copy of the MPL was not distributed with this
// file, You can obtain one at https://mozilla.org/MPL/2.0/.

//! [`DataStore`] methods on [`Instance`]s.

use super::DataStore;
use crate::authz;
use crate::authz::ApiResource;
use crate::context::OpContext;
use crate::db;
use crate::db::collection_detach_many::DatastoreDetachManyTarget;
use crate::db::collection_detach_many::DetachManyError;
use crate::db::collection_detach_many::DetachManyFromCollectionStatement;
use crate::db::collection_insert::AsyncInsertError;
use crate::db::collection_insert::DatastoreCollection;
use crate::db::error::public_error_from_diesel;
use crate::db::error::ErrorHandler;
use crate::db::identity::Resource;
use crate::db::lookup::LookupPath;
use crate::db::model::Generation;
use crate::db::model::Instance;
use crate::db::model::InstanceAutoRestart;
use crate::db::model::InstanceAutoRestartPolicy;
use crate::db::model::InstanceRuntimeState;
<<<<<<< HEAD
use crate::db::model::InstanceUpdate;
=======
use crate::db::model::InstanceState;
>>>>>>> eb4d5a5d
use crate::db::model::Migration;
use crate::db::model::MigrationState;
use crate::db::model::Name;
use crate::db::model::Project;
use crate::db::model::Sled;
use crate::db::model::Vmm;
use crate::db::model::VmmState;
use crate::db::pagination::paginated;
use crate::db::pagination::paginated_multicolumn;
use crate::db::pool::DbConnection;
use crate::db::update_and_check::UpdateAndCheck;
use crate::db::update_and_check::UpdateAndQueryResult;
use crate::db::update_and_check::UpdateStatus;
use crate::transaction_retry::OptionalError;
use async_bb8_diesel::AsyncRunQueryDsl;
use chrono::Utc;
use diesel::prelude::*;
use diesel::sql_types;
use nexus_db_model::Disk;
use omicron_common::api;
use omicron_common::api::external;
use omicron_common::api::external::http_pagination::PaginatedBy;
use omicron_common::api::external::CreateResult;
use omicron_common::api::external::DataPageParams;
use omicron_common::api::external::DeleteResult;
use omicron_common::api::external::Error;
use omicron_common::api::external::ListResultVec;
use omicron_common::api::external::LookupResult;
use omicron_common::api::external::LookupType;
use omicron_common::api::external::MessagePair;
use omicron_common::api::external::ResourceType;
use omicron_common::api::external::UpdateResult;
use omicron_common::bail_unless;
use omicron_uuid_kinds::GenericUuid;
use omicron_uuid_kinds::InstanceUuid;
use omicron_uuid_kinds::PropolisUuid;
use omicron_uuid_kinds::SledUuid;
use ref_cast::RefCast;
use uuid::Uuid;

/// Wraps a record of an `Instance` along with its active `Vmm`, if it has one.
#[derive(Clone, Debug)]
pub struct InstanceAndActiveVmm {
    pub instance: Instance,
    pub vmm: Option<Vmm>,
}

impl InstanceAndActiveVmm {
    pub fn instance(&self) -> &Instance {
        &self.instance
    }

    pub fn vmm(&self) -> &Option<Vmm> {
        &self.vmm
    }

    pub fn sled_id(&self) -> Option<SledUuid> {
        self.vmm.as_ref().map(|v| SledUuid::from_untyped_uuid(v.sled_id))
    }

    /// Returns the operator-visible [external API
    /// `InstanceState`](external::InstanceState) for this instance and its
    /// active VMM.
    pub fn effective_state(&self) -> external::InstanceState {
        Self::determine_effective_state(&self.instance, self.vmm.as_ref())
    }

    /// Returns the operator-visible [external API
    /// `InstanceState`](external::InstanceState) for the provided [`Instance`]
    /// and its active [`Vmm`], if one exists.
    ///
    /// # Arguments
    ///
    /// - `instance`: the instance
    /// - `active_vmm`: the instance's active VMM, if one exists.
    ///
    /// # Notes
    ///
    /// Generally, the value of `active_vmm` should be
    /// the VMM pointed to by `instance.runtime_state.propolis_id`. However,
    /// this is not enforced by this function, as the `instance_migrate` saga
    /// must in some cases determine an effective instance state from the
    /// instance and *target* VMM states.
    pub fn determine_effective_state(
        instance: &Instance,
        active_vmm: Option<&Vmm>,
    ) -> external::InstanceState {
        use crate::db::model::InstanceState;
        use crate::db::model::VmmState;

        let instance_state = instance.runtime_state.nexus_state;
        let vmm_state = active_vmm.map(|vmm| vmm.runtime.state);

        // We want to only report that an instance is `Stopped` when a new
        // `instance-start` saga is able to proceed. That means that:
        match (instance_state, vmm_state) {
            // - If there's an active migration ID for the instance, *always*
            //   treat its state as "migration" regardless of the VMM's state.
            //
            //   This avoids an issue where an instance whose previous active
            //   VMM has been destroyed as a result of a successful migration
            //   out will appear to be "stopping" for the time between when that
            //   VMM was reported destroyed and when the instance record was
            //   updated to reflect the migration's completion.
            //
            //   Instead, we'll continue to report the instance's state as
            //   "migrating" until an instance-update saga has resolved the
            //   outcome of the migration, since only the instance-update saga
            //   can complete the migration and update the instance record to
            //   point at its new active VMM. No new instance-migrate,
            //   instance-stop, or instance-delete saga can be started
            //   until this occurs.
            //
            //   If the instance actually *has* stopped or failed before a
            //   successful migration out, this is fine, because an
            //   instance-update saga will come along and remove the active VMM
            //   and migration IDs.
            //
            (InstanceState::Vmm, Some(_))
                if instance.runtime_state.migration_id.is_some() =>
            {
                external::InstanceState::Migrating
            }
            // - An instance with a "stopped" or "destroyed" VMM needs to be
            //   recast as a "stopping" instance, as the virtual provisioning
            //   resources for that instance have not been deallocated until the
            //   active VMM ID has been unlinked by an update saga.
            (
                InstanceState::Vmm,
                Some(VmmState::Stopped | VmmState::Destroyed),
            ) => external::InstanceState::Stopping,
            // - An instance with a "saga unwound" VMM, on the other hand, can
            //   be treated as "stopped", since --- unlike "destroyed" --- a new
            //   start saga can run at any time by just clearing out the old VMM
            //   ID.
            (InstanceState::Vmm, Some(VmmState::SagaUnwound)) => {
                external::InstanceState::Stopped
            }
            // - An instance with a "failed" VMM should *not* be counted as
            //   failed until the VMM is unlinked, because a start saga must be
            //   able to run "failed" instance. Until then, it will continue to
            //   appear "stopping".
            (InstanceState::Vmm, Some(VmmState::Failed)) => {
                external::InstanceState::Stopping
            }
            // - An instance with no VMM is always "stopped" (as long as it's
            //   not "starting" etc.)
            (InstanceState::NoVmm, _vmm_state) => {
                debug_assert_eq!(_vmm_state, None);
                external::InstanceState::Stopped
            }
            // If there's a VMM state, and none of the above rules apply, use
            // that.
            (_instance_state, Some(vmm_state)) => {
                debug_assert_eq!(_instance_state, InstanceState::Vmm);
                vmm_state.into()
            }
            // If there's no VMM state, use the instance's state.
            (instance_state, None) => instance_state.into(),
        }
    }
}

impl From<(Instance, Option<Vmm>)> for InstanceAndActiveVmm {
    fn from(value: (Instance, Option<Vmm>)) -> Self {
        Self { instance: value.0, vmm: value.1 }
    }
}

impl From<InstanceAndActiveVmm> for external::Instance {
    fn from(value: InstanceAndActiveVmm) -> Self {
        let time_run_state_updated = value
            .vmm
            .as_ref()
            .map(|vmm| vmm.runtime.time_state_updated)
            .unwrap_or(value.instance.runtime_state.time_updated);
        let auto_restart_status = {
            let cooldown_expiration =
                value.instance.runtime_state.time_last_auto_restarted.map(
                    |t| {
                        // The instance may or may not explicitly override the cooldown and
                        // auto-restart policy settings. If it does not, return whatever
                        // default values Nexus is currently using, so that they can be
                        // displayed in the UI.
                        //
                        // Eventually, these fields may have project-level defaults, so if the
                        // instance doesn't provide a value we'll have to use the
                        // project's default if one exists. For now, though, fall back
                        // to the hard- coded default if the instance hasn't overridden
                        // it.
                        let cooldown_duration =
                            value.instance.auto_restart.cooldown.unwrap_or(
                                InstanceAutoRestart::DEFAULT_COOLDOWN,
                            );
                        t + cooldown_duration
                    },
                );

            let policy = value
                .instance
                .auto_restart
                .policy
                .unwrap_or(InstanceAutoRestart::DEFAULT_POLICY);
            let enabled = match policy {
                InstanceAutoRestartPolicy::Never => false,
                InstanceAutoRestartPolicy::BestEffort => true,
            };
            external::InstanceAutoRestartStatus { enabled, cooldown_expiration }
        };

        Self {
            identity: value.instance.identity(),
            project_id: value.instance.project_id,
            ncpus: value.instance.ncpus.into(),
            memory: value.instance.memory.into(),
            hostname: value
                .instance
                .hostname
                .parse()
                .expect("found invalid hostname in the database"),
<<<<<<< HEAD
            boot_disk_id: value.instance.boot_disk_id.into(),
=======

>>>>>>> eb4d5a5d
            runtime: external::InstanceRuntimeState {
                run_state: value.effective_state(),
                time_run_state_updated,
                time_last_auto_restarted: value
                    .instance
                    .runtime_state
                    .time_last_auto_restarted,
            },

            auto_restart_status,
        }
    }
}

/// The totality of database records describing the current state of
/// an instance: the [`Instance`] record itself, along with its active [`Vmm`],
/// target [`Vmm`], and current [`Migration`], if they exist.
///
/// This is returned by [`DataStore::instance_fetch_all`].
#[derive(Clone, Debug, serde::Serialize, serde::Deserialize)]
pub struct InstanceGestalt {
    /// The instance record.
    pub instance: Instance,
    /// The [`Vmm`] record pointed to by the instance's `active_propolis_id`, if
    /// it is set.
    pub active_vmm: Option<Vmm>,
    /// The [`Vmm`] record pointed to by the instance's `target_propolis_id`, if
    /// it is set.
    pub target_vmm: Option<Vmm>,
    /// The [`Migration`] record pointed to by the instance's `migration_id`, if
    /// it is set.
    pub migration: Option<Migration>,
}

/// A token which represents that a saga holds the instance-updater lock on a
/// particular instance.
///
/// This is returned by [`DataStore::instance_updater_lock`] if the lock is
/// successfully acquired, and passed to [`DataStore::instance_updater_unlock`]
/// when the lock is released.
#[derive(Debug, serde::Serialize, serde::Deserialize)]
pub struct UpdaterLock {
    pub updater_id: Uuid,
    locked_gen: Generation,
}

/// Errors returned by [`DataStore::instance_updater_lock`].
#[derive(
    Debug, thiserror::Error, PartialEq, serde::Serialize, serde::Deserialize,
)]
pub enum UpdaterLockError {
    /// The instance was already locked by another saga.
    #[error("instance already locked by another saga")]
    AlreadyLocked,
    /// An error occurred executing the query.
    #[error("error locking instance: {0}")]
    Query(#[from] Error),
}

impl DataStore {
    /// Idempotently insert a database record for an Instance
    ///
    /// This is intended to be used by a saga action.  When we say this is
    /// idempotent, we mean that if this function succeeds and the caller
    /// invokes it again with the same instance id, project id, creation
    /// parameters, and initial runtime, then this operation will succeed and
    /// return the current object in the database.  Because this is intended for
    /// use by sagas, we do assume that if the record exists, it should still be
    /// in the "Creating" state.  If it's in any other state, this function will
    /// return with an error on the assumption that we don't really know what's
    /// happened or how to proceed.
    ///
    /// ## Errors
    ///
    /// In addition to the usual database errors (e.g., no connections
    /// available), this function can fail if there is already a different
    /// instance (having a different id) with the same name in the same project.
    // TODO-design Given that this is really oriented towards the saga
    // interface, one wonders if it's even worth having an abstraction here, or
    // if sagas shouldn't directly work with the database here (i.e., just do
    // what this function does under the hood).
    pub async fn project_create_instance(
        &self,
        opctx: &OpContext,
        authz_project: &authz::Project,
        instance: Instance,
    ) -> CreateResult<Instance> {
        use db::schema::instance::dsl;

        opctx.authorize(authz::Action::CreateChild, authz_project).await?;

        let gen = instance.runtime().gen;
        let name = instance.name().clone();
        let project_id = instance.project_id;

        let instance: Instance = Project::insert_resource(
            project_id,
            diesel::insert_into(dsl::instance)
                .values(instance)
                .on_conflict(dsl::id)
                .do_update()
                .set(dsl::time_modified.eq(dsl::time_modified)),
        )
        .insert_and_get_result_async(
            &*self.pool_connection_authorized(opctx).await?,
        )
        .await
        .map_err(|e| match e {
            AsyncInsertError::CollectionNotFound => authz_project.not_found(),
            AsyncInsertError::DatabaseError(e) => public_error_from_diesel(
                e,
                ErrorHandler::Conflict(ResourceType::Instance, name.as_str()),
            ),
        })?;

        bail_unless!(
            instance.runtime().nexus_state
                == nexus_db_model::InstanceState::Creating,
            "newly-created Instance has unexpected state: {:?}",
            instance.runtime().nexus_state
        );
        bail_unless!(
            instance.runtime().gen == gen,
            "newly-created Instance has unexpected generation: {:?}",
            instance.runtime().gen
        );
        Ok(instance)
    }

    pub async fn instance_list(
        &self,
        opctx: &OpContext,
        authz_project: &authz::Project,
        pagparams: &PaginatedBy<'_>,
    ) -> ListResultVec<InstanceAndActiveVmm> {
        opctx.authorize(authz::Action::ListChildren, authz_project).await?;

        use db::schema::instance::dsl;
        use db::schema::vmm::dsl as vmm_dsl;
        Ok(match pagparams {
            PaginatedBy::Id(pagparams) => {
                paginated(dsl::instance, dsl::id, &pagparams)
            }
            PaginatedBy::Name(pagparams) => paginated(
                dsl::instance,
                dsl::name,
                &pagparams.map_name(|n| Name::ref_cast(n)),
            ),
        }
        .filter(dsl::project_id.eq(authz_project.id()))
        .filter(dsl::time_deleted.is_null())
        .left_join(
            vmm_dsl::vmm.on(vmm_dsl::id
                .nullable()
                .eq(dsl::active_propolis_id)
                .and(vmm_dsl::time_deleted.is_null())),
        )
        .select((Instance::as_select(), Option::<Vmm>::as_select()))
        .load_async::<(Instance, Option<Vmm>)>(
            &*self.pool_connection_authorized(opctx).await?,
        )
        .await
        .map_err(|e| public_error_from_diesel(e, ErrorHandler::Server))?
        .into_iter()
        .map(|(instance, vmm)| InstanceAndActiveVmm { instance, vmm })
        .collect())
    }

    /// List all instances with active VMMs in the provided [`VmmState`] which
    /// don't have currently-running instance-updater sagas.
    ///
    /// This is used by the `instance_updater` background task to ensure that
    /// update sagas are scheduled for these instances.
    pub async fn find_instances_by_active_vmm_state(
        &self,
        opctx: &OpContext,
        vmm_state: VmmState,
    ) -> ListResultVec<Instance> {
        use db::schema::instance::dsl;
        use db::schema::vmm::dsl as vmm_dsl;

        vmm_dsl::vmm
            .filter(vmm_dsl::state.eq(vmm_state))
            // If the VMM record has already been deleted, we don't need to do
            // anything about it --- someone already has.
            .filter(vmm_dsl::time_deleted.is_null())
            .inner_join(
                dsl::instance.on(dsl::active_propolis_id
                    .eq(vmm_dsl::id.nullable())
                    .and(dsl::time_deleted.is_null())
                    .and(dsl::updater_id.is_null())),
            )
            .select(Instance::as_select())
            .load_async::<Instance>(
                &*self.pool_connection_authorized(opctx).await?,
            )
            .await
            .map_err(|e| public_error_from_diesel(e, ErrorHandler::Server))
    }

    /// List all instances with active migrations that have terminated (either
    /// completed or failed) and don't have currently-running instance-updater
    /// sagas.
    ///
    /// This is used by the `instance_updater` background task to ensure that
    /// update sagas are scheduled for these instances.
    pub async fn find_instances_with_terminated_active_migrations(
        &self,
        opctx: &OpContext,
    ) -> ListResultVec<Instance> {
        use db::model::MigrationState;
        use db::schema::instance::dsl;
        use db::schema::migration::dsl as migration_dsl;

        dsl::instance
            .filter(dsl::time_deleted.is_null())
            .filter(dsl::migration_id.is_not_null())
            .filter(dsl::updater_id.is_null())
            .inner_join(
                migration_dsl::migration.on(dsl::migration_id
                    .eq(migration_dsl::id.nullable())
                    .and(
                        migration_dsl::target_state
                            .eq_any(MigrationState::TERMINAL_STATES)
                            .or(migration_dsl::source_state
                                .eq_any(MigrationState::TERMINAL_STATES)),
                    )),
            )
            .select(Instance::as_select())
            .load_async::<Instance>(
                &*self.pool_connection_authorized(opctx).await?,
            )
            .await
            .map_err(|e| public_error_from_diesel(e, ErrorHandler::Server))
    }

    /// List all instances in the [`Failed`](InstanceState::Failed) state with an
    /// auto-restart policy that permits them to be automatically restarted by
    /// the control plane.
    ///
    /// This is used by the `instance_reincarnation` RPW to ensure that that any
    /// such instances are restarted.
    ///
    /// This query returns `n` randomly-ordered instances which are eligible for
    /// reincarnation. Because reincarnating an instance changes its state so
    /// that it no longer matches this query, it isn't necessary to use
    /// pagination to avoid the query returning the same instance multiple
    /// times: instead, we just actually reincarnate it to remove it from the
    /// result set. Randomizing the order in which instances are returned allows
    /// a nicer distribution of work across multiple Nexus replicas'
    /// `instance_reincarnation` tasks.
    pub async fn find_reincarnatable_instances(
        &self,
        opctx: &OpContext,
        pagparams: &DataPageParams<'_, Uuid>,
    ) -> ListResultVec<Instance> {
        use db::schema::instance::dsl;

        define_sql_function!(fn random() -> sql_types::Float);

        paginated(dsl::instance, dsl::id, &pagparams)
            // Select only those instances which may be reincarnated.
            .filter(InstanceAutoRestart::filter_reincarnatable())
            // Deleted instances may not be reincarnated.
            .filter(dsl::time_deleted.is_null())
            // If the instance is currently in the process of being updated,
            // let's not mess with it for now and try to restart it on another
            // pass.
            .filter(dsl::updater_id.is_null())
            // N.B. that it's tempting to also filter out instances that have no
            // active VMM, since they're only valid targets for instance-start
            // sagas once the active VMM is unlinked, *or* if the active VMM is
            // `SagaUnwound`. However, checking for the second case
            // (SagaUnwound) would require joining with the VMM table, so let's
            // not bother.
            .select(Instance::as_select())
            .load_async::<Instance>(
                &*self.pool_connection_authorized(opctx).await?,
            )
            .await
            .map_err(|e| public_error_from_diesel(e, ErrorHandler::Server))
    }

    /// Fetches information about an Instance that the caller has previously
    /// fetched
    ///
    /// See disk_refetch().
    pub async fn instance_refetch(
        &self,
        opctx: &OpContext,
        authz_instance: &authz::Instance,
    ) -> LookupResult<Instance> {
        let (.., db_instance) = LookupPath::new(opctx, self)
            .instance_id(authz_instance.id())
            .fetch()
            .await
            .map_err(|e| match e {
                // Use the "not found" message of the authz object we were
                // given, which will reflect however the caller originally
                // looked it up.
                Error::ObjectNotFound { .. } => authz_instance.not_found(),
                e => e,
            })?;
        Ok(db_instance)
    }

    pub async fn instance_fetch_with_vmm(
        &self,
        opctx: &OpContext,
        authz_instance: &authz::Instance,
    ) -> LookupResult<InstanceAndActiveVmm> {
        opctx.authorize(authz::Action::Read, authz_instance).await?;

        use db::schema::instance::dsl as instance_dsl;
        use db::schema::vmm::dsl as vmm_dsl;

        let (instance, vmm) = instance_dsl::instance
            .filter(instance_dsl::id.eq(authz_instance.id()))
            .filter(instance_dsl::time_deleted.is_null())
            .left_join(
                vmm_dsl::vmm.on(vmm_dsl::id
                    .nullable()
                    .eq(instance_dsl::active_propolis_id)
                    .and(vmm_dsl::time_deleted.is_null())),
            )
            .select((Instance::as_select(), Option::<Vmm>::as_select()))
            .get_result_async::<(Instance, Option<Vmm>)>(
                &*self.pool_connection_authorized(opctx).await?,
            )
            .await
            .map_err(|e| {
                public_error_from_diesel(
                    e,
                    ErrorHandler::NotFoundByLookup(
                        ResourceType::Instance,
                        LookupType::ById(authz_instance.id()),
                    ),
                )
            })?;

        Ok(InstanceAndActiveVmm { instance, vmm })
    }

    /// Fetches all database records describing the state of the provided
    /// instance in a single atomic query.
    ///
    /// If an instance with the provided UUID exists, this method returns an
    /// [`InstanceGestalt`], which contains the following:
    ///
    /// - The [`Instance`] record itself,
    /// - The instance's active [`Vmm`] record, if the `active_propolis_id`
    ///   column is not null,
    /// - The instance's target [`Vmm`] record, if the `target_propolis_id`
    ///   column is not null,
    /// - The instance's current active [`Migration`], if the `migration_id`
    ///   column is not null.
    pub async fn instance_fetch_all(
        &self,
        opctx: &OpContext,
        authz_instance: &authz::Instance,
    ) -> LookupResult<InstanceGestalt> {
        opctx.authorize(authz::Action::Read, authz_instance).await?;
        let conn = self.pool_connection_authorized(opctx).await?;

        self.instance_fetch_all_on_connection(
            &conn,
            &InstanceUuid::from_untyped_uuid(authz_instance.id()),
        )
        .await
    }

    /// The inner workings of `instance_fetch_all`, unauthorized version for
    /// OMDB use.
    ///
    /// The rest of Nexus should use [`DataStore::instance_fetch_all`] instead.
    pub async fn instance_fetch_all_on_connection(
        &self,
        conn: &async_bb8_diesel::Connection<DbConnection>,
        instance_id: &InstanceUuid,
    ) -> LookupResult<InstanceGestalt> {
        use db::schema::instance::dsl as instance_dsl;
        use db::schema::migration::dsl as migration_dsl;
        use db::schema::vmm;

        let id = instance_id.into_untyped_uuid();

        // Create a Diesel alias to allow us to LEFT JOIN the `instance` table
        // with the `vmm` table twice; once on the `active_propolis_id` and once
        // on the `target_propolis_id`.
        let (active_vmm, target_vmm) =
            diesel::alias!(vmm as active_vmm, vmm as target_vmm);
        let vmm_selection =
            <Vmm as Selectable<diesel::pg::Pg>>::construct_selection();

        let query = instance_dsl::instance
            .filter(instance_dsl::id.eq(id))
            .filter(instance_dsl::time_deleted.is_null())
            .left_join(
                active_vmm.on(active_vmm
                    .field(vmm::id)
                    .nullable()
                    .eq(instance_dsl::active_propolis_id)
                    .and(active_vmm.field(vmm::time_deleted).is_null())),
            )
            .left_join(
                target_vmm.on(target_vmm
                    .field(vmm::id)
                    .nullable()
                    .eq(instance_dsl::target_propolis_id)
                    .and(target_vmm.field(vmm::time_deleted).is_null())),
            )
            .left_join(
                migration_dsl::migration.on(migration_dsl::id
                    .nullable()
                    .eq(instance_dsl::migration_id)
                    .and(migration_dsl::time_deleted.is_null())),
            )
            .select((
                Instance::as_select(),
                active_vmm.fields(vmm_selection).nullable(),
                target_vmm.fields(vmm_selection).nullable(),
                Option::<Migration>::as_select(),
            ));

        let (instance, active_vmm, target_vmm, migration) =
            query
                .first_async::<(
                    Instance,
                    Option<Vmm>,
                    Option<Vmm>,
                    Option<Migration>,
                )>(
                    conn,
                )
                .await
                .map_err(|e| {
                    public_error_from_diesel(
                        e,
                        ErrorHandler::NotFoundByLookup(
                            ResourceType::Instance,
                            LookupType::ById(id),
                        ),
                    )
                })?;

        Ok(InstanceGestalt { instance, migration, active_vmm, target_vmm })
    }

    // TODO-design It's tempting to return the updated state of the Instance
    // here because it's convenient for consumers and by using a RETURNING
    // clause, we could ensure that the "update" and "fetch" are atomic.
    // But in the unusual case that we _don't_ update the row because our
    // update is older than the one in the database, we would have to fetch
    // the current state explicitly.  For now, we'll just require consumers
    // to explicitly fetch the state if they want that.
    pub async fn instance_update_runtime(
        &self,
        instance_id: &InstanceUuid,
        new_runtime: &InstanceRuntimeState,
    ) -> Result<bool, Error> {
        use db::schema::instance::dsl;

        let updated = diesel::update(dsl::instance)
            .filter(dsl::time_deleted.is_null())
            .filter(dsl::id.eq(instance_id.into_untyped_uuid()))
            // Runtime state updates are allowed if either:
            // - the active Propolis ID will not change, the state generation
            //   increased, and the Propolis generation will not change, or
            // - the Propolis generation increased.
            .filter(dsl::state_generation.lt(new_runtime.gen))
            .set(new_runtime.clone())
            .check_if_exists::<Instance>(instance_id.into_untyped_uuid())
            .execute_and_check(&*self.pool_connection_unauthorized().await?)
            .await
            .map(|r| match r.status {
                UpdateStatus::Updated => true,
                UpdateStatus::NotUpdatedButExists => false,
            })
            .map_err(|e| {
                public_error_from_diesel(
                    e,
                    ErrorHandler::NotFoundByLookup(
                        ResourceType::Instance,
                        LookupType::ById(instance_id.into_untyped_uuid()),
                    ),
                )
            })?;

        Ok(updated)
    }

    /// Updates an instance record by setting the instance's migration ID to the
    /// provided `migration_id` and the target VMM ID to the provided
    /// `target_propolis_id`, if the instance does not currently have an active
    /// migration, and the active VMM is in the [`VmmState::Running`] or
    /// [`VmmState::Rebooting`] states.
    ///
    /// Note that a non-NULL `target_propolis_id` will be overwritten, if (and
    /// only if) the target VMM record is in [`VmmState::SagaUnwound`],
    /// indicating that it was left behind by a failed `instance-migrate` saga
    /// unwinding.
    pub async fn instance_set_migration_ids(
        &self,
        opctx: &OpContext,
        instance_id: InstanceUuid,
        src_propolis_id: PropolisUuid,
        migration_id: Uuid,
        target_propolis_id: PropolisUuid,
    ) -> Result<Instance, Error> {
        use db::schema::instance::dsl;
        use db::schema::migration::dsl as migration_dsl;
        use db::schema::vmm::dsl as vmm_dsl;

        // Only allow migrating out if the active VMM is running or rebooting.
        const ALLOWED_ACTIVE_VMM_STATES: &[VmmState] =
            &[VmmState::Running, VmmState::Rebooting];

        let instance_id = instance_id.into_untyped_uuid();
        let target_propolis_id = target_propolis_id.into_untyped_uuid();
        let src_propolis_id = src_propolis_id.into_untyped_uuid();

        // Subquery for determining whether the active VMM is in a state where
        // it can be migrated out of. This returns the VMM row's instance ID, so
        // that we can use it in a `filter` on the update query.
        let vmm_ok = vmm_dsl::vmm
            .filter(vmm_dsl::id.eq(src_propolis_id))
            .filter(vmm_dsl::time_deleted.is_null())
            .filter(vmm_dsl::state.eq_any(ALLOWED_ACTIVE_VMM_STATES))
            .select(vmm_dsl::instance_id);
        // Subquery for checking if a present target VMM ID points at a VMM
        // that's in the saga-unwound state (in which it would be okay to clear
        // out that VMM).
        let target_vmm_unwound = vmm_dsl::vmm
            .filter(vmm_dsl::id.nullable().eq(dsl::target_propolis_id))
            // Don't filter out target VMMs with `time_deleted` set here --- we
            // *shouldn't* have deleted the VMM without unlinking it from the
            // instance record, but if something did, we should still allow the
            // ID to be clobbered.
            .filter(vmm_dsl::state.eq(VmmState::SagaUnwound))
            .select(vmm_dsl::instance_id);
        // Subquery for checking if an already present migration ID points at a
        // migration where both the source- and target-sides are marked as
        // failed. If both are failed, *and* the target VMM is `SagaUnwound` as
        // determined by the query above, then it's okay to clobber that
        // migration, as it was left behind by a previous migrate saga unwinding.
        let current_migration_failed = migration_dsl::migration
            .filter(migration_dsl::id.nullable().eq(dsl::migration_id))
            .filter(migration_dsl::target_state.eq(MigrationState::FAILED))
            .filter(migration_dsl::source_state.eq(MigrationState::FAILED))
            .select(migration_dsl::instance_id);

        diesel::update(dsl::instance)
            .filter(dsl::time_deleted.is_null())
            .filter(dsl::id.eq(instance_id))
            .filter(
                // Update the row if and only if one of the following is true:
                //
                // - The migration and target VMM IDs are not present
                (dsl::migration_id
                    .is_null()
                    .and(dsl::target_propolis_id.is_null()))
                // - The migration and target VMM IDs are set to the values
                //   we are trying to set.
                //
                //   This way, we can use a `RETURNING` clause to fetch the
                //   current state after the update, rather than
                //   `check_if_exists` which returns the prior state, and still
                //   fail to update the record if another migration/target VMM
                //   ID is already there.
                .or(dsl::migration_id
                    .eq(Some(migration_id))
                    .and(dsl::target_propolis_id.eq(Some(target_propolis_id))))
                // - The migration and target VMM IDs are set to another
                //   migration, but the target VMM state is `SagaUnwound` and
                //   the migration is `Failed` on both sides.
                //
                //   This would indicate that the migration/VMM IDs are left
                //   behind by another migrate saga failing, and are okay to get
                //   rid of.
                .or(
                    // Note that both of these queries return the instance ID
                    // from the VMM and migration records, so we check if one was
                    // found  by comparing it to the actual instance ID.
                    dsl::id
                        .eq_any(target_vmm_unwound)
                        .and(dsl::id.eq_any(current_migration_failed)),
                ),
            )
            .filter(dsl::active_propolis_id.eq(src_propolis_id))
            .filter(dsl::id.eq_any(vmm_ok))
            .set((
                dsl::migration_id.eq(Some(migration_id)),
                dsl::target_propolis_id.eq(Some(target_propolis_id)),
                // advance the generation
                dsl::state_generation.eq(dsl::state_generation + 1),
                dsl::time_state_updated.eq(Utc::now()),
            ))
            .returning(Instance::as_returning())
            .get_result_async::<Instance>(
                &*self.pool_connection_authorized(opctx).await?,
            )
            .await
            .map_err(|error| Error::Conflict {
                message: MessagePair::new_full(
                    "another migration is already in progress".to_string(),
                    format!(
                        "cannot set migration ID {migration_id} for instance \
                         {instance_id} (perhaps another migration ID is \
                         already present): {error:#?}"
                    ),
                ),
            })
    }

    /// Unsets the migration IDs set by
    /// [`DataStore::instance_set_migration_ids`].
    ///
    /// This method will only unset the instance's migration IDs if they match
    /// the provided ones.
    /// # Returns
    ///
    /// - `Ok(true)` if the migration IDs were unset,
    /// - `Ok(false)` if the instance IDs have *already* been unset (this method
    ///   is idempotent)
    /// - `Err` if the database query returned an error.
    pub async fn instance_unset_migration_ids(
        &self,
        opctx: &OpContext,
        instance_id: InstanceUuid,
        migration_id: Uuid,
        target_propolis_id: PropolisUuid,
    ) -> Result<bool, Error> {
        use db::schema::instance::dsl;

        let instance_id = instance_id.into_untyped_uuid();
        let target_propolis_id = target_propolis_id.into_untyped_uuid();
        let updated = diesel::update(dsl::instance)
            .filter(dsl::time_deleted.is_null())
            .filter(dsl::id.eq(instance_id))
            .filter(dsl::migration_id.eq(migration_id))
            .filter(dsl::target_propolis_id.eq(target_propolis_id))
            .set((
                dsl::migration_id.eq(None::<Uuid>),
                dsl::target_propolis_id.eq(None::<Uuid>),
                // advance the generation
                dsl::state_generation.eq(dsl::state_generation + 1),
                dsl::time_state_updated.eq(Utc::now()),
            ))
            .check_if_exists::<Instance>(instance_id.into_untyped_uuid())
            .execute_and_check(&*self.pool_connection_authorized(&opctx).await?)
            .await
            .map(|r| match r.status {
                UpdateStatus::Updated => true,
                UpdateStatus::NotUpdatedButExists => false,
            })
            .map_err(|e| {
                public_error_from_diesel(
                    e,
                    ErrorHandler::NotFoundByLookup(
                        ResourceType::Instance,
                        LookupType::ById(instance_id),
                    ),
                )
            })?;
        Ok(updated)
    }

    /// Lists all instances with active Propolis VMM processes, returning the
    /// instance along with the VMM on which it's running, the sled on which the
    /// VMM is running, and the project that owns the instance.
    ///
    /// The query performed by this function is paginated by the sled and
    /// instance UUIDs, in that order.
    pub async fn instance_and_vmm_list_by_sled_agent(
        &self,
        opctx: &OpContext,
        pagparams: &DataPageParams<'_, (Uuid, Uuid)>,
    ) -> ListResultVec<(Sled, Instance, Vmm, Project)> {
        use crate::db::schema::{
            instance::dsl as instance_dsl, project::dsl as project_dsl,
            sled::dsl as sled_dsl, vmm::dsl as vmm_dsl,
        };
        opctx.authorize(authz::Action::Read, &authz::FLEET).await?;
        let conn = self.pool_connection_authorized(opctx).await?;

        // We're going to build the query in stages.
        //
        // First, select all non-deleted sled records, and join the `sled` table
        // with the `vmm` table on the VMM's `sled_id`, filtering out VMMs which
        // are not actually incarnated on a sled.
        let query = sled_dsl::sled
            .inner_join(vmm_dsl::vmm.on(vmm_dsl::sled_id.eq(sled_dsl::id)));
        // Next, paginate the results, ordering by the sled ID first, so that we
        // list all VMMs on a sled before moving on to the next one, and then by
        // the VMM ID.
        //
        // Note that we must add the `paginated_multicolumn` wrapper
        // at this point in query construction, because here, the selection
        // contains both `sled_dsl::id` and `vmm_dsl::id` columns, but it does
        // *not* have anything that makes it no longer implement
        // `diesel::QuerySource`, which the `paginated_multicolumn` function
        // requires. This ordering doesn't actually matter when it comes to the
        // generated SQL, which should be equivalent no matter how we construct
        // the query, but it *does* matter for satisfying Diesel's trait
        // constraints.
        let query = paginated_multicolumn(
            query,
            (sled_dsl::id, vmm_dsl::id),
            pagparams,
        );

        let query = query
            // Filter out sled and VMM records which have been deleted.
            .filter(sled_dsl::time_deleted.is_null())
            .filter(vmm_dsl::time_deleted.is_null())
            // Ignore VMMs which are in states that are not known to exist on a
            // sled. Since this query drives instance-watcher health checking,
            // it is not necessary to perform health checks for VMMs that don't
            // actually exist in real life.
            .filter(vmm_dsl::state.ne_all(VmmState::NONEXISTENT_STATES));
        // Now, join with the `instance` table on the instance's VMM ID.
        let query = query.inner_join(
            instance_dsl::instance
                .on(instance_dsl::id.eq(vmm_dsl::instance_id)),
        );
        // Finally, join with the `project` table on the instance's project ID,
        // to return the project that each instance belongs to.
        let query = query.inner_join(
            project_dsl::project
                .on(project_dsl::id.eq(instance_dsl::project_id)),
        );

        let result = query
            .select((
                Sled::as_select(),
                Instance::as_select(),
                Vmm::as_select(),
                Project::as_select(),
            ))
            .load_async::<(Sled, Instance, Vmm, Project)>(&*conn)
            .await
            .map_err(|e| public_error_from_diesel(e, ErrorHandler::Server))?;

        Ok(result)
    }

    pub async fn instance_reconfigure(
        &self,
        opctx: &OpContext,
        authz_instance: &authz::Instance,
        update: InstanceUpdate,
    ) -> Result<InstanceAndActiveVmm, Error> {
        opctx.authorize(authz::Action::Modify, authz_instance).await?;

        use crate::db::model::InstanceState;

        use db::schema::disk::dsl as disk_dsl;
        use db::schema::instance::dsl as instance_dsl;
        use db::schema::vmm::dsl as vmm_dsl;

        let err = OptionalError::new();
        let conn = self.pool_connection_authorized(opctx).await?;
        let (instance, vmm) = self
            .transaction_retry_wrapper("reconfigure_instance")
            .transaction(&conn, |conn| {
                let err = err.clone();
                let update = update.clone();
                async move {
                    // * Allow reconfiguration in NoVmm because there is no VMM
                    //   to contend with.
                    // * Allow reconfiguration in Failed to allow changing the
                    //   boot disk of a failed instance and free its boot disk
                    //   for detach.
                    // * Allow reconfiguration in Creating because one of the
                    //   last steps of instance creation, while the instance is
                    //   still in Creating, is to reconfigure the instance to
                    //   the desired boot disk.
                    let ok_to_reconfigure_instance_states = vec![
                        InstanceState::NoVmm,
                        InstanceState::Failed,
                        InstanceState::Creating,
                    ];

                    let updatable = instance_dsl::instance
                        .filter(instance_dsl::id.eq(authz_instance.id()))
                        .filter(
                            instance_dsl::state
                                .eq_any(ok_to_reconfigure_instance_states),
                        )
                        .filter(instance_dsl::time_deleted.is_null())
                        .select(instance_dsl::id)
                        .first_async::<Uuid>(&conn)
                        .await;

                    if let Err(e) = updatable {
                        if e == diesel::NotFound {
                            return Err(err.bail(Error::not_found_by_id(
                                ResourceType::Instance,
                                &authz_instance.id(),
                            )));
                        } else {
                            return Err(e);
                        }
                    }

                    if let Some(disk_id) = update.boot_disk_id.clone() {
                        // Ensure the disk is currently attached before updating
                        // the database.
                        let expected_state = api::external::DiskState::Attached(
                            authz_instance.id(),
                        );

                        let attached_disk: Option<Uuid> = disk_dsl::disk
                            .filter(disk_dsl::id.eq(disk_id))
                            .filter(
                                disk_dsl::attach_instance_id
                                    .eq(authz_instance.id()),
                            )
                            .filter(
                                disk_dsl::disk_state.eq(expected_state.label()),
                            )
                            .select(disk_dsl::id)
                            .first_async::<Uuid>(&conn)
                            .await
                            .optional()?;

                        if attached_disk.is_none() {
                            return Err(err.bail(Error::conflict(
                                "boot disk must be attached",
                            )));
                        }
                    }

                    // if and when `Update` can update other fields, set them
                    // here.
                    //
                    // NOTE: from this point forward it is OK if we update the
                    // instance's `boot_disk_id` column with the updated value
                    // again. It will have already been assigned with constraint
                    // checking performed above, so updates will just be
                    // repetitive, not harmful.

                    // Update the row. We don't care about the returned
                    // UpdateStatus, either way the database has been updated
                    // with the state we're setting.
                    diesel::update(instance_dsl::instance)
                        .filter(instance_dsl::id.eq(authz_instance.id()))
                        .set(update)
                        .execute_async(&conn)
                        .await?;

                    // TODO: dedupe this query and  `instance_fetch_with_vmm` At
                    // the moment, we're only allowing instance reconfiguration
                    // in states that would have no VMM, but load it anyway so
                    // that we return correct data if this is relaxed in the
                    // future...
                    let (instance, vmm) = instance_dsl::instance
                        .filter(instance_dsl::id.eq(authz_instance.id()))
                        .filter(instance_dsl::time_deleted.is_null())
                        .left_join(
                            vmm_dsl::vmm.on(vmm_dsl::id
                                .nullable()
                                .eq(instance_dsl::active_propolis_id)
                                .and(vmm_dsl::time_deleted.is_null())),
                        )
                        .select((
                            Instance::as_select(),
                            Option::<Vmm>::as_select(),
                        ))
                        .get_result_async(&conn)
                        .await?;

                    Ok((instance, vmm))
                }
            })
            .await
            .map_err(|e| {
                if let Some(err) = err.take() {
                    return err;
                }

                public_error_from_diesel(e, ErrorHandler::Server)
            })?;

        Ok(InstanceAndActiveVmm { instance, vmm })
    }

    pub async fn project_delete_instance(
        &self,
        opctx: &OpContext,
        authz_instance: &authz::Instance,
    ) -> DeleteResult {
        opctx.authorize(authz::Action::Delete, authz_instance).await?;

        // This is subject to change, but for now we're going to say that an
        // instance must be "stopped" or "failed" in order to delete it.  The
        // delete operation sets "time_deleted" (just like with other objects)
        // and also sets the state to "destroyed".
        use db::schema::{disk, instance};

        let stopped = InstanceState::NoVmm;
        let failed = InstanceState::Failed;
        let destroyed = InstanceState::Destroyed;
        let ok_to_delete_instance_states = vec![stopped, failed];

        let detached_label = api::external::DiskState::Detached.label();
        let ok_to_detach_disk_states =
            [api::external::DiskState::Attached(authz_instance.id())];
        let ok_to_detach_disk_state_labels: Vec<_> =
            ok_to_detach_disk_states.iter().map(|s| s.label()).collect();

        let stmt: DetachManyFromCollectionStatement<Disk, _, _, _> =
            Instance::detach_resources(
                authz_instance.id(),
                instance::table.into_boxed().filter(
                    instance::dsl::state
                        .eq_any(ok_to_delete_instance_states)
                        .and(instance::dsl::active_propolis_id.is_null()),
                ),
                disk::table.into_boxed().filter(
                    disk::dsl::disk_state
                        .eq_any(ok_to_detach_disk_state_labels),
                ),
                diesel::update(instance::dsl::instance).set((
                    instance::dsl::state.eq(destroyed),
                    instance::dsl::time_deleted.eq(Utc::now()),
                )),
                diesel::update(disk::dsl::disk).set((
                    disk::dsl::disk_state.eq(detached_label),
                    disk::dsl::attach_instance_id.eq(Option::<Uuid>::None),
                    disk::dsl::slot.eq(Option::<i16>::None),
                )),
            );

        let _instance = stmt
            .detach_and_get_result_async(
                &*self.pool_connection_authorized(opctx).await?,
            )
            .await
            .map_err(|e| match e {
                DetachManyError::CollectionNotFound => Error::not_found_by_id(
                    ResourceType::Instance,
                    &authz_instance.id(),
                ),
                DetachManyError::NoUpdate { collection } => {
                    if collection.runtime_state.propolis_id.is_some() {
                        return Error::invalid_request(
                        "cannot delete instance: instance is running or has \
                                not yet fully stopped",
                    );
                    }
                    let instance_state =
                        collection.runtime_state.nexus_state.state();
                    match instance_state {
                        api::external::InstanceState::Stopped
                        | api::external::InstanceState::Failed => {
                            Error::internal_error("cannot delete instance")
                        }
                        _ => Error::invalid_request(&format!(
                            "instance cannot be deleted in state \"{}\"",
                            instance_state,
                        )),
                    }
                }
                DetachManyError::DatabaseError(e) => {
                    public_error_from_diesel(e, ErrorHandler::Server)
                }
            })?;

        let instance_id = InstanceUuid::from_untyped_uuid(authz_instance.id());
        self.instance_ssh_keys_delete(opctx, instance_id).await?;
        self.instance_mark_migrations_deleted(opctx, instance_id).await?;

        Ok(())
    }

    /// Attempts to lock an instance's record to apply state updates in an
    /// instance-update saga, returning an [`UpdaterLock`] if the lock is
    /// successfully acquired.
    ///
    /// # Notes
    ///
    /// This method MUST only be called from the context of a saga! The
    /// calling saga must ensure that the reverse action for the action that
    /// acquires the lock must call [`DataStore::instance_updater_unlock`] to
    /// ensure that the lock is always released if the saga unwinds. If the saga
    /// locking the instance completes successfully, it must release the lock
    /// using [`DataStore::instance_updater_unlock`], or use
    /// [`DataStore::instance_commit_update`] to release the lock and write back
    /// a new [`InstanceRuntimeState`] in a single atomic query.
    ///
    /// This method is idempotent: if the instance is already locked by the same
    /// saga, it will succeed, as though the lock was acquired.
    ///
    /// # Arguments
    ///
    /// - `opctx`: the [`OpContext`] for this operation.
    /// - `authz_instance`: the instance to attempt to lock.
    /// - `updater_id`: the UUID of the saga that's attempting to lock this
    ///   instance.
    ///
    /// # Returns
    ///
    /// - [`Ok`]`(`[`UpdaterLock`]`)` if the lock was acquired.
    /// - [`Err`]`([`UpdaterLockError::AlreadyLocked`])` if the instance was
    ///   locked by another saga.
    /// - [`Err`]`([`UpdaterLockError::Query`]`(...))` if the query to fetch
    ///   the instance or lock it returned another error (such as if the
    ///   instance no longer exists, or if the database connection failed).
    pub async fn instance_updater_lock(
        &self,
        opctx: &OpContext,
        authz_instance: &authz::Instance,
        updater_id: Uuid,
    ) -> Result<UpdaterLock, UpdaterLockError> {
        use db::schema::instance::dsl;

        let mut instance = self.instance_refetch(opctx, authz_instance).await?;
        let instance_id = instance.id();
        // `true` if the instance was locked by *this* call to
        // `instance_updater_lock`, *false* in the (rare) case that it was
        // previously locked by *this* saga's ID. This is used only for logging,
        // as this method is idempotent --- if the instance's current updater ID
        // matches the provided saga ID, this method completes successfully.
        //
        // XXX(eliza): I *think* this is the right behavior for sagas, since
        // saga actions are expected to be idempotent...but it also means that a
        // UUID collision would allow two sagas to lock the instance. But...(1)
        // a UUID collision is extremely unlikely, and (2), if a UUID collision
        // *did* occur, the odds are even lower that the same UUID would
        // assigned to two instance-update sagas which both try to update the
        // *same* instance at the same time. So, idempotency is probably more
        // important than handling that extremely unlikely edge case.
        let mut did_lock = false;
        let mut locked_gen = instance.updater_gen;
        loop {
            match instance.updater_id {
                // If the `updater_id` field is not null and the ID equals this
                // saga's ID, we already have the lock. We're done here!
                Some(lock_id) if lock_id == updater_id => {
                    slog::debug!(
                        &opctx.log,
                        "instance updater lock acquired!";
                        "instance_id" => %instance_id,
                        "updater_id" => %updater_id,
                        "locked_gen" => ?locked_gen,
                        "already_locked" => !did_lock,
                    );
                    return Ok(UpdaterLock { updater_id, locked_gen });
                }
                // The `updater_id` field is set, but it's not our ID. The instance
                // is locked by a different saga, so give up.
                Some(lock_id) => {
                    slog::info!(
                        &opctx.log,
                        "instance is locked by another saga";
                        "instance_id" => %instance_id,
                        "locked_by" => %lock_id,
                        "updater_id" => %updater_id,
                    );
                    return Err(UpdaterLockError::AlreadyLocked);
                }
                // No saga's ID is set as the instance's `updater_id`. We can
                // attempt to lock it.
                None => {}
            }

            // Okay, now attempt to acquire the lock
            let current_gen = instance.updater_gen;
            locked_gen = Generation(current_gen.0.next());
            slog::debug!(
                &opctx.log,
                "attempting to acquire instance updater lock";
                "instance_id" => %instance_id,
                "updater_id" => %updater_id,
                "current_gen" => ?current_gen,
            );

            (instance, did_lock) = diesel::update(dsl::instance)
                .filter(dsl::time_deleted.is_null())
                .filter(dsl::id.eq(instance_id))
                // If the generation is the same as the captured generation when we
                // read the instance record to check if it was not locked, we can
                // lock this instance. This is because changing the `updater_id`
                // field always increments the generation number. Therefore, we
                // want the update query to succeed if and only if the
                // generation number remains the same as the generation when we
                // last fetched the instance. This query is used equivalently to
                // an atomic compare-and-swap instruction in the implementation
                // of a non-distributed, single-process mutex.
                .filter(dsl::updater_gen.eq(current_gen))
                .set((
                    dsl::updater_gen.eq(locked_gen),
                    dsl::updater_id.eq(Some(updater_id)),
                ))
                .check_if_exists::<Instance>(instance_id)
                .execute_and_check(
                    &*self.pool_connection_authorized(opctx).await?,
                )
                .await
                .map(|r| {
                    // If we successfully updated the instance record, we have
                    // acquired the lock; otherwise, we haven't --- either because
                    // our generation is stale, or because the instance is already locked.
                    let locked = match r.status {
                        UpdateStatus::Updated => true,
                        UpdateStatus::NotUpdatedButExists => false,
                    };
                    (r.found, locked)
                })
                .map_err(|e| {
                    public_error_from_diesel(
                        e,
                        ErrorHandler::NotFoundByLookup(
                            ResourceType::Instance,
                            LookupType::ById(instance_id),
                        ),
                    )
                })?;
        }
    }

    /// Attempts to "inherit" the lock acquired by
    /// [`DataStore::instance_updater_lock`] by setting a new `child_lock_id` as
    /// the current updater, if (and only if) the lock is held by the provided
    /// `parent_lock`.
    ///
    /// This essentially performs the equivalent of a [compare-exchange]
    /// operation on the instance record's lock ID field, which succeeds if the
    /// current lock ID matches the parent. Using this method ensures that, if a
    /// parent saga starts multiple child sagas, only one of them can
    /// successfully acquire the lock.
    ///
    /// # Notes
    ///
    /// This method MUST only be called from the context of a saga! The
    /// calling saga must ensure that the reverse action for the action that
    /// acquires the lock must call [`DataStore::instance_updater_unlock`] to
    /// ensure that the lock is always released if the saga unwinds. If the saga
    /// locking the instance completes successfully, it must release the lock
    /// using [`DataStore::instance_updater_unlock`], or use
    /// [`DataStore::instance_commit_update`] to release the lock and write back
    /// a new [`InstanceRuntimeState`] in a single atomic query.

    ///
    /// This method is idempotent: if the instance is already locked by the same
    /// saga, it will succeed, as though the lock was acquired.
    ///
    /// # Arguments
    ///
    /// - `opctx`: the [`OpContext`] for this operation.
    /// - `authz_instance`: the instance to attempt to inherit the lock on.
    /// - `parent_lock`: the [`UpdaterLock`] to attempt to inherit the lock
    ///   from. If the current updater UUID and generation matches this, the
    ///   lock can be inherited by `child_id`.
    /// - `child_lock_id`: the UUID of the saga that's attempting to lock this
    ///   instance.
    ///
    /// # Returns
    ///
    /// - [`Ok`]`(`[`UpdaterLock`]`)` if the lock was successfully inherited.
    /// - [`Err`]`([`UpdaterLockError::AlreadyLocked`])` if the instance was
    ///   locked by a different saga, other than the provided `parent_lock`.
    /// - [`Err`]`([`UpdaterLockError::Query`]`(...))` if the query to fetch
    ///   the instance or lock it returned another error (such as if the
    ///   instance no longer exists, or if the database connection failed).
    pub async fn instance_updater_inherit_lock(
        &self,
        opctx: &OpContext,
        authz_instance: &authz::Instance,
        parent_lock: UpdaterLock,
        child_lock_id: Uuid,
    ) -> Result<UpdaterLock, UpdaterLockError> {
        use db::schema::instance::dsl;
        let UpdaterLock { updater_id: parent_id, locked_gen } = parent_lock;
        let instance_id = authz_instance.id();
        let new_gen = Generation(locked_gen.0.next());

        let result = diesel::update(dsl::instance)
            .filter(dsl::time_deleted.is_null())
            .filter(dsl::id.eq(instance_id))
            .filter(dsl::updater_gen.eq(locked_gen))
            .filter(dsl::updater_id.eq(parent_id))
            .set((
                dsl::updater_gen.eq(new_gen),
                dsl::updater_id.eq(Some(child_lock_id)),
            ))
            .check_if_exists::<Instance>(instance_id)
            .execute_and_check(&*self.pool_connection_authorized(opctx).await?)
            .await
            .map_err(|e| {
                public_error_from_diesel(
                    e,
                    ErrorHandler::NotFoundByLookup(
                        ResourceType::Instance,
                        LookupType::ById(instance_id),
                    ),
                )
            })?;

        match result {
            // If we updated the record, the lock has been successfully
            // inherited! Return `Ok(true)` to indicate that we have acquired
            // the lock successfully.
            UpdateAndQueryResult { status: UpdateStatus::Updated, .. } => {
                slog::debug!(
                    &opctx.log,
                    "inherited lock from {parent_id} to {child_lock_id}";
                    "instance_id" => %instance_id,
                    "updater_id" => %child_lock_id,
                    "locked_gen" => ?new_gen,
                    "parent_id" => %parent_id,
                    "parent_gen" => ?locked_gen,
                );
                Ok(UpdaterLock {
                    updater_id: child_lock_id,
                    locked_gen: new_gen,
                })
            }
            // The generation has advanced past the generation at which the
            // lock was held. This means that we have already inherited the
            // lock. Return `Ok(false)` here for idempotency.
            UpdateAndQueryResult {
                status: UpdateStatus::NotUpdatedButExists,
                ref found,
            } if found.updater_id == Some(child_lock_id) => {
                slog::debug!(
                    &opctx.log,
                    "previously inherited lock from {parent_id} to \
                     {child_lock_id}";
                    "instance_id" => %instance_id,
                    "updater_id" => %child_lock_id,
                    "locked_gen" => ?found.updater_gen,
                    "parent_id" => %parent_id,
                    "parent_gen" => ?locked_gen,
                );
                debug_assert_eq!(found.updater_gen, new_gen);
                Ok(UpdaterLock {
                    updater_id: child_lock_id,
                    locked_gen: new_gen,
                })
            }
            // The instance exists, but it's locked by a different saga than the
            // parent we were trying to inherit the lock from. We cannot acquire
            // the lock at this time.
            UpdateAndQueryResult { ref found, .. } => {
                slog::debug!(
                    &opctx.log,
                    "cannot inherit instance-updater lock from {parent_id} to \
                     {child_lock_id}: this instance is  not locked by the \
                     expected parent saga";
                    "instance_id" => %instance_id,
                    "updater_id" => %child_lock_id,
                    "parent_id" => %parent_id,
                    "actual_lock_id" => ?found.updater_id,
                );
                Err(UpdaterLockError::AlreadyLocked)
            }
        }
    }

    /// Release the instance-updater lock on this instance, if (and only if) the
    /// lock is currently held by the saga represented by the provided
    /// [`UpdaterLock`] token.
    pub async fn instance_updater_unlock(
        &self,
        opctx: &OpContext,
        authz_instance: &authz::Instance,
        lock: &UpdaterLock,
    ) -> Result<bool, Error> {
        use db::schema::instance::dsl;

        let instance_id = authz_instance.id();
        let UpdaterLock { updater_id, locked_gen } = *lock;

        let result = diesel::update(dsl::instance)
            .filter(dsl::time_deleted.is_null())
            .filter(dsl::id.eq(instance_id))
            // Only unlock the instance if:
            // - the provided updater ID matches that of the saga that has
            //   currently locked this instance.
            .filter(dsl::updater_id.eq(Some(updater_id)))
            // - the provided updater generation matches the current updater
            //   generation.
            .filter(dsl::updater_gen.eq(locked_gen))
            .set((
                dsl::updater_gen.eq(Generation(locked_gen.0.next())),
                dsl::updater_id.eq(None::<Uuid>),
            ))
            .check_if_exists::<Instance>(instance_id)
            .execute_and_check(&*self.pool_connection_authorized(opctx).await?)
            .await
            .map_err(|e| {
                public_error_from_diesel(
                    e,
                    ErrorHandler::NotFoundByLookup(
                        ResourceType::Instance,
                        LookupType::ById(instance_id),
                    ),
                )
            })?;

        match result {
            // If we updated the record, the lock has been released! Return
            // `Ok(true)` to indicate that we released the lock successfully.
            UpdateAndQueryResult { status: UpdateStatus::Updated, .. } => {
                return Ok(true);
            }

            // The instance exists, but we didn't unlock it. In almost all
            // cases, that's actually *fine*, since this suggests we didn't
            // actually have the lock to release, so we don't need to worry
            // about unlocking the instance. However, depending on the
            // particular reason we didn't actually unlock the instance, this
            // may be more or less likely to indicate a bug. Remember that saga
            // actions --- even unwind actions --- must be idempotent, so we
            // *may* just be trying to unlock an instance we already
            // successfully unlocked, which is fine.
            UpdateAndQueryResult { ref found, .. }
                if found.time_deleted().is_some() =>
            {
                debug!(
                    &opctx.log,
                    "attempted to unlock an instance that has been deleted";
                    "instance_id" => %instance_id,
                    "updater_id" => %updater_id,
                    "time_deleted" => ?found.time_deleted(),
                );
                return Ok(false);
            }

            // If the instance is no longer locked by this saga, that's probably fine.
            // We don't need to unlock it.
            UpdateAndQueryResult { ref found, .. }
                if found.updater_id != Some(updater_id) =>
            {
                if found.updater_gen > locked_gen {
                    // The generation has advanced past the generation where we
                    // acquired the lock. That's totally fine: a previous
                    // execution of the same saga action must have unlocked it,
                    // and now it is either unlocked, or locked by a different
                    // saga.
                    debug!(
                        &opctx.log,
                        "attempted to unlock an instance that is no longer \
                         locked by this saga";
                        "instance_id" => %instance_id,
                        "updater_id" => %updater_id,
                        "actual_id" => ?found.updater_id.as_ref(),
                        "found_gen" => ?found.updater_gen,
                        "locked_gen" => ?locked_gen,
                    );
                } else {
                    // On the other hand, if the generation is less than or
                    // equal to the generation at which we locked the instance,
                    // that eems kinda suspicious --- perhaps we believed we
                    // held the lock, but didn't actually, which could be
                    // programmer error.
                    //
                    // However, this *could* conceivably happen: the same saga
                    // node could have executed previously and released the
                    // lock, and then the generation counter advanced enough
                    // times to wrap around, and then the same action tried to
                    // release its lock again. 64-bit generation counters
                    // overflowing in an instance's lifetime seems unlikely, but
                    // nothing is impossible...
                    warn!(
                        &opctx.log,
                        "attempted to release a lock held by another saga \
                         at the same generation! this seems suspicious...";
                        "instance_id" => %instance_id,
                        "updater_id" => %updater_id,
                        "actual_id" => ?found.updater_id.as_ref(),
                        "found_gen" => ?found.updater_gen,
                        "locked_gen" => ?locked_gen,
                    );
                }

                Ok(false)
            }

            // If we *are* still holding the lock, we must be trying to
            // release it at the wrong generation. That seems quite
            // suspicious.
            UpdateAndQueryResult { ref found, .. } => {
                warn!(
                    &opctx.log,
                    "attempted to release a lock at the wrong generation";
                    "instance_id" => %instance_id,
                    "updater_id" => %updater_id,
                    "found_gen" => ?found.updater_gen,
                    "locked_gen" => ?locked_gen,
                );
                Err(Error::internal_error(
                    "instance is locked by this saga, but at a different \
                     generation",
                ))
            }
        }
    }

    /// Write the provided `new_runtime_state` for this instance, and release
    /// the provided `lock`.
    ///
    /// This method will unlock the instance if (and only if) the lock is
    /// currently held by the provided `updater_id`. If the lock is held by a
    /// different saga UUID, the instance will remain locked. If the instance
    /// has already been unlocked, this method will return `false`.
    ///
    /// # Arguments
    ///
    /// - `authz_instance`: the instance to attempt to unlock
    /// - `updater_lock`: an [`UpdaterLock`] token representing the acquired
    ///   lock to release.
    /// - `new_runtime`: an [`InstanceRuntimeState`] to write
    ///   back to the database when the lock is released. If this is [`None`],
    ///   the instance's runtime state will not be modified.
    pub async fn instance_commit_update(
        &self,
        opctx: &OpContext,
        authz_instance: &authz::Instance,
        lock: &UpdaterLock,
        new_runtime: &InstanceRuntimeState,
    ) -> Result<bool, Error> {
        use db::schema::instance::dsl;

        let instance_id = authz_instance.id();
        let UpdaterLock { updater_id, locked_gen } = *lock;

        let result = diesel::update(dsl::instance)
            .filter(dsl::time_deleted.is_null())
            .filter(dsl::id.eq(instance_id))
            // Only unlock the instance if:
            // - the provided updater ID matches that of the saga that has
            //   currently locked this instance.
            .filter(dsl::updater_id.eq(Some(updater_id)))
            // - the provided updater generation matches the current updater
            //   generation.
            .filter(dsl::updater_gen.eq(locked_gen))
            .filter(dsl::state_generation.lt(new_runtime.r#gen))
            .set((
                dsl::updater_gen.eq(Generation(locked_gen.0.next())),
                dsl::updater_id.eq(None::<Uuid>),
                new_runtime.clone(),
            ))
            .check_if_exists::<Instance>(instance_id)
            .execute_and_check(&*self.pool_connection_authorized(opctx).await?)
            .await
            .map_err(|e| {
                public_error_from_diesel(
                    e,
                    ErrorHandler::NotFoundByLookup(
                        ResourceType::Instance,
                        LookupType::ById(instance_id),
                    ),
                )
            })?;

        // The expected state generation number of the instance record *before*
        // applying the update.
        let prev_state_gen = u64::from(new_runtime.r#gen.0).saturating_sub(1);
        match result {
            // If we updated the record, the lock has been released! Return
            // `Ok(true)` to indicate that we released the lock successfully.
            UpdateAndQueryResult { status: UpdateStatus::Updated, .. } => {
                Ok(true)
            }

            // The instance has been marked as deleted, so no updates were
            // committed!
            UpdateAndQueryResult { ref found, .. }
                if found.time_deleted().is_some() =>
            {
                warn!(
                    &opctx.log,
                    "cannot commit instance update, as the instance no longer \
                     exists";
                    "instance_id" => %instance_id,
                    "updater_id" => %updater_id,
                    "time_deleted" => ?found.time_deleted()
                );

                Err(LookupType::ById(instance_id)
                    .into_not_found(ResourceType::Instance))
            }

            // The instance exists, but both the lock generation *and* the state
            // generation no longer matches ours. That's fine --- presumably,
            // another execution of the same saga action has already updated the
            // instance record.
            UpdateAndQueryResult { ref found, .. }
                if u64::from(found.runtime().r#gen.0) != prev_state_gen
                    && found.updater_gen != locked_gen =>
            {
                debug_assert_ne!(found.updater_id, Some(updater_id));
                debug!(
                    &opctx.log,
                    "cannot commit instance updates, as the state generation \
                     and lock generation have advanced: the required updates \
                     have probably already been committed.";
                    "instance_id" => %instance_id,
                    "expected_state_gen" => ?new_runtime.r#gen,
                    "actual_state_gen" => ?found.runtime().r#gen,
                    "updater_id" => %updater_id,
                    "updater_gen" => ?locked_gen,
                    "actual_updater_gen" => ?found.updater_gen,
                );
                Ok(false)
            }

            // The state generation has advanced, but the instance is *still*
            // locked by this saga. That's bad --- this update saga may no
            // longer update the instance, as its state has changed, potentially
            // invalidating the updates. We need to unwind.
            UpdateAndQueryResult { ref found, .. }
                if u64::from(found.runtime().r#gen.0) != prev_state_gen
                    && found.updater_gen == locked_gen
                    && found.updater_id == Some(updater_id) =>
            {
                info!(
                    &opctx.log,
                    "cannot commit instance update, as the state generation \
                     has advanced, potentially invalidating the update";
                    "instance_id" => %instance_id,
                    "expected_state_gen" => ?new_runtime.r#gen,
                    "actual_state_gen" => ?found.runtime().r#gen,
                );
                Err(Error::conflict("instance state has changed"))
            }

            // The instance exists, but we could not update it because the lock
            // did not match.
            UpdateAndQueryResult { ref found, .. } => match found.updater_id {
                Some(actual_id) => {
                    const MSG: &'static str =
                        "cannot commit instance updates: the instance is \
                         locked by another saga!";
                    error!(
                        &opctx.log,
                        "{MSG}";
                        "instance_id" => %instance_id,
                        "updater_id" => %updater_id,
                        "actual_id" => %actual_id,
                        "found_gen" => ?found.updater_gen,
                        "locked_gen" => ?locked_gen,
                    );
                    Err(Error::internal_error(MSG))
                }
                None => {
                    const MSG: &'static str =
                        "cannot commit instance updates: the instance is \
                         not locked";
                    error!(
                        &opctx.log,
                        "{MSG}";
                        "instance_id" => %instance_id,
                        "updater_id" => %updater_id,
                        "found_gen" => ?found.updater_gen,
                        "locked_gen" => ?locked_gen,
                    );
                    Err(Error::internal_error(MSG))
                }
            },
        }
    }

    /// Sets an instance's auto-restart cooldown period to the provided
    /// `TimeDelta`.
    ///
    /// This method returns `Error::Conflict` if the auto-restart cooldown
    /// period has already been set.
    ///
    /// At present, this is only used for tests. If a future
    /// external API for configuring this and other instance properties is
    /// added, tests using this should be updated to use that instead.
    pub async fn instance_set_auto_restart_cooldown(
        &self,
        opctx: &OpContext,
        instance_id: &InstanceUuid,
        cooldown: chrono::TimeDelta,
    ) -> UpdateResult<bool> {
        use db::schema::instance::dsl;
        let id = instance_id.into_untyped_uuid();

        let r = diesel::update(dsl::instance)
            .filter(dsl::id.eq(id))
            .filter(dsl::auto_restart_cooldown.is_null())
            .set(dsl::auto_restart_cooldown.eq(cooldown))
            .check_if_exists::<Instance>(id)
            .execute_and_check(&*self.pool_connection_authorized(opctx).await?)
            .await
            .map_err(|e| {
                public_error_from_diesel(
                    e,
                    ErrorHandler::NotFoundByLookup(
                        ResourceType::Instance,
                        LookupType::ById(id),
                    ),
                )
            })?;
        if r.status == UpdateStatus::Updated {
            Ok(true)
        } else if r.found.auto_restart.cooldown == Some(cooldown) {
            Ok(false)
        } else {
            Err(Error::conflict(
                "instance auto-restart cooldown is already set",
            ))
        }
    }
}

#[cfg(test)]
mod tests {
    use super::*;
    use crate::db::datastore::sled;
    use crate::db::datastore::test_utils::datastore_test;
    use crate::db::lookup::LookupPath;
    use crate::db::pagination::Paginator;
    use nexus_db_model::InstanceState;
    use nexus_db_model::Project;
    use nexus_db_model::VmmRuntimeState;
    use nexus_db_model::VmmState;
    use nexus_test_utils::db::test_setup_database;
    use nexus_types::external_api::params;
    use nexus_types::identity::Asset;
    use omicron_common::api::external;
    use omicron_common::api::external::ByteCount;
    use omicron_common::api::external::IdentityMetadataCreateParams;
    use omicron_test_utils::dev;

    async fn create_test_project(
        datastore: &DataStore,
        opctx: &OpContext,
    ) -> (authz::Project, Project) {
        let silo_id = *nexus_db_fixed_data::silo::DEFAULT_SILO_ID;
        let project_id = Uuid::new_v4();
        datastore
            .project_create(
                &opctx,
                Project::new_with_id(
                    project_id,
                    silo_id,
                    params::ProjectCreate {
                        identity: IdentityMetadataCreateParams {
                            name: "stuff".parse().unwrap(),
                            description: "Where I keep my stuff".into(),
                        },
                    },
                ),
            )
            .await
            .expect("project must be created successfully")
    }

    async fn create_test_instance(
        datastore: &DataStore,
        opctx: &OpContext,
        authz_project: &authz::Project,
        name: &str,
    ) -> authz::Instance {
        let instance_id = InstanceUuid::new_v4();

        let _ = datastore
            .project_create_instance(
                &opctx,
                &authz_project,
                Instance::new(
                    instance_id,
                    authz_project.id(),
                    &params::InstanceCreate {
                        identity: IdentityMetadataCreateParams {
                            name: name.parse().unwrap(),
                            description: "It's an instance".into(),
                        },
                        ncpus: 2i64.try_into().unwrap(),
                        memory: ByteCount::from_gibibytes_u32(16),
                        hostname: "myhostname".try_into().unwrap(),
                        user_data: Vec::new(),
                        network_interfaces:
                            params::InstanceNetworkInterfaceAttachment::None,
                        external_ips: Vec::new(),
                        disks: Vec::new(),
                        boot_disk: None,
                        ssh_public_keys: None,
                        start: false,
                        auto_restart_policy: Default::default(),
                    },
                ),
            )
            .await
            .expect("instance must be created successfully");

        let (.., authz_instance) = LookupPath::new(&opctx, &datastore)
            .instance_id(instance_id.into_untyped_uuid())
            .lookup_for(authz::Action::Modify)
            .await
            .expect("instance must exist");
        authz_instance
    }

    #[tokio::test]
    async fn test_instance_updater_acquires_lock() {
        // Setup
        let logctx = dev::test_setup_log("test_instance_updater_acquires_lock");
        let mut db = test_setup_database(&logctx.log).await;
        let (opctx, datastore) = datastore_test(&logctx, &db).await;
        let saga1 = Uuid::new_v4();
        let saga2 = Uuid::new_v4();
        let (authz_project, _) = create_test_project(&datastore, &opctx).await;
        let authz_instance = create_test_instance(
            &datastore,
            &opctx,
            &authz_project,
            "my-great-instance",
        )
        .await;

        macro_rules! assert_locked {
            ($id:expr) => {{
                let lock = dbg!(
                    datastore
                        .instance_updater_lock(&opctx, &authz_instance, $id)
                        .await
                )
                .expect(concat!(
                    "instance must be locked by ",
                    stringify!($id)
                ));
                assert_eq!(
                    lock.updater_id,
                    $id,
                    "instance's `updater_id` must be set to {}",
                    stringify!($id),
                );
                lock
            }};
        }

        macro_rules! assert_not_locked {
            ($id:expr) => {
                let err = dbg!(datastore
                    .instance_updater_lock(&opctx, &authz_instance, $id)
                    .await)
                    .expect_err("attempting to lock the instance while it is already locked must fail");
                assert_eq!(
                    err,
                    UpdaterLockError::AlreadyLocked,
                );
            };
        }

        // attempt to lock the instance from saga 1
        let lock1 = assert_locked!(saga1);

        // now, also attempt to lock the instance from saga 2. this must fail.
        assert_not_locked!(saga2);

        // unlock the instance from saga 1
        let unlocked = datastore
            .instance_updater_unlock(&opctx, &authz_instance, &lock1)
            .await
            .expect("instance must be unlocked by saga 1");
        assert!(unlocked, "instance must actually be unlocked");

        // now, locking the instance from saga 2 should succeed.
        let lock2 = assert_locked!(saga2);

        // trying to lock the instance again from saga 1 should fail
        assert_not_locked!(saga1);

        // unlock the instance from saga 2
        let unlocked = datastore
            .instance_updater_unlock(&opctx, &authz_instance, &lock2)
            .await
            .expect("instance must be unlocked by saga 2");
        assert!(unlocked, "instance must actually be unlocked");

        // Clean up.
        db.cleanup().await.unwrap();
        logctx.cleanup_successful();
    }

    #[tokio::test]
    async fn test_instance_updater_lock_is_idempotent() {
        // Setup
        let logctx =
            dev::test_setup_log("test_instance_updater_lock_is_idempotent");
        let mut db = test_setup_database(&logctx.log).await;
        let (opctx, datastore) = datastore_test(&logctx, &db).await;
        let (authz_project, _) = create_test_project(&datastore, &opctx).await;
        let authz_instance = create_test_instance(
            &datastore,
            &opctx,
            &authz_project,
            "my-great-instance",
        )
        .await;
        let saga1 = Uuid::new_v4();

        // attempt to lock the instance once.
        let lock1 = dbg!(
            datastore
                .instance_updater_lock(&opctx, &authz_instance, saga1)
                .await
        )
        .expect("instance should be locked");
        assert_eq!(lock1.updater_id, saga1);

        // doing it again should be fine.
        let lock2 = dbg!(
            datastore
                .instance_updater_lock(&opctx, &authz_instance, saga1)
                .await
        )
        .expect(
            "instance_updater_lock should succeed again with the same saga ID",
        );
        assert_eq!(lock2.updater_id, saga1);
        // the generation should not have changed as a result of the second
        // update.
        assert_eq!(lock1.locked_gen, lock2.locked_gen);

        // now, unlock the instance.
        let unlocked = dbg!(
            datastore
                .instance_updater_unlock(&opctx, &authz_instance, &lock1)
                .await
        )
        .expect("instance should unlock");
        assert!(unlocked, "instance should have unlocked");

        // unlocking it again should also succeed...
        let unlocked = dbg!(
            datastore
                .instance_updater_unlock(&opctx, &authz_instance, &lock2,)
                .await
        )
        .expect("instance should unlock again");
        // ...but the `locked` bool should now be false.
        assert!(!unlocked, "instance should already have been unlocked");

        // Clean up.
        db.cleanup().await.unwrap();
        logctx.cleanup_successful();
    }

    #[tokio::test]
    async fn test_instance_updater_cant_unlock_someone_elses_instance_() {
        // Setup
        let logctx = dev::test_setup_log(
            "test_instance_updater_cant_unlock_someone_elses_instance_",
        );
        let mut db = test_setup_database(&logctx.log).await;
        let (opctx, datastore) = datastore_test(&logctx, &db).await;
        let (authz_project, _) = create_test_project(&datastore, &opctx).await;
        let authz_instance = create_test_instance(
            &datastore,
            &opctx,
            &authz_project,
            "my-great-instance",
        )
        .await;
        let saga1 = Uuid::new_v4();
        let saga2 = Uuid::new_v4();

        // lock the instance once.
        let lock1 = dbg!(
            datastore
                .instance_updater_lock(&opctx, &authz_instance, saga1)
                .await
        )
        .expect("instance should be locked");

        // attempting to unlock with a different saga ID shouldn't do anything.
        let unlocked = dbg!(
            datastore
                .instance_updater_unlock(
                    &opctx,
                    &authz_instance,
                    // N.B. that the `UpdaterLock` type's fields are private
                    // specifically to *prevent* callers from accidentally doing
                    // what we're doing here. But this simulates a case where
                    // an incorrect one is constructed, or a raw database query
                    // attempts an invalid unlock operation.
                    &UpdaterLock {
                        updater_id: saga2,
                        locked_gen: lock1.locked_gen,
                    },
                )
                .await
        )
        .unwrap();
        assert!(!unlocked);

        let instance =
            dbg!(datastore.instance_refetch(&opctx, &authz_instance).await)
                .expect("instance should exist");
        assert_eq!(instance.updater_id, Some(saga1));
        assert_eq!(instance.updater_gen, lock1.locked_gen);

        let next_gen = Generation(lock1.locked_gen.0.next());

        // unlocking with the correct ID should succeed.
        let unlocked = dbg!(
            datastore
                .instance_updater_unlock(&opctx, &authz_instance, &lock1)
                .await
        )
        .expect("instance should unlock");
        assert!(unlocked, "instance should have unlocked");

        let instance =
            dbg!(datastore.instance_refetch(&opctx, &authz_instance).await)
                .expect("instance should exist");
        assert_eq!(instance.updater_id, None);
        assert_eq!(instance.updater_gen, next_gen);

        // unlocking with the lock holder's ID *again* at a new generation
        // (where the lock is no longer held) shouldn't do anything
        let unlocked = dbg!(
            datastore
                .instance_updater_unlock(
                    &opctx,
                    &authz_instance,
                    // Again, these fields are private specifically to prevent
                    // you from doing this exact thing. But, we should  still
                    // test that we handle it gracefully.
                    &UpdaterLock { updater_id: saga1, locked_gen: next_gen },
                )
                .await
        )
        .unwrap();
        assert!(!unlocked);

        // Clean up.
        db.cleanup().await.unwrap();
        logctx.cleanup_successful();
    }

    #[tokio::test]
    async fn test_unlocking_a_deleted_instance_is_okay() {
        // Setup
        let logctx =
            dev::test_setup_log("test_unlocking_a_deleted_instance_is_okay");
        let mut db = test_setup_database(&logctx.log).await;
        let (opctx, datastore) = datastore_test(&logctx, &db).await;
        let (authz_project, _) = create_test_project(&datastore, &opctx).await;
        let authz_instance = create_test_instance(
            &datastore,
            &opctx,
            &authz_project,
            "my-great-instance",
        )
        .await;
        let saga1 = Uuid::new_v4();

        // put the instance in a state where it will be okay to delete later...
        datastore
            .instance_update_runtime(
                &InstanceUuid::from_untyped_uuid(authz_instance.id()),
                &InstanceRuntimeState {
                    time_updated: Utc::now(),
                    r#gen: Generation(external::Generation::from_u32(2)),
                    propolis_id: None,
                    dst_propolis_id: None,
                    migration_id: None,
                    nexus_state: InstanceState::NoVmm,
                    time_last_auto_restarted: None,
                },
            )
            .await
            .expect("should update state successfully");

        // lock the instance once.
        let lock = dbg!(
            datastore
                .instance_updater_lock(&opctx, &authz_instance, saga1)
                .await
        )
        .expect("instance should be locked");

        // mark the instance as deleted
        dbg!(datastore.project_delete_instance(&opctx, &authz_instance).await)
            .expect("instance should be deleted");

        // unlocking should still succeed.
        dbg!(
            datastore
                .instance_updater_unlock(&opctx, &authz_instance, &lock)
                .await
        )
        .expect("instance should unlock");

        // Clean up.
        db.cleanup().await.unwrap();
        logctx.cleanup_successful();
    }

    #[tokio::test]
    async fn test_instance_commit_update_is_idempotent() {
        // Setup
        let logctx =
            dev::test_setup_log("test_instance_commit_update_is_idempotent");
        let mut db = test_setup_database(&logctx.log).await;
        let (opctx, datastore) = datastore_test(&logctx, &db).await;
        let (authz_project, _) = create_test_project(&datastore, &opctx).await;
        let authz_instance = create_test_instance(
            &datastore,
            &opctx,
            &authz_project,
            "my-great-instance",
        )
        .await;
        let saga1 = Uuid::new_v4();

        // lock the instance once.
        let lock = dbg!(
            datastore
                .instance_updater_lock(&opctx, &authz_instance, saga1)
                .await
        )
        .expect("instance should be locked");
        let new_runtime = &InstanceRuntimeState {
            time_updated: Utc::now(),
            r#gen: Generation(external::Generation::from_u32(2)),
            propolis_id: Some(Uuid::new_v4()),
            dst_propolis_id: None,
            migration_id: None,
            nexus_state: InstanceState::Vmm,
            time_last_auto_restarted: None,
        };

        let updated = dbg!(
            datastore
                .instance_commit_update(
                    &opctx,
                    &authz_instance,
                    &lock,
                    &new_runtime
                )
                .await
        )
        .expect("instance_commit_update should succeed");
        assert!(updated, "it should be updated");

        // okay, let's do it again at the same generation.
        let updated = dbg!(
            datastore
                .instance_commit_update(
                    &opctx,
                    &authz_instance,
                    &lock,
                    &new_runtime
                )
                .await
        )
        .expect("instance_commit_update should succeed");
        assert!(!updated, "it was already updated");
        let instance =
            dbg!(datastore.instance_refetch(&opctx, &authz_instance).await)
                .expect("instance should exist");
        assert_eq!(instance.runtime().propolis_id, new_runtime.propolis_id);
        assert_eq!(instance.runtime().r#gen, new_runtime.r#gen);

        // Doing it again at the same generation with a *different* state
        // shouldn't change the instance at all.
        let updated = dbg!(
            datastore
                .instance_commit_update(
                    &opctx,
                    &authz_instance,
                    &lock,
                    &InstanceRuntimeState {
                        propolis_id: Some(Uuid::new_v4()),
                        migration_id: Some(Uuid::new_v4()),
                        dst_propolis_id: Some(Uuid::new_v4()),
                        ..new_runtime.clone()
                    }
                )
                .await
        )
        .expect("instance_commit_update should succeed");
        assert!(!updated, "it was already updated");
        let instance =
            dbg!(datastore.instance_refetch(&opctx, &authz_instance).await)
                .expect("instance should exist");
        assert_eq!(instance.runtime().propolis_id, new_runtime.propolis_id);
        assert_eq!(instance.runtime().dst_propolis_id, None);
        assert_eq!(instance.runtime().migration_id, None);
        assert_eq!(instance.runtime().r#gen, new_runtime.r#gen);

        // Clean up.
        db.cleanup().await.unwrap();
        logctx.cleanup_successful();
    }

    #[tokio::test]
    async fn test_instance_update_invalidated_while_locked() {
        // Setup
        let logctx = dev::test_setup_log(
            "test_instance_update_invalidated_while_locked",
        );
        let mut db = test_setup_database(&logctx.log).await;
        let (opctx, datastore) = datastore_test(&logctx, &db).await;
        let (authz_project, _) = create_test_project(&datastore, &opctx).await;
        let authz_instance = create_test_instance(
            &datastore,
            &opctx,
            &authz_project,
            "my-great-instance",
        )
        .await;
        let saga1 = Uuid::new_v4();

        // Lock the instance
        let lock = dbg!(
            datastore
                .instance_updater_lock(&opctx, &authz_instance, saga1)
                .await
        )
        .expect("instance should be locked");

        // Mutate the instance state, invalidating the state when the lock was
        // acquired.
        let new_runtime = &InstanceRuntimeState {
            time_updated: Utc::now(),
            r#gen: Generation(external::Generation::from_u32(2)),
            propolis_id: Some(Uuid::new_v4()),
            dst_propolis_id: Some(Uuid::new_v4()),
            migration_id: Some(Uuid::new_v4()),
            nexus_state: InstanceState::Vmm,
            time_last_auto_restarted: None,
        };
        let updated = dbg!(
            datastore
                .instance_update_runtime(
                    &InstanceUuid::from_untyped_uuid(authz_instance.id()),
                    &new_runtime
                )
                .await
        )
        .expect("instance_update_runtime should succeed");
        assert!(updated, "it should be updated");

        // Okay, now try to commit the result of an update saga. This must fail,
        // because the state generation has changed while we had locked the
        // instance.
        let _err = dbg!(
            datastore
                .instance_commit_update(
                    &opctx,
                    &authz_instance,
                    &lock,
                    &InstanceRuntimeState {
                        time_updated: Utc::now(),
                        r#gen: Generation(external::Generation::from_u32(2)),
                        propolis_id: None,
                        dst_propolis_id: None,
                        migration_id: None,
                        nexus_state: InstanceState::NoVmm,
                        time_last_auto_restarted: None,
                    },
                )
                .await
        )
        .expect_err(
            "instance_commit_update should fail if the state generation is \
             stale",
        );

        let instance =
            dbg!(datastore.instance_refetch(&opctx, &authz_instance).await)
                .expect("instance should exist");
        assert_eq!(instance.runtime().propolis_id, new_runtime.propolis_id);
        assert_eq!(
            instance.runtime().dst_propolis_id,
            new_runtime.dst_propolis_id
        );
        assert_eq!(instance.runtime().migration_id, new_runtime.migration_id);
        assert_eq!(instance.runtime().nexus_state, new_runtime.nexus_state);

        // Clean up.
        db.cleanup().await.unwrap();
        logctx.cleanup_successful();
    }

    #[tokio::test]
    async fn test_instance_fetch_all() {
        // Setup
        let logctx = dev::test_setup_log("test_instance_fetch_all");
        let mut db = test_setup_database(&logctx.log).await;
        let (opctx, datastore) = datastore_test(&logctx, &db).await;
        let (authz_project, _) = create_test_project(&datastore, &opctx).await;
        let authz_instance = create_test_instance(
            &datastore,
            &opctx,
            &authz_project,
            "my-great-instance",
        )
        .await;
        let snapshot =
            dbg!(datastore.instance_fetch_all(&opctx, &authz_instance).await)
                .expect("instance fetch must succeed");

        assert_eq!(
            dbg!(snapshot.instance.id()),
            dbg!(authz_instance.id()),
            "must have fetched the correct instance"
        );
        assert_eq!(
            dbg!(snapshot.active_vmm),
            None,
            "instance does not have an active VMM"
        );
        assert_eq!(
            dbg!(snapshot.target_vmm),
            None,
            "instance does not have a target VMM"
        );
        assert_eq!(
            dbg!(snapshot.migration),
            None,
            "instance does not have a migration"
        );

        let active_vmm = datastore
            .vmm_insert(
                &opctx,
                Vmm {
                    id: Uuid::new_v4(),
                    time_created: Utc::now(),
                    time_deleted: None,
                    instance_id: authz_instance.id(),
                    sled_id: Uuid::new_v4(),
                    propolis_ip: "10.1.9.32".parse().unwrap(),
                    propolis_port: 420.into(),
                    runtime: VmmRuntimeState {
                        time_state_updated: Utc::now(),
                        gen: Generation::new(),
                        state: VmmState::Running,
                    },
                },
            )
            .await
            .expect("active VMM should be inserted successfully!");

        let instance_id = InstanceUuid::from_untyped_uuid(authz_instance.id());
        datastore
            .instance_update_runtime(
                &instance_id,
                &InstanceRuntimeState {
                    time_updated: Utc::now(),
                    gen: Generation(
                        snapshot.instance.runtime_state.gen.0.next(),
                    ),
                    nexus_state: InstanceState::Vmm,
                    propolis_id: Some(active_vmm.id),
                    ..snapshot.instance.runtime_state.clone()
                },
            )
            .await
            .expect("instance update should work");
        let snapshot =
            dbg!(datastore.instance_fetch_all(&opctx, &authz_instance).await)
                .expect("instance fetch must succeed");

        assert_eq!(
            dbg!(snapshot.instance.id()),
            dbg!(authz_instance.id()),
            "must have fetched the correct instance"
        );
        assert_eq!(
            dbg!(snapshot.active_vmm.map(|vmm| vmm.id)),
            Some(dbg!(active_vmm.id)),
            "fetched active VMM must be the instance's active VMM"
        );
        assert_eq!(
            dbg!(snapshot.target_vmm),
            None,
            "instance does not have a target VMM"
        );
        assert_eq!(
            dbg!(snapshot.migration),
            None,
            "instance does not have a migration"
        );

        let target_vmm = datastore
            .vmm_insert(
                &opctx,
                Vmm {
                    id: Uuid::new_v4(),
                    time_created: Utc::now(),
                    time_deleted: None,
                    instance_id: authz_instance.id(),
                    sled_id: Uuid::new_v4(),
                    propolis_ip: "10.1.9.42".parse().unwrap(),
                    propolis_port: 666.into(),
                    runtime: VmmRuntimeState {
                        time_state_updated: Utc::now(),
                        gen: Generation::new(),
                        state: VmmState::Running,
                    },
                },
            )
            .await
            .expect("target VMM should be inserted successfully!");
        let migration = datastore
            .migration_insert(
                &opctx,
                Migration::new(
                    Uuid::new_v4(),
                    instance_id,
                    active_vmm.id,
                    target_vmm.id,
                ),
            )
            .await
            .expect("migration should be inserted successfully!");
        datastore
            .instance_update_runtime(
                &instance_id,
                &InstanceRuntimeState {
                    time_updated: Utc::now(),
                    gen: Generation(
                        snapshot.instance.runtime_state.gen.0.next(),
                    ),
                    nexus_state: InstanceState::Vmm,
                    propolis_id: Some(active_vmm.id),
                    dst_propolis_id: Some(target_vmm.id),
                    migration_id: Some(migration.id),
                    time_last_auto_restarted: None,
                },
            )
            .await
            .expect("instance update should work");
        let snapshot =
            dbg!(datastore.instance_fetch_all(&opctx, &authz_instance).await)
                .expect("instance fetch must succeed");

        assert_eq!(
            dbg!(snapshot.instance.id()),
            dbg!(authz_instance.id()),
            "must have fetched the correct instance"
        );
        assert_eq!(
            dbg!(snapshot.active_vmm.map(|vmm| vmm.id)),
            Some(dbg!(active_vmm.id)),
            "fetched active VMM must be the instance's active VMM"
        );
        assert_eq!(
            dbg!(snapshot.target_vmm.map(|vmm| vmm.id)),
            Some(dbg!(target_vmm.id)),
            "fetched target VMM must be the instance's target VMM"
        );
        assert_eq!(
            dbg!(snapshot.migration.map(|m| m.id)),
            Some(dbg!(migration.id)),
            "fetched migration must be the instance's migration"
        );

        // Clean up.
        db.cleanup().await.unwrap();
        logctx.cleanup_successful();
    }

    #[tokio::test]
    async fn test_instance_set_migration_ids() {
        // Setup
        let logctx = dev::test_setup_log("test_instance_set_migration_ids");
        let mut db = test_setup_database(&logctx.log).await;
        let (opctx, datastore) = datastore_test(&logctx, &db).await;
        let (authz_project, _) = create_test_project(&datastore, &opctx).await;
        let authz_instance = create_test_instance(
            &datastore,
            &opctx,
            &authz_project,
            "my-great-instance",
        )
        .await;

        // Create the first VMM in a state where `set_migration_ids` should
        // *fail* (Stopped). We will assert that we cannot set the migration
        // IDs, and then advance it to Running, when we can start the migration.
        let vmm1 = datastore
            .vmm_insert(
                &opctx,
                Vmm {
                    id: Uuid::new_v4(),
                    time_created: Utc::now(),
                    time_deleted: None,
                    instance_id: authz_instance.id(),
                    sled_id: Uuid::new_v4(),
                    propolis_ip: "10.1.9.32".parse().unwrap(),
                    propolis_port: 420.into(),
                    runtime: VmmRuntimeState {
                        time_state_updated: Utc::now(),
                        r#gen: Generation::new(),
                        state: VmmState::Stopped,
                    },
                },
            )
            .await
            .expect("active VMM should be inserted successfully!");

        let instance_id = InstanceUuid::from_untyped_uuid(authz_instance.id());
        let instance = datastore
            .instance_refetch(&opctx, &authz_instance)
            .await
            .expect("instance should be there");
        datastore
            .instance_update_runtime(
                &instance_id,
                &InstanceRuntimeState {
                    time_updated: Utc::now(),
                    r#gen: Generation(instance.runtime_state.gen.0.next()),
                    nexus_state: InstanceState::Vmm,
                    propolis_id: Some(vmm1.id),
                    ..instance.runtime_state.clone()
                },
            )
            .await
            .expect("instance update should work");

        let vmm2 = datastore
            .vmm_insert(
                &opctx,
                Vmm {
                    id: Uuid::new_v4(),
                    time_created: Utc::now(),
                    time_deleted: None,
                    instance_id: authz_instance.id(),
                    sled_id: Uuid::new_v4(),
                    propolis_ip: "10.1.9.42".parse().unwrap(),
                    propolis_port: 420.into(),
                    runtime: VmmRuntimeState {
                        time_state_updated: Utc::now(),
                        r#gen: Generation::new(),
                        state: VmmState::Running,
                    },
                },
            )
            .await
            .expect("second VMM should insert");

        // make a migration...
        let migration = datastore
            .migration_insert(
                &opctx,
                Migration::new(Uuid::new_v4(), instance_id, vmm1.id, vmm2.id),
            )
            .await
            .expect("migration should be inserted successfully!");

        // Our first attempt to set migration IDs should fail, because the
        // active VMM is Stopped.
        let res = dbg!(
            datastore
                .instance_set_migration_ids(
                    &opctx,
                    instance_id,
                    PropolisUuid::from_untyped_uuid(vmm1.id),
                    migration.id,
                    PropolisUuid::from_untyped_uuid(vmm2.id),
                )
                .await
        );
        assert!(res.is_err());

        // Okay, now, advance the active VMM to Running, and try again.
        let updated = dbg!(
            datastore
                .vmm_update_runtime(
                    &PropolisUuid::from_untyped_uuid(vmm1.id),
                    &VmmRuntimeState {
                        time_state_updated: Utc::now(),
                        r#gen: Generation(vmm2.runtime.r#gen.0.next()),
                        state: VmmState::Running,
                    },
                )
                .await
        )
        .expect("updating VMM state should be fine");
        assert!(updated);

        // Now, it should work!
        let instance = dbg!(
            datastore
                .instance_set_migration_ids(
                    &opctx,
                    instance_id,
                    PropolisUuid::from_untyped_uuid(vmm1.id),
                    migration.id,
                    PropolisUuid::from_untyped_uuid(vmm2.id),
                )
                .await
        )
        .expect("setting migration IDs should succeed");
        assert_eq!(instance.runtime().dst_propolis_id, Some(vmm2.id));
        assert_eq!(instance.runtime().migration_id, Some(migration.id));

        // Doing it again should be idempotent, and the instance record
        // shouldn't change.
        let instance2 = dbg!(
            datastore
                .instance_set_migration_ids(
                    &opctx,
                    instance_id,
                    PropolisUuid::from_untyped_uuid(vmm1.id),
                    migration.id,
                    PropolisUuid::from_untyped_uuid(vmm2.id),
                )
                .await
        )
        .expect("setting the same migration IDs a second time should succeed");
        assert_eq!(
            instance.runtime().dst_propolis_id,
            instance2.runtime().dst_propolis_id
        );
        assert_eq!(
            instance.runtime().migration_id,
            instance2.runtime().migration_id
        );

        // Trying to set a new migration should fail, as long as the prior stuff
        // is still in place.
        let vmm3 = datastore
            .vmm_insert(
                &opctx,
                Vmm {
                    id: Uuid::new_v4(),
                    time_created: Utc::now(),
                    time_deleted: None,
                    instance_id: authz_instance.id(),
                    sled_id: Uuid::new_v4(),
                    propolis_ip: "10.1.9.42".parse().unwrap(),
                    propolis_port: 420.into(),
                    runtime: VmmRuntimeState {
                        time_state_updated: Utc::now(),
                        r#gen: Generation::new(),
                        state: VmmState::Running,
                    },
                },
            )
            .await
            .expect("third VMM should insert");
        let migration2 = datastore
            .migration_insert(
                &opctx,
                Migration::new(Uuid::new_v4(), instance_id, vmm1.id, vmm3.id),
            )
            .await
            .expect("migration should be inserted successfully!");
        dbg!(
            datastore
                .instance_set_migration_ids(
                    &opctx,
                    instance_id,
                    PropolisUuid::from_untyped_uuid(vmm1.id),
                    migration2.id,
                    PropolisUuid::from_untyped_uuid(vmm3.id),
                )
                .await
        )
        .expect_err(
            "trying to set migration IDs should fail when a previous \
             migration and VMM are still there",
        );

        // Pretend the previous migration saga has unwound the VMM
        let updated = dbg!(
            datastore
                .vmm_update_runtime(
                    &PropolisUuid::from_untyped_uuid(vmm2.id),
                    &VmmRuntimeState {
                        time_state_updated: Utc::now(),
                        r#gen: Generation(vmm2.runtime.r#gen.0.next().next()),
                        state: VmmState::SagaUnwound,
                    },
                )
                .await
        )
        .expect("updating VMM state should be fine");
        assert!(updated);

        // It should still fail, since the migration is still in progress.
        dbg!(
            datastore
                .instance_set_migration_ids(
                    &opctx,
                    instance_id,
                    PropolisUuid::from_untyped_uuid(vmm1.id),
                    migration2.id,
                    PropolisUuid::from_untyped_uuid(vmm3.id),
                )
                .await
        )
        .expect_err(
            "trying to set migration IDs should fail when a previous \
             migration ID is present and not marked as failed",
        );

        // Now, mark the previous migration as Failed.
        let updated = dbg!(datastore
            .migration_mark_failed(&opctx, migration.id)
            .await
            .expect(
                "we should be able to mark the previous migration as failed"
            ));
        assert!(updated);

        // If the current migration is failed on both sides *and* the current
        // VMM is SagaUnwound, we should be able to clobber them with new IDs.
        let instance = dbg!(
            datastore
                .instance_set_migration_ids(
                    &opctx,
                    instance_id,
                    PropolisUuid::from_untyped_uuid(vmm1.id),
                    migration2.id,
                    PropolisUuid::from_untyped_uuid(vmm3.id),
                )
                .await
        )
        .expect("replacing SagaUnwound VMM should work");
        assert_eq!(instance.runtime().migration_id, Some(migration2.id));
        assert_eq!(instance.runtime().dst_propolis_id, Some(vmm3.id));

        // Clean up.
        db.cleanup().await.unwrap();
        logctx.cleanup_successful();
    }

    #[tokio::test]
    async fn test_instance_and_vmm_list_by_sled_agent() {
        use std::collections::BTreeSet;
        // Setup
        let logctx =
            dev::test_setup_log("test_instance_and_vmm_list_by_sled_agent");
        let mut db = test_setup_database(&logctx.log).await;
        let (opctx, datastore) = datastore_test(&logctx, &db).await;
        let (authz_project, _) = create_test_project(&datastore, &opctx).await;

        let mut expected_instances = BTreeSet::new();
        const INSTANCES_PER_SLED: usize = 6;

        #[derive(Debug, Clone, Copy, PartialEq, Eq, PartialOrd, Ord)]
        struct Ids {
            sled_id: Uuid,
            vmm_id: Uuid,
            instance_id: Uuid,
        }
        // Make some sleds, and put some instances and VMMs on those sleds.
        for s in 0..2 {
            let (sled, updated) = datastore
                .sled_upsert(sled::test::test_new_sled_update())
                .await
                .unwrap();
            assert!(updated);
            let sled_id = sled.id();
            for i in 0..INSTANCES_PER_SLED {
                // Make sure the instance has a unique name.
                let instance_name = format!("s{s}i{i}");
                let authz_instance = create_test_instance(
                    &datastore,
                    &opctx,
                    &authz_project,
                    &instance_name,
                )
                .await;
                let instance_id = authz_instance.id();
                let vmm = datastore
                    .vmm_insert(
                        &opctx,
                        Vmm {
                            id: Uuid::new_v4(),
                            time_created: Utc::now(),
                            time_deleted: None,
                            instance_id,
                            sled_id,
                            propolis_ip: "10.1.9.42".parse().unwrap(),
                            propolis_port: 420.into(),
                            runtime: VmmRuntimeState {
                                time_state_updated: Utc::now(),
                                r#gen: Generation::new(),
                                state: VmmState::Running,
                            },
                        },
                    )
                    .await
                    .expect("test VMM should insert");
                let vmm_id = vmm.id;
                let updated = datastore
                    .instance_update_runtime(
                        &InstanceUuid::from_untyped_uuid(instance_id),
                        &InstanceRuntimeState {
                            time_updated: Utc::now(),
                            gen: Generation(Generation::new().next()),
                            nexus_state: InstanceState::Vmm,
                            propolis_id: Some(vmm_id),
                            dst_propolis_id: None,
                            migration_id: None,
                            time_last_auto_restarted: None,
                        },
                    )
                    .await
                    .expect("instance should be updated");
                assert!(updated, "instance should be updated");
                expected_instances.insert(Ids { sled_id, vmm_id, instance_id });
            }
        }

        // Let's also make some instances that are not on sleds.
        for i in 0..INSTANCES_PER_SLED {
            let instance_name = format!("i{i}");
            let _ = create_test_instance(
                &datastore,
                &opctx,
                &authz_project,
                &instance_name,
            )
            .await;
        }

        // Okay, now list instances by sled.
        let mut found_instances = BTreeSet::new();
        let mut paginator = Paginator::new(
            // Make sure the batch size is small enough that we will require two
            // batches to list all the instances on a sled.
            std::num::NonZeroU32::new(INSTANCES_PER_SLED as u32 / 2).unwrap(),
        );
        let mut i = 0;
        while let Some(p) = paginator.next() {
            let batch = datastore
                .instance_and_vmm_list_by_sled_agent(
                    &opctx,
                    &p.current_pagparams(),
                )
                .await
                .expect("query should not fail");
            eprintln!("\nBATCH {i}:");
            for (sled, instance, vmm, project) in &batch {
                assert_eq!(project.id(), authz_project.id());
                let ids = Ids {
                    sled_id: sled.id(),
                    vmm_id: vmm.id,
                    instance_id: instance.id(),
                };
                eprintln!("-> {ids:?}");
                let unseen = found_instances.insert(ids);
                assert!(unseen, "found {ids:?} twice!")
            }

            i += 1;
            paginator =
                p.found_batch(&batch, &|(sled, _, vmm, _): &(
                    Sled,
                    Instance,
                    Vmm,
                    Project,
                )| (sled.id(), vmm.id));
        }

        assert_eq!(expected_instances, found_instances);

        // Clean up.
        db.cleanup().await.unwrap();
        logctx.cleanup_successful();
    }
}<|MERGE_RESOLUTION|>--- conflicted
+++ resolved
@@ -23,11 +23,8 @@
 use crate::db::model::InstanceAutoRestart;
 use crate::db::model::InstanceAutoRestartPolicy;
 use crate::db::model::InstanceRuntimeState;
-<<<<<<< HEAD
+use crate::db::model::InstanceState;
 use crate::db::model::InstanceUpdate;
-=======
-use crate::db::model::InstanceState;
->>>>>>> eb4d5a5d
 use crate::db::model::Migration;
 use crate::db::model::MigrationState;
 use crate::db::model::Name;
@@ -248,11 +245,7 @@
                 .hostname
                 .parse()
                 .expect("found invalid hostname in the database"),
-<<<<<<< HEAD
             boot_disk_id: value.instance.boot_disk_id.into(),
-=======
-
->>>>>>> eb4d5a5d
             runtime: external::InstanceRuntimeState {
                 run_state: value.effective_state(),
                 time_run_state_updated,
