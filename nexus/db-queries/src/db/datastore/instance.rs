--- conflicted
+++ resolved
@@ -1365,6 +1365,13 @@
         // Note that due to idempotency of this function, it's possible that
         // "authz_instance.id()" has already been deleted.
         let instance_id = InstanceUuid::from_untyped_uuid(authz_instance.id());
+        self.instance_affinity_group_memberships_delete(opctx, instance_id)
+            .await?;
+        self.instance_anti_affinity_group_memberships_delete(
+            opctx,
+            instance_id,
+        )
+        .await?;
         self.instance_ssh_keys_delete(opctx, instance_id).await?;
         self.instance_mark_migrations_deleted(opctx, instance_id).await?;
 
@@ -1454,26 +1461,11 @@
                         instance_state,
                     ))),
                 }
-<<<<<<< HEAD
-            })?;
-
-        let instance_id = InstanceUuid::from_untyped_uuid(authz_instance.id());
-        self.instance_affinity_group_memberships_delete(opctx, instance_id)
-            .await?;
-        self.instance_anti_affinity_group_memberships_delete(
-            opctx,
-            instance_id,
-        )
-        .await?;
-        self.instance_ssh_keys_delete(opctx, instance_id).await?;
-        self.instance_mark_migrations_deleted(opctx, instance_id).await?;
-=======
             }
             DetachManyError::DatabaseError(e) => {
                 Err(public_error_from_diesel(e, ErrorHandler::Server))
             }
         })?;
->>>>>>> eb9682f4
 
         Ok(())
     }
