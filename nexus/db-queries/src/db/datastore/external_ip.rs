// This Source Code Form is subject to the terms of the Mozilla Public
// License, v. 2.0. If a copy of the MPL was not distributed with this
// file, You can obtain one at https://mozilla.org/MPL/2.0/.

//! [`DataStore`] methods on [`ExternalIp`]s.

use super::DataStore;
use crate::authz;
use crate::authz::ApiResource;
use crate::context::OpContext;
use crate::db;
use crate::db::error::public_error_from_diesel;
use crate::db::error::retryable;
use crate::db::error::ErrorHandler;
use crate::db::error::TransactionError;
use crate::db::lookup::LookupPath;
use crate::db::model::ExternalIp;
use crate::db::model::FloatingIp;
use crate::db::model::IncompleteExternalIp;
use crate::db::model::IpKind;
use crate::db::model::Name;
use crate::db::pagination::paginated;
use crate::db::pool::DbConnection;
use crate::db::queries::external_ip::NextExternalIp;
use crate::db::update_and_check::UpdateAndCheck;
use crate::db::update_and_check::UpdateStatus;
use async_bb8_diesel::AsyncRunQueryDsl;
use chrono::Utc;
use diesel::prelude::*;
use nexus_types::external_api::params;
use nexus_types::identity::Resource;
use omicron_common::api::external::http_pagination::PaginatedBy;
use omicron_common::api::external::CreateResult;
use omicron_common::api::external::DeleteResult;
use omicron_common::api::external::Error;
use omicron_common::api::external::ListResultVec;
use omicron_common::api::external::LookupResult;
use omicron_common::api::external::NameOrId;
use omicron_common::api::external::ResourceType;
use omicron_common::api::external::UpdateResult;
use ref_cast::RefCast;
use std::net::IpAddr;
use uuid::Uuid;

impl DataStore {
    /// Create an external IP address for source NAT for an instance.
    pub async fn allocate_instance_snat_ip(
        &self,
        opctx: &OpContext,
        ip_id: Uuid,
        instance_id: Uuid,
        pool_id: Uuid,
    ) -> CreateResult<ExternalIp> {
        let data = IncompleteExternalIp::for_instance_source_nat(
            ip_id,
            instance_id,
            pool_id,
        );
        self.allocate_external_ip(opctx, data).await
    }

    /// Create an Ephemeral IP address for an instance.
    pub async fn allocate_instance_ephemeral_ip(
        &self,
        opctx: &OpContext,
        ip_id: Uuid,
        instance_id: Uuid,
        pool_name: Option<Name>,
    ) -> CreateResult<ExternalIp> {
        let pool = match pool_name {
            Some(name) => {
                let (.., authz_pool, pool) = LookupPath::new(opctx, &self)
                    .ip_pool_name(&name)
                    // any authenticated user can CreateChild on an IP pool. this is
                    // meant to represent allocating an IP
                    .fetch_for(authz::Action::CreateChild)
                    .await?;

                // If the named pool conflicts with user's current scope, i.e.,
                // if it has a silo and it's different from the current silo,
                // then as far as IP allocation is concerned, that pool doesn't
                // exist. If the pool has no silo, it's fleet-scoped and can
                // always be used.
                let authz_silo_id = opctx.authn.silo_required()?.id();
                if let Some(pool_silo_id) = pool.silo_id {
                    if pool_silo_id != authz_silo_id {
                        return Err(authz_pool.not_found());
                    }
                }

                pool
            }
            // If no name given, use the default logic
            None => self.ip_pools_fetch_default(&opctx).await?,
        };

        let pool_id = pool.identity.id;
        let data =
            IncompleteExternalIp::for_ephemeral(ip_id, instance_id, pool_id);
        self.allocate_external_ip(opctx, data).await
    }

    /// Allocates an IP address for internal service usage.
    pub async fn allocate_service_ip(
        &self,
        opctx: &OpContext,
        ip_id: Uuid,
        name: &Name,
        description: &str,
        service_id: Uuid,
    ) -> CreateResult<ExternalIp> {
        let (.., pool) = self.ip_pools_service_lookup(opctx).await?;

        let data = IncompleteExternalIp::for_service(
            ip_id,
            name,
            description,
            service_id,
            pool.id(),
        );
        self.allocate_external_ip(opctx, data).await
    }

    /// Allocates an SNAT IP address for internal service usage.
    pub async fn allocate_service_snat_ip(
        &self,
        opctx: &OpContext,
        ip_id: Uuid,
        service_id: Uuid,
    ) -> CreateResult<ExternalIp> {
        let (.., pool) = self.ip_pools_service_lookup(opctx).await?;

        let data = IncompleteExternalIp::for_service_snat(
            ip_id,
            service_id,
            pool.id(),
        );
        self.allocate_external_ip(opctx, data).await
    }

    /// Allocates a floating IP address for instance usage.
    pub async fn allocate_floating_ip(
        &self,
        opctx: &OpContext,
        project_id: Uuid,
        params: params::FloatingIpCreate,
    ) -> CreateResult<ExternalIp> {
        let ip_id = Uuid::new_v4();

        let pool_id = match params.pool {
            Some(NameOrId::Name(name)) => {
                LookupPath::new(opctx, self)
                    .ip_pool_name(&Name(name))
                    .fetch_for(authz::Action::Read)
                    .await?
                    .1
            }
            Some(NameOrId::Id(id)) => {
                LookupPath::new(opctx, self)
                    .ip_pool_id(id)
                    .fetch_for(authz::Action::Read)
                    .await?
                    .1
            }
            None => self.ip_pools_fetch_default(opctx).await?,
        }
        .id();

        let data = if let Some(ip) = params.address {
            IncompleteExternalIp::for_floating_explicit(
                ip_id,
                &Name(params.identity.name),
                &params.identity.description,
                project_id,
                ip,
                pool_id,
            )
        } else {
            IncompleteExternalIp::for_floating(
                ip_id,
                &Name(params.identity.name),
                &params.identity.description,
                project_id,
                pool_id,
            )
        };

        self.allocate_external_ip(opctx, data).await
    }

    async fn allocate_external_ip(
        &self,
        opctx: &OpContext,
        data: IncompleteExternalIp,
    ) -> CreateResult<ExternalIp> {
        let conn = self.pool_connection_authorized(opctx).await?;
        let ip = Self::allocate_external_ip_on_connection(&conn, data).await?;
        Ok(ip)
    }

    /// Variant of [Self::allocate_external_ip] which may be called from a
    /// transaction context.
    pub(crate) async fn allocate_external_ip_on_connection(
        conn: &async_bb8_diesel::Connection<DbConnection>,
        data: IncompleteExternalIp,
<<<<<<< HEAD
    ) -> CreateResult<ExternalIp> {
        use diesel::result::DatabaseErrorKind::UniqueViolation;
        // Name needs to be cloned out here (if present) to give users a
        // sensible error message on name collision.
        let name = data.name().clone();
=======
    ) -> Result<ExternalIp, TransactionError<Error>> {
>>>>>>> 001143cf
        let explicit_ip = data.explicit_ip().is_some();
        NextExternalIp::new(data).get_result_async(conn).await.map_err(|e| {
            use diesel::result::Error::DatabaseError;
            use diesel::result::Error::NotFound;
            match e {
                NotFound => {
                    if explicit_ip {
                        TransactionError::CustomError(Error::invalid_request(
                            "Requested external IP address not available",
                        ))
                    } else {
                        TransactionError::CustomError(Error::invalid_request(
                            "No external IP addresses available",
                        ))
                    }
                }
                _ => {
                    if retryable(&e) {
                        return TransactionError::Database(e);
                    }
                    TransactionError::CustomError(
                        crate::db::queries::external_ip::from_diesel(e),
                    )
                }
<<<<<<< HEAD
                DatabaseError(UniqueViolation, ..) if name.is_some() => {
                    public_error_from_diesel(
                        e,
                        ErrorHandler::Conflict(
                            ResourceType::FloatingIp,
                            name.as_ref()
                                .map(|m| m.as_str())
                                .unwrap_or_default(),
                        ),
                    )
                }
                _ => crate::db::queries::external_ip::from_diesel(e),
=======
>>>>>>> 001143cf
            }
        })
    }

    /// Allocates an explicit Floating IP address for an internal service.
    ///
    /// Unlike the other IP allocation requests, this does not search for an
    /// available IP address, it asks for one explicitly.
    pub async fn allocate_explicit_service_ip(
        &self,
        opctx: &OpContext,
        ip_id: Uuid,
        name: &Name,
        description: &str,
        service_id: Uuid,
        ip: IpAddr,
    ) -> CreateResult<ExternalIp> {
        let (.., pool) = self.ip_pools_service_lookup(opctx).await?;
        let data = IncompleteExternalIp::for_service_explicit(
            ip_id,
            name,
            description,
            service_id,
            pool.id(),
            ip,
        );
        self.allocate_external_ip(opctx, data).await
    }

    /// Allocates an explicit SNAT IP address for an internal service.
    ///
    /// Unlike the other IP allocation requests, this does not search for an
    /// available IP address, it asks for one explicitly.
    pub async fn allocate_explicit_service_snat_ip(
        &self,
        opctx: &OpContext,
        ip_id: Uuid,
        service_id: Uuid,
        ip: IpAddr,
        port_range: (u16, u16),
    ) -> CreateResult<ExternalIp> {
        let (.., pool) = self.ip_pools_service_lookup(opctx).await?;
        let data = IncompleteExternalIp::for_service_explicit_snat(
            ip_id,
            service_id,
            pool.id(),
            ip,
            port_range,
        );
        self.allocate_external_ip(opctx, data).await
    }

    /// Deallocate the external IP address with the provided ID.
    ///
    /// To support idempotency, such as in saga operations, this method returns
    /// an extra boolean, rather than the usual `DeleteResult`. The meaning of
    /// return values are:
    /// - `Ok(true)`: The record was deleted during this call
    /// - `Ok(false)`: The record was already deleted, such as by a previous
    /// call
    /// - `Err(_)`: Any other condition, including a non-existent record.
    pub async fn deallocate_external_ip(
        &self,
        opctx: &OpContext,
        ip_id: Uuid,
    ) -> Result<bool, Error> {
        use db::schema::external_ip::dsl;
        let now = Utc::now();
        diesel::update(dsl::external_ip)
            .filter(dsl::time_deleted.is_null())
            .filter(dsl::id.eq(ip_id))
            .set(dsl::time_deleted.eq(now))
            .check_if_exists::<ExternalIp>(ip_id)
            .execute_and_check(&*self.pool_connection_authorized(opctx).await?)
            .await
            .map(|r| match r.status {
                UpdateStatus::Updated => true,
                UpdateStatus::NotUpdatedButExists => false,
            })
            .map_err(|e| public_error_from_diesel(e, ErrorHandler::Server))
    }

    /// Delete all external IP addresses associated with the provided instance
    /// ID.
    ///
    /// This method returns the number of records deleted, rather than the usual
    /// `DeleteResult`. That's mostly useful for tests, but could be important
    /// if callers have some invariants they'd like to check.
    pub async fn deallocate_external_ip_by_instance_id(
        &self,
        opctx: &OpContext,
        instance_id: Uuid,
    ) -> Result<usize, Error> {
        use db::schema::external_ip::dsl;
        let now = Utc::now();
        diesel::update(dsl::external_ip)
            .filter(dsl::time_deleted.is_null())
            .filter(dsl::is_service.eq(false))
            .filter(dsl::parent_id.eq(instance_id))
            .filter(dsl::kind.ne(IpKind::Floating))
            .set(dsl::time_deleted.eq(now))
            .execute_async(&*self.pool_connection_authorized(opctx).await?)
            .await
            .map_err(|e| public_error_from_diesel(e, ErrorHandler::Server))
    }

    /// Detach an individual Floating IP address from its parent instance.
    ///
    /// As in `deallocate_external_ip_by_instance_id`, this method returns the
    /// number of records altered, rather than an `UpdateResult`.
    pub async fn detach_floating_ips_by_instance_id(
        &self,
        opctx: &OpContext,
        instance_id: Uuid,
    ) -> Result<usize, Error> {
        use db::schema::external_ip::dsl;
        diesel::update(dsl::external_ip)
            .filter(dsl::time_deleted.is_null())
            .filter(dsl::is_service.eq(false))
            .filter(dsl::parent_id.eq(instance_id))
            .filter(dsl::kind.eq(IpKind::Floating))
            .set(dsl::parent_id.eq(Option::<Uuid>::None))
            .execute_async(&*self.pool_connection_authorized(opctx).await?)
            .await
            .map_err(|e| public_error_from_diesel(e, ErrorHandler::Server))
    }

    /// Fetch all external IP addresses of any kind for the provided instance
    pub async fn instance_lookup_external_ips(
        &self,
        opctx: &OpContext,
        instance_id: Uuid,
    ) -> LookupResult<Vec<ExternalIp>> {
        use db::schema::external_ip::dsl;
        dsl::external_ip
            .filter(dsl::is_service.eq(false))
            .filter(dsl::parent_id.eq(instance_id))
            .filter(dsl::time_deleted.is_null())
            .select(ExternalIp::as_select())
            .get_results_async(&*self.pool_connection_authorized(opctx).await?)
            .await
            .map_err(|e| public_error_from_diesel(e, ErrorHandler::Server))
    }

    /// Fetch all Floating IP addresses for the provided project.
    pub async fn floating_ips_list(
        &self,
        opctx: &OpContext,
        authz_project: &authz::Project,
        pagparams: &PaginatedBy<'_>,
    ) -> ListResultVec<FloatingIp> {
        use db::schema::floating_ip::dsl;

        opctx.authorize(authz::Action::ListChildren, authz_project).await?;

        match pagparams {
            PaginatedBy::Id(pagparams) => {
                paginated(dsl::floating_ip, dsl::id, &pagparams)
            }
            PaginatedBy::Name(pagparams) => paginated(
                dsl::floating_ip,
                dsl::name,
                &pagparams.map_name(|n| Name::ref_cast(n)),
            ),
        }
        .filter(dsl::project_id.eq(authz_project.id()))
        .filter(dsl::time_deleted.is_null())
        .select(FloatingIp::as_select())
        .get_results_async(&*self.pool_connection_authorized(opctx).await?)
        .await
        .map_err(|e| public_error_from_diesel(e, ErrorHandler::Server))
    }

    /// Delete a Floating IP, verifying first that it is not in use.
    pub async fn floating_ip_delete(
        &self,
        opctx: &OpContext,
        authz_fip: &authz::FloatingIp,
        db_fip: &FloatingIp,
    ) -> DeleteResult {
        use db::schema::external_ip::dsl;

        // Verify this FIP is not attached to any instances/services.
        if db_fip.parent_id.is_some() {
            return Err(Error::invalid_request(
                "Floating IP cannot be deleted while attached to an instance",
            ));
        }

        opctx.authorize(authz::Action::Delete, authz_fip).await?;

        let now = Utc::now();
        let updated_rows = diesel::update(dsl::external_ip)
            .filter(dsl::id.eq(db_fip.id()))
            .filter(dsl::time_deleted.is_null())
            .filter(dsl::parent_id.is_null())
            .set(dsl::time_deleted.eq(now))
            .execute_async(&*self.pool_connection_authorized(opctx).await?)
            .await
            .map_err(|e| {
                public_error_from_diesel(
                    e,
                    ErrorHandler::NotFoundByResource(authz_fip),
                )
            })?;

        if updated_rows == 0 {
            return Err(Error::InvalidRequest {
                message: "deletion failed due to concurrent modification"
                    .to_string(),
            });
        }
        Ok(())
    }

    /// Attaches a Floating IP address to an instance.
    pub async fn floating_ip_attach(
        &self,
        opctx: &OpContext,
        authz_fip: &authz::FloatingIp,
        db_fip: &FloatingIp,
        instance_id: Uuid,
    ) -> UpdateResult<FloatingIp> {
        use db::schema::external_ip::dsl;

        // Verify this FIP is not attached to any instances/services.
        if db_fip.parent_id.is_some() {
            return Err(Error::invalid_request(
                "Floating IP cannot be attached to one instance while still attached to another",
            ));
        }

        let (.., authz_instance, _db_instance) = LookupPath::new(&opctx, self)
            .instance_id(instance_id)
            .fetch_for(authz::Action::Modify)
            .await?;

        opctx.authorize(authz::Action::Modify, authz_fip).await?;
        opctx.authorize(authz::Action::Modify, &authz_instance).await?;

        diesel::update(dsl::external_ip)
            .filter(dsl::id.eq(db_fip.id()))
            .filter(dsl::kind.eq(IpKind::Floating))
            .filter(dsl::time_deleted.is_null())
            .filter(dsl::parent_id.is_null())
            .set((
                dsl::parent_id.eq(Some(instance_id)),
                dsl::time_modified.eq(Utc::now()),
            ))
            .returning(ExternalIp::as_returning())
            .get_result_async(&*self.pool_connection_authorized(opctx).await?)
            .await
            .map_err(|e| {
                public_error_from_diesel(
                    e,
                    ErrorHandler::NotFoundByResource(authz_fip),
                )
            })
            .and_then(|r| FloatingIp::try_from(r))
            .map_err(|e| Error::internal_error(&format!("{e}")))
    }

    /// Detaches a Floating IP address from an instance.
    pub async fn floating_ip_detach(
        &self,
        opctx: &OpContext,
        authz_fip: &authz::FloatingIp,
        db_fip: &FloatingIp,
    ) -> UpdateResult<FloatingIp> {
        use db::schema::external_ip::dsl;

        let Some(instance_id) = db_fip.parent_id else {
            return Err(Error::invalid_request(
                "Floating IP is not attached to an instance",
            ));
        };

        let (.., authz_instance, _db_instance) = LookupPath::new(&opctx, self)
            .instance_id(instance_id)
            .fetch_for(authz::Action::Modify)
            .await?;

        opctx.authorize(authz::Action::Modify, authz_fip).await?;
        opctx.authorize(authz::Action::Modify, &authz_instance).await?;

        diesel::update(dsl::external_ip)
            .filter(dsl::id.eq(db_fip.id()))
            .filter(dsl::kind.eq(IpKind::Floating))
            .filter(dsl::time_deleted.is_null())
            .filter(dsl::parent_id.eq(instance_id))
            .set((
                dsl::parent_id.eq(Option::<Uuid>::None),
                dsl::time_modified.eq(Utc::now()),
            ))
            .returning(ExternalIp::as_returning())
            .get_result_async(&*self.pool_connection_authorized(opctx).await?)
            .await
            .map_err(|e| {
                public_error_from_diesel(
                    e,
                    ErrorHandler::NotFoundByResource(authz_fip),
                )
            })
            .and_then(|r| FloatingIp::try_from(r))
            .map_err(|e| Error::internal_error(&format!("{e}")))
    }
}<|MERGE_RESOLUTION|>--- conflicted
+++ resolved
@@ -203,19 +203,15 @@
     pub(crate) async fn allocate_external_ip_on_connection(
         conn: &async_bb8_diesel::Connection<DbConnection>,
         data: IncompleteExternalIp,
-<<<<<<< HEAD
-    ) -> CreateResult<ExternalIp> {
+    ) -> Result<ExternalIp, TransactionError<Error>> {
         use diesel::result::DatabaseErrorKind::UniqueViolation;
         // Name needs to be cloned out here (if present) to give users a
         // sensible error message on name collision.
         let name = data.name().clone();
-=======
-    ) -> Result<ExternalIp, TransactionError<Error>> {
->>>>>>> 001143cf
         let explicit_ip = data.explicit_ip().is_some();
         NextExternalIp::new(data).get_result_async(conn).await.map_err(|e| {
+            use diesel::result::Error::NotFound;
             use diesel::result::Error::DatabaseError;
-            use diesel::result::Error::NotFound;
             match e {
                 NotFound => {
                     if explicit_ip {
@@ -228,6 +224,17 @@
                         ))
                     }
                 }
+                DatabaseError(UniqueViolation, ..) if name.is_some() => {
+                    TransactionError::CustomError(public_error_from_diesel(
+                        e,
+                        ErrorHandler::Conflict(
+                            ResourceType::FloatingIp,
+                            name.as_ref()
+                                .map(|m| m.as_str())
+                                .unwrap_or_default(),
+                        ),
+                    ))
+                }
                 _ => {
                     if retryable(&e) {
                         return TransactionError::Database(e);
@@ -236,21 +243,6 @@
                         crate::db::queries::external_ip::from_diesel(e),
                     )
                 }
-<<<<<<< HEAD
-                DatabaseError(UniqueViolation, ..) if name.is_some() => {
-                    public_error_from_diesel(
-                        e,
-                        ErrorHandler::Conflict(
-                            ResourceType::FloatingIp,
-                            name.as_ref()
-                                .map(|m| m.as_str())
-                                .unwrap_or_default(),
-                        ),
-                    )
-                }
-                _ => crate::db::queries::external_ip::from_diesel(e),
-=======
->>>>>>> 001143cf
             }
         })
     }
