--- conflicted
+++ resolved
@@ -219,14 +219,13 @@
                             "Requested external IP address not available",
                         ))
                     } else {
-<<<<<<< HEAD
-                        // XXX Should this be insufficient_capacity?
-                        Error::invalid_request(
-=======
-                        TransactionError::CustomError(Error::invalid_request(
->>>>>>> 2988235b
-                            "No external IP addresses available",
-                        ))
+                        TransactionError::CustomError(
+                            // XXX Should this be insufficient_capacity?
+                            Error::insufficient_capacity(
+                                "No external IP addresses available",
+                                "NextExternalIp::new returned NotFound",
+                            ),
+                        )
                     }
                 }
                 DatabaseError(UniqueViolation, ..) if name.is_some() => {
@@ -455,10 +454,9 @@
             })?;
 
         if updated_rows == 0 {
-            return Err(Error::InvalidRequest {
-                message: "deletion failed due to concurrent modification"
-                    .to_string(),
-            });
+            return Err(Error::invalid_request(
+                "deletion failed due to concurrent modification",
+            ));
         }
         Ok(())
     }
