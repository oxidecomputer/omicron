--- conflicted
+++ resolved
@@ -227,7 +227,6 @@
                 let mut lldp_config = Vec::with_capacity(params.links.len());
                 let mut link_config = Vec::with_capacity(params.links.len());
 
-<<<<<<< HEAD
                 for (link_name, c) in &params.links {
                     let lldp_config_id = match c.lldp.lldp_config {
                         Some(_) => todo!(), // TODO actual lldp support
@@ -235,59 +234,6 @@
                     };
                     let lldp_svc_config =
                         LldpServiceConfig::new(c.lldp.enabled, lldp_config_id);
-=======
-            let mut result = SwitchPortSettingsCombinedResult{
-                settings: db_port_settings,
-                groups: Vec::new(),
-                port: db_port_config,
-                links: Vec::new(),
-                link_lldp: Vec::new(),
-                interfaces: Vec::new(),
-                vlan_interfaces: Vec::new(),
-                routes: Vec::new(),
-                bgp_peers: Vec::new(),
-                addresses: Vec::new(),
-            };
-
-            //TODO validate link configs consistent with port geometry.
-            // - https://github.com/oxidecomputer/omicron/issues/2816
-
-            let mut lldp_config = Vec::with_capacity(params.links.len());
-            let mut link_config = Vec::with_capacity(params.links.len());
-
-            for (link_name, c) in &params.links {
-                let lldp_config_id = match c.lldp.lldp_config {
-                    Some(_) => todo!(), // TODO actual lldp support
-                    None => None,
-                };
-                let lldp_svc_config =
-                    LldpServiceConfig::new(c.lldp.enabled, lldp_config_id);
-
-                lldp_config.push(lldp_svc_config.clone());
-                link_config.push(SwitchPortLinkConfig::new(
-                    psid,
-                    lldp_svc_config.id,
-                    link_name.clone(),
-                    c.mtu,
-                    c.fec.into(),
-                    c.speed.into(),
-                    c.autoneg,
-                ));
-            }
-            result.link_lldp =
-                diesel::insert_into(lldp_config_dsl::lldp_service_config)
-                .values(lldp_config.clone())
-                .returning(LldpServiceConfig::as_returning())
-                .get_results_async(&conn)
-                .await?;
-            result.links =
-                diesel::insert_into(
-                    link_config_dsl::switch_port_settings_link_config)
-                .values(link_config)
-                .returning(SwitchPortLinkConfig::as_returning())
-                .get_results_async(&conn)
-                .await?;
->>>>>>> 92aed1a2
 
                     lldp_config.push(lldp_svc_config.clone());
                     link_config.push(SwitchPortLinkConfig::new(
@@ -297,6 +243,7 @@
                         c.mtu,
                         c.fec.into(),
                         c.speed.into(),
+                        c.autoneg,
                     ));
                 }
                 result.link_lldp =
@@ -344,8 +291,6 @@
                     .get_results_async(&conn)
                     .await?;
 
-<<<<<<< HEAD
-
                 let mut route_config = Vec::with_capacity(params.routes.len());
 
                 for (interface_name, r) in &params.routes {
@@ -366,89 +311,45 @@
                     .returning(SwitchPortRouteConfig::as_returning())
                     .get_results_async(&conn)
                     .await?;
-=======
-            let mut bgp_peer_config = Vec::new();
-            for (interface_name, peer_config) in &params.bgp_peers {
-                for p in &peer_config.peers {
-                    use db::schema::bgp_config;
-                    let bgp_config_id = match &p.bgp_config {
-                        NameOrId::Id(id) => *id,
-                        NameOrId::Name(name) => {
-                            let name = name.to_string();
-                            bgp_config_dsl::bgp_config
-                                .filter(bgp_config::time_deleted.is_null())
-                                .filter(bgp_config::name.eq(name))
-                                .select(bgp_config::id)
-                                .limit(1)
-                                .first_async::<Uuid>(&conn)
-                                .await
-                                .map_err(|_|
-                                    TxnError::CustomError(
-                                        SwitchPortSettingsCreateError::BgpConfigNotFound,
-                                    )
-                                )?
-                        }
-                    };
-
-                    bgp_peer_config.push(SwitchPortBgpPeerConfig::new(
-                        psid,
-                        bgp_config_id,
-                        interface_name.clone(),
-                        p.addr.into(),
-                        p.hold_time.into(),
-                        p.idle_hold_time.into(),
-                        p.delay_open.into(),
-                        p.connect_retry.into(),
-                        p.keepalive.into(),
-                    ));
-
-                }
-            }
-            result.bgp_peers =
-                diesel::insert_into(
-                    bgp_peer_dsl::switch_port_settings_bgp_peer_config)
-                .values(bgp_peer_config)
-                .returning(SwitchPortBgpPeerConfig::as_returning())
-                .get_results_async(&conn)
-                .await?;
->>>>>>> 92aed1a2
 
                 let mut bgp_peer_config = Vec::new();
-                for (interface_name, p) in &params.bgp_peers {
-                    use db::schema::bgp_config;
-                    let bgp_config_id = match &p.bgp_config {
-                        NameOrId::Id(id) => *id,
-                        NameOrId::Name(name) => {
-                            let name = name.to_string();
-                            bgp_config_dsl::bgp_config
-                                .filter(bgp_config::time_deleted.is_null())
-                                .filter(bgp_config::name.eq(name))
-                                .select(bgp_config::id)
-                                .limit(1)
-                                .first_async::<Uuid>(&conn)
-                                .await
-                                .map_err(|e| {
-                                    if retryable(&e) {
-                                        return e;
-                                    }
-                                    err.set(SwitchPortSettingsCreateError::BgpConfigNotFound).unwrap();
-                                    DieselError::RollbackTransaction
-                                })?
-                        }
-                    };
-
-                    bgp_peer_config.push(SwitchPortBgpPeerConfig::new(
-                        psid,
-                        bgp_config_id,
-                        interface_name.clone(),
-                        p.addr.into(),
-                        p.hold_time.into(),
-                        p.idle_hold_time.into(),
-                        p.delay_open.into(),
-                        p.connect_retry.into(),
-                        p.keepalive.into(),
-                    ));
-
+                for (interface_name, peer_config) in &params.bgp_peers {
+                    for p in &peer_config.peers {
+                        use db::schema::bgp_config;
+                        let bgp_config_id = match &p.bgp_config {
+                            NameOrId::Id(id) => *id,
+                            NameOrId::Name(name) => {
+                                let name = name.to_string();
+                                bgp_config_dsl::bgp_config
+                                    .filter(bgp_config::time_deleted.is_null())
+                                    .filter(bgp_config::name.eq(name))
+                                    .select(bgp_config::id)
+                                    .limit(1)
+                                    .first_async::<Uuid>(&conn)
+                                    .await
+                                    .map_err(|e| {
+                                        if retryable(&e) {
+                                            return e;
+                                        }
+                                        err.set(SwitchPortSettingsCreateError::BgpConfigNotFound).unwrap();
+                                        DieselError::RollbackTransaction
+                                    })?
+                            }
+                        };
+
+                        bgp_peer_config.push(SwitchPortBgpPeerConfig::new(
+                            psid,
+                            bgp_config_id,
+                            interface_name.clone(),
+                            p.addr.into(),
+                            p.hold_time.into(),
+                            p.idle_hold_time.into(),
+                            p.delay_open.into(),
+                            p.connect_retry.into(),
+                            p.keepalive.into(),
+                        ));
+
+                    }
                 }
                 result.bgp_peers =
                     diesel::insert_into(
@@ -530,16 +431,16 @@
                 match err {
                     SpsCreateError::AddressLotNotFound => {
                         Error::invalid_request("AddressLot not found")
-                    },
+                    }
                     SpsCreateError::BgpConfigNotFound => {
                         Error::invalid_request("BGP config not found")
-                    },
-                    SpsCreateError::ReserveBlock(ReserveBlockError::AddressUnavailable) => {
-                        Error::invalid_request("address unavailable")
-                    },
-                    SpsCreateError::ReserveBlock(ReserveBlockError::AddressNotInLot) => {
-                        Error::invalid_request("address not in lot")
-                    },
+                    }
+                    SwitchPortSettingsCreateError::ReserveBlock(
+                        ReserveBlockError::AddressUnavailable
+                    ) => Error::invalid_request("address unavailable"),
+                    SwitchPortSettingsCreateError::ReserveBlock(
+                        ReserveBlockError::AddressNotInLot
+                    ) => Error::invalid_request("address not in lot"),
                 }
             } else {
                 public_error_from_diesel(
@@ -583,152 +484,149 @@
         conn.transaction_async_with_retry(|conn| {
             let err = err.clone();
             async move {
-                use db::schema::switch_port_settings;
-                let id = match selector {
-                    NameOrId::Id(id) => *id,
-                    NameOrId::Name(name) => {
-                        let name = name.to_string();
-                        port_settings_dsl::switch_port_settings
-                            .filter(switch_port_settings::time_deleted.is_null())
-                            .filter(switch_port_settings::name.eq(name))
-                            .select(switch_port_settings::id)
-                            .limit(1)
-                            .first_async::<Uuid>(&conn)
-                            .await
-                            .map_err(|e| {
-                                if retryable(&e) {
-                                    return e;
-                                }
-                                err.set(SwitchPortSettingsDeleteError::SwitchPortSettingsNotFound).unwrap();
-                                DieselError::RollbackTransaction
-                            })?
-                    }
-                };
-
-                // delete the top level port settings object
-                diesel::delete(port_settings_dsl::switch_port_settings)
-                    .filter(switch_port_settings::id.eq(id))
+            use db::schema::switch_port_settings;
+            let id = match selector {
+                NameOrId::Id(id) => *id,
+                NameOrId::Name(name) => {
+                    let name = name.to_string();
+                    port_settings_dsl::switch_port_settings
+                        .filter(switch_port_settings::time_deleted.is_null())
+                        .filter(switch_port_settings::name.eq(name))
+                        .select(switch_port_settings::id)
+                        .limit(1)
+                        .first_async::<Uuid>(&conn)
+                        .await
+                        .map_err(|e| {
+                            if retryable(&e) {
+                                return e;
+                            }
+                            err.set(SwitchPortSettingsDeleteError::SwitchPortSettingsNotFound).unwrap();
+                            DieselError::RollbackTransaction
+                        })?
+                }
+            };
+
+            // delete the top level port settings object
+            diesel::delete(port_settings_dsl::switch_port_settings)
+                .filter(switch_port_settings::id.eq(id))
+                .execute_async(&conn)
+                .await?;
+
+            // delete the port config object
+            use db::schema::switch_port_settings_port_config::{
+                self as sps_port_config, dsl as port_config_dsl,
+            };
+            diesel::delete(port_config_dsl::switch_port_settings_port_config)
+                .filter(sps_port_config::port_settings_id.eq(id))
+                .execute_async(&conn)
+                .await?;
+
+            // delete the link configs
+            use db::schema::switch_port_settings_link_config::{
+                self as sps_link_config, dsl as link_config_dsl,
+            };
+            let links: Vec<SwitchPortLinkConfig> =
+                diesel::delete(
+                    link_config_dsl::switch_port_settings_link_config
+                )
+                .filter(
+                    sps_link_config::port_settings_id.eq(id)
+                )
+                .returning(SwitchPortLinkConfig::as_returning())
+                .get_results_async(&conn)
+                .await?;
+
+            // delete lldp configs
+            use db::schema::lldp_service_config::{self, dsl as lldp_config_dsl};
+            let lldp_svc_ids: Vec<Uuid> = links
+                .iter()
+                .map(|link| link.lldp_service_config_id)
+                .collect();
+            diesel::delete(lldp_config_dsl::lldp_service_config)
+                .filter(lldp_service_config::id.eq_any(lldp_svc_ids))
+                .execute_async(&conn)
+                .await?;
+
+            // delete interface configs
+            use db::schema::switch_port_settings_interface_config::{
+                self as sps_interface_config, dsl as interface_config_dsl,
+            };
+
+            let interfaces: Vec<SwitchInterfaceConfig> =
+                diesel::delete(
+                    interface_config_dsl::switch_port_settings_interface_config
+                )
+                .filter(
+                    sps_interface_config::port_settings_id.eq(id)
+                )
+                .returning(SwitchInterfaceConfig::as_returning())
+                .get_results_async(&conn)
+                .await?;
+
+            // delete any vlan interfaces
+            use db::schema::switch_vlan_interface_config::{
+                self, dsl as vlan_config_dsl,
+            };
+            let interface_ids: Vec<Uuid> = interfaces
+                .iter()
+                .map(|interface| interface.id)
+                .collect();
+
+            diesel::delete(vlan_config_dsl::switch_vlan_interface_config)
+                .filter(
+                    switch_vlan_interface_config::interface_config_id.eq_any(
+                        interface_ids
+                    )
+                )
+                .execute_async(&conn)
+                .await?;
+
+            // delete route configs
+            use db::schema::switch_port_settings_route_config;
+            use db::schema::switch_port_settings_route_config::dsl
+                as route_config_dsl;
+
+            diesel::delete(
+                route_config_dsl::switch_port_settings_route_config
+            )
+            .filter(switch_port_settings_route_config::port_settings_id.eq(id))
+            .execute_async(&conn)
+            .await?;
+
+            // delete bgp configurations
+            use db::schema::switch_port_settings_bgp_peer_config as bgp_peer;
+            use db::schema::switch_port_settings_bgp_peer_config::dsl
+                as bgp_peer_dsl;
+
+            diesel::delete(bgp_peer_dsl::switch_port_settings_bgp_peer_config)
+                .filter(bgp_peer::port_settings_id.eq(id))
+                .execute_async(&conn)
+                .await?;
+
+            // delete address configs
+            use db::schema::switch_port_settings_address_config::{
+                self as address_config, dsl as address_config_dsl,
+            };
+
+            let port_settings_addrs = diesel::delete(
+                address_config_dsl::switch_port_settings_address_config,
+            )
+            .filter(address_config::port_settings_id.eq(id))
+            .returning(SwitchPortAddressConfig::as_returning())
+            .get_results_async(&conn)
+            .await?;
+
+            use db::schema::address_lot_rsvd_block::dsl as rsvd_block_dsl;
+
+            for ps in &port_settings_addrs {
+                diesel::delete(rsvd_block_dsl::address_lot_rsvd_block)
+                    .filter(rsvd_block_dsl::id.eq(ps.rsvd_address_lot_block_id))
                     .execute_async(&conn)
                     .await?;
-
-                // delete the port config object
-                use db::schema::switch_port_settings_port_config::{
-                    self as sps_port_config, dsl as port_config_dsl,
-                };
-                diesel::delete(port_config_dsl::switch_port_settings_port_config)
-                    .filter(sps_port_config::port_settings_id.eq(id))
-                    .execute_async(&conn)
-                    .await?;
-
-                // delete the link configs
-                use db::schema::switch_port_settings_link_config::{
-                    self as sps_link_config, dsl as link_config_dsl,
-                };
-                let links: Vec<SwitchPortLinkConfig> =
-                    diesel::delete(
-                        link_config_dsl::switch_port_settings_link_config
-                    )
-                    .filter(
-                        sps_link_config::port_settings_id.eq(id)
-                    )
-                    .returning(SwitchPortLinkConfig::as_returning())
-                    .get_results_async(&conn)
-                    .await?;
-
-                // delete lldp configs
-                use db::schema::lldp_service_config::{self, dsl as lldp_config_dsl};
-                let lldp_svc_ids: Vec<Uuid> = links
-                    .iter()
-                    .map(|link| link.lldp_service_config_id)
-                    .collect();
-                diesel::delete(lldp_config_dsl::lldp_service_config)
-                    .filter(lldp_service_config::id.eq_any(lldp_svc_ids))
-                    .execute_async(&conn)
-                    .await?;
-
-                // delete interface configs
-                use db::schema::switch_port_settings_interface_config::{
-                    self as sps_interface_config, dsl as interface_config_dsl,
-                };
-
-                let interfaces: Vec<SwitchInterfaceConfig> =
-                    diesel::delete(
-                        interface_config_dsl::switch_port_settings_interface_config
-                    )
-                    .filter(
-                        sps_interface_config::port_settings_id.eq(id)
-                    )
-                    .returning(SwitchInterfaceConfig::as_returning())
-                    .get_results_async(&conn)
-                    .await?;
-
-                // delete any vlan interfaces
-                use db::schema::switch_vlan_interface_config::{
-                    self, dsl as vlan_config_dsl,
-                };
-                let interface_ids: Vec<Uuid> = interfaces
-                    .iter()
-                    .map(|interface| interface.id)
-                    .collect();
-
-                diesel::delete(vlan_config_dsl::switch_vlan_interface_config)
-                    .filter(
-                        switch_vlan_interface_config::interface_config_id.eq_any(
-                            interface_ids
-                        )
-                    )
-                    .execute_async(&conn)
-                    .await?;
-
-                // delete route configs
-                use db::schema::switch_port_settings_route_config;
-                use db::schema::switch_port_settings_route_config::dsl
-                    as route_config_dsl;
-
-                diesel::delete(
-                    route_config_dsl::switch_port_settings_route_config
-                )
-                .filter(switch_port_settings_route_config::port_settings_id.eq(id))
-                .execute_async(&conn)
-                .await?;
-
-                // delete bgp configurations
-                use db::schema::switch_port_settings_bgp_peer_config as bgp_peer;
-                use db::schema::switch_port_settings_bgp_peer_config::dsl
-                    as bgp_peer_dsl;
-
-                diesel::delete(bgp_peer_dsl::switch_port_settings_bgp_peer_config)
-                    .filter(bgp_peer::port_settings_id.eq(id))
-                    .execute_async(&conn)
-                    .await?;
-
-                // delete address configs
-                use db::schema::switch_port_settings_address_config::{
-                    self as address_config, dsl as address_config_dsl,
-                };
-
-                let port_settings_addrs = diesel::delete(
-                    address_config_dsl::switch_port_settings_address_config,
-                )
-                .filter(address_config::port_settings_id.eq(id))
-                .returning(SwitchPortAddressConfig::as_returning())
-                .get_results_async(&conn)
-                .await?;
-
-                use db::schema::address_lot_rsvd_block::dsl as rsvd_block_dsl;
-
-                for ps in &port_settings_addrs {
-                    diesel::delete(rsvd_block_dsl::address_lot_rsvd_block)
-                        .filter(rsvd_block_dsl::id.eq(ps.rsvd_address_lot_block_id))
-                        .execute_async(&conn)
-                        .await?;
-                }
-
-                Ok(())
             }
-        },
-        retry_helper.as_callback(),
-        )
+
+            Ok(())
+        }}, retry_helper.as_callback())
         .await
         .map_err(|e| {
             if let Some(err) = err.get() {
@@ -786,6 +684,7 @@
         enum SwitchPortSettingsGetError {
             NotFound(external::Name),
         }
+
         let err = Arc::new(OnceLock::new());
         let retry_helper = RetryHelper::new(
             &self.transaction_retry_producer,
@@ -799,163 +698,156 @@
         conn.transaction_async_with_retry(|conn| {
             let err = err.clone();
             async move {
-                // get the top level port settings object
-                use db::schema::switch_port_settings::{
-                    self, dsl as port_settings_dsl,
-                };
-
-                let id = match name_or_id {
-                    NameOrId::Id(id) => *id,
-                    NameOrId::Name(name) => {
-                        let name_str = name.to_string();
-                        port_settings_dsl::switch_port_settings
-                            .filter(switch_port_settings::time_deleted.is_null())
-                            .filter(switch_port_settings::name.eq(name_str))
-                            .select(switch_port_settings::id)
-                            .limit(1)
-                            .first_async::<Uuid>(&conn)
-                            .await
-                            .map_err(|e| {
-                                if retryable(&e) {
-                                    return e;
-                                }
-                                err.set(
-                                    SwitchPortSettingsGetError::NotFound(
-                                        name.clone(),
-                                    ),
-                                ).unwrap();
-                                DieselError::RollbackTransaction
-                            })?
-                    }
-                };
-
-                let settings: SwitchPortSettings =
+            // get the top level port settings object
+            use db::schema::switch_port_settings::{
+                self, dsl as port_settings_dsl,
+            };
+
+            let id = match name_or_id {
+                NameOrId::Id(id) => *id,
+                NameOrId::Name(name) => {
+                    let name_str = name.to_string();
                     port_settings_dsl::switch_port_settings
                         .filter(switch_port_settings::time_deleted.is_null())
-                        .filter(switch_port_settings::id.eq(id))
-                        .select(SwitchPortSettings::as_select())
+                        .filter(switch_port_settings::name.eq(name_str))
+                        .select(switch_port_settings::id)
                         .limit(1)
-                        .first_async::<SwitchPortSettings>(&conn)
-                        .await?;
-
-                // get the port config
-                use db::schema::switch_port_settings_port_config::{
-                    self as port_config, dsl as port_config_dsl,
-                };
-                let port: SwitchPortConfig =
-                    port_config_dsl::switch_port_settings_port_config
-                        .filter(port_config::port_settings_id.eq(id))
-                        .select(SwitchPortConfig::as_select())
-                        .limit(1)
-                        .first_async::<SwitchPortConfig>(&conn)
-                        .await?;
-
-                // initialize result
-                let mut result =
-                    SwitchPortSettingsCombinedResult::new(settings, port);
-
-                // get the link configs
-                use db::schema::switch_port_settings_link_config::{
-                    self as link_config, dsl as link_config_dsl,
-                };
-
-                result.links = link_config_dsl::switch_port_settings_link_config
-                    .filter(link_config::port_settings_id.eq(id))
-                    .select(SwitchPortLinkConfig::as_select())
-                    .load_async::<SwitchPortLinkConfig>(&conn)
+                        .first_async::<Uuid>(&conn)
+                        .await
+                        .map_err(|e| {
+                            if retryable(&e) { return e; }
+                            err.set(SwitchPortSettingsGetError::NotFound(
+                                name.clone(),
+                            )).unwrap();
+                            DieselError::RollbackTransaction
+                        })?
+                }
+            };
+
+            let settings: SwitchPortSettings =
+                port_settings_dsl::switch_port_settings
+                    .filter(switch_port_settings::time_deleted.is_null())
+                    .filter(switch_port_settings::id.eq(id))
+                    .select(SwitchPortSettings::as_select())
+                    .limit(1)
+                    .first_async::<SwitchPortSettings>(&conn)
                     .await?;
 
-                let lldp_svc_ids: Vec<Uuid> = result
-                    .links
-                    .iter()
-                    .map(|link| link.lldp_service_config_id)
-                    .collect();
-
-                use db::schema::lldp_service_config as lldp_config;
-                use db::schema::lldp_service_config::dsl as lldp_dsl;
-                result.link_lldp = lldp_dsl::lldp_service_config
-                    .filter(lldp_config::id.eq_any(lldp_svc_ids))
-                    .select(LldpServiceConfig::as_select())
+            // get the port config
+            use db::schema::switch_port_settings_port_config::{
+                self as port_config, dsl as port_config_dsl,
+            };
+            let port: SwitchPortConfig =
+                port_config_dsl::switch_port_settings_port_config
+                    .filter(port_config::port_settings_id.eq(id))
+                    .select(SwitchPortConfig::as_select())
                     .limit(1)
-                    .load_async::<LldpServiceConfig>(&conn)
+                    .first_async::<SwitchPortConfig>(&conn)
                     .await?;
 
-                // get the interface configs
-                use db::schema::switch_port_settings_interface_config::{
-                    self as interface_config, dsl as interface_config_dsl,
-                };
-
-                result.interfaces =
-                    interface_config_dsl::switch_port_settings_interface_config
-                        .filter(interface_config::port_settings_id.eq(id))
-                        .select(SwitchInterfaceConfig::as_select())
-                        .load_async::<SwitchInterfaceConfig>(&conn)
-                        .await?;
-
-                use db::schema::switch_vlan_interface_config as vlan_config;
-                use db::schema::switch_vlan_interface_config::dsl as vlan_dsl;
-                let interface_ids: Vec<Uuid> = result
-                    .interfaces
-                    .iter()
-                    .map(|interface| interface.id)
-                    .collect();
-
-                result.vlan_interfaces = vlan_dsl::switch_vlan_interface_config
-                    .filter(vlan_config::interface_config_id.eq_any(interface_ids))
-                    .select(SwitchVlanInterfaceConfig::as_select())
-                    .load_async::<SwitchVlanInterfaceConfig>(&conn)
+            // initialize result
+            let mut result =
+                SwitchPortSettingsCombinedResult::new(settings, port);
+
+            // get the link configs
+            use db::schema::switch_port_settings_link_config::{
+                self as link_config, dsl as link_config_dsl,
+            };
+
+            result.links = link_config_dsl::switch_port_settings_link_config
+                .filter(link_config::port_settings_id.eq(id))
+                .select(SwitchPortLinkConfig::as_select())
+                .load_async::<SwitchPortLinkConfig>(&conn)
+                .await?;
+
+            let lldp_svc_ids: Vec<Uuid> = result
+                .links
+                .iter()
+                .map(|link| link.lldp_service_config_id)
+                .collect();
+
+            use db::schema::lldp_service_config as lldp_config;
+            use db::schema::lldp_service_config::dsl as lldp_dsl;
+            result.link_lldp = lldp_dsl::lldp_service_config
+                .filter(lldp_config::id.eq_any(lldp_svc_ids))
+                .select(LldpServiceConfig::as_select())
+                .limit(1)
+                .load_async::<LldpServiceConfig>(&conn)
+                .await?;
+
+            // get the interface configs
+            use db::schema::switch_port_settings_interface_config::{
+                self as interface_config, dsl as interface_config_dsl,
+            };
+
+            result.interfaces =
+                interface_config_dsl::switch_port_settings_interface_config
+                    .filter(interface_config::port_settings_id.eq(id))
+                    .select(SwitchInterfaceConfig::as_select())
+                    .load_async::<SwitchInterfaceConfig>(&conn)
                     .await?;
 
-                // get the route configs
-                use db::schema::switch_port_settings_route_config::{
-                    self as route_config, dsl as route_config_dsl,
-                };
-
-                result.routes = route_config_dsl::switch_port_settings_route_config
-                    .filter(route_config::port_settings_id.eq(id))
-                    .select(SwitchPortRouteConfig::as_select())
-                    .load_async::<SwitchPortRouteConfig>(&conn)
+            use db::schema::switch_vlan_interface_config as vlan_config;
+            use db::schema::switch_vlan_interface_config::dsl as vlan_dsl;
+            let interface_ids: Vec<Uuid> = result
+                .interfaces
+                .iter()
+                .map(|interface| interface.id)
+                .collect();
+
+            result.vlan_interfaces = vlan_dsl::switch_vlan_interface_config
+                .filter(vlan_config::interface_config_id.eq_any(interface_ids))
+                .select(SwitchVlanInterfaceConfig::as_select())
+                .load_async::<SwitchVlanInterfaceConfig>(&conn)
+                .await?;
+
+            // get the route configs
+            use db::schema::switch_port_settings_route_config::{
+                self as route_config, dsl as route_config_dsl,
+            };
+
+            result.routes = route_config_dsl::switch_port_settings_route_config
+                .filter(route_config::port_settings_id.eq(id))
+                .select(SwitchPortRouteConfig::as_select())
+                .load_async::<SwitchPortRouteConfig>(&conn)
+                .await?;
+
+            // get the bgp peer configs
+            use db::schema::switch_port_settings_bgp_peer_config::{
+                self as bgp_peer, dsl as bgp_peer_dsl,
+            };
+
+            result.bgp_peers =
+                bgp_peer_dsl::switch_port_settings_bgp_peer_config
+                    .filter(bgp_peer::port_settings_id.eq(id))
+                    .select(SwitchPortBgpPeerConfig::as_select())
+                    .load_async::<SwitchPortBgpPeerConfig>(&conn)
                     .await?;
 
-                // get the bgp peer configs
-                use db::schema::switch_port_settings_bgp_peer_config::{
-                    self as bgp_peer, dsl as bgp_peer_dsl,
-                };
-
-                result.bgp_peers =
-                    bgp_peer_dsl::switch_port_settings_bgp_peer_config
-                        .filter(bgp_peer::port_settings_id.eq(id))
-                        .select(SwitchPortBgpPeerConfig::as_select())
-                        .load_async::<SwitchPortBgpPeerConfig>(&conn)
-                        .await?;
-
-                // get the address configs
-                use db::schema::switch_port_settings_address_config::{
-                    self as address_config, dsl as address_config_dsl,
-                };
-
-                result.addresses =
-                    address_config_dsl::switch_port_settings_address_config
-                        .filter(address_config::port_settings_id.eq(id))
-                        .select(SwitchPortAddressConfig::as_select())
-                        .load_async::<SwitchPortAddressConfig>(&conn)
-                        .await?;
-
-                Ok(result)
-            }
-        },
-        retry_helper.as_callback()
-        )
+            // get the address configs
+            use db::schema::switch_port_settings_address_config::{
+                self as address_config, dsl as address_config_dsl,
+            };
+
+            result.addresses =
+                address_config_dsl::switch_port_settings_address_config
+                    .filter(address_config::port_settings_id.eq(id))
+                    .select(SwitchPortAddressConfig::as_select())
+                    .load_async::<SwitchPortAddressConfig>(&conn)
+                    .await?;
+
+            Ok(result)
+        }}, retry_helper.as_callback())
         .await
         .map_err(|e| {
             if let Some(err) = err.get() {
                 match err {
-                    SwitchPortSettingsGetError::NotFound(
-                        name,
-                    ) => Error::not_found_by_name(
-                        ResourceType::SwitchPortSettings,
-                        &name,
-                    ),
+                    SwitchPortSettingsGetError::NotFound(name) => {
+                        Error::not_found_by_name(
+                            ResourceType::SwitchPortSettings,
+                            &name,
+                        )
+                    }
                 }
             } else {
                 let name = name_or_id.to_string();
@@ -984,17 +876,17 @@
             RackNotFound,
         }
 
+        let err = Arc::new(OnceLock::new());
+        let retry_helper = RetryHelper::new(
+            &self.transaction_retry_producer,
+            "switch_port_create",
+        );
+
         let conn = self.pool_connection_authorized(opctx).await?;
         let switch_port = SwitchPort::new(
             rack_id,
             switch_location.to_string(),
             port.to_string(),
-        );
-
-        let err = Arc::new(OnceLock::new());
-        let retry_helper = RetryHelper::new(
-            &self.transaction_retry_producer,
-            "switch_port_create",
         );
 
         // TODO https://github.com/oxidecomputer/omicron/issues/2811
