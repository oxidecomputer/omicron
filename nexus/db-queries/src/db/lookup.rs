// This Source Code Form is subject to the terms of the Mozilla Public
// License, v. 2.0. If a copy of the MPL was not distributed with this
// file, You can obtain one at https://mozilla.org/MPL/2.0/.

//! Look up API resources from the database

use super::datastore::DataStore;
use super::identity::Asset;
use super::identity::Resource;
use crate::{
    authz,
    context::OpContext,
    db,
    db::error::{public_error_from_diesel_pool, ErrorHandler},
};
use async_bb8_diesel::AsyncRunQueryDsl;
use db_macros::lookup_resource;
use diesel::{ExpressionMethods, QueryDsl, SelectableHelper};
use nexus_db_model::KnownArtifactKind;
use nexus_db_model::Name;
use omicron_common::api::external::Error;
use omicron_common::api::external::InternalContext;
use omicron_common::api::external::{LookupResult, LookupType, ResourceType};
use uuid::Uuid;

/// Look up an API resource in the database
///
/// `LookupPath` provides a builder-like interface for identifying a resource by
/// id or a path of names.  Once you've selected a resource, you can use one of
/// a few different functions to get information about it from the database:
///
/// * `fetch()`: fetches the database record and `authz` objects for all parents
///   in the path to this object.  This function checks that the caller has
///   permission to `authz::Action::Read` the resoure.
/// * `fetch_for(authz::Action)`: like `fetch()`, but allows you to specify some
///   other action that will be checked rather than `authz::Action::Read`.
/// * `lookup_for(authz::Action)`: fetch just the `authz` objects for a resource
///   and its parents.  This function checks that the caller has permissions to
///   perform the specified action.
// Implementation notes
//
// We say that a caller using `LookupPath` is building a _selection path_ for a
// resource.  They use this builder interface to _select_ a specific resource.
// Example selection paths:
//
// - From the root, select Project with name "proj1", then Instance with name
//   "instance1".
//
// - From the root, select Project with id 123, then Instance "instance1".
//
// A selection path always starts at the root, then _may_ contain a lookup-by-id
// node, and then _may_ contain any number of lookup-by-name nodes.  It must
// include at least one lookup-by-id or lookup-by-name node.
//
// Once constructed, it looks like this:
//
//        Instance::Name(p, "instance1")
//                       |
//            +----------+
//            |
//            v
//          Project::Name(o, "proj")
//                        |
//                  +-----+
//                  |
//                  v
//               Silo::PrimaryKey(r, id)
//                                |
//                   +------------+
//                   |
//                   v
//                  Root
//                      lookup_root: LookupPath (references OpContext and
//                                               DataStore)
//
// This is essentially a singly-linked list, except that each node _owns_
// (rather than references) the previous node.  This is important: the caller's
// going to do something like this:
//
//     let (authz_silo, authz_org, authz_project, authz_instance, db_instance) =
//         LookupPath::new(opctx, datastore)   // returns LookupPath
//             .project_name("proj1")          // consumes LookupPath,
//                                                  returns Project
//             .instance_name("instance1")     // consumes Project,
//                                                  returns Instance
//             .fetch().await?;
//
// As you can see, at each step, a selection function (like "organization_name")
// consumes the current tail of the list and returns a new tail.  We don't want
// the caller to have to keep track of multiple objects, so that implies that
// the tail must own all the state that we're building up as we go.
pub struct LookupPath<'a> {
    opctx: &'a OpContext,
    datastore: &'a DataStore,
}

impl<'a> LookupPath<'a> {
    /// Begin selecting a resource for lookup
    ///
    /// Authorization checks will be applied to the caller in `opctx`.
    pub fn new<'b, 'c>(
        opctx: &'b OpContext,
        datastore: &'c DataStore,
    ) -> LookupPath<'a>
    where
        'b: 'a,
        'c: 'a,
    {
        LookupPath { opctx, datastore }
    }

    // The top-level selection functions are implemented by hand because the
    // macro is not in a great position to do this.

    /// Select a resource of type Project, identified by its name
    pub fn project_name<'b, 'c>(self, name: &'b Name) -> Project<'c>
    where
        'a: 'c,
        'b: 'c,
    {
        match self
            .opctx
            .authn
            .silo_required()
            .internal_context("looking up Organization by name")
        {
            Ok(authz_silo) => {
                let root = Root { lookup_root: self };
                let silo_key = Silo::PrimaryKey(root, authz_silo.id());
                Project::Name(silo_key, name)
            }
            Err(error) => {
                let root = Root { lookup_root: self };
                Project::Error(root, error)
            }
        }
    }

    /// Select a resource of type Project, identified by its owned name
    pub fn project_name_owned<'b, 'c>(self, name: Name) -> Project<'c>
    where
        'a: 'c,
        'b: 'c,
    {
        match self
            .opctx
            .authn
            .silo_required()
            .internal_context("looking up Organization by name")
        {
            Ok(authz_silo) => {
                let root = Root { lookup_root: self };
                let silo_key = Silo::PrimaryKey(root, authz_silo.id());
                Project::OwnedName(silo_key, name)
            }
            Err(error) => {
                let root = Root { lookup_root: self };
                Project::Error(root, error)
            }
        }
    }

    /// Select a resource of type Project, identified by its id
    pub fn project_id(self, id: Uuid) -> Project<'a> {
        Project::PrimaryKey(Root { lookup_root: self }, id)
    }

    /// Select a resource of type Instance, identified by its id
    pub fn instance_id(self, id: Uuid) -> Instance<'a> {
        Instance::PrimaryKey(Root { lookup_root: self }, id)
    }

    /// Select a resource of type IpPool, identified by its name
    pub fn ip_pool_name<'b, 'c>(self, name: &'b Name) -> IpPool<'c>
    where
        'a: 'c,
        'b: 'c,
    {
        IpPool::Name(Root { lookup_root: self }, name)
    }

    /// Select a resource of type IpPool, identified by its id
    pub fn ip_pool_id(self, id: Uuid) -> IpPool<'a> {
        IpPool::PrimaryKey(Root { lookup_root: self }, id)
    }

    /// Select a resource of type Disk, identified by its id
    pub fn disk_id(self, id: Uuid) -> Disk<'a> {
        Disk::PrimaryKey(Root { lookup_root: self }, id)
    }

    pub fn image_id(self, id: Uuid) -> Image<'a> {
        Image::PrimaryKey(Root { lookup_root: self }, id)
    }

    pub fn project_image_id(self, id: Uuid) -> ProjectImage<'a> {
        ProjectImage::PrimaryKey(Root { lookup_root: self }, id)
    }

    /// Select a resource of type Snapshot, identified by its id
    pub fn snapshot_id(self, id: Uuid) -> Snapshot<'a> {
        Snapshot::PrimaryKey(Root { lookup_root: self }, id)
    }

    /// Select a resource of type InstanceNetworkInterface, identified by its id
    pub fn instance_network_interface_id(
        self,
        id: Uuid,
    ) -> InstanceNetworkInterface<'a> {
        InstanceNetworkInterface::PrimaryKey(Root { lookup_root: self }, id)
    }

    /// Select a resource of type Vpc, identified by its id
    pub fn vpc_id(self, id: Uuid) -> Vpc<'a> {
        Vpc::PrimaryKey(Root { lookup_root: self }, id)
    }

    /// Select a resource of type VpcSubnet, identified by its id
    pub fn vpc_subnet_id(self, id: Uuid) -> VpcSubnet<'a> {
        VpcSubnet::PrimaryKey(Root { lookup_root: self }, id)
    }

    /// Select a resource of type VpcRouter, identified by its id
    pub fn vpc_router_id(self, id: Uuid) -> VpcRouter<'a> {
        VpcRouter::PrimaryKey(Root { lookup_root: self }, id)
    }

    /// Select a resource of type RouterRoute, identified by its id
    pub fn router_route_id(self, id: Uuid) -> RouterRoute<'a> {
        RouterRoute::PrimaryKey(Root { lookup_root: self }, id)
    }

    // Fleet-level resources

    /// Select a resource of type ConsoleSession, identified by its `token`
    pub fn console_session_token<'b, 'c>(
        self,
        token: &'b str,
    ) -> ConsoleSession<'c>
    where
        'a: 'c,
        'b: 'c,
    {
        ConsoleSession::PrimaryKey(
            Root { lookup_root: self },
            token.to_string(),
        )
    }

    /// Select a resource of type DeviceAuthRequest, identified by its `user_code`
    pub fn device_auth_request<'b, 'c>(
        self,
        user_code: &'b str,
    ) -> DeviceAuthRequest<'c>
    where
        'a: 'c,
        'b: 'c,
    {
        DeviceAuthRequest::PrimaryKey(
            Root { lookup_root: self },
            user_code.to_string(),
        )
    }

    /// Select a resource of type DeviceAccessToken, identified by its `token`
    pub fn device_access_token<'b, 'c>(
        self,
        token: &'b str,
    ) -> DeviceAccessToken<'c>
    where
        'a: 'c,
        'b: 'c,
    {
        DeviceAccessToken::PrimaryKey(
            Root { lookup_root: self },
            token.to_string(),
        )
    }

    /// Select a resource of type RoleBuiltin, identified by its `name`
    pub fn role_builtin_name(self, name: &str) -> RoleBuiltin<'a> {
        let parts = name.split_once('.');
        if let Some((resource_type, role_name)) = parts {
            RoleBuiltin::PrimaryKey(
                Root { lookup_root: self },
                resource_type.to_string(),
                role_name.to_string(),
            )
        } else {
            let root = Root { lookup_root: self };
            RoleBuiltin::Error(
                root,
                Error::ObjectNotFound {
                    type_name: ResourceType::RoleBuiltin,
                    lookup_type: LookupType::ByName(String::from(name)),
                },
            )
        }
    }

    /// Select a resource of type Silo, identified by its id
    pub fn silo_id(self, id: Uuid) -> Silo<'a> {
        Silo::PrimaryKey(Root { lookup_root: self }, id)
    }

    /// Select a resource of type Silo, identified by its name
    pub fn silo_name<'b, 'c>(self, name: &'b Name) -> Silo<'c>
    where
        'a: 'c,
        'b: 'c,
    {
        Silo::Name(Root { lookup_root: self }, name)
    }

    /// Select a resource of type Silo, identified by its owned name
    pub fn silo_name_owned<'b, 'c>(self, name: Name) -> Silo<'c>
    where
        'a: 'c,
        'b: 'c,
    {
        Silo::OwnedName(Root { lookup_root: self }, name)
    }

    /// Select a resource of type SiloUser, identified by its id
    pub fn silo_user_id(self, id: Uuid) -> SiloUser<'a> {
        SiloUser::PrimaryKey(Root { lookup_root: self }, id)
    }

    /// Select a resource of type SiloGroup, identified by its id
    pub fn silo_group_id(self, id: Uuid) -> SiloGroup<'a> {
        SiloGroup::PrimaryKey(Root { lookup_root: self }, id)
    }

    /// Select a resource of type SshKey, identified by its id
    pub fn ssh_key_id(self, id: Uuid) -> SshKey<'a> {
        SshKey::PrimaryKey(Root { lookup_root: self }, id)
    }

    /// Select a resource of type Rack, identified by its id
    pub fn rack_id(self, id: Uuid) -> Rack<'a> {
        Rack::PrimaryKey(Root { lookup_root: self }, id)
    }

    /// Select a resource of type Sled, identified by its id
    pub fn sled_id(self, id: Uuid) -> Sled<'a> {
        Sled::PrimaryKey(Root { lookup_root: self }, id)
    }

    /// Select a resource of type Switch, identified by its id
    pub fn switch_id(self, id: Uuid) -> Switch<'a> {
        Switch::PrimaryKey(Root { lookup_root: self }, id)
    }

    /// Select a resource of type PhysicalDisk, identified by its id
    pub fn physical_disk(
        self,
        vendor: &str,
        serial: &str,
        model: &str,
    ) -> PhysicalDisk<'a> {
        PhysicalDisk::PrimaryKey(
            Root { lookup_root: self },
            vendor.to_string(),
            serial.to_string(),
            model.to_string(),
        )
    }

    pub fn silo_image_id(self, id: Uuid) -> SiloImage<'a> {
        SiloImage::PrimaryKey(Root { lookup_root: self }, id)
    }

    pub fn silo_image_name<'b, 'c>(self, name: &'b Name) -> SiloImage<'c>
    where
        'a: 'c,
        'b: 'c,
    {
        match self
            .opctx
            .authn
            .silo_required()
            .internal_context("looking up Organization by name")
        {
            Ok(authz_silo) => {
                let root = Root { lookup_root: self };
                let silo_key = Silo::PrimaryKey(root, authz_silo.id());
                SiloImage::Name(silo_key, name)
            }
            Err(error) => {
                let root = Root { lookup_root: self };
                SiloImage::Error(root, error)
            }
        }
    }

    /// Select a resource of type UpdateArtifact, identified by its
    /// `(name, version, kind)` tuple
    pub fn update_artifact_tuple(
        self,
        name: &str,
        version: db::model::SemverVersion,
        kind: KnownArtifactKind,
    ) -> UpdateArtifact<'a> {
        UpdateArtifact::PrimaryKey(
            Root { lookup_root: self },
            name.to_string(),
            version,
            kind,
        )
    }

    /// Select a resource of type UpdateDeployment, identified by its id
    pub fn update_deployment_id(self, id: Uuid) -> UpdateDeployment<'a> {
        UpdateDeployment::PrimaryKey(Root { lookup_root: self }, id)
    }

    /// Select a resource of type UserBuiltin, identified by its `name`
    pub fn user_builtin_id<'b>(self, id: Uuid) -> UserBuiltin<'b>
    where
        'a: 'b,
    {
        UserBuiltin::PrimaryKey(Root { lookup_root: self }, id)
    }

    /// Select a resource of type UserBuiltin, identified by its `name`
    pub fn user_builtin_name<'b, 'c>(self, name: &'b Name) -> UserBuiltin<'c>
    where
        'a: 'c,
        'b: 'c,
    {
        UserBuiltin::Name(Root { lookup_root: self }, name)
    }

    /// Select a resource of type Certificate, identified by its name
    pub fn certificate_name<'b, 'c>(self, name: &'b Name) -> Certificate<'c>
    where
        'a: 'c,
        'b: 'c,
    {
        Certificate::Name(Root { lookup_root: self }, name)
    }

    /// Select a resource of type Certificate, identified by its id
    pub fn certificate_id<'b>(self, id: Uuid) -> Certificate<'b>
    where
        'a: 'b,
    {
        Certificate::PrimaryKey(Root { lookup_root: self }, id)
    }

    /// Select a resource of type SamlIdentityProvider, identified by its id
    pub fn saml_identity_provider_id<'b>(
        self,
        id: Uuid,
    ) -> SamlIdentityProvider<'b>
    where
        'a: 'b,
    {
        SamlIdentityProvider::PrimaryKey(Root { lookup_root: self }, id)
    }
}

/// Represents the head of the selection path for a resource
pub struct Root<'a> {
    lookup_root: LookupPath<'a>,
}

impl<'a> Root<'a> {
    fn lookup_root(&self) -> &LookupPath<'a> {
        &self.lookup_root
    }
}

// Define the specific builder types for each resource.  The `lookup_resource`
// macro defines a struct for the resource, helper functions for selecting child
// resources, and the publicly-exposed fetch functions (fetch(), fetch_for(),
// and lookup_for()).

// Main resource hierarchy: Organizations, Projects, and their resources

lookup_resource! {
    name = "Silo",
    ancestors = [],
    children = [ "IdentityProvider", "SamlIdentityProvider", "Project", "SiloImage" ],
    lookup_by_name = true,
    soft_deletes = true,
    primary_key_columns = [ { column_name = "id", rust_type = Uuid } ]
}

lookup_resource! {
    name = "SiloUser",
    ancestors = [ "Silo" ],
    children = [ "SshKey" ],
    lookup_by_name = false,
    soft_deletes = true,
    primary_key_columns = [ { column_name = "id", rust_type = Uuid } ],
    visible_outside_silo = true
}

lookup_resource! {
    name = "SiloGroup",
    ancestors = [ "Silo" ],
    children = [],
    lookup_by_name = false,
    soft_deletes = true,
    primary_key_columns = [ { column_name = "id", rust_type = Uuid } ]
}

lookup_resource! {
    name = "SiloImage",
    ancestors = [ "Silo" ],
    children = [],
    lookup_by_name = true,
    soft_deletes = true,
    primary_key_columns = [ { column_name = "id", rust_type = Uuid } ]
}

lookup_resource! {
    name = "IdentityProvider",
    ancestors = [ "Silo" ],
    children = [],
    lookup_by_name = true,
    soft_deletes = true,
    primary_key_columns = [
        { column_name = "silo_id", rust_type = Uuid },
        { column_name = "id", rust_type = Uuid }
    ]
}

lookup_resource! {
    name = "IpPool",
    ancestors = [],
    children = [],
    lookup_by_name = true,
    soft_deletes = true,
    primary_key_columns = [ { column_name = "id", rust_type = Uuid }]
}

lookup_resource! {
    name = "SamlIdentityProvider",
    ancestors = [ "Silo" ],
    children = [],
    lookup_by_name = true,
    soft_deletes = true,
    primary_key_columns = [
        { column_name = "id", rust_type = Uuid },
    ],
    visible_outside_silo = true
}

lookup_resource! {
    name = "SshKey",
    ancestors = [ "Silo", "SiloUser" ],
    children = [],
    lookup_by_name = true,
    soft_deletes = true,
    primary_key_columns = [ { column_name = "id", rust_type = Uuid } ]
}

lookup_resource! {
    name = "Project",
    ancestors = [ "Silo" ],
    children = [ "Disk", "Instance", "Vpc", "Snapshot", "ProjectImage" ],
    lookup_by_name = true,
    soft_deletes = true,
    primary_key_columns = [ { column_name = "id", rust_type = Uuid } ]
}

lookup_resource! {
    name = "Disk",
    ancestors = [ "Silo", "Project" ],
    children = [],
    lookup_by_name = true,
    soft_deletes = true,
    primary_key_columns = [ { column_name = "id", rust_type = Uuid } ]
}

lookup_resource! {
    name = "Image",
    ancestors = ["Silo"],
    children = [],
    lookup_by_name = false,
    soft_deletes = true,
    primary_key_columns = [ { column_name = "id", rust_type = Uuid } ]
}

lookup_resource! {
    name = "ProjectImage",
    ancestors = [ "Silo", "Project" ],
    children = [],
    lookup_by_name = true,
    soft_deletes = true,
    primary_key_columns = [ { column_name = "id", rust_type = Uuid } ]
}

lookup_resource! {
    name = "Snapshot",
    ancestors = [ "Silo", "Project" ],
    children = [],
    lookup_by_name = true,
    soft_deletes = true,
    primary_key_columns = [ { column_name = "id", rust_type = Uuid } ]
}

lookup_resource! {
    name = "Instance",
    ancestors = [ "Silo", "Project" ],
    children = [ "InstanceNetworkInterface" ],
    lookup_by_name = true,
    soft_deletes = true,
    primary_key_columns = [ { column_name = "id", rust_type = Uuid } ]
}

lookup_resource! {
    name = "InstanceNetworkInterface",
    ancestors = [ "Silo", "Project", "Instance" ],
    children = [],
    lookup_by_name = true,
    soft_deletes = true,
    primary_key_columns = [ { column_name = "id", rust_type = Uuid } ]
}

lookup_resource! {
    name = "Vpc",
    ancestors = [ "Silo", "Project" ],
    children = [ "VpcRouter", "VpcSubnet" ],
    lookup_by_name = true,
    soft_deletes = true,
    primary_key_columns = [ { column_name = "id", rust_type = Uuid } ]
}

lookup_resource! {
    name = "VpcRouter",
    ancestors = [ "Silo", "Project", "Vpc" ],
    children = [ "RouterRoute" ],
    lookup_by_name = true,
    soft_deletes = true,
    primary_key_columns = [ { column_name = "id", rust_type = Uuid } ]
}

lookup_resource! {
    name = "RouterRoute",
    ancestors = [ "Silo", "Project", "Vpc", "VpcRouter" ],
    children = [],
    lookup_by_name = true,
    soft_deletes = true,
    primary_key_columns = [ { column_name = "id", rust_type = Uuid } ]
}

lookup_resource! {
    name = "VpcSubnet",
    ancestors = [ "Silo", "Project", "Vpc" ],
    children = [ ],
    lookup_by_name = true,
    soft_deletes = true,
    primary_key_columns = [ { column_name = "id", rust_type = Uuid } ]
}

// Miscellaneous resources nested directly below "Fleet"

lookup_resource! {
    name = "ConsoleSession",
    ancestors = [],
    children = [],
    lookup_by_name = false,
    soft_deletes = false,
    primary_key_columns = [
        { column_name = "token", rust_type = String },
    ]
}

lookup_resource! {
    name = "DeviceAuthRequest",
    ancestors = [],
    children = [],
    lookup_by_name = false,
    soft_deletes = false,
    primary_key_columns = [
        { column_name = "user_code", rust_type = String },
    ]
}

lookup_resource! {
    name = "DeviceAccessToken",
    ancestors = [],
    children = [],
    lookup_by_name = false,
    soft_deletes = false,
    primary_key_columns = [
        { column_name = "token", rust_type = String },
    ]
}

lookup_resource! {
    name = "RoleBuiltin",
    ancestors = [],
    children = [],
    lookup_by_name = false,
    soft_deletes = false,
    primary_key_columns = [
        { column_name = "resource_type", rust_type = String },
        { column_name = "role_name", rust_type = String },
    ]
}

lookup_resource! {
    name = "Rack",
    ancestors = [],
    children = [],
    lookup_by_name = false,
    soft_deletes = false,
    primary_key_columns = [ { column_name = "id", rust_type = Uuid } ]
}

lookup_resource! {
    name = "Sled",
    ancestors = [],
    children = [],
    lookup_by_name = false,
    soft_deletes = true,
    primary_key_columns = [ { column_name = "id", rust_type = Uuid } ]
}

lookup_resource! {
<<<<<<< HEAD
    name = "SledInstance",
    ancestors = [],
    children = [],
    lookup_by_name = true,
    soft_deletes = false,
    primary_key_columns = [ { column_name = "id", rust_type = Uuid } ],
=======
    name = "Switch",
    ancestors = [],
    children = [],
    lookup_by_name = false,
    soft_deletes = true,
    primary_key_columns = [ { column_name = "id", rust_type = Uuid } ]
>>>>>>> 1dba0ae6
}

lookup_resource! {
    name = "PhysicalDisk",
    ancestors = [],
    children = [],
    lookup_by_name = false,
    soft_deletes = true,
    primary_key_columns = [
        { column_name = "vendor", rust_type = String },
        { column_name = "serial", rust_type = String },
        { column_name = "model", rust_type = String }
    ]
}

lookup_resource! {
    name = "UpdateArtifact",
    ancestors = [],
    children = [],
    lookup_by_name = false,
    soft_deletes = false,
    primary_key_columns = [
        { column_name = "name", rust_type = String },
        { column_name = "version", rust_type = db::model::SemverVersion },
        { column_name = "kind", rust_type = KnownArtifactKind }
    ]
}

lookup_resource! {
    name = "SystemUpdate",
    ancestors = [],
    children = [],
    lookup_by_name = false,
    soft_deletes = false,
    primary_key_columns = [ { column_name = "id", rust_type = Uuid } ]
}

lookup_resource! {
    name = "UpdateDeployment",
    ancestors = [],
    children = [],
    lookup_by_name = false,
    soft_deletes = false,
    primary_key_columns = [ { column_name = "id", rust_type = Uuid } ]
}

lookup_resource! {
    name = "UserBuiltin",
    ancestors = [],
    children = [],
    lookup_by_name = true,
    soft_deletes = false,
    primary_key_columns = [ { column_name = "id", rust_type = Uuid } ]
}

lookup_resource! {
    name = "Certificate",
    ancestors = [],
    children = [],
    lookup_by_name = true,
    soft_deletes = true,
    primary_key_columns = [ { column_name = "id", rust_type = Uuid } ]
}

// Helpers for unifying the interfaces around images

pub enum ImageLookup<'a> {
    ProjectImage(ProjectImage<'a>),
    SiloImage(SiloImage<'a>),
}

pub enum ImageParentLookup<'a> {
    Project(Project<'a>),
    Silo(Silo<'a>),
}

#[cfg(test)]
mod test {
    use super::Instance;
    use super::LookupPath;
    use super::Project;
    use crate::context::OpContext;
    use crate::db::model::Name;
    use nexus_test_utils::db::test_setup_database;
    use omicron_test_utils::dev;
    use std::sync::Arc;

    /* This is a smoke test that things basically appear to work. */
    #[tokio::test]
    async fn test_lookup() {
        let logctx = dev::test_setup_log("test_lookup");
        let mut db = test_setup_database(&logctx.log).await;
        let (_, datastore) =
            crate::db::datastore::datastore_test(&logctx, &db).await;
        let opctx =
            OpContext::for_tests(logctx.log.new(o!()), Arc::clone(&datastore));
        let project_name: Name = Name("my-project".parse().unwrap());
        let instance_name: Name = Name("my-instance".parse().unwrap());

        let leaf = LookupPath::new(&opctx, &datastore)
            .project_name(&project_name)
            .instance_name(&instance_name);
        assert!(matches!(&leaf,
            Instance::Name(Project::Name(_, p), i)
            if **p == project_name && **i == instance_name));

        let leaf =
            LookupPath::new(&opctx, &datastore).project_name(&project_name);
        assert!(matches!(&leaf,
            Project::Name(_, p)
            if **p == project_name));

        let project_id =
            "006f29d9-0ff0-e2d2-a022-87e152440122".parse().unwrap();
        let leaf = LookupPath::new(&opctx, &datastore).project_id(project_id);
        assert!(matches!(&leaf,
            Project::PrimaryKey(_, p)
            if *p == project_id));

        db.cleanup().await.unwrap();
        logctx.cleanup_successful();
    }
}<|MERGE_RESOLUTION|>--- conflicted
+++ resolved
@@ -722,21 +722,21 @@
 }
 
 lookup_resource! {
-<<<<<<< HEAD
     name = "SledInstance",
     ancestors = [],
     children = [],
     lookup_by_name = true,
     soft_deletes = false,
     primary_key_columns = [ { column_name = "id", rust_type = Uuid } ],
-=======
+}
+
+lookup_resource! {
     name = "Switch",
     ancestors = [],
     children = [],
     lookup_by_name = false,
     soft_deletes = true,
     primary_key_columns = [ { column_name = "id", rust_type = Uuid } ]
->>>>>>> 1dba0ae6
 }
 
 lookup_resource! {
