--- conflicted
+++ resolved
@@ -936,25 +936,22 @@
   silo1-proj1-viewer               ✘  ✘  ✘  ✘  ✘  ✘  ✘  ✘
   unauthenticated                  !  !  !  !  !  !  !  !
 
-<<<<<<< HEAD
+resource: Blueprint id "b9e923f6-caf3-4c83-96f9-8ffe8c627dd2"
+
+  USER                             Q  R LC RP  M MP CC  D
+  fleet-admin                      ✘  ✔  ✔  ✔  ✔  ✔  ✔  ✔
+  fleet-collaborator               ✘  ✔  ✔  ✔  ✘  ✘  ✘  ✘
+  fleet-viewer                     ✘  ✔  ✔  ✔  ✘  ✘  ✘  ✘
+  silo1-admin                      ✘  ✘  ✘  ✘  ✘  ✘  ✘  ✘
+  silo1-collaborator               ✘  ✘  ✘  ✘  ✘  ✘  ✘  ✘
+  silo1-viewer                     ✘  ✘  ✘  ✘  ✘  ✘  ✘  ✘
+  silo1-proj1-admin                ✘  ✘  ✘  ✘  ✘  ✘  ✘  ✘
+  silo1-proj1-collaborator         ✘  ✘  ✘  ✘  ✘  ✘  ✘  ✘
+  silo1-proj1-viewer               ✘  ✘  ✘  ✘  ✘  ✘  ✘  ✘
+  unauthenticated                  !  !  !  !  !  !  !  !
+
+resource: SystemUpdate id "9c86d713-1bc2-4927-9892-ada3eb6f5f62"
 resource: TufRepo id "3c52d72f-cbf7-4951-a62f-a4154e74da87"
-=======
-resource: Blueprint id "b9e923f6-caf3-4c83-96f9-8ffe8c627dd2"
-
-  USER                             Q  R LC RP  M MP CC  D
-  fleet-admin                      ✘  ✔  ✔  ✔  ✔  ✔  ✔  ✔
-  fleet-collaborator               ✘  ✔  ✔  ✔  ✘  ✘  ✘  ✘
-  fleet-viewer                     ✘  ✔  ✔  ✔  ✘  ✘  ✘  ✘
-  silo1-admin                      ✘  ✘  ✘  ✘  ✘  ✘  ✘  ✘
-  silo1-collaborator               ✘  ✘  ✘  ✘  ✘  ✘  ✘  ✘
-  silo1-viewer                     ✘  ✘  ✘  ✘  ✘  ✘  ✘  ✘
-  silo1-proj1-admin                ✘  ✘  ✘  ✘  ✘  ✘  ✘  ✘
-  silo1-proj1-collaborator         ✘  ✘  ✘  ✘  ✘  ✘  ✘  ✘
-  silo1-proj1-viewer               ✘  ✘  ✘  ✘  ✘  ✘  ✘  ✘
-  unauthenticated                  !  !  !  !  !  !  !  !
-
-resource: SystemUpdate id "9c86d713-1bc2-4927-9892-ada3eb6f5f62"
->>>>>>> 0ab0df5c
 
   USER                             Q  R LC RP  M MP CC  D
   fleet-admin                      ✘  ✔  ✔  ✔  ✔  ✔  ✔  ✔
