--- conflicted
+++ resolved
@@ -323,80 +323,6 @@
 
 resource: Silo "silo1": user list
 
-<<<<<<< HEAD
-  USER                             Q  R LC RP  M MP CC  D
-  fleet-admin                      ✘  ✘  ✔  ✘  ✘  ✘  ✔  ✘
-  fleet-collaborator               ✘  ✘  ✔  ✘  ✘  ✘  ✘  ✘
-  fleet-viewer                     ✘  ✘  ✔  ✘  ✘  ✘  ✘  ✘
-  silo1-admin                      ✘  ✘  ✔  ✘  ✘  ✘  ✔  ✘
-  silo1-collaborator               ✘  ✘  ✔  ✘  ✘  ✘  ✘  ✘
-  silo1-viewer                     ✘  ✘  ✔  ✘  ✘  ✘  ✘  ✘
-  silo1-proj1-admin                ✘  ✘  ✔  ✘  ✘  ✘  ✘  ✘
-  silo1-proj1-collaborator         ✘  ✘  ✔  ✘  ✘  ✘  ✘  ✘
-  silo1-proj1-viewer               ✘  ✘  ✔  ✘  ✘  ✘  ✘  ✘
-  unauthenticated                  !  !  !  !  !  !  !  !
-  scim                             ✘  ✘  ✔  ✘  ✘  ✘  ✔  ✘
-
-resource: Silo "silo1": group list
-
-  USER                             Q  R LC RP  M MP CC  D
-  fleet-admin                      ✘  ✘  ✔  ✘  ✘  ✘  ✔  ✘
-  fleet-collaborator               ✘  ✘  ✔  ✘  ✘  ✘  ✘  ✘
-  fleet-viewer                     ✘  ✘  ✔  ✘  ✘  ✘  ✘  ✘
-  silo1-admin                      ✘  ✘  ✔  ✘  ✘  ✘  ✔  ✘
-  silo1-collaborator               ✘  ✘  ✔  ✘  ✘  ✘  ✘  ✘
-  silo1-viewer                     ✘  ✘  ✔  ✘  ✘  ✘  ✘  ✘
-  silo1-proj1-admin                ✘  ✘  ✔  ✘  ✘  ✘  ✘  ✘
-  silo1-proj1-collaborator         ✘  ✘  ✔  ✘  ✘  ✘  ✘  ✘
-  silo1-proj1-viewer               ✘  ✘  ✔  ✘  ✘  ✘  ✘  ✘
-  unauthenticated                  !  !  !  !  !  !  !  !
-  scim                             ✘  ✘  ✔  ✘  ✘  ✘  ✔  ✘
-
-resource: SiloUser "silo1-user"
-
-  USER                             Q  R LC RP  M MP CC  D
-  fleet-admin                      ✘  ✔  ✔  ✔  ✔  ✔  ✔  ✔
-  fleet-collaborator               ✘  ✔  ✔  ✔  ✘  ✘  ✘  ✘
-  fleet-viewer                     ✘  ✔  ✔  ✔  ✘  ✘  ✘  ✘
-  silo1-admin                      ✘  ✔  ✔  ✔  ✔  ✔  ✔  ✔
-  silo1-collaborator               ✘  ✔  ✔  ✔  ✘  ✘  ✘  ✘
-  silo1-viewer                     ✘  ✔  ✔  ✔  ✘  ✘  ✘  ✘
-  silo1-proj1-admin                ✘  ✔  ✔  ✔  ✘  ✘  ✘  ✘
-  silo1-proj1-collaborator         ✘  ✔  ✔  ✔  ✘  ✘  ✘  ✘
-  silo1-proj1-viewer               ✘  ✔  ✔  ✔  ✘  ✘  ✘  ✘
-  unauthenticated                  !  !  !  !  !  !  !  !
-  scim                             ✘  ✔  ✘  ✔  ✔  ✔  ✘  ✔
-
-resource: SshKey "silo1-user-ssh-key"
-
-  USER                             Q  R LC RP  M MP CC  D
-  fleet-admin                      ✘  ✔  ✘  ✔  ✔  ✔  ✘  ✔
-  fleet-collaborator               ✘  ✔  ✘  ✔  ✘  ✘  ✘  ✘
-  fleet-viewer                     ✘  ✔  ✘  ✔  ✘  ✘  ✘  ✘
-  silo1-admin                      ✘  ✔  ✘  ✔  ✔  ✔  ✘  ✔
-  silo1-collaborator               ✘  ✔  ✘  ✔  ✘  ✘  ✘  ✘
-  silo1-viewer                     ✘  ✔  ✘  ✔  ✘  ✘  ✘  ✘
-  silo1-proj1-admin                ✘  ✔  ✘  ✔  ✘  ✘  ✘  ✘
-  silo1-proj1-collaborator         ✘  ✔  ✘  ✔  ✘  ✘  ✘  ✘
-  silo1-proj1-viewer               ✘  ✔  ✘  ✔  ✘  ✘  ✘  ✘
-  unauthenticated                  !  !  !  !  !  !  !  !
-  scim                             ✘  ✔  ✘  ✔  ✘  ✘  ✘  ✘
-
-resource: SiloGroup "silo1-group"
-
-  USER                             Q  R LC RP  M MP CC  D
-  fleet-admin                      ✘  ✔  ✔  ✔  ✘  ✘  ✘  ✘
-  fleet-collaborator               ✘  ✔  ✔  ✔  ✘  ✘  ✘  ✘
-  fleet-viewer                     ✘  ✔  ✔  ✔  ✘  ✘  ✘  ✘
-  silo1-admin                      ✘  ✔  ✔  ✔  ✔  ✔  ✔  ✔
-  silo1-collaborator               ✘  ✔  ✔  ✔  ✘  ✘  ✘  ✘
-  silo1-viewer                     ✘  ✔  ✔  ✔  ✘  ✘  ✘  ✘
-  silo1-proj1-admin                ✘  ✔  ✔  ✔  ✘  ✘  ✘  ✘
-  silo1-proj1-collaborator         ✘  ✔  ✔  ✔  ✘  ✘  ✘  ✘
-  silo1-proj1-viewer               ✘  ✔  ✔  ✔  ✘  ✘  ✘  ✘
-  unauthenticated                  !  !  !  !  !  !  !  !
-  scim                             ✘  ✔  ✘  ✔  ✔  ✔  ✘  ✔
-=======
   USER                              Q  R LC RP  M MP CC  D
   fleet-admin                       ✘  ✘  ✔  ✘  ✘  ✘  ✔  ✘
   fleet-collaborator                ✘  ✘  ✔  ✘  ✘  ✘  ✘  ✘
@@ -479,7 +405,6 @@
   silo1-proj1-viewer                ✘  ✔  ✔  ✔  ✘  ✘  ✘  ✘
   unauthenticated                   !  !  !  !  !  !  !  !
   scim                              ✘  ✔  ✘  ✔  ✔  ✔  ✘  ✔
->>>>>>> a78f456c
 
 resource: SiloImage "silo1-silo-image"
 
@@ -1228,21 +1153,6 @@
   silo1-proj1-viewer                ✘  ✘  ✘  ✘  ✘  ✘  ✘  ✘
   unauthenticated                   !  !  !  !  !  !  !  !
   scim                              ✘  ✘  ✘  ✘  ✘  ✘  ✘  ✘
-
-resource: Silo "silo2": group list
-
-  USER                             Q  R LC RP  M MP CC  D
-  fleet-admin                      ✘  ✘  ✔  ✘  ✘  ✘  ✔  ✘
-  fleet-collaborator               ✘  ✘  ✔  ✘  ✘  ✘  ✘  ✘
-  fleet-viewer                     ✘  ✘  ✔  ✘  ✘  ✘  ✘  ✘
-  silo1-admin                      ✘  ✘  ✘  ✘  ✘  ✘  ✘  ✘
-  silo1-collaborator               ✘  ✘  ✘  ✘  ✘  ✘  ✘  ✘
-  silo1-viewer                     ✘  ✘  ✘  ✘  ✘  ✘  ✘  ✘
-  silo1-proj1-admin                ✘  ✘  ✘  ✘  ✘  ✘  ✘  ✘
-  silo1-proj1-collaborator         ✘  ✘  ✘  ✘  ✘  ✘  ✘  ✘
-  silo1-proj1-viewer               ✘  ✘  ✘  ✘  ✘  ✘  ✘  ✘
-  unauthenticated                  !  !  !  !  !  !  !  !
-  scim                             ✘  ✘  ✘  ✘  ✘  ✘  ✘  ✘
 
 resource: SiloUser "silo2-user"
 
