--- conflicted
+++ resolved
@@ -490,11 +490,7 @@
                         &mut s,
                         "        zone {} type {}\n",
                         zone.id,
-<<<<<<< HEAD
-                        zone.zone_type.tag(),
-=======
                         zone.zone_type.kind(),
->>>>>>> 86e00cb5
                     )
                     .unwrap();
                 }
