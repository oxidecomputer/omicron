// This Source Code Form is subject to the terms of the Mozilla Public
// License, v. 2.0. If a copy of the MPL was not distributed with this
// file, You can obtain one at https://mozilla.org/MPL/2.0/.

//! Interface for building inventory [`Collection`] dynamically
//!
//! This separates the concerns of _collection_ (literally just fetching data
//! from sources like MGS) from assembling a representation of what was
//! collected.

use anyhow::anyhow;
use chrono::DateTime;
use chrono::Utc;
use clickhouse_admin_types::ClickhouseKeeperClusterMembership;
use gateway_client::types::SpComponentCaboose;
use gateway_client::types::SpState;
use gateway_client::types::SpType;
use nexus_sled_agent_shared::inventory::Baseboard;
use nexus_sled_agent_shared::inventory::Inventory;
use nexus_types::inventory::BaseboardId;
use nexus_types::inventory::Caboose;
use nexus_types::inventory::CabooseFound;
use nexus_types::inventory::CabooseWhich;
use nexus_types::inventory::Collection;
use nexus_types::inventory::RotPage;
use nexus_types::inventory::RotPageFound;
use nexus_types::inventory::RotPageWhich;
use nexus_types::inventory::RotState;
use nexus_types::inventory::ServiceProcessor;
use nexus_types::inventory::SledAgent;
use nexus_types::inventory::Zpool;
use omicron_uuid_kinds::CollectionKind;
use omicron_uuid_kinds::SledUuid;
use std::collections::BTreeMap;
use std::collections::BTreeSet;
use std::hash::Hash;
use std::sync::Arc;
use thiserror::Error;
use typed_rng::TypedUuidRng;

/// Describes an operational error encountered during the collection process
///
/// Examples include a down MGS instance, failure to parse a response from some
/// other service, etc.  We currently don't need to distinguish these
/// programmatically.
#[derive(Debug, Error)]
pub struct InventoryError(#[from] anyhow::Error);

impl std::fmt::Display for InventoryError {
    fn fmt(&self, f: &mut std::fmt::Formatter<'_>) -> std::fmt::Result {
        write!(f, "{:#}", self.0)
    }
}

/// Describes a mis-use of the [`CollectionBuilder`] object
///
/// Example: reporting information about a caboose when the caller has not
/// already reported information about the corresopnding baseboard.
///
/// Unlike `InventoryError`s, which can always happen in a real system, these
/// errors are not ever expected.  Ideally, all of these problems would be
/// compile errors.
#[derive(Debug, Error)]
pub struct CollectorBug(#[from] anyhow::Error);

impl std::fmt::Display for CollectorBug {
    fn fmt(&self, f: &mut std::fmt::Formatter<'_>) -> std::fmt::Result {
        write!(f, "{:#}", self.0)
    }
}

/// Build an inventory [`Collection`]
///
/// This interface is oriented around the interfaces used by an actual
/// collector.  Where possible, it accepts types directly provided by the data
/// sources (e.g., `gateway_client`).
#[derive(Debug)]
pub struct CollectionBuilder {
    // For field documentation, see the corresponding fields in `Collection`.
    errors: Vec<InventoryError>,
    time_started: DateTime<Utc>,
    collector: String,
    baseboards: BTreeSet<Arc<BaseboardId>>,
    cabooses: BTreeSet<Arc<Caboose>>,
    rot_pages: BTreeSet<Arc<RotPage>>,
    sps: BTreeMap<Arc<BaseboardId>, ServiceProcessor>,
    rots: BTreeMap<Arc<BaseboardId>, RotState>,
    cabooses_found:
        BTreeMap<CabooseWhich, BTreeMap<Arc<BaseboardId>, CabooseFound>>,
    rot_pages_found:
        BTreeMap<RotPageWhich, BTreeMap<Arc<BaseboardId>, RotPageFound>>,
    sleds: BTreeMap<SledUuid, SledAgent>,
    clickhouse_keeper_cluster_membership:
<<<<<<< HEAD
        BTreeMap<OmicronZoneUuid, ClickhouseKeeperClusterMembership>,
=======
        BTreeSet<ClickhouseKeeperClusterMembership>,

>>>>>>> 3a3eb52f
    // We just generate one UUID for each collection.
    id_rng: TypedUuidRng<CollectionKind>,
}

impl CollectionBuilder {
    /// Start building a new `Collection`
    ///
    /// `collector` is an arbitrary string describing the agent that collected
    /// this data.  It's generally a Nexus instance uuid but it can be anything.
    /// It's just for debugging.
    pub fn new<S>(collector: S) -> Self
    where
        String: From<S>,
    {
        CollectionBuilder {
            errors: vec![],
            time_started: now_db_precision(),
            collector: String::from(collector),
            baseboards: BTreeSet::new(),
            cabooses: BTreeSet::new(),
            rot_pages: BTreeSet::new(),
            sps: BTreeMap::new(),
            rots: BTreeMap::new(),
            cabooses_found: BTreeMap::new(),
            rot_pages_found: BTreeMap::new(),
            sleds: BTreeMap::new(),
<<<<<<< HEAD
            clickhouse_keeper_cluster_membership: BTreeMap::new(),
=======
            omicron_zones: BTreeMap::new(),
            clickhouse_keeper_cluster_membership: BTreeSet::new(),
>>>>>>> 3a3eb52f
            id_rng: TypedUuidRng::from_entropy(),
        }
    }

    /// Assemble a complete `Collection` representation
    pub fn build(mut self) -> Collection {
        // This is not strictly necessary.  But for testing, it's helpful for
        // things to be in sorted order.
        for v in self.sleds.values_mut() {
            v.omicron_zones.zones.sort_by(|a, b| a.id.cmp(&b.id));
        }

        Collection {
            id: self.id_rng.next(),
            errors: self.errors.into_iter().map(|e| e.to_string()).collect(),
            time_started: self.time_started,
            time_done: now_db_precision(),
            collector: self.collector,
            baseboards: self.baseboards,
            cabooses: self.cabooses,
            rot_pages: self.rot_pages,
            sps: self.sps,
            rots: self.rots,
            cabooses_found: self.cabooses_found,
            rot_pages_found: self.rot_pages_found,
            sled_agents: self.sleds,
            clickhouse_keeper_cluster_membership: self
                .clickhouse_keeper_cluster_membership,
        }
    }

    /// Within tests, set a seeded RNG for deterministic results.
    ///
    /// This will ensure that tests that use this builder will produce the same
    /// results each time they are run.
    pub fn set_rng_seed<H: Hash>(&mut self, seed: H) -> &mut Self {
        // Important to add some more bytes here, so that builders with the
        // same seed but different purposes don't end up with the same UUIDs.
        const SEED_EXTRA: &str = "collection-builder";
        self.id_rng.set_seed(seed, SEED_EXTRA);
        self
    }

    /// Record service processor state `sp_state` reported by MGS
    ///
    /// `sp_type` and `slot` identify which SP this was.
    ///
    /// `source` is an arbitrary string for debugging that describes the MGS
    /// that reported this data (generally a URL string).
    pub fn found_sp_state(
        &mut self,
        source: &str,
        sp_type: SpType,
        slot: u32,
        sp_state: SpState,
    ) -> Option<Arc<BaseboardId>> {
        // Much ado about very little: MGS reports that "slot" is a u32, though
        // in practice this seems very unlikely to be bigger than a u8.  (How
        // many slots can there be within one rack?)  The database only supports
        // signed integers, so if we assumed this really could span the range of
        // a u32, we'd need to store it in an i64.  Instead, assume here that we
        // can stick it into a u16 (which still seems generous).  This will
        // allow us to store it into an Int32 in the database.
        let Ok(sp_slot) = u16::try_from(slot) else {
            self.found_error(InventoryError::from(anyhow!(
                "MGS {:?}: SP {:?} slot {}: slot number did not fit into u16",
                source,
                sp_type,
                slot
            )));
            return None;
        };

        // Normalize the baseboard id: i.e., if we've seen this baseboard
        // before, use the same baseboard id record.  Otherwise, make a new one.
        let baseboard = Self::normalize_item(
            &mut self.baseboards,
            BaseboardId {
                serial_number: sp_state.serial_number,
                part_number: sp_state.model,
            },
        );

        // Separate the SP state into the SP-specific state and the RoT state,
        // if any.
        let now = now_db_precision();
        let _ = self.sps.entry(baseboard.clone()).or_insert_with(|| {
            ServiceProcessor {
                time_collected: now,
                source: source.to_owned(),

                sp_type,
                sp_slot,

                baseboard_revision: sp_state.revision,
                hubris_archive: sp_state.hubris_archive_id,
                power_state: sp_state.power_state,
            }
        });

        match sp_state.rot {
            gateway_client::types::RotState::V2 {
                active,
                pending_persistent_boot_preference,
                persistent_boot_preference,
                slot_a_sha3_256_digest,
                slot_b_sha3_256_digest,
                transient_boot_preference,
            } => {
                let _ =
                    self.rots.entry(baseboard.clone()).or_insert_with(|| {
                        RotState {
                            time_collected: now,
                            source: source.to_owned(),
                            active_slot: active,
                            persistent_boot_preference,
                            pending_persistent_boot_preference,
                            transient_boot_preference,
                            slot_a_sha3_256_digest,
                            slot_b_sha3_256_digest,
                            stage0_digest: None,
                            stage0next_digest: None,
                            slot_a_error: None,
                            slot_b_error: None,
                            stage0_error: None,
                            stage0next_error: None,
                        }
                    });
            }
            gateway_client::types::RotState::CommunicationFailed {
                message,
            } => {
                self.found_error(InventoryError::from(anyhow!(
                    "MGS {:?}: reading RoT state for {:?}: {}",
                    source,
                    baseboard,
                    message
                )));
            }
            gateway_client::types::RotState::V3 {
                active,
                pending_persistent_boot_preference,
                persistent_boot_preference,
                slot_a_fwid,
                slot_b_fwid,
                stage0_fwid,
                stage0next_fwid,
                transient_boot_preference,
                slot_a_error,
                slot_b_error,
                stage0_error,
                stage0next_error,
            } => {
                let _ =
                    self.rots.entry(baseboard.clone()).or_insert_with(|| {
                        RotState {
                            time_collected: now,
                            source: source.to_owned(),
                            active_slot: active,
                            persistent_boot_preference,
                            pending_persistent_boot_preference,
                            transient_boot_preference,
                            slot_a_sha3_256_digest: Some(slot_a_fwid),
                            slot_b_sha3_256_digest: Some(slot_b_fwid),
                            stage0_digest: Some(stage0_fwid),
                            stage0next_digest: Some(stage0next_fwid),
                            slot_a_error,
                            slot_b_error,
                            stage0_error,
                            stage0next_error,
                        }
                    });
            }
        }

        Some(baseboard)
    }

    /// Returns true if we already found the caboose for `which` for baseboard
    /// `baseboard`
    ///
    /// This is used to avoid requesting it multiple times (from multiple MGS
    /// instances).
    pub fn found_caboose_already(
        &self,
        baseboard: &BaseboardId,
        which: CabooseWhich,
    ) -> bool {
        self.cabooses_found
            .get(&which)
            .map(|map| map.contains_key(baseboard))
            .unwrap_or(false)
    }

    /// Record the given caboose information found for the given baseboard
    ///
    /// The baseboard must previously have been reported using
    /// `found_sp_state()`.
    ///
    /// `source` is an arbitrary string for debugging that describes the MGS
    /// that reported this data (generally a URL string).
    pub fn found_caboose(
        &mut self,
        baseboard: &BaseboardId,
        which: CabooseWhich,
        source: &str,
        caboose: SpComponentCaboose,
    ) -> Result<(), CollectorBug> {
        // Normalize the caboose contents: i.e., if we've seen this exact
        // caboose contents before, use the same record from before.  Otherwise,
        // make a new one.
        let sw_caboose =
            Self::normalize_item(&mut self.cabooses, Caboose::from(caboose));
        let (baseboard, _) =
            self.sps.get_key_value(baseboard).ok_or_else(|| {
                anyhow!(
                    "reporting caboose for unknown baseboard: {:?} ({:?})",
                    baseboard,
                    sw_caboose
                )
            })?;
        let by_id =
            self.cabooses_found.entry(which).or_insert_with(|| BTreeMap::new());
        if let Some(previous) = by_id.insert(
            baseboard.clone(),
            CabooseFound {
                time_collected: now_db_precision(),
                source: source.to_owned(),
                caboose: sw_caboose.clone(),
            },
        ) {
            let error = if *previous.caboose == *sw_caboose {
                anyhow!("reported multiple times (same value)")
            } else {
                anyhow!(
                    "reported caboose multiple times (previously {:?}, \
                    now {:?})",
                    previous,
                    sw_caboose
                )
            };
            Err(CollectorBug::from(error.context(format!(
                "baseboard {:?} caboose {:?}",
                baseboard, which
            ))))
        } else {
            Ok(())
        }
    }

    /// Returns true if we already found the root of trust page for `which` for
    /// baseboard `baseboard`
    ///
    /// This is used to avoid requesting it multiple times (from multiple MGS
    /// instances).
    pub fn found_rot_page_already(
        &self,
        baseboard: &BaseboardId,
        which: RotPageWhich,
    ) -> bool {
        self.rot_pages_found
            .get(&which)
            .map(|map| map.contains_key(baseboard))
            .unwrap_or(false)
    }

    /// Record the given root of trust page found for the given baseboard
    ///
    /// The baseboard must previously have been reported using
    /// `found_sp_state()`.
    ///
    /// `source` is an arbitrary string for debugging that describes the MGS
    /// that reported this data (generally a URL string).
    pub fn found_rot_page(
        &mut self,
        baseboard: &BaseboardId,
        which: RotPageWhich,
        source: &str,
        page: RotPage,
    ) -> Result<(), CollectorBug> {
        // Normalize the page contents: i.e., if we've seen this exact page
        // before, use the same record from before.  Otherwise, make a new one.
        let sw_rot_page = Self::normalize_item(&mut self.rot_pages, page);
        let (baseboard, _) =
            self.sps.get_key_value(baseboard).ok_or_else(|| {
                anyhow!(
                    "reporting rot page for unknown baseboard: {:?} ({:?})",
                    baseboard,
                    sw_rot_page
                )
            })?;
        let by_id = self.rot_pages_found.entry(which).or_default();
        if let Some(previous) = by_id.insert(
            baseboard.clone(),
            RotPageFound {
                time_collected: now_db_precision(),
                source: source.to_owned(),
                page: sw_rot_page.clone(),
            },
        ) {
            let error = if *previous.page == *sw_rot_page {
                anyhow!("reported multiple times (same value)",)
            } else {
                anyhow!(
                    "reported rot page multiple times (previously {:?}, \
                    now {:?})",
                    previous,
                    sw_rot_page
                )
            };
            Err(CollectorBug::from(error.context(format!(
                "baseboard {:?} rot page {:?}",
                baseboard, which
            ))))
        } else {
            Ok(())
        }
    }

    /// Helper function for normalizing items
    ///
    /// If `item` (or its equivalent) is not already in `items`, insert it.
    /// Either way, return the item from `items`.  (This will either be `item`
    /// itself or whatever was already in `items`.)
    fn normalize_item<T: Clone + Ord>(
        items: &mut BTreeSet<Arc<T>>,
        item: T,
    ) -> Arc<T> {
        match items.get(&item) {
            Some(found_item) => found_item.clone(),
            None => {
                let new_item = Arc::new(item);
                items.insert(new_item.clone());
                new_item
            }
        }
    }

    /// Record a collection error
    ///
    /// See [`InventoryError`] for more on what kinds of errors are reported
    /// this way.  These errors are stored as part of the collection so that
    /// future readers can see what problems might make the collection
    /// incomplete.  By contrast, [`CollectorBug`]s are not reported and stored
    /// this way.
    pub fn found_error(&mut self, error: InventoryError) {
        self.errors.push(error);
    }

    /// Record information about a sled that's part of the control plane
    pub fn found_sled_inventory(
        &mut self,
        source: &str,
        inventory: Inventory,
    ) -> Result<(), anyhow::Error> {
        let sled_id = inventory.sled_id;

        let baseboard_id = match inventory.baseboard {
            Baseboard::Pc { .. } => None,
            Baseboard::Gimlet { identifier, model, revision: _ } => {
                Some(Self::normalize_item(
                    &mut self.baseboards,
                    BaseboardId {
                        serial_number: identifier,
                        part_number: model,
                    },
                ))
            }
            Baseboard::Unknown => {
                self.found_error(InventoryError::from(anyhow!(
                    "sled {sled_id}: reported unknown baseboard",
                )));
                None
            }
        };

        // Socket addresses come through the OpenAPI spec as strings, which
        // means they don't get validated when everything else does.  This
        // error is an operational error in collecting the data, not a collector
        // bug.
        let time_collected = now_db_precision();
        let sled = SledAgent {
            source: source.to_string(),
            sled_agent_address: inventory.sled_agent_address,
            sled_role: inventory.sled_role,
            baseboard_id,
            usable_hardware_threads: inventory.usable_hardware_threads,
            usable_physical_ram: inventory.usable_physical_ram,
            reservoir_size: inventory.reservoir_size,
            time_collected,
            sled_id,
            omicron_zones: inventory.omicron_zones,
            disks: inventory.disks.into_iter().map(|d| d.into()).collect(),
            zpools: inventory
                .zpools
                .into_iter()
                .map(|z| Zpool::new(time_collected, z))
                .collect(),
            datasets: inventory
                .datasets
                .into_iter()
                .map(|d| d.into())
                .collect(),
        };

        if let Some(previous) = self.sleds.get(&sled_id) {
            Err(anyhow!(
                "sled {sled_id}: reported sled multiple times \
                (previously {previous:?}, now {sled:?})",
            ))
        } else {
            self.sleds.insert(sled_id, sled);
            Ok(())
        }
    }

    /// Record information about Keeper cluster membership learned from the
    /// clickhouse-admin service running in the keeper zones.
    pub fn found_clickhouse_keeper_cluster_membership(
        &mut self,
        membership: ClickhouseKeeperClusterMembership,
    ) {
        self.clickhouse_keeper_cluster_membership.insert(membership);
    }
}

/// Returns the current time, truncated to the previous microsecond.
///
/// This exists because the database doesn't store nanosecond-precision, so if
/// we store nanosecond-precision timestamps, then DateTime conversion is lossy
/// when round-tripping through the database.  That's rather inconvenient.
pub fn now_db_precision() -> DateTime<Utc> {
    let ts = Utc::now();
    let nanosecs = ts.timestamp_subsec_nanos();
    let micros = ts.timestamp_subsec_micros();
    let only_nanos = nanosecs - micros * 1000;
    ts - std::time::Duration::from_nanos(u64::from(only_nanos))
}

#[cfg(test)]
mod test {
    use super::now_db_precision;
    use super::CollectionBuilder;
    use crate::examples::representative;
    use crate::examples::sp_state;
    use crate::examples::Representative;
    use base64::engine::general_purpose::STANDARD as BASE64_STANDARD;
    use base64::Engine;
    use gateway_client::types::PowerState;
    use gateway_client::types::RotSlot;
    use gateway_client::types::RotState;
    use gateway_client::types::SpComponentCaboose;
    use gateway_client::types::SpState;
    use gateway_client::types::SpType;
    use nexus_sled_agent_shared::inventory::SledRole;
    use nexus_types::inventory::BaseboardId;
    use nexus_types::inventory::Caboose;
    use nexus_types::inventory::CabooseWhich;
    use nexus_types::inventory::RotPage;
    use nexus_types::inventory::RotPageWhich;
    use omicron_common::api::external::ByteCount;

    // Verify the contents of an empty collection.
    #[test]
    fn test_empty() {
        let time_before = now_db_precision();
        let builder = CollectionBuilder::new("test_empty");
        let collection = builder.build();
        let time_after = now_db_precision();

        assert!(collection.errors.is_empty());
        assert!(time_before <= collection.time_started);
        assert!(collection.time_started <= collection.time_done);
        assert!(collection.time_done <= time_after);
        assert_eq!(collection.collector, "test_empty");
        assert!(collection.baseboards.is_empty());
        assert!(collection.cabooses.is_empty());
        assert!(collection.rot_pages.is_empty());
        assert!(collection.sps.is_empty());
        assert!(collection.rots.is_empty());
        assert!(collection.cabooses_found.is_empty());
        assert!(collection.rot_pages_found.is_empty());
        assert!(collection.clickhouse_keeper_cluster_membership.is_empty());
    }

    // Simple test of a single, fairly typical collection that contains just
    // about all kinds of valid data.  That includes exercising:
    //
    // - all three baseboard types (switch, sled, PSC)
    // - various valid values for all fields (sources, slot numbers, power
    //   states, baseboard revisions, cabooses, etc.)
    // - some empty slots
    // - some missing cabooses
    // - some cabooses common to multiple baseboards; others not
    // - serial number reused across different model numbers
    // - sled agent inventory
    // - omicron zone inventory
    //
    // This test is admittedly pretty tedious and maybe not worthwhile but it's
    // a useful quick check.
    #[test]
    fn test_basic() {
        let time_before = now_db_precision();
        let Representative {
            builder,
            sleds: [sled1_bb, sled2_bb, sled3_bb, sled4_bb],
            switch,
            psc,
            sled_agents:
                [sled_agent_id_basic, sled_agent_id_extra, sled_agent_id_pc, sled_agent_id_unknown],
        } = representative();
        let collection = builder.build();
        let time_after = now_db_precision();
        println!("{:#?}", collection);
        assert!(time_before <= collection.time_started);
        assert!(collection.time_started <= collection.time_done);
        assert!(collection.time_done <= time_after);
        assert_eq!(collection.collector, "example");

        // Verify the one error that ought to have been produced for the SP with
        // no RoT information.
        assert_eq!(
            collection.errors.iter().map(|e| e.to_string()).collect::<Vec<_>>(),
            [
                "MGS \"fake MGS 1\": reading RoT state for BaseboardId \
                { part_number: \"model1\", serial_number: \"s2\" }: test suite \
                injected error",
                "sled 5c5b4cf9-3e13-45fd-871c-f177d6537510: reported unknown \
                baseboard"
            ]
        );

        // Verify the baseboard ids found.
        let expected_baseboards =
            &[&sled1_bb, &sled2_bb, &sled3_bb, &sled4_bb, &switch, &psc];
        for bb in expected_baseboards {
            assert!(collection.baseboards.contains(*bb));
        }
        assert_eq!(collection.baseboards.len(), expected_baseboards.len());

        // Verify the stuff that's easy to verify for all SPs: timestamps.
        // There will be one more baseboard than SP because of the one added for
        // the extra sled agent.
        assert_eq!(collection.sps.len() + 1, collection.baseboards.len());
        for (bb, sp) in collection.sps.iter() {
            assert!(collection.time_started <= sp.time_collected);
            assert!(sp.time_collected <= collection.time_done);

            if let Some(rot) = collection.rots.get(bb) {
                assert_eq!(rot.source, sp.source);
                assert_eq!(rot.time_collected, sp.time_collected);
            }

            for which in [CabooseWhich::SpSlot0, CabooseWhich::SpSlot1] {
                let caboose = collection.caboose_for(which, bb);
                if let Some(c) = caboose {
                    assert!(collection.time_started <= c.time_collected);
                    assert!(c.time_collected <= collection.time_done);
                    assert!(collection.cabooses.contains(&c.caboose));
                }
            }
        }

        // Verify the common caboose.
        let common_caboose_baseboards = [&sled1_bb, &sled2_bb, &switch];
        let common_caboose = Caboose {
            board: String::from("board_1"),
            git_commit: String::from("git_commit_1"),
            name: String::from("name_1"),
            version: String::from("version_1"),
        };
        for bb in &common_caboose_baseboards {
            let _ = collection.sps.get(*bb).unwrap();
            let c0 = collection.caboose_for(CabooseWhich::SpSlot0, bb).unwrap();
            let c1 = collection.caboose_for(CabooseWhich::SpSlot1, bb).unwrap();
            assert_eq!(c0.source, "test suite");
            assert_eq!(*c0.caboose, common_caboose);
            assert_eq!(c1.source, "test suite");
            assert_eq!(*c1.caboose, common_caboose);

            let _ = collection.rots.get(*bb).unwrap();
            let c0 =
                collection.caboose_for(CabooseWhich::RotSlotA, bb).unwrap();
            let c1 =
                collection.caboose_for(CabooseWhich::RotSlotB, bb).unwrap();
            assert_eq!(c0.source, "test suite");
            assert_eq!(*c0.caboose, common_caboose);
            assert_eq!(c1.source, "test suite");
            assert_eq!(*c1.caboose, common_caboose);
        }
        assert!(collection.cabooses.contains(&common_caboose));

        // Verify the common RoT page data.
        let common_rot_page_baseboards = [&sled1_bb, &sled3_bb, &switch];
        let common_rot_page = nexus_types::inventory::RotPage {
            // base64("1") == "MQ=="
            data_base64: "MQ==".to_string(),
        };
        for bb in &common_rot_page_baseboards {
            let _ = collection.sps.get(*bb).unwrap();
            let p0 = collection.rot_page_for(RotPageWhich::Cmpa, bb).unwrap();
            let p1 =
                collection.rot_page_for(RotPageWhich::CfpaActive, bb).unwrap();
            let p2 = collection
                .rot_page_for(RotPageWhich::CfpaInactive, bb)
                .unwrap();
            let p3 =
                collection.rot_page_for(RotPageWhich::CfpaScratch, bb).unwrap();
            assert_eq!(p0.source, "test suite");
            assert_eq!(*p0.page, common_rot_page);
            assert_eq!(p1.source, "test suite");
            assert_eq!(*p1.page, common_rot_page);
            assert_eq!(p2.source, "test suite");
            assert_eq!(*p2.page, common_rot_page);
            assert_eq!(p3.source, "test suite");
            assert_eq!(*p3.page, common_rot_page);
        }
        assert!(collection.rot_pages.contains(&common_rot_page));

        // Verify the specific, different data for the healthy SPs and RoTs that
        // we reported.
        // sled1
        let sp = collection.sps.get(&sled1_bb).unwrap();
        assert_eq!(sp.source, "fake MGS 1");
        assert_eq!(sp.sp_type, SpType::Sled);
        assert_eq!(sp.sp_slot, 3);
        assert_eq!(sp.baseboard_revision, 0);
        assert_eq!(sp.hubris_archive, "hubris1");
        assert_eq!(sp.power_state, PowerState::A0);
        let rot = collection.rots.get(&sled1_bb).unwrap();
        assert_eq!(rot.active_slot, RotSlot::A);
        assert_eq!(rot.pending_persistent_boot_preference, None);
        assert_eq!(rot.persistent_boot_preference, RotSlot::A);
        assert_eq!(
            rot.slot_a_sha3_256_digest.as_ref().unwrap(),
            "slotAdigest1"
        );
        assert_eq!(
            rot.slot_b_sha3_256_digest.as_ref().unwrap(),
            "slotBdigest1"
        );
        assert_eq!(rot.transient_boot_preference, None);

        // sled2
        let sp = collection.sps.get(&sled2_bb).unwrap();
        assert_eq!(sp.source, "fake MGS 2");
        assert_eq!(sp.sp_type, SpType::Sled);
        assert_eq!(sp.sp_slot, 4);
        assert_eq!(sp.baseboard_revision, 1);
        assert_eq!(sp.hubris_archive, "hubris2");
        assert_eq!(sp.power_state, PowerState::A2);
        let rot = collection.rots.get(&sled2_bb).unwrap();
        assert_eq!(rot.active_slot, RotSlot::B);
        assert_eq!(rot.pending_persistent_boot_preference, Some(RotSlot::A));
        assert_eq!(rot.persistent_boot_preference, RotSlot::A);
        assert_eq!(
            rot.slot_a_sha3_256_digest.as_ref().unwrap(),
            "slotAdigest2"
        );
        assert_eq!(
            rot.slot_b_sha3_256_digest.as_ref().unwrap(),
            "slotBdigest2"
        );
        assert_eq!(rot.transient_boot_preference, Some(RotSlot::B));

        // sled 2 did not have any RoT pages reported
        assert!(collection
            .rot_page_for(RotPageWhich::Cmpa, &sled2_bb)
            .is_none());
        assert!(collection
            .rot_page_for(RotPageWhich::CfpaActive, &sled2_bb)
            .is_none());
        assert!(collection
            .rot_page_for(RotPageWhich::CfpaInactive, &sled2_bb)
            .is_none());
        assert!(collection
            .rot_page_for(RotPageWhich::CfpaScratch, &sled2_bb)
            .is_none());

        // switch
        let sp = collection.sps.get(&switch).unwrap();
        assert_eq!(sp.source, "fake MGS 2");
        assert_eq!(sp.sp_type, SpType::Switch);
        assert_eq!(sp.sp_slot, 0);
        assert_eq!(sp.baseboard_revision, 2);
        assert_eq!(sp.hubris_archive, "hubris3");
        assert_eq!(sp.power_state, PowerState::A1);
        let rot = collection.rots.get(&switch).unwrap();
        assert_eq!(rot.active_slot, RotSlot::B);
        assert_eq!(rot.pending_persistent_boot_preference, None);
        assert_eq!(rot.persistent_boot_preference, RotSlot::A);
        assert_eq!(
            rot.slot_a_sha3_256_digest.as_ref().unwrap(),
            "slotAdigest3"
        );
        assert_eq!(
            rot.slot_b_sha3_256_digest.as_ref().unwrap(),
            "slotBdigest3"
        );
        assert_eq!(rot.transient_boot_preference, None);

        // PSC
        let sp = collection.sps.get(&psc).unwrap();
        assert_eq!(sp.source, "fake MGS 1");
        assert_eq!(sp.sp_type, SpType::Power);
        assert_eq!(sp.sp_slot, 1);
        assert_eq!(sp.baseboard_revision, 3);
        assert_eq!(sp.hubris_archive, "hubris4");
        assert_eq!(sp.power_state, PowerState::A2);
        let rot = collection.rots.get(&psc).unwrap();
        assert_eq!(rot.active_slot, RotSlot::B);
        assert_eq!(rot.pending_persistent_boot_preference, None);
        assert_eq!(rot.persistent_boot_preference, RotSlot::A);
        assert_eq!(
            rot.slot_a_sha3_256_digest.as_ref().unwrap(),
            "slotAdigest4"
        );
        assert_eq!(
            rot.slot_b_sha3_256_digest.as_ref().unwrap(),
            "slotBdigest4"
        );
        assert_eq!(rot.transient_boot_preference, None);

        // The PSC has four different cabooses!
        let c = &collection
            .caboose_for(CabooseWhich::SpSlot0, &psc)
            .unwrap()
            .caboose;
        assert_eq!(c.board, "board_psc_sp_0");
        assert!(collection.cabooses.contains(c));
        let c = &collection
            .caboose_for(CabooseWhich::SpSlot1, &psc)
            .unwrap()
            .caboose;
        assert!(collection.cabooses.contains(c));
        assert_eq!(c.board, "board_psc_sp_1");
        let c = &collection
            .caboose_for(CabooseWhich::RotSlotA, &psc)
            .unwrap()
            .caboose;
        assert!(collection.cabooses.contains(c));
        assert_eq!(c.board, "board_psc_rot_a");
        let c = &collection
            .caboose_for(CabooseWhich::RotSlotB, &psc)
            .unwrap()
            .caboose;
        assert!(collection.cabooses.contains(c));
        assert_eq!(c.board, "board_psc_rot_b");

        // The PSC also has four different RoT pages!
        let p =
            &collection.rot_page_for(RotPageWhich::Cmpa, &psc).unwrap().page;
        assert_eq!(
            BASE64_STANDARD.decode(&p.data_base64).unwrap(),
            b"psc cmpa"
        );
        let p = &collection
            .rot_page_for(RotPageWhich::CfpaActive, &psc)
            .unwrap()
            .page;
        assert_eq!(
            BASE64_STANDARD.decode(&p.data_base64).unwrap(),
            b"psc cfpa active"
        );
        let p = &collection
            .rot_page_for(RotPageWhich::CfpaInactive, &psc)
            .unwrap()
            .page;
        assert_eq!(
            BASE64_STANDARD.decode(&p.data_base64).unwrap(),
            b"psc cfpa inactive"
        );
        let p = &collection
            .rot_page_for(RotPageWhich::CfpaScratch, &psc)
            .unwrap()
            .page;
        assert_eq!(
            BASE64_STANDARD.decode(&p.data_base64).unwrap(),
            b"psc cfpa scratch"
        );

        // Verify the reported SP state for sled3, which did not have a healthy
        // RoT, nor any cabooses.
        let sp = collection.sps.get(&sled3_bb).unwrap();
        assert_eq!(sp.source, "fake MGS 1");
        assert_eq!(sp.sp_type, SpType::Sled);
        assert_eq!(sp.sp_slot, 5);
        assert_eq!(sp.baseboard_revision, 1);
        assert_eq!(sp.hubris_archive, "hubris5");
        assert_eq!(sp.power_state, PowerState::A2);
        assert!(collection
            .caboose_for(CabooseWhich::SpSlot0, &sled3_bb)
            .is_none());
        assert!(collection
            .caboose_for(CabooseWhich::SpSlot1, &sled3_bb)
            .is_none());
        assert!(!collection.rots.contains_key(&sled3_bb));

        // There shouldn't be any other RoTs.
        assert_eq!(collection.sps.len(), collection.rots.len() + 1);

        // There should be five cabooses: the four used for the PSC (see above),
        // plus the common one; same for RoT pages.
        assert_eq!(collection.cabooses.len(), 5);
        assert_eq!(collection.rot_pages.len(), 5);

        // Verify that we found the sled agents.
        assert_eq!(collection.sled_agents.len(), 4);
        for (sled_id, sled_agent) in &collection.sled_agents {
            assert_eq!(*sled_id, sled_agent.sled_id);
            if *sled_id == sled_agent_id_extra {
                assert_eq!(sled_agent.sled_role, SledRole::Scrimlet);
            } else {
                assert_eq!(sled_agent.sled_role, SledRole::Gimlet);
            }

            assert_eq!(
                sled_agent.sled_agent_address,
                "[::1]:56792".parse().unwrap()
            );
            assert_eq!(sled_agent.usable_hardware_threads, 10);
            assert_eq!(
                sled_agent.usable_physical_ram,
                ByteCount::from(1024 * 1024)
            );
            assert_eq!(sled_agent.reservoir_size, ByteCount::from(1024));
        }

        let sled1_agent = &collection.sled_agents[&sled_agent_id_basic];
        let sled1_bb = sled1_agent.baseboard_id.as_ref().unwrap();
        assert_eq!(sled1_bb.part_number, "model1");
        assert_eq!(sled1_bb.serial_number, "s1");
        assert_eq!(sled1_agent.disks.len(), 4);
        assert_eq!(sled1_agent.disks[0].identity.vendor, "macrohard");
        assert_eq!(sled1_agent.disks[0].identity.model, "box");
        assert_eq!(sled1_agent.disks[0].identity.serial, "XXIV");

        let sled4_agent = &collection.sled_agents[&sled_agent_id_extra];
        let sled4_bb = sled4_agent.baseboard_id.as_ref().unwrap();
        assert_eq!(sled4_bb.serial_number, "s4");
        assert!(collection.sled_agents[&sled_agent_id_pc]
            .baseboard_id
            .is_none());
        assert!(collection.sled_agents[&sled_agent_id_unknown]
            .baseboard_id
            .is_none());
    }

    // Exercises all the failure cases that shouldn't happen in real systems.
    // Despite all of these failures, we should get a valid collection at the
    // end.
    #[test]
    fn test_problems() {
        let mut builder = CollectionBuilder::new("test_problems");

        let sled1_bb = builder
            .found_sp_state(
                "fake MGS 1",
                SpType::Sled,
                3,
                SpState {
                    base_mac_address: [0; 6],
                    hubris_archive_id: String::from("hubris1"),
                    model: String::from("model1"),
                    power_state: PowerState::A0,
                    revision: 0,
                    rot: RotState::V2 {
                        active: RotSlot::A,
                        pending_persistent_boot_preference: None,
                        persistent_boot_preference: RotSlot::A,
                        slot_a_sha3_256_digest: None,
                        slot_b_sha3_256_digest: None,
                        transient_boot_preference: None,
                    },
                    serial_number: String::from("s1"),
                },
            )
            .unwrap();

        // report the same SP again with the same contents
        let sled1_bb_dup = builder
            .found_sp_state(
                "fake MGS 1",
                SpType::Sled,
                3,
                SpState {
                    base_mac_address: [0; 6],
                    hubris_archive_id: String::from("hubris1"),
                    model: String::from("model1"),
                    power_state: PowerState::A0,
                    revision: 0,
                    rot: RotState::V2 {
                        active: RotSlot::A,
                        pending_persistent_boot_preference: None,
                        persistent_boot_preference: RotSlot::A,
                        slot_a_sha3_256_digest: None,
                        slot_b_sha3_256_digest: None,
                        transient_boot_preference: None,
                    },
                    serial_number: String::from("s1"),
                },
            )
            .unwrap();
        assert_eq!(sled1_bb, sled1_bb_dup);

        // report the same SP again with different contents
        let sled1_bb_dup = builder
            .found_sp_state(
                "fake MGS 1",
                SpType::Sled,
                3,
                SpState {
                    base_mac_address: [0; 6],
                    hubris_archive_id: String::from("hubris1"),
                    model: String::from("model1"),
                    power_state: PowerState::A0,
                    revision: 1,
                    rot: RotState::V2 {
                        active: RotSlot::A,
                        pending_persistent_boot_preference: None,
                        persistent_boot_preference: RotSlot::A,
                        slot_a_sha3_256_digest: None,
                        slot_b_sha3_256_digest: None,
                        transient_boot_preference: None,
                    },
                    serial_number: String::from("s1"),
                },
            )
            .unwrap();
        assert_eq!(sled1_bb, sled1_bb_dup);

        // report an SP with an impossible slot number
        let sled2_sp = builder.found_sp_state(
            "fake MGS 1",
            SpType::Sled,
            u32::from(u16::MAX) + 1,
            sp_state("1"),
        );
        assert_eq!(sled2_sp, None);

        // report SP caboose for an unknown baseboard
        let bogus_baseboard = BaseboardId {
            part_number: String::from("p1"),
            serial_number: String::from("bogus"),
        };
        let caboose1 = SpComponentCaboose {
            board: String::from("board1"),
            git_commit: String::from("git_commit1"),
            name: String::from("name1"),
            version: String::from("version1"),
            sign: None,
            epoch: None,
        };
        assert!(!builder
            .found_caboose_already(&bogus_baseboard, CabooseWhich::SpSlot0));
        let error = builder
            .found_caboose(
                &bogus_baseboard,
                CabooseWhich::SpSlot0,
                "dummy",
                caboose1.clone(),
            )
            .unwrap_err();
        assert_eq!(
            error.to_string(),
            "reporting caboose for unknown baseboard: \
            BaseboardId { part_number: \"p1\", serial_number: \"bogus\" } \
            (Caboose { board: \"board1\", git_commit: \"git_commit1\", \
            name: \"name1\", version: \"version1\" })"
        );
        assert!(!builder
            .found_caboose_already(&bogus_baseboard, CabooseWhich::SpSlot0));

        // report RoT caboose for an unknown baseboard
        let error2 = builder
            .found_caboose(
                &bogus_baseboard,
                CabooseWhich::RotSlotA,
                "dummy",
                caboose1.clone(),
            )
            .unwrap_err();
        assert_eq!(error.to_string(), error2.to_string(),);

        // report the same caboose twice with the same contents
        builder
            .found_caboose(
                &sled1_bb,
                CabooseWhich::SpSlot0,
                "dummy",
                caboose1.clone(),
            )
            .unwrap();
        let error = builder
            .found_caboose(
                &sled1_bb,
                CabooseWhich::SpSlot0,
                "dummy",
                caboose1.clone(),
            )
            .unwrap_err();
        assert_eq!(
            format!("{:#}", error),
            "baseboard BaseboardId { part_number: \"model1\", \
            serial_number: \"s1\" } caboose SpSlot0: reported multiple \
            times (same value)"
        );
        // report the same caboose again with different contents
        let error = builder
            .found_caboose(
                &sled1_bb,
                CabooseWhich::SpSlot0,
                "dummy",
                SpComponentCaboose {
                    board: String::from("board2"),
                    git_commit: String::from("git_commit2"),
                    name: String::from("name2"),
                    version: String::from("version2"),
                    sign: None,
                    epoch: None,
                },
            )
            .unwrap_err();
        let message = format!("{:#}", error);
        println!("found error: {}", message);
        assert!(message.contains(
            "caboose SpSlot0: reported caboose multiple times (previously"
        ));
        assert!(message.contains(", now "));

        // report RoT page for an unknown baseboard
        let rot_page1 = RotPage { data_base64: "page1".to_string() };
        let rot_page2 = RotPage { data_base64: "page2".to_string() };
        assert!(!builder
            .found_rot_page_already(&bogus_baseboard, RotPageWhich::Cmpa));
        let error = builder
            .found_rot_page(
                &bogus_baseboard,
                RotPageWhich::Cmpa,
                "dummy",
                rot_page1.clone(),
            )
            .unwrap_err();
        assert_eq!(
            error.to_string(),
            "reporting rot page for unknown baseboard: \
            BaseboardId { part_number: \"p1\", serial_number: \"bogus\" } \
            (RotPage { data_base64: \"page1\" })"
        );
        assert!(!builder
            .found_rot_page_already(&bogus_baseboard, RotPageWhich::Cmpa));

        // report the same rot page twice with the same contents
        builder
            .found_rot_page(
                &sled1_bb,
                RotPageWhich::Cmpa,
                "dummy",
                rot_page1.clone(),
            )
            .unwrap();
        let error = builder
            .found_rot_page(
                &sled1_bb,
                RotPageWhich::Cmpa,
                "dummy",
                rot_page1.clone(),
            )
            .unwrap_err();
        assert_eq!(
            format!("{:#}", error),
            "baseboard BaseboardId { part_number: \"model1\", \
            serial_number: \"s1\" } rot page Cmpa: reported multiple \
            times (same value)"
        );
        // report the same rot page again with different contents
        let error = builder
            .found_rot_page(
                &sled1_bb,
                RotPageWhich::Cmpa,
                "dummy",
                rot_page2.clone(),
            )
            .unwrap_err();
        let message = format!("{:#}", error);
        println!("found error: {}", message);
        assert!(message.contains(
            "rot page Cmpa: reported rot page multiple times (previously"
        ));
        assert!(message.contains(", now RotPage { data_base64: \"page2\" }"));

        // We should still get a valid collection.
        let collection = builder.build();
        println!("{:#?}", collection);
        assert_eq!(collection.collector, "test_problems");

        // We should still have the one sled, its SP slot0 caboose, and its Cmpa
        // RoT page.
        assert!(collection.baseboards.contains(&sled1_bb));
        let _ = collection.sps.get(&sled1_bb).unwrap();
        let caboose =
            collection.caboose_for(CabooseWhich::SpSlot0, &sled1_bb).unwrap();
        assert_eq!(caboose.caboose.board, "board2");
        assert!(collection.cabooses.contains(&caboose.caboose));
        assert!(collection
            .caboose_for(CabooseWhich::SpSlot1, &sled1_bb)
            .is_none());
        let _ = collection.rots.get(&sled1_bb).unwrap();
        assert!(collection
            .caboose_for(CabooseWhich::RotSlotA, &sled1_bb)
            .is_none());
        assert!(collection
            .caboose_for(CabooseWhich::RotSlotB, &sled1_bb)
            .is_none());
        let rot_page =
            collection.rot_page_for(RotPageWhich::Cmpa, &sled1_bb).unwrap();
        assert!(collection.rot_pages.contains(&rot_page.page));

        // TODO-correctness Is this test correct? We reported the same RoT page
        // with different data (rot_page1, then rot_page2). The second
        // `found_rot_page` returned an error, but we overwrote the original
        // data and did not record the error in `collection.errors`. Should we
        // either have kept the original data or returned Ok while returning an
        // error? It seems a little strange we returned Err but accepted the new
        // data.
        assert_eq!(rot_page.page.data_base64, rot_page2.data_base64);

        assert!(collection
            .rot_page_for(RotPageWhich::CfpaActive, &sled1_bb)
            .is_none());
        assert!(collection
            .rot_page_for(RotPageWhich::CfpaInactive, &sled1_bb)
            .is_none());
        assert!(collection
            .rot_page_for(RotPageWhich::CfpaScratch, &sled1_bb)
            .is_none());

        // We should see an error.
        assert_eq!(
            collection
                .errors
                .iter()
                .map(|e| format!("{:#}", e))
                .collect::<Vec<_>>(),
            vec![
                "MGS \"fake MGS 1\": SP Sled slot 65536: \
                slot number did not fit into u16"
            ]
        );
    }
}<|MERGE_RESOLUTION|>--- conflicted
+++ resolved
@@ -91,12 +91,8 @@
         BTreeMap<RotPageWhich, BTreeMap<Arc<BaseboardId>, RotPageFound>>,
     sleds: BTreeMap<SledUuid, SledAgent>,
     clickhouse_keeper_cluster_membership:
-<<<<<<< HEAD
-        BTreeMap<OmicronZoneUuid, ClickhouseKeeperClusterMembership>,
-=======
         BTreeSet<ClickhouseKeeperClusterMembership>,
 
->>>>>>> 3a3eb52f
     // We just generate one UUID for each collection.
     id_rng: TypedUuidRng<CollectionKind>,
 }
@@ -123,12 +119,7 @@
             cabooses_found: BTreeMap::new(),
             rot_pages_found: BTreeMap::new(),
             sleds: BTreeMap::new(),
-<<<<<<< HEAD
-            clickhouse_keeper_cluster_membership: BTreeMap::new(),
-=======
-            omicron_zones: BTreeMap::new(),
             clickhouse_keeper_cluster_membership: BTreeSet::new(),
->>>>>>> 3a3eb52f
             id_rng: TypedUuidRng::from_entropy(),
         }
     }
