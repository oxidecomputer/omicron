// This Source Code Form is subject to the terms of the Mozilla Public
// License, v. 2.0. If a copy of the MPL was not distributed with this
// file, You can obtain one at https://mozilla.org/MPL/2.0/.

//! Example collections used for testing

use crate::CollectionBuilder;
use crate::now_db_precision;
use camino::Utf8Path;
use clickhouse_admin_types::ClickhouseKeeperClusterMembership;
use clickhouse_admin_types::KeeperId;
use gateway_client::types::PowerState;
use gateway_client::types::RotState;
use gateway_client::types::SpComponentCaboose;
use gateway_client::types::SpState;
use gateway_types::rot::RotSlot;
use iddqd::id_ord_map;
use nexus_types::inventory::BaseboardId;
use nexus_types::inventory::CabooseWhich;
use nexus_types::inventory::InternalDnsGenerationStatus;
use nexus_types::inventory::RotPage;
use nexus_types::inventory::RotPageWhich;
use nexus_types::inventory::SpType;
use nexus_types::inventory::ZpoolName;
use omicron_cockroach_metrics::MetricValue;
use omicron_cockroach_metrics::PrometheusMetrics;
use omicron_common::api::external::ByteCount;
use omicron_common::disk::DatasetConfig;
use omicron_common::disk::DatasetKind;
use omicron_common::disk::DatasetName;
use omicron_common::disk::DiskVariant;
use omicron_common::disk::M2Slot;
use omicron_common::disk::OmicronPhysicalDiskConfig;
use omicron_common::disk::SharedDatasetConfig;
use omicron_uuid_kinds::DatasetUuid;
use omicron_uuid_kinds::PhysicalDiskUuid;
use omicron_uuid_kinds::SledUuid;
use omicron_uuid_kinds::ZpoolUuid;
<<<<<<< HEAD
=======
use sled_agent_types::inventory::v9::OmicronZonesConfig as OmicronZonesConfigV9;
use sled_agent_types::inventory::v10::OmicronZonesConfig as OmicronZonesConfigV10;
>>>>>>> 2e658cca
use sled_agent_types::zone_images::MupdateOverrideNonBootInfo;
use sled_agent_types::zone_images::MupdateOverrideNonBootMismatch;
use sled_agent_types::zone_images::MupdateOverrideNonBootResult;
use sled_agent_types::zone_images::MupdateOverrideReadError;
use sled_agent_types::zone_images::MupdateOverrideStatus;
use sled_agent_types::zone_images::ResolverStatus;
use sled_agent_types::zone_images::ZoneManifestNonBootInfo;
use sled_agent_types::zone_images::ZoneManifestNonBootMismatch;
use sled_agent_types::zone_images::ZoneManifestNonBootResult;
use sled_agent_types::zone_images::ZoneManifestReadError;
use sled_agent_types::zone_images::ZoneManifestStatus;
use sled_agent_types_versions::latest::inventory::Baseboard;
use sled_agent_types_versions::latest::inventory::BootImageHeader;
use sled_agent_types_versions::latest::inventory::BootPartitionDetails;
use sled_agent_types_versions::latest::inventory::ConfigReconcilerInventory;
use sled_agent_types_versions::latest::inventory::ConfigReconcilerInventoryStatus;
use sled_agent_types_versions::latest::inventory::HostPhase2DesiredSlots;
use sled_agent_types_versions::latest::inventory::Inventory;
use sled_agent_types_versions::latest::inventory::InventoryDataset;
use sled_agent_types_versions::latest::inventory::InventoryDisk;
use sled_agent_types_versions::latest::inventory::InventoryZpool;
use sled_agent_types_versions::latest::inventory::OmicronSledConfig;
use sled_agent_types_versions::latest::inventory::OmicronZonesConfig;
use sled_agent_types_versions::latest::inventory::OrphanedDataset;
use sled_agent_types_versions::latest::inventory::SledCpuFamily;
use sled_agent_types_versions::latest::inventory::SledRole;
use sled_agent_types_versions::latest::inventory::ZoneImageResolverInventory;
use sled_agent_types_versions::v4::inventory::OmicronZonesConfig as OmicronZonesConfigV4;
use sled_agent_zone_images_examples::BOOT_PATHS;
use sled_agent_zone_images_examples::NON_BOOT_2_PATHS;
use sled_agent_zone_images_examples::NON_BOOT_2_UUID;
use sled_agent_zone_images_examples::NON_BOOT_3_PATHS;
use sled_agent_zone_images_examples::NON_BOOT_3_UUID;
use sled_agent_zone_images_examples::NON_BOOT_PATHS;
use sled_agent_zone_images_examples::NON_BOOT_UUID;
use sled_agent_zone_images_examples::WriteInstallDatasetContext;
use sled_agent_zone_images_examples::dataset_missing_error;
use std::collections::BTreeMap;
use std::sync::Arc;
use std::time::Duration;
use strum::IntoEnumIterator;
use tufaceous_artifact::ArtifactHash;
use uuid::Uuid;

/// Returns an example Collection used for testing
///
/// This collection is intended to cover a variety of possible inventory data,
/// including:
///
/// - all three baseboard types (switch, sled, PSC)
/// - various valid values for all fields (sources, slot numbers, power
///   states, baseboard revisions, cabooses, etc.)
/// - some empty slots
/// - some missing cabooses
/// - some cabooses common to multiple baseboards; others not
/// - serial number reused across different model numbers
pub fn representative() -> Representative {
    let mut builder = CollectionBuilder::new("example");

    // an ordinary, working sled
    let sled1_bb = builder
        .found_sp_state(
            "fake MGS 1",
            SpType::Sled,
            3,
            SpState {
                base_mac_address: [0; 6],
                hubris_archive_id: String::from("hubris1"),
                model: String::from("model1"),
                power_state: PowerState::A0,
                revision: 0,
                rot: RotState::V2 {
                    active: RotSlot::A,
                    pending_persistent_boot_preference: None,
                    persistent_boot_preference: RotSlot::A,
                    slot_a_sha3_256_digest: Some(String::from("slotAdigest1")),
                    slot_b_sha3_256_digest: Some(String::from("slotBdigest1")),
                    transient_boot_preference: None,
                },
                serial_number: String::from("s1"),
            },
        )
        .unwrap();

    // another ordinary sled with different values for ordinary fields
    let sled2_bb = builder
        .found_sp_state(
            "fake MGS 2",
            SpType::Sled,
            4,
            SpState {
                base_mac_address: [1; 6],
                hubris_archive_id: String::from("hubris2"),
                model: String::from("model2"),
                power_state: PowerState::A2,
                revision: 1,
                rot: RotState::V2 {
                    active: RotSlot::B,
                    pending_persistent_boot_preference: Some(RotSlot::A),
                    persistent_boot_preference: RotSlot::A,
                    slot_a_sha3_256_digest: Some(String::from("slotAdigest2")),
                    slot_b_sha3_256_digest: Some(String::from("slotBdigest2")),
                    transient_boot_preference: Some(RotSlot::B),
                },
                // same serial number, which is okay because it's a
                // different model number
                serial_number: String::from("s1"),
            },
        )
        .unwrap();

    // a switch
    let switch1_bb = builder
        .found_sp_state(
            "fake MGS 2",
            SpType::Switch,
            0,
            SpState {
                base_mac_address: [2; 6],
                hubris_archive_id: String::from("hubris3"),
                model: String::from("model3"),
                power_state: PowerState::A1,
                revision: 2,
                rot: RotState::V2 {
                    active: RotSlot::B,
                    pending_persistent_boot_preference: None,
                    persistent_boot_preference: RotSlot::A,
                    slot_a_sha3_256_digest: Some(String::from("slotAdigest3")),
                    slot_b_sha3_256_digest: Some(String::from("slotBdigest3")),
                    transient_boot_preference: None,
                },
                // same serial number, which is okay because it's a
                // different model number
                serial_number: String::from("s1"),
            },
        )
        .unwrap();

    // a PSC
    let psc_bb = builder
        .found_sp_state(
            "fake MGS 1",
            SpType::Power,
            1,
            SpState {
                base_mac_address: [3; 6],
                hubris_archive_id: String::from("hubris4"),
                model: String::from("model4"),
                power_state: PowerState::A2,
                revision: 3,
                rot: RotState::V2 {
                    active: RotSlot::B,
                    pending_persistent_boot_preference: None,
                    persistent_boot_preference: RotSlot::A,
                    slot_a_sha3_256_digest: Some(String::from("slotAdigest4")),
                    slot_b_sha3_256_digest: Some(String::from("slotBdigest4")),
                    transient_boot_preference: None,
                },
                serial_number: String::from("s2"),
            },
        )
        .unwrap();

    // a sled with no RoT state or other optional fields
    let sled3_bb = builder
        .found_sp_state(
            "fake MGS 1",
            SpType::Sled,
            5,
            SpState {
                base_mac_address: [4; 6],
                hubris_archive_id: String::from("hubris5"),
                model: String::from("model1"),
                power_state: PowerState::A2,
                revision: 1,
                rot: RotState::CommunicationFailed {
                    message: String::from("test suite injected error"),
                },
                serial_number: String::from("s2"),
            },
        )
        .unwrap();

    // Report some phase 1 active slots.
    builder
        .found_host_phase_1_active_slot(&sled1_bb, "fake MGS 1", M2Slot::A)
        .unwrap();
    builder
        .found_host_phase_1_active_slot(&sled2_bb, "fake MGS 1", M2Slot::B)
        .unwrap();

    // Report some phase 1 hashes.
    //
    // We'll report hashes for both slots for sled 1, only a hash for slot B on
    // sled 2, and no hashes for sled 3.
    builder
        .found_host_phase_1_flash_hash(
            &sled1_bb,
            M2Slot::A,
            "fake MGS 1",
            ArtifactHash([1; 32]),
        )
        .unwrap();
    builder
        .found_host_phase_1_flash_hash(
            &sled1_bb,
            M2Slot::B,
            "fake MGS 1",
            ArtifactHash([2; 32]),
        )
        .unwrap();
    builder
        .found_host_phase_1_flash_hash(
            &sled2_bb,
            M2Slot::B,
            "fake MGS 1",
            ArtifactHash([3; 32]),
        )
        .unwrap();

    // Report some cabooses.

    // We'll use the same cabooses for most of these components, although
    // that's not possible in a real system.  We deliberately construct a
    // new value each time to make sure the builder correctly normalizes it.
    let common_caboose_baseboards = [&sled1_bb, &sled2_bb, &switch1_bb];
    for bb in &common_caboose_baseboards {
        for which in CabooseWhich::iter() {
            assert!(!builder.found_caboose_already(bb, which));
            builder
                .found_caboose(bb, which, "test suite", caboose("1"))
                .unwrap();
            assert!(builder.found_caboose_already(bb, which));
        }
    }

    // For the PSC, use different cabooses for both slots of both the SP and
    // RoT, just to exercise that we correctly keep track of different
    // cabooses.
    builder
        .found_caboose(
            &psc_bb,
            CabooseWhich::SpSlot0,
            "test suite",
            caboose("psc_sp_0"),
        )
        .unwrap();
    builder
        .found_caboose(
            &psc_bb,
            CabooseWhich::SpSlot1,
            "test suite",
            caboose("psc_sp_1"),
        )
        .unwrap();
    builder
        .found_caboose(
            &psc_bb,
            CabooseWhich::RotSlotA,
            "test suite",
            caboose("psc_rot_a"),
        )
        .unwrap();
    builder
        .found_caboose(
            &psc_bb,
            CabooseWhich::RotSlotB,
            "test suite",
            caboose("psc_rot_b"),
        )
        .unwrap();

    // We deliberately provide no cabooses for sled3.

    // Report some RoT pages.

    // We'll use the same RoT pages for most of these components, although
    // that's not possible in a real system. We deliberately construct a new
    // value each time to make sure the builder correctly normalizes it.
    let common_rot_page_baseboards = [&sled1_bb, &sled3_bb, &switch1_bb];
    for bb in common_rot_page_baseboards {
        for which in RotPageWhich::iter() {
            assert!(!builder.found_rot_page_already(bb, which));
            builder
                .found_rot_page(bb, which, "test suite", rot_page("1"))
                .unwrap();
            assert!(builder.found_rot_page_already(bb, which));
        }
    }

    // For the PSC, use different RoT page data for each kind of page, just to
    // exercise that we correctly keep track of different data values.
    builder
        .found_rot_page(
            &psc_bb,
            RotPageWhich::Cmpa,
            "test suite",
            rot_page("psc cmpa"),
        )
        .unwrap();
    builder
        .found_rot_page(
            &psc_bb,
            RotPageWhich::CfpaActive,
            "test suite",
            rot_page("psc cfpa active"),
        )
        .unwrap();
    builder
        .found_rot_page(
            &psc_bb,
            RotPageWhich::CfpaInactive,
            "test suite",
            rot_page("psc cfpa inactive"),
        )
        .unwrap();
    builder
        .found_rot_page(
            &psc_bb,
            RotPageWhich::CfpaScratch,
            "test suite",
            rot_page("psc cfpa scratch"),
        )
        .unwrap();

    // We deliberately provide no RoT pages for sled2.

    // Report a representative set of Omicron zones, used in the sled-agent
    // constructors below.
    //
    // We've hand-selected a minimal set of files to cover each type of zone.
    // These files were constructed by:
    //
    // (1) copying the "omicron zones" ledgers from the sleds in a working
    //     Omicron deployment
    // (2) pretty-printing each one with `json --in-place --file FILENAME`
    // (3) adjusting the format slightly with
    //         `jq '{ generation: .omicron_generation, zones: .zones }'`
    //
    // Note that these files are in an older format of the zone configuration
    // types. Rather than rewrite these, we're relying on existing conversion
    // code, which we already have in order to support the sled-agent's
    // versioned API in any case.
    let sled14_data = include_str!("../example-data/madrid-sled14.json");
    let sled16_data = include_str!("../example-data/madrid-sled16.json");
    let sled17_data = include_str!("../example-data/madrid-sled17.json");
<<<<<<< HEAD
    let sled14_v4: OmicronZonesConfigV4 =
        serde_json::from_str(sled14_data).unwrap();
    let sled16_v4: OmicronZonesConfigV4 =
        serde_json::from_str(sled16_data).unwrap();
    let sled17_v4: OmicronZonesConfigV4 =
        serde_json::from_str(sled17_data).unwrap();
    let sled14 = OmicronZonesConfig::try_from(sled14_v4).unwrap();
    let sled16 = OmicronZonesConfig::try_from(sled16_v4).unwrap();
    let sled17 = OmicronZonesConfig::try_from(sled17_v4).unwrap();
=======
    let extract_current_omicron_zones_config = |data: &str| {
        let as_v9: OmicronZonesConfigV9 = serde_json::from_str(data).unwrap();
        OmicronZonesConfigV10::try_from(as_v9)
            .and_then(OmicronZonesConfig::try_from)
    };
    let sled14 = extract_current_omicron_zones_config(sled14_data).unwrap();
    let sled16 = extract_current_omicron_zones_config(sled16_data).unwrap();
    let sled17 = extract_current_omicron_zones_config(sled17_data).unwrap();
>>>>>>> 2e658cca

    // Convert these to `OmicronSledConfig`s. We'll start with empty disks and
    // datasets for now, and add to them below for sled14.
    let mut sled14 = OmicronSledConfig {
        generation: sled14.generation,
        disks: Default::default(),
        datasets: Default::default(),
        zones: sled14.zones.into_iter().collect(),
        remove_mupdate_override: None,
        host_phase_2: HostPhase2DesiredSlots::current_contents(),
    };
    let sled16 = OmicronSledConfig {
        generation: sled16.generation,
        disks: Default::default(),
        datasets: Default::default(),
        zones: sled16.zones.into_iter().collect(),
        remove_mupdate_override: None,
        host_phase_2: HostPhase2DesiredSlots::current_contents(),
    };
    let sled17 = OmicronSledConfig {
        generation: sled17.generation,
        disks: Default::default(),
        datasets: Default::default(),
        zones: sled17.zones.into_iter().collect(),
        remove_mupdate_override: None,
        host_phase_2: HostPhase2DesiredSlots::current_contents(),
    };

    // Create iterator producing fixed IDs.
    let mut disk_id_iter = std::iter::from_fn({
        //              "physicaldisk"
        let mut value = "70687973-6963-616c-6469-736b00000000"
            .parse::<Uuid>()
            .unwrap()
            .as_u128();
        move || {
            value += 1;
            Some(PhysicalDiskUuid::from_u128(value))
        }
    });
    let mut zpool_id_iter = std::iter::from_fn({
        //              "zpool"
        let mut value = "7a706f6f-6c00-0000-0000-000000000000"
            .parse::<Uuid>()
            .unwrap()
            .as_u128();
        move || {
            value += 1;
            Some(ZpoolUuid::from_u128(value))
        }
    });

    // Report some sled agents.
    //
    // This first one will match "sled1_bb"'s baseboard information.
    let sled_agent_id_basic =
        "c5aec1df-b897-49e4-8085-ccd975f9b529".parse().unwrap();

    // Add some disks to this first sled.
    let disks = vec![
        // Let's say we have one manufacturer for our M.2...
        InventoryDisk {
            identity: omicron_common::disk::DiskIdentity {
                vendor: "macrohard".to_string(),
                model: "box".to_string(),
                serial: "XXIV".to_string(),
            },
            variant: DiskVariant::M2,
            slot: 0,
            active_firmware_slot: 1,
            next_active_firmware_slot: None,
            number_of_firmware_slots: 1,
            slot1_is_read_only: true,
            slot_firmware_versions: vec![Some("EXAMP1".to_string())],
        },
        // ... and a couple different vendors for our U.2s
        InventoryDisk {
            identity: omicron_common::disk::DiskIdentity {
                vendor: "memetendo".to_string(),
                model: "swatch".to_string(),
                serial: "0001".to_string(),
            },
            variant: DiskVariant::U2,
            slot: 1,
            active_firmware_slot: 1,
            next_active_firmware_slot: None,
            number_of_firmware_slots: 1,
            slot1_is_read_only: true,
            slot_firmware_versions: vec![Some("EXAMP1".to_string())],
        },
        InventoryDisk {
            identity: omicron_common::disk::DiskIdentity {
                vendor: "memetendo".to_string(),
                model: "swatch".to_string(),
                serial: "0002".to_string(),
            },
            variant: DiskVariant::U2,
            slot: 2,
            active_firmware_slot: 1,
            next_active_firmware_slot: None,
            number_of_firmware_slots: 1,
            slot1_is_read_only: true,
            slot_firmware_versions: vec![Some("EXAMP1".to_string())],
        },
        InventoryDisk {
            identity: omicron_common::disk::DiskIdentity {
                vendor: "tony".to_string(),
                model: "craystation".to_string(),
                serial: "5".to_string(),
            },
            variant: DiskVariant::U2,
            slot: 3,
            active_firmware_slot: 1,
            next_active_firmware_slot: None,
            number_of_firmware_slots: 1,
            slot1_is_read_only: true,
            slot_firmware_versions: vec![Some("EXAMP1".to_string())],
        },
    ];
    let mut zpools = Vec::new();
    for disk in &disks {
        let pool_id = zpool_id_iter.next().unwrap();
        sled14
            .disks
            .insert_unique(OmicronPhysicalDiskConfig {
                identity: disk.identity.clone(),
                id: disk_id_iter.next().unwrap(),
                pool_id,
            })
            .unwrap();
        zpools.push(InventoryZpool {
            id: pool_id,
            total_size: ByteCount::from(4096),
        });
    }
    let dataset_name = DatasetName::new(
        ZpoolName::new_external(zpools[0].id),
        DatasetKind::Debug,
    );
    let datasets = vec![InventoryDataset {
        id: Some("afc00483-0d7b-4181-87d5-0def937d3cd7".parse().unwrap()),
        name: dataset_name.full_name(),
        available: ByteCount::from(1024),
        used: ByteCount::from(0),
        quota: None,
        reservation: None,
        compression: "lz4".to_string(),
    }];
    sled14
        .datasets
        .insert_unique(DatasetConfig {
            id: datasets[0].id.unwrap(),
            name: dataset_name,
            inner: SharedDatasetConfig {
                compression: datasets[0].compression.parse().unwrap(),
                quota: datasets[0].quota,
                reservation: datasets[0].reservation,
            },
        })
        .unwrap();

    builder
        .found_sled_inventory(
            "fake sled agent 1",
            sled_agent(
                sled_agent_id_basic,
                Baseboard::Gimlet {
                    identifier: String::from("s1"),
                    model: String::from("model1"),
                    revision: 0,
                },
                SledRole::Gimlet,
                disks,
                zpools,
                datasets,
                Some(sled14),
                zone_image_resolver(ZoneImageResolverExampleKind::Success {
                    deserialized_zone_manifest: true,
                    has_mupdate_override: true,
                }),
            ),
        )
        .unwrap();

    // Here, we report a different sled *with* baseboard information that
    // doesn't match one of the baseboards we found.  This is unlikely but could
    // happen.  Make this one a Scrimlet.
    let sled4_bb = Arc::new(BaseboardId {
        part_number: String::from("model1"),
        serial_number: String::from("s4"),
    });
    let sled_agent_id_extra =
        "d7efa9c4-833d-4354-a9a2-94ba9715c154".parse().unwrap();
    builder
        .found_sled_inventory(
            "fake sled agent 4",
            sled_agent(
                sled_agent_id_extra,
                Baseboard::Gimlet {
                    identifier: sled4_bb.serial_number.clone(),
                    model: sled4_bb.part_number.clone(),
                    revision: 0,
                },
                SledRole::Scrimlet,
                vec![],
                vec![],
                vec![],
                Some(sled16),
                zone_image_resolver(ZoneImageResolverExampleKind::Success {
                    deserialized_zone_manifest: false,
                    has_mupdate_override: false,
                }),
            ),
        )
        .unwrap();

    // Now report a different sled as though it were a PC.  It'd be unlikely to
    // see a mix of real Oxide hardware and PCs in the same deployment, but this
    // exercises different code paths.
    let sled_agent_id_pc =
        "c4a5325b-e852-4747-b28a-8aaa7eded8a0".parse().unwrap();
    builder
        .found_sled_inventory(
            "fake sled agent 5",
            sled_agent(
                sled_agent_id_pc,
                Baseboard::Pc {
                    identifier: String::from("fellofftruck1"),
                    model: String::from("fellofftruck"),
                },
                SledRole::Gimlet,
                vec![],
                vec![],
                vec![],
                Some(sled17),
                // Simulate a mismatch in this case with the mupdate override
                // being present. There's one case that's unexplored: mismatch
                // with no mupdate override. But to express that case we would
                // need an additional fifth sled.
                zone_image_resolver(ZoneImageResolverExampleKind::Mismatch {
                    has_mupdate_override: true,
                }),
            ),
        )
        .unwrap();

    // Finally, report a sled with unknown baseboard information.  This should
    // look the same as the PC as far as inventory is concerned but let's verify
    // it.
    let sled_agent_id_unknown =
        "5c5b4cf9-3e13-45fd-871c-f177d6537510".parse().unwrap();

    builder
        .found_sled_inventory(
            "fake sled agent 6",
            sled_agent(
                sled_agent_id_unknown,
                Baseboard::Unknown,
                SledRole::Gimlet,
                vec![],
                vec![],
                vec![],
                // We only have omicron zones for three sleds so report no sled
                // config here.
                None,
                // Simulate an error here.
                zone_image_resolver(ZoneImageResolverExampleKind::Error),
            ),
        )
        .unwrap();

    builder.found_clickhouse_keeper_cluster_membership(
        ClickhouseKeeperClusterMembership {
            queried_keeper: KeeperId(1),
            leader_committed_log_index: 1000,
            raft_config: [KeeperId(1)].into_iter().collect(),
        },
    );

    builder.found_cockroach_metrics(
        cockroach_admin_types::NodeId::new("1".to_string()),
        PrometheusMetrics {
            metrics: BTreeMap::from([(
                "ranges_underreplicated".to_string(),
                MetricValue::Unsigned(0),
            )]),
        },
    );

    builder
        .found_ntp_timesync(nexus_types::inventory::TimeSync {
            zone_id: omicron_uuid_kinds::OmicronZoneUuid::new_v4(),
            synced: true,
        })
        .unwrap();

    builder
        .found_internal_dns_generation_status(InternalDnsGenerationStatus {
            zone_id: omicron_uuid_kinds::OmicronZoneUuid::new_v4(),
            generation: 1.into(),
        })
        .unwrap();

    Representative {
        builder,
        sleds: [sled1_bb, sled2_bb, sled3_bb, sled4_bb],
        switch: switch1_bb,
        psc: psc_bb,
        sled_agents: [
            sled_agent_id_basic,
            sled_agent_id_extra,
            sled_agent_id_pc,
            sled_agent_id_unknown,
        ],
    }
}

pub struct Representative {
    pub builder: CollectionBuilder,
    pub sleds: [Arc<BaseboardId>; 4],
    pub switch: Arc<BaseboardId>,
    pub psc: Arc<BaseboardId>,
    pub sled_agents: [SledUuid; 4],
}

impl Representative {
    pub fn new(
        builder: CollectionBuilder,
        sleds: [Arc<BaseboardId>; 4],
        switch: Arc<BaseboardId>,
        psc: Arc<BaseboardId>,
        sled_agents: [SledUuid; 4],
    ) -> Self {
        Self { builder, sleds, switch, psc, sled_agents }
    }
}

/// Returns an SP state that can be used to populate a collection for testing
pub fn sp_state(unique: &str) -> SpState {
    SpState {
        base_mac_address: [0; 6],
        hubris_archive_id: format!("hubris{}", unique),
        model: format!("model{}", unique),
        power_state: PowerState::A2,
        revision: 0,
        rot: RotState::V2 {
            active: RotSlot::A,
            pending_persistent_boot_preference: None,
            persistent_boot_preference: RotSlot::A,
            slot_a_sha3_256_digest: Some(String::from("slotAdigest1")),
            slot_b_sha3_256_digest: Some(String::from("slotBdigest1")),
            transient_boot_preference: None,
        },
        serial_number: format!("serial{}", unique),
    }
}

pub fn caboose(unique: &str) -> SpComponentCaboose {
    SpComponentCaboose {
        board: format!("board_{}", unique),
        git_commit: format!("git_commit_{}", unique),
        name: format!("name_{}", unique),
        version: format!("version_{}", unique),
        sign: Some(format!("sign_{}", unique)),
        epoch: None,
    }
}

pub fn rot_page(unique: &str) -> RotPage {
    use base64::Engine;
    RotPage {
        data_base64: base64::engine::general_purpose::STANDARD.encode(unique),
    }
}

#[derive(Clone, Copy, Debug, PartialEq, Eq)]
pub enum ZoneImageResolverExampleKind {
    /// Success, with or without treating the manifest as deserialized and the
    /// mupdate override being present.
    Success { deserialized_zone_manifest: bool, has_mupdate_override: bool },

    /// The zone manifest is successfully read but doesn't match entries on
    /// disk.
    Mismatch { has_mupdate_override: bool },

    /// Errors while reading the zone manifest and mupdate override status.
    Error,
}

/// Generate an example zone image resolver inventory.
pub fn zone_image_resolver(
    kind: ZoneImageResolverExampleKind,
) -> ZoneImageResolverInventory {
    let dir_path = Utf8Path::new("/some/path");

    // Create a bunch of contexts.
    let mut cx = WriteInstallDatasetContext::new_basic();

    let mut invalid_cx = WriteInstallDatasetContext::new_basic();
    invalid_cx.make_error_cases();

    // Determine the zone manifest and mupdate override results for the boot
    // disk.
    let (boot_zm_result, boot_override_result) = match kind {
        ZoneImageResolverExampleKind::Success {
            deserialized_zone_manifest,
            has_mupdate_override,
        } => {
            if !deserialized_zone_manifest {
                cx.write_zone_manifest_to_disk(false);
            }
            let zm_result = Ok(
                cx.expected_result(&dir_path.join(&BOOT_PATHS.install_dataset))
            );
            let override_result =
                Ok(has_mupdate_override.then(|| cx.override_info()));
            (zm_result, override_result)
        }
        ZoneImageResolverExampleKind::Mismatch { has_mupdate_override } => {
            // In this case, the zone manifest result is generated using the
            // invalid (mismatched) context.
            let zm_result = Ok(invalid_cx
                .expected_result(&dir_path.join(&BOOT_PATHS.install_dataset)));
            let override_result =
                Ok(has_mupdate_override.then(|| cx.override_info()));
            (zm_result, override_result)
        }
        ZoneImageResolverExampleKind::Error => {
            // Use the invalid context to generate an error.
            let zm_result = Err(ZoneManifestReadError::InstallMetadata(
                dataset_missing_error(
                    &dir_path.join(&BOOT_PATHS.install_dataset),
                ),
            ));
            let override_result =
                Err(MupdateOverrideReadError::InstallMetadata(
                    dataset_missing_error(
                        &dir_path.join(&BOOT_PATHS.install_dataset),
                    ),
                ));
            (zm_result, override_result)
        }
    };

    // Generate a status struct first.
    let status = ResolverStatus {
        zone_manifest: ZoneManifestStatus {
            boot_disk_path: dir_path.join(&BOOT_PATHS.zones_json),
            boot_disk_result: boot_zm_result,
            non_boot_disk_metadata: id_ord_map! {
                // Non-boot disk metadata that matches.
                ZoneManifestNonBootInfo {
                    zpool_id: NON_BOOT_UUID,
                    dataset_dir: dir_path.join(&NON_BOOT_PATHS.install_dataset),
                    path: dir_path.join(&NON_BOOT_PATHS.zones_json),
                    // XXX Technically, if the boot disk had an error, this
                    // can't be Matches. We choose to punt on this issue because
                    // the conversion to the inventory type squishes down
                    // errors into a string.
                    result: ZoneManifestNonBootResult::Matches(
                        cx.expected_result(
                            &dir_path.join(&NON_BOOT_PATHS.install_dataset)
                        )
                    ),
                },
                // Non-boot disk mismatch (zones different + errors).
                ZoneManifestNonBootInfo {
                    zpool_id: NON_BOOT_2_UUID,
                    dataset_dir: dir_path.join(&NON_BOOT_2_PATHS.install_dataset),
                    path: dir_path.join(&NON_BOOT_2_PATHS.zones_json),
                    result: ZoneManifestNonBootResult::Mismatch(
                        ZoneManifestNonBootMismatch::ValueMismatch {
                            non_boot_disk_result: invalid_cx.expected_result(
                                &dir_path.join(&NON_BOOT_2_PATHS.install_dataset),
                            ),
                        },
                    ),
                },
                // Non-boot disk mismatch (error reading zone manifest).
                ZoneManifestNonBootInfo {
                    zpool_id: NON_BOOT_3_UUID,
                    dataset_dir: dir_path.join(&NON_BOOT_3_PATHS.install_dataset),
                    path: dir_path.join(&NON_BOOT_3_PATHS.zones_json),
                    result: ZoneManifestNonBootResult::ReadError(
                        dataset_missing_error(
                            &dir_path.join(&NON_BOOT_3_PATHS.install_dataset),
                        ).into(),
                    ),
                },
            },
        },
        mupdate_override: MupdateOverrideStatus {
            boot_disk_path: dir_path.join(&BOOT_PATHS.mupdate_override_json),
            boot_disk_override: boot_override_result,
            non_boot_disk_overrides: id_ord_map! {
                // Non-boot disk mupdate overrides that match.
                MupdateOverrideNonBootInfo {
                    zpool_id: NON_BOOT_UUID,
                    path: dir_path.join(&NON_BOOT_PATHS.mupdate_override_json),
                    // XXX Technically, if the boot disk had an error, this
                    // can't be Matches. We choose to punt on this issue because
                    // the conversion to the inventory type squishes down errors
                    // into a string.
                    result: MupdateOverrideNonBootResult::MatchesPresent,
                },
                // Non-boot disk mupdate overrides that have a mismatch.
                MupdateOverrideNonBootInfo {
                    zpool_id: NON_BOOT_2_UUID,
                    path: dir_path.join(&NON_BOOT_2_PATHS.mupdate_override_json),
                    result: MupdateOverrideNonBootResult::Mismatch(
                        MupdateOverrideNonBootMismatch::BootPresentOtherAbsent,
                    ),
                },
                // Non-boot disk updates (error reading zone manifest).
                MupdateOverrideNonBootInfo {
                    zpool_id: NON_BOOT_3_UUID,
                    path: dir_path.join(&NON_BOOT_3_PATHS.mupdate_override_json),
                    result: MupdateOverrideNonBootResult::ReadError(
                        dataset_missing_error(
                            &dir_path.join(&NON_BOOT_3_PATHS.install_dataset),
                        ).into(),
                    ),
                },
            },
        },
        image_directory_override: None,
    };

    status.to_inventory()
}

#[expect(clippy::too_many_arguments)]
pub fn sled_agent(
    sled_id: SledUuid,
    baseboard: Baseboard,
    sled_role: SledRole,
    disks: Vec<InventoryDisk>,
    zpools: Vec<InventoryZpool>,
    datasets: Vec<InventoryDataset>,
    ledgered_sled_config: Option<OmicronSledConfig>,
    zone_image_resolver: ZoneImageResolverInventory,
) -> Inventory {
    // Assume the `ledgered_sled_config` was reconciled successfully.
    let last_reconciliation = ledgered_sled_config.clone().map(|config| {
        let mut inv = ConfigReconcilerInventory::debug_assume_success(config);

        // Add an orphaned dataset with no tie to other pools/datasets.
        inv.orphaned_datasets.insert_overwrite(OrphanedDataset {
            name: DatasetName::new(
                ZpoolName::new_external(ZpoolUuid::new_v4()),
                DatasetKind::ExternalDns,
            ),
            reason: "example orphaned dataset".to_string(),
            id: Some(DatasetUuid::new_v4()),
            mounted: false,
            available: 0.into(),
            used: 0.into(),
        });

        // Fill in some fake boot partition details.
        inv.boot_partitions.boot_disk = Ok(M2Slot::A);
        inv.boot_partitions.slot_a = Ok(BootPartitionDetails {
            header: BootImageHeader {
                flags: 0,
                data_size: 10_000,
                image_size: 10_000,
                target_size: 10_000,
                sha256: [0; 32],
                image_name: "fake image for tests".to_string(),
            },
            artifact_hash: ArtifactHash([1; 32]),
            artifact_size: 10_000 + 4096,
        });

        inv
    });

    let reconciler_status = if last_reconciliation.is_some() {
        ConfigReconcilerInventoryStatus::Idle {
            completed_at: now_db_precision(),
            ran_for: Duration::from_secs(5),
        }
    } else {
        ConfigReconcilerInventoryStatus::NotYetRun
    };

    Inventory {
        baseboard,
        reservoir_size: ByteCount::from(1024),
        sled_role,
        sled_agent_address: "[::1]:56792".parse().unwrap(),
        sled_id,
        usable_hardware_threads: 10,
        usable_physical_ram: ByteCount::from(1024 * 1024),
        cpu_family: SledCpuFamily::AmdMilan,
        disks,
        zpools,
        datasets,
        ledgered_sled_config,
        reconciler_status,
        last_reconciliation,
        zone_image_resolver,
    }
}<|MERGE_RESOLUTION|>--- conflicted
+++ resolved
@@ -36,11 +36,6 @@
 use omicron_uuid_kinds::PhysicalDiskUuid;
 use omicron_uuid_kinds::SledUuid;
 use omicron_uuid_kinds::ZpoolUuid;
-<<<<<<< HEAD
-=======
-use sled_agent_types::inventory::v9::OmicronZonesConfig as OmicronZonesConfigV9;
-use sled_agent_types::inventory::v10::OmicronZonesConfig as OmicronZonesConfigV10;
->>>>>>> 2e658cca
 use sled_agent_types::zone_images::MupdateOverrideNonBootInfo;
 use sled_agent_types::zone_images::MupdateOverrideNonBootMismatch;
 use sled_agent_types::zone_images::MupdateOverrideNonBootResult;
@@ -69,6 +64,7 @@
 use sled_agent_types_versions::latest::inventory::SledRole;
 use sled_agent_types_versions::latest::inventory::ZoneImageResolverInventory;
 use sled_agent_types_versions::v4::inventory::OmicronZonesConfig as OmicronZonesConfigV4;
+use sled_agent_types_versions::v10::inventory::OmicronZonesConfig as OmicronZonesConfigV10;
 use sled_agent_zone_images_examples::BOOT_PATHS;
 use sled_agent_zone_images_examples::NON_BOOT_2_PATHS;
 use sled_agent_zone_images_examples::NON_BOOT_2_UUID;
@@ -387,26 +383,14 @@
     let sled14_data = include_str!("../example-data/madrid-sled14.json");
     let sled16_data = include_str!("../example-data/madrid-sled16.json");
     let sled17_data = include_str!("../example-data/madrid-sled17.json");
-<<<<<<< HEAD
-    let sled14_v4: OmicronZonesConfigV4 =
-        serde_json::from_str(sled14_data).unwrap();
-    let sled16_v4: OmicronZonesConfigV4 =
-        serde_json::from_str(sled16_data).unwrap();
-    let sled17_v4: OmicronZonesConfigV4 =
-        serde_json::from_str(sled17_data).unwrap();
-    let sled14 = OmicronZonesConfig::try_from(sled14_v4).unwrap();
-    let sled16 = OmicronZonesConfig::try_from(sled16_v4).unwrap();
-    let sled17 = OmicronZonesConfig::try_from(sled17_v4).unwrap();
-=======
     let extract_current_omicron_zones_config = |data: &str| {
-        let as_v9: OmicronZonesConfigV9 = serde_json::from_str(data).unwrap();
-        OmicronZonesConfigV10::try_from(as_v9)
+        let as_v4: OmicronZonesConfigV4 = serde_json::from_str(data).unwrap();
+        OmicronZonesConfigV10::try_from(as_v4)
             .and_then(OmicronZonesConfig::try_from)
     };
     let sled14 = extract_current_omicron_zones_config(sled14_data).unwrap();
     let sled16 = extract_current_omicron_zones_config(sled16_data).unwrap();
     let sled17 = extract_current_omicron_zones_config(sled17_data).unwrap();
->>>>>>> 2e658cca
 
     // Convert these to `OmicronSledConfig`s. We'll start with empty disks and
     // datasets for now, and add to them below for sled14.
