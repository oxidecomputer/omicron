--- conflicted
+++ resolved
@@ -321,10 +321,6 @@
             slot: 3,
         },
     ];
-<<<<<<< HEAD
-    let zpools = vec![];
-    let datasets = vec![];
-=======
     let zpools = vec![InventoryZpool {
         id: "283f5475-2606-4e83-b001-9a025dbcb8a0".parse().unwrap(),
         total_size: ByteCount::from(4096),
@@ -338,7 +334,6 @@
         reservation: None,
         compression: "lz4".to_string(),
     }];
->>>>>>> 0cd8e670
 
     builder
         .found_sled_inventory(
