[package]
name = "omicron-nexus"
version = "0.1.0"
edition = "2021"
license = "MPL-2.0"

[build-dependencies.omicron-rpaths]
path = "../rpaths"

[dependencies]
<<<<<<< HEAD
anyhow.workspace = true
async-bb8-diesel.workspace = true
async-trait.workspace = true
base64.workspace = true
bb8.workspace = true
clap.workspace = true
chrono.workspace = true
cookie.workspace = true
crucible-agent-client.workspace = true
diesel = { workspace = true, features = ["postgres", "r2d2", "chrono", "serde_json", "network-address", "uuid"] }
diesel-dtrace.workspace = true
dropshot.workspace = true
fatfs.workspace = true
futures.workspace = true
headers.workspace = true
hex.workspace = true
http.workspace = true
hyper.workspace = true
internal-dns-client.workspace = true
ipnetwork.workspace = true
lazy_static.workspace = true
libc.workspace = true
macaddr.workspace = true
mime_guess.workspace = true
newtype_derive.workspace = true
num-integer.workspace = true
openssl.workspace = true
openssl-sys.workspace = true
openssl-probe.workspace = true
oso.workspace = true
oximeter-client.workspace = true
oximeter-db.workspace = true
parse-display.workspace = true
# See omicron-rpaths for more about the "pq-sys" dependency.
pq-sys = "*"
rand.workspace = true
ref-cast.workspace = true
reqwest = { workspace = true, features = [ "json" ] }
ring.workspace = true
samael.workspace = true
schemars = { workspace = true, features = ["chrono", "uuid1"] }
serde.workspace = true
serde_json.workspace = true
serde_urlencoded.workspace = true
serde_with.workspace = true
sled-agent-client.workspace = true
slog.workspace = true
slog-dtrace.workspace = true
steno.workspace = true
tempfile.workspace = true
thiserror.workspace = true
tokio = { workspace = true, features = [ "full" ] }
tokio-postgres = { workspace = true, features = [ "with-serde_json-1" ] }
toml.workspace = true
tough.workspace = true
uuid.workspace = true
usdt.workspace = true

authz-macros.workspace = true
db-macros.workspace = true
nexus-defaults.workspace = true
nexus-db-model.workspace = true
nexus-types.workspace = true
omicron-common.workspace = true
oximeter.workspace = true
oximeter-instruments = { workspace = true, features = ["http-instruments"] }
oximeter-producer.workspace = true

[dev-dependencies]
criterion.workspace = true
expectorate.workspace = true
itertools.workspace = true
nexus-test-utils-macros.workspace = true
nexus-test-utils.workspace = true
omicron-test-utils.workspace = true
openapi-lint.workspace = true
openapiv3.workspace = true
regex.workspace = true
subprocess.workspace = true
term.workspace = true
httptest.workspace = true
strum.workspace = true
=======
anyhow = "1.0"
async-bb8-diesel = { git = "https://github.com/oxidecomputer/async-bb8-diesel", rev = "7944dafc8a36dc6e20a1405eca59d04662de2bb7" }
async-trait = "0.1.60"
base64 = "0.20.0"
bb8 = "0.8.0"
clap = { version = "4.0", features = ["derive"] }
cookie = "0.16"
crucible-agent-client = { git = "https://github.com/oxidecomputer/crucible", rev = "0e2bea7741c6bdc34e8e08addb941ee31e4ac9ec" }
diesel = { version = "2.0.2", features = ["postgres", "r2d2", "chrono", "serde_json", "network-address", "uuid"] }
diesel-dtrace = { git = "https://github.com/oxidecomputer/diesel-dtrace", rev = "18748d9f76c94e1f4400fbec0859b3e77a221a8d" }
# TODO(luqman): Update once merged & new release is cut
# https://github.com/rafalh/rust-fatfs/pull/76
fatfs = { git = "https://github.com/luqmana/rust-fatfs", branch = "stable-0.3" }
#fatfs = "0.3.5"
futures = "0.3.25"
headers = "0.3.8"
hex = "0.4.3"
http = "0.2.7"
hyper = "0.14"
internal-dns-client = { path = "../internal-dns-client" }
ipnetwork = "0.20"
lazy_static = "1.4.0"
macaddr = { version = "1.0.1", features = [ "serde_std" ]}
mime_guess = "2.0.4"
newtype_derive = "0.1.6"
# Not under "dev-dependencies"; these also need to be implemented for
# integration tests.
nexus-test-interface = { path = "test-interface" }
num-integer = "0.1.45"
# must match samael's crate!
openssl = "0.10"
openssl-sys = "0.9"
openssl-probe = "0.1.2"
oso = "0.26"
oximeter-client = { path = "../oximeter-client" }
oximeter-db = { path = "../oximeter/db/" }
parse-display = "0.7.0"
paste = "1.0"
# See omicron-rpaths for more about the "pq-sys" dependency.
pq-sys = "*"
propolis-client = { git = "https://github.com/oxidecomputer/propolis", rev = "666ded451b13bba0895485c0b34515c0e59c2c6e", features = [ "generated" ] }
rand = "0.8.5"
ref-cast = "1.0"
reqwest = { version = "0.11.13", features = [ "json" ] }
ring = "0.16"
samael = { git = "https://github.com/njaremko/samael", features = ["xmlsec"], branch = "master" }
serde_json = "1.0"
serde_urlencoded = "0.7.1"
serde_with = "2.1.0"
sled-agent-client = { path = "../sled-agent-client" }
slog-dtrace = "0.2"
steno = "0.3"
tempfile = "3.3"
thiserror = "1.0"
tokio-tungstenite = "0.18.0"
toml = "0.5.10"
tough = { version = "0.12", features = [ "http" ] }
usdt = "0.3.5"

authz-macros = { path = "authz-macros" }
db-macros = { path = "db-macros" }
nexus-defaults = { path = "defaults" }
nexus-db-model = { path = "db-model" }
nexus-passwords = { path = "passwords" }
nexus-types = { path = "types" }

[dependencies.chrono]
version = "0.4"
features = [ "serde" ]

[dependencies.dropshot]
git = "https://github.com/oxidecomputer/dropshot"
branch = "main"
features = [ "usdt-probes" ]

[dependencies.omicron-common]
path = "../common"

[dependencies.oximeter]
version = "0.1.0"
path = "../oximeter/oximeter"

[dependencies.oximeter-instruments]
version = "0.1.0"
path = "../oximeter/instruments"
features = [ "http-instruments" ]

[dependencies.oximeter-producer]
version = "0.1.0"
path = "../oximeter/producer"

[dependencies.schemars]
version = "0.8.10"
features = [ "chrono", "uuid1" ]

[dependencies.serde]
version = "1.0"
features = [ "derive" ]

[dependencies.slog]
version = "2.7"
features = [ "max_level_trace", "release_max_level_debug" ]

[dependencies.tokio]
version = "1.23"
features = [ "full" ]

[dependencies.tokio-postgres]
version = "0.7"
features = [ "with-chrono-0_4", "with-serde_json-1", "with-uuid-1" ]

[dependencies.uuid]
version = "1.2.2"
features = [ "serde", "v4" ]

[dev-dependencies]
criterion = { version = "0.4", features = [ "async_tokio" ] }
expectorate = "1.0.5"
itertools = "0.10.5"
nexus-test-utils-macros = { path = "test-utils-macros" }
nexus-test-utils = { path = "test-utils" }
omicron-test-utils = { path = "../test-utils" }
omicron-sled-agent = { path = "../sled-agent" }
openapiv3 = "1.0"
petgraph = "0.6.2"
regex = "1.7.0"
subprocess = "0.2.9"
term = "0.7"
httptest = "0.15.4"
strum = { version = "0.24", features = [ "derive" ] }

[dev-dependencies.openapi-lint]
git = "https://github.com/oxidecomputer/openapi-lint"
branch = "main"
>>>>>>> f47aefcb

[[bench]]
name = "setup_benchmark"
harness = false

#
# Disable doc builds by default for our binaries to work around issue
# rust-lang/cargo#8373.  These docs would not be very useful anyway.
#
[[bin]]
name = "nexus"
doc = false<|MERGE_RESOLUTION|>--- conflicted
+++ resolved
@@ -8,7 +8,6 @@
 path = "../rpaths"
 
 [dependencies]
-<<<<<<< HEAD
 anyhow.workspace = true
 async-bb8-diesel.workspace = true
 async-trait.workspace = true
@@ -30,10 +29,12 @@
 internal-dns-client.workspace = true
 ipnetwork.workspace = true
 lazy_static.workspace = true
-libc.workspace = true
 macaddr.workspace = true
 mime_guess.workspace = true
 newtype_derive.workspace = true
+# Not under "dev-dependencies"; these also need to be implemented for
+# integration tests.
+nexus-test-interface = { path = "test-interface" }
 num-integer.workspace = true
 openssl.workspace = true
 openssl-sys.workspace = true
@@ -42,8 +43,10 @@
 oximeter-client.workspace = true
 oximeter-db.workspace = true
 parse-display.workspace = true
+paste = "1.0"
 # See omicron-rpaths for more about the "pq-sys" dependency.
 pq-sys = "*"
+propolis-client.workspace = true
 rand.workspace = true
 ref-cast.workspace = true
 reqwest = { workspace = true, features = [ "json" ] }
@@ -62,6 +65,7 @@
 thiserror.workspace = true
 tokio = { workspace = true, features = [ "full" ] }
 tokio-postgres = { workspace = true, features = [ "with-serde_json-1" ] }
+tokio-tungstenite.workspace = true
 toml.workspace = true
 tough.workspace = true
 uuid.workspace = true
@@ -71,6 +75,7 @@
 db-macros.workspace = true
 nexus-defaults.workspace = true
 nexus-db-model.workspace = true
+nexus-passwords.workspace = true
 nexus-types.workspace = true
 omicron-common.workspace = true
 oximeter.workspace = true
@@ -83,150 +88,16 @@
 itertools.workspace = true
 nexus-test-utils-macros.workspace = true
 nexus-test-utils.workspace = true
+omicron-sled-agent.workspace = true
 omicron-test-utils.workspace = true
 openapi-lint.workspace = true
 openapiv3.workspace = true
+petgraph = "0.6.2"
 regex.workspace = true
 subprocess.workspace = true
 term.workspace = true
 httptest.workspace = true
 strum.workspace = true
-=======
-anyhow = "1.0"
-async-bb8-diesel = { git = "https://github.com/oxidecomputer/async-bb8-diesel", rev = "7944dafc8a36dc6e20a1405eca59d04662de2bb7" }
-async-trait = "0.1.60"
-base64 = "0.20.0"
-bb8 = "0.8.0"
-clap = { version = "4.0", features = ["derive"] }
-cookie = "0.16"
-crucible-agent-client = { git = "https://github.com/oxidecomputer/crucible", rev = "0e2bea7741c6bdc34e8e08addb941ee31e4ac9ec" }
-diesel = { version = "2.0.2", features = ["postgres", "r2d2", "chrono", "serde_json", "network-address", "uuid"] }
-diesel-dtrace = { git = "https://github.com/oxidecomputer/diesel-dtrace", rev = "18748d9f76c94e1f4400fbec0859b3e77a221a8d" }
-# TODO(luqman): Update once merged & new release is cut
-# https://github.com/rafalh/rust-fatfs/pull/76
-fatfs = { git = "https://github.com/luqmana/rust-fatfs", branch = "stable-0.3" }
-#fatfs = "0.3.5"
-futures = "0.3.25"
-headers = "0.3.8"
-hex = "0.4.3"
-http = "0.2.7"
-hyper = "0.14"
-internal-dns-client = { path = "../internal-dns-client" }
-ipnetwork = "0.20"
-lazy_static = "1.4.0"
-macaddr = { version = "1.0.1", features = [ "serde_std" ]}
-mime_guess = "2.0.4"
-newtype_derive = "0.1.6"
-# Not under "dev-dependencies"; these also need to be implemented for
-# integration tests.
-nexus-test-interface = { path = "test-interface" }
-num-integer = "0.1.45"
-# must match samael's crate!
-openssl = "0.10"
-openssl-sys = "0.9"
-openssl-probe = "0.1.2"
-oso = "0.26"
-oximeter-client = { path = "../oximeter-client" }
-oximeter-db = { path = "../oximeter/db/" }
-parse-display = "0.7.0"
-paste = "1.0"
-# See omicron-rpaths for more about the "pq-sys" dependency.
-pq-sys = "*"
-propolis-client = { git = "https://github.com/oxidecomputer/propolis", rev = "666ded451b13bba0895485c0b34515c0e59c2c6e", features = [ "generated" ] }
-rand = "0.8.5"
-ref-cast = "1.0"
-reqwest = { version = "0.11.13", features = [ "json" ] }
-ring = "0.16"
-samael = { git = "https://github.com/njaremko/samael", features = ["xmlsec"], branch = "master" }
-serde_json = "1.0"
-serde_urlencoded = "0.7.1"
-serde_with = "2.1.0"
-sled-agent-client = { path = "../sled-agent-client" }
-slog-dtrace = "0.2"
-steno = "0.3"
-tempfile = "3.3"
-thiserror = "1.0"
-tokio-tungstenite = "0.18.0"
-toml = "0.5.10"
-tough = { version = "0.12", features = [ "http" ] }
-usdt = "0.3.5"
-
-authz-macros = { path = "authz-macros" }
-db-macros = { path = "db-macros" }
-nexus-defaults = { path = "defaults" }
-nexus-db-model = { path = "db-model" }
-nexus-passwords = { path = "passwords" }
-nexus-types = { path = "types" }
-
-[dependencies.chrono]
-version = "0.4"
-features = [ "serde" ]
-
-[dependencies.dropshot]
-git = "https://github.com/oxidecomputer/dropshot"
-branch = "main"
-features = [ "usdt-probes" ]
-
-[dependencies.omicron-common]
-path = "../common"
-
-[dependencies.oximeter]
-version = "0.1.0"
-path = "../oximeter/oximeter"
-
-[dependencies.oximeter-instruments]
-version = "0.1.0"
-path = "../oximeter/instruments"
-features = [ "http-instruments" ]
-
-[dependencies.oximeter-producer]
-version = "0.1.0"
-path = "../oximeter/producer"
-
-[dependencies.schemars]
-version = "0.8.10"
-features = [ "chrono", "uuid1" ]
-
-[dependencies.serde]
-version = "1.0"
-features = [ "derive" ]
-
-[dependencies.slog]
-version = "2.7"
-features = [ "max_level_trace", "release_max_level_debug" ]
-
-[dependencies.tokio]
-version = "1.23"
-features = [ "full" ]
-
-[dependencies.tokio-postgres]
-version = "0.7"
-features = [ "with-chrono-0_4", "with-serde_json-1", "with-uuid-1" ]
-
-[dependencies.uuid]
-version = "1.2.2"
-features = [ "serde", "v4" ]
-
-[dev-dependencies]
-criterion = { version = "0.4", features = [ "async_tokio" ] }
-expectorate = "1.0.5"
-itertools = "0.10.5"
-nexus-test-utils-macros = { path = "test-utils-macros" }
-nexus-test-utils = { path = "test-utils" }
-omicron-test-utils = { path = "../test-utils" }
-omicron-sled-agent = { path = "../sled-agent" }
-openapiv3 = "1.0"
-petgraph = "0.6.2"
-regex = "1.7.0"
-subprocess = "0.2.9"
-term = "0.7"
-httptest = "0.15.4"
-strum = { version = "0.24", features = [ "derive" ] }
-
-[dev-dependencies.openapi-lint]
-git = "https://github.com/oxidecomputer/openapi-lint"
-branch = "main"
->>>>>>> f47aefcb
 
 [[bench]]
 name = "setup_benchmark"
