[package]
name = "omicron-nexus"
version = "0.1.0"
edition = "2021"
license = "MPL-2.0"

[build-dependencies.omicron-rpaths]
path = "../rpaths"

[dependencies]
anyhow = "1.0"
async-bb8-diesel = { git = "https://github.com/oxidecomputer/async-bb8-diesel", rev = "7944dafc8a36dc6e20a1405eca59d04662de2bb7" }
async-trait = "0.1.59"
base64 = "0.20.0"
bb8 = "0.8.0"
clap = { version = "4.0", features = ["derive"] }
cookie = "0.16"
crucible-agent-client = { git = "https://github.com/oxidecomputer/crucible", rev = "861a09c350fd0e127b6105c8099e31a0bc3b711a" }
diesel = { version = "2.0.2", features = ["postgres", "r2d2", "chrono", "serde_json", "network-address", "uuid"] }
diesel-dtrace = { git = "https://github.com/oxidecomputer/diesel-dtrace", rev = "18748d9f76c94e1f4400fbec0859b3e77a221a8d" }
# TODO(luqman): Update once merged & new release is cut
# https://github.com/rafalh/rust-fatfs/pull/76
fatfs = { git = "https://github.com/luqmana/rust-fatfs", branch = "stable-0.3" }
#fatfs = "0.3.5"
futures = "0.3.25"
headers = "0.3.8"
hex = "0.4.3"
http = "0.2.7"
hyper = "0.14"
internal-dns-client = { path = "../internal-dns-client" }
ipnetwork = "0.20"
lazy_static = "1.4.0"
macaddr = { version = "1.0.1", features = [ "serde_std" ]}
mime_guess = "2.0.4"
newtype_derive = "0.1.6"
# Not under "dev-dependencies"; these also need to be implemented for
# integration tests.
nexus-test-interface = { path = "test-interface" }
num-integer = "0.1.45"
# must match samael's crate!
openssl = "0.10"
openssl-sys = "0.9"
openssl-probe = "0.1.2"
oso = "0.26"
oximeter-client = { path = "../oximeter-client" }
oximeter-db = { path = "../oximeter/db/" }
<<<<<<< HEAD
paste = "1.0"
parse-display = "0.6.0"
=======
parse-display = "0.7.0"
>>>>>>> cc1ef4f4
# See omicron-rpaths for more about the "pq-sys" dependency.
pq-sys = "*"
propolis-client = { git = "https://github.com/oxidecomputer/propolis", rev = "b596e72b6b93bc412d675358f782ae7d53f8bf7a", features = [ "generated" ] }
rand = "0.8.5"
ref-cast = "1.0"
reqwest = { version = "0.11.13", features = [ "json" ] }
ring = "0.16"
samael = { git = "https://github.com/njaremko/samael", features = ["xmlsec"], branch = "master" }
serde_json = "1.0"
serde_urlencoded = "0.7.1"
serde_with = "2.1.0"
sled-agent-client = { path = "../sled-agent-client" }
slog-dtrace = "0.2"
steno = "0.3"
tempfile = "3.3"
thiserror = "1.0"
tokio-tungstenite = "0.18.0"
toml = "0.5.9"
tough = { version = "0.12", features = [ "http" ] }
usdt = "0.3.4"

authz-macros = { path = "authz-macros" }
db-macros = { path = "db-macros" }
nexus-defaults = { path = "defaults" }
nexus-db-model = { path = "db-model" }
nexus-passwords = { path = "passwords" }
nexus-types = { path = "types" }

[dependencies.chrono]
version = "0.4"
features = [ "serde" ]

[dependencies.dropshot]
git = "https://github.com/oxidecomputer/dropshot"
branch = "main"
features = [ "usdt-probes" ]

[dependencies.omicron-common]
path = "../common"

[dependencies.oximeter]
version = "0.1.0"
path = "../oximeter/oximeter"

[dependencies.oximeter-instruments]
version = "0.1.0"
path = "../oximeter/instruments"
features = [ "http-instruments" ]

[dependencies.oximeter-producer]
version = "0.1.0"
path = "../oximeter/producer"

[dependencies.schemars]
version = "0.8.10"
features = [ "chrono", "uuid1" ]

[dependencies.serde]
version = "1.0"
features = [ "derive" ]

[dependencies.slog]
version = "2.7"
features = [ "max_level_trace", "release_max_level_debug" ]

[dependencies.tokio]
version = "1.23"
features = [ "full" ]

[dependencies.tokio-postgres]
version = "0.7"
features = [ "with-chrono-0_4", "with-serde_json-1", "with-uuid-1" ]

[dependencies.uuid]
version = "1.2.2"
features = [ "serde", "v4" ]

[dev-dependencies]
criterion = { version = "0.4", features = [ "async_tokio" ] }
expectorate = "1.0.5"
itertools = "0.10.5"
nexus-test-utils-macros = { path = "test-utils-macros" }
nexus-test-utils = { path = "test-utils" }
omicron-test-utils = { path = "../test-utils" }
omicron-sled-agent = { path = "../sled-agent" }
openapiv3 = "1.0"
petgraph = "0.6.2"
regex = "1.7.0"
subprocess = "0.2.9"
term = "0.7"
httptest = "0.15.4"
strum = { version = "0.24", features = [ "derive" ] }

[dev-dependencies.openapi-lint]
git = "https://github.com/oxidecomputer/openapi-lint"
branch = "main"

[[bench]]
name = "setup_benchmark"
harness = false

#
# Disable doc builds by default for our binaries to work around issue
# rust-lang/cargo#8373.  These docs would not be very useful anyway.
#
[[bin]]
name = "nexus"
doc = false<|MERGE_RESOLUTION|>--- conflicted
+++ resolved
@@ -44,12 +44,8 @@
 oso = "0.26"
 oximeter-client = { path = "../oximeter-client" }
 oximeter-db = { path = "../oximeter/db/" }
-<<<<<<< HEAD
+parse-display = "0.7.0"
 paste = "1.0"
-parse-display = "0.6.0"
-=======
-parse-display = "0.7.0"
->>>>>>> cc1ef4f4
 # See omicron-rpaths for more about the "pq-sys" dependency.
 pq-sys = "*"
 propolis-client = { git = "https://github.com/oxidecomputer/propolis", rev = "b596e72b6b93bc412d675358f782ae7d53f8bf7a", features = [ "generated" ] }
