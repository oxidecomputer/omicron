--- conflicted
+++ resolved
@@ -53,11 +53,8 @@
 itertools.workspace = true
 lldpd_client.workspace = true
 macaddr.workspace = true
-<<<<<<< HEAD
 maplit.workspace = true
-=======
 nexus-background-task-interface.workspace = true
->>>>>>> 22e882e1
 # Not under "dev-dependencies"; these also need to be implemented for
 # integration tests.
 nexus-config.workspace = true
