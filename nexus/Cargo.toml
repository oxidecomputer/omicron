--- conflicted
+++ resolved
@@ -89,11 +89,8 @@
 oximeter-instruments = { workspace = true, features = ["http-instruments"] }
 oximeter-producer.workspace = true
 rustls = { workspace = true }
-<<<<<<< HEAD
+rustls-pemfile = { workspace = true }
 update-common.workspace = true
-=======
-rustls-pemfile = { workspace = true }
->>>>>>> 823f90c0
 omicron-workspace-hack.workspace = true
 
 [dev-dependencies]
