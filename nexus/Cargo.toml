[package]
name = "omicron-nexus"
version = "0.1.0"
edition = "2021"
license = "MPL-2.0"

[build-dependencies.omicron-rpaths]
path = "../rpaths"

[dependencies]
anyhow.workspace = true
async-bb8-diesel.workspace = true
async-trait.workspace = true
base64.workspace = true
bb8.workspace = true
clap.workspace = true
chrono.workspace = true
cookie.workspace = true
crucible-agent-client.workspace = true
diesel = { workspace = true, features = ["postgres", "r2d2", "chrono", "serde_json", "network-address", "uuid"] }
diesel-dtrace.workspace = true
dropshot.workspace = true
fatfs.workspace = true
futures.workspace = true
headers.workspace = true
hex.workspace = true
http.workspace = true
hyper.workspace = true
internal-dns-client.workspace = true
ipnetwork.workspace = true
lazy_static.workspace = true
macaddr.workspace = true
mime_guess.workspace = true
newtype_derive.workspace = true
# Not under "dev-dependencies"; these also need to be implemented for
# integration tests.
<<<<<<< HEAD
nexus-test-interface = { path = "test-interface" }
num-integer = "0.1.45"
once_cell = "1.16.0"
# must match samael's crate!
openssl = "0.10"
openssl-sys = "0.9"
openssl-probe = "0.1.2"
oso = "0.26"
oximeter-client = { path = "../oximeter-client" }
oximeter-db = { path = "../oximeter/db/" }
parse-display = "0.7.0"
=======
nexus-test-interface.workspace = true
num-integer.workspace = true
openssl.workspace = true
openssl-sys.workspace = true
openssl-probe.workspace = true
oso.workspace = true
oximeter-client.workspace = true
oximeter-db.workspace = true
parse-display.workspace = true
>>>>>>> 2f453125
paste = "1.0"
# See omicron-rpaths for more about the "pq-sys" dependency.
pq-sys = "*"
propolis-client.workspace = true
rand.workspace = true
ref-cast.workspace = true
reqwest = { workspace = true, features = [ "json" ] }
ring.workspace = true
samael.workspace = true
schemars = { workspace = true, features = ["chrono", "uuid1"] }
serde.workspace = true
serde_json.workspace = true
serde_urlencoded.workspace = true
serde_with.workspace = true
sled-agent-client.workspace = true
slog.workspace = true
slog-dtrace.workspace = true
steno.workspace = true
tempfile.workspace = true
thiserror.workspace = true
tokio = { workspace = true, features = [ "full" ] }
tokio-postgres = { workspace = true, features = [ "with-serde_json-1" ] }
tokio-tungstenite.workspace = true
toml.workspace = true
tough.workspace = true
uuid.workspace = true
usdt.workspace = true

authz-macros.workspace = true
db-macros.workspace = true
nexus-defaults.workspace = true
nexus-db-model.workspace = true
nexus-passwords.workspace = true
nexus-types.workspace = true
omicron-common.workspace = true
oximeter.workspace = true
oximeter-instruments = { workspace = true, features = ["http-instruments"] }
oximeter-producer.workspace = true

[dev-dependencies]
criterion.workspace = true
expectorate.workspace = true
itertools.workspace = true
nexus-test-utils-macros.workspace = true
nexus-test-utils.workspace = true
omicron-sled-agent.workspace = true
omicron-test-utils.workspace = true
openapi-lint.workspace = true
openapiv3.workspace = true
petgraph = "0.6.2"
regex.workspace = true
subprocess.workspace = true
term.workspace = true
httptest.workspace = true
strum.workspace = true

[[bench]]
name = "setup_benchmark"
harness = false

#
# Disable doc builds by default for our binaries to work around issue
# rust-lang/cargo#8373.  These docs would not be very useful anyway.
#
[[bin]]
name = "nexus"
doc = false<|MERGE_RESOLUTION|>--- conflicted
+++ resolved
@@ -34,21 +34,9 @@
 newtype_derive.workspace = true
 # Not under "dev-dependencies"; these also need to be implemented for
 # integration tests.
-<<<<<<< HEAD
-nexus-test-interface = { path = "test-interface" }
-num-integer = "0.1.45"
-once_cell = "1.16.0"
-# must match samael's crate!
-openssl = "0.10"
-openssl-sys = "0.9"
-openssl-probe = "0.1.2"
-oso = "0.26"
-oximeter-client = { path = "../oximeter-client" }
-oximeter-db = { path = "../oximeter/db/" }
-parse-display = "0.7.0"
-=======
 nexus-test-interface.workspace = true
 num-integer.workspace = true
+once_cell.workspace = true
 openssl.workspace = true
 openssl-sys.workspace = true
 openssl-probe.workspace = true
@@ -56,7 +44,6 @@
 oximeter-client.workspace = true
 oximeter-db.workspace = true
 parse-display.workspace = true
->>>>>>> 2f453125
 paste = "1.0"
 # See omicron-rpaths for more about the "pq-sys" dependency.
 pq-sys = "*"
