[package]
name = "omicron-nexus"
version = "0.1.0"
edition = "2021"
license = "MPL-2.0"

[build-dependencies.omicron-rpaths]
path = "../rpaths"

[dependencies]
anyhow = "1.0"
async-bb8-diesel = { git = "https://github.com/oxidecomputer/async-bb8-diesel", rev = "7944dafc8a36dc6e20a1405eca59d04662de2bb7" }
async-trait = "0.1.58"
base64 = "0.13.1"
bb8 = "0.8.0"
clap = { version = "4.0", features = ["derive"] }
cookie = "0.16"
crucible-agent-client = { git = "https://github.com/oxidecomputer/crucible", rev = "144d8dafa41715e00b08a5929cc62140ff0eb561" }
diesel = { version = "2.0.2", features = ["postgres", "r2d2", "chrono", "serde_json", "network-address", "uuid"] }
diesel-dtrace = { git = "https://github.com/oxidecomputer/diesel-dtrace", rev = "18748d9f76c94e1f4400fbec0859b3e77a221a8d" }
# TODO(luqman): Update once merged & new release is cut
# https://github.com/rafalh/rust-fatfs/pull/76
fatfs = { git = "https://github.com/luqmana/rust-fatfs", branch = "stable-0.3" }
#fatfs = "0.3.5"
futures = "0.3.25"
headers = "0.3.8"
hex = "0.4.3"
http = "0.2.7"
hyper = "0.14"
internal-dns-client = { path = "../internal-dns-client" }
ipnetwork = "0.20"
lazy_static = "1.4.0"
<<<<<<< HEAD
=======
libc = "0.2.137"
>>>>>>> 1fdfac17
macaddr = { version = "1.0.1", features = [ "serde_std" ]}
mime_guess = "2.0.4"
newtype_derive = "0.1.6"
# Not under "dev-dependencies"; these also need to be implemented for
# integration tests.
nexus-test-interface = { path = "test-interface" }
num-integer = "0.1.45"
# must match samael's crate!
openssl = "0.10"
openssl-sys = "0.9"
openssl-probe = "0.1.2"
oso = "0.26"
oximeter-client = { path = "../oximeter-client" }
oximeter-db = { path = "../oximeter/db/" }
parse-display = "0.6.0"
# See omicron-rpaths for more about the "pq-sys" dependency.
pq-sys = "*"
propolis-client = { git = "https://github.com/oxidecomputer/propolis", rev = "da3cfc26e4a6239810e0c7904aefe68443627704", features = [ "generated" ] }
rand = "0.8.5"
ref-cast = "1.0"
reqwest = { version = "0.11.12", features = [ "json" ] }
ring = "0.16"
samael = { git = "https://github.com/njaremko/samael", features = ["xmlsec"], branch = "master" }
serde_json = "1.0"
serde_urlencoded = "0.7.1"
serde_with = "2.0.1"
sled-agent-client = { path = "../sled-agent-client" }
slog-dtrace = "0.2"
steno = "0.2"
tempfile = "3.3"
thiserror = "1.0"
tokio-tungstenite = "0.17.2"
toml = "0.5.9"
tough = { version = "0.12", features = [ "http" ] }
usdt = "0.3.1"

authz-macros = { path = "authz-macros" }
db-macros = { path = "db-macros" }
nexus-defaults = { path = "defaults" }
nexus-db-model = { path = "db-model" }
nexus-passwords = { path = "passwords" }
nexus-types = { path = "types" }

[dependencies.chrono]
version = "0.4"
features = [ "serde" ]

[dependencies.dropshot]
git = "https://github.com/oxidecomputer/dropshot"
branch = "main"
features = [ "usdt-probes" ]

[dependencies.omicron-common]
path = "../common"

[dependencies.oximeter]
version = "0.1.0"
path = "../oximeter/oximeter"

[dependencies.oximeter-instruments]
version = "0.1.0"
path = "../oximeter/instruments"
features = [ "http-instruments" ]

[dependencies.oximeter-producer]
version = "0.1.0"
path = "../oximeter/producer"

[dependencies.schemars]
version = "0.8.10"
features = [ "chrono", "uuid1" ]

[dependencies.serde]
version = "1.0"
features = [ "derive" ]

[dependencies.slog]
version = "2.7"
features = [ "max_level_trace", "release_max_level_debug" ]

[dependencies.tokio]
version = "1.21"
features = [ "full" ]

[dependencies.tokio-postgres]
version = "0.7"
features = [ "with-chrono-0_4", "with-serde_json-1", "with-uuid-1" ]

[dependencies.uuid]
version = "1.2.1"
features = [ "serde", "v4" ]

[dev-dependencies]
criterion = { version = "0.4", features = [ "async_tokio" ] }
expectorate = "1.0.5"
itertools = "0.10.5"
nexus-test-utils-macros = { path = "test-utils-macros" }
nexus-test-utils = { path = "test-utils" }
omicron-test-utils = { path = "../test-utils" }
omicron-sled-agent = { path = "../sled-agent" }
openapiv3 = "1.0"
regex = "1.6.0"
subprocess = "0.2.9"
term = "0.7"
httptest = "0.15.4"
strum = { version = "0.24", features = [ "derive" ] }

[dev-dependencies.openapi-lint]
git = "https://github.com/oxidecomputer/openapi-lint"
branch = "main"

[[bench]]
name = "setup_benchmark"
harness = false

#
# Disable doc builds by default for our binaries to work around issue
# rust-lang/cargo#8373.  These docs would not be very useful anyway.
#
[[bin]]
name = "nexus"
doc = false<|MERGE_RESOLUTION|>--- conflicted
+++ resolved
@@ -30,10 +30,6 @@
 internal-dns-client = { path = "../internal-dns-client" }
 ipnetwork = "0.20"
 lazy_static = "1.4.0"
-<<<<<<< HEAD
-=======
-libc = "0.2.137"
->>>>>>> 1fdfac17
 macaddr = { version = "1.0.1", features = [ "serde_std" ]}
 mime_guess = "2.0.4"
 newtype_derive = "0.1.6"
