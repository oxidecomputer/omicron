[package]
name = "omicron-nexus"
version = "0.1.0"
edition = "2021"
license = "MPL-2.0"

[build-dependencies.omicron-rpaths]
path = "../rpaths"

[dependencies]
anyhow.workspace = true
async-bb8-diesel.workspace = true
async-trait.workspace = true
base64.workspace = true
bb8.workspace = true
clap.workspace = true
chrono.workspace = true
cookie.workspace = true
crucible-agent-client.workspace = true
crucible-pantry-client.workspace = true
diesel = { workspace = true, features = ["postgres", "r2d2", "chrono", "serde_json", "network-address", "uuid"] }
diesel-dtrace.workspace = true
<<<<<<< HEAD
=======
dns-service-client.workspace = true
dpd-client.workspace = true
>>>>>>> e42ee78d
dropshot.workspace = true
fatfs.workspace = true
futures.workspace = true
headers.workspace = true
hex.workspace = true
http.workspace = true
hyper.workspace = true
internal-dns.workspace = true
ipnetwork.workspace = true
lazy_static.workspace = true
macaddr.workspace = true
mime_guess.workspace = true
newtype_derive.workspace = true
# Not under "dev-dependencies"; these also need to be implemented for
# integration tests.
nexus-test-interface.workspace = true
num-integer.workspace = true
once_cell.workspace = true
openssl.workspace = true
openssl-sys.workspace = true
openssl-probe.workspace = true
oso.workspace = true
oximeter-client.workspace = true
oximeter-db.workspace = true
parse-display.workspace = true
paste.workspace = true
# See omicron-rpaths for more about the "pq-sys" dependency.
pq-sys = "*"
propolis-client.workspace = true
rand.workspace = true
ref-cast.workspace = true
reqwest = { workspace = true, features = [ "json" ] }
ring.workspace = true
samael.workspace = true
schemars = { workspace = true, features = ["chrono", "uuid1"] }
serde.workspace = true
serde_json.workspace = true
serde_urlencoded.workspace = true
serde_with.workspace = true
sled-agent-client.workspace = true
slog.workspace = true
slog-dtrace.workspace = true
steno.workspace = true
tempfile.workspace = true
thiserror.workspace = true
tokio = { workspace = true, features = [ "full" ] }
tokio-postgres = { workspace = true, features = [ "with-serde_json-1" ] }
tokio-tungstenite.workspace = true
toml.workspace = true
tough.workspace = true
uuid.workspace = true
usdt.workspace = true

authz-macros.workspace = true
db-macros.workspace = true
nexus-defaults.workspace = true
nexus-db-model.workspace = true
nexus-db-queries.workspace = true
nexus-passwords.workspace = true
nexus-types.workspace = true
omicron-common.workspace = true
oximeter.workspace = true
oximeter-instruments = { workspace = true, features = ["http-instruments"] }
oximeter-producer.workspace = true

[dev-dependencies]
assert_matches.workspace = true
criterion.workspace = true
expectorate.workspace = true
hyper-rustls.workspace = true
itertools.workspace = true
nexus-test-utils-macros.workspace = true
nexus-test-utils.workspace = true
omicron-sled-agent.workspace = true
omicron-test-utils.workspace = true
openapi-lint.workspace = true
openapiv3.workspace = true
pem.workspace = true
petgraph.workspace = true
rcgen.workspace = true
regex.workspace = true
rustls.workspace = true
subprocess.workspace = true
term.workspace = true
httptest.workspace = true
strum.workspace = true

[[bench]]
name = "setup_benchmark"
harness = false

#
# Disable doc builds by default for our binaries to work around issue
# rust-lang/cargo#8373.  These docs would not be very useful anyway.
#
[[bin]]
name = "nexus"
doc = false<|MERGE_RESOLUTION|>--- conflicted
+++ resolved
@@ -20,11 +20,8 @@
 crucible-pantry-client.workspace = true
 diesel = { workspace = true, features = ["postgres", "r2d2", "chrono", "serde_json", "network-address", "uuid"] }
 diesel-dtrace.workspace = true
-<<<<<<< HEAD
-=======
 dns-service-client.workspace = true
 dpd-client.workspace = true
->>>>>>> e42ee78d
 dropshot.workspace = true
 fatfs.workspace = true
 futures.workspace = true
