// This Source Code Form is subject to the terms of the Mozilla Public
// License, v. 2.0. If a copy of the MPL was not distributed with this
// file, You can obtain one at https://mozilla.org/MPL/2.0/.

//! Types for representing the hardware/software inventory in the database

use crate::omicron_zone_config::{OmicronZone, OmicronZoneNic};
use crate::schema::{
    hw_baseboard_id, inv_caboose, inv_collection, inv_collection_error,
    inv_omicron_zone, inv_omicron_zone_nic, inv_physical_disk,
    inv_root_of_trust, inv_root_of_trust_page, inv_service_processor,
    inv_sled_agent, inv_sled_omicron_zones, inv_zpool, sw_caboose,
    sw_root_of_trust_page,
};
use crate::typed_uuid::DbTypedUuid;
use crate::PhysicalDiskKind;
use crate::{
    impl_enum_type, ipv6, ByteCount, Generation, MacAddr, Name, ServiceKind,
    SqlU16, SqlU32, SqlU8,
};
use anyhow::anyhow;
use chrono::DateTime;
use chrono::Utc;
use diesel::backend::Backend;
use diesel::deserialize::{self, FromSql};
use diesel::expression::AsExpression;
use diesel::pg::Pg;
use diesel::serialize::ToSql;
use diesel::{serialize, sql_types};
use ipnetwork::IpNetwork;
use nexus_types::inventory::{
    BaseboardId, Caboose, Collection, PowerState, RotPage, RotSlot,
};
use omicron_common::api::internal::shared::NetworkInterface;
<<<<<<< HEAD
use omicron_uuid_kinds::GenericUuid;
use omicron_uuid_kinds::SledKind;
use omicron_uuid_kinds::SledUuid;
use omicron_uuid_kinds::ZpoolUuid;
=======
use omicron_uuid_kinds::{CollectionKind, GenericUuid};
use omicron_uuid_kinds::{CollectionUuid, ZpoolUuid};
>>>>>>> fc4e1277
use uuid::Uuid;

// See [`nexus_types::inventory::PowerState`].
impl_enum_type!(
    #[derive(SqlType, Debug, QueryId)]
    #[diesel(postgres_type(name = "hw_power_state", schema = "public"))]
    pub struct HwPowerStateEnum;

    #[derive(Copy, Clone, Debug, AsExpression, FromSqlRow, PartialEq)]
    #[diesel(sql_type = HwPowerStateEnum)]
    pub enum HwPowerState;

    // Enum values
    A0 => b"A0"
    A1 => b"A1"
    A2 => b"A2"
);

impl From<PowerState> for HwPowerState {
    fn from(p: PowerState) -> Self {
        match p {
            PowerState::A0 => HwPowerState::A0,
            PowerState::A1 => HwPowerState::A1,
            PowerState::A2 => HwPowerState::A2,
        }
    }
}

impl From<HwPowerState> for PowerState {
    fn from(value: HwPowerState) -> Self {
        match value {
            HwPowerState::A0 => PowerState::A0,
            HwPowerState::A1 => PowerState::A1,
            HwPowerState::A2 => PowerState::A2,
        }
    }
}

// See [`nexus_types::inventory::RotSlot`].
impl_enum_type!(
    #[derive(SqlType, Debug, QueryId)]
    #[diesel(postgres_type(name = "hw_rot_slot", schema = "public"))]
    pub struct HwRotSlotEnum;

    #[derive(Copy, Clone, Debug, AsExpression, FromSqlRow, PartialEq)]
    #[diesel(sql_type = HwRotSlotEnum)]
    pub enum HwRotSlot;

    // Enum values
    A => b"A"
    B => b"B"
);

impl From<RotSlot> for HwRotSlot {
    fn from(value: RotSlot) -> Self {
        match value {
            RotSlot::A => HwRotSlot::A,
            RotSlot::B => HwRotSlot::B,
        }
    }
}

impl From<HwRotSlot> for RotSlot {
    fn from(value: HwRotSlot) -> RotSlot {
        match value {
            HwRotSlot::A => RotSlot::A,
            HwRotSlot::B => RotSlot::B,
        }
    }
}

// See [`nexus_types::inventory::CabooseWhich`].
impl_enum_type!(
    #[derive(SqlType, Debug, QueryId)]
    #[diesel(postgres_type(name = "caboose_which", schema = "public"))]
    pub struct CabooseWhichEnum;

    #[derive(Copy, Clone, Debug, AsExpression, FromSqlRow, PartialEq)]
    #[diesel(sql_type = CabooseWhichEnum)]
    pub enum CabooseWhich;

    // Enum values
    SpSlot0 => b"sp_slot_0"
    SpSlot1 => b"sp_slot_1"
    RotSlotA => b"rot_slot_A"
    RotSlotB => b"rot_slot_B"
);

impl From<nexus_types::inventory::CabooseWhich> for CabooseWhich {
    fn from(c: nexus_types::inventory::CabooseWhich) -> Self {
        use nexus_types::inventory as nexus_inventory;
        match c {
            nexus_inventory::CabooseWhich::SpSlot0 => CabooseWhich::SpSlot0,
            nexus_inventory::CabooseWhich::SpSlot1 => CabooseWhich::SpSlot1,
            nexus_inventory::CabooseWhich::RotSlotA => CabooseWhich::RotSlotA,
            nexus_inventory::CabooseWhich::RotSlotB => CabooseWhich::RotSlotB,
        }
    }
}

impl From<CabooseWhich> for nexus_types::inventory::CabooseWhich {
    fn from(row: CabooseWhich) -> Self {
        use nexus_types::inventory as nexus_inventory;
        match row {
            CabooseWhich::SpSlot0 => nexus_inventory::CabooseWhich::SpSlot0,
            CabooseWhich::SpSlot1 => nexus_inventory::CabooseWhich::SpSlot1,
            CabooseWhich::RotSlotA => nexus_inventory::CabooseWhich::RotSlotA,
            CabooseWhich::RotSlotB => nexus_inventory::CabooseWhich::RotSlotB,
        }
    }
}

// See [`nexus_types::inventory::RotPageWhich`].
impl_enum_type!(
    #[derive(SqlType, Debug, QueryId)]
    #[diesel(postgres_type(name = "root_of_trust_page_which", schema = "public"))]
    pub struct RotPageWhichEnum;

    #[derive(Copy, Clone, Debug, AsExpression, FromSqlRow, PartialEq)]
    #[diesel(sql_type = RotPageWhichEnum)]
    pub enum RotPageWhich;

    // Enum values
    Cmpa => b"cmpa"
    CfpaActive => b"cfpa_active"
    CfpaInactive => b"cfpa_inactive"
    CfpaScratch => b"cfpa_scratch"
);

impl From<nexus_types::inventory::RotPageWhich> for RotPageWhich {
    fn from(c: nexus_types::inventory::RotPageWhich) -> Self {
        use nexus_types::inventory as nexus_inventory;
        match c {
            nexus_inventory::RotPageWhich::Cmpa => RotPageWhich::Cmpa,
            nexus_inventory::RotPageWhich::CfpaActive => {
                RotPageWhich::CfpaActive
            }
            nexus_inventory::RotPageWhich::CfpaInactive => {
                RotPageWhich::CfpaInactive
            }
            nexus_inventory::RotPageWhich::CfpaScratch => {
                RotPageWhich::CfpaScratch
            }
        }
    }
}

impl From<RotPageWhich> for nexus_types::inventory::RotPageWhich {
    fn from(row: RotPageWhich) -> Self {
        use nexus_types::inventory as nexus_inventory;
        match row {
            RotPageWhich::Cmpa => nexus_inventory::RotPageWhich::Cmpa,
            RotPageWhich::CfpaActive => {
                nexus_inventory::RotPageWhich::CfpaActive
            }
            RotPageWhich::CfpaInactive => {
                nexus_inventory::RotPageWhich::CfpaInactive
            }
            RotPageWhich::CfpaScratch => {
                nexus_inventory::RotPageWhich::CfpaScratch
            }
        }
    }
}

// See [`nexus_types::inventory::SpType`].
impl_enum_type!(
    #[derive(SqlType, Debug, QueryId)]
    #[diesel(postgres_type(name = "sp_type", schema = "public"))]
    pub struct SpTypeEnum;

    #[derive(
        Copy,
        Clone,
        Debug,
        AsExpression,
        FromSqlRow,
        PartialOrd,
        Ord,
        PartialEq,
        Eq
    )]
    #[diesel(sql_type = SpTypeEnum)]
    pub enum SpType;

    // Enum values
    Sled => b"sled"
    Switch =>  b"switch"
    Power => b"power"
);

impl From<nexus_types::inventory::SpType> for SpType {
    fn from(value: nexus_types::inventory::SpType) -> Self {
        match value {
            nexus_types::inventory::SpType::Sled => SpType::Sled,
            nexus_types::inventory::SpType::Power => SpType::Power,
            nexus_types::inventory::SpType::Switch => SpType::Switch,
        }
    }
}

impl From<SpType> for nexus_types::inventory::SpType {
    fn from(value: SpType) -> Self {
        match value {
            SpType::Sled => nexus_types::inventory::SpType::Sled,
            SpType::Switch => nexus_types::inventory::SpType::Switch,
            SpType::Power => nexus_types::inventory::SpType::Power,
        }
    }
}

/// See [`nexus_types::inventory::Collection`].
#[derive(Queryable, Insertable, Clone, Debug, Selectable)]
#[diesel(table_name = inv_collection)]
pub struct InvCollection {
    pub id: DbTypedUuid<CollectionKind>,
    pub time_started: DateTime<Utc>,
    pub time_done: DateTime<Utc>,
    pub collector: String,
}

impl InvCollection {
    /// Creates a new `InvCollection`.
    pub fn new(
        id: CollectionUuid,
        time_started: DateTime<Utc>,
        time_done: DateTime<Utc>,
        collector: String,
    ) -> Self {
        InvCollection { id: id.into(), time_started, time_done, collector }
    }

    /// Returns the ID.
    pub fn id(&self) -> CollectionUuid {
        self.id.into()
    }
}

impl<'a> From<&'a Collection> for InvCollection {
    fn from(c: &'a Collection) -> Self {
        InvCollection {
            id: c.id.into(),
            time_started: c.time_started,
            time_done: c.time_done,
            collector: c.collector.clone(),
        }
    }
}

/// See [`nexus_types::inventory::BaseboardId`].
#[derive(Queryable, Insertable, Clone, Debug, Selectable)]
#[diesel(table_name = hw_baseboard_id)]
pub struct HwBaseboardId {
    pub id: Uuid,
    pub part_number: String,
    pub serial_number: String,
}

impl From<BaseboardId> for HwBaseboardId {
    fn from(c: BaseboardId) -> Self {
        HwBaseboardId {
            id: Uuid::new_v4(),
            part_number: c.part_number,
            serial_number: c.serial_number,
        }
    }
}

impl From<HwBaseboardId> for BaseboardId {
    fn from(row: HwBaseboardId) -> Self {
        BaseboardId {
            part_number: row.part_number,
            serial_number: row.serial_number,
        }
    }
}

/// See [`nexus_types::inventory::Caboose`].
#[derive(
    Queryable,
    Insertable,
    Clone,
    Debug,
    Selectable,
    Eq,
    PartialEq,
    Ord,
    PartialOrd,
)]
#[diesel(table_name = sw_caboose)]
pub struct SwCaboose {
    pub id: Uuid,
    pub board: String,
    pub git_commit: String,
    pub name: String,
    pub version: String,
}

impl From<Caboose> for SwCaboose {
    fn from(c: Caboose) -> Self {
        SwCaboose {
            id: Uuid::new_v4(),
            board: c.board,
            git_commit: c.git_commit,
            name: c.name,
            version: c.version,
        }
    }
}

impl From<SwCaboose> for Caboose {
    fn from(row: SwCaboose) -> Self {
        Self {
            board: row.board,
            git_commit: row.git_commit,
            name: row.name,
            version: row.version,
        }
    }
}

/// See [`nexus_types::inventory::RotPage`].
#[derive(
    Queryable,
    Insertable,
    Clone,
    Debug,
    Selectable,
    Eq,
    PartialEq,
    Ord,
    PartialOrd,
)]
#[diesel(table_name = sw_root_of_trust_page)]
pub struct SwRotPage {
    pub id: Uuid,
    pub data_base64: String,
}

impl From<RotPage> for SwRotPage {
    fn from(p: RotPage) -> Self {
        Self { id: Uuid::new_v4(), data_base64: p.data_base64 }
    }
}

impl From<SwRotPage> for RotPage {
    fn from(row: SwRotPage) -> Self {
        Self { data_base64: row.data_base64 }
    }
}

/// See [`nexus_types::inventory::Collection`].
#[derive(Queryable, Insertable, Clone, Debug, Selectable)]
#[diesel(table_name = inv_collection_error)]
pub struct InvCollectionError {
    pub inv_collection_id: DbTypedUuid<CollectionKind>,
    pub idx: SqlU16,
    pub message: String,
}

impl InvCollectionError {
    pub fn new(
        inv_collection_id: CollectionUuid,
        idx: u16,
        message: String,
    ) -> Self {
        InvCollectionError {
            inv_collection_id: inv_collection_id.into(),
            idx: SqlU16::from(idx),
            message,
        }
    }

    pub fn inv_collection_id(&self) -> CollectionUuid {
        self.inv_collection_id.into()
    }
}

/// See [`nexus_types::inventory::ServiceProcessor`].
#[derive(Queryable, Clone, Debug, Selectable)]
#[diesel(table_name = inv_service_processor)]
pub struct InvServiceProcessor {
    pub inv_collection_id: DbTypedUuid<CollectionKind>,
    pub hw_baseboard_id: Uuid,
    pub time_collected: DateTime<Utc>,
    pub source: String,

    pub sp_type: SpType,
    pub sp_slot: SpMgsSlot,

    pub baseboard_revision: BaseboardRevision,
    pub hubris_archive_id: String,
    pub power_state: HwPowerState,
}

impl From<InvServiceProcessor> for nexus_types::inventory::ServiceProcessor {
    fn from(row: InvServiceProcessor) -> Self {
        Self {
            time_collected: row.time_collected,
            source: row.source,
            sp_type: nexus_types::inventory::SpType::from(row.sp_type),
            sp_slot: **row.sp_slot,
            baseboard_revision: **row.baseboard_revision,
            hubris_archive: row.hubris_archive_id,
            power_state: PowerState::from(row.power_state),
        }
    }
}

/// Newtype wrapping the MGS-reported slot number for an SP
///
/// Current racks only have 32 slots for any given SP type.  MGS represents the
/// slot number with a u32.  We truncate it to a u16 (which still requires
/// storing it as an i32 in the database, since the database doesn't natively
/// support signed integers).
#[derive(Copy, Clone, Debug, AsExpression, FromSqlRow)]
#[diesel(sql_type = sql_types::Int4)]
pub struct SpMgsSlot(SqlU16);

NewtypeFrom! { () pub struct SpMgsSlot(SqlU16); }
NewtypeDeref! { () pub struct SpMgsSlot(SqlU16); }
NewtypeDisplay! { () pub struct SpMgsSlot(SqlU16); }

impl ToSql<sql_types::Int4, Pg> for SpMgsSlot {
    fn to_sql<'a>(
        &'a self,
        out: &mut serialize::Output<'a, '_, Pg>,
    ) -> serialize::Result {
        <SqlU16 as ToSql<sql_types::Int4, Pg>>::to_sql(
            &self.0,
            &mut out.reborrow(),
        )
    }
}

impl<DB> FromSql<sql_types::Int4, DB> for SpMgsSlot
where
    DB: Backend,
    SqlU16: FromSql<sql_types::Int4, DB>,
{
    fn from_sql(bytes: DB::RawValue<'_>) -> deserialize::Result<Self> {
        Ok(SpMgsSlot(SqlU16::from_sql(bytes)?))
    }
}

/// Newtype wrapping the revision number for a particular baseboard
///
/// MGS reports this as a u32 and we represent it the same way, though that
/// would be quite a lot of hardware revisions to go through!
#[derive(Copy, Clone, Debug, AsExpression, FromSqlRow)]
#[diesel(sql_type = sql_types::Int8)]
pub struct BaseboardRevision(SqlU32);

NewtypeFrom! { () pub struct BaseboardRevision(SqlU32); }
NewtypeDeref! { () pub struct BaseboardRevision(SqlU32); }
NewtypeDisplay! { () pub struct BaseboardRevision(SqlU32); }

impl ToSql<sql_types::Int8, Pg> for BaseboardRevision {
    fn to_sql<'a>(
        &'a self,
        out: &mut serialize::Output<'a, '_, Pg>,
    ) -> serialize::Result {
        <SqlU32 as ToSql<sql_types::Int8, Pg>>::to_sql(
            &self.0,
            &mut out.reborrow(),
        )
    }
}

impl<DB> FromSql<sql_types::Int8, DB> for BaseboardRevision
where
    DB: Backend,
    SqlU32: FromSql<sql_types::Int8, DB>,
{
    fn from_sql(bytes: DB::RawValue<'_>) -> deserialize::Result<Self> {
        Ok(BaseboardRevision(SqlU32::from_sql(bytes)?))
    }
}

/// See [`nexus_types::inventory::RotState`].
#[derive(Queryable, Clone, Debug, Selectable)]
#[diesel(table_name = inv_root_of_trust)]
pub struct InvRootOfTrust {
    pub inv_collection_id: Uuid,
    pub hw_baseboard_id: Uuid,
    pub time_collected: DateTime<Utc>,
    pub source: String,

    pub slot_active: HwRotSlot,
    pub slot_boot_pref_transient: Option<HwRotSlot>,
    pub slot_boot_pref_persistent: HwRotSlot,
    pub slot_boot_pref_persistent_pending: Option<HwRotSlot>,
    pub slot_a_sha3_256: Option<String>,
    pub slot_b_sha3_256: Option<String>,
}

impl From<InvRootOfTrust> for nexus_types::inventory::RotState {
    fn from(row: InvRootOfTrust) -> Self {
        Self {
            time_collected: row.time_collected,
            source: row.source,
            active_slot: RotSlot::from(row.slot_active),
            persistent_boot_preference: RotSlot::from(
                row.slot_boot_pref_persistent,
            ),
            pending_persistent_boot_preference: row
                .slot_boot_pref_persistent_pending
                .map(RotSlot::from),
            transient_boot_preference: row
                .slot_boot_pref_transient
                .map(RotSlot::from),
            slot_a_sha3_256_digest: row.slot_a_sha3_256,
            slot_b_sha3_256_digest: row.slot_b_sha3_256,
        }
    }
}

/// See [`nexus_types::inventory::CabooseFound`].
#[derive(Queryable, Clone, Debug, Selectable)]
#[diesel(table_name = inv_caboose)]
pub struct InvCaboose {
    pub inv_collection_id: Uuid,
    pub hw_baseboard_id: Uuid,
    pub time_collected: DateTime<Utc>,
    pub source: String,

    pub which: CabooseWhich,
    pub sw_caboose_id: Uuid,
}

/// See [`nexus_types::inventory::RotPageFound`].
#[derive(Queryable, Clone, Debug, Selectable)]
#[diesel(table_name = inv_root_of_trust_page)]
pub struct InvRotPage {
    pub inv_collection_id: Uuid,
    pub hw_baseboard_id: Uuid,
    pub time_collected: DateTime<Utc>,
    pub source: String,

    pub which: RotPageWhich,
    pub sw_root_of_trust_page_id: Uuid,
}

// See [`nexus_types::inventory::SledRole`].
impl_enum_type!(
    #[derive(SqlType, Debug, QueryId)]
    #[diesel(postgres_type(name = "sled_role"))]
    pub struct SledRoleEnum;

    #[derive(
        Copy,
        Clone,
        Debug,
        AsExpression,
        FromSqlRow,
        PartialOrd,
        Ord,
        PartialEq,
        Eq
    )]
    #[diesel(sql_type = SledRoleEnum)]
    pub enum SledRole;

    // Enum values
    Gimlet => b"gimlet"
    Scrimlet =>  b"scrimlet"
);

impl From<nexus_types::inventory::SledRole> for SledRole {
    fn from(value: nexus_types::inventory::SledRole) -> Self {
        match value {
            nexus_types::inventory::SledRole::Gimlet => SledRole::Gimlet,
            nexus_types::inventory::SledRole::Scrimlet => SledRole::Scrimlet,
        }
    }
}

impl From<SledRole> for nexus_types::inventory::SledRole {
    fn from(value: SledRole) -> Self {
        match value {
            SledRole::Gimlet => nexus_types::inventory::SledRole::Gimlet,
            SledRole::Scrimlet => nexus_types::inventory::SledRole::Scrimlet,
        }
    }
}

/// See [`nexus_types::inventory::SledAgent`].
#[derive(Queryable, Clone, Debug, Selectable, Insertable)]
#[diesel(table_name = inv_sled_agent)]
pub struct InvSledAgent {
    pub inv_collection_id: DbTypedUuid<CollectionKind>,
    pub time_collected: DateTime<Utc>,
    pub source: String,
    pub sled_id: DbTypedUuid<SledKind>,
    pub hw_baseboard_id: Option<Uuid>,
    pub sled_agent_ip: ipv6::Ipv6Addr,
    pub sled_agent_port: SqlU16,
    pub sled_role: SledRole,
    pub usable_hardware_threads: SqlU32,
    pub usable_physical_ram: ByteCount,
    pub reservoir_size: ByteCount,
}

impl InvSledAgent {
    pub fn new_without_baseboard(
        collection_id: CollectionUuid,
        sled_agent: &nexus_types::inventory::SledAgent,
    ) -> Result<InvSledAgent, anyhow::Error> {
        // It's irritating to have to check this case at runtime.  The challenge
        // is that if this sled agent does have a baseboard id, we don't know
        // what its (SQL) id is.  The only way to get it is to query it from
        // the database.  As a result, the caller takes a wholly different code
        // path for that case that doesn't even involve constructing one of
        // these objects.  (In fact, we never see the id in Rust.)
        //
        // To check this at compile time, we'd have to bifurcate
        // `nexus_types::inventory::SledAgent` into an enum with two variants:
        // one with a baseboard id and one without.  This would muck up all the
        // other consumers of this type, just for a highly database-specific
        // concern.
        if sled_agent.baseboard_id.is_some() {
            Err(anyhow!(
                "attempted to directly insert InvSledAgent with \
                non-null baseboard id"
            ))
        } else {
            Ok(InvSledAgent {
                inv_collection_id: collection_id.into(),
                time_collected: sled_agent.time_collected,
                source: sled_agent.source.clone(),
                sled_id: sled_agent.sled_id.into(),
                hw_baseboard_id: None,
                sled_agent_ip: ipv6::Ipv6Addr::from(
                    *sled_agent.sled_agent_address.ip(),
                ),
                sled_agent_port: SqlU16(sled_agent.sled_agent_address.port()),
                sled_role: SledRole::from(sled_agent.sled_role),
                usable_hardware_threads: SqlU32(
                    sled_agent.usable_hardware_threads,
                ),
                usable_physical_ram: ByteCount::from(
                    sled_agent.usable_physical_ram,
                ),
                reservoir_size: ByteCount::from(sled_agent.reservoir_size),
            })
        }
    }
}

/// See [`nexus_types::inventory::PhysicalDisk`].
#[derive(Queryable, Clone, Debug, Selectable, Insertable)]
#[diesel(table_name = inv_physical_disk)]
pub struct InvPhysicalDisk {
<<<<<<< HEAD
    pub inv_collection_id: Uuid,
    pub sled_id: DbTypedUuid<SledKind>,
=======
    pub inv_collection_id: DbTypedUuid<CollectionKind>,
    pub sled_id: Uuid,
>>>>>>> fc4e1277
    pub slot: i64,
    pub vendor: String,
    pub model: String,
    pub serial: String,
    pub variant: PhysicalDiskKind,
}

impl InvPhysicalDisk {
    pub fn new(
<<<<<<< HEAD
        inv_collection_id: Uuid,
        sled_id: SledUuid,
        disk: nexus_types::inventory::PhysicalDisk,
    ) -> Self {
        Self {
            inv_collection_id,
            sled_id: sled_id.into(),
=======
        inv_collection_id: CollectionUuid,
        sled_id: Uuid,
        disk: nexus_types::inventory::PhysicalDisk,
    ) -> Self {
        Self {
            inv_collection_id: inv_collection_id.into(),
            sled_id,
>>>>>>> fc4e1277
            slot: disk.slot,
            vendor: disk.identity.vendor,
            model: disk.identity.model,
            serial: disk.identity.serial,
            variant: disk.variant.into(),
        }
    }
}

impl From<InvPhysicalDisk> for nexus_types::inventory::PhysicalDisk {
    fn from(disk: InvPhysicalDisk) -> Self {
        Self {
            identity: omicron_common::disk::DiskIdentity {
                vendor: disk.vendor,
                serial: disk.serial,
                model: disk.model,
            },
            variant: disk.variant.into(),
            slot: disk.slot,
        }
    }
}

/// See [`nexus_types::inventory::Zpool`].
#[derive(Queryable, Clone, Debug, Selectable, Insertable)]
#[diesel(table_name = inv_zpool)]
pub struct InvZpool {
    pub inv_collection_id: DbTypedUuid<CollectionKind>,
    pub time_collected: DateTime<Utc>,
    pub id: Uuid,
    pub sled_id: DbTypedUuid<SledKind>,
    pub total_size: ByteCount,
}

impl InvZpool {
    pub fn new(
<<<<<<< HEAD
        inv_collection_id: Uuid,
        sled_id: SledUuid,
=======
        inv_collection_id: CollectionUuid,
        sled_id: Uuid,
>>>>>>> fc4e1277
        zpool: &nexus_types::inventory::Zpool,
    ) -> Self {
        Self {
            inv_collection_id: inv_collection_id.into(),
            time_collected: zpool.time_collected,
            id: zpool.id.into_untyped_uuid(),
            sled_id: sled_id.into(),
            total_size: zpool.total_size.into(),
        }
    }
}

impl From<InvZpool> for nexus_types::inventory::Zpool {
    fn from(pool: InvZpool) -> Self {
        Self {
            time_collected: pool.time_collected,
            id: ZpoolUuid::from_untyped_uuid(pool.id),
            total_size: *pool.total_size,
        }
    }
}

/// See [`nexus_types::inventory::OmicronZonesFound`].
#[derive(Queryable, Clone, Debug, Selectable, Insertable)]
#[diesel(table_name = inv_sled_omicron_zones)]
pub struct InvSledOmicronZones {
    pub inv_collection_id: DbTypedUuid<CollectionKind>,
    pub time_collected: DateTime<Utc>,
    pub source: String,
    pub sled_id: DbTypedUuid<SledKind>,
    pub generation: Generation,
}

impl InvSledOmicronZones {
    pub fn new(
        inv_collection_id: CollectionUuid,
        zones_found: &nexus_types::inventory::OmicronZonesFound,
    ) -> InvSledOmicronZones {
        InvSledOmicronZones {
            inv_collection_id: inv_collection_id.into(),
            time_collected: zones_found.time_collected,
            source: zones_found.source.clone(),
            sled_id: zones_found.sled_id.into(),
            generation: Generation(zones_found.zones.generation),
        }
    }

    pub fn into_uninit_zones_found(
        self,
    ) -> nexus_types::inventory::OmicronZonesFound {
        nexus_types::inventory::OmicronZonesFound {
            time_collected: self.time_collected,
            source: self.source,
            sled_id: self.sled_id.into(),
            zones: nexus_types::inventory::OmicronZonesConfig {
                generation: *self.generation,
                zones: Vec::new(),
            },
        }
    }
}

impl_enum_type!(
    #[derive(Clone, SqlType, Debug, QueryId)]
    #[diesel(postgres_type(name = "zone_type"))]
    pub struct ZoneTypeEnum;

    #[derive(Clone, Copy, Debug, Eq, AsExpression, FromSqlRow, PartialEq)]
    #[diesel(sql_type = ZoneTypeEnum)]
    pub enum ZoneType;

    // Enum values
    BoundaryNtp => b"boundary_ntp"
    Clickhouse => b"clickhouse"
    ClickhouseKeeper => b"clickhouse_keeper"
    CockroachDb => b"cockroach_db"
    Crucible => b"crucible"
    CruciblePantry => b"crucible_pantry"
    ExternalDns => b"external_dns"
    InternalDns => b"internal_dns"
    InternalNtp => b"internal_ntp"
    Nexus => b"nexus"
    Oximeter => b"oximeter"
);

impl From<ZoneType> for ServiceKind {
    fn from(zone_type: ZoneType) -> Self {
        match zone_type {
            ZoneType::BoundaryNtp | ZoneType::InternalNtp => Self::Ntp,
            ZoneType::Clickhouse => Self::Clickhouse,
            ZoneType::ClickhouseKeeper => Self::ClickhouseKeeper,
            ZoneType::CockroachDb => Self::Cockroach,
            ZoneType::Crucible => Self::Crucible,
            ZoneType::CruciblePantry => Self::CruciblePantry,
            ZoneType::ExternalDns => Self::ExternalDns,
            ZoneType::InternalDns => Self::InternalDns,
            ZoneType::Nexus => Self::Nexus,
            ZoneType::Oximeter => Self::Oximeter,
        }
    }
}

/// See [`nexus_types::inventory::OmicronZoneConfig`].
#[derive(Queryable, Clone, Debug, Selectable, Insertable)]
#[diesel(table_name = inv_omicron_zone)]
pub struct InvOmicronZone {
<<<<<<< HEAD
    pub inv_collection_id: Uuid,
    pub sled_id: DbTypedUuid<SledKind>,
=======
    pub inv_collection_id: DbTypedUuid<CollectionKind>,
    pub sled_id: Uuid,
>>>>>>> fc4e1277
    pub id: Uuid,
    pub underlay_address: ipv6::Ipv6Addr,
    pub zone_type: ZoneType,
    pub primary_service_ip: ipv6::Ipv6Addr,
    pub primary_service_port: SqlU16,
    pub second_service_ip: Option<IpNetwork>,
    pub second_service_port: Option<SqlU16>,
    pub dataset_zpool_name: Option<String>,
    pub nic_id: Option<Uuid>,
    pub dns_gz_address: Option<ipv6::Ipv6Addr>,
    pub dns_gz_address_index: Option<SqlU32>,
    pub ntp_ntp_servers: Option<Vec<String>>,
    pub ntp_dns_servers: Option<Vec<IpNetwork>>,
    pub ntp_domain: Option<String>,
    pub nexus_external_tls: Option<bool>,
    pub nexus_external_dns_servers: Option<Vec<IpNetwork>>,
    pub snat_ip: Option<IpNetwork>,
    pub snat_first_port: Option<SqlU16>,
    pub snat_last_port: Option<SqlU16>,
}

impl InvOmicronZone {
    pub fn new(
<<<<<<< HEAD
        inv_collection_id: Uuid,
        sled_id: SledUuid,
=======
        inv_collection_id: CollectionUuid,
        sled_id: Uuid,
>>>>>>> fc4e1277
        zone: &nexus_types::inventory::OmicronZoneConfig,
    ) -> Result<InvOmicronZone, anyhow::Error> {
        let zone = OmicronZone::new(sled_id, zone)?;
        Ok(Self {
<<<<<<< HEAD
            inv_collection_id,
            sled_id: zone.sled_id.into(),
=======
            inv_collection_id: inv_collection_id.into(),
            sled_id: zone.sled_id,
>>>>>>> fc4e1277
            id: zone.id,
            underlay_address: zone.underlay_address,
            zone_type: zone.zone_type,
            primary_service_ip: zone.primary_service_ip,
            primary_service_port: zone.primary_service_port,
            second_service_ip: zone.second_service_ip,
            second_service_port: zone.second_service_port,
            dataset_zpool_name: zone.dataset_zpool_name,
            nic_id: zone.nic_id,
            dns_gz_address: zone.dns_gz_address,
            dns_gz_address_index: zone.dns_gz_address_index,
            ntp_ntp_servers: zone.ntp_ntp_servers,
            ntp_dns_servers: zone.ntp_dns_servers,
            ntp_domain: zone.ntp_domain,
            nexus_external_tls: zone.nexus_external_tls,
            nexus_external_dns_servers: zone.nexus_external_dns_servers,
            snat_ip: zone.snat_ip,
            snat_first_port: zone.snat_first_port,
            snat_last_port: zone.snat_last_port,
        })
    }

    pub fn into_omicron_zone_config(
        self,
        nic_row: Option<InvOmicronZoneNic>,
    ) -> Result<nexus_types::inventory::OmicronZoneConfig, anyhow::Error> {
        let zone = OmicronZone {
            sled_id: self.sled_id.into(),
            id: self.id,
            underlay_address: self.underlay_address,
            zone_type: self.zone_type,
            primary_service_ip: self.primary_service_ip,
            primary_service_port: self.primary_service_port,
            second_service_ip: self.second_service_ip,
            second_service_port: self.second_service_port,
            dataset_zpool_name: self.dataset_zpool_name,
            nic_id: self.nic_id,
            dns_gz_address: self.dns_gz_address,
            dns_gz_address_index: self.dns_gz_address_index,
            ntp_ntp_servers: self.ntp_ntp_servers,
            ntp_dns_servers: self.ntp_dns_servers,
            ntp_domain: self.ntp_domain,
            nexus_external_tls: self.nexus_external_tls,
            nexus_external_dns_servers: self.nexus_external_dns_servers,
            snat_ip: self.snat_ip,
            snat_first_port: self.snat_first_port,
            snat_last_port: self.snat_last_port,
        };
        zone.into_omicron_zone_config(nic_row.map(OmicronZoneNic::from))
    }
}

#[derive(Queryable, Clone, Debug, Selectable, Insertable)]
#[diesel(table_name = inv_omicron_zone_nic)]
pub struct InvOmicronZoneNic {
    inv_collection_id: DbTypedUuid<CollectionKind>,
    pub id: Uuid,
    name: Name,
    ip: IpNetwork,
    mac: MacAddr,
    subnet: IpNetwork,
    vni: SqlU32,
    is_primary: bool,
    slot: SqlU8,
}

impl From<InvOmicronZoneNic> for OmicronZoneNic {
    fn from(value: InvOmicronZoneNic) -> Self {
        OmicronZoneNic {
            id: value.id,
            name: value.name,
            ip: value.ip,
            mac: value.mac,
            subnet: value.subnet,
            vni: value.vni,
            is_primary: value.is_primary,
            slot: value.slot,
        }
    }
}

impl InvOmicronZoneNic {
    pub fn new(
        inv_collection_id: CollectionUuid,
        zone: &nexus_types::inventory::OmicronZoneConfig,
    ) -> Result<Option<InvOmicronZoneNic>, anyhow::Error> {
        let zone_nic = OmicronZoneNic::new(zone)?;
        Ok(zone_nic.map(|nic| Self {
            inv_collection_id: inv_collection_id.into(),
            id: nic.id,
            name: nic.name,
            ip: nic.ip,
            mac: nic.mac,
            subnet: nic.subnet,
            vni: nic.vni,
            is_primary: nic.is_primary,
            slot: nic.slot,
        }))
    }

    pub fn into_network_interface_for_zone(
        self,
        zone_id: Uuid,
    ) -> Result<NetworkInterface, anyhow::Error> {
        let zone_nic = OmicronZoneNic::from(self);
        zone_nic.into_network_interface_for_zone(zone_id)
    }
}<|MERGE_RESOLUTION|>--- conflicted
+++ resolved
@@ -32,15 +32,12 @@
     BaseboardId, Caboose, Collection, PowerState, RotPage, RotSlot,
 };
 use omicron_common::api::internal::shared::NetworkInterface;
-<<<<<<< HEAD
+use omicron_uuid_kinds::CollectionKind;
+use omicron_uuid_kinds::CollectionUuid;
 use omicron_uuid_kinds::GenericUuid;
 use omicron_uuid_kinds::SledKind;
 use omicron_uuid_kinds::SledUuid;
 use omicron_uuid_kinds::ZpoolUuid;
-=======
-use omicron_uuid_kinds::{CollectionKind, GenericUuid};
-use omicron_uuid_kinds::{CollectionUuid, ZpoolUuid};
->>>>>>> fc4e1277
 use uuid::Uuid;
 
 // See [`nexus_types::inventory::PowerState`].
@@ -694,13 +691,8 @@
 #[derive(Queryable, Clone, Debug, Selectable, Insertable)]
 #[diesel(table_name = inv_physical_disk)]
 pub struct InvPhysicalDisk {
-<<<<<<< HEAD
-    pub inv_collection_id: Uuid,
+    pub inv_collection_id: DbTypedUuid<CollectionKind>,
     pub sled_id: DbTypedUuid<SledKind>,
-=======
-    pub inv_collection_id: DbTypedUuid<CollectionKind>,
-    pub sled_id: Uuid,
->>>>>>> fc4e1277
     pub slot: i64,
     pub vendor: String,
     pub model: String,
@@ -710,23 +702,13 @@
 
 impl InvPhysicalDisk {
     pub fn new(
-<<<<<<< HEAD
-        inv_collection_id: Uuid,
+        inv_collection_id: CollectionUuid,
         sled_id: SledUuid,
         disk: nexus_types::inventory::PhysicalDisk,
     ) -> Self {
         Self {
-            inv_collection_id,
+            inv_collection_id: inv_collection_id.into(),
             sled_id: sled_id.into(),
-=======
-        inv_collection_id: CollectionUuid,
-        sled_id: Uuid,
-        disk: nexus_types::inventory::PhysicalDisk,
-    ) -> Self {
-        Self {
-            inv_collection_id: inv_collection_id.into(),
-            sled_id,
->>>>>>> fc4e1277
             slot: disk.slot,
             vendor: disk.identity.vendor,
             model: disk.identity.model,
@@ -763,13 +745,8 @@
 
 impl InvZpool {
     pub fn new(
-<<<<<<< HEAD
-        inv_collection_id: Uuid,
+        inv_collection_id: CollectionUuid,
         sled_id: SledUuid,
-=======
-        inv_collection_id: CollectionUuid,
-        sled_id: Uuid,
->>>>>>> fc4e1277
         zpool: &nexus_types::inventory::Zpool,
     ) -> Self {
         Self {
@@ -876,13 +853,8 @@
 #[derive(Queryable, Clone, Debug, Selectable, Insertable)]
 #[diesel(table_name = inv_omicron_zone)]
 pub struct InvOmicronZone {
-<<<<<<< HEAD
-    pub inv_collection_id: Uuid,
+    pub inv_collection_id: DbTypedUuid<CollectionKind>,
     pub sled_id: DbTypedUuid<SledKind>,
-=======
-    pub inv_collection_id: DbTypedUuid<CollectionKind>,
-    pub sled_id: Uuid,
->>>>>>> fc4e1277
     pub id: Uuid,
     pub underlay_address: ipv6::Ipv6Addr,
     pub zone_type: ZoneType,
@@ -906,24 +878,14 @@
 
 impl InvOmicronZone {
     pub fn new(
-<<<<<<< HEAD
-        inv_collection_id: Uuid,
+        inv_collection_id: CollectionUuid,
         sled_id: SledUuid,
-=======
-        inv_collection_id: CollectionUuid,
-        sled_id: Uuid,
->>>>>>> fc4e1277
         zone: &nexus_types::inventory::OmicronZoneConfig,
     ) -> Result<InvOmicronZone, anyhow::Error> {
         let zone = OmicronZone::new(sled_id, zone)?;
         Ok(Self {
-<<<<<<< HEAD
-            inv_collection_id,
+            inv_collection_id: inv_collection_id.into(),
             sled_id: zone.sled_id.into(),
-=======
-            inv_collection_id: inv_collection_id.into(),
-            sled_id: zone.sled_id,
->>>>>>> fc4e1277
             id: zone.id,
             underlay_address: zone.underlay_address,
             zone_type: zone.zone_type,
