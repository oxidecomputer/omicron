--- conflicted
+++ resolved
@@ -42,22 +42,13 @@
     sw_root_of_trust_page,
 };
 use nexus_sled_agent_shared::inventory::ConfigReconcilerInventoryStatus;
-<<<<<<< HEAD
-use nexus_sled_agent_shared::inventory::MupdateOverrideInfoInventory;
-=======
 use nexus_sled_agent_shared::inventory::MupdateOverrideBootInventory;
->>>>>>> ad1e837b
 use nexus_sled_agent_shared::inventory::MupdateOverrideInventory;
 use nexus_sled_agent_shared::inventory::MupdateOverrideNonBootInventory;
 use nexus_sled_agent_shared::inventory::OrphanedDataset;
 use nexus_sled_agent_shared::inventory::ZoneArtifactInventory;
-<<<<<<< HEAD
-use nexus_sled_agent_shared::inventory::ZoneArtifactsInventory;
-use nexus_sled_agent_shared::inventory::ZoneImageResolverInventory;
-=======
 use nexus_sled_agent_shared::inventory::ZoneImageResolverInventory;
 use nexus_sled_agent_shared::inventory::ZoneManifestBootInventory;
->>>>>>> ad1e837b
 use nexus_sled_agent_shared::inventory::ZoneManifestInventory;
 use nexus_sled_agent_shared::inventory::ZoneManifestNonBootInventory;
 use nexus_sled_agent_shared::inventory::{
@@ -1218,11 +1209,7 @@
             zone_manifest_source,
             zone_manifest_mupdate_id,
             zone_manifest_boot_disk_error,
-<<<<<<< HEAD
-        ) = match &inv.zone_manifest.manifest {
-=======
         ) = match &inv.zone_manifest.boot_inventory {
->>>>>>> ad1e837b
             Ok(manifest) => match manifest.source {
                 OmicronZoneManifestSource::Installinator { mupdate_id } => (
                     Some(InvZoneManifestSourceEnum::Installinator),
@@ -1240,22 +1227,14 @@
             inv.mupdate_override.boot_disk_path.clone().into();
         let mupdate_override_id = inv
             .mupdate_override
-<<<<<<< HEAD
-            .boot_disk_override
-=======
             .boot_override
->>>>>>> ad1e837b
             .as_ref()
             .ok()
             .cloned()
             .flatten()
             .map(|inv| inv.mupdate_override_id.into());
         let mupdate_override_boot_disk_error =
-<<<<<<< HEAD
-            inv.mupdate_override.boot_disk_override.as_ref().err().cloned();
-=======
             inv.mupdate_override.boot_override.as_ref().err().cloned();
->>>>>>> ad1e837b
 
         Self {
             zone_manifest_boot_disk_path,
@@ -1276,54 +1255,6 @@
         mupdate_override_non_boot: Option<
             IdOrdMap<MupdateOverrideNonBootInventory>,
         >,
-<<<<<<< HEAD
-    ) -> ZoneImageResolverInventory {
-        // Build up the ZoneManifestInventory struct.
-        let manifest = if let Some(error) = self.zone_manifest_boot_disk_error {
-            Err(error)
-        } else {
-            let source = match self.zone_manifest_source {
-                Some(InvZoneManifestSourceEnum::Installinator) => {
-                    OmicronZoneManifestSource::Installinator {
-                        mupdate_id: self
-                            .zone_manifest_mupdate_id
-                            .expect(
-                                "if the source is Installinator, then the
-                                 db schema guarantees that mupdate_id is Some",
-                            )
-                            .into(),
-                    }
-                }
-                Some(InvZoneManifestSourceEnum::SledAgent) => {
-                    OmicronZoneManifestSource::SledAgent
-                }
-                None => {
-                    unreachable!(
-                        "if the source is None, then the db schema guarantees \
-                         that there was an error"
-                    )
-                }
-            };
-
-            Ok(ZoneArtifactsInventory {
-                source,
-                // Artifacts might really be None in case no zones were found.
-                // (This is unusual but permitted by the data model, so any
-                // checks around this should happen at a higher level.)
-                artifacts: artifacts.unwrap_or_default(),
-            })
-        };
-
-        let zone_manifest = ZoneManifestInventory {
-            boot_disk_path: self.zone_manifest_boot_disk_path.into(),
-            manifest,
-            // This might be None if no non-boot disks were found.
-            non_boot_status: zone_manifest_non_boot.unwrap_or_default(),
-        };
-
-        // Build up the mupdate override struct.
-        let boot_disk_override = if let Some(error) =
-=======
     ) -> anyhow::Result<ZoneImageResolverInventory> {
         // Build up the ZoneManifestInventory struct.
         let zone_manifest = {
@@ -1376,37 +1307,24 @@
 
         // Build up the mupdate override struct.
         let boot_override = if let Some(error) =
->>>>>>> ad1e837b
             self.mupdate_override_boot_disk_error
         {
             Err(error)
         } else {
             let info = self.mupdate_override_id.map(|id| {
-<<<<<<< HEAD
-                MupdateOverrideInfoInventory { mupdate_override_id: id.into() }
-=======
                 MupdateOverrideBootInventory { mupdate_override_id: id.into() }
->>>>>>> ad1e837b
             });
             Ok(info)
         };
 
         let mupdate_override = MupdateOverrideInventory {
             boot_disk_path: self.mupdate_override_boot_disk_path.into(),
-<<<<<<< HEAD
-            boot_disk_override,
-=======
             boot_override,
->>>>>>> ad1e837b
             // This might be None if no non-boot disks were found.
             non_boot_status: mupdate_override_non_boot.unwrap_or_default(),
         };
 
-<<<<<<< HEAD
-        ZoneImageResolverInventory { zone_manifest, mupdate_override }
-=======
         Ok(ZoneImageResolverInventory { zone_manifest, mupdate_override })
->>>>>>> ad1e837b
     }
 }
 
