// This Source Code Form is subject to the terms of the Mozilla Public
// License, v. 2.0. If a copy of the MPL was not distributed with this
// file, You can obtain one at https://mozilla.org/MPL/2.0/.

use diesel::backend::Backend;
use diesel::deserialize::{self, FromSql};
use diesel::pg::Pg;
use diesel::serialize::{self, ToSql};
use diesel::sql_types;
use omicron_common::api::external;
use serde::Deserialize;
use serde::Serialize;

<<<<<<< HEAD
#[derive(Clone, Copy, Debug, Eq, PartialEq, AsExpression, FromSqlRow)]
=======
#[derive(
    Clone,
    Copy,
    Debug,
    PartialEq,
    AsExpression,
    FromSqlRow,
    Serialize,
    Deserialize,
)]
>>>>>>> d5dace65
#[diesel(sql_type = sql_types::BigInt)]
pub struct MacAddr(pub external::MacAddr);

NewtypeFrom! { () pub struct MacAddr(external::MacAddr); }
NewtypeDeref! { () pub struct MacAddr(external::MacAddr); }

impl ToSql<sql_types::BigInt, Pg> for MacAddr {
    fn to_sql<'a>(
        &'a self,
        out: &mut serialize::Output<'a, '_, Pg>,
    ) -> serialize::Result {
        <i64 as ToSql<sql_types::BigInt, Pg>>::to_sql(
            &self.to_i64(),
            &mut out.reborrow(),
        )
    }
}

impl<DB> FromSql<sql_types::BigInt, DB> for MacAddr
where
    DB: Backend,
    i64: FromSql<sql_types::BigInt, DB>,
{
    fn from_sql(bytes: DB::RawValue<'_>) -> deserialize::Result<Self> {
        let value = i64::from_sql(bytes)?;
        Ok(MacAddr(external::MacAddr::from_i64(value)))
    }
}<|MERGE_RESOLUTION|>--- conflicted
+++ resolved
@@ -11,20 +11,17 @@
 use serde::Deserialize;
 use serde::Serialize;
 
-<<<<<<< HEAD
-#[derive(Clone, Copy, Debug, Eq, PartialEq, AsExpression, FromSqlRow)]
-=======
 #[derive(
     Clone,
     Copy,
     Debug,
+    Eq,
     PartialEq,
     AsExpression,
     FromSqlRow,
     Serialize,
     Deserialize,
 )]
->>>>>>> d5dace65
 #[diesel(sql_type = sql_types::BigInt)]
 pub struct MacAddr(pub external::MacAddr);
 
