// This Source Code Form is subject to the terms of the Mozilla Public
// License, v. 2.0. If a copy of the MPL was not distributed with this
// file, You can obtain one at https://mozilla.org/MPL/2.0/.

//! Database models for multicast groups and membership.
//!
//! Implements the bifurcated multicast design from
//! [RFD 488](https://rfd.shared.oxide.computer/rfd/488), with two types
//! of multicast groups:
//!
//! ## External Multicast Groups
//!
//! Customer-facing groups allocated from IP pools:
//! - Use IPv4/IPv6 addresses from customer IP pools
//! - Exposed via customer APIs for application multicast traffic
//! - Support source filtering via per-member source IPs (IGMPv3/MLDv2)
//! - Follow the Resource trait pattern for user-facing identity management
//! - **Fleet-scoped** (not project-scoped) to enable cross-project multicast
//! - All use `DEFAULT_MULTICAST_VNI` (77) for consistent fleet-scoped behavior
//!
//! ### VNI and Security Model
//!
//! External multicast groups use VNI 77 (i.e. an arbitrary VNI), a reserved
//! system VNI below `MIN_GUEST_VNI` (1024). This differs from VPC unicast
//! traffic where each VPC receives its own VNI for tenant isolation.
//!
//! The shared VNI design reflects multicast's fleet-scoped authorization model:
//! groups are fleet-scoped resources that can span projects and silos.
//! Forwarding occurs through Dendrite's bifurcated NAT architecture, which
//! translates external multicast addresses to underlay IPv6 groups at the switch.
//!
//! **VNI Selection**: RFD 488 discusses using an "arbitrary multicast VNI for
//! multicast groups spanning VPCs" since we don't need VPC-specific VNIs for
//! groups that transcend VPC boundaries. VNI 77 is this default VNI for all
//! external multicast groups. Future implementations may support per-VPC
//! multicast VNIs if VPC-isolated multicast groups become necessary.
//!
//! Security happens at two layers:
//! - **Control plane**: groups created implicitly via member-add; pool linking
//!   controls access
//! - **Dataplane**: switch dataplane validates underlay group membership
//!
//! This allows cross-project and cross-silo multicast while maintaining explicit
//! membership control through underlay forwarding tables.
//!
//! ## Underlay Multicast Groups
//!
//! System-generated admin-local IPv6 multicast groups for internal forwarding:
//! - Use IPv6 admin-local multicast scope (ff04::/16) per [RFC 7346]
//!   with addresses allocated within [`UNDERLAY_MULTICAST_SUBNET`] (ff04::/64)
//! - Paired 1:1 with external groups for NAT-based forwarding
//! - Handle rack-internal multicast traffic between switches
//! - Use individual field pattern for system resources
//!
//! [RFC 7346]: https://www.rfc-editor.org/rfc/rfc7346
//!
//! ## Member Lifecycle (handled by RPW)
//!
//! Multicast group members follow a 3-state lifecycle managed by the
//! Reliable Persistent Workflow (RPW) reconciler:
//! - ["Joining"](MulticastGroupMemberState::Joining): Member created, awaiting
//!   dataplane configuration (via DPD)
//! - ["Joined"](MulticastGroupMemberState::Joined): Member configuration applied
//!   in the dataplane, ready to receive multicast traffic
//! - ["Left"](MulticastGroupMemberState::Left): Member configuration removed from
//!   the dataplane (e.g., instance stopping/stopped, explicit detach, delete)
//!
//! Migration note: during instance migration, membership is reconfigured in
//! place—the reconciler removes configuration from the old sled and applies it
//! on the new sled without transitioning the member to "Left". In other words,
//! migration is not considered leaving; the member generally remains "Joined"
//! while its `sled_id` and dataplane configuration are updated.
//! - If an instance is deleted, the member will be marked for removal with a
//!   deleted timestamp, and the reconciler will remove it from the dataplane
//!
//! The RPW ensures eventual consistency between database state and dataplane
//! configuration (applied via DPD to switches).
//!
//! [`UNDERLAY_MULTICAST_SUBNET`]: omicron_common::address::UNDERLAY_MULTICAST_SUBNET

use std::net::IpAddr;

use chrono::{DateTime, Utc};
use diesel::{AsExpression, FromSqlRow, Insertable, Queryable, Selectable};
use ipnetwork::IpNetwork;
use schemars::JsonSchema;
use serde::{Deserialize, Serialize};
use uuid::Uuid;

use db_macros::Resource;
use nexus_db_schema::schema::{
    multicast_group, multicast_group_member, underlay_multicast_group,
};
use nexus_types::external_api::views;
use omicron_common::api::external::{self, IdentityMetadata};
use omicron_uuid_kinds::SledKind;

use crate::typed_uuid::DbTypedUuid;
use crate::{Generation, Name, SqlU8, Vni, impl_enum_type};

impl_enum_type!(
    MulticastGroupStateEnum:

    #[derive(Clone, Copy, Debug, PartialEq, Eq, AsExpression, FromSqlRow, Serialize, Deserialize, JsonSchema)]
    pub enum MulticastGroupState;

    Creating => b"creating"
    Active => b"active"
    Deleting => b"deleting"
    Deleted => b"deleted"
);

impl_enum_type!(
    MulticastGroupMemberStateEnum:

    #[derive(Clone, Copy, Debug, PartialEq, Eq, AsExpression, FromSqlRow, Serialize, Deserialize, JsonSchema)]
    pub enum MulticastGroupMemberState;

    Joining => b"joining"
    Joined => b"joined"
    Left => b"left"
);

impl std::fmt::Display for MulticastGroupState {
    fn fmt(&self, f: &mut std::fmt::Formatter<'_>) -> std::fmt::Result {
        f.write_str(match self {
            MulticastGroupState::Creating => "Creating",
            MulticastGroupState::Active => "Active",
            MulticastGroupState::Deleting => "Deleting",
            MulticastGroupState::Deleted => "Deleted",
        })
    }
}

impl std::fmt::Display for MulticastGroupMemberState {
    fn fmt(&self, f: &mut std::fmt::Formatter<'_>) -> std::fmt::Result {
        f.write_str(match self {
            MulticastGroupMemberState::Joining => "Joining",
            MulticastGroupMemberState::Joined => "Joined",
            MulticastGroupMemberState::Left => "Left",
        })
    }
}

/// Type alias for lookup resource naming convention.
///
/// This alias maps the generic name [MulticastGroup] to [ExternalMulticastGroup],
/// following the pattern used throughout Omicron where the user-facing resource
/// uses the simpler name. External multicast groups are the primary user-facing
/// multicast resources, while underlay groups are internal infrastructure.
pub type MulticastGroup = ExternalMulticastGroup;

/// An external multicast group for delivering packets to multiple recipients.
///
/// External groups are multicast groups allocated from IP pools. These are
/// distinct from [UnderlayMulticastGroup] which are system-generated IPv6 addresses for
/// NAT mapping.
#[derive(
    Queryable,
    Selectable,
    Clone,
    Debug,
    PartialEq,
    Eq,
    Resource,
    Serialize,
    Deserialize,
)]
#[diesel(table_name = multicast_group)]
pub struct ExternalMulticastGroup {
    #[diesel(embed)]
    pub identity: ExternalMulticastGroupIdentity,
    /// IP pool this address was allocated from.
    pub ip_pool_id: Uuid,
    /// IP pool range this address was allocated from.
    pub ip_pool_range_id: Uuid,
    /// VNI for multicast group.
    pub vni: Vni,
    /// Primary multicast IP address (overlay/external).
    pub multicast_ip: IpNetwork,
<<<<<<< HEAD
    /// Source IP addresses for Source-Specific Multicast (SSM).
    /// Empty array means any source is allowed.
    pub source_ips: Vec<IpNetwork>,
=======
    /// Multicast VLAN (MVLAN) for egress multicast traffic to upstream networks.
    ///
    /// When specified, this VLAN ID is passed to switches (via DPD) as part of
    /// the `ExternalForwarding` configuration to tag multicast packets leaving
    /// the rack. This enables multicast traffic to traverse VLAN-segmented
    /// upstream networks (e.g., peering with external multicast sources/receivers
    /// on specific VLANs).
    ///
    /// The MVLAN value is sent to switches during group creation/updates and
    /// controls VLAN tagging for egress traffic only; it does not affect ingress
    /// multicast traffic received by the rack. Switch port selection for egress
    /// traffic remains pending (see TODOs in `nexus/src/app/multicast/dataplane.rs`).
    ///
    /// Valid range when specified: 2-4094 (IEEE 802.1Q; Dendrite requires >= 2).
    ///
    /// Database Type: i16 (INT2) - this field uses `i16` (INT2) for storage
    /// efficiency, unlike other VLAN columns in the schema which use `SqlU16`
    /// (forcing INT4). Direct `i16` is appropriate here since VLANs fit in
    /// INT2's range.
    ///
    /// TODO(multicast): Remove mvlan field - being deprecated from multicast groups
    pub mvlan: Option<i16>,
>>>>>>> dc791eb6
    /// Associated underlay group for NAT.
    /// Initially None in ["Creating"](MulticastGroupState::Creating) state,
    /// populated by reconciler when group becomes ["Active"](MulticastGroupState::Active).
    pub underlay_group_id: Option<Uuid>,
    /// Salt used for XOR-fold collision avoidance when computing underlay IP.
    ///
    /// The underlay IP is computed deterministically from the external multicast
    /// IP using XOR-folding. In the rare case of a collision (computed underlay
    /// IP already in use), this salt is incremented and the mapping is retried.
    /// The salt must be stored to enable deterministic reconstruction of the
    /// underlay IP from the external IP.
    ///
    /// - `None` or `0`: Default, no salt applied
    /// - `1..255`: Salt value used for collision avoidance
    pub underlay_salt: Option<SqlU8>,
    /// DPD-client tag used to couple external (overlay) and underlay entries
    /// for this multicast group.
    ///
    /// Format: `{uuid}:{multicast_ip}`. Computed during INSERT to ensure
    /// uniqueness across the group's lifecycle and prevent tag collision
    /// when group names are reused after deletion.
    pub tag: Option<String>,
    /// Current state of the multicast group (RPW pattern).
    /// See [MulticastGroupState] for possible values.
    pub state: MulticastGroupState,
    /// Version when this group was added.
    pub version_added: Generation,
    /// Version when this group was removed.
    pub version_removed: Option<Generation>,
}

/// Values used to create a [MulticastGroupMember] in the database.
///
/// This struct is used for database insertions and omits fields that are
/// automatically populated by the database (like version_added and version_removed
/// which use DEFAULT nextval() sequences). For complete member records with all
/// fields populated, use [MulticastGroupMember].
#[derive(Insertable, Debug, Clone, PartialEq, Eq)]
#[diesel(table_name = multicast_group_member)]
pub struct MulticastGroupMemberValues {
    pub id: Uuid,
    pub time_created: DateTime<Utc>,
    pub time_modified: DateTime<Utc>,
    pub time_deleted: Option<DateTime<Utc>>,
    pub external_group_id: Uuid,
    pub multicast_ip: IpNetwork,
    pub parent_id: Uuid,
    pub sled_id: Option<DbTypedUuid<SledKind>>,
    pub state: MulticastGroupMemberState,
    /// Source IPs for source-filtered multicast (optional for ASM, required for SSM).
    pub source_ips: Vec<IpNetwork>,
    // version_added and version_removed are omitted - database assigns these
    // via DEFAULT nextval()
}

/// A member of a multicast group (instance that receives multicast traffic).
#[derive(
    Queryable,
    Selectable,
    Clone,
    Debug,
    PartialEq,
    Eq,
    Serialize,
    Deserialize,
    JsonSchema,
)]
#[diesel(table_name = multicast_group_member)]
pub struct MulticastGroupMember {
    /// Unique identifier for this multicast group member.
    pub id: Uuid,
    /// Timestamp for creation of this multicast group member.
    pub time_created: DateTime<Utc>,
    /// Timestamp for last modification of this multicast group member.
    pub time_modified: DateTime<Utc>,
    /// Timestamp for deletion of this multicast group member, if applicable.
    pub time_deleted: Option<DateTime<Utc>>,
    /// External multicast group this member belongs to.
    pub external_group_id: Uuid,
    /// The multicast IP address of the group this member belongs to.
    pub multicast_ip: IpNetwork,
    /// Parent instance or service that receives multicast traffic.
    pub parent_id: Uuid,
    /// Sled hosting the parent.
    pub sled_id: Option<DbTypedUuid<SledKind>>,
    /// Current state of the multicast group member (RPW pattern).
    /// See [MulticastGroupMemberState] for possible values.
    pub state: MulticastGroupMemberState,
    /// Source IPs for source-filtered multicast (optional for ASM, required for SSM).
    pub source_ips: Vec<IpNetwork>,
    /// Version when this member was added.
    pub version_added: Generation,
    /// Version when this member was removed.
    pub version_removed: Option<Generation>,
}

// Conversions to external API views

<<<<<<< HEAD
impl From<ExternalMulticastGroup> for views::MulticastGroup {
    fn from(group: ExternalMulticastGroup) -> Self {
        views::MulticastGroup {
            identity: group.identity(),
            multicast_ip: group.multicast_ip.ip(),
            source_ips: group
                .source_ips
                .into_iter()
                .map(|ip| ip.ip())
                .collect(),
            ip_pool_id: group.ip_pool_id,
            state: group.state.to_string(),
        }
    }
}

=======
>>>>>>> dc791eb6
impl TryFrom<MulticastGroupMember> for views::MulticastGroupMember {
    type Error = external::Error;

    fn try_from(member: MulticastGroupMember) -> Result<Self, Self::Error> {
        Ok(views::MulticastGroupMember {
            identity: IdentityMetadata {
                id: member.id,
                name: format!("member-{}", member.id).parse().map_err(|e| {
                    external::Error::internal_error(&format!(
                        "generated member name is invalid: {e}"
                    ))
                })?,
                description: format!("multicast group member {}", member.id),
                time_created: member.time_created,
                time_modified: member.time_modified,
            },
            multicast_group_id: member.external_group_id,
            multicast_ip: member.multicast_ip.ip(),
            instance_id: member.parent_id,
            source_ips: member
                .source_ips
                .into_iter()
                .map(|ip| ip.ip())
                .collect(),
            state: member.state.to_string(),
        })
    }
}

/// An incomplete external multicast group, used to store state required for
/// issuing the database query that selects an available multicast IP and stores
/// the resulting record. Tag is computed in SQL as `{uuid}:{multicast_ip}`.
#[derive(Clone, Debug, PartialEq, Eq)]
pub struct IncompleteExternalMulticastGroup {
    pub id: Uuid,
    pub name: Name,
    pub description: String,
    pub time_created: DateTime<Utc>,
    pub ip_pool_id: Uuid,
    /// Optional address requesting a specific multicast IP be allocated.
    pub explicit_address: Option<IpNetwork>,
    pub vni: Vni,
}

/// Parameters for creating an incomplete external multicast group.
#[derive(Clone, Debug, PartialEq, Eq)]
pub struct IncompleteExternalMulticastGroupParams {
    pub id: Uuid,
    pub name: Name,
    pub description: String,
    pub ip_pool_id: Uuid,
    pub explicit_address: Option<IpAddr>,
<<<<<<< HEAD
    pub source_ips: Vec<IpNetwork>,
=======
    pub mvlan: Option<i16>,
>>>>>>> dc791eb6
    pub vni: Vni,
}

impl IncompleteExternalMulticastGroup {
    /// Create an incomplete multicast group from parameters.
    pub fn new(params: IncompleteExternalMulticastGroupParams) -> Self {
        Self {
            id: params.id,
            name: params.name,
            description: params.description,
            time_created: Utc::now(),
            ip_pool_id: params.ip_pool_id,
            explicit_address: params.explicit_address.map(|ip| ip.into()),
            vni: params.vni,
        }
    }
}

impl MulticastGroupMember {
    /// Generate a new multicast group member.
    ///
    /// Note: version_added will be set by the database sequence when inserted.
    pub fn new(
        id: Uuid,
        external_group_id: Uuid,
        multicast_ip: IpNetwork,
        parent_id: Uuid,
        sled_id: Option<DbTypedUuid<SledKind>>,
        source_ips: Vec<IpNetwork>,
    ) -> Self {
        Self {
            id,
            time_created: Utc::now(),
            time_modified: Utc::now(),
            time_deleted: None,
            external_group_id,
            multicast_ip,
            parent_id,
            sled_id,
            state: MulticastGroupMemberState::Joining,
            source_ips,
            // Placeholder - will be overwritten by database sequence on insert
            version_added: Generation::new(),
            version_removed: None,
        }
    }
}

/// Database representation of an underlay multicast group.
///
/// Underlay groups are system-generated admin-local IPv6 multicast addresses
/// used as a NAT target for internal multicast traffic. Underlay groups are
/// VNI-agnostic; the VNI is an overlay identifier carried by [ExternalMulticastGroup].
///
/// These are distinct from [ExternalMulticastGroup] which are external-facing
/// addresses allocated from IP pools, specified by users or applications.
#[derive(
    Queryable,
    Insertable,
    Selectable,
    Clone,
    Debug,
    PartialEq,
    Eq,
    Serialize,
    Deserialize,
)]
#[diesel(table_name = underlay_multicast_group)]
pub struct UnderlayMulticastGroup {
    /// Unique identifier for this underlay multicast group.
    pub id: Uuid,
    /// Timestamp for creation of this underlay multicast group.
    pub time_created: DateTime<Utc>,
    /// Timestamp for last modification of this underlay multicast group.
    pub time_modified: DateTime<Utc>,
    /// Timestamp for deletion of this underlay multicast group, if applicable.
    pub time_deleted: Option<DateTime<Utc>>,
    /// Admin-local IPv6 multicast address (NAT target).
    pub multicast_ip: IpNetwork,
    /// Dendrite tag used to couple external/underlay state for this group.
    ///
    /// Matches the tag on the paired [ExternalMulticastGroup] so Dendrite can treat
    /// the overlay and underlay entries as a logical unit. Since tags are derived
    /// from unique group names, each active group has a unique tag, ensuring
    /// tag-based operations (like cleanup) affect only this group's configuration.
    /// See [ExternalMulticastGroup::tag] for complete semantics.
    pub tag: Option<String>,
    /// Version when this group was added.
    pub version_added: Generation,
    /// Version when this group was removed.
    pub version_removed: Option<Generation>,
}<|MERGE_RESOLUTION|>--- conflicted
+++ resolved
@@ -92,6 +92,7 @@
     multicast_group, multicast_group_member, underlay_multicast_group,
 };
 use nexus_types::external_api::views;
+use nexus_types::identity::Resource;
 use omicron_common::api::external::{self, IdentityMetadata};
 use omicron_uuid_kinds::SledKind;
 
@@ -178,34 +179,9 @@
     pub vni: Vni,
     /// Primary multicast IP address (overlay/external).
     pub multicast_ip: IpNetwork,
-<<<<<<< HEAD
     /// Source IP addresses for Source-Specific Multicast (SSM).
     /// Empty array means any source is allowed.
     pub source_ips: Vec<IpNetwork>,
-=======
-    /// Multicast VLAN (MVLAN) for egress multicast traffic to upstream networks.
-    ///
-    /// When specified, this VLAN ID is passed to switches (via DPD) as part of
-    /// the `ExternalForwarding` configuration to tag multicast packets leaving
-    /// the rack. This enables multicast traffic to traverse VLAN-segmented
-    /// upstream networks (e.g., peering with external multicast sources/receivers
-    /// on specific VLANs).
-    ///
-    /// The MVLAN value is sent to switches during group creation/updates and
-    /// controls VLAN tagging for egress traffic only; it does not affect ingress
-    /// multicast traffic received by the rack. Switch port selection for egress
-    /// traffic remains pending (see TODOs in `nexus/src/app/multicast/dataplane.rs`).
-    ///
-    /// Valid range when specified: 2-4094 (IEEE 802.1Q; Dendrite requires >= 2).
-    ///
-    /// Database Type: i16 (INT2) - this field uses `i16` (INT2) for storage
-    /// efficiency, unlike other VLAN columns in the schema which use `SqlU16`
-    /// (forcing INT4). Direct `i16` is appropriate here since VLANs fit in
-    /// INT2's range.
-    ///
-    /// TODO(multicast): Remove mvlan field - being deprecated from multicast groups
-    pub mvlan: Option<i16>,
->>>>>>> dc791eb6
     /// Associated underlay group for NAT.
     /// Initially None in ["Creating"](MulticastGroupState::Creating) state,
     /// populated by reconciler when group becomes ["Active"](MulticastGroupState::Active).
@@ -304,7 +280,6 @@
 
 // Conversions to external API views
 
-<<<<<<< HEAD
 impl From<ExternalMulticastGroup> for views::MulticastGroup {
     fn from(group: ExternalMulticastGroup) -> Self {
         views::MulticastGroup {
@@ -321,8 +296,6 @@
     }
 }
 
-=======
->>>>>>> dc791eb6
 impl TryFrom<MulticastGroupMember> for views::MulticastGroupMember {
     type Error = external::Error;
 
@@ -375,11 +348,6 @@
     pub description: String,
     pub ip_pool_id: Uuid,
     pub explicit_address: Option<IpAddr>,
-<<<<<<< HEAD
-    pub source_ips: Vec<IpNetwork>,
-=======
-    pub mvlan: Option<i16>,
->>>>>>> dc791eb6
     pub vni: Vni,
 }
 
