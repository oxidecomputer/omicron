// This Source Code Form is subject to the terms of the Mozilla Public
// License, v. 2.0. If a copy of the MPL was not distributed with this
// file, You can obtain one at https://mozilla.org/MPL/2.0/.

//! Describes the Diesel database schema.
//!
//! NOTE: Should be kept up-to-date with dbinit.sql.

use omicron_common::api::external::SemverVersion;

/// The version of the database schema this particular version of Nexus was
/// built against.
///
/// This should be updated whenever the schema is changed. For more details,
/// refer to: schema/crdb/README.adoc
<<<<<<< HEAD
pub const SCHEMA_VERSION: SemverVersion = SemverVersion::new(23, 0, 1);
=======
pub const SCHEMA_VERSION: SemverVersion = SemverVersion::new(22, 0, 0);
>>>>>>> 69733d83

table! {
    disk (id) {
        id -> Uuid,
        name -> Text,
        description -> Text,
        time_created -> Timestamptz,
        time_modified -> Timestamptz,
        time_deleted -> Nullable<Timestamptz>,
        rcgen -> Int8,
        project_id -> Uuid,
        volume_id -> Uuid,
        disk_state -> Text,
        attach_instance_id -> Nullable<Uuid>,
        state_generation -> Int8,
        time_state_updated -> Timestamptz,
        slot -> Nullable<Int2>,
        size_bytes -> Int8,
        block_size -> crate::BlockSizeEnum,
        origin_snapshot -> Nullable<Uuid>,
        origin_image -> Nullable<Uuid>,
        pantry_address -> Nullable<Text>,
    }
}

table! {
    image (id) {
        id -> Uuid,
        name -> Text,
        description -> Text,
        time_created -> Timestamptz,
        time_modified -> Timestamptz,
        time_deleted -> Nullable<Timestamptz>,
        silo_id -> Uuid,
        project_id -> Nullable<Uuid>,
        volume_id -> Uuid,
        url -> Nullable<Text>,
        os -> Text,
        version -> Text,
        digest -> Nullable<Text>,
        block_size -> crate::BlockSizeEnum,
        size_bytes -> Int8,
    }
}

table! {
    project_image (id) {
        id -> Uuid,
        name -> Text,
        description -> Text,
        time_created -> Timestamptz,
        time_modified -> Timestamptz,
        time_deleted -> Nullable<Timestamptz>,
        silo_id -> Uuid,
        project_id -> Uuid,
        volume_id -> Uuid,
        url -> Nullable<Text>,
        os -> Text,
        version -> Text,
        digest -> Nullable<Text>,
        block_size -> crate::BlockSizeEnum,
        size_bytes -> Int8,
    }
}

table! {
    silo_image (id) {
        id -> Uuid,
        name -> Text,
        description -> Text,
        time_created -> Timestamptz,
        time_modified -> Timestamptz,
        time_deleted -> Nullable<Timestamptz>,
        silo_id -> Uuid,
        volume_id -> Uuid,
        url -> Nullable<Text>,
        os -> Text,
        version -> Text,
        digest -> Nullable<Text>,
        block_size -> crate::BlockSizeEnum,
        size_bytes -> Int8,
    }
}

table! {
    switch_port (id) {
        id -> Uuid,
        rack_id -> Uuid,
        switch_location -> Text,
        port_name -> Text,
        port_settings_id -> Nullable<Uuid>,
    }
}

table! {
    switch_port_settings_group (id) {
        id -> Uuid,
        port_settings_id -> Uuid,
        name -> Text,
        description -> Text,
        time_created -> Timestamptz,
        time_modified -> Timestamptz,
        time_deleted -> Nullable<Timestamptz>,
    }
}

table! {
    switch_port_settings_groups (port_settings_id, port_settings_group_id) {
        port_settings_id -> Uuid,
        port_settings_group_id -> Uuid,
    }
}

table! {
    switch_port_settings (id) {
        id -> Uuid,
        name -> Text,
        description -> Text,
        time_created -> Timestamptz,
        time_modified -> Timestamptz,
        time_deleted -> Nullable<Timestamptz>,
    }
}

table! {
    switch_port_settings_port_config (port_settings_id) {
        port_settings_id -> Uuid,
        geometry -> crate::SwitchPortGeometryEnum,
    }
}

table! {
    switch_port_settings_link_config (port_settings_id, link_name) {
        port_settings_id -> Uuid,
        lldp_service_config_id -> Uuid,
        link_name -> Text,
        mtu -> Int4,
        fec -> crate::SwitchLinkFecEnum,
        speed -> crate::SwitchLinkSpeedEnum,
        autoneg -> Bool,
    }
}

table! {
    lldp_service_config (id) {
        id -> Uuid,
        enabled -> Bool,
        lldp_config_id -> Nullable<Uuid>,
    }
}

table! {
    lldp_config (id) {
        id -> Uuid,
        name -> Text,
        description -> Text,
        time_created -> Timestamptz,
        time_modified -> Timestamptz,
        time_deleted -> Nullable<Timestamptz>,
        chassis_id -> Text,
        system_name -> Text,
        system_description -> Text,
        management_ip -> Inet,
    }
}

table! {
    switch_port_settings_interface_config (id) {
        port_settings_id -> Uuid,
        id -> Uuid,
        interface_name -> Text,
        v6_enabled -> Bool,
        kind -> crate::DbSwitchInterfaceKindEnum,
    }
}

table! {
    switch_vlan_interface_config (interface_config_id, vid) {
        interface_config_id -> Uuid,
        vid -> Int4,
    }
}

table! {
    switch_port_settings_route_config (port_settings_id, interface_name, dst, gw) {
        port_settings_id -> Uuid,
        interface_name -> Text,
        dst -> Inet,
        gw -> Inet,
        vid -> Nullable<Int4>,
    }
}

table! {
    switch_port_settings_bgp_peer_config (port_settings_id, interface_name, addr) {
        port_settings_id -> Uuid,
        bgp_config_id -> Uuid,
        interface_name -> Text,
        addr -> Inet,
        hold_time -> Int8,
        idle_hold_time -> Int8,
        delay_open -> Int8,
        connect_retry -> Int8,
        keepalive -> Int8,
    }
}

table! {
    bgp_config (id) {
        id -> Uuid,
        name -> Text,
        description -> Text,
        time_created -> Timestamptz,
        time_modified -> Timestamptz,
        time_deleted -> Nullable<Timestamptz>,
        asn -> Int8,
        bgp_announce_set_id -> Uuid,
        vrf -> Nullable<Text>,
    }
}

table! {
    bgp_announce_set (id) {
        id -> Uuid,
        name -> Text,
        description -> Text,
        time_created -> Timestamptz,
        time_modified -> Timestamptz,
        time_deleted -> Nullable<Timestamptz>,
    }
}

table! {
    bgp_announcement (announce_set_id, network) {
        announce_set_id -> Uuid,
        address_lot_block_id -> Uuid,
        network -> Inet,
    }
}

table! {
    switch_port_settings_address_config (port_settings_id, address, interface_name) {
        port_settings_id -> Uuid,
        address_lot_block_id -> Uuid,
        rsvd_address_lot_block_id -> Uuid,
        address -> Inet,
        interface_name -> Text,
    }
}

table! {
    address_lot (id) {
        id -> Uuid,
        name -> Text,
        description -> Text,
        time_created -> Timestamptz,
        time_modified -> Timestamptz,
        time_deleted -> Nullable<Timestamptz>,
        kind -> crate::AddressLotKindEnum,
    }
}

table! {
    address_lot_block (id) {
        id -> Uuid,
        address_lot_id -> Uuid,
        first_address -> Inet,
        last_address -> Inet,
    }
}

table! {
    address_lot_rsvd_block (id) {
        id -> Uuid,
        address_lot_id -> Uuid,
        first_address -> Inet,
        last_address -> Inet,
        anycast -> Bool,
    }
}

table! {
    loopback_address (id) {
        id -> Uuid,
        time_created -> Timestamptz,
        time_modified -> Timestamptz,
        address_lot_block_id -> Uuid,
        rsvd_address_lot_block_id -> Uuid,
        rack_id -> Uuid,
        switch_location -> Text,
        address -> Inet,
        anycast -> Bool,
    }
}

table! {
    global_image (id) {
        id -> Uuid,
        name -> Text,
        description -> Text,
        time_created -> Timestamptz,
        time_modified -> Timestamptz,
        time_deleted -> Nullable<Timestamptz>,
        volume_id -> Uuid,
        url -> Nullable<Text>,
        distribution -> Text,
        version -> Text,
        digest -> Nullable<Text>,
        block_size -> crate::BlockSizeEnum,
        size_bytes -> Int8,
    }
}

table! {
    snapshot (id) {
        id -> Uuid,
        name -> Text,
        description -> Text,
        time_created -> Timestamptz,
        time_modified -> Timestamptz,
        time_deleted -> Nullable<Timestamptz>,

        project_id -> Uuid,
        disk_id -> Uuid,
        volume_id -> Uuid,

        destination_volume_id -> Uuid,

        gen -> Int8,
        state -> crate::SnapshotStateEnum,
        block_size -> crate::BlockSizeEnum,
        size_bytes -> Int8,
    }
}

table! {
    instance (id) {
        id -> Uuid,
        name -> Text,
        description -> Text,
        time_created -> Timestamptz,
        time_modified -> Timestamptz,
        time_deleted -> Nullable<Timestamptz>,
        project_id -> Uuid,
        user_data -> Binary,
        ncpus -> Int8,
        memory -> Int8,
        hostname -> Text,
        boot_on_fault -> Bool,
        state -> crate::InstanceStateEnum,
        time_state_updated -> Timestamptz,
        state_generation -> Int8,
        active_propolis_id -> Nullable<Uuid>,
        target_propolis_id -> Nullable<Uuid>,
        migration_id -> Nullable<Uuid>,
    }
}

table! {
    vmm (id) {
        id -> Uuid,
        time_created -> Timestamptz,
        time_deleted -> Nullable<Timestamptz>,
        instance_id -> Uuid,
        sled_id -> Uuid,
        propolis_ip -> Inet,
        state -> crate::InstanceStateEnum,
        time_state_updated -> Timestamptz,
        state_generation -> Int8,
    }
}

table! {
    sled_instance (id) {
        id -> Uuid,
        name -> Text,
        silo_name -> Text,
        project_name -> Text,
        time_created -> Timestamptz,
        time_modified -> Timestamptz,
        state -> crate::InstanceStateEnum,
        active_sled_id -> Uuid,
        migration_id -> Nullable<Uuid>,
        ncpus -> Int8,
        memory -> Int8,
    }
}

table! {
    metric_producer (id) {
        id -> Uuid,
        time_created -> Timestamptz,
        time_modified -> Timestamptz,
        kind -> crate::ProducerKindEnum,
        ip -> Inet,
        port -> Int4,
        interval -> Float8,
        base_route -> Text,
        oximeter_id -> Uuid,
    }
}

table! {
    silo_quotas(silo_id) {
        silo_id -> Uuid,
        time_created -> Timestamptz,
        time_modified -> Timestamptz,
        cpus -> Int8,
        memory_bytes -> Int8,
        storage_bytes -> Int8,
    }
}

table! {
    silo_utilization(silo_id) {
        silo_id -> Uuid,
        silo_name -> Text,
        cpus_provisioned -> Int8,
        memory_provisioned -> Int8,
        storage_provisioned -> Int8,
        cpus_allocated -> Int8,
        memory_allocated -> Int8,
        storage_allocated -> Int8,
    }
}

table! {
    network_interface (id) {
        id -> Uuid,
        name -> Text,
        description -> Text,
        time_created -> Timestamptz,
        time_modified -> Timestamptz,
        time_deleted -> Nullable<Timestamptz>,
        kind -> crate::NetworkInterfaceKindEnum,
        parent_id -> Uuid,
        vpc_id -> Uuid,
        subnet_id -> Uuid,
        mac -> Int8,
        ip -> Inet,
        slot -> Int2,
        is_primary -> Bool,
    }
}

table! {
    instance_network_interface (id) {
        id -> Uuid,
        name -> Text,
        description -> Text,
        time_created -> Timestamptz,
        time_modified -> Timestamptz,
        time_deleted -> Nullable<Timestamptz>,
        instance_id -> Uuid,
        vpc_id -> Uuid,
        subnet_id -> Uuid,
        mac -> Int8,
        ip -> Inet,
        slot -> Int2,
        is_primary -> Bool,
    }
}

table! {
    service_network_interface (id) {
        id -> Uuid,
        name -> Text,
        description -> Text,
        time_created -> Timestamptz,
        time_modified -> Timestamptz,
        time_deleted -> Nullable<Timestamptz>,
        service_id -> Uuid,
        vpc_id -> Uuid,
        subnet_id -> Uuid,
        mac -> Int8,
        ip -> Inet,
        slot -> Int2,
        is_primary -> Bool,
    }
}

table! {
    ip_pool (id) {
        id -> Uuid,
        name -> Text,
        description -> Text,
        time_created -> Timestamptz,
        time_modified -> Timestamptz,
        time_deleted -> Nullable<Timestamptz>,
        rcgen -> Int8,
    }
}

table! {
    ip_pool_resource (ip_pool_id, resource_type, resource_id) {
        ip_pool_id -> Uuid,
        resource_type -> crate::IpPoolResourceTypeEnum,
        resource_id -> Uuid,
        is_default -> Bool,
    }
}

table! {
    ip_pool_range (id) {
        id -> Uuid,
        time_created -> Timestamptz,
        time_modified -> Timestamptz,
        time_deleted -> Nullable<Timestamptz>,
        first_address -> Inet,
        last_address -> Inet,
        ip_pool_id -> Uuid,
        rcgen -> Int8,
    }
}

table! {
    ipv4_nat_entry (id) {
        id -> Uuid,
        external_address -> Inet,
        first_port -> Int4,
        last_port -> Int4,
        sled_address -> Inet,
        vni -> Int4,
        mac -> Int8,
        version_added -> Int8,
        version_removed -> Nullable<Int8>,
        time_created -> Timestamptz,
        time_deleted -> Nullable<Timestamptz>,
    }
}

// This is the sequence used for the version number
// in ipv4_nat_entry.
table! {
    ipv4_nat_version (last_value) {
        last_value -> Int8,
        log_cnt -> Int8,
        is_called -> Bool,
    }
}

table! {
    external_ip (id) {
        id -> Uuid,
        name -> Nullable<Text>,
        description -> Nullable<Text>,
        time_created -> Timestamptz,
        time_modified -> Timestamptz,
        time_deleted -> Nullable<Timestamptz>,

        ip_pool_id -> Uuid,
        ip_pool_range_id -> Uuid,
        is_service -> Bool,
        parent_id -> Nullable<Uuid>,
        kind -> crate::IpKindEnum,
        ip -> Inet,
        first_port -> Int4,
        last_port -> Int4,

        project_id -> Nullable<Uuid>,
    }
}

table! {
    floating_ip (id) {
        id -> Uuid,
        name -> Text,
        description -> Text,
        time_created -> Timestamptz,
        time_modified -> Timestamptz,
        time_deleted -> Nullable<Timestamptz>,

        ip_pool_id -> Uuid,
        ip_pool_range_id -> Uuid,
        is_service -> Bool,
        parent_id -> Nullable<Uuid>,
        ip -> Inet,
        project_id -> Uuid,
    }
}

table! {
    silo (id) {
        id -> Uuid,
        name -> Text,
        description -> Text,
        time_created -> Timestamptz,
        time_modified -> Timestamptz,
        time_deleted -> Nullable<Timestamptz>,

        discoverable -> Bool,
        authentication_mode -> crate::AuthenticationModeEnum,
        user_provision_type -> crate::UserProvisionTypeEnum,

        mapped_fleet_roles -> Jsonb,

        rcgen -> Int8,
    }
}

table! {
    silo_user (id) {
        id -> Uuid,
        time_created -> Timestamptz,
        time_modified -> Timestamptz,
        time_deleted -> Nullable<Timestamptz>,

        silo_id -> Uuid,
        external_id -> Text,
    }
}

table! {
    silo_user_password_hash (silo_user_id) {
        silo_user_id -> Uuid,
        hash -> Text,
        time_created -> Timestamptz,
    }
}

table! {
    silo_group (id) {
        id -> Uuid,
        time_created -> Timestamptz,
        time_modified -> Timestamptz,
        time_deleted -> Nullable<Timestamptz>,

        silo_id -> Uuid,
        external_id -> Text,
    }
}

table! {
    silo_group_membership (silo_group_id, silo_user_id) {
        silo_group_id -> Uuid,
        silo_user_id -> Uuid,
    }
}

allow_tables_to_appear_in_same_query!(silo_user, silo_user_password_hash);
allow_tables_to_appear_in_same_query!(
    silo_group,
    silo_group_membership,
    silo_user,
);
allow_tables_to_appear_in_same_query!(role_assignment, silo_group_membership);

table! {
    identity_provider (silo_id, id) {
        id -> Uuid,
        name -> Text,
        description -> Text,
        time_created -> Timestamptz,
        time_modified -> Timestamptz,
        time_deleted -> Nullable<Timestamptz>,

        silo_id -> Uuid,
        provider_type -> crate::IdentityProviderTypeEnum,
    }
}

table! {
    saml_identity_provider (id) {
        id -> Uuid,
        name -> Text,
        description -> Text,
        time_created -> Timestamptz,
        time_modified -> Timestamptz,
        time_deleted -> Nullable<Timestamptz>,

        silo_id -> Uuid,

        idp_metadata_document_string -> Text,

        idp_entity_id -> Text,
        sp_client_id -> Text,
        acs_url -> Text,
        slo_url -> Text,
        technical_contact_email -> Text,
        public_cert -> Nullable<Text>,
        private_key -> Nullable<Text>,
        group_attribute_name -> Nullable<Text>,
    }
}

table! {
    ssh_key (id) {
        id -> Uuid,
        name -> Text,
        description -> Text,
        time_created -> Timestamptz,
        time_modified -> Timestamptz,
        time_deleted -> Nullable<Timestamptz>,
        silo_user_id -> Uuid,
        public_key -> Text,
    }
}

table! {
    oximeter (id) {
        id -> Uuid,
        time_created -> Timestamptz,
        time_modified -> Timestamptz,
        ip -> Inet,
        port -> Int4,
    }
}

table! {
    project (id) {
        id -> Uuid,
        name -> Text,
        description -> Text,
        time_created -> Timestamptz,
        time_modified -> Timestamptz,
        time_deleted -> Nullable<Timestamptz>,
        rcgen -> Int8,
        silo_id -> Uuid,
    }
}

table! {
    saga (id) {
        id -> Uuid,
        creator -> Uuid,
        time_created -> Timestamptz,
        name -> Text,
        saga_dag -> Jsonb,
        saga_state -> crate::saga_types::SagaCachedStateEnum,
        current_sec -> Nullable<Uuid>,
        adopt_generation -> Int8,
        adopt_time -> Timestamptz,
    }
}

table! {
    saga_node_event (saga_id, node_id, event_type) {
        saga_id -> Uuid,
        node_id -> Int8,
        event_type -> Text,
        data -> Nullable<Jsonb>,
        event_time -> Timestamptz,
        creator -> Uuid,
    }
}

table! {
    rack (id) {
        id -> Uuid,
        time_created -> Timestamptz,
        time_modified -> Timestamptz,
        initialized -> Bool,
        tuf_base_url -> Nullable<Text>,
        rack_subnet -> Nullable<Inet>,
    }
}

table! {
    console_session (token) {
        token -> Text,
        time_created -> Timestamptz,
        time_last_used -> Timestamptz,
        silo_user_id -> Uuid,
    }
}

table! {
    sled (id) {
        id -> Uuid,
        time_created -> Timestamptz,
        time_modified -> Timestamptz,
        time_deleted -> Nullable<Timestamptz>,
        rcgen -> Int8,

        rack_id -> Uuid,
        is_scrimlet -> Bool,
        serial_number -> Text,
        part_number -> Text,
        revision -> Int8,

        usable_hardware_threads -> Int8,
        usable_physical_ram -> Int8,
        reservoir_size -> Int8,

        ip -> Inet,
        port -> Int4,
        last_used_address -> Inet,
        provision_state -> crate::SledProvisionStateEnum,
    }
}

table! {
    sled_resource (id) {
        id -> Uuid,
        sled_id -> Uuid,
        kind -> crate::SledResourceKindEnum,
        hardware_threads -> Int8,
        rss_ram -> Int8,
        reservoir_ram -> Int8,
    }
}

table! {
    sled_underlay_subnet_allocation (rack_id, sled_id) {
        rack_id -> Uuid,
        sled_id -> Uuid,
        subnet_octet -> Int2,
        hw_baseboard_id -> Uuid,
    }
}
allow_tables_to_appear_in_same_query!(rack, sled_underlay_subnet_allocation);

table! {
    switch (id) {
        id -> Uuid,
        time_created -> Timestamptz,
        time_modified -> Timestamptz,
        time_deleted -> Nullable<Timestamptz>,
        rcgen -> Int8,

        rack_id -> Uuid,
        serial_number -> Text,
        part_number -> Text,
        revision -> Int8,
    }
}

table! {
    service (id) {
        id -> Uuid,
        time_created -> Timestamptz,
        time_modified -> Timestamptz,

        sled_id -> Uuid,
        zone_id -> Nullable<Uuid>,
        ip -> Inet,
        port -> Int4,
        kind -> crate::ServiceKindEnum,
    }
}

table! {
    physical_disk (id) {
        id -> Uuid,
        time_created -> Timestamptz,
        time_modified -> Timestamptz,
        time_deleted -> Nullable<Timestamptz>,
        rcgen -> Int8,

        vendor -> Text,
        serial -> Text,
        model -> Text,

        variant -> crate::PhysicalDiskKindEnum,
        sled_id -> Uuid,
    }
}

table! {
    certificate (id) {
        id -> Uuid,
        name -> Text,
        description -> Text,
        time_created -> Timestamptz,
        time_modified -> Timestamptz,
        time_deleted -> Nullable<Timestamptz>,

        silo_id -> Uuid,
        service -> crate::ServiceKindEnum,
        cert -> Binary,
        key -> Binary,
    }
}

table! {
    virtual_provisioning_collection {
        id -> Uuid,
        // This type isn't actually "Nullable" - it's just handy to use the
        // same type for insertion and querying, and doing so requires this
        // field to appear optional so we can let this (default) field appear
        // optional.
        time_modified -> Nullable<Timestamptz>,
        collection_type -> Text,
        virtual_disk_bytes_provisioned -> Int8,
        cpus_provisioned -> Int8,
        ram_provisioned -> Int8,
    }
}

table! {
    virtual_provisioning_resource {
        id -> Uuid,
        // This type isn't actually "Nullable" - it's just handy to use the
        // same type for insertion and querying, and doing so requires this
        // field to appear optional so we can let this (default) field appear
        // optional.
        time_modified -> Nullable<Timestamptz>,
        resource_type -> Text,
        virtual_disk_bytes_provisioned -> Int8,
        cpus_provisioned -> Int8,
        ram_provisioned -> Int8,
    }
}

allow_tables_to_appear_in_same_query! {
    virtual_provisioning_resource,
    instance
}

table! {
    zpool (id) {
        id -> Uuid,
        time_created -> Timestamptz,
        time_modified -> Timestamptz,
        time_deleted -> Nullable<Timestamptz>,
        rcgen -> Int8,

        sled_id -> Uuid,
        physical_disk_id -> Uuid,

        total_size -> Int8,
    }
}

table! {
    dataset (id) {
        id -> Uuid,
        time_created -> Timestamptz,
        time_modified -> Timestamptz,
        time_deleted -> Nullable<Timestamptz>,
        rcgen -> Int8,

        pool_id -> Uuid,

        ip -> Inet,
        port -> Int4,

        kind -> crate::DatasetKindEnum,
        size_used -> Nullable<Int8>,
    }
}

table! {
    region (id) {
        id -> Uuid,
        time_created -> Timestamptz,
        time_modified -> Timestamptz,

        dataset_id -> Uuid,
        volume_id -> Uuid,

        block_size -> Int8,
        blocks_per_extent -> Int8,
        extent_count -> Int8,
    }
}

table! {
    region_snapshot (dataset_id, region_id, snapshot_id) {
        dataset_id -> Uuid,
        region_id -> Uuid,
        snapshot_id -> Uuid,
        snapshot_addr -> Text,
        volume_references -> Int8,
        deleting -> Bool,
    }
}

table! {
    volume (id) {
        id -> Uuid,
        time_created -> Timestamptz,
        time_modified -> Timestamptz,
        time_deleted -> Nullable<Timestamptz>,
        rcgen -> Int8,

        data -> Text,

        /*
         * During volume deletion, a serialized list of Crucible resources to
         * clean up will be written here, along with setting time_deleted.
         */
        resources_to_clean_up -> Nullable<Text>,
    }
}

table! {
    vpc (id) {
        id -> Uuid,
        name -> Text,
        description -> Text,
        time_created -> Timestamptz,
        time_modified -> Timestamptz,
        time_deleted -> Nullable<Timestamptz>,
        project_id -> Uuid,
        system_router_id -> Uuid,
        vni -> Int4,
        ipv6_prefix -> Inet,
        dns_name -> Text,
        firewall_gen -> Int8,
        subnet_gen -> Int8,
    }
}

table! {
    vpc_subnet (id) {
        id -> Uuid,
        name -> Text,
        description -> Text,
        time_created -> Timestamptz,
        time_modified -> Timestamptz,
        time_deleted -> Nullable<Timestamptz>,
        vpc_id -> Uuid,
        rcgen -> Int8,
        ipv4_block -> Inet,
        ipv6_block -> Inet,
    }
}

table! {
    vpc_router (id) {
        id -> Uuid,
        name -> Text,
        description -> Text,
        time_created -> Timestamptz,
        time_modified -> Timestamptz,
        time_deleted -> Nullable<Timestamptz>,
        kind -> crate::VpcRouterKindEnum,
        vpc_id -> Uuid,
        rcgen -> Int8,
    }
}

table! {
    router_route (id) {
        id -> Uuid,
        name -> Text,
        description -> Text,
        time_created -> Timestamptz,
        time_modified -> Timestamptz,
        time_deleted -> Nullable<Timestamptz>,
        kind -> crate::RouterRouteKindEnum,
        vpc_router_id -> Uuid,
        target -> Text,
        destination -> Text,
    }
}

table! {
    use diesel::sql_types::*;

    vpc_firewall_rule (id) {
        id -> Uuid,
        name -> Text,
        description -> Text,
        time_created -> Timestamptz,
        time_modified -> Timestamptz,
        time_deleted -> Nullable<Timestamptz>,
        vpc_id -> Uuid,
        status -> crate::VpcFirewallRuleStatusEnum,
        direction -> crate::VpcFirewallRuleDirectionEnum,
        targets -> Array<Text>,
        filter_hosts -> Nullable<Array<Text>>,
        filter_ports -> Nullable<Array<Text>>,
        filter_protocols -> Nullable<Array<crate::VpcFirewallRuleProtocolEnum>>,
        action -> crate::VpcFirewallRuleActionEnum,
        priority -> Int4,
    }
}

table! {
    dns_zone (id) {
        id -> Uuid,
        time_created -> Timestamptz,
        dns_group -> crate::DnsGroupEnum,
        zone_name -> Text,
    }
}

table! {
    dns_version (dns_group, version) {
        dns_group -> crate::DnsGroupEnum,
        version -> Int8,
        time_created -> Timestamptz,
        creator -> Text,
        comment -> Text,
    }
}

table! {
    dns_name (dns_zone_id, version_added, name) {
        dns_zone_id -> Uuid,
        version_added -> Int8,
        version_removed -> Nullable<Int8>,
        name -> Text,
        dns_record_data -> Jsonb,
    }
}

table! {
    user_builtin (id) {
        id -> Uuid,
        name -> Text,
        description -> Text,
        time_created -> Timestamptz,
        time_modified -> Timestamptz,
        time_deleted -> Nullable<Timestamptz>,
    }
}

table! {
    device_auth_request (user_code) {
        user_code -> Text,
        client_id -> Uuid,
        device_code -> Text,
        time_created -> Timestamptz,
        time_expires -> Timestamptz,
    }
}

table! {
    device_access_token (token) {
        token -> Text,
        client_id -> Uuid,
        device_code -> Text,
        silo_user_id -> Uuid,
        time_requested -> Timestamptz,
        time_created -> Timestamptz,
        time_expires -> Nullable<Timestamptz>,
    }
}

table! {
    role_builtin (resource_type, role_name) {
        resource_type -> Text,
        role_name -> Text,
        description -> Text,
    }
}

table! {
    role_assignment (
        identity_type,
        identity_id,
        resource_type,
        resource_id,
        role_name
    ) {
        identity_type -> crate::IdentityTypeEnum,
        identity_id -> Uuid,
        resource_type -> Text,
        role_name -> Text,
        resource_id -> Uuid,
    }
}

table! {
    update_artifact (name, version, kind) {
        name -> Text,
        version -> Text,
        kind -> crate::KnownArtifactKindEnum,
        targets_role_version -> Int8,
        valid_until -> Timestamptz,
        target_name -> Text,
        target_sha256 -> Text,
        target_length -> Int8,
    }
}

table! {
    system_update (id) {
        id -> Uuid,
        time_created -> Timestamptz,
        time_modified -> Timestamptz,

        version -> Text,
    }
}

table! {
    update_deployment (id) {
        id -> Uuid,
        time_created -> Timestamptz,
        time_modified -> Timestamptz,

        version -> Text,
        status -> crate::UpdateStatusEnum,
        // TODO: status reason for updateable_component
    }
}

table! {
    component_update (id) {
        id -> Uuid,
        time_created -> Timestamptz,
        time_modified -> Timestamptz,

        version -> Text,
        component_type -> crate::UpdateableComponentTypeEnum,
    }
}

table! {
    updateable_component (id) {
        id -> Uuid,
        time_created -> Timestamptz,
        time_modified -> Timestamptz,

        device_id -> Text,
        version -> Text,
        system_version -> Text,
        component_type -> crate::UpdateableComponentTypeEnum,
        status -> crate::UpdateStatusEnum,
        // TODO: status reason for updateable_component
    }
}

table! {
    system_update_component_update (system_update_id, component_update_id) {
        system_update_id -> Uuid,
        component_update_id -> Uuid,
    }
}

/* hardware inventory */

table! {
    hw_baseboard_id (id) {
        id -> Uuid,
        part_number -> Text,
        serial_number -> Text,
    }
}

table! {
    sw_caboose (id) {
        id -> Uuid,
        board -> Text,
        git_commit -> Text,
        name -> Text,
        version -> Text,
    }
}

table! {
    sw_root_of_trust_page (id) {
        id -> Uuid,
        data_base64 -> Text,
    }
}

table! {
    inv_collection (id) {
        id -> Uuid,
        time_started -> Timestamptz,
        time_done -> Timestamptz,
        collector -> Text,
    }
}

table! {
    inv_collection_error (inv_collection_id, idx) {
        inv_collection_id -> Uuid,
        idx -> Int4,
        message -> Text,
    }
}

table! {
    inv_service_processor (inv_collection_id, hw_baseboard_id) {
        inv_collection_id -> Uuid,
        hw_baseboard_id -> Uuid,
        time_collected -> Timestamptz,
        source -> Text,

        sp_type -> crate::SpTypeEnum,
        sp_slot -> Int4,

        baseboard_revision -> Int8,
        hubris_archive_id -> Text,
        power_state -> crate::HwPowerStateEnum,
    }
}

table! {
    inv_root_of_trust (inv_collection_id, hw_baseboard_id) {
        inv_collection_id -> Uuid,
        hw_baseboard_id -> Uuid,
        time_collected -> Timestamptz,
        source -> Text,

        slot_active -> crate::HwRotSlotEnum,
        slot_boot_pref_transient -> Nullable<crate::HwRotSlotEnum>,
        slot_boot_pref_persistent -> crate::HwRotSlotEnum,
        slot_boot_pref_persistent_pending -> Nullable<crate::HwRotSlotEnum>,
        slot_a_sha3_256 -> Nullable<Text>,
        slot_b_sha3_256 -> Nullable<Text>,
    }
}

table! {
    inv_caboose (inv_collection_id, hw_baseboard_id, which) {
        inv_collection_id -> Uuid,
        hw_baseboard_id -> Uuid,
        time_collected -> Timestamptz,
        source -> Text,

        which -> crate::CabooseWhichEnum,
        sw_caboose_id -> Uuid,
    }
}

table! {
    inv_root_of_trust_page (inv_collection_id, hw_baseboard_id, which) {
        inv_collection_id -> Uuid,
        hw_baseboard_id -> Uuid,
        time_collected -> Timestamptz,
        source -> Text,

        which -> crate::RotPageWhichEnum,
        sw_root_of_trust_page_id -> Uuid,
    }
}

table! {
    inv_sled_agent (inv_collection_id, sled_id) {
        inv_collection_id -> Uuid,
        time_collected -> Timestamptz,
        source -> Text,
        sled_id -> Uuid,

        hw_baseboard_id -> Nullable<Uuid>,

        sled_agent_ip -> Inet,
        sled_agent_port -> Int4,
        sled_role -> crate::SledRoleEnum,
        usable_hardware_threads -> Int8,
        usable_physical_ram -> Int8,
        reservoir_size -> Int8,
    }
}

table! {
    inv_sled_omicron_zones (inv_collection_id, sled_id) {
        inv_collection_id -> Uuid,
        time_collected -> Timestamptz,
        source -> Text,
        sled_id -> Uuid,

        generation -> Int8,
    }
}

table! {
    inv_omicron_zone (inv_collection_id, id) {
        inv_collection_id -> Uuid,
        sled_id -> Uuid,

        id -> Uuid,
        underlay_address -> Inet,
        zone_type -> crate::ZoneTypeEnum,

        primary_service_ip -> Inet,
        primary_service_port -> Int4,
        second_service_ip -> Nullable<Inet>,
        second_service_port -> Nullable<Int4>,
        dataset_zpool_name -> Nullable<Text>,
        nic_id -> Nullable<Uuid>,
        dns_gz_address -> Nullable<Inet>,
        dns_gz_address_index -> Nullable<Int8>,
        ntp_ntp_servers -> Nullable<Array<Text>>,
        ntp_dns_servers -> Nullable<Array<Inet>>,
        ntp_domain -> Nullable<Text>,
        nexus_external_tls -> Nullable<Bool>,
        nexus_external_dns_servers -> Nullable<Array<Inet>>,
        snat_ip -> Nullable<Inet>,
        snat_first_port -> Nullable<Int4>,
        snat_last_port -> Nullable<Int4>,
    }
}

table! {
    inv_omicron_zone_nic (inv_collection_id, id) {
        inv_collection_id -> Uuid,
        id -> Uuid,
        name -> Text,
        ip -> Inet,
        mac -> Int8,
        subnet -> Inet,
        vni -> Int8,
        is_primary -> Bool,
        slot -> Int2,
    }
}

table! {
    bootstore_keys (key, generation) {
        key -> Text,
        generation -> Int8,
    }
}

table! {
    db_metadata (singleton) {
        singleton -> Bool,
        time_created -> Timestamptz,
        time_modified -> Timestamptz,
        version -> Text,
        target_version -> Nullable<Text>,
    }
}

allow_tables_to_appear_in_same_query!(
    system_update,
    component_update,
    system_update_component_update,
);
joinable!(system_update_component_update -> component_update (component_update_id));

allow_tables_to_appear_in_same_query!(ip_pool_range, ip_pool, ip_pool_resource);
joinable!(ip_pool_range -> ip_pool (ip_pool_id));
joinable!(ip_pool_resource -> ip_pool (ip_pool_id));

allow_tables_to_appear_in_same_query!(inv_collection, inv_collection_error);
joinable!(inv_collection_error -> inv_collection (inv_collection_id));
allow_tables_to_appear_in_same_query!(hw_baseboard_id, sw_caboose, inv_caboose);
allow_tables_to_appear_in_same_query!(
    hw_baseboard_id,
    sw_root_of_trust_page,
    inv_root_of_trust_page
);
allow_tables_to_appear_in_same_query!(hw_baseboard_id, inv_sled_agent,);

allow_tables_to_appear_in_same_query!(
    dataset,
    disk,
    image,
    project_image,
    silo_image,
    instance,
    metric_producer,
    network_interface,
    instance_network_interface,
    service_network_interface,
    oximeter,
    project,
    rack,
    region,
    region_snapshot,
    saga,
    saga_node_event,
    silo,
    identity_provider,
    console_session,
    service,
    sled,
    sled_resource,
    router_route,
    vmm,
    volume,
    vpc,
    vpc_subnet,
    vpc_router,
    vpc_firewall_rule,
    user_builtin,
    role_builtin,
    role_assignment,
);

allow_tables_to_appear_in_same_query!(dns_zone, dns_version, dns_name);
allow_tables_to_appear_in_same_query!(external_ip, service);

// used for query to check whether an IP pool association has any allocated IPs before deleting
allow_tables_to_appear_in_same_query!(external_ip, instance);
allow_tables_to_appear_in_same_query!(external_ip, project);
allow_tables_to_appear_in_same_query!(external_ip, ip_pool_resource);

allow_tables_to_appear_in_same_query!(
    switch_port,
    switch_port_settings_route_config
);

allow_tables_to_appear_in_same_query!(
    switch_port,
    switch_port_settings_bgp_peer_config
);

allow_tables_to_appear_in_same_query!(disk, virtual_provisioning_resource);

allow_tables_to_appear_in_same_query!(volume, virtual_provisioning_resource);<|MERGE_RESOLUTION|>--- conflicted
+++ resolved
@@ -13,11 +13,7 @@
 ///
 /// This should be updated whenever the schema is changed. For more details,
 /// refer to: schema/crdb/README.adoc
-<<<<<<< HEAD
 pub const SCHEMA_VERSION: SemverVersion = SemverVersion::new(23, 0, 1);
-=======
-pub const SCHEMA_VERSION: SemverVersion = SemverVersion::new(22, 0, 0);
->>>>>>> 69733d83
 
 table! {
     disk (id) {
