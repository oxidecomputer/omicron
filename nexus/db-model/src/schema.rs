// This Source Code Form is subject to the terms of the Mozilla Public
// License, v. 2.0. If a copy of the MPL was not distributed with this
// file, You can obtain one at https://mozilla.org/MPL/2.0/.

//! Describes the Diesel database schema.
//!
//! NOTE: Should be kept up-to-date with dbinit.sql.

use omicron_common::api::external::SemverVersion;

table! {
    disk (id) {
        id -> Uuid,
        name -> Text,
        description -> Text,
        time_created -> Timestamptz,
        time_modified -> Timestamptz,
        time_deleted -> Nullable<Timestamptz>,
        rcgen -> Int8,
        project_id -> Uuid,
        volume_id -> Uuid,
        disk_state -> Text,
        attach_instance_id -> Nullable<Uuid>,
        state_generation -> Int8,
        time_state_updated -> Timestamptz,
        slot -> Nullable<Int2>,
        size_bytes -> Int8,
        block_size -> crate::BlockSizeEnum,
        origin_snapshot -> Nullable<Uuid>,
        origin_image -> Nullable<Uuid>,
        pantry_address -> Nullable<Text>,
    }
}

table! {
    image (id) {
        id -> Uuid,
        name -> Text,
        description -> Text,
        time_created -> Timestamptz,
        time_modified -> Timestamptz,
        time_deleted -> Nullable<Timestamptz>,
        silo_id -> Uuid,
        project_id -> Nullable<Uuid>,
        volume_id -> Uuid,
        url -> Nullable<Text>,
        os -> Text,
        version -> Text,
        digest -> Nullable<Text>,
        block_size -> crate::BlockSizeEnum,
        size_bytes -> Int8,
    }
}

table! {
    project_image (id) {
        id -> Uuid,
        name -> Text,
        description -> Text,
        time_created -> Timestamptz,
        time_modified -> Timestamptz,
        time_deleted -> Nullable<Timestamptz>,
        silo_id -> Uuid,
        project_id -> Uuid,
        volume_id -> Uuid,
        url -> Nullable<Text>,
        os -> Text,
        version -> Text,
        digest -> Nullable<Text>,
        block_size -> crate::BlockSizeEnum,
        size_bytes -> Int8,
    }
}

table! {
    silo_image (id) {
        id -> Uuid,
        name -> Text,
        description -> Text,
        time_created -> Timestamptz,
        time_modified -> Timestamptz,
        time_deleted -> Nullable<Timestamptz>,
        silo_id -> Uuid,
        volume_id -> Uuid,
        url -> Nullable<Text>,
        os -> Text,
        version -> Text,
        digest -> Nullable<Text>,
        block_size -> crate::BlockSizeEnum,
        size_bytes -> Int8,
    }
}

table! {
    switch_port (id) {
        id -> Uuid,
        rack_id -> Uuid,
        switch_location -> Text,
        port_name -> Text,
        port_settings_id -> Nullable<Uuid>,
    }
}

table! {
    switch_port_settings_group (id) {
        id -> Uuid,
        port_settings_id -> Uuid,
        name -> Text,
        description -> Text,
        time_created -> Timestamptz,
        time_modified -> Timestamptz,
        time_deleted -> Nullable<Timestamptz>,
    }
}

table! {
    switch_port_settings_groups (port_settings_id, port_settings_group_id) {
        port_settings_id -> Uuid,
        port_settings_group_id -> Uuid,
    }
}

table! {
    switch_port_settings (id) {
        id -> Uuid,
        name -> Text,
        description -> Text,
        time_created -> Timestamptz,
        time_modified -> Timestamptz,
        time_deleted -> Nullable<Timestamptz>,
    }
}

table! {
    switch_port_settings_port_config (port_settings_id) {
        port_settings_id -> Uuid,
        geometry -> crate::SwitchPortGeometryEnum,
    }
}

table! {
    switch_port_settings_link_config (port_settings_id, link_name) {
        port_settings_id -> Uuid,
        lldp_service_config_id -> Uuid,
        link_name -> Text,
        mtu -> Int4,
        fec -> crate::SwitchLinkFecEnum,
        speed -> crate::SwitchLinkSpeedEnum,
    }
}

table! {
    lldp_service_config (id) {
        id -> Uuid,
        enabled -> Bool,
        lldp_config_id -> Nullable<Uuid>,
    }
}

table! {
    lldp_config (id) {
        id -> Uuid,
        name -> Text,
        description -> Text,
        time_created -> Timestamptz,
        time_modified -> Timestamptz,
        time_deleted -> Nullable<Timestamptz>,
        chassis_id -> Text,
        system_name -> Text,
        system_description -> Text,
        management_ip -> Inet,
    }
}

table! {
    switch_port_settings_interface_config (id) {
        port_settings_id -> Uuid,
        id -> Uuid,
        interface_name -> Text,
        v6_enabled -> Bool,
        kind -> crate::DbSwitchInterfaceKindEnum,
    }
}

table! {
    switch_vlan_interface_config (interface_config_id, vid) {
        interface_config_id -> Uuid,
        vid -> Int4,
    }
}

table! {
    switch_port_settings_route_config (port_settings_id, interface_name, dst, gw) {
        port_settings_id -> Uuid,
        interface_name -> Text,
        dst -> Inet,
        gw -> Inet,
        vid -> Nullable<Int4>,
    }
}

table! {
    switch_port_settings_bgp_peer_config (port_settings_id, interface_name, addr) {
        port_settings_id -> Uuid,
        bgp_config_id -> Uuid,
        interface_name -> Text,
        addr -> Inet,
        hold_time -> Int8,
        idle_hold_time -> Int8,
        delay_open -> Int8,
        connect_retry -> Int8,
        keepalive -> Int8,
    }
}

table! {
    bgp_config (id) {
        id -> Uuid,
        name -> Text,
        description -> Text,
        time_created -> Timestamptz,
        time_modified -> Timestamptz,
        time_deleted -> Nullable<Timestamptz>,
        asn -> Int8,
        bgp_announce_set_id -> Uuid,
        vrf -> Nullable<Text>,
    }
}

table! {
    bgp_announce_set (id) {
        id -> Uuid,
        name -> Text,
        description -> Text,
        time_created -> Timestamptz,
        time_modified -> Timestamptz,
        time_deleted -> Nullable<Timestamptz>,
    }
}

table! {
    bgp_announcement (announce_set_id, network) {
        announce_set_id -> Uuid,
        address_lot_block_id -> Uuid,
        network -> Inet,
    }
}

table! {
    switch_port_settings_address_config (port_settings_id, address, interface_name) {
        port_settings_id -> Uuid,
        address_lot_block_id -> Uuid,
        rsvd_address_lot_block_id -> Uuid,
        address -> Inet,
        interface_name -> Text,
    }
}

table! {
    address_lot (id) {
        id -> Uuid,
        name -> Text,
        description -> Text,
        time_created -> Timestamptz,
        time_modified -> Timestamptz,
        time_deleted -> Nullable<Timestamptz>,
        kind -> crate::AddressLotKindEnum,
    }
}

table! {
    address_lot_block (id) {
        id -> Uuid,
        address_lot_id -> Uuid,
        first_address -> Inet,
        last_address -> Inet,
    }
}

table! {
    address_lot_rsvd_block (id) {
        id -> Uuid,
        address_lot_id -> Uuid,
        first_address -> Inet,
        last_address -> Inet,
        anycast -> Bool,
    }
}

table! {
    loopback_address (id) {
        id -> Uuid,
        time_created -> Timestamptz,
        time_modified -> Timestamptz,
        address_lot_block_id -> Uuid,
        rsvd_address_lot_block_id -> Uuid,
        rack_id -> Uuid,
        switch_location -> Text,
        address -> Inet,
        anycast -> Bool,
    }
}

table! {
    global_image (id) {
        id -> Uuid,
        name -> Text,
        description -> Text,
        time_created -> Timestamptz,
        time_modified -> Timestamptz,
        time_deleted -> Nullable<Timestamptz>,
        volume_id -> Uuid,
        url -> Nullable<Text>,
        distribution -> Text,
        version -> Text,
        digest -> Nullable<Text>,
        block_size -> crate::BlockSizeEnum,
        size_bytes -> Int8,
    }
}

table! {
    snapshot (id) {
        id -> Uuid,
        name -> Text,
        description -> Text,
        time_created -> Timestamptz,
        time_modified -> Timestamptz,
        time_deleted -> Nullable<Timestamptz>,

        project_id -> Uuid,
        disk_id -> Uuid,
        volume_id -> Uuid,

        destination_volume_id -> Uuid,

        gen -> Int8,
        state -> crate::SnapshotStateEnum,
        block_size -> crate::BlockSizeEnum,
        size_bytes -> Int8,
    }
}

table! {
    instance (id) {
        id -> Uuid,
        name -> Text,
        description -> Text,
        time_created -> Timestamptz,
        time_modified -> Timestamptz,
        time_deleted -> Nullable<Timestamptz>,
        project_id -> Uuid,
        user_data -> Binary,
        ncpus -> Int8,
        memory -> Int8,
        hostname -> Text,
        boot_on_fault -> Bool,
        state -> crate::InstanceStateEnum,
        time_state_updated -> Timestamptz,
        state_generation -> Int8,
        active_propolis_id -> Nullable<Uuid>,
        target_propolis_id -> Nullable<Uuid>,
        migration_id -> Nullable<Uuid>,
    }
}

table! {
    vmm (id) {
        id -> Uuid,
        time_created -> Timestamptz,
        time_deleted -> Nullable<Timestamptz>,
        instance_id -> Uuid,
        sled_id -> Uuid,
        propolis_ip -> Inet,
        state -> crate::InstanceStateEnum,
        time_state_updated -> Timestamptz,
        state_generation -> Int8,
    }
}

table! {
    sled_instance (id) {
        id -> Uuid,
        name -> Text,
        silo_name -> Text,
        project_name -> Text,
        time_created -> Timestamptz,
        time_modified -> Timestamptz,
        state -> crate::InstanceStateEnum,
        active_sled_id -> Uuid,
        migration_id -> Nullable<Uuid>,
        ncpus -> Int8,
        memory -> Int8,
    }
}

table! {
    metric_producer (id) {
        id -> Uuid,
        time_created -> Timestamptz,
        time_modified -> Timestamptz,
        ip -> Inet,
        port -> Int4,
        interval -> Float8,
        base_route -> Text,
        oximeter_id -> Uuid,
    }
}

table! {
    network_interface (id) {
        id -> Uuid,
        name -> Text,
        description -> Text,
        time_created -> Timestamptz,
        time_modified -> Timestamptz,
        time_deleted -> Nullable<Timestamptz>,
        kind -> crate::NetworkInterfaceKindEnum,
        parent_id -> Uuid,
        vpc_id -> Uuid,
        subnet_id -> Uuid,
        mac -> Int8,
        ip -> Inet,
        slot -> Int2,
        is_primary -> Bool,
    }
}

table! {
    instance_network_interface (id) {
        id -> Uuid,
        name -> Text,
        description -> Text,
        time_created -> Timestamptz,
        time_modified -> Timestamptz,
        time_deleted -> Nullable<Timestamptz>,
        instance_id -> Uuid,
        vpc_id -> Uuid,
        subnet_id -> Uuid,
        mac -> Int8,
        ip -> Inet,
        slot -> Int2,
        is_primary -> Bool,
    }
}

table! {
    service_network_interface (id) {
        id -> Uuid,
        name -> Text,
        description -> Text,
        time_created -> Timestamptz,
        time_modified -> Timestamptz,
        time_deleted -> Nullable<Timestamptz>,
        service_id -> Uuid,
        vpc_id -> Uuid,
        subnet_id -> Uuid,
        mac -> Int8,
        ip -> Inet,
        slot -> Int2,
        is_primary -> Bool,
    }
}

table! {
    ip_pool (id) {
        id -> Uuid,
        name -> Text,
        description -> Text,
        time_created -> Timestamptz,
        time_modified -> Timestamptz,
        time_deleted -> Nullable<Timestamptz>,
        rcgen -> Int8,
        silo_id -> Nullable<Uuid>,
        is_default -> Bool,
    }
}

table! {
    ip_pool_range (id) {
        id -> Uuid,
        time_created -> Timestamptz,
        time_modified -> Timestamptz,
        time_deleted -> Nullable<Timestamptz>,
        first_address -> Inet,
        last_address -> Inet,
        ip_pool_id -> Uuid,
        rcgen -> Int8,
    }
}

table! {
    ipv4_nat_entry (id) {
        id -> Uuid,
        external_address -> Inet,
        first_port -> Int4,
        last_port -> Int4,
        sled_address -> Inet,
        vni -> Int4,
        mac -> Int8,
        version_added -> Int8,
        version_removed -> Nullable<Int8>,
        time_created -> Timestamptz,
        time_deleted -> Nullable<Timestamptz>,
    }
}

// This is the sequence used for the version number
// in ipv4_nat_entry.
table! {
    ipv4_nat_version (last_value) {
        last_value -> Int8,
        log_cnt -> Int8,
        is_called -> Bool,
    }
}

table! {
    external_ip (id) {
        id -> Uuid,
        name -> Nullable<Text>,
        description -> Nullable<Text>,
        time_created -> Timestamptz,
        time_modified -> Timestamptz,
        time_deleted -> Nullable<Timestamptz>,
        ip_pool_id -> Uuid,
        ip_pool_range_id -> Uuid,
        is_service -> Bool,
        parent_id -> Nullable<Uuid>,
        kind -> crate::IpKindEnum,
        ip -> Inet,
        first_port -> Int4,
        last_port -> Int4,
    }
}

table! {
    silo (id) {
        id -> Uuid,
        name -> Text,
        description -> Text,
        time_created -> Timestamptz,
        time_modified -> Timestamptz,
        time_deleted -> Nullable<Timestamptz>,

        discoverable -> Bool,
        authentication_mode -> crate::AuthenticationModeEnum,
        user_provision_type -> crate::UserProvisionTypeEnum,

        mapped_fleet_roles -> Jsonb,

        rcgen -> Int8,
    }
}

table! {
    silo_user (id) {
        id -> Uuid,
        time_created -> Timestamptz,
        time_modified -> Timestamptz,
        time_deleted -> Nullable<Timestamptz>,

        silo_id -> Uuid,
        external_id -> Text,
    }
}

table! {
    silo_user_password_hash (silo_user_id) {
        silo_user_id -> Uuid,
        hash -> Text,
        time_created -> Timestamptz,
    }
}

table! {
    silo_group (id) {
        id -> Uuid,
        time_created -> Timestamptz,
        time_modified -> Timestamptz,
        time_deleted -> Nullable<Timestamptz>,

        silo_id -> Uuid,
        external_id -> Text,
    }
}

table! {
    silo_group_membership (silo_group_id, silo_user_id) {
        silo_group_id -> Uuid,
        silo_user_id -> Uuid,
    }
}

allow_tables_to_appear_in_same_query!(silo_user, silo_user_password_hash);
allow_tables_to_appear_in_same_query!(
    silo_group,
    silo_group_membership,
    silo_user,
);
allow_tables_to_appear_in_same_query!(role_assignment, silo_group_membership);

table! {
    identity_provider (silo_id, id) {
        id -> Uuid,
        name -> Text,
        description -> Text,
        time_created -> Timestamptz,
        time_modified -> Timestamptz,
        time_deleted -> Nullable<Timestamptz>,

        silo_id -> Uuid,
        provider_type -> crate::IdentityProviderTypeEnum,
    }
}

table! {
    saml_identity_provider (id) {
        id -> Uuid,
        name -> Text,
        description -> Text,
        time_created -> Timestamptz,
        time_modified -> Timestamptz,
        time_deleted -> Nullable<Timestamptz>,

        silo_id -> Uuid,

        idp_metadata_document_string -> Text,

        idp_entity_id -> Text,
        sp_client_id -> Text,
        acs_url -> Text,
        slo_url -> Text,
        technical_contact_email -> Text,
        public_cert -> Nullable<Text>,
        private_key -> Nullable<Text>,
        group_attribute_name -> Nullable<Text>,
    }
}

table! {
    ssh_key (id) {
        id -> Uuid,
        name -> Text,
        description -> Text,
        time_created -> Timestamptz,
        time_modified -> Timestamptz,
        time_deleted -> Nullable<Timestamptz>,
        silo_user_id -> Uuid,
        public_key -> Text,
    }
}

table! {
    oximeter (id) {
        id -> Uuid,
        time_created -> Timestamptz,
        time_modified -> Timestamptz,
        ip -> Inet,
        port -> Int4,
    }
}

table! {
    project (id) {
        id -> Uuid,
        name -> Text,
        description -> Text,
        time_created -> Timestamptz,
        time_modified -> Timestamptz,
        time_deleted -> Nullable<Timestamptz>,
        rcgen -> Int8,
        silo_id -> Uuid,
    }
}

table! {
    saga (id) {
        id -> Uuid,
        creator -> Uuid,
        time_created -> Timestamptz,
        name -> Text,
        saga_dag -> Jsonb,
        saga_state -> crate::saga_types::SagaCachedStateEnum,
        current_sec -> Nullable<Uuid>,
        adopt_generation -> Int8,
        adopt_time -> Timestamptz,
    }
}

table! {
    saga_node_event (saga_id, node_id, event_type) {
        saga_id -> Uuid,
        node_id -> Int8,
        event_type -> Text,
        data -> Nullable<Jsonb>,
        event_time -> Timestamptz,
        creator -> Uuid,
    }
}

table! {
    rack (id) {
        id -> Uuid,
        time_created -> Timestamptz,
        time_modified -> Timestamptz,
        initialized -> Bool,
        tuf_base_url -> Nullable<Text>,
        rack_subnet -> Nullable<Inet>,
    }
}

table! {
    console_session (token) {
        token -> Text,
        time_created -> Timestamptz,
        time_last_used -> Timestamptz,
        silo_user_id -> Uuid,
    }
}

table! {
    sled (id) {
        id -> Uuid,
        time_created -> Timestamptz,
        time_modified -> Timestamptz,
        time_deleted -> Nullable<Timestamptz>,
        rcgen -> Int8,

        rack_id -> Uuid,
        is_scrimlet -> Bool,
        serial_number -> Text,
        part_number -> Text,
        revision -> Int8,

        usable_hardware_threads -> Int8,
        usable_physical_ram -> Int8,
        reservoir_size -> Int8,

        ip -> Inet,
        port -> Int4,
        last_used_address -> Inet,
    }
}

table! {
    sled_resource (id) {
        id -> Uuid,
        sled_id -> Uuid,
        kind -> crate::SledResourceKindEnum,
        hardware_threads -> Int8,
        rss_ram -> Int8,
        reservoir_ram -> Int8,
    }
}

table! {
    switch (id) {
        id -> Uuid,
        time_created -> Timestamptz,
        time_modified -> Timestamptz,
        time_deleted -> Nullable<Timestamptz>,
        rcgen -> Int8,

        rack_id -> Uuid,
        serial_number -> Text,
        part_number -> Text,
        revision -> Int8,
    }
}

table! {
    service (id) {
        id -> Uuid,
        time_created -> Timestamptz,
        time_modified -> Timestamptz,

        sled_id -> Uuid,
        zone_id -> Nullable<Uuid>,
        ip -> Inet,
        port -> Int4,
        kind -> crate::ServiceKindEnum,
    }
}

table! {
    physical_disk (id) {
        id -> Uuid,
        time_created -> Timestamptz,
        time_modified -> Timestamptz,
        time_deleted -> Nullable<Timestamptz>,
        rcgen -> Int8,

        vendor -> Text,
        serial -> Text,
        model -> Text,

        variant -> crate::PhysicalDiskKindEnum,
        sled_id -> Uuid,
    }
}

table! {
    certificate (id) {
        id -> Uuid,
        name -> Text,
        description -> Text,
        time_created -> Timestamptz,
        time_modified -> Timestamptz,
        time_deleted -> Nullable<Timestamptz>,

        silo_id -> Uuid,
        service -> crate::ServiceKindEnum,
        cert -> Binary,
        key -> Binary,
    }
}

table! {
    virtual_provisioning_collection {
        id -> Uuid,
        // This type isn't actually "Nullable" - it's just handy to use the
        // same type for insertion and querying, and doing so requires this
        // field to appear optional so we can let this (default) field appear
        // optional.
        time_modified -> Nullable<Timestamptz>,
        collection_type -> Text,
        virtual_disk_bytes_provisioned -> Int8,
        cpus_provisioned -> Int8,
        ram_provisioned -> Int8,
    }
}

table! {
    virtual_provisioning_resource {
        id -> Uuid,
        // This type isn't actually "Nullable" - it's just handy to use the
        // same type for insertion and querying, and doing so requires this
        // field to appear optional so we can let this (default) field appear
        // optional.
        time_modified -> Nullable<Timestamptz>,
        resource_type -> Text,
        virtual_disk_bytes_provisioned -> Int8,
        cpus_provisioned -> Int8,
        ram_provisioned -> Int8,
    }
}

allow_tables_to_appear_in_same_query! {
    virtual_provisioning_resource,
    instance
}

table! {
    zpool (id) {
        id -> Uuid,
        time_created -> Timestamptz,
        time_modified -> Timestamptz,
        time_deleted -> Nullable<Timestamptz>,
        rcgen -> Int8,

        sled_id -> Uuid,
        physical_disk_id -> Uuid,

        total_size -> Int8,
    }
}

table! {
    dataset (id) {
        id -> Uuid,
        time_created -> Timestamptz,
        time_modified -> Timestamptz,
        time_deleted -> Nullable<Timestamptz>,
        rcgen -> Int8,

        pool_id -> Uuid,

        ip -> Inet,
        port -> Int4,

        kind -> crate::DatasetKindEnum,
        size_used -> Nullable<Int8>,
    }
}

table! {
    region (id) {
        id -> Uuid,
        time_created -> Timestamptz,
        time_modified -> Timestamptz,

        dataset_id -> Uuid,
        volume_id -> Uuid,

        block_size -> Int8,
        blocks_per_extent -> Int8,
        extent_count -> Int8,
    }
}

table! {
    region_snapshot (dataset_id, region_id, snapshot_id) {
        dataset_id -> Uuid,
        region_id -> Uuid,
        snapshot_id -> Uuid,
        snapshot_addr -> Text,
        volume_references -> Int8,
        deleting -> Bool,
    }
}

table! {
    volume (id) {
        id -> Uuid,
        time_created -> Timestamptz,
        time_modified -> Timestamptz,
        time_deleted -> Nullable<Timestamptz>,
        rcgen -> Int8,

        data -> Text,

        /*
         * During volume deletion, a serialized list of Crucible resources to
         * clean up will be written here, along with setting time_deleted.
         */
        resources_to_clean_up -> Nullable<Text>,
    }
}

table! {
    vpc (id) {
        id -> Uuid,
        name -> Text,
        description -> Text,
        time_created -> Timestamptz,
        time_modified -> Timestamptz,
        time_deleted -> Nullable<Timestamptz>,
        project_id -> Uuid,
        system_router_id -> Uuid,
        vni -> Int4,
        ipv6_prefix -> Inet,
        dns_name -> Text,
        firewall_gen -> Int8,
        subnet_gen -> Int8,
    }
}

table! {
    vpc_subnet (id) {
        id -> Uuid,
        name -> Text,
        description -> Text,
        time_created -> Timestamptz,
        time_modified -> Timestamptz,
        time_deleted -> Nullable<Timestamptz>,
        vpc_id -> Uuid,
        rcgen -> Int8,
        ipv4_block -> Inet,
        ipv6_block -> Inet,
    }
}

table! {
    vpc_router (id) {
        id -> Uuid,
        name -> Text,
        description -> Text,
        time_created -> Timestamptz,
        time_modified -> Timestamptz,
        time_deleted -> Nullable<Timestamptz>,
        kind -> crate::VpcRouterKindEnum,
        vpc_id -> Uuid,
        rcgen -> Int8,
    }
}

table! {
    router_route (id) {
        id -> Uuid,
        name -> Text,
        description -> Text,
        time_created -> Timestamptz,
        time_modified -> Timestamptz,
        time_deleted -> Nullable<Timestamptz>,
        kind -> crate::RouterRouteKindEnum,
        vpc_router_id -> Uuid,
        target -> Text,
        destination -> Text,
    }
}

table! {
    use diesel::sql_types::*;

    vpc_firewall_rule (id) {
        id -> Uuid,
        name -> Text,
        description -> Text,
        time_created -> Timestamptz,
        time_modified -> Timestamptz,
        time_deleted -> Nullable<Timestamptz>,
        vpc_id -> Uuid,
        status -> crate::VpcFirewallRuleStatusEnum,
        direction -> crate::VpcFirewallRuleDirectionEnum,
        targets -> Array<Text>,
        filter_hosts -> Nullable<Array<Text>>,
        filter_ports -> Nullable<Array<Text>>,
        filter_protocols -> Nullable<Array<crate::VpcFirewallRuleProtocolEnum>>,
        action -> crate::VpcFirewallRuleActionEnum,
        priority -> Int4,
    }
}

table! {
    dns_zone (id) {
        id -> Uuid,
        time_created -> Timestamptz,
        dns_group -> crate::DnsGroupEnum,
        zone_name -> Text,
    }
}

table! {
    dns_version (dns_group, version) {
        dns_group -> crate::DnsGroupEnum,
        version -> Int8,
        time_created -> Timestamptz,
        creator -> Text,
        comment -> Text,
    }
}

table! {
    dns_name (dns_zone_id, version_added, name) {
        dns_zone_id -> Uuid,
        version_added -> Int8,
        version_removed -> Nullable<Int8>,
        name -> Text,
        dns_record_data -> Jsonb,
    }
}

table! {
    user_builtin (id) {
        id -> Uuid,
        name -> Text,
        description -> Text,
        time_created -> Timestamptz,
        time_modified -> Timestamptz,
        time_deleted -> Nullable<Timestamptz>,
    }
}

table! {
    device_auth_request (user_code) {
        user_code -> Text,
        client_id -> Uuid,
        device_code -> Text,
        time_created -> Timestamptz,
        time_expires -> Timestamptz,
    }
}

table! {
    device_access_token (token) {
        token -> Text,
        client_id -> Uuid,
        device_code -> Text,
        silo_user_id -> Uuid,
        time_requested -> Timestamptz,
        time_created -> Timestamptz,
        time_expires -> Nullable<Timestamptz>,
    }
}

table! {
    role_builtin (resource_type, role_name) {
        resource_type -> Text,
        role_name -> Text,
        description -> Text,
    }
}

table! {
    role_assignment (
        identity_type,
        identity_id,
        resource_type,
        resource_id,
        role_name
    ) {
        identity_type -> crate::IdentityTypeEnum,
        identity_id -> Uuid,
        resource_type -> Text,
        role_name -> Text,
        resource_id -> Uuid,
    }
}

table! {
    update_artifact (name, version, kind) {
        name -> Text,
        version -> Text,
        kind -> crate::KnownArtifactKindEnum,
        targets_role_version -> Int8,
        valid_until -> Timestamptz,
        target_name -> Text,
        target_sha256 -> Text,
        target_length -> Int8,
    }
}

table! {
    system_update (id) {
        id -> Uuid,
        time_created -> Timestamptz,
        time_modified -> Timestamptz,

        version -> Text,
    }
}

table! {
    update_deployment (id) {
        id -> Uuid,
        time_created -> Timestamptz,
        time_modified -> Timestamptz,

        version -> Text,
        status -> crate::UpdateStatusEnum,
        // TODO: status reason for updateable_component
    }
}

table! {
    component_update (id) {
        id -> Uuid,
        time_created -> Timestamptz,
        time_modified -> Timestamptz,

        version -> Text,
        component_type -> crate::UpdateableComponentTypeEnum,
    }
}

table! {
    updateable_component (id) {
        id -> Uuid,
        time_created -> Timestamptz,
        time_modified -> Timestamptz,

        device_id -> Text,
        version -> Text,
        system_version -> Text,
        component_type -> crate::UpdateableComponentTypeEnum,
        status -> crate::UpdateStatusEnum,
        // TODO: status reason for updateable_component
    }
}

table! {
    system_update_component_update (system_update_id, component_update_id) {
        system_update_id -> Uuid,
        component_update_id -> Uuid,
    }
}

/* hardware inventory */

table! {
    hw_baseboard_id (id) {
        id -> Uuid,
        part_number -> Text,
        serial_number -> Text,
    }
}

table! {
    sw_caboose (id) {
        id -> Uuid,
        board -> Text,
        git_commit -> Text,
        name -> Text,
        version -> Text,
    }
}

table! {
    sw_root_of_trust_page (id) {
        id -> Uuid,
        data_base64 -> Text,
    }
}

table! {
    inv_collection (id) {
        id -> Uuid,
        time_started -> Timestamptz,
        time_done -> Timestamptz,
        collector -> Text,
    }
}

table! {
    inv_collection_error (inv_collection_id, idx) {
        inv_collection_id -> Uuid,
        idx -> Int4,
        message -> Text,
    }
}

table! {
    inv_service_processor (inv_collection_id, hw_baseboard_id) {
        inv_collection_id -> Uuid,
        hw_baseboard_id -> Uuid,
        time_collected -> Timestamptz,
        source -> Text,

        sp_type -> crate::SpTypeEnum,
        sp_slot -> Int4,

        baseboard_revision -> Int8,
        hubris_archive_id -> Text,
        power_state -> crate::HwPowerStateEnum,
    }
}

table! {
    inv_root_of_trust (inv_collection_id, hw_baseboard_id) {
        inv_collection_id -> Uuid,
        hw_baseboard_id -> Uuid,
        time_collected -> Timestamptz,
        source -> Text,

        slot_active -> crate::HwRotSlotEnum,
        slot_boot_pref_transient -> Nullable<crate::HwRotSlotEnum>,
        slot_boot_pref_persistent -> crate::HwRotSlotEnum,
        slot_boot_pref_persistent_pending -> Nullable<crate::HwRotSlotEnum>,
        slot_a_sha3_256 -> Nullable<Text>,
        slot_b_sha3_256 -> Nullable<Text>,
    }
}

table! {
    inv_caboose (inv_collection_id, hw_baseboard_id, which) {
        inv_collection_id -> Uuid,
        hw_baseboard_id -> Uuid,
        time_collected -> Timestamptz,
        source -> Text,

        which -> crate::CabooseWhichEnum,
        sw_caboose_id -> Uuid,
    }
}

table! {
    inv_root_of_trust_page (inv_collection_id, hw_baseboard_id, which) {
        inv_collection_id -> Uuid,
        hw_baseboard_id -> Uuid,
        time_collected -> Timestamptz,
        source -> Text,

        which -> crate::RotPageWhichEnum,
        sw_root_of_trust_page_id -> Uuid,
    }
}

table! {
    bootstore_keys (key, generation) {
        key -> Text,
        generation -> Int8,
    }
}

table! {
    db_metadata (singleton) {
        singleton -> Bool,
        time_created -> Timestamptz,
        time_modified -> Timestamptz,
        version -> Text,
        target_version -> Nullable<Text>,
    }
}

/// The version of the database schema this particular version of Nexus was
/// built against.
///
/// This should be updated whenever the schema is changed. For more details,
/// refer to: schema/crdb/README.adoc
<<<<<<< HEAD
pub const SCHEMA_VERSION: SemverVersion = SemverVersion::new(12, 0, 0);
=======
pub const SCHEMA_VERSION: SemverVersion = SemverVersion::new(11, 0, 0);
>>>>>>> e37f3d00

allow_tables_to_appear_in_same_query!(
    system_update,
    component_update,
    system_update_component_update,
);
joinable!(system_update_component_update -> component_update (component_update_id));

allow_tables_to_appear_in_same_query!(ip_pool_range, ip_pool);
joinable!(ip_pool_range -> ip_pool (ip_pool_id));

allow_tables_to_appear_in_same_query!(inv_collection, inv_collection_error);
joinable!(inv_collection_error -> inv_collection (inv_collection_id));
allow_tables_to_appear_in_same_query!(hw_baseboard_id, sw_caboose, inv_caboose);
allow_tables_to_appear_in_same_query!(
    hw_baseboard_id,
    sw_root_of_trust_page,
    inv_root_of_trust_page
);

allow_tables_to_appear_in_same_query!(
    dataset,
    disk,
    image,
    project_image,
    silo_image,
    instance,
    metric_producer,
    network_interface,
    instance_network_interface,
    service_network_interface,
    oximeter,
    project,
    rack,
    region,
    region_snapshot,
    saga,
    saga_node_event,
    silo,
    identity_provider,
    console_session,
    service,
    sled,
    sled_resource,
    router_route,
    vmm,
    volume,
    vpc,
    vpc_subnet,
    vpc_router,
    vpc_firewall_rule,
    user_builtin,
    role_builtin,
    role_assignment,
);

allow_tables_to_appear_in_same_query!(dns_zone, dns_version, dns_name);
allow_tables_to_appear_in_same_query!(external_ip, service);

allow_tables_to_appear_in_same_query!(
    switch_port,
    switch_port_settings_route_config
);<|MERGE_RESOLUTION|>--- conflicted
+++ resolved
@@ -1288,11 +1288,7 @@
 ///
 /// This should be updated whenever the schema is changed. For more details,
 /// refer to: schema/crdb/README.adoc
-<<<<<<< HEAD
 pub const SCHEMA_VERSION: SemverVersion = SemverVersion::new(12, 0, 0);
-=======
-pub const SCHEMA_VERSION: SemverVersion = SemverVersion::new(11, 0, 0);
->>>>>>> e37f3d00
 
 allow_tables_to_appear_in_same_query!(
     system_update,
