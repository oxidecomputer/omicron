// This Source Code Form is subject to the terms of the Mozilla Public
// License, v. 2.0. If a copy of the MPL was not distributed with this
// file, You can obtain one at https://mozilla.org/MPL/2.0/.

//! Describes the Diesel database schema.
//!
//! NOTE: Should be kept up-to-date with dbinit.sql.

table! {
    disk (id) {
        id -> Uuid,
        name -> Text,
        description -> Text,
        time_created -> Timestamptz,
        time_modified -> Timestamptz,
        time_deleted -> Nullable<Timestamptz>,
        rcgen -> Int8,
        project_id -> Uuid,
        volume_id -> Uuid,
        disk_state -> Text,
        attach_instance_id -> Nullable<Uuid>,
        state_generation -> Int8,
        time_state_updated -> Timestamptz,
        slot -> Nullable<Int2>,
        size_bytes -> Int8,
        block_size -> crate::BlockSizeEnum,
        origin_snapshot -> Nullable<Uuid>,
        origin_image -> Nullable<Uuid>,
        pantry_address -> Nullable<Text>,
    }
}

table! {
    image (id) {
        id -> Uuid,
        name -> Text,
        description -> Text,
        time_created -> Timestamptz,
        time_modified -> Timestamptz,
        time_deleted -> Nullable<Timestamptz>,
        silo_id -> Uuid,
        project_id -> Nullable<Uuid>,
        volume_id -> Uuid,
        url -> Nullable<Text>,
        os -> Text,
        version -> Text,
        digest -> Nullable<Text>,
        block_size -> crate::BlockSizeEnum,
        size_bytes -> Int8,
    }
}

table! {
    project_image (id) {
        id -> Uuid,
        name -> Text,
        description -> Text,
        time_created -> Timestamptz,
        time_modified -> Timestamptz,
        time_deleted -> Nullable<Timestamptz>,
        silo_id -> Uuid,
        project_id -> Uuid,
        volume_id -> Uuid,
        url -> Nullable<Text>,
        os -> Text,
        version -> Text,
        digest -> Nullable<Text>,
        block_size -> crate::BlockSizeEnum,
        size_bytes -> Int8,
    }
}

table! {
    silo_image (id) {
        id -> Uuid,
        name -> Text,
        description -> Text,
        time_created -> Timestamptz,
        time_modified -> Timestamptz,
        time_deleted -> Nullable<Timestamptz>,
        silo_id -> Uuid,
        volume_id -> Uuid,
        url -> Nullable<Text>,
        os -> Text,
        version -> Text,
        digest -> Nullable<Text>,
        block_size -> crate::BlockSizeEnum,
        size_bytes -> Int8,
    }
}

table! {
    switch_port (id) {
        id -> Uuid,
        rack_id -> Uuid,
        switch_location -> Text,
        port_name -> Text,
        port_settings_id -> Nullable<Uuid>,
    }
}

table! {
    switch_port_settings_group (id) {
        id -> Uuid,
        port_settings_id -> Uuid,
        name -> Text,
        description -> Text,
        time_created -> Timestamptz,
        time_modified -> Timestamptz,
        time_deleted -> Nullable<Timestamptz>,
    }
}

table! {
    switch_port_settings_groups (port_settings_id, port_settings_group_id) {
        port_settings_id -> Uuid,
        port_settings_group_id -> Uuid,
    }
}

table! {
    switch_port_settings (id) {
        id -> Uuid,
        name -> Text,
        description -> Text,
        time_created -> Timestamptz,
        time_modified -> Timestamptz,
        time_deleted -> Nullable<Timestamptz>,
    }
}

table! {
    switch_port_settings_port_config (port_settings_id) {
        port_settings_id -> Uuid,
        geometry -> crate::SwitchPortGeometryEnum,
    }
}

table! {
    switch_port_settings_link_config (port_settings_id, link_name) {
        port_settings_id -> Uuid,
        link_name -> Text,
        mtu -> Int4,
        fec -> crate::SwitchLinkFecEnum,
        speed -> crate::SwitchLinkSpeedEnum,
        autoneg -> Bool,
        lldp_link_config_id -> Nullable<Uuid>,
    }
}

table! {
    lldp_link_config (id) {
        id -> Uuid,
        enabled -> Bool,
        link_name -> Nullable<Text>,
        link_description -> Nullable<Text>,
        chassis_id -> Nullable<Text>,
        system_name -> Nullable<Text>,
        system_description -> Nullable<Text>,
        management_ip -> Nullable<Inet>,
        time_created -> Timestamptz,
        time_modified -> Timestamptz,
        time_deleted -> Nullable<Timestamptz>,
    }
}

table! {
    switch_port_settings_interface_config (id) {
        port_settings_id -> Uuid,
        id -> Uuid,
        interface_name -> Text,
        v6_enabled -> Bool,
        kind -> crate::DbSwitchInterfaceKindEnum,
    }
}

table! {
    switch_vlan_interface_config (interface_config_id, vid) {
        interface_config_id -> Uuid,
        vid -> Int4,
    }
}

table! {
    switch_port_settings_route_config (port_settings_id, interface_name, dst, gw) {
        port_settings_id -> Uuid,
        interface_name -> Text,
        dst -> Inet,
        gw -> Inet,
        vid -> Nullable<Int4>,
        local_pref -> Nullable<Int8>,
    }
}

table! {
    switch_port_settings_bgp_peer_config (port_settings_id, interface_name, addr) {
        port_settings_id -> Uuid,
        bgp_config_id -> Uuid,
        interface_name -> Text,
        addr -> Inet,
        hold_time -> Int8,
        idle_hold_time -> Int8,
        delay_open -> Int8,
        connect_retry -> Int8,
        keepalive -> Int8,
        remote_asn -> Nullable<Int8>,
        min_ttl -> Nullable<Int2>,
        md5_auth_key -> Nullable<Text>,
        multi_exit_discriminator -> Nullable<Int8>,
        local_pref -> Nullable<Int8>,
        enforce_first_as -> Bool,
        allow_import_list_active -> Bool,
        allow_export_list_active -> Bool,
        vlan_id -> Nullable<Int4>
    }
}

table! {
    switch_port_settings_bgp_peer_config_communities (port_settings_id, interface_name, addr, community) {
        port_settings_id -> Uuid,
        interface_name -> Text,
        addr -> Inet,
        community -> Int8,
    }
}

table! {
    switch_port_settings_bgp_peer_config_allow_export (port_settings_id, interface_name, addr, prefix) {
        port_settings_id -> Uuid,
        interface_name -> Text,
        addr -> Inet,
        prefix -> Inet,
    }
}

table! {
    switch_port_settings_bgp_peer_config_allow_import (port_settings_id, interface_name, addr, prefix) {
        port_settings_id -> Uuid,
        interface_name -> Text,
        addr -> Inet,
        prefix -> Inet,
    }
}

table! {
    bgp_config (id) {
        id -> Uuid,
        name -> Text,
        description -> Text,
        time_created -> Timestamptz,
        time_modified -> Timestamptz,
        time_deleted -> Nullable<Timestamptz>,
        asn -> Int8,
        bgp_announce_set_id -> Uuid,
        vrf -> Nullable<Text>,
        shaper -> Nullable<Text>,
        checker -> Nullable<Text>,
    }
}

table! {
    bgp_peer_view (switch_location, port_name) {
        switch_location -> Text,
        port_name -> Text,
        addr -> Inet,
        asn -> Int8,
        connect_retry -> Int8,
        delay_open -> Int8,
        hold_time -> Int8,
        idle_hold_time -> Int8,
        keepalive -> Int8,
        remote_asn -> Nullable<Int8>,
        min_ttl -> Nullable<Int8>,
        md5_auth_key -> Nullable<Text>,
        multi_exit_discriminator -> Nullable<Int8>,
        local_pref -> Nullable<Int8>,
        enforce_first_as -> Bool,
        vlan_id -> Nullable<Int4>,
    }
}

table! {
    bgp_announce_set (id) {
        id -> Uuid,
        name -> Text,
        description -> Text,
        time_created -> Timestamptz,
        time_modified -> Timestamptz,
        time_deleted -> Nullable<Timestamptz>,
    }
}

table! {
    bgp_announcement (announce_set_id, network) {
        announce_set_id -> Uuid,
        address_lot_block_id -> Uuid,
        network -> Inet,
    }
}

table! {
    switch_port_settings_address_config (port_settings_id, address, interface_name) {
        port_settings_id -> Uuid,
        address_lot_block_id -> Uuid,
        rsvd_address_lot_block_id -> Uuid,
        address -> Inet,
        interface_name -> Text,
        vlan_id -> Nullable<Int4>,
    }
}

table! {
    address_lot (id) {
        id -> Uuid,
        name -> Text,
        description -> Text,
        time_created -> Timestamptz,
        time_modified -> Timestamptz,
        time_deleted -> Nullable<Timestamptz>,
        kind -> crate::AddressLotKindEnum,
    }
}

table! {
    address_lot_block (id) {
        id -> Uuid,
        address_lot_id -> Uuid,
        first_address -> Inet,
        last_address -> Inet,
    }
}

table! {
    address_lot_rsvd_block (id) {
        id -> Uuid,
        address_lot_id -> Uuid,
        first_address -> Inet,
        last_address -> Inet,
        anycast -> Bool,
    }
}

table! {
    loopback_address (id) {
        id -> Uuid,
        time_created -> Timestamptz,
        time_modified -> Timestamptz,
        address_lot_block_id -> Uuid,
        rsvd_address_lot_block_id -> Uuid,
        rack_id -> Uuid,
        switch_location -> Text,
        address -> Inet,
        anycast -> Bool,
    }
}

table! {
    global_image (id) {
        id -> Uuid,
        name -> Text,
        description -> Text,
        time_created -> Timestamptz,
        time_modified -> Timestamptz,
        time_deleted -> Nullable<Timestamptz>,
        volume_id -> Uuid,
        url -> Nullable<Text>,
        distribution -> Text,
        version -> Text,
        digest -> Nullable<Text>,
        block_size -> crate::BlockSizeEnum,
        size_bytes -> Int8,
    }
}

table! {
    snapshot (id) {
        id -> Uuid,
        name -> Text,
        description -> Text,
        time_created -> Timestamptz,
        time_modified -> Timestamptz,
        time_deleted -> Nullable<Timestamptz>,

        project_id -> Uuid,
        disk_id -> Uuid,
        volume_id -> Uuid,

        destination_volume_id -> Uuid,

        gen -> Int8,
        state -> crate::SnapshotStateEnum,
        block_size -> crate::BlockSizeEnum,
        size_bytes -> Int8,
    }
}

table! {
    instance (id) {
        id -> Uuid,
        name -> Text,
        description -> Text,
        time_created -> Timestamptz,
        time_modified -> Timestamptz,
        time_deleted -> Nullable<Timestamptz>,
        project_id -> Uuid,
        user_data -> Binary,
        ncpus -> Int8,
        memory -> Int8,
        hostname -> Text,
<<<<<<< HEAD
        auto_restart_policy -> Nullable<crate::InstanceAutoRestartEnum>,
        boot_disk_id -> Nullable<Uuid>,
=======
        auto_restart_policy -> Nullable<crate::InstanceAutoRestartPolicyEnum>,
        auto_restart_cooldown -> Nullable<Interval>,
>>>>>>> eb4d5a5d
        time_state_updated -> Timestamptz,
        state_generation -> Int8,
        active_propolis_id -> Nullable<Uuid>,
        target_propolis_id -> Nullable<Uuid>,
        migration_id -> Nullable<Uuid>,
        state -> crate::InstanceStateEnum,
        time_last_auto_restarted -> Nullable<Timestamptz>,
        updater_id -> Nullable<Uuid>,
        updater_gen-> Int8,
    }
}

joinable!(instance -> vmm (active_propolis_id));

table! {
    vmm (id) {
        id -> Uuid,
        time_created -> Timestamptz,
        time_deleted -> Nullable<Timestamptz>,
        instance_id -> Uuid,
        sled_id -> Uuid,
        propolis_ip -> Inet,
        propolis_port -> Int4,
        time_state_updated -> Timestamptz,
        state_generation -> Int8,
        state -> crate::VmmStateEnum,
    }
}
joinable!(vmm -> sled (sled_id));

table! {
    sled_instance (id) {
        id -> Uuid,
        name -> Text,
        silo_name -> Text,
        project_name -> Text,
        time_created -> Timestamptz,
        time_modified -> Timestamptz,
        state -> crate::VmmStateEnum,
        active_sled_id -> Uuid,
        migration_id -> Nullable<Uuid>,
        ncpus -> Int8,
        memory -> Int8,
    }
}

table! {
    metric_producer (id) {
        id -> Uuid,
        time_created -> Timestamptz,
        time_modified -> Timestamptz,
        kind -> crate::ProducerKindEnum,
        ip -> Inet,
        port -> Int4,
        interval -> Float8,
        oximeter_id -> Uuid,
    }
}

table! {
    silo_quotas(silo_id) {
        silo_id -> Uuid,
        time_created -> Timestamptz,
        time_modified -> Timestamptz,
        cpus -> Int8,
        memory_bytes -> Int8,
        storage_bytes -> Int8,
    }
}

table! {
    silo_utilization(silo_id) {
        silo_id -> Uuid,
        silo_name -> Text,
        silo_discoverable -> Bool,
        cpus_provisioned -> Int8,
        memory_provisioned -> Int8,
        storage_provisioned -> Int8,
        cpus_allocated -> Int8,
        memory_allocated -> Int8,
        storage_allocated -> Int8,
    }
}

table! {
    network_interface (id) {
        id -> Uuid,
        name -> Text,
        description -> Text,
        time_created -> Timestamptz,
        time_modified -> Timestamptz,
        time_deleted -> Nullable<Timestamptz>,
        kind -> crate::NetworkInterfaceKindEnum,
        parent_id -> Uuid,
        vpc_id -> Uuid,
        subnet_id -> Uuid,
        mac -> Int8,
        ip -> Inet,
        slot -> Int2,
        is_primary -> Bool,
        transit_ips -> Array<Inet>,
    }
}

table! {
    instance_network_interface (id) {
        id -> Uuid,
        name -> Text,
        description -> Text,
        time_created -> Timestamptz,
        time_modified -> Timestamptz,
        time_deleted -> Nullable<Timestamptz>,
        instance_id -> Uuid,
        vpc_id -> Uuid,
        subnet_id -> Uuid,
        mac -> Int8,
        ip -> Inet,
        slot -> Int2,
        is_primary -> Bool,
        transit_ips -> Array<Inet>,
    }
}
joinable!(instance_network_interface -> instance (instance_id));

table! {
    service_network_interface (id) {
        id -> Uuid,
        name -> Text,
        description -> Text,
        time_created -> Timestamptz,
        time_modified -> Timestamptz,
        time_deleted -> Nullable<Timestamptz>,
        service_id -> Uuid,
        vpc_id -> Uuid,
        subnet_id -> Uuid,
        mac -> Int8,
        ip -> Inet,
        slot -> Int2,
        is_primary -> Bool,
    }
}

table! {
    ip_pool (id) {
        id -> Uuid,
        name -> Text,
        description -> Text,
        time_created -> Timestamptz,
        time_modified -> Timestamptz,
        time_deleted -> Nullable<Timestamptz>,
        rcgen -> Int8,
    }
}

table! {
    ip_pool_resource (ip_pool_id, resource_type, resource_id) {
        ip_pool_id -> Uuid,
        resource_type -> crate::IpPoolResourceTypeEnum,
        resource_id -> Uuid,
        is_default -> Bool,
    }
}

table! {
    ip_pool_range (id) {
        id -> Uuid,
        time_created -> Timestamptz,
        time_modified -> Timestamptz,
        time_deleted -> Nullable<Timestamptz>,
        first_address -> Inet,
        last_address -> Inet,
        ip_pool_id -> Uuid,
        rcgen -> Int8,
    }
}

table! {
    ipv4_nat_entry (id) {
        id -> Uuid,
        external_address -> Inet,
        first_port -> Int4,
        last_port -> Int4,
        sled_address -> Inet,
        vni -> Int4,
        mac -> Int8,
        version_added -> Int8,
        version_removed -> Nullable<Int8>,
        time_created -> Timestamptz,
        time_deleted -> Nullable<Timestamptz>,
    }
}

// View used for summarizing changes to ipv4_nat_entry
table! {
    ipv4_nat_changes (version) {
        external_address -> Inet,
        first_port -> Int4,
        last_port -> Int4,
        sled_address -> Inet,
        vni -> Int4,
        mac -> Int8,
        version -> Int8,
        deleted -> Bool,
    }
}

// This is the sequence used for the version number
// in ipv4_nat_entry.
table! {
    ipv4_nat_version (last_value) {
        last_value -> Int8,
        log_cnt -> Int8,
        is_called -> Bool,
    }
}

table! {
    external_ip (id) {
        id -> Uuid,
        name -> Nullable<Text>,
        description -> Nullable<Text>,
        time_created -> Timestamptz,
        time_modified -> Timestamptz,
        time_deleted -> Nullable<Timestamptz>,

        ip_pool_id -> Uuid,
        ip_pool_range_id -> Uuid,
        is_service -> Bool,
        parent_id -> Nullable<Uuid>,
        kind -> crate::IpKindEnum,
        ip -> Inet,
        first_port -> Int4,
        last_port -> Int4,

        project_id -> Nullable<Uuid>,
        state -> crate::IpAttachStateEnum,
        is_probe -> Bool,
    }
}

table! {
    floating_ip (id) {
        id -> Uuid,
        name -> Text,
        description -> Text,
        time_created -> Timestamptz,
        time_modified -> Timestamptz,
        time_deleted -> Nullable<Timestamptz>,

        ip_pool_id -> Uuid,
        ip_pool_range_id -> Uuid,
        is_service -> Bool,
        parent_id -> Nullable<Uuid>,
        ip -> Inet,
        project_id -> Uuid,
    }
}

table! {
    silo (id) {
        id -> Uuid,
        name -> Text,
        description -> Text,
        time_created -> Timestamptz,
        time_modified -> Timestamptz,
        time_deleted -> Nullable<Timestamptz>,

        discoverable -> Bool,
        authentication_mode -> crate::AuthenticationModeEnum,
        user_provision_type -> crate::UserProvisionTypeEnum,

        mapped_fleet_roles -> Jsonb,

        rcgen -> Int8,
    }
}

table! {
    silo_user (id) {
        id -> Uuid,
        time_created -> Timestamptz,
        time_modified -> Timestamptz,
        time_deleted -> Nullable<Timestamptz>,

        silo_id -> Uuid,
        external_id -> Text,
    }
}

table! {
    silo_user_password_hash (silo_user_id) {
        silo_user_id -> Uuid,
        hash -> Text,
        time_created -> Timestamptz,
    }
}

table! {
    silo_group (id) {
        id -> Uuid,
        time_created -> Timestamptz,
        time_modified -> Timestamptz,
        time_deleted -> Nullable<Timestamptz>,

        silo_id -> Uuid,
        external_id -> Text,
    }
}

table! {
    silo_group_membership (silo_group_id, silo_user_id) {
        silo_group_id -> Uuid,
        silo_user_id -> Uuid,
    }
}

allow_tables_to_appear_in_same_query!(silo_user, silo_user_password_hash);
allow_tables_to_appear_in_same_query!(
    silo_group,
    silo_group_membership,
    silo_user,
);
allow_tables_to_appear_in_same_query!(role_assignment, silo_group_membership);

table! {
    identity_provider (silo_id, id) {
        id -> Uuid,
        name -> Text,
        description -> Text,
        time_created -> Timestamptz,
        time_modified -> Timestamptz,
        time_deleted -> Nullable<Timestamptz>,

        silo_id -> Uuid,
        provider_type -> crate::IdentityProviderTypeEnum,
    }
}

table! {
    saml_identity_provider (id) {
        id -> Uuid,
        name -> Text,
        description -> Text,
        time_created -> Timestamptz,
        time_modified -> Timestamptz,
        time_deleted -> Nullable<Timestamptz>,

        silo_id -> Uuid,

        idp_metadata_document_string -> Text,

        idp_entity_id -> Text,
        sp_client_id -> Text,
        acs_url -> Text,
        slo_url -> Text,
        technical_contact_email -> Text,
        public_cert -> Nullable<Text>,
        private_key -> Nullable<Text>,
        group_attribute_name -> Nullable<Text>,
    }
}

table! {
    ssh_key (id) {
        id -> Uuid,
        name -> Text,
        description -> Text,
        time_created -> Timestamptz,
        time_modified -> Timestamptz,
        time_deleted -> Nullable<Timestamptz>,
        silo_user_id -> Uuid,
        public_key -> Text,
    }
}

table! {
    instance_ssh_key (instance_id, ssh_key_id) {
        instance_id -> Uuid,
        ssh_key_id -> Uuid,
    }
}

table! {
    oximeter (id) {
        id -> Uuid,
        time_created -> Timestamptz,
        time_modified -> Timestamptz,
        time_expunged -> Nullable<Timestamptz>,
        ip -> Inet,
        port -> Int4,
    }
}

table! {
    project (id) {
        id -> Uuid,
        name -> Text,
        description -> Text,
        time_created -> Timestamptz,
        time_modified -> Timestamptz,
        time_deleted -> Nullable<Timestamptz>,
        rcgen -> Int8,
        silo_id -> Uuid,
    }
}

table! {
    saga (id) {
        id -> Uuid,
        creator -> Uuid,
        time_created -> Timestamptz,
        name -> Text,
        saga_dag -> Jsonb,
        saga_state -> crate::saga_types::SagaCachedStateEnum,
        current_sec -> Nullable<Uuid>,
        adopt_generation -> Int8,
        adopt_time -> Timestamptz,
    }
}

table! {
    saga_node_event (saga_id, node_id, event_type) {
        saga_id -> Uuid,
        node_id -> Int8,
        event_type -> Text,
        data -> Nullable<Jsonb>,
        event_time -> Timestamptz,
        creator -> Uuid,
    }
}

table! {
    rack (id) {
        id -> Uuid,
        time_created -> Timestamptz,
        time_modified -> Timestamptz,
        initialized -> Bool,
        tuf_base_url -> Nullable<Text>,
        rack_subnet -> Nullable<Inet>,
    }
}

table! {
    console_session (token) {
        token -> Text,
        time_created -> Timestamptz,
        time_last_used -> Timestamptz,
        silo_user_id -> Uuid,
    }
}

table! {
    sled (id) {
        id -> Uuid,
        time_created -> Timestamptz,
        time_modified -> Timestamptz,
        time_deleted -> Nullable<Timestamptz>,
        rcgen -> Int8,

        rack_id -> Uuid,
        is_scrimlet -> Bool,
        serial_number -> Text,
        part_number -> Text,
        revision -> Int8,

        usable_hardware_threads -> Int8,
        usable_physical_ram -> Int8,
        reservoir_size -> Int8,

        ip -> Inet,
        port -> Int4,
        last_used_address -> Inet,
        sled_policy -> crate::sled_policy::SledPolicyEnum,
        sled_state -> crate::SledStateEnum,
        sled_agent_gen -> Int8,
    }
}

table! {
    sled_resource (id) {
        id -> Uuid,
        sled_id -> Uuid,
        kind -> crate::SledResourceKindEnum,
        hardware_threads -> Int8,
        rss_ram -> Int8,
        reservoir_ram -> Int8,
    }
}

table! {
    sled_underlay_subnet_allocation (rack_id, sled_id) {
        rack_id -> Uuid,
        sled_id -> Uuid,
        subnet_octet -> Int2,
        hw_baseboard_id -> Uuid,
    }
}
allow_tables_to_appear_in_same_query!(rack, sled_underlay_subnet_allocation);

table! {
    switch (id) {
        id -> Uuid,
        time_created -> Timestamptz,
        time_modified -> Timestamptz,
        time_deleted -> Nullable<Timestamptz>,
        rcgen -> Int8,

        rack_id -> Uuid,
        serial_number -> Text,
        part_number -> Text,
        revision -> Int8,
    }
}

table! {
    physical_disk (id) {
        id -> Uuid,
        time_created -> Timestamptz,
        time_modified -> Timestamptz,
        time_deleted -> Nullable<Timestamptz>,
        rcgen -> Int8,

        vendor -> Text,
        serial -> Text,
        model -> Text,

        variant -> crate::PhysicalDiskKindEnum,
        disk_policy -> crate::PhysicalDiskPolicyEnum,
        disk_state -> crate::PhysicalDiskStateEnum,
        sled_id -> Uuid,
    }
}

table! {
    certificate (id) {
        id -> Uuid,
        name -> Text,
        description -> Text,
        time_created -> Timestamptz,
        time_modified -> Timestamptz,
        time_deleted -> Nullable<Timestamptz>,

        silo_id -> Uuid,
        service -> crate::ServiceKindEnum,
        cert -> Binary,
        key -> Binary,
    }
}

table! {
    virtual_provisioning_collection {
        id -> Uuid,
        // This type isn't actually "Nullable" - it's just handy to use the
        // same type for insertion and querying, and doing so requires this
        // field to appear optional so we can let this (default) field appear
        // optional.
        time_modified -> Nullable<Timestamptz>,
        collection_type -> Text,
        virtual_disk_bytes_provisioned -> Int8,
        cpus_provisioned -> Int8,
        ram_provisioned -> Int8,
    }
}

table! {
    virtual_provisioning_resource {
        id -> Uuid,
        // This type isn't actually "Nullable" - it's just handy to use the
        // same type for insertion and querying, and doing so requires this
        // field to appear optional so we can let this (default) field appear
        // optional.
        time_modified -> Nullable<Timestamptz>,
        resource_type -> Text,
        virtual_disk_bytes_provisioned -> Int8,
        cpus_provisioned -> Int8,
        ram_provisioned -> Int8,
    }
}

allow_tables_to_appear_in_same_query! {
    virtual_provisioning_resource,
    instance
}

table! {
    zpool (id) {
        id -> Uuid,
        time_created -> Timestamptz,
        time_modified -> Timestamptz,
        time_deleted -> Nullable<Timestamptz>,
        rcgen -> Int8,

        sled_id -> Uuid,
        physical_disk_id -> Uuid,
    }
}

allow_tables_to_appear_in_same_query! {
    zpool,
    physical_disk
}

table! {
    dataset (id) {
        id -> Uuid,
        time_created -> Timestamptz,
        time_modified -> Timestamptz,
        time_deleted -> Nullable<Timestamptz>,
        rcgen -> Int8,

        pool_id -> Uuid,

        ip -> Nullable<Inet>,
        port -> Nullable<Int4>,

        kind -> crate::DatasetKindEnum,
        size_used -> Nullable<Int8>,
        zone_name -> Nullable<Text>,
    }
}

allow_tables_to_appear_in_same_query!(zpool, dataset);

table! {
    region (id) {
        id -> Uuid,
        time_created -> Timestamptz,
        time_modified -> Timestamptz,

        dataset_id -> Uuid,
        volume_id -> Uuid,

        block_size -> Int8,
        blocks_per_extent -> Int8,
        extent_count -> Int8,

        port -> Nullable<Int4>,

        read_only -> Bool,
    }
}

allow_tables_to_appear_in_same_query!(zpool, region);

table! {
    region_snapshot (dataset_id, region_id, snapshot_id) {
        dataset_id -> Uuid,
        region_id -> Uuid,
        snapshot_id -> Uuid,
        snapshot_addr -> Text,
        volume_references -> Int8,
        deleting -> Bool,
    }
}

table! {
    volume (id) {
        id -> Uuid,
        time_created -> Timestamptz,
        time_modified -> Timestamptz,
        time_deleted -> Nullable<Timestamptz>,
        rcgen -> Int8,

        data -> Text,

        /*
         * During volume deletion, a serialized list of Crucible resources to
         * clean up will be written here, along with setting time_deleted.
         */
        resources_to_clean_up -> Nullable<Text>,
    }
}

table! {
    vpc (id) {
        id -> Uuid,
        name -> Text,
        description -> Text,
        time_created -> Timestamptz,
        time_modified -> Timestamptz,
        time_deleted -> Nullable<Timestamptz>,
        project_id -> Uuid,
        system_router_id -> Uuid,
        vni -> Int4,
        ipv6_prefix -> Inet,
        dns_name -> Text,
        firewall_gen -> Int8,
        subnet_gen -> Int8,
    }
}

table! {
    vpc_subnet (id) {
        id -> Uuid,
        name -> Text,
        description -> Text,
        time_created -> Timestamptz,
        time_modified -> Timestamptz,
        time_deleted -> Nullable<Timestamptz>,
        vpc_id -> Uuid,
        rcgen -> Int8,
        ipv4_block -> Inet,
        ipv6_block -> Inet,
        custom_router_id -> Nullable<Uuid>,
    }
}

table! {
    vpc_router (id) {
        id -> Uuid,
        name -> Text,
        description -> Text,
        time_created -> Timestamptz,
        time_modified -> Timestamptz,
        time_deleted -> Nullable<Timestamptz>,
        kind -> crate::VpcRouterKindEnum,
        vpc_id -> Uuid,
        rcgen -> Int8,
        resolved_version -> Int8,
    }
}

table! {
    router_route (id) {
        id -> Uuid,
        name -> Text,
        description -> Text,
        time_created -> Timestamptz,
        time_modified -> Timestamptz,
        time_deleted -> Nullable<Timestamptz>,
        kind -> crate::RouterRouteKindEnum,
        vpc_router_id -> Uuid,
        target -> Text,
        destination -> Text,
    }
}

table! {
    use diesel::sql_types::*;

    vpc_firewall_rule (id) {
        id -> Uuid,
        name -> Text,
        description -> Text,
        time_created -> Timestamptz,
        time_modified -> Timestamptz,
        time_deleted -> Nullable<Timestamptz>,
        vpc_id -> Uuid,
        status -> crate::VpcFirewallRuleStatusEnum,
        direction -> crate::VpcFirewallRuleDirectionEnum,
        targets -> Array<Text>,
        filter_hosts -> Nullable<Array<Text>>,
        filter_ports -> Nullable<Array<Text>>,
        filter_protocols -> Nullable<Array<crate::VpcFirewallRuleProtocolEnum>>,
        action -> crate::VpcFirewallRuleActionEnum,
        priority -> Int4,
    }
}

table! {
    dns_zone (id) {
        id -> Uuid,
        time_created -> Timestamptz,
        dns_group -> crate::DnsGroupEnum,
        zone_name -> Text,
    }
}

table! {
    dns_version (dns_group, version) {
        dns_group -> crate::DnsGroupEnum,
        version -> Int8,
        time_created -> Timestamptz,
        creator -> Text,
        comment -> Text,
    }
}

table! {
    dns_name (dns_zone_id, version_added, name) {
        dns_zone_id -> Uuid,
        version_added -> Int8,
        version_removed -> Nullable<Int8>,
        name -> Text,
        dns_record_data -> Jsonb,
    }
}

table! {
    user_builtin (id) {
        id -> Uuid,
        name -> Text,
        description -> Text,
        time_created -> Timestamptz,
        time_modified -> Timestamptz,
        time_deleted -> Nullable<Timestamptz>,
    }
}

table! {
    device_auth_request (user_code) {
        user_code -> Text,
        client_id -> Uuid,
        device_code -> Text,
        time_created -> Timestamptz,
        time_expires -> Timestamptz,
    }
}

table! {
    device_access_token (token) {
        token -> Text,
        client_id -> Uuid,
        device_code -> Text,
        silo_user_id -> Uuid,
        time_requested -> Timestamptz,
        time_created -> Timestamptz,
        time_expires -> Nullable<Timestamptz>,
    }
}

table! {
    role_builtin (resource_type, role_name) {
        resource_type -> Text,
        role_name -> Text,
        description -> Text,
    }
}

table! {
    role_assignment (
        identity_type,
        identity_id,
        resource_type,
        resource_id,
        role_name
    ) {
        identity_type -> crate::IdentityTypeEnum,
        identity_id -> Uuid,
        resource_type -> Text,
        role_name -> Text,
        resource_id -> Uuid,
    }
}

table! {
    tuf_repo (id) {
        id -> Uuid,
        time_created -> Timestamptz,
        sha256 -> Text,
        targets_role_version -> Int8,
        valid_until -> Timestamptz,
        system_version -> Text,
        file_name -> Text,
    }
}

table! {
    tuf_artifact (name, version, kind) {
        name -> Text,
        version -> Text,
        kind -> Text,
        time_created -> Timestamptz,
        sha256 -> Text,
        artifact_size -> Int8,
    }
}

table! {
    tuf_repo_artifact (tuf_repo_id, tuf_artifact_name, tuf_artifact_version, tuf_artifact_kind) {
        tuf_repo_id -> Uuid,
        tuf_artifact_name -> Text,
        tuf_artifact_version -> Text,
        tuf_artifact_kind -> Text,
    }
}

allow_tables_to_appear_in_same_query!(
    tuf_repo,
    tuf_repo_artifact,
    tuf_artifact
);
joinable!(tuf_repo_artifact -> tuf_repo (tuf_repo_id));
// Can't specify joinable for a composite primary key (tuf_repo_artifact ->
// tuf_artifact).

/* hardware inventory */

table! {
    hw_baseboard_id (id) {
        id -> Uuid,
        part_number -> Text,
        serial_number -> Text,
    }
}

table! {
    sw_caboose (id) {
        id -> Uuid,
        board -> Text,
        git_commit -> Text,
        name -> Text,
        version -> Text,
    }
}

table! {
    sw_root_of_trust_page (id) {
        id -> Uuid,
        data_base64 -> Text,
    }
}

table! {
    inv_collection (id) {
        id -> Uuid,
        time_started -> Timestamptz,
        time_done -> Timestamptz,
        collector -> Text,
    }
}

table! {
    inv_collection_error (inv_collection_id, idx) {
        inv_collection_id -> Uuid,
        idx -> Int4,
        message -> Text,
    }
}

table! {
    inv_service_processor (inv_collection_id, hw_baseboard_id) {
        inv_collection_id -> Uuid,
        hw_baseboard_id -> Uuid,
        time_collected -> Timestamptz,
        source -> Text,

        sp_type -> crate::SpTypeEnum,
        sp_slot -> Int4,

        baseboard_revision -> Int8,
        hubris_archive_id -> Text,
        power_state -> crate::HwPowerStateEnum,
    }
}

table! {
    inv_root_of_trust (inv_collection_id, hw_baseboard_id) {
        inv_collection_id -> Uuid,
        hw_baseboard_id -> Uuid,
        time_collected -> Timestamptz,
        source -> Text,

        slot_active -> crate::HwRotSlotEnum,
        slot_boot_pref_transient -> Nullable<crate::HwRotSlotEnum>,
        slot_boot_pref_persistent -> crate::HwRotSlotEnum,
        slot_boot_pref_persistent_pending -> Nullable<crate::HwRotSlotEnum>,
        slot_a_sha3_256 -> Nullable<Text>,
        slot_b_sha3_256 -> Nullable<Text>,
        stage0_fwid -> Nullable<Text>,
        stage0next_fwid -> Nullable<Text>,

        slot_a_error -> Nullable<crate::RotImageErrorEnum>,
        slot_b_error -> Nullable<crate::RotImageErrorEnum>,
        stage0_error -> Nullable<crate::RotImageErrorEnum>,
        stage0next_error -> Nullable<crate::RotImageErrorEnum>,
    }
}

table! {
    inv_caboose (inv_collection_id, hw_baseboard_id, which) {
        inv_collection_id -> Uuid,
        hw_baseboard_id -> Uuid,
        time_collected -> Timestamptz,
        source -> Text,

        which -> crate::CabooseWhichEnum,
        sw_caboose_id -> Uuid,
    }
}

table! {
    inv_root_of_trust_page (inv_collection_id, hw_baseboard_id, which) {
        inv_collection_id -> Uuid,
        hw_baseboard_id -> Uuid,
        time_collected -> Timestamptz,
        source -> Text,

        which -> crate::RotPageWhichEnum,
        sw_root_of_trust_page_id -> Uuid,
    }
}

table! {
    inv_sled_agent (inv_collection_id, sled_id) {
        inv_collection_id -> Uuid,
        time_collected -> Timestamptz,
        source -> Text,
        sled_id -> Uuid,

        hw_baseboard_id -> Nullable<Uuid>,

        sled_agent_ip -> Inet,
        sled_agent_port -> Int4,
        sled_role -> crate::SledRoleEnum,
        usable_hardware_threads -> Int8,
        usable_physical_ram -> Int8,
        reservoir_size -> Int8,
    }
}

table! {
    inv_physical_disk (inv_collection_id, sled_id, slot) {
        inv_collection_id -> Uuid,
        sled_id -> Uuid,
        slot -> Int8,

        vendor -> Text,
        model -> Text,
        serial -> Text,

        variant -> crate::PhysicalDiskKindEnum,
    }
}

table! {
    inv_zpool (inv_collection_id, sled_id, id) {
        inv_collection_id -> Uuid,
        time_collected -> Timestamptz,
        id -> Uuid,
        sled_id -> Uuid,
        total_size -> Int8,
    }
}

table! {
    inv_dataset (inv_collection_id, sled_id, name) {
        inv_collection_id -> Uuid,
        sled_id -> Uuid,

        id -> Nullable<Uuid>,
        name -> Text,
        available -> Int8,
        used -> Int8,
        quota -> Nullable<Int8>,
        reservation -> Nullable<Int8>,
        compression -> Text,
    }
}

table! {
    inv_sled_omicron_zones (inv_collection_id, sled_id) {
        inv_collection_id -> Uuid,
        time_collected -> Timestamptz,
        source -> Text,
        sled_id -> Uuid,

        generation -> Int8,
    }
}

table! {
    inv_omicron_zone (inv_collection_id, id) {
        inv_collection_id -> Uuid,
        sled_id -> Uuid,

        id -> Uuid,
        underlay_address -> Inet,
        zone_type -> crate::ZoneTypeEnum,

        primary_service_ip -> Inet,
        primary_service_port -> Int4,
        second_service_ip -> Nullable<Inet>,
        second_service_port -> Nullable<Int4>,
        dataset_zpool_name -> Nullable<Text>,
        nic_id -> Nullable<Uuid>,
        dns_gz_address -> Nullable<Inet>,
        dns_gz_address_index -> Nullable<Int8>,
        ntp_ntp_servers -> Nullable<Array<Text>>,
        ntp_dns_servers -> Nullable<Array<Inet>>,
        ntp_domain -> Nullable<Text>,
        nexus_external_tls -> Nullable<Bool>,
        nexus_external_dns_servers -> Nullable<Array<Inet>>,
        snat_ip -> Nullable<Inet>,
        snat_first_port -> Nullable<Int4>,
        snat_last_port -> Nullable<Int4>,
        filesystem_pool -> Nullable<Uuid>,
    }
}

table! {
    inv_omicron_zone_nic (inv_collection_id, id) {
        inv_collection_id -> Uuid,
        id -> Uuid,
        name -> Text,
        ip -> Inet,
        mac -> Int8,
        subnet -> Inet,
        vni -> Int8,
        is_primary -> Bool,
        slot -> Int2,
    }
}

/* blueprints */

table! {
    blueprint (id) {
        id -> Uuid,

        parent_blueprint_id -> Nullable<Uuid>,

        time_created -> Timestamptz,
        creator -> Text,
        comment -> Text,

        internal_dns_version -> Int8,
        external_dns_version -> Int8,
        cockroachdb_fingerprint -> Text,

        cockroachdb_setting_preserve_downgrade -> Nullable<Text>,
    }
}

table! {
    bp_target (version) {
        version -> Int8,

        blueprint_id -> Uuid,

        enabled -> Bool,
        time_made_target -> Timestamptz,
    }
}

table! {
    bp_sled_state (blueprint_id, sled_id) {
        blueprint_id -> Uuid,
        sled_id -> Uuid,

        sled_state -> crate::SledStateEnum,
    }
}

table! {
    bp_sled_omicron_physical_disks (blueprint_id, sled_id) {
        blueprint_id -> Uuid,
        sled_id -> Uuid,

        generation -> Int8,
    }
}

table! {
    bp_omicron_physical_disk (blueprint_id, id) {
        blueprint_id -> Uuid,
        sled_id -> Uuid,

        vendor -> Text,
        serial -> Text,
        model -> Text,

        id -> Uuid,
        pool_id -> Uuid,
    }
}

table! {
    bp_sled_omicron_zones (blueprint_id, sled_id) {
        blueprint_id -> Uuid,
        sled_id -> Uuid,

        generation -> Int8,
    }
}

table! {
    bp_omicron_zone (blueprint_id, id) {
        blueprint_id -> Uuid,
        sled_id -> Uuid,

        id -> Uuid,
        underlay_address -> Inet,
        zone_type -> crate::ZoneTypeEnum,

        primary_service_ip -> Inet,
        primary_service_port -> Int4,
        second_service_ip -> Nullable<Inet>,
        second_service_port -> Nullable<Int4>,
        dataset_zpool_name -> Nullable<Text>,
        bp_nic_id -> Nullable<Uuid>,
        dns_gz_address -> Nullable<Inet>,
        dns_gz_address_index -> Nullable<Int8>,
        ntp_ntp_servers -> Nullable<Array<Text>>,
        ntp_dns_servers -> Nullable<Array<Inet>>,
        ntp_domain -> Nullable<Text>,
        nexus_external_tls -> Nullable<Bool>,
        nexus_external_dns_servers -> Nullable<Array<Inet>>,
        snat_ip -> Nullable<Inet>,
        snat_first_port -> Nullable<Int4>,
        snat_last_port -> Nullable<Int4>,
        disposition -> crate::DbBpZoneDispositionEnum,
        external_ip_id -> Nullable<Uuid>,
        filesystem_pool -> Nullable<Uuid>,
    }
}

table! {
    bp_omicron_zone_nic (blueprint_id, id) {
        blueprint_id -> Uuid,
        id -> Uuid,
        name -> Text,
        ip -> Inet,
        mac -> Int8,
        subnet -> Inet,
        vni -> Int8,
        is_primary -> Bool,
        slot -> Int2,
    }
}

table! {
    bp_clickhouse_cluster_config (blueprint_id) {
        blueprint_id -> Uuid,
        generation -> Int8,
        max_used_server_id -> Int8,
        max_used_keeper_id -> Int8,
        cluster_name -> Text,
        cluster_secret -> Text,
        highest_seen_keeper_leader_committed_log_index -> Int8,
    }
}

table! {
    bp_clickhouse_keeper_zone_id_to_node_id (blueprint_id, omicron_zone_id, keeper_id) {
        blueprint_id -> Uuid,
        omicron_zone_id -> Uuid,
        keeper_id -> Int8,
    }
}

table! {
    bp_clickhouse_server_zone_id_to_node_id (blueprint_id, omicron_zone_id, server_id) {
        blueprint_id -> Uuid,
        omicron_zone_id -> Uuid,
        server_id -> Int8,
    }
}

table! {
    cockroachdb_zone_id_to_node_id (omicron_zone_id, crdb_node_id) {
        omicron_zone_id -> Uuid,
        crdb_node_id -> Text,
    }
}

table! {
    bootstore_keys (key, generation) {
        key -> Text,
        generation -> Int8,
    }
}

table! {
    bootstore_config (key, generation) {
        key -> Text,
        generation -> Int8,
        data -> Jsonb,
        time_created -> Timestamptz,
        time_deleted -> Nullable<Timestamptz>,
    }
}

table! {
    bfd_session (remote, switch) {
        id -> Uuid,
        local -> Nullable<Inet>,
        remote -> Inet,
        detection_threshold -> Int8,
        required_rx -> Int8,
        switch -> Text,
        mode -> crate::BfdModeEnum,
        time_created -> Timestamptz,
        time_modified -> Timestamptz,
        time_deleted -> Nullable<Timestamptz>,
    }
}

table! {
    probe (id) {
        id -> Uuid,
        name -> Text,
        description -> Text,
        time_created -> Timestamptz,
        time_modified -> Timestamptz,
        time_deleted -> Nullable<Timestamptz>,
        project_id -> Uuid,
        sled -> Uuid,
    }
}

table! {
    upstairs_repair_notification (repair_id, upstairs_id, session_id, region_id, notification_type) {
        time -> Timestamptz,

        repair_id -> Uuid,
        repair_type -> crate::UpstairsRepairTypeEnum,
        upstairs_id -> Uuid,
        session_id -> Uuid,

        region_id -> Uuid,
        target_ip -> Inet,
        target_port -> Int4,

        notification_type -> crate::UpstairsRepairNotificationTypeEnum,
    }
}

table! {
    upstairs_repair_progress (repair_id, time, current_item, total_items) {
        repair_id -> Uuid,
        time -> Timestamptz,
        current_item -> Int8,
        total_items -> Int8,
    }
}

table! {
    downstairs_client_stop_request_notification (time, upstairs_id, downstairs_id, reason) {
        time -> Timestamptz,
        upstairs_id -> Uuid,
        downstairs_id -> Uuid,
        reason -> crate::DownstairsClientStopRequestReasonEnum,
    }
}

table! {
    downstairs_client_stopped_notification (time, upstairs_id, downstairs_id, reason) {
        time -> Timestamptz,
        upstairs_id -> Uuid,
        downstairs_id -> Uuid,
        reason -> crate::DownstairsClientStoppedReasonEnum,
    }
}

table! {
    allow_list (id) {
        id -> Uuid,
        time_created -> Timestamptz,
        time_modified -> Timestamptz,
        allowed_ips -> Nullable<Array<Inet>>,
    }
}

table! {
    region_replacement (id) {
        id -> Uuid,
        request_time -> Timestamptz,
        old_region_id -> Uuid,
        volume_id -> Uuid,
        old_region_volume_id -> Nullable<Uuid>,
        new_region_id -> Nullable<Uuid>,
        replacement_state -> crate::RegionReplacementStateEnum,
        operating_saga_id -> Nullable<Uuid>,
    }
}

table! {
    volume_repair (volume_id) {
        volume_id -> Uuid,
        repair_id -> Uuid,
    }
}

table! {
    region_replacement_step (replacement_id, step_time, step_type) {
        replacement_id -> Uuid,
        step_time -> Timestamptz,
        step_type -> crate::RegionReplacementStepTypeEnum,

        step_associated_instance_id -> Nullable<Uuid>,
        step_associated_vmm_id -> Nullable<Uuid>,

        step_associated_pantry_ip -> Nullable<Inet>,
        step_associated_pantry_port -> Nullable<Int4>,
        step_associated_pantry_job_id -> Nullable<Uuid>,
    }
}

table! {
    region_snapshot_replacement (id) {
        id -> Uuid,
        request_time -> Timestamptz,
        old_dataset_id -> Uuid,
        old_region_id -> Uuid,
        old_snapshot_id -> Uuid,
        old_snapshot_volume_id -> Nullable<Uuid>,
        new_region_id -> Nullable<Uuid>,
        replacement_state -> crate::RegionSnapshotReplacementStateEnum,
        operating_saga_id -> Nullable<Uuid>,
    }
}

allow_tables_to_appear_in_same_query!(zpool, region_snapshot);

table! {
    region_snapshot_replacement_step (id) {
        id -> Uuid,
        request_id -> Uuid,
        request_time -> Timestamptz,
        volume_id -> Uuid,
        old_snapshot_volume_id -> Nullable<Uuid>,
        replacement_state -> crate::RegionSnapshotReplacementStepStateEnum,
        operating_saga_id -> Nullable<Uuid>,
    }
}

allow_tables_to_appear_in_same_query!(
    region_snapshot_replacement,
    region_snapshot_replacement_step,
    volume
);

table! {
    db_metadata (singleton) {
        singleton -> Bool,
        time_created -> Timestamptz,
        time_modified -> Timestamptz,
        version -> Text,
        target_version -> Nullable<Text>,
    }
}

table! {
    migration (id) {
        id -> Uuid,
        instance_id -> Uuid,
        time_created -> Timestamptz,
        time_deleted -> Nullable<Timestamptz>,
        source_state -> crate::MigrationStateEnum,
        source_propolis_id -> Uuid,
        source_gen -> Int8,
        time_source_updated -> Nullable<Timestamptz>,
        target_state -> crate::MigrationStateEnum,
        target_propolis_id -> Uuid,
        target_gen -> Int8,
        time_target_updated -> Nullable<Timestamptz>,
    }
}

allow_tables_to_appear_in_same_query!(instance, migration);
allow_tables_to_appear_in_same_query!(migration, vmm);
joinable!(instance -> migration (migration_id));

allow_tables_to_appear_in_same_query!(
    ip_pool_range,
    ip_pool,
    ip_pool_resource,
    silo
);
joinable!(ip_pool_range -> ip_pool (ip_pool_id));
joinable!(ip_pool_resource -> ip_pool (ip_pool_id));

allow_tables_to_appear_in_same_query!(inv_collection, inv_collection_error);
joinable!(inv_collection_error -> inv_collection (inv_collection_id));
allow_tables_to_appear_in_same_query!(hw_baseboard_id, sw_caboose, inv_caboose);
allow_tables_to_appear_in_same_query!(
    hw_baseboard_id,
    sw_root_of_trust_page,
    inv_root_of_trust_page
);
allow_tables_to_appear_in_same_query!(hw_baseboard_id, inv_sled_agent,);

allow_tables_to_appear_in_same_query!(
    bp_omicron_zone,
    bp_target,
    dataset,
    disk,
    image,
    project_image,
    silo_image,
    instance,
    metric_producer,
    network_interface,
    instance_network_interface,
    inv_physical_disk,
    service_network_interface,
    oximeter,
    physical_disk,
    project,
    rack,
    region,
    region_snapshot,
    saga,
    saga_node_event,
    silo,
    identity_provider,
    console_session,
    sled,
    sled_resource,
    router_route,
    vmm,
    volume,
    vpc,
    vpc_subnet,
    vpc_router,
    vpc_firewall_rule,
    user_builtin,
    role_builtin,
    role_assignment,
    probe,
);

allow_tables_to_appear_in_same_query!(dns_zone, dns_version, dns_name);

// used for query to check whether an IP pool association has any allocated IPs before deleting
allow_tables_to_appear_in_same_query!(external_ip, instance);
allow_tables_to_appear_in_same_query!(external_ip, project);
allow_tables_to_appear_in_same_query!(external_ip, ip_pool_resource);

allow_tables_to_appear_in_same_query!(
    switch_port,
    switch_port_settings_route_config
);

allow_tables_to_appear_in_same_query!(
    switch_port,
    switch_port_settings_bgp_peer_config,
    bgp_config
);

allow_tables_to_appear_in_same_query!(disk, virtual_provisioning_resource);

allow_tables_to_appear_in_same_query!(volume, virtual_provisioning_resource);

allow_tables_to_appear_in_same_query!(ssh_key, instance_ssh_key, instance);
joinable!(instance_ssh_key -> ssh_key (ssh_key_id));
joinable!(instance_ssh_key -> instance (instance_id));

allow_tables_to_appear_in_same_query!(sled, sled_instance);

joinable!(network_interface -> probe (parent_id));<|MERGE_RESOLUTION|>--- conflicted
+++ resolved
@@ -407,13 +407,9 @@
         ncpus -> Int8,
         memory -> Int8,
         hostname -> Text,
-<<<<<<< HEAD
-        auto_restart_policy -> Nullable<crate::InstanceAutoRestartEnum>,
-        boot_disk_id -> Nullable<Uuid>,
-=======
         auto_restart_policy -> Nullable<crate::InstanceAutoRestartPolicyEnum>,
         auto_restart_cooldown -> Nullable<Interval>,
->>>>>>> eb4d5a5d
+        boot_disk_id -> Nullable<Uuid>,
         time_state_updated -> Timestamptz,
         state_generation -> Int8,
         active_propolis_id -> Nullable<Uuid>,
