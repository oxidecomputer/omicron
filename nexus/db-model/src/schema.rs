--- conflicted
+++ resolved
@@ -1331,16 +1331,6 @@
     }
 }
 
-<<<<<<< HEAD
-=======
-/// The version of the database schema this particular version of Nexus was
-/// built against.
-///
-/// This should be updated whenever the schema is changed. For more details,
-/// refer to: schema/crdb/README.adoc
-pub const SCHEMA_VERSION: SemverVersion = SemverVersion::new(19, 0, 0);
-
->>>>>>> baf7347b
 allow_tables_to_appear_in_same_query!(
     system_update,
     component_update,
