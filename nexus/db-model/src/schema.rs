// This Source Code Form is subject to the terms of the Mozilla Public
// License, v. 2.0. If a copy of the MPL was not distributed with this
// file, You can obtain one at https://mozilla.org/MPL/2.0/.

//! Describes the Diesel database schema.
//!
//! NOTE: Should be kept up-to-date with dbinit.sql.

use omicron_common::api::external::SemverVersion;

/// The version of the database schema this particular version of Nexus was
/// built against.
///
/// This should be updated whenever the schema is changed. For more details,
/// refer to: schema/crdb/README.adoc
<<<<<<< HEAD
pub const SCHEMA_VERSION: SemverVersion = SemverVersion::new(25, 0, 0);
=======
pub const SCHEMA_VERSION: SemverVersion = SemverVersion::new(24, 0, 0);
>>>>>>> c998469d

table! {
    disk (id) {
        id -> Uuid,
        name -> Text,
        description -> Text,
        time_created -> Timestamptz,
        time_modified -> Timestamptz,
        time_deleted -> Nullable<Timestamptz>,
        rcgen -> Int8,
        project_id -> Uuid,
        volume_id -> Uuid,
        disk_state -> Text,
        attach_instance_id -> Nullable<Uuid>,
        state_generation -> Int8,
        time_state_updated -> Timestamptz,
        slot -> Nullable<Int2>,
        size_bytes -> Int8,
        block_size -> crate::BlockSizeEnum,
        origin_snapshot -> Nullable<Uuid>,
        origin_image -> Nullable<Uuid>,
        pantry_address -> Nullable<Text>,
    }
}

table! {
    image (id) {
        id -> Uuid,
        name -> Text,
        description -> Text,
        time_created -> Timestamptz,
        time_modified -> Timestamptz,
        time_deleted -> Nullable<Timestamptz>,
        silo_id -> Uuid,
        project_id -> Nullable<Uuid>,
        volume_id -> Uuid,
        url -> Nullable<Text>,
        os -> Text,
        version -> Text,
        digest -> Nullable<Text>,
        block_size -> crate::BlockSizeEnum,
        size_bytes -> Int8,
    }
}

table! {
    project_image (id) {
        id -> Uuid,
        name -> Text,
        description -> Text,
        time_created -> Timestamptz,
        time_modified -> Timestamptz,
        time_deleted -> Nullable<Timestamptz>,
        silo_id -> Uuid,
        project_id -> Uuid,
        volume_id -> Uuid,
        url -> Nullable<Text>,
        os -> Text,
        version -> Text,
        digest -> Nullable<Text>,
        block_size -> crate::BlockSizeEnum,
        size_bytes -> Int8,
    }
}

table! {
    silo_image (id) {
        id -> Uuid,
        name -> Text,
        description -> Text,
        time_created -> Timestamptz,
        time_modified -> Timestamptz,
        time_deleted -> Nullable<Timestamptz>,
        silo_id -> Uuid,
        volume_id -> Uuid,
        url -> Nullable<Text>,
        os -> Text,
        version -> Text,
        digest -> Nullable<Text>,
        block_size -> crate::BlockSizeEnum,
        size_bytes -> Int8,
    }
}

table! {
    switch_port (id) {
        id -> Uuid,
        rack_id -> Uuid,
        switch_location -> Text,
        port_name -> Text,
        port_settings_id -> Nullable<Uuid>,
    }
}

table! {
    switch_port_settings_group (id) {
        id -> Uuid,
        port_settings_id -> Uuid,
        name -> Text,
        description -> Text,
        time_created -> Timestamptz,
        time_modified -> Timestamptz,
        time_deleted -> Nullable<Timestamptz>,
    }
}

table! {
    switch_port_settings_groups (port_settings_id, port_settings_group_id) {
        port_settings_id -> Uuid,
        port_settings_group_id -> Uuid,
    }
}

table! {
    switch_port_settings (id) {
        id -> Uuid,
        name -> Text,
        description -> Text,
        time_created -> Timestamptz,
        time_modified -> Timestamptz,
        time_deleted -> Nullable<Timestamptz>,
    }
}

table! {
    switch_port_settings_port_config (port_settings_id) {
        port_settings_id -> Uuid,
        geometry -> crate::SwitchPortGeometryEnum,
    }
}

table! {
    switch_port_settings_link_config (port_settings_id, link_name) {
        port_settings_id -> Uuid,
        lldp_service_config_id -> Uuid,
        link_name -> Text,
        mtu -> Int4,
        fec -> crate::SwitchLinkFecEnum,
        speed -> crate::SwitchLinkSpeedEnum,
        autoneg -> Bool,
    }
}

table! {
    lldp_service_config (id) {
        id -> Uuid,
        enabled -> Bool,
        lldp_config_id -> Nullable<Uuid>,
    }
}

table! {
    lldp_config (id) {
        id -> Uuid,
        name -> Text,
        description -> Text,
        time_created -> Timestamptz,
        time_modified -> Timestamptz,
        time_deleted -> Nullable<Timestamptz>,
        chassis_id -> Text,
        system_name -> Text,
        system_description -> Text,
        management_ip -> Inet,
    }
}

table! {
    switch_port_settings_interface_config (id) {
        port_settings_id -> Uuid,
        id -> Uuid,
        interface_name -> Text,
        v6_enabled -> Bool,
        kind -> crate::DbSwitchInterfaceKindEnum,
    }
}

table! {
    switch_vlan_interface_config (interface_config_id, vid) {
        interface_config_id -> Uuid,
        vid -> Int4,
    }
}

table! {
    switch_port_settings_route_config (port_settings_id, interface_name, dst, gw) {
        port_settings_id -> Uuid,
        interface_name -> Text,
        dst -> Inet,
        gw -> Inet,
        vid -> Nullable<Int4>,
    }
}

table! {
    switch_port_settings_bgp_peer_config (port_settings_id, interface_name, addr) {
        port_settings_id -> Uuid,
        bgp_config_id -> Uuid,
        interface_name -> Text,
        addr -> Inet,
        hold_time -> Int8,
        idle_hold_time -> Int8,
        delay_open -> Int8,
        connect_retry -> Int8,
        keepalive -> Int8,
    }
}

table! {
    bgp_config (id) {
        id -> Uuid,
        name -> Text,
        description -> Text,
        time_created -> Timestamptz,
        time_modified -> Timestamptz,
        time_deleted -> Nullable<Timestamptz>,
        asn -> Int8,
        bgp_announce_set_id -> Uuid,
        vrf -> Nullable<Text>,
    }
}

table! {
    bgp_announce_set (id) {
        id -> Uuid,
        name -> Text,
        description -> Text,
        time_created -> Timestamptz,
        time_modified -> Timestamptz,
        time_deleted -> Nullable<Timestamptz>,
    }
}

table! {
    bgp_announcement (announce_set_id, network) {
        announce_set_id -> Uuid,
        address_lot_block_id -> Uuid,
        network -> Inet,
    }
}

table! {
    switch_port_settings_address_config (port_settings_id, address, interface_name) {
        port_settings_id -> Uuid,
        address_lot_block_id -> Uuid,
        rsvd_address_lot_block_id -> Uuid,
        address -> Inet,
        interface_name -> Text,
    }
}

table! {
    address_lot (id) {
        id -> Uuid,
        name -> Text,
        description -> Text,
        time_created -> Timestamptz,
        time_modified -> Timestamptz,
        time_deleted -> Nullable<Timestamptz>,
        kind -> crate::AddressLotKindEnum,
    }
}

table! {
    address_lot_block (id) {
        id -> Uuid,
        address_lot_id -> Uuid,
        first_address -> Inet,
        last_address -> Inet,
    }
}

table! {
    address_lot_rsvd_block (id) {
        id -> Uuid,
        address_lot_id -> Uuid,
        first_address -> Inet,
        last_address -> Inet,
        anycast -> Bool,
    }
}

table! {
    loopback_address (id) {
        id -> Uuid,
        time_created -> Timestamptz,
        time_modified -> Timestamptz,
        address_lot_block_id -> Uuid,
        rsvd_address_lot_block_id -> Uuid,
        rack_id -> Uuid,
        switch_location -> Text,
        address -> Inet,
        anycast -> Bool,
    }
}

table! {
    global_image (id) {
        id -> Uuid,
        name -> Text,
        description -> Text,
        time_created -> Timestamptz,
        time_modified -> Timestamptz,
        time_deleted -> Nullable<Timestamptz>,
        volume_id -> Uuid,
        url -> Nullable<Text>,
        distribution -> Text,
        version -> Text,
        digest -> Nullable<Text>,
        block_size -> crate::BlockSizeEnum,
        size_bytes -> Int8,
    }
}

table! {
    snapshot (id) {
        id -> Uuid,
        name -> Text,
        description -> Text,
        time_created -> Timestamptz,
        time_modified -> Timestamptz,
        time_deleted -> Nullable<Timestamptz>,

        project_id -> Uuid,
        disk_id -> Uuid,
        volume_id -> Uuid,

        destination_volume_id -> Uuid,

        gen -> Int8,
        state -> crate::SnapshotStateEnum,
        block_size -> crate::BlockSizeEnum,
        size_bytes -> Int8,
    }
}

table! {
    instance (id) {
        id -> Uuid,
        name -> Text,
        description -> Text,
        time_created -> Timestamptz,
        time_modified -> Timestamptz,
        time_deleted -> Nullable<Timestamptz>,
        project_id -> Uuid,
        user_data -> Binary,
        ncpus -> Int8,
        memory -> Int8,
        hostname -> Text,
        boot_on_fault -> Bool,
        state -> crate::InstanceStateEnum,
        time_state_updated -> Timestamptz,
        state_generation -> Int8,
        active_propolis_id -> Nullable<Uuid>,
        target_propolis_id -> Nullable<Uuid>,
        migration_id -> Nullable<Uuid>,
    }
}

table! {
    vmm (id) {
        id -> Uuid,
        time_created -> Timestamptz,
        time_deleted -> Nullable<Timestamptz>,
        instance_id -> Uuid,
        sled_id -> Uuid,
        propolis_ip -> Inet,
        state -> crate::InstanceStateEnum,
        time_state_updated -> Timestamptz,
        state_generation -> Int8,
    }
}

table! {
    sled_instance (id) {
        id -> Uuid,
        name -> Text,
        silo_name -> Text,
        project_name -> Text,
        time_created -> Timestamptz,
        time_modified -> Timestamptz,
        state -> crate::InstanceStateEnum,
        active_sled_id -> Uuid,
        migration_id -> Nullable<Uuid>,
        ncpus -> Int8,
        memory -> Int8,
    }
}

table! {
    metric_producer (id) {
        id -> Uuid,
        time_created -> Timestamptz,
        time_modified -> Timestamptz,
        kind -> crate::ProducerKindEnum,
        ip -> Inet,
        port -> Int4,
        interval -> Float8,
        base_route -> Text,
        oximeter_id -> Uuid,
    }
}

table! {
    silo_quotas(silo_id) {
        silo_id -> Uuid,
        time_created -> Timestamptz,
        time_modified -> Timestamptz,
        cpus -> Int8,
        memory_bytes -> Int8,
        storage_bytes -> Int8,
    }
}

table! {
    silo_utilization(silo_id) {
        silo_id -> Uuid,
        silo_name -> Text,
        cpus_provisioned -> Int8,
        memory_provisioned -> Int8,
        storage_provisioned -> Int8,
        cpus_allocated -> Int8,
        memory_allocated -> Int8,
        storage_allocated -> Int8,
    }
}

table! {
    network_interface (id) {
        id -> Uuid,
        name -> Text,
        description -> Text,
        time_created -> Timestamptz,
        time_modified -> Timestamptz,
        time_deleted -> Nullable<Timestamptz>,
        kind -> crate::NetworkInterfaceKindEnum,
        parent_id -> Uuid,
        vpc_id -> Uuid,
        subnet_id -> Uuid,
        mac -> Int8,
        ip -> Inet,
        slot -> Int2,
        is_primary -> Bool,
    }
}

table! {
    instance_network_interface (id) {
        id -> Uuid,
        name -> Text,
        description -> Text,
        time_created -> Timestamptz,
        time_modified -> Timestamptz,
        time_deleted -> Nullable<Timestamptz>,
        instance_id -> Uuid,
        vpc_id -> Uuid,
        subnet_id -> Uuid,
        mac -> Int8,
        ip -> Inet,
        slot -> Int2,
        is_primary -> Bool,
    }
}

table! {
    service_network_interface (id) {
        id -> Uuid,
        name -> Text,
        description -> Text,
        time_created -> Timestamptz,
        time_modified -> Timestamptz,
        time_deleted -> Nullable<Timestamptz>,
        service_id -> Uuid,
        vpc_id -> Uuid,
        subnet_id -> Uuid,
        mac -> Int8,
        ip -> Inet,
        slot -> Int2,
        is_primary -> Bool,
    }
}

table! {
    ip_pool (id) {
        id -> Uuid,
        name -> Text,
        description -> Text,
        time_created -> Timestamptz,
        time_modified -> Timestamptz,
        time_deleted -> Nullable<Timestamptz>,
        rcgen -> Int8,
    }
}

table! {
    ip_pool_resource (ip_pool_id, resource_type, resource_id) {
        ip_pool_id -> Uuid,
        resource_type -> crate::IpPoolResourceTypeEnum,
        resource_id -> Uuid,
        is_default -> Bool,
    }
}

table! {
    ip_pool_range (id) {
        id -> Uuid,
        time_created -> Timestamptz,
        time_modified -> Timestamptz,
        time_deleted -> Nullable<Timestamptz>,
        first_address -> Inet,
        last_address -> Inet,
        ip_pool_id -> Uuid,
        rcgen -> Int8,
    }
}

table! {
    ipv4_nat_entry (id) {
        id -> Uuid,
        external_address -> Inet,
        first_port -> Int4,
        last_port -> Int4,
        sled_address -> Inet,
        vni -> Int4,
        mac -> Int8,
        version_added -> Int8,
        version_removed -> Nullable<Int8>,
        time_created -> Timestamptz,
        time_deleted -> Nullable<Timestamptz>,
    }
}

// This is the sequence used for the version number
// in ipv4_nat_entry.
table! {
    ipv4_nat_version (last_value) {
        last_value -> Int8,
        log_cnt -> Int8,
        is_called -> Bool,
    }
}

table! {
    external_ip (id) {
        id -> Uuid,
        name -> Nullable<Text>,
        description -> Nullable<Text>,
        time_created -> Timestamptz,
        time_modified -> Timestamptz,
        time_deleted -> Nullable<Timestamptz>,

        ip_pool_id -> Uuid,
        ip_pool_range_id -> Uuid,
        is_service -> Bool,
        parent_id -> Nullable<Uuid>,
        kind -> crate::IpKindEnum,
        ip -> Inet,
        first_port -> Int4,
        last_port -> Int4,

        project_id -> Nullable<Uuid>,
        state -> crate::IpAttachStateEnum,
    }
}

table! {
    floating_ip (id) {
        id -> Uuid,
        name -> Text,
        description -> Text,
        time_created -> Timestamptz,
        time_modified -> Timestamptz,
        time_deleted -> Nullable<Timestamptz>,

        ip_pool_id -> Uuid,
        ip_pool_range_id -> Uuid,
        is_service -> Bool,
        parent_id -> Nullable<Uuid>,
        ip -> Inet,
        project_id -> Uuid,
    }
}

table! {
    silo (id) {
        id -> Uuid,
        name -> Text,
        description -> Text,
        time_created -> Timestamptz,
        time_modified -> Timestamptz,
        time_deleted -> Nullable<Timestamptz>,

        discoverable -> Bool,
        authentication_mode -> crate::AuthenticationModeEnum,
        user_provision_type -> crate::UserProvisionTypeEnum,

        mapped_fleet_roles -> Jsonb,

        rcgen -> Int8,
    }
}

table! {
    silo_user (id) {
        id -> Uuid,
        time_created -> Timestamptz,
        time_modified -> Timestamptz,
        time_deleted -> Nullable<Timestamptz>,

        silo_id -> Uuid,
        external_id -> Text,
    }
}

table! {
    silo_user_password_hash (silo_user_id) {
        silo_user_id -> Uuid,
        hash -> Text,
        time_created -> Timestamptz,
    }
}

table! {
    silo_group (id) {
        id -> Uuid,
        time_created -> Timestamptz,
        time_modified -> Timestamptz,
        time_deleted -> Nullable<Timestamptz>,

        silo_id -> Uuid,
        external_id -> Text,
    }
}

table! {
    silo_group_membership (silo_group_id, silo_user_id) {
        silo_group_id -> Uuid,
        silo_user_id -> Uuid,
    }
}

allow_tables_to_appear_in_same_query!(silo_user, silo_user_password_hash);
allow_tables_to_appear_in_same_query!(
    silo_group,
    silo_group_membership,
    silo_user,
);
allow_tables_to_appear_in_same_query!(role_assignment, silo_group_membership);

table! {
    identity_provider (silo_id, id) {
        id -> Uuid,
        name -> Text,
        description -> Text,
        time_created -> Timestamptz,
        time_modified -> Timestamptz,
        time_deleted -> Nullable<Timestamptz>,

        silo_id -> Uuid,
        provider_type -> crate::IdentityProviderTypeEnum,
    }
}

table! {
    saml_identity_provider (id) {
        id -> Uuid,
        name -> Text,
        description -> Text,
        time_created -> Timestamptz,
        time_modified -> Timestamptz,
        time_deleted -> Nullable<Timestamptz>,

        silo_id -> Uuid,

        idp_metadata_document_string -> Text,

        idp_entity_id -> Text,
        sp_client_id -> Text,
        acs_url -> Text,
        slo_url -> Text,
        technical_contact_email -> Text,
        public_cert -> Nullable<Text>,
        private_key -> Nullable<Text>,
        group_attribute_name -> Nullable<Text>,
    }
}

table! {
    ssh_key (id) {
        id -> Uuid,
        name -> Text,
        description -> Text,
        time_created -> Timestamptz,
        time_modified -> Timestamptz,
        time_deleted -> Nullable<Timestamptz>,
        silo_user_id -> Uuid,
        public_key -> Text,
    }
}

table! {
    oximeter (id) {
        id -> Uuid,
        time_created -> Timestamptz,
        time_modified -> Timestamptz,
        ip -> Inet,
        port -> Int4,
    }
}

table! {
    project (id) {
        id -> Uuid,
        name -> Text,
        description -> Text,
        time_created -> Timestamptz,
        time_modified -> Timestamptz,
        time_deleted -> Nullable<Timestamptz>,
        rcgen -> Int8,
        silo_id -> Uuid,
    }
}

table! {
    saga (id) {
        id -> Uuid,
        creator -> Uuid,
        time_created -> Timestamptz,
        name -> Text,
        saga_dag -> Jsonb,
        saga_state -> crate::saga_types::SagaCachedStateEnum,
        current_sec -> Nullable<Uuid>,
        adopt_generation -> Int8,
        adopt_time -> Timestamptz,
    }
}

table! {
    saga_node_event (saga_id, node_id, event_type) {
        saga_id -> Uuid,
        node_id -> Int8,
        event_type -> Text,
        data -> Nullable<Jsonb>,
        event_time -> Timestamptz,
        creator -> Uuid,
    }
}

table! {
    rack (id) {
        id -> Uuid,
        time_created -> Timestamptz,
        time_modified -> Timestamptz,
        initialized -> Bool,
        tuf_base_url -> Nullable<Text>,
        rack_subnet -> Nullable<Inet>,
    }
}

table! {
    console_session (token) {
        token -> Text,
        time_created -> Timestamptz,
        time_last_used -> Timestamptz,
        silo_user_id -> Uuid,
    }
}

table! {
    sled (id) {
        id -> Uuid,
        time_created -> Timestamptz,
        time_modified -> Timestamptz,
        time_deleted -> Nullable<Timestamptz>,
        rcgen -> Int8,

        rack_id -> Uuid,
        is_scrimlet -> Bool,
        serial_number -> Text,
        part_number -> Text,
        revision -> Int8,

        usable_hardware_threads -> Int8,
        usable_physical_ram -> Int8,
        reservoir_size -> Int8,

        ip -> Inet,
        port -> Int4,
        last_used_address -> Inet,
        provision_state -> crate::SledProvisionStateEnum,
    }
}

table! {
    sled_resource (id) {
        id -> Uuid,
        sled_id -> Uuid,
        kind -> crate::SledResourceKindEnum,
        hardware_threads -> Int8,
        rss_ram -> Int8,
        reservoir_ram -> Int8,
    }
}

table! {
    sled_underlay_subnet_allocation (rack_id, sled_id) {
        rack_id -> Uuid,
        sled_id -> Uuid,
        subnet_octet -> Int2,
        hw_baseboard_id -> Uuid,
    }
}
allow_tables_to_appear_in_same_query!(rack, sled_underlay_subnet_allocation);

table! {
    switch (id) {
        id -> Uuid,
        time_created -> Timestamptz,
        time_modified -> Timestamptz,
        time_deleted -> Nullable<Timestamptz>,
        rcgen -> Int8,

        rack_id -> Uuid,
        serial_number -> Text,
        part_number -> Text,
        revision -> Int8,
    }
}

table! {
    service (id) {
        id -> Uuid,
        time_created -> Timestamptz,
        time_modified -> Timestamptz,

        sled_id -> Uuid,
        zone_id -> Nullable<Uuid>,
        ip -> Inet,
        port -> Int4,
        kind -> crate::ServiceKindEnum,
    }
}

table! {
    physical_disk (id) {
        id -> Uuid,
        time_created -> Timestamptz,
        time_modified -> Timestamptz,
        time_deleted -> Nullable<Timestamptz>,
        rcgen -> Int8,

        vendor -> Text,
        serial -> Text,
        model -> Text,

        variant -> crate::PhysicalDiskKindEnum,
        sled_id -> Uuid,
    }
}

table! {
    certificate (id) {
        id -> Uuid,
        name -> Text,
        description -> Text,
        time_created -> Timestamptz,
        time_modified -> Timestamptz,
        time_deleted -> Nullable<Timestamptz>,

        silo_id -> Uuid,
        service -> crate::ServiceKindEnum,
        cert -> Binary,
        key -> Binary,
    }
}

table! {
    virtual_provisioning_collection {
        id -> Uuid,
        // This type isn't actually "Nullable" - it's just handy to use the
        // same type for insertion and querying, and doing so requires this
        // field to appear optional so we can let this (default) field appear
        // optional.
        time_modified -> Nullable<Timestamptz>,
        collection_type -> Text,
        virtual_disk_bytes_provisioned -> Int8,
        cpus_provisioned -> Int8,
        ram_provisioned -> Int8,
    }
}

table! {
    virtual_provisioning_resource {
        id -> Uuid,
        // This type isn't actually "Nullable" - it's just handy to use the
        // same type for insertion and querying, and doing so requires this
        // field to appear optional so we can let this (default) field appear
        // optional.
        time_modified -> Nullable<Timestamptz>,
        resource_type -> Text,
        virtual_disk_bytes_provisioned -> Int8,
        cpus_provisioned -> Int8,
        ram_provisioned -> Int8,
    }
}

allow_tables_to_appear_in_same_query! {
    virtual_provisioning_resource,
    instance
}

table! {
    zpool (id) {
        id -> Uuid,
        time_created -> Timestamptz,
        time_modified -> Timestamptz,
        time_deleted -> Nullable<Timestamptz>,
        rcgen -> Int8,

        sled_id -> Uuid,
        physical_disk_id -> Uuid,

        total_size -> Int8,
    }
}

allow_tables_to_appear_in_same_query! {
    zpool,
    physical_disk
}

table! {
    dataset (id) {
        id -> Uuid,
        time_created -> Timestamptz,
        time_modified -> Timestamptz,
        time_deleted -> Nullable<Timestamptz>,
        rcgen -> Int8,

        pool_id -> Uuid,

        ip -> Inet,
        port -> Int4,

        kind -> crate::DatasetKindEnum,
        size_used -> Nullable<Int8>,
    }
}

table! {
    region (id) {
        id -> Uuid,
        time_created -> Timestamptz,
        time_modified -> Timestamptz,

        dataset_id -> Uuid,
        volume_id -> Uuid,

        block_size -> Int8,
        blocks_per_extent -> Int8,
        extent_count -> Int8,
    }
}

table! {
    region_snapshot (dataset_id, region_id, snapshot_id) {
        dataset_id -> Uuid,
        region_id -> Uuid,
        snapshot_id -> Uuid,
        snapshot_addr -> Text,
        volume_references -> Int8,
        deleting -> Bool,
    }
}

table! {
    volume (id) {
        id -> Uuid,
        time_created -> Timestamptz,
        time_modified -> Timestamptz,
        time_deleted -> Nullable<Timestamptz>,
        rcgen -> Int8,

        data -> Text,

        /*
         * During volume deletion, a serialized list of Crucible resources to
         * clean up will be written here, along with setting time_deleted.
         */
        resources_to_clean_up -> Nullable<Text>,
    }
}

table! {
    vpc (id) {
        id -> Uuid,
        name -> Text,
        description -> Text,
        time_created -> Timestamptz,
        time_modified -> Timestamptz,
        time_deleted -> Nullable<Timestamptz>,
        project_id -> Uuid,
        system_router_id -> Uuid,
        vni -> Int4,
        ipv6_prefix -> Inet,
        dns_name -> Text,
        firewall_gen -> Int8,
        subnet_gen -> Int8,
    }
}

table! {
    vpc_subnet (id) {
        id -> Uuid,
        name -> Text,
        description -> Text,
        time_created -> Timestamptz,
        time_modified -> Timestamptz,
        time_deleted -> Nullable<Timestamptz>,
        vpc_id -> Uuid,
        rcgen -> Int8,
        ipv4_block -> Inet,
        ipv6_block -> Inet,
    }
}

table! {
    vpc_router (id) {
        id -> Uuid,
        name -> Text,
        description -> Text,
        time_created -> Timestamptz,
        time_modified -> Timestamptz,
        time_deleted -> Nullable<Timestamptz>,
        kind -> crate::VpcRouterKindEnum,
        vpc_id -> Uuid,
        rcgen -> Int8,
    }
}

table! {
    router_route (id) {
        id -> Uuid,
        name -> Text,
        description -> Text,
        time_created -> Timestamptz,
        time_modified -> Timestamptz,
        time_deleted -> Nullable<Timestamptz>,
        kind -> crate::RouterRouteKindEnum,
        vpc_router_id -> Uuid,
        target -> Text,
        destination -> Text,
    }
}

table! {
    use diesel::sql_types::*;

    vpc_firewall_rule (id) {
        id -> Uuid,
        name -> Text,
        description -> Text,
        time_created -> Timestamptz,
        time_modified -> Timestamptz,
        time_deleted -> Nullable<Timestamptz>,
        vpc_id -> Uuid,
        status -> crate::VpcFirewallRuleStatusEnum,
        direction -> crate::VpcFirewallRuleDirectionEnum,
        targets -> Array<Text>,
        filter_hosts -> Nullable<Array<Text>>,
        filter_ports -> Nullable<Array<Text>>,
        filter_protocols -> Nullable<Array<crate::VpcFirewallRuleProtocolEnum>>,
        action -> crate::VpcFirewallRuleActionEnum,
        priority -> Int4,
    }
}

table! {
    dns_zone (id) {
        id -> Uuid,
        time_created -> Timestamptz,
        dns_group -> crate::DnsGroupEnum,
        zone_name -> Text,
    }
}

table! {
    dns_version (dns_group, version) {
        dns_group -> crate::DnsGroupEnum,
        version -> Int8,
        time_created -> Timestamptz,
        creator -> Text,
        comment -> Text,
    }
}

table! {
    dns_name (dns_zone_id, version_added, name) {
        dns_zone_id -> Uuid,
        version_added -> Int8,
        version_removed -> Nullable<Int8>,
        name -> Text,
        dns_record_data -> Jsonb,
    }
}

table! {
    user_builtin (id) {
        id -> Uuid,
        name -> Text,
        description -> Text,
        time_created -> Timestamptz,
        time_modified -> Timestamptz,
        time_deleted -> Nullable<Timestamptz>,
    }
}

table! {
    device_auth_request (user_code) {
        user_code -> Text,
        client_id -> Uuid,
        device_code -> Text,
        time_created -> Timestamptz,
        time_expires -> Timestamptz,
    }
}

table! {
    device_access_token (token) {
        token -> Text,
        client_id -> Uuid,
        device_code -> Text,
        silo_user_id -> Uuid,
        time_requested -> Timestamptz,
        time_created -> Timestamptz,
        time_expires -> Nullable<Timestamptz>,
    }
}

table! {
    role_builtin (resource_type, role_name) {
        resource_type -> Text,
        role_name -> Text,
        description -> Text,
    }
}

table! {
    role_assignment (
        identity_type,
        identity_id,
        resource_type,
        resource_id,
        role_name
    ) {
        identity_type -> crate::IdentityTypeEnum,
        identity_id -> Uuid,
        resource_type -> Text,
        role_name -> Text,
        resource_id -> Uuid,
    }
}

table! {
    update_artifact (name, version, kind) {
        name -> Text,
        version -> Text,
        kind -> crate::KnownArtifactKindEnum,
        targets_role_version -> Int8,
        valid_until -> Timestamptz,
        target_name -> Text,
        target_sha256 -> Text,
        target_length -> Int8,
    }
}

table! {
    system_update (id) {
        id -> Uuid,
        time_created -> Timestamptz,
        time_modified -> Timestamptz,

        version -> Text,
    }
}

table! {
    update_deployment (id) {
        id -> Uuid,
        time_created -> Timestamptz,
        time_modified -> Timestamptz,

        version -> Text,
        status -> crate::UpdateStatusEnum,
        // TODO: status reason for updateable_component
    }
}

table! {
    component_update (id) {
        id -> Uuid,
        time_created -> Timestamptz,
        time_modified -> Timestamptz,

        version -> Text,
        component_type -> crate::UpdateableComponentTypeEnum,
    }
}

table! {
    updateable_component (id) {
        id -> Uuid,
        time_created -> Timestamptz,
        time_modified -> Timestamptz,

        device_id -> Text,
        version -> Text,
        system_version -> Text,
        component_type -> crate::UpdateableComponentTypeEnum,
        status -> crate::UpdateStatusEnum,
        // TODO: status reason for updateable_component
    }
}

table! {
    system_update_component_update (system_update_id, component_update_id) {
        system_update_id -> Uuid,
        component_update_id -> Uuid,
    }
}

/* hardware inventory */

table! {
    hw_baseboard_id (id) {
        id -> Uuid,
        part_number -> Text,
        serial_number -> Text,
    }
}

table! {
    sw_caboose (id) {
        id -> Uuid,
        board -> Text,
        git_commit -> Text,
        name -> Text,
        version -> Text,
    }
}

table! {
    sw_root_of_trust_page (id) {
        id -> Uuid,
        data_base64 -> Text,
    }
}

table! {
    inv_collection (id) {
        id -> Uuid,
        time_started -> Timestamptz,
        time_done -> Timestamptz,
        collector -> Text,
    }
}

table! {
    inv_collection_error (inv_collection_id, idx) {
        inv_collection_id -> Uuid,
        idx -> Int4,
        message -> Text,
    }
}

table! {
    inv_service_processor (inv_collection_id, hw_baseboard_id) {
        inv_collection_id -> Uuid,
        hw_baseboard_id -> Uuid,
        time_collected -> Timestamptz,
        source -> Text,

        sp_type -> crate::SpTypeEnum,
        sp_slot -> Int4,

        baseboard_revision -> Int8,
        hubris_archive_id -> Text,
        power_state -> crate::HwPowerStateEnum,
    }
}

table! {
    inv_root_of_trust (inv_collection_id, hw_baseboard_id) {
        inv_collection_id -> Uuid,
        hw_baseboard_id -> Uuid,
        time_collected -> Timestamptz,
        source -> Text,

        slot_active -> crate::HwRotSlotEnum,
        slot_boot_pref_transient -> Nullable<crate::HwRotSlotEnum>,
        slot_boot_pref_persistent -> crate::HwRotSlotEnum,
        slot_boot_pref_persistent_pending -> Nullable<crate::HwRotSlotEnum>,
        slot_a_sha3_256 -> Nullable<Text>,
        slot_b_sha3_256 -> Nullable<Text>,
    }
}

table! {
    inv_caboose (inv_collection_id, hw_baseboard_id, which) {
        inv_collection_id -> Uuid,
        hw_baseboard_id -> Uuid,
        time_collected -> Timestamptz,
        source -> Text,

        which -> crate::CabooseWhichEnum,
        sw_caboose_id -> Uuid,
    }
}

table! {
    inv_root_of_trust_page (inv_collection_id, hw_baseboard_id, which) {
        inv_collection_id -> Uuid,
        hw_baseboard_id -> Uuid,
        time_collected -> Timestamptz,
        source -> Text,

        which -> crate::RotPageWhichEnum,
        sw_root_of_trust_page_id -> Uuid,
    }
}

table! {
    inv_sled_agent (inv_collection_id, sled_id) {
        inv_collection_id -> Uuid,
        time_collected -> Timestamptz,
        source -> Text,
        sled_id -> Uuid,

        hw_baseboard_id -> Nullable<Uuid>,

        sled_agent_ip -> Inet,
        sled_agent_port -> Int4,
        sled_role -> crate::SledRoleEnum,
        usable_hardware_threads -> Int8,
        usable_physical_ram -> Int8,
        reservoir_size -> Int8,
    }
}

table! {
    inv_sled_omicron_zones (inv_collection_id, sled_id) {
        inv_collection_id -> Uuid,
        time_collected -> Timestamptz,
        source -> Text,
        sled_id -> Uuid,

        generation -> Int8,
    }
}

table! {
    inv_omicron_zone (inv_collection_id, id) {
        inv_collection_id -> Uuid,
        sled_id -> Uuid,

        id -> Uuid,
        underlay_address -> Inet,
        zone_type -> crate::ZoneTypeEnum,

        primary_service_ip -> Inet,
        primary_service_port -> Int4,
        second_service_ip -> Nullable<Inet>,
        second_service_port -> Nullable<Int4>,
        dataset_zpool_name -> Nullable<Text>,
        nic_id -> Nullable<Uuid>,
        dns_gz_address -> Nullable<Inet>,
        dns_gz_address_index -> Nullable<Int8>,
        ntp_ntp_servers -> Nullable<Array<Text>>,
        ntp_dns_servers -> Nullable<Array<Inet>>,
        ntp_domain -> Nullable<Text>,
        nexus_external_tls -> Nullable<Bool>,
        nexus_external_dns_servers -> Nullable<Array<Inet>>,
        snat_ip -> Nullable<Inet>,
        snat_first_port -> Nullable<Int4>,
        snat_last_port -> Nullable<Int4>,
    }
}

table! {
    inv_omicron_zone_nic (inv_collection_id, id) {
        inv_collection_id -> Uuid,
        id -> Uuid,
        name -> Text,
        ip -> Inet,
        mac -> Int8,
        subnet -> Inet,
        vni -> Int8,
        is_primary -> Bool,
        slot -> Int2,
    }
}

table! {
    bootstore_keys (key, generation) {
        key -> Text,
        generation -> Int8,
    }
}

table! {
    db_metadata (singleton) {
        singleton -> Bool,
        time_created -> Timestamptz,
        time_modified -> Timestamptz,
        version -> Text,
        target_version -> Nullable<Text>,
    }
}

allow_tables_to_appear_in_same_query!(
    system_update,
    component_update,
    system_update_component_update,
);
joinable!(system_update_component_update -> component_update (component_update_id));

allow_tables_to_appear_in_same_query!(ip_pool_range, ip_pool, ip_pool_resource);
joinable!(ip_pool_range -> ip_pool (ip_pool_id));
joinable!(ip_pool_resource -> ip_pool (ip_pool_id));

allow_tables_to_appear_in_same_query!(inv_collection, inv_collection_error);
joinable!(inv_collection_error -> inv_collection (inv_collection_id));
allow_tables_to_appear_in_same_query!(hw_baseboard_id, sw_caboose, inv_caboose);
allow_tables_to_appear_in_same_query!(
    hw_baseboard_id,
    sw_root_of_trust_page,
    inv_root_of_trust_page
);
allow_tables_to_appear_in_same_query!(hw_baseboard_id, inv_sled_agent,);

allow_tables_to_appear_in_same_query!(
    dataset,
    disk,
    image,
    project_image,
    silo_image,
    instance,
    metric_producer,
    network_interface,
    instance_network_interface,
    service_network_interface,
    oximeter,
    project,
    rack,
    region,
    region_snapshot,
    saga,
    saga_node_event,
    silo,
    identity_provider,
    console_session,
    service,
    sled,
    sled_resource,
    router_route,
    vmm,
    volume,
    vpc,
    vpc_subnet,
    vpc_router,
    vpc_firewall_rule,
    user_builtin,
    role_builtin,
    role_assignment,
);

allow_tables_to_appear_in_same_query!(dns_zone, dns_version, dns_name);
allow_tables_to_appear_in_same_query!(external_ip, service);

// used for query to check whether an IP pool association has any allocated IPs before deleting
allow_tables_to_appear_in_same_query!(external_ip, instance);
allow_tables_to_appear_in_same_query!(external_ip, project);
allow_tables_to_appear_in_same_query!(external_ip, ip_pool_resource);

allow_tables_to_appear_in_same_query!(
    switch_port,
    switch_port_settings_route_config
);

allow_tables_to_appear_in_same_query!(
    switch_port,
    switch_port_settings_bgp_peer_config
);

allow_tables_to_appear_in_same_query!(disk, virtual_provisioning_resource);

allow_tables_to_appear_in_same_query!(volume, virtual_provisioning_resource);<|MERGE_RESOLUTION|>--- conflicted
+++ resolved
@@ -13,11 +13,7 @@
 ///
 /// This should be updated whenever the schema is changed. For more details,
 /// refer to: schema/crdb/README.adoc
-<<<<<<< HEAD
 pub const SCHEMA_VERSION: SemverVersion = SemverVersion::new(25, 0, 0);
-=======
-pub const SCHEMA_VERSION: SemverVersion = SemverVersion::new(24, 0, 0);
->>>>>>> c998469d
 
 table! {
     disk (id) {
