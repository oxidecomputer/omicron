// This Source Code Form is subject to the terms of the Mozilla Public
// License, v. 2.0. If a copy of the MPL was not distributed with this
// file, You can obtain one at https://mozilla.org/MPL/2.0/.

//! Describes the Diesel database schema.
//!
//! NOTE: Should be kept up-to-date with dbinit.sql.

use omicron_common::api::external::SemverVersion;

table! {
    disk (id) {
        id -> Uuid,
        name -> Text,
        description -> Text,
        time_created -> Timestamptz,
        time_modified -> Timestamptz,
        time_deleted -> Nullable<Timestamptz>,
        rcgen -> Int8,
        project_id -> Uuid,
        volume_id -> Uuid,
        disk_state -> Text,
        attach_instance_id -> Nullable<Uuid>,
        state_generation -> Int8,
        time_state_updated -> Timestamptz,
        slot -> Nullable<Int2>,
        size_bytes -> Int8,
        block_size -> crate::BlockSizeEnum,
        origin_snapshot -> Nullable<Uuid>,
        origin_image -> Nullable<Uuid>,
        pantry_address -> Nullable<Text>,
    }
}

table! {
    image (id) {
        id -> Uuid,
        name -> Text,
        description -> Text,
        time_created -> Timestamptz,
        time_modified -> Timestamptz,
        time_deleted -> Nullable<Timestamptz>,
        silo_id -> Uuid,
        project_id -> Nullable<Uuid>,
        volume_id -> Uuid,
        url -> Nullable<Text>,
        os -> Text,
        version -> Text,
        digest -> Nullable<Text>,
        block_size -> crate::BlockSizeEnum,
        size_bytes -> Int8,
    }
}

table! {
    project_image (id) {
        id -> Uuid,
        name -> Text,
        description -> Text,
        time_created -> Timestamptz,
        time_modified -> Timestamptz,
        time_deleted -> Nullable<Timestamptz>,
        silo_id -> Uuid,
        project_id -> Uuid,
        volume_id -> Uuid,
        url -> Nullable<Text>,
        os -> Text,
        version -> Text,
        digest -> Nullable<Text>,
        block_size -> crate::BlockSizeEnum,
        size_bytes -> Int8,
    }
}

table! {
    silo_image (id) {
        id -> Uuid,
        name -> Text,
        description -> Text,
        time_created -> Timestamptz,
        time_modified -> Timestamptz,
        time_deleted -> Nullable<Timestamptz>,
        silo_id -> Uuid,
        volume_id -> Uuid,
        url -> Nullable<Text>,
        os -> Text,
        version -> Text,
        digest -> Nullable<Text>,
        block_size -> crate::BlockSizeEnum,
        size_bytes -> Int8,
    }
}

table! {
    switch_port (id) {
        id -> Uuid,
        rack_id -> Uuid,
        switch_location -> Text,
        port_name -> Text,
        port_settings_id -> Nullable<Uuid>,
    }
}

table! {
    switch_port_settings_group (id) {
        id -> Uuid,
        port_settings_id -> Uuid,
        name -> Text,
        description -> Text,
        time_created -> Timestamptz,
        time_modified -> Timestamptz,
        time_deleted -> Nullable<Timestamptz>,
    }
}

table! {
    switch_port_settings_groups (port_settings_id, port_settings_group_id) {
        port_settings_id -> Uuid,
        port_settings_group_id -> Uuid,
    }
}

table! {
    switch_port_settings (id) {
        id -> Uuid,
        name -> Text,
        description -> Text,
        time_created -> Timestamptz,
        time_modified -> Timestamptz,
        time_deleted -> Nullable<Timestamptz>,
    }
}

table! {
    switch_port_settings_port_config (port_settings_id) {
        port_settings_id -> Uuid,
        geometry -> crate::SwitchPortGeometryEnum,
    }
}

table! {
    switch_port_settings_link_config (port_settings_id, link_name) {
        port_settings_id -> Uuid,
        lldp_service_config_id -> Uuid,
        link_name -> Text,
        mtu -> Int4,
    }
}

table! {
    lldp_service_config (id) {
        id -> Uuid,
        enabled -> Bool,
        lldp_config_id -> Nullable<Uuid>,
    }
}

table! {
    lldp_config (id) {
        id -> Uuid,
        name -> Text,
        description -> Text,
        time_created -> Timestamptz,
        time_modified -> Timestamptz,
        time_deleted -> Nullable<Timestamptz>,
        chassis_id -> Text,
        system_name -> Text,
        system_description -> Text,
        management_ip -> Inet,
    }
}

table! {
    switch_port_settings_interface_config (id) {
        port_settings_id -> Uuid,
        id -> Uuid,
        interface_name -> Text,
        v6_enabled -> Bool,
        kind -> crate::DbSwitchInterfaceKindEnum,
    }
}

table! {
    switch_vlan_interface_config (interface_config_id, vid) {
        interface_config_id -> Uuid,
        vid -> Int4,
    }
}

table! {
    switch_port_settings_route_config (port_settings_id, interface_name, dst, gw, vid) {
        port_settings_id -> Uuid,
        interface_name -> Text,
        dst -> Inet,
        gw -> Inet,
        vid -> Nullable<Int4>,
    }
}

table! {
    switch_port_settings_bgp_peer_config (port_settings_id, interface_name, addr) {
        port_settings_id -> Uuid,
        bgp_announce_set_id -> Uuid,
        bgp_config_id -> Uuid,
        interface_name -> Text,
        addr -> Inet,
    }
}

table! {
    bgp_config (id) {
        id -> Uuid,
        name -> Text,
        description -> Text,
        time_created -> Timestamptz,
        time_modified -> Timestamptz,
        time_deleted -> Nullable<Timestamptz>,
        asn -> Int8,
        vrf -> Nullable<Text>,
    }
}

table! {
    bgp_announce_set (id) {
        id -> Uuid,
        name -> Text,
        description -> Text,
        time_created -> Timestamptz,
        time_modified -> Timestamptz,
        time_deleted -> Nullable<Timestamptz>,
    }
}

table! {
    bgp_announcement (announce_set_id, network) {
        announce_set_id -> Uuid,
        address_lot_block_id -> Uuid,
        network -> Inet,
    }
}

table! {
    switch_port_settings_address_config (port_settings_id, address, interface_name) {
        port_settings_id -> Uuid,
        address_lot_block_id -> Uuid,
        rsvd_address_lot_block_id -> Uuid,
        address -> Inet,
        interface_name -> Text,
    }
}

table! {
    address_lot (id) {
        id -> Uuid,
        name -> Text,
        description -> Text,
        time_created -> Timestamptz,
        time_modified -> Timestamptz,
        time_deleted -> Nullable<Timestamptz>,
        kind -> crate::AddressLotKindEnum,
    }
}

table! {
    address_lot_block (id) {
        id -> Uuid,
        address_lot_id -> Uuid,
        first_address -> Inet,
        last_address -> Inet,
    }
}

table! {
    address_lot_rsvd_block (id) {
        id -> Uuid,
        address_lot_id -> Uuid,
        first_address -> Inet,
        last_address -> Inet,
        anycast -> Bool,
    }
}

table! {
    loopback_address (id) {
        id -> Uuid,
        time_created -> Timestamptz,
        time_modified -> Timestamptz,
        address_lot_block_id -> Uuid,
        rsvd_address_lot_block_id -> Uuid,
        rack_id -> Uuid,
        switch_location -> Text,
        address -> Inet,
        anycast -> Bool,
    }
}

table! {
    global_image (id) {
        id -> Uuid,
        name -> Text,
        description -> Text,
        time_created -> Timestamptz,
        time_modified -> Timestamptz,
        time_deleted -> Nullable<Timestamptz>,
        volume_id -> Uuid,
        url -> Nullable<Text>,
        distribution -> Text,
        version -> Text,
        digest -> Nullable<Text>,
        block_size -> crate::BlockSizeEnum,
        size_bytes -> Int8,
    }
}

table! {
    snapshot (id) {
        id -> Uuid,
        name -> Text,
        description -> Text,
        time_created -> Timestamptz,
        time_modified -> Timestamptz,
        time_deleted -> Nullable<Timestamptz>,

        project_id -> Uuid,
        disk_id -> Uuid,
        volume_id -> Uuid,

        destination_volume_id -> Uuid,

        gen -> Int8,
        state -> crate::SnapshotStateEnum,
        block_size -> crate::BlockSizeEnum,
        size_bytes -> Int8,
    }
}

table! {
    instance (id) {
        id -> Uuid,
        name -> Text,
        description -> Text,
        time_created -> Timestamptz,
        time_modified -> Timestamptz,
        time_deleted -> Nullable<Timestamptz>,
        project_id -> Uuid,
        user_data -> Binary,
        state -> crate::InstanceStateEnum,
        time_state_updated -> Timestamptz,
        state_generation -> Int8,
        active_sled_id -> Uuid,
        active_propolis_id -> Uuid,
        active_propolis_ip -> Nullable<Inet>,
        target_propolis_id -> Nullable<Uuid>,
        migration_id -> Nullable<Uuid>,
        propolis_generation -> Int8,
        ncpus -> Int8,
        memory -> Int8,
        hostname -> Text,
        boot_on_fault -> Bool,
    }
}

table! {
    sled_instance (id) {
        id -> Uuid,
        name -> Text,
        silo_name -> Text,
        project_name -> Text,
        time_created -> Timestamptz,
        time_modified -> Timestamptz,
        state -> crate::InstanceStateEnum,
        active_sled_id -> Uuid,
        migration_id -> Nullable<Uuid>,
        ncpus -> Int8,
        memory -> Int8,
    }
}

table! {
    metric_producer (id) {
        id -> Uuid,
        time_created -> Timestamptz,
        time_modified -> Timestamptz,
        ip -> Inet,
        port -> Int4,
        interval -> Float8,
        base_route -> Text,
        oximeter_id -> Uuid,
    }
}

table! {
    network_interface (id) {
        id -> Uuid,
        name -> Text,
        description -> Text,
        time_created -> Timestamptz,
        time_modified -> Timestamptz,
        time_deleted -> Nullable<Timestamptz>,
        kind -> crate::NetworkInterfaceKindEnum,
        parent_id -> Uuid,
        vpc_id -> Uuid,
        subnet_id -> Uuid,
        mac -> Int8,
        ip -> Inet,
        slot -> Int2,
        is_primary -> Bool,
    }
}

table! {
    instance_network_interface (id) {
        id -> Uuid,
        name -> Text,
        description -> Text,
        time_created -> Timestamptz,
        time_modified -> Timestamptz,
        time_deleted -> Nullable<Timestamptz>,
        instance_id -> Uuid,
        vpc_id -> Uuid,
        subnet_id -> Uuid,
        mac -> Int8,
        ip -> Inet,
        slot -> Int2,
        is_primary -> Bool,
    }
}

table! {
    service_network_interface (id) {
        id -> Uuid,
        name -> Text,
        description -> Text,
        time_created -> Timestamptz,
        time_modified -> Timestamptz,
        time_deleted -> Nullable<Timestamptz>,
        service_id -> Uuid,
        vpc_id -> Uuid,
        subnet_id -> Uuid,
        mac -> Int8,
        ip -> Inet,
        slot -> Int2,
        is_primary -> Bool,
    }
}

table! {
    ip_pool (id) {
        id -> Uuid,
        name -> Text,
        description -> Text,
        time_created -> Timestamptz,
        time_modified -> Timestamptz,
        time_deleted -> Nullable<Timestamptz>,
        rcgen -> Int8,
        silo_id -> Nullable<Uuid>,
        is_default -> Bool,
    }
}

table! {
    ip_pool_range (id) {
        id -> Uuid,
        time_created -> Timestamptz,
        time_modified -> Timestamptz,
        time_deleted -> Nullable<Timestamptz>,
        first_address -> Inet,
        last_address -> Inet,
        ip_pool_id -> Uuid,
        rcgen -> Int8,
    }
}

table! {
    external_ip (id) {
        id -> Uuid,
        name -> Nullable<Text>,
        description -> Nullable<Text>,
        time_created -> Timestamptz,
        time_modified -> Timestamptz,
        time_deleted -> Nullable<Timestamptz>,
        ip_pool_id -> Uuid,
        ip_pool_range_id -> Uuid,
        is_service -> Bool,
        parent_id -> Nullable<Uuid>,
        kind -> crate::IpKindEnum,
        ip -> Inet,
        first_port -> Int4,
        last_port -> Int4,
    }
}

table! {
    silo (id) {
        id -> Uuid,
        name -> Text,
        description -> Text,
        time_created -> Timestamptz,
        time_modified -> Timestamptz,
        time_deleted -> Nullable<Timestamptz>,

        discoverable -> Bool,
        authentication_mode -> crate::AuthenticationModeEnum,
        user_provision_type -> crate::UserProvisionTypeEnum,

        mapped_fleet_roles -> Jsonb,

        rcgen -> Int8,
    }
}

table! {
    silo_user (id) {
        id -> Uuid,
        time_created -> Timestamptz,
        time_modified -> Timestamptz,
        time_deleted -> Nullable<Timestamptz>,

        silo_id -> Uuid,
        external_id -> Text,
    }
}

table! {
    silo_user_password_hash (silo_user_id) {
        silo_user_id -> Uuid,
        hash -> Text,
        time_created -> Timestamptz,
    }
}

table! {
    silo_group (id) {
        id -> Uuid,
        time_created -> Timestamptz,
        time_modified -> Timestamptz,
        time_deleted -> Nullable<Timestamptz>,

        silo_id -> Uuid,
        external_id -> Text,
    }
}

table! {
    silo_group_membership (silo_group_id, silo_user_id) {
        silo_group_id -> Uuid,
        silo_user_id -> Uuid,
    }
}

allow_tables_to_appear_in_same_query!(silo_user, silo_user_password_hash);
allow_tables_to_appear_in_same_query!(
    silo_group,
    silo_group_membership,
    silo_user,
);
allow_tables_to_appear_in_same_query!(role_assignment, silo_group_membership);

table! {
    identity_provider (silo_id, id) {
        id -> Uuid,
        name -> Text,
        description -> Text,
        time_created -> Timestamptz,
        time_modified -> Timestamptz,
        time_deleted -> Nullable<Timestamptz>,

        silo_id -> Uuid,
        provider_type -> crate::IdentityProviderTypeEnum,
    }
}

table! {
    saml_identity_provider (id) {
        id -> Uuid,
        name -> Text,
        description -> Text,
        time_created -> Timestamptz,
        time_modified -> Timestamptz,
        time_deleted -> Nullable<Timestamptz>,

        silo_id -> Uuid,

        idp_metadata_document_string -> Text,

        idp_entity_id -> Text,
        sp_client_id -> Text,
        acs_url -> Text,
        slo_url -> Text,
        technical_contact_email -> Text,
        public_cert -> Nullable<Text>,
        private_key -> Nullable<Text>,
        group_attribute_name -> Nullable<Text>,
    }
}

table! {
    ssh_key (id) {
        id -> Uuid,
        name -> Text,
        description -> Text,
        time_created -> Timestamptz,
        time_modified -> Timestamptz,
        time_deleted -> Nullable<Timestamptz>,
        silo_user_id -> Uuid,
        public_key -> Text,
    }
}

table! {
    oximeter (id) {
        id -> Uuid,
        time_created -> Timestamptz,
        time_modified -> Timestamptz,
        ip -> Inet,
        port -> Int4,
    }
}

table! {
    project (id) {
        id -> Uuid,
        name -> Text,
        description -> Text,
        time_created -> Timestamptz,
        time_modified -> Timestamptz,
        time_deleted -> Nullable<Timestamptz>,
        rcgen -> Int8,
        silo_id -> Uuid,
    }
}

table! {
    saga (id) {
        id -> Uuid,
        creator -> Uuid,
        time_created -> Timestamptz,
        name -> Text,
        saga_dag -> Jsonb,
        saga_state -> crate::saga_types::SagaCachedStateEnum,
        current_sec -> Nullable<Uuid>,
        adopt_generation -> Int8,
        adopt_time -> Timestamptz,
    }
}

table! {
    saga_node_event (saga_id, node_id, event_type) {
        saga_id -> Uuid,
        node_id -> Int8,
        event_type -> Text,
        data -> Nullable<Jsonb>,
        event_time -> Timestamptz,
        creator -> Uuid,
    }
}

table! {
    rack (id) {
        id -> Uuid,
        time_created -> Timestamptz,
        time_modified -> Timestamptz,
        initialized -> Bool,
        tuf_base_url -> Nullable<Text>,
    }
}

table! {
    console_session (token) {
        token -> Text,
        time_created -> Timestamptz,
        time_last_used -> Timestamptz,
        silo_user_id -> Uuid,
    }
}

table! {
    sled (id) {
        id -> Uuid,
        time_created -> Timestamptz,
        time_modified -> Timestamptz,
        time_deleted -> Nullable<Timestamptz>,
        rcgen -> Int8,

        rack_id -> Uuid,
        is_scrimlet -> Bool,
        serial_number -> Text,
        part_number -> Text,
        revision -> Int8,

        usable_hardware_threads -> Int8,
        usable_physical_ram -> Int8,
        reservoir_size -> Int8,

        ip -> Inet,
        port -> Int4,
        last_used_address -> Inet,
    }
}

table! {
    sled_resource (id) {
        id -> Uuid,
        sled_id -> Uuid,
        kind -> crate::SledResourceKindEnum,
        hardware_threads -> Int8,
        rss_ram -> Int8,
        reservoir_ram -> Int8,
    }
}

table! {
    switch (id) {
        id -> Uuid,
        time_created -> Timestamptz,
        time_modified -> Timestamptz,
        time_deleted -> Nullable<Timestamptz>,
        rcgen -> Int8,

        rack_id -> Uuid,
        serial_number -> Text,
        part_number -> Text,
        revision -> Int8,
    }
}

table! {
    service (id) {
        id -> Uuid,
        time_created -> Timestamptz,
        time_modified -> Timestamptz,

        sled_id -> Uuid,
        zone_id -> Nullable<Uuid>,
        ip -> Inet,
        port -> Int4,
        kind -> crate::ServiceKindEnum,
    }
}

table! {
    physical_disk (id) {
        id -> Uuid,
        time_created -> Timestamptz,
        time_modified -> Timestamptz,
        time_deleted -> Nullable<Timestamptz>,
        rcgen -> Int8,

        vendor -> Text,
        serial -> Text,
        model -> Text,

        variant -> crate::PhysicalDiskKindEnum,
        sled_id -> Uuid,
    }
}

table! {
    certificate (id) {
        id -> Uuid,
        name -> Text,
        description -> Text,
        time_created -> Timestamptz,
        time_modified -> Timestamptz,
        time_deleted -> Nullable<Timestamptz>,

        silo_id -> Uuid,
        service -> crate::ServiceKindEnum,
        cert -> Binary,
        key -> Binary,
    }
}

table! {
    virtual_provisioning_collection {
        id -> Uuid,
        // This type isn't actually "Nullable" - it's just handy to use the
        // same type for insertion and querying, and doing so requires this
        // field to appear optional so we can let this (default) field appear
        // optional.
        time_modified -> Nullable<Timestamptz>,
        collection_type -> Text,
        virtual_disk_bytes_provisioned -> Int8,
        cpus_provisioned -> Int8,
        ram_provisioned -> Int8,
    }
}

table! {
    virtual_provisioning_resource {
        id -> Uuid,
        // This type isn't actually "Nullable" - it's just handy to use the
        // same type for insertion and querying, and doing so requires this
        // field to appear optional so we can let this (default) field appear
        // optional.
        time_modified -> Nullable<Timestamptz>,
        resource_type -> Text,
        virtual_disk_bytes_provisioned -> Int8,
        cpus_provisioned -> Int8,
        ram_provisioned -> Int8,
    }
}

table! {
    zpool (id) {
        id -> Uuid,
        time_created -> Timestamptz,
        time_modified -> Timestamptz,
        time_deleted -> Nullable<Timestamptz>,
        rcgen -> Int8,

        sled_id -> Uuid,
        physical_disk_id -> Uuid,

        total_size -> Int8,
    }
}

table! {
    dataset (id) {
        id -> Uuid,
        time_created -> Timestamptz,
        time_modified -> Timestamptz,
        time_deleted -> Nullable<Timestamptz>,
        rcgen -> Int8,

        pool_id -> Uuid,

        ip -> Inet,
        port -> Int4,

        kind -> crate::DatasetKindEnum,
        size_used -> Nullable<Int8>,
    }
}

table! {
    region (id) {
        id -> Uuid,
        time_created -> Timestamptz,
        time_modified -> Timestamptz,

        dataset_id -> Uuid,
        volume_id -> Uuid,

        block_size -> Int8,
        blocks_per_extent -> Int8,
        extent_count -> Int8,
    }
}

table! {
    region_snapshot (dataset_id, region_id, snapshot_id) {
        dataset_id -> Uuid,
        region_id -> Uuid,
        snapshot_id -> Uuid,
        snapshot_addr -> Text,
        volume_references -> Int8,
    }
}

table! {
    volume (id) {
        id -> Uuid,
        time_created -> Timestamptz,
        time_modified -> Timestamptz,
        time_deleted -> Nullable<Timestamptz>,
        rcgen -> Int8,

        data -> Text,

        /*
         * During volume deletion, a serialized list of Crucible resources to
         * clean up will be written here, along with setting time_deleted.
         */
        resources_to_clean_up -> Nullable<Text>,
    }
}

table! {
    vpc (id) {
        id -> Uuid,
        name -> Text,
        description -> Text,
        time_created -> Timestamptz,
        time_modified -> Timestamptz,
        time_deleted -> Nullable<Timestamptz>,
        project_id -> Uuid,
        system_router_id -> Uuid,
        vni -> Int4,
        ipv6_prefix -> Inet,
        dns_name -> Text,
        firewall_gen -> Int8,
        subnet_gen -> Int8,
    }
}

table! {
    vpc_subnet (id) {
        id -> Uuid,
        name -> Text,
        description -> Text,
        time_created -> Timestamptz,
        time_modified -> Timestamptz,
        time_deleted -> Nullable<Timestamptz>,
        vpc_id -> Uuid,
        rcgen -> Int8,
        ipv4_block -> Inet,
        ipv6_block -> Inet,
    }
}

table! {
    vpc_router (id) {
        id -> Uuid,
        name -> Text,
        description -> Text,
        time_created -> Timestamptz,
        time_modified -> Timestamptz,
        time_deleted -> Nullable<Timestamptz>,
        kind -> crate::VpcRouterKindEnum,
        vpc_id -> Uuid,
        rcgen -> Int8,
    }
}

table! {
    router_route (id) {
        id -> Uuid,
        name -> Text,
        description -> Text,
        time_created -> Timestamptz,
        time_modified -> Timestamptz,
        time_deleted -> Nullable<Timestamptz>,
        kind -> crate::RouterRouteKindEnum,
        vpc_router_id -> Uuid,
        target -> Text,
        destination -> Text,
    }
}

table! {
    use diesel::sql_types::*;

    vpc_firewall_rule (id) {
        id -> Uuid,
        name -> Text,
        description -> Text,
        time_created -> Timestamptz,
        time_modified -> Timestamptz,
        time_deleted -> Nullable<Timestamptz>,
        vpc_id -> Uuid,
        status -> crate::VpcFirewallRuleStatusEnum,
        direction -> crate::VpcFirewallRuleDirectionEnum,
        targets -> Array<Text>,
        filter_hosts -> Nullable<Array<Text>>,
        filter_ports -> Nullable<Array<Text>>,
        filter_protocols -> Nullable<Array<crate::VpcFirewallRuleProtocolEnum>>,
        action -> crate::VpcFirewallRuleActionEnum,
        priority -> Int4,
    }
}

table! {
    dns_zone (id) {
        id -> Uuid,
        time_created -> Timestamptz,
        dns_group -> crate::DnsGroupEnum,
        zone_name -> Text,
    }
}

table! {
    dns_version (dns_group, version) {
        dns_group -> crate::DnsGroupEnum,
        version -> Int8,
        time_created -> Timestamptz,
        creator -> Text,
        comment -> Text,
    }
}

table! {
    dns_name (dns_zone_id, version_added, name) {
        dns_zone_id -> Uuid,
        version_added -> Int8,
        version_removed -> Nullable<Int8>,
        name -> Text,
        dns_record_data -> Jsonb,
    }
}

table! {
    user_builtin (id) {
        id -> Uuid,
        name -> Text,
        description -> Text,
        time_created -> Timestamptz,
        time_modified -> Timestamptz,
        time_deleted -> Nullable<Timestamptz>,
    }
}

table! {
    device_auth_request (user_code) {
        user_code -> Text,
        client_id -> Uuid,
        device_code -> Text,
        time_created -> Timestamptz,
        time_expires -> Timestamptz,
    }
}

table! {
    device_access_token (token) {
        token -> Text,
        client_id -> Uuid,
        device_code -> Text,
        silo_user_id -> Uuid,
        time_requested -> Timestamptz,
        time_created -> Timestamptz,
        time_expires -> Nullable<Timestamptz>,
    }
}

table! {
    role_builtin (resource_type, role_name) {
        resource_type -> Text,
        role_name -> Text,
        description -> Text,
    }
}

table! {
    role_assignment (
        identity_type,
        identity_id,
        resource_type,
        resource_id,
        role_name
    ) {
        identity_type -> crate::IdentityTypeEnum,
        identity_id -> Uuid,
        resource_type -> Text,
        role_name -> Text,
        resource_id -> Uuid,
    }
}

table! {
    update_artifact (name, version, kind) {
        name -> Text,
        version -> Text,
        kind -> crate::KnownArtifactKindEnum,
        targets_role_version -> Int8,
        valid_until -> Timestamptz,
        target_name -> Text,
        target_sha256 -> Text,
        target_length -> Int8,
    }
}

table! {
    system_update (id) {
        id -> Uuid,
        time_created -> Timestamptz,
        time_modified -> Timestamptz,

        version -> Text,
    }
}

table! {
    update_deployment (id) {
        id -> Uuid,
        time_created -> Timestamptz,
        time_modified -> Timestamptz,

        version -> Text,
        status -> crate::UpdateStatusEnum,
        // TODO: status reason for updateable_component
    }
}

table! {
    component_update (id) {
        id -> Uuid,
        time_created -> Timestamptz,
        time_modified -> Timestamptz,

        version -> Text,
        component_type -> crate::UpdateableComponentTypeEnum,
    }
}

table! {
    updateable_component (id) {
        id -> Uuid,
        time_created -> Timestamptz,
        time_modified -> Timestamptz,

        device_id -> Text,
        version -> Text,
        system_version -> Text,
        component_type -> crate::UpdateableComponentTypeEnum,
        status -> crate::UpdateStatusEnum,
        // TODO: status reason for updateable_component
    }
}

table! {
    system_update_component_update (system_update_id, component_update_id) {
        system_update_id -> Uuid,
        component_update_id -> Uuid,
    }
}

table! {
    db_metadata (singleton) {
        singleton -> Bool,
        time_created -> Timestamptz,
        time_modified -> Timestamptz,
        version -> Text,
        target_version -> Nullable<Text>,
    }
}

/// The version of the database schema this particular version of Nexus was
/// built against.
///
/// This should be updated whenever the schema is changed. For more details,
/// refer to: schema/crdb/README.adoc
<<<<<<< HEAD
pub const SCHEMA_VERSION: SemverVersion = SemverVersion::new(4, 0, 0);
=======
pub const SCHEMA_VERSION: SemverVersion = SemverVersion::new(3, 0, 3);
>>>>>>> f2bc296f

allow_tables_to_appear_in_same_query!(
    system_update,
    component_update,
    system_update_component_update,
);
joinable!(system_update_component_update -> component_update (component_update_id));

allow_tables_to_appear_in_same_query!(ip_pool_range, ip_pool);
joinable!(ip_pool_range -> ip_pool (ip_pool_id));

allow_tables_to_appear_in_same_query!(
    dataset,
    disk,
    image,
    project_image,
    silo_image,
    instance,
    metric_producer,
    network_interface,
    instance_network_interface,
    service_network_interface,
    oximeter,
    project,
    rack,
    region,
    region_snapshot,
    saga,
    saga_node_event,
    silo,
    identity_provider,
    console_session,
    service,
    sled,
    sled_resource,
    router_route,
    volume,
    vpc,
    vpc_subnet,
    vpc_router,
    vpc_firewall_rule,
    user_builtin,
    role_builtin,
    role_assignment,
);

allow_tables_to_appear_in_same_query!(dns_zone, dns_version, dns_name);
allow_tables_to_appear_in_same_query!(external_ip, service);

allow_tables_to_appear_in_same_query!(
    switch_port,
    switch_port_settings_route_config
);<|MERGE_RESOLUTION|>--- conflicted
+++ resolved
@@ -1130,11 +1130,7 @@
 ///
 /// This should be updated whenever the schema is changed. For more details,
 /// refer to: schema/crdb/README.adoc
-<<<<<<< HEAD
 pub const SCHEMA_VERSION: SemverVersion = SemverVersion::new(4, 0, 0);
-=======
-pub const SCHEMA_VERSION: SemverVersion = SemverVersion::new(3, 0, 3);
->>>>>>> f2bc296f
 
 allow_tables_to_appear_in_same_query!(
     system_update,
