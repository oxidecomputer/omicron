--- conflicted
+++ resolved
@@ -1299,11 +1299,7 @@
 ///
 /// This should be updated whenever the schema is changed. For more details,
 /// refer to: schema/crdb/README.adoc
-<<<<<<< HEAD
-pub const SCHEMA_VERSION: SemverVersion = SemverVersion::new(12, 0, 1);
-=======
-pub const SCHEMA_VERSION: SemverVersion = SemverVersion::new(14, 0, 0);
->>>>>>> 47968b8e
+pub const SCHEMA_VERSION: SemverVersion = SemverVersion::new(15, 0, 0);
 
 allow_tables_to_appear_in_same_query!(
     system_update,
