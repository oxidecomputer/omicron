--- conflicted
+++ resolved
@@ -1322,11 +1322,7 @@
 ///
 /// This should be updated whenever the schema is changed. For more details,
 /// refer to: schema/crdb/README.adoc
-<<<<<<< HEAD
-pub const SCHEMA_VERSION: SemverVersion = SemverVersion::new(15, 0, 0);
-=======
-pub const SCHEMA_VERSION: SemverVersion = SemverVersion::new(17, 0, 0);
->>>>>>> 92aed1a2
+pub const SCHEMA_VERSION: SemverVersion = SemverVersion::new(18, 0, 0);
 
 allow_tables_to_appear_in_same_query!(
     system_update,
