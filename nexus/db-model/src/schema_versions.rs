--- conflicted
+++ resolved
@@ -16,7 +16,7 @@
 ///
 /// This must be updated when you change the database schema.  Refer to
 /// schema/crdb/README.adoc in the root of this repository for details.
-pub const SCHEMA_VERSION: Version = Version::new(131, 0, 0);
+pub const SCHEMA_VERSION: Version = Version::new(132, 0, 0);
 
 /// List of all past database schema versions, in *reverse* order
 ///
@@ -28,11 +28,8 @@
         // |  leaving the first copy as an example for the next person.
         // v
         // KnownVersion::new(next_int, "unique-dirname-with-the-sql-files"),
-<<<<<<< HEAD
-        KnownVersion::new(131, "webhooks"),
-=======
+        KnownVersion::new(132, "webhooks"),
         KnownVersion::new(131, "tuf-generation"),
->>>>>>> 67a89840
         KnownVersion::new(130, "bp-sled-agent-generation"),
         KnownVersion::new(129, "create-target-release"),
         KnownVersion::new(128, "sled-resource-for-vmm"),
