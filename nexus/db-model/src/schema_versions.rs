--- conflicted
+++ resolved
@@ -17,7 +17,7 @@
 ///
 /// This must be updated when you change the database schema.  Refer to
 /// schema/crdb/README.adoc in the root of this repository for details.
-pub const SCHEMA_VERSION: SemverVersion = SemverVersion::new(113, 0, 0);
+pub const SCHEMA_VERSION: SemverVersion = SemverVersion::new(114, 0, 0);
 
 /// List of all past database schema versions, in *reverse* order
 ///
@@ -29,11 +29,8 @@
         // |  leaving the first copy as an example for the next person.
         // v
         // KnownVersion::new(next_int, "unique-dirname-with-the-sql-files"),
-<<<<<<< HEAD
-        KnownVersion::new(113, "crucible-ref-count-records"),
-=======
+        KnownVersion::new(114, "crucible-ref-count-records"),
         KnownVersion::new(113, "add-tx-eq"),
->>>>>>> 7ca80f1b
         KnownVersion::new(112, "blueprint-dataset"),
         KnownVersion::new(111, "drop-omicron-zone-underlay-address"),
         KnownVersion::new(110, "clickhouse-policy"),
