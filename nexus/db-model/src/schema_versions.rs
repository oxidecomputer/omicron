// This Source Code Form is subject to the terms of the Mozilla Public
// License, v. 2.0. If a copy of the MPL was not distributed with this
// file, You can obtain one at https://mozilla.org/MPL/2.0/.

//! Database schema versions and upgrades
//!
//! For details, see schema/crdb/README.adoc in the root of this repository.

use anyhow::{bail, ensure, Context};
use camino::Utf8Path;
use omicron_common::api::external::SemverVersion;
use once_cell::sync::Lazy;
use std::collections::BTreeMap;

/// The version of the database schema this particular version of Nexus was
/// built against
///
/// This must be updated when you change the database schema.  Refer to
/// schema/crdb/README.adoc in the root of this repository for details.
pub const SCHEMA_VERSION: SemverVersion = SemverVersion::new(80, 0, 0);
<<<<<<< HEAD

=======
>>>>>>> 659130e0
/// List of all past database schema versions, in *reverse* order
///
/// If you want to change the Omicron database schema, you must update this.
static KNOWN_VERSIONS: Lazy<Vec<KnownVersion>> = Lazy::new(|| {
    vec![
        // +- The next version goes here!  Duplicate this line, uncomment
        // |  the *second* copy, then update that copy for your version,
        // |  leaving the first copy as an example for the next person.
        // v
        // KnownVersion::new(next_int, "unique-dirname-with-the-sql-files"),
<<<<<<< HEAD
        KnownVersion::new(80, "region-port"),
=======
        KnownVersion::new(80, "add-instance-id-to-migrations"),
>>>>>>> 659130e0
        KnownVersion::new(79, "nic-spoof-allow"),
        KnownVersion::new(78, "vpc-subnet-routing"),
        KnownVersion::new(77, "remove-view-for-v2p-mappings"),
        KnownVersion::new(76, "lookup-region-snapshot-by-snapshot-id"),
        KnownVersion::new(75, "add-cockroach-zone-id-to-node-id"),
        KnownVersion::new(74, "add-migration-table"),
        KnownVersion::new(73, "add-vlan-to-uplink"),
        KnownVersion::new(72, "fix-provisioning-counters"),
        KnownVersion::new(71, "add-saga-unwound-vmm-state"),
        KnownVersion::new(70, "separate-instance-and-vmm-states"),
        KnownVersion::new(69, "expose-stage0"),
        KnownVersion::new(68, "filter-v2p-mapping-by-instance-state"),
        KnownVersion::new(67, "add-instance-updater-lock"),
        KnownVersion::new(66, "blueprint-crdb-preserve-downgrade"),
        KnownVersion::new(65, "region-replacement"),
        KnownVersion::new(64, "add-view-for-v2p-mappings"),
        KnownVersion::new(63, "remove-producer-base-route-column"),
        KnownVersion::new(62, "allocate-subnet-decommissioned-sleds"),
        KnownVersion::new(61, "blueprint-add-sled-state"),
        KnownVersion::new(60, "add-lookup-vmm-by-sled-id-index"),
        KnownVersion::new(59, "enforce-first-as-default"),
        KnownVersion::new(58, "insert-default-allowlist"),
        KnownVersion::new(57, "add-allowed-source-ips"),
        KnownVersion::new(56, "bgp-oxpop-features"),
        KnownVersion::new(55, "add-lookup-sled-by-policy-and-state-index"),
        KnownVersion::new(54, "blueprint-add-external-ip-id"),
        KnownVersion::new(53, "drop-service-table"),
        KnownVersion::new(52, "blueprint-physical-disk"),
        KnownVersion::new(51, "blueprint-disposition-column"),
        KnownVersion::new(50, "add-lookup-disk-by-volume-id-index"),
        KnownVersion::new(49, "physical-disk-state-and-policy"),
        KnownVersion::new(48, "add-metrics-producers-time-modified-index"),
        KnownVersion::new(47, "add-view-for-bgp-peer-configs"),
        KnownVersion::new(46, "first-named-migration"),
        // The first many schema versions only vary by major or patch number and
        // their path is predictable based on the version number.  (This was
        // historically a problem because two pull requests both adding a new
        // schema version might merge cleanly but produce an invalid result.)
        KnownVersion::legacy(45, 0),
        KnownVersion::legacy(44, 0),
        KnownVersion::legacy(43, 0),
        KnownVersion::legacy(42, 0),
        KnownVersion::legacy(41, 0),
        KnownVersion::legacy(40, 0),
        KnownVersion::legacy(39, 0),
        KnownVersion::legacy(38, 0),
        KnownVersion::legacy(37, 1),
        KnownVersion::legacy(37, 0),
        KnownVersion::legacy(36, 0),
        KnownVersion::legacy(35, 0),
        KnownVersion::legacy(34, 0),
        KnownVersion::legacy(33, 1),
        KnownVersion::legacy(33, 0),
        KnownVersion::legacy(32, 0),
        KnownVersion::legacy(31, 0),
        KnownVersion::legacy(30, 0),
        KnownVersion::legacy(29, 0),
        KnownVersion::legacy(28, 0),
        KnownVersion::legacy(27, 0),
        KnownVersion::legacy(26, 0),
        KnownVersion::legacy(25, 0),
        KnownVersion::legacy(24, 0),
        KnownVersion::legacy(23, 1),
        KnownVersion::legacy(23, 0),
        KnownVersion::legacy(22, 0),
        KnownVersion::legacy(21, 0),
        KnownVersion::legacy(20, 0),
        KnownVersion::legacy(19, 0),
        KnownVersion::legacy(18, 0),
        KnownVersion::legacy(17, 0),
        KnownVersion::legacy(16, 0),
        KnownVersion::legacy(15, 0),
        KnownVersion::legacy(14, 0),
        KnownVersion::legacy(13, 0),
        KnownVersion::legacy(12, 0),
        KnownVersion::legacy(11, 0),
        KnownVersion::legacy(10, 0),
        KnownVersion::legacy(9, 0),
        KnownVersion::legacy(8, 0),
        KnownVersion::legacy(7, 0),
        KnownVersion::legacy(6, 0),
        KnownVersion::legacy(5, 0),
        KnownVersion::legacy(4, 0),
        KnownVersion::legacy(3, 3),
        KnownVersion::legacy(3, 2),
        KnownVersion::legacy(3, 1),
        KnownVersion::legacy(3, 0),
        KnownVersion::legacy(2, 0),
        KnownVersion::legacy(1, 0),
    ]
});

/// The earliest supported schema version.
pub const EARLIEST_SUPPORTED_VERSION: SemverVersion =
    SemverVersion::new(1, 0, 0);

/// Describes one version of the database schema
#[derive(Debug, Clone)]
struct KnownVersion {
    /// All versions have an associated SemVer.  We only use the major number in
    /// terms of determining compatibility.
    semver: SemverVersion,

    /// Path relative to the root of the schema ("schema/crdb" in the root of
    /// this repo) where this version's update SQL files are stored
    relative_path: String,
}

impl KnownVersion {
    /// Generate a `KnownVersion` for a new schema version
    ///
    /// `major` should be the next available integer (one more than the previous
    /// version's major number).
    ///
    /// `relative_path` is the path relative to "schema/crdb" (from the root of
    /// this repository) where the SQL files live that will update the schema
    /// from the previous version to this version.
    fn new(major: u64, relative_path: &str) -> KnownVersion {
        let semver = SemverVersion::new(major, 0, 0);
        KnownVersion { semver, relative_path: relative_path.to_owned() }
    }

    /// Generate a `KnownVersion` for a version that predates the current
    /// directory naming scheme
    ///
    /// These versions varied in both major and patch numbers and the path to
    /// their SQL files was predictable based solely on the version.
    ///
    /// **This should not be used for new schema versions.**
    fn legacy(major: u64, patch: u64) -> KnownVersion {
        let semver = SemverVersion::new(major, 0, patch);
        let relative_path = semver.to_string();
        KnownVersion { semver, relative_path }
    }
}

impl std::fmt::Display for KnownVersion {
    fn fmt(&self, f: &mut std::fmt::Formatter<'_>) -> std::fmt::Result {
        self.semver.fmt(f)
    }
}

/// Load and inspect the set of all known schema versions
#[derive(Debug, Clone)]
pub struct AllSchemaVersions {
    versions: BTreeMap<SemverVersion, SchemaVersion>,
}

impl AllSchemaVersions {
    /// Load the set of all known schema versions from the given directory tree
    ///
    /// The directory should contain exactly one directory for each version.
    /// Each version's directory should contain the SQL files that carry out
    /// schema migration from the previous version.  See schema/crdb/README.adoc
    /// for details.
    pub fn load(
        schema_directory: &Utf8Path,
    ) -> Result<AllSchemaVersions, anyhow::Error> {
        Self::load_known_versions(schema_directory, KNOWN_VERSIONS.iter())
    }

    /// Load a specific set of known schema versions using the legacy
    /// conventions from the given directory tree
    ///
    /// This is only provided for certain integration tests.
    #[doc(hidden)]
    pub fn load_specific_legacy_versions<'a>(
        schema_directory: &Utf8Path,
        versions: impl Iterator<Item = &'a SemverVersion>,
    ) -> Result<AllSchemaVersions, anyhow::Error> {
        let known_versions: Vec<_> = versions
            .map(|v| {
                assert_eq!(v.0.minor, 0);
                KnownVersion::legacy(v.0.major, v.0.patch)
            })
            .collect();

        Self::load_known_versions(schema_directory, known_versions.iter())
    }

    fn load_known_versions<'a>(
        schema_directory: &Utf8Path,
        known_versions: impl Iterator<Item = &'a KnownVersion>,
    ) -> Result<AllSchemaVersions, anyhow::Error> {
        let mut versions = BTreeMap::new();
        for known_version in known_versions {
            let version_path =
                schema_directory.join(&known_version.relative_path);
            let schema_version = SchemaVersion::load_from_directory(
                known_version.semver.clone(),
                &version_path,
            )
            .with_context(|| {
                format!(
                    "loading schema version {} from {:?}",
                    known_version.semver, schema_directory,
                )
            })?;

            versions.insert(known_version.semver.clone(), schema_version);
        }

        Ok(AllSchemaVersions { versions })
    }

    /// Iterate over the set of all known schema versions in order starting with
    /// the earliest supported version
    pub fn iter_versions(&self) -> impl Iterator<Item = &SchemaVersion> {
        self.versions.values()
    }

    /// Return whether `version` is a known schema version
    pub fn contains_version(&self, version: &SemverVersion) -> bool {
        self.versions.contains_key(version)
    }

    /// Iterate over the known schema versions within `bounds`
    ///
    /// This is generally used to iterate over all the schema versions between
    /// two specific versions.
    pub fn versions_range<R>(
        &self,
        bounds: R,
    ) -> impl Iterator<Item = &'_ SchemaVersion>
    where
        R: std::ops::RangeBounds<SemverVersion>,
    {
        self.versions.range(bounds).map(|(_, v)| v)
    }
}

/// Describes a single version of the schema, including the SQL steps to get
/// from the previous version to the current one
#[derive(Debug, Clone)]
pub struct SchemaVersion {
    semver: SemverVersion,
    upgrade_from_previous: Vec<SchemaUpgradeStep>,
}

impl SchemaVersion {
    /// Reads a "version directory" and reads all SQL changes into a result Vec.
    ///
    /// Files that do not begin with "up" and end with ".sql" are ignored. The
    /// collection of `up*.sql` files must fall into one of these two
    /// conventions:
    ///
    /// * "up.sql" with no other files
    /// * "up1.sql", "up2.sql", ..., beginning from 1, optionally with leading
    ///   zeroes (e.g., "up01.sql", "up02.sql", ...). There is no maximum value,
    ///   but there may not be any gaps (e.g., if "up2.sql" and "up4.sql" exist,
    ///   so must "up3.sql") and there must not be any repeats (e.g., if
    ///   "up1.sql" exists, "up01.sql" must not exist).
    ///
    /// Any violation of these two rules will result in an error. Collections of
    /// the second form (`up1.sql`, ...) will be sorted numerically.
    fn load_from_directory(
        semver: SemverVersion,
        directory: &Utf8Path,
    ) -> Result<SchemaVersion, anyhow::Error> {
        let mut up_sqls = vec![];
        let entries = directory
            .read_dir_utf8()
            .with_context(|| format!("Failed to readdir {directory}"))?;
        for entry in entries {
            let entry = entry.with_context(|| {
                format!("Reading {directory:?}: invalid entry")
            })?;
            let pathbuf = entry.into_path();

            // Ensure filename ends with ".sql"
            if pathbuf.extension() != Some("sql") {
                continue;
            }

            // Ensure filename begins with "up", and extract anything in between
            // "up" and ".sql".
            let Some(remaining_filename) = pathbuf
                .file_stem()
                .and_then(|file_stem| file_stem.strip_prefix("up"))
            else {
                continue;
            };

            // Ensure the remaining filename is either empty (i.e., the filename
            // is exactly "up.sql") or parseable as an unsigned integer. We give
            // "up.sql" the "up_number" 0 (checked in the loop below), and
            // require any other number to be nonzero.
            if remaining_filename.is_empty() {
                up_sqls.push((0, pathbuf));
            } else {
                let Ok(up_number) = remaining_filename.parse::<u64>() else {
                    bail!(
                        "invalid filename (non-numeric `up*.sql`): {pathbuf}",
                    );
                };
                ensure!(
                    up_number != 0,
                    "invalid filename (`up*.sql` numbering must start at 1): \
                     {pathbuf}",
                );
                up_sqls.push((up_number, pathbuf));
            }
        }
        up_sqls.sort();

        // Validate that we have a reasonable sequence of `up*.sql` numbers.
        match up_sqls.as_slice() {
            [] => bail!("no `up*.sql` files found"),
            [(up_number, path)] => {
                // For a single file, we allow either `up.sql` (keyed as
                // up_number=0) or `up1.sql`; reject any higher number.
                ensure!(
                    *up_number <= 1,
                    "`up*.sql` numbering must start at 1: found first file \
                     {path}"
                );
            }
            _ => {
                for (i, (up_number, path)) in up_sqls.iter().enumerate() {
                    // We have 2 or more `up*.sql`; they should be numbered
                    // exactly 1..=up_sqls.len().
                    if i as u64 + 1 != *up_number {
                        // We know we have at least two elements, so report an
                        // error referencing either the next item (if we're
                        // first) or the previous item (if we're not first).
                        let (path_a, path_b) = if i == 0 {
                            let (_, next_path) = &up_sqls[1];
                            (path, next_path)
                        } else {
                            let (_, prev_path) = &up_sqls[i - 1];
                            (prev_path, path)
                        };
                        bail!("invalid `up*.sql` sequence: {path_a}, {path_b}");
                    }
                }
            }
        }

        // This collection of `up*.sql` files is valid.  Read them all, in
        // order.
        let mut steps = vec![];
        for (_, path) in up_sqls.into_iter() {
            let sql = std::fs::read_to_string(&path)
                .with_context(|| format!("Cannot read {path}"))?;
            // unwrap: `file_name()` is documented to return `None` only when
            // the path is `..`.  But we got this path from reading the
            // directory, and that process explicitly documents that it skips
            // `..`.
            steps.push(SchemaUpgradeStep {
                label: path.file_name().unwrap().to_string(),
                sql,
            });
        }

        Ok(SchemaVersion { semver, upgrade_from_previous: steps })
    }

    /// Returns the semver for this schema version
    pub fn semver(&self) -> &SemverVersion {
        &self.semver
    }

    /// Returns true if this schema version is the one that the current program
    /// thinks is the latest (current) one
    pub fn is_current_software_version(&self) -> bool {
        self.semver == SCHEMA_VERSION
    }

    /// Iterate over the SQL steps required to update the database schema from
    /// the previous version to this one
    pub fn upgrade_steps(&self) -> impl Iterator<Item = &SchemaUpgradeStep> {
        self.upgrade_from_previous.iter()
    }
}

impl std::fmt::Display for SchemaVersion {
    fn fmt(
        &self,
        f: &mut std::fmt::Formatter<'_>,
    ) -> Result<(), std::fmt::Error> {
        self.semver.fmt(f)
    }
}

/// Describes a single file containing a schema change, as SQL.
#[derive(Debug, Clone)]
pub struct SchemaUpgradeStep {
    label: String,
    sql: String,
}

impl SchemaUpgradeStep {
    /// Returns a human-readable name for this step (the name of the file it
    /// came from)
    pub fn label(&self) -> &str {
        self.label.as_ref()
    }

    /// Returns the actual SQL to execute for this step
    pub fn sql(&self) -> &str {
        self.sql.as_ref()
    }
}

#[cfg(test)]
mod test {
    use super::*;
    use camino_tempfile::Utf8TempDir;

    #[test]
    fn test_known_versions() {
        if let Err(error) = verify_known_versions(
            // The real list is defined in reverse order for developer
            // convenience so we reverse it before processing.
            KNOWN_VERSIONS.iter().rev(),
            &EARLIEST_SUPPORTED_VERSION,
            &SCHEMA_VERSION,
            // Versions after 45 obey our modern, stricter rules.
            45,
        ) {
            panic!("problem with static configuration: {:#}", error);
        }
    }

    // (Test the test function)
    #[test]
    fn test_verify() {
        // EARLIEST_SUPPORTED_VERSION is somehow wrong
        let error = verify_known_versions(
            [&KnownVersion::legacy(2, 0), &KnownVersion::legacy(3, 0)],
            &SemverVersion::new(1, 0, 0),
            &SemverVersion::new(3, 0, 0),
            100,
        )
        .unwrap_err();
        assert_eq!(
            format!("{error:#}"),
            "EARLIEST_SUPPORTED_VERSION is not the earliest in KNOWN_VERSIONS"
        );

        // SCHEMA_VERSION was not updated
        let error = verify_known_versions(
            [&KnownVersion::legacy(1, 0), &KnownVersion::legacy(2, 0)],
            &SemverVersion::new(1, 0, 0),
            &SemverVersion::new(1, 0, 0),
            100,
        )
        .unwrap_err();
        assert_eq!(
            format!("{error:#}"),
            "latest KNOWN_VERSION is 2.0.0, but SCHEMA_VERSION is 1.0.0"
        );

        // Latest version was duplicated instead of bumped (legacy)
        let error = verify_known_versions(
            [
                &KnownVersion::legacy(1, 0),
                &KnownVersion::legacy(2, 0),
                &KnownVersion::legacy(2, 0),
            ],
            &EARLIEST_SUPPORTED_VERSION,
            &SemverVersion::new(2, 0, 0),
            100,
        )
        .unwrap_err();
        assert_eq!(
            format!("{error:#}"),
            "KNOWN_VERSION 2.0.0 appears directly after 2.0.0, but is not later"
        );

        // Latest version was duplicated instead of bumped (modern case)
        let error = verify_known_versions(
            [
                &KnownVersion::legacy(1, 0),
                &KnownVersion::new(2, "dir1"),
                &KnownVersion::new(2, "dir2"),
            ],
            &EARLIEST_SUPPORTED_VERSION,
            &SemverVersion::new(2, 0, 0),
            100,
        )
        .unwrap_err();
        assert_eq!(
            format!("{error:#}"),
            "KNOWN_VERSION 2.0.0 appears directly after 2.0.0, but is not later"
        );

        // Version added out of order
        let error = verify_known_versions(
            [
                &KnownVersion::legacy(1, 0),
                &KnownVersion::legacy(2, 0),
                &KnownVersion::legacy(1, 3),
            ],
            &EARLIEST_SUPPORTED_VERSION,
            &SemverVersion::new(3, 0, 0),
            100,
        )
        .unwrap_err();
        assert_eq!(
            format!("{error:#}"),
            "KNOWN_VERSION 1.0.3 appears directly after 2.0.0, but is not later"
        );

        // Gaps are not allowed.
        let error = verify_known_versions(
            [
                &KnownVersion::legacy(1, 0),
                &KnownVersion::legacy(2, 0),
                &KnownVersion::legacy(4, 0),
            ],
            &EARLIEST_SUPPORTED_VERSION,
            &SemverVersion::new(4, 0, 0),
            100,
        )
        .unwrap_err();
        assert_eq!(
            format!("{error:#}"),
            "KNOWN_VERSION 4.0.0 appears directly after 2.0.0, but its major \
            number is neither the same nor one greater"
        );

        // For the strict case, the patch level can't be non-zero.  You can only
        // make this mistake by using `KnownVersion::legacy()` for a new
        // version.
        let error = verify_known_versions(
            [
                &KnownVersion::legacy(1, 0),
                &KnownVersion::legacy(2, 0),
                &KnownVersion::legacy(3, 2),
            ],
            &EARLIEST_SUPPORTED_VERSION,
            &SemverVersion::new(3, 0, 2),
            2,
        )
        .unwrap_err();
        assert_eq!(format!("{error:#}"), "new patch versions must be zero");

        // For the strict case, the directory name cannot contain the version at
        // all.  You can only make this mistake by using
        // `KnownVersion::legacy()` for a new version.
        let error = verify_known_versions(
            [
                &KnownVersion::legacy(1, 0),
                &KnownVersion::legacy(2, 0),
                &KnownVersion::legacy(3, 0),
            ],
            &EARLIEST_SUPPORTED_VERSION,
            &SemverVersion::new(3, 0, 0),
            2,
        )
        .unwrap_err();
        assert_eq!(
            format!("{error:#}"),
            "the relative path for a version should not contain the \
            version itself"
        );
    }

    fn verify_known_versions<'a, I>(
        // list of known versions in order from earliest to latest
        known_versions: I,
        earliest: &SemverVersion,
        latest: &SemverVersion,
        min_strict_major: u64,
    ) -> Result<(), anyhow::Error>
    where
        I: IntoIterator<Item = &'a KnownVersion>,
    {
        let mut known_versions = known_versions.into_iter();

        // All known versions should be unique and increasing.
        let first =
            known_versions.next().expect("expected at least one KNOWN_VERSION");
        ensure!(
            first.semver == *earliest,
            "EARLIEST_SUPPORTED_VERSION is not the earliest in KNOWN_VERSIONS"
        );

        let mut prev = first;
        for v in known_versions {
            println!("checking known version: {} -> {}", prev, v);
            ensure!(
                v.semver > prev.semver,
                "KNOWN_VERSION {} appears directly after {}, but is not later",
                v,
                prev
            );

            // We currently make sure there are no gaps in the major number.
            // This is not strictly necessary but if this isn't true then it was
            // probably a mistake.
            //
            // It's allowed for the major numbers to be the same because a few
            // past schema versions only bumped the patch number for whatever
            // reason.
            ensure!(
                v.semver.0.major == prev.semver.0.major
                    || v.semver.0.major == prev.semver.0.major + 1,
                "KNOWN_VERSION {} appears directly after {}, but its major \
                number is neither the same nor one greater",
                v,
                prev
            );

            // We never allowed minor versions to be zero and it is not
            // currently possible to even construct one that had a non-zero
            // minor number.
            ensure!(v.semver.0.minor == 0, "new minor versions must be zero");

            // We changed things after version 45 to require that:
            //
            // (1) the major always be bumped (the minor and patch must be zero)
            // (2) users choose a unique directory name for the SQL files.  It
            //     would defeat the point if people used the semver for
            //
            // After version 45, we do not allow non-zero minor or patch
            // numbers.
            if v.semver.0.major > min_strict_major {
                ensure!(
                    v.semver.0.patch == 0,
                    "new patch versions must be zero"
                );
                ensure!(
                    !v.relative_path.contains(&v.semver.to_string()),
                    "the relative path for a version should not contain the \
                    version itself"
                );
            }

            prev = v;
        }

        ensure!(
            prev.semver == *latest,
            "latest KNOWN_VERSION is {}, but SCHEMA_VERSION is {}",
            prev,
            latest
        );

        Ok(())
    }

    // Confirm that `SchemaVersion::load_from_directory()` rejects `up*.sql`
    // files where the `*` doesn't contain a positive integer.
    #[tokio::test]
    async fn test_reject_invalid_up_sql_names() {
        for (invalid_filename, error_prefix) in [
            ("upA.sql", "invalid filename (non-numeric `up*.sql`)"),
            ("up1a.sql", "invalid filename (non-numeric `up*.sql`)"),
            ("upaaa1.sql", "invalid filename (non-numeric `up*.sql`)"),
            ("up-3.sql", "invalid filename (non-numeric `up*.sql`)"),
            (
                "up0.sql",
                "invalid filename (`up*.sql` numbering must start at 1)",
            ),
            (
                "up00.sql",
                "invalid filename (`up*.sql` numbering must start at 1)",
            ),
            (
                "up000.sql",
                "invalid filename (`up*.sql` numbering must start at 1)",
            ),
        ] {
            let tempdir = Utf8TempDir::new().unwrap();
            let filename = tempdir.path().join(invalid_filename);
            _ = tokio::fs::File::create(&filename).await.unwrap();
            let maybe_schema = SchemaVersion::load_from_directory(
                SemverVersion::new(12, 0, 0),
                tempdir.path(),
            );
            match maybe_schema {
                Ok(upgrade) => {
                    panic!(
                        "unexpected success on {invalid_filename} \
                         (produced {upgrade:?})"
                    );
                }
                Err(error) => {
                    assert_eq!(
                        format!("{error:#}"),
                        format!("{error_prefix}: {filename}")
                    );
                }
            }
        }
    }

    // Confirm that `SchemaVersion::load_from_directory()` rejects a directory
    // with no appropriately-named files.
    #[tokio::test]
    async fn test_reject_no_up_sql_files() {
        for filenames in [
            &[] as &[&str],
            &["README.md"],
            &["foo.sql", "bar.sql"],
            &["up1sql", "up2sql"],
        ] {
            let tempdir = Utf8TempDir::new().unwrap();
            for filename in filenames {
                _ = tokio::fs::File::create(tempdir.path().join(filename))
                    .await
                    .unwrap();
            }

            let maybe_schema = SchemaVersion::load_from_directory(
                SemverVersion::new(12, 0, 0),
                tempdir.path(),
            );
            match maybe_schema {
                Ok(upgrade) => {
                    panic!(
                        "unexpected success on {filenames:?} \
                         (produced {upgrade:?})"
                    );
                }
                Err(error) => {
                    assert_eq!(
                        format!("{error:#}"),
                        "no `up*.sql` files found"
                    );
                }
            }
        }
    }

    // Confirm that `SchemaVersion::load_from_directory()` rejects collections
    // of `up*.sql` files with individually-valid names but that do not pass the
    // rules of the entire collection.
    #[tokio::test]
    async fn test_reject_invalid_up_sql_collections() {
        for invalid_filenames in [
            &["up.sql", "up1.sql"] as &[&str],
            &["up1.sql", "up01.sql"],
            &["up1.sql", "up3.sql"],
            &["up1.sql", "up2.sql", "up3.sql", "up02.sql"],
        ] {
            let tempdir = Utf8TempDir::new().unwrap();
            for filename in invalid_filenames {
                _ = tokio::fs::File::create(tempdir.path().join(filename))
                    .await
                    .unwrap();
            }

            let maybe_schema = SchemaVersion::load_from_directory(
                SemverVersion::new(12, 0, 0),
                tempdir.path(),
            );
            match maybe_schema {
                Ok(upgrade) => {
                    panic!(
                        "unexpected success on {invalid_filenames:?} \
                         (produced {upgrade:?})"
                    );
                }
                Err(error) => {
                    let message = format!("{error:#}");
                    assert!(
                        message.starts_with("invalid `up*.sql` sequence: "),
                        "message did not start with expected prefix: \
                         {message:?}"
                    );
                }
            }
        }
    }

    // Confirm that `SchemaVersion::load_from_directory()` accepts legal
    // collections of `up*.sql` filenames.
    #[tokio::test]
    async fn test_allows_valid_up_sql_collections() {
        for filenames in [
            &["up.sql"] as &[&str],
            &["up1.sql", "up2.sql"],
            &[
                "up01.sql", "up02.sql", "up03.sql", "up04.sql", "up05.sql",
                "up06.sql", "up07.sql", "up08.sql", "up09.sql", "up10.sql",
                "up11.sql",
            ],
            &["up00001.sql", "up00002.sql", "up00003.sql"],
        ] {
            let tempdir = Utf8TempDir::new().unwrap();
            for filename in filenames {
                _ = tokio::fs::File::create(tempdir.path().join(filename))
                    .await
                    .unwrap();
            }

            let maybe_schema = SchemaVersion::load_from_directory(
                SemverVersion::new(12, 0, 0),
                tempdir.path(),
            );
            match maybe_schema {
                Ok(_) => (),
                Err(message) => {
                    panic!("unexpected failure on {filenames:?}: {message:?}");
                }
            }
        }
    }
}<|MERGE_RESOLUTION|>--- conflicted
+++ resolved
@@ -17,11 +17,8 @@
 ///
 /// This must be updated when you change the database schema.  Refer to
 /// schema/crdb/README.adoc in the root of this repository for details.
-pub const SCHEMA_VERSION: SemverVersion = SemverVersion::new(80, 0, 0);
-<<<<<<< HEAD
-
-=======
->>>>>>> 659130e0
+pub const SCHEMA_VERSION: SemverVersion = SemverVersion::new(81, 0, 0);
+
 /// List of all past database schema versions, in *reverse* order
 ///
 /// If you want to change the Omicron database schema, you must update this.
@@ -32,11 +29,8 @@
         // |  leaving the first copy as an example for the next person.
         // v
         // KnownVersion::new(next_int, "unique-dirname-with-the-sql-files"),
-<<<<<<< HEAD
-        KnownVersion::new(80, "region-port"),
-=======
+        KnownVersion::new(81, "region-port"),
         KnownVersion::new(80, "add-instance-id-to-migrations"),
->>>>>>> 659130e0
         KnownVersion::new(79, "nic-spoof-allow"),
         KnownVersion::new(78, "vpc-subnet-routing"),
         KnownVersion::new(77, "remove-view-for-v2p-mappings"),
