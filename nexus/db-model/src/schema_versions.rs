// This Source Code Form is subject to the terms of the Mozilla Public
// License, v. 2.0. If a copy of the MPL was not distributed with this
// file, You can obtain one at https://mozilla.org/MPL/2.0/.

//! Database schema versions and upgrades
//!
//! For details, see schema/crdb/README.adoc in the root of this repository.

use anyhow::{bail, ensure, Context};
use camino::Utf8Path;
use omicron_common::api::external::SemverVersion;
use once_cell::sync::Lazy;
use std::collections::BTreeMap;

/// The version of the database schema this particular version of Nexus was
/// built against
///
/// This must be updated when you change the database schema.  Refer to
/// schema/crdb/README.adoc in the root of this repository for details.
<<<<<<< HEAD
pub const SCHEMA_VERSION: SemverVersion = SemverVersion::new(56, 0, 0);
=======
pub const SCHEMA_VERSION: SemverVersion = SemverVersion::new(59, 0, 0);
>>>>>>> c1f9e8fd

/// List of all past database schema versions, in *reverse* order
///
/// If you want to change the Omicron database schema, you must update this.
static KNOWN_VERSIONS: Lazy<Vec<KnownVersion>> = Lazy::new(|| {
    vec![
        // +- The next version goes here!  Duplicate this line, uncomment
        // |  the *second* copy, then update that copy for your version,
        // |  leaving the first copy as an example for the next person.
        // v
        // KnownVersion::new(next_int, "unique-dirname-with-the-sql-files"),
<<<<<<< HEAD
        KnownVersion::new(56, "blueprint-crdb-preserve-downgrade"),
=======
        KnownVersion::new(59, "enforce-first-as-default"),
        KnownVersion::new(58, "insert-default-allowlist"),
        KnownVersion::new(57, "add-allowed-source-ips"),
        KnownVersion::new(56, "bgp-oxpop-features"),
>>>>>>> c1f9e8fd
        KnownVersion::new(55, "add-lookup-sled-by-policy-and-state-index"),
        KnownVersion::new(54, "blueprint-add-external-ip-id"),
        KnownVersion::new(53, "drop-service-table"),
        KnownVersion::new(52, "blueprint-physical-disk"),
        KnownVersion::new(51, "blueprint-disposition-column"),
        KnownVersion::new(50, "add-lookup-disk-by-volume-id-index"),
        KnownVersion::new(49, "physical-disk-state-and-policy"),
        KnownVersion::new(48, "add-metrics-producers-time-modified-index"),
        KnownVersion::new(47, "add-view-for-bgp-peer-configs"),
        KnownVersion::new(46, "first-named-migration"),
        // The first many schema versions only vary by major or patch number and
        // their path is predictable based on the version number.  (This was
        // historically a problem because two pull requests both adding a new
        // schema version might merge cleanly but produce an invalid result.)
        KnownVersion::legacy(45, 0),
        KnownVersion::legacy(44, 0),
        KnownVersion::legacy(43, 0),
        KnownVersion::legacy(42, 0),
        KnownVersion::legacy(41, 0),
        KnownVersion::legacy(40, 0),
        KnownVersion::legacy(39, 0),
        KnownVersion::legacy(38, 0),
        KnownVersion::legacy(37, 1),
        KnownVersion::legacy(37, 0),
        KnownVersion::legacy(36, 0),
        KnownVersion::legacy(35, 0),
        KnownVersion::legacy(34, 0),
        KnownVersion::legacy(33, 1),
        KnownVersion::legacy(33, 0),
        KnownVersion::legacy(32, 0),
        KnownVersion::legacy(31, 0),
        KnownVersion::legacy(30, 0),
        KnownVersion::legacy(29, 0),
        KnownVersion::legacy(28, 0),
        KnownVersion::legacy(27, 0),
        KnownVersion::legacy(26, 0),
        KnownVersion::legacy(25, 0),
        KnownVersion::legacy(24, 0),
        KnownVersion::legacy(23, 1),
        KnownVersion::legacy(23, 0),
        KnownVersion::legacy(22, 0),
        KnownVersion::legacy(21, 0),
        KnownVersion::legacy(20, 0),
        KnownVersion::legacy(19, 0),
        KnownVersion::legacy(18, 0),
        KnownVersion::legacy(17, 0),
        KnownVersion::legacy(16, 0),
        KnownVersion::legacy(15, 0),
        KnownVersion::legacy(14, 0),
        KnownVersion::legacy(13, 0),
        KnownVersion::legacy(12, 0),
        KnownVersion::legacy(11, 0),
        KnownVersion::legacy(10, 0),
        KnownVersion::legacy(9, 0),
        KnownVersion::legacy(8, 0),
        KnownVersion::legacy(7, 0),
        KnownVersion::legacy(6, 0),
        KnownVersion::legacy(5, 0),
        KnownVersion::legacy(4, 0),
        KnownVersion::legacy(3, 3),
        KnownVersion::legacy(3, 2),
        KnownVersion::legacy(3, 1),
        KnownVersion::legacy(3, 0),
        KnownVersion::legacy(2, 0),
        KnownVersion::legacy(1, 0),
    ]
});

/// The earliest supported schema version.
pub const EARLIEST_SUPPORTED_VERSION: SemverVersion =
    SemverVersion::new(1, 0, 0);

/// Describes one version of the database schema
#[derive(Debug, Clone)]
struct KnownVersion {
    /// All versions have an associated SemVer.  We only use the major number in
    /// terms of determining compatibility.
    semver: SemverVersion,

    /// Path relative to the root of the schema ("schema/crdb" in the root of
    /// this repo) where this version's update SQL files are stored
    relative_path: String,
}

impl KnownVersion {
    /// Generate a `KnownVersion` for a new schema version
    ///
    /// `major` should be the next available integer (one more than the previous
    /// version's major number).
    ///
    /// `relative_path` is the path relative to "schema/crdb" (from the root of
    /// this repository) where the SQL files live that will update the schema
    /// from the previous version to this version.
    fn new(major: u64, relative_path: &str) -> KnownVersion {
        let semver = SemverVersion::new(major, 0, 0);
        KnownVersion { semver, relative_path: relative_path.to_owned() }
    }

    /// Generate a `KnownVersion` for a version that predates the current
    /// directory naming scheme
    ///
    /// These versions varied in both major and patch numbers and the path to
    /// their SQL files was predictable based solely on the version.
    ///
    /// **This should not be used for new schema versions.**
    fn legacy(major: u64, patch: u64) -> KnownVersion {
        let semver = SemverVersion::new(major, 0, patch);
        let relative_path = semver.to_string();
        KnownVersion { semver, relative_path }
    }
}

impl std::fmt::Display for KnownVersion {
    fn fmt(&self, f: &mut std::fmt::Formatter<'_>) -> std::fmt::Result {
        self.semver.fmt(f)
    }
}

/// Load and inspect the set of all known schema versions
#[derive(Debug, Clone)]
pub struct AllSchemaVersions {
    versions: BTreeMap<SemverVersion, SchemaVersion>,
}

impl AllSchemaVersions {
    /// Load the set of all known schema versions from the given directory tree
    ///
    /// The directory should contain exactly one directory for each version.
    /// Each version's directory should contain the SQL files that carry out
    /// schema migration from the previous version.  See schema/crdb/README.adoc
    /// for details.
    pub fn load(
        schema_directory: &Utf8Path,
    ) -> Result<AllSchemaVersions, anyhow::Error> {
        Self::load_known_versions(schema_directory, KNOWN_VERSIONS.iter())
    }

    /// Load a specific set of known schema versions using the legacy
    /// conventions from the given directory tree
    ///
    /// This is only provided for certain integration tests.
    #[doc(hidden)]
    pub fn load_specific_legacy_versions<'a>(
        schema_directory: &Utf8Path,
        versions: impl Iterator<Item = &'a SemverVersion>,
    ) -> Result<AllSchemaVersions, anyhow::Error> {
        let known_versions: Vec<_> = versions
            .map(|v| {
                assert_eq!(v.0.minor, 0);
                KnownVersion::legacy(v.0.major, v.0.patch)
            })
            .collect();

        Self::load_known_versions(schema_directory, known_versions.iter())
    }

    fn load_known_versions<'a>(
        schema_directory: &Utf8Path,
        known_versions: impl Iterator<Item = &'a KnownVersion>,
    ) -> Result<AllSchemaVersions, anyhow::Error> {
        let mut versions = BTreeMap::new();
        for known_version in known_versions {
            let version_path =
                schema_directory.join(&known_version.relative_path);
            let schema_version = SchemaVersion::load_from_directory(
                known_version.semver.clone(),
                &version_path,
            )
            .with_context(|| {
                format!(
                    "loading schema version {} from {:?}",
                    known_version.semver, schema_directory,
                )
            })?;

            versions.insert(known_version.semver.clone(), schema_version);
        }

        Ok(AllSchemaVersions { versions })
    }

    /// Iterate over the set of all known schema versions in order starting with
    /// the earliest supported version
    pub fn iter_versions(&self) -> impl Iterator<Item = &SchemaVersion> {
        self.versions.values()
    }

    /// Return whether `version` is a known schema version
    pub fn contains_version(&self, version: &SemverVersion) -> bool {
        self.versions.contains_key(version)
    }

    /// Iterate over the known schema versions within `bounds`
    ///
    /// This is generally used to iterate over all the schema versions between
    /// two specific versions.
    pub fn versions_range<R>(
        &self,
        bounds: R,
    ) -> impl Iterator<Item = &'_ SchemaVersion>
    where
        R: std::ops::RangeBounds<SemverVersion>,
    {
        self.versions.range(bounds).map(|(_, v)| v)
    }
}

/// Describes a single version of the schema, including the SQL steps to get
/// from the previous version to the current one
#[derive(Debug, Clone)]
pub struct SchemaVersion {
    semver: SemverVersion,
    upgrade_from_previous: Vec<SchemaUpgradeStep>,
}

impl SchemaVersion {
    /// Reads a "version directory" and reads all SQL changes into a result Vec.
    ///
    /// Files that do not begin with "up" and end with ".sql" are ignored. The
    /// collection of `up*.sql` files must fall into one of these two
    /// conventions:
    ///
    /// * "up.sql" with no other files
    /// * "up1.sql", "up2.sql", ..., beginning from 1, optionally with leading
    ///   zeroes (e.g., "up01.sql", "up02.sql", ...). There is no maximum value,
    ///   but there may not be any gaps (e.g., if "up2.sql" and "up4.sql" exist,
    ///   so must "up3.sql") and there must not be any repeats (e.g., if
    ///   "up1.sql" exists, "up01.sql" must not exist).
    ///
    /// Any violation of these two rules will result in an error. Collections of
    /// the second form (`up1.sql`, ...) will be sorted numerically.
    fn load_from_directory(
        semver: SemverVersion,
        directory: &Utf8Path,
    ) -> Result<SchemaVersion, anyhow::Error> {
        let mut up_sqls = vec![];
        let entries = directory
            .read_dir_utf8()
            .with_context(|| format!("Failed to readdir {directory}"))?;
        for entry in entries {
            let entry = entry.with_context(|| {
                format!("Reading {directory:?}: invalid entry")
            })?;
            let pathbuf = entry.into_path();

            // Ensure filename ends with ".sql"
            if pathbuf.extension() != Some("sql") {
                continue;
            }

            // Ensure filename begins with "up", and extract anything in between
            // "up" and ".sql".
            let Some(remaining_filename) = pathbuf
                .file_stem()
                .and_then(|file_stem| file_stem.strip_prefix("up"))
            else {
                continue;
            };

            // Ensure the remaining filename is either empty (i.e., the filename
            // is exactly "up.sql") or parseable as an unsigned integer. We give
            // "up.sql" the "up_number" 0 (checked in the loop below), and
            // require any other number to be nonzero.
            if remaining_filename.is_empty() {
                up_sqls.push((0, pathbuf));
            } else {
                let Ok(up_number) = remaining_filename.parse::<u64>() else {
                    bail!(
                        "invalid filename (non-numeric `up*.sql`): {pathbuf}",
                    );
                };
                ensure!(
                    up_number != 0,
                    "invalid filename (`up*.sql` numbering must start at 1): \
                     {pathbuf}",
                );
                up_sqls.push((up_number, pathbuf));
            }
        }
        up_sqls.sort();

        // Validate that we have a reasonable sequence of `up*.sql` numbers.
        match up_sqls.as_slice() {
            [] => bail!("no `up*.sql` files found"),
            [(up_number, path)] => {
                // For a single file, we allow either `up.sql` (keyed as
                // up_number=0) or `up1.sql`; reject any higher number.
                ensure!(
                    *up_number <= 1,
                    "`up*.sql` numbering must start at 1: found first file \
                     {path}"
                );
            }
            _ => {
                for (i, (up_number, path)) in up_sqls.iter().enumerate() {
                    // We have 2 or more `up*.sql`; they should be numbered
                    // exactly 1..=up_sqls.len().
                    if i as u64 + 1 != *up_number {
                        // We know we have at least two elements, so report an
                        // error referencing either the next item (if we're
                        // first) or the previous item (if we're not first).
                        let (path_a, path_b) = if i == 0 {
                            let (_, next_path) = &up_sqls[1];
                            (path, next_path)
                        } else {
                            let (_, prev_path) = &up_sqls[i - 1];
                            (prev_path, path)
                        };
                        bail!("invalid `up*.sql` sequence: {path_a}, {path_b}");
                    }
                }
            }
        }

        // This collection of `up*.sql` files is valid.  Read them all, in
        // order.
        let mut steps = vec![];
        for (_, path) in up_sqls.into_iter() {
            let sql = std::fs::read_to_string(&path)
                .with_context(|| format!("Cannot read {path}"))?;
            // unwrap: `file_name()` is documented to return `None` only when
            // the path is `..`.  But we got this path from reading the
            // directory, and that process explicitly documents that it skips
            // `..`.
            steps.push(SchemaUpgradeStep {
                label: path.file_name().unwrap().to_string(),
                sql,
            });
        }

        Ok(SchemaVersion { semver, upgrade_from_previous: steps })
    }

    /// Returns the semver for this schema version
    pub fn semver(&self) -> &SemverVersion {
        &self.semver
    }

    /// Returns true if this schema version is the one that the current program
    /// thinks is the latest (current) one
    pub fn is_current_software_version(&self) -> bool {
        self.semver == SCHEMA_VERSION
    }

    /// Iterate over the SQL steps required to update the database schema from
    /// the previous version to this one
    pub fn upgrade_steps(&self) -> impl Iterator<Item = &SchemaUpgradeStep> {
        self.upgrade_from_previous.iter()
    }
}

impl std::fmt::Display for SchemaVersion {
    fn fmt(
        &self,
        f: &mut std::fmt::Formatter<'_>,
    ) -> Result<(), std::fmt::Error> {
        self.semver.fmt(f)
    }
}

/// Describes a single file containing a schema change, as SQL.
#[derive(Debug, Clone)]
pub struct SchemaUpgradeStep {
    label: String,
    sql: String,
}

impl SchemaUpgradeStep {
    /// Returns a human-readable name for this step (the name of the file it
    /// came from)
    pub fn label(&self) -> &str {
        self.label.as_ref()
    }

    /// Returns the actual SQL to execute for this step
    pub fn sql(&self) -> &str {
        self.sql.as_ref()
    }
}

#[cfg(test)]
mod test {
    use super::*;
    use camino_tempfile::Utf8TempDir;

    #[test]
    fn test_known_versions() {
        if let Err(error) = verify_known_versions(
            // The real list is defined in reverse order for developer
            // convenience so we reverse it before processing.
            KNOWN_VERSIONS.iter().rev(),
            &EARLIEST_SUPPORTED_VERSION,
            &SCHEMA_VERSION,
            // Versions after 45 obey our modern, stricter rules.
            45,
        ) {
            panic!("problem with static configuration: {:#}", error);
        }
    }

    // (Test the test function)
    #[test]
    fn test_verify() {
        // EARLIEST_SUPPORTED_VERSION is somehow wrong
        let error = verify_known_versions(
            [&KnownVersion::legacy(2, 0), &KnownVersion::legacy(3, 0)],
            &SemverVersion::new(1, 0, 0),
            &SemverVersion::new(3, 0, 0),
            100,
        )
        .unwrap_err();
        assert_eq!(
            format!("{error:#}"),
            "EARLIEST_SUPPORTED_VERSION is not the earliest in KNOWN_VERSIONS"
        );

        // SCHEMA_VERSION was not updated
        let error = verify_known_versions(
            [&KnownVersion::legacy(1, 0), &KnownVersion::legacy(2, 0)],
            &SemverVersion::new(1, 0, 0),
            &SemverVersion::new(1, 0, 0),
            100,
        )
        .unwrap_err();
        assert_eq!(
            format!("{error:#}"),
            "latest KNOWN_VERSION is 2.0.0, but SCHEMA_VERSION is 1.0.0"
        );

        // Latest version was duplicated instead of bumped (legacy)
        let error = verify_known_versions(
            [
                &KnownVersion::legacy(1, 0),
                &KnownVersion::legacy(2, 0),
                &KnownVersion::legacy(2, 0),
            ],
            &EARLIEST_SUPPORTED_VERSION,
            &SemverVersion::new(2, 0, 0),
            100,
        )
        .unwrap_err();
        assert_eq!(
            format!("{error:#}"),
            "KNOWN_VERSION 2.0.0 appears directly after 2.0.0, but is not later"
        );

        // Latest version was duplicated instead of bumped (modern case)
        let error = verify_known_versions(
            [
                &KnownVersion::legacy(1, 0),
                &KnownVersion::new(2, "dir1"),
                &KnownVersion::new(2, "dir2"),
            ],
            &EARLIEST_SUPPORTED_VERSION,
            &SemverVersion::new(2, 0, 0),
            100,
        )
        .unwrap_err();
        assert_eq!(
            format!("{error:#}"),
            "KNOWN_VERSION 2.0.0 appears directly after 2.0.0, but is not later"
        );

        // Version added out of order
        let error = verify_known_versions(
            [
                &KnownVersion::legacy(1, 0),
                &KnownVersion::legacy(2, 0),
                &KnownVersion::legacy(1, 3),
            ],
            &EARLIEST_SUPPORTED_VERSION,
            &SemverVersion::new(3, 0, 0),
            100,
        )
        .unwrap_err();
        assert_eq!(
            format!("{error:#}"),
            "KNOWN_VERSION 1.0.3 appears directly after 2.0.0, but is not later"
        );

        // Gaps are not allowed.
        let error = verify_known_versions(
            [
                &KnownVersion::legacy(1, 0),
                &KnownVersion::legacy(2, 0),
                &KnownVersion::legacy(4, 0),
            ],
            &EARLIEST_SUPPORTED_VERSION,
            &SemverVersion::new(4, 0, 0),
            100,
        )
        .unwrap_err();
        assert_eq!(
            format!("{error:#}"),
            "KNOWN_VERSION 4.0.0 appears directly after 2.0.0, but its major \
            number is neither the same nor one greater"
        );

        // For the strict case, the patch level can't be non-zero.  You can only
        // make this mistake by using `KnownVersion::legacy()` for a new
        // version.
        let error = verify_known_versions(
            [
                &KnownVersion::legacy(1, 0),
                &KnownVersion::legacy(2, 0),
                &KnownVersion::legacy(3, 2),
            ],
            &EARLIEST_SUPPORTED_VERSION,
            &SemverVersion::new(3, 0, 2),
            2,
        )
        .unwrap_err();
        assert_eq!(format!("{error:#}"), "new patch versions must be zero");

        // For the strict case, the directory name cannot contain the version at
        // all.  You can only make this mistake by using
        // `KnownVersion::legacy()` for a new version.
        let error = verify_known_versions(
            [
                &KnownVersion::legacy(1, 0),
                &KnownVersion::legacy(2, 0),
                &KnownVersion::legacy(3, 0),
            ],
            &EARLIEST_SUPPORTED_VERSION,
            &SemverVersion::new(3, 0, 0),
            2,
        )
        .unwrap_err();
        assert_eq!(
            format!("{error:#}"),
            "the relative path for a version should not contain the \
            version itself"
        );
    }

    fn verify_known_versions<'a, I>(
        // list of known versions in order from earliest to latest
        known_versions: I,
        earliest: &SemverVersion,
        latest: &SemverVersion,
        min_strict_major: u64,
    ) -> Result<(), anyhow::Error>
    where
        I: IntoIterator<Item = &'a KnownVersion>,
    {
        let mut known_versions = known_versions.into_iter();

        // All known versions should be unique and increasing.
        let first =
            known_versions.next().expect("expected at least one KNOWN_VERSION");
        ensure!(
            first.semver == *earliest,
            "EARLIEST_SUPPORTED_VERSION is not the earliest in KNOWN_VERSIONS"
        );

        let mut prev = first;
        for v in known_versions {
            println!("checking known version: {} -> {}", prev, v);
            ensure!(
                v.semver > prev.semver,
                "KNOWN_VERSION {} appears directly after {}, but is not later",
                v,
                prev
            );

            // We currently make sure there are no gaps in the major number.
            // This is not strictly necessary but if this isn't true then it was
            // probably a mistake.
            //
            // It's allowed for the major numbers to be the same because a few
            // past schema versions only bumped the patch number for whatever
            // reason.
            ensure!(
                v.semver.0.major == prev.semver.0.major
                    || v.semver.0.major == prev.semver.0.major + 1,
                "KNOWN_VERSION {} appears directly after {}, but its major \
                number is neither the same nor one greater",
                v,
                prev
            );

            // We never allowed minor versions to be zero and it is not
            // currently possible to even construct one that had a non-zero
            // minor number.
            ensure!(v.semver.0.minor == 0, "new minor versions must be zero");

            // We changed things after version 45 to require that:
            //
            // (1) the major always be bumped (the minor and patch must be zero)
            // (2) users choose a unique directory name for the SQL files.  It
            //     would defeat the point if people used the semver for
            //
            // After version 45, we do not allow non-zero minor or patch
            // numbers.
            if v.semver.0.major > min_strict_major {
                ensure!(
                    v.semver.0.patch == 0,
                    "new patch versions must be zero"
                );
                ensure!(
                    !v.relative_path.contains(&v.semver.to_string()),
                    "the relative path for a version should not contain the \
                    version itself"
                );
            }

            prev = v;
        }

        ensure!(
            prev.semver == *latest,
            "latest KNOWN_VERSION is {}, but SCHEMA_VERSION is {}",
            prev,
            latest
        );

        Ok(())
    }

    // Confirm that `SchemaVersion::load_from_directory()` rejects `up*.sql`
    // files where the `*` doesn't contain a positive integer.
    #[tokio::test]
    async fn test_reject_invalid_up_sql_names() {
        for (invalid_filename, error_prefix) in [
            ("upA.sql", "invalid filename (non-numeric `up*.sql`)"),
            ("up1a.sql", "invalid filename (non-numeric `up*.sql`)"),
            ("upaaa1.sql", "invalid filename (non-numeric `up*.sql`)"),
            ("up-3.sql", "invalid filename (non-numeric `up*.sql`)"),
            (
                "up0.sql",
                "invalid filename (`up*.sql` numbering must start at 1)",
            ),
            (
                "up00.sql",
                "invalid filename (`up*.sql` numbering must start at 1)",
            ),
            (
                "up000.sql",
                "invalid filename (`up*.sql` numbering must start at 1)",
            ),
        ] {
            let tempdir = Utf8TempDir::new().unwrap();
            let filename = tempdir.path().join(invalid_filename);
            _ = tokio::fs::File::create(&filename).await.unwrap();
            let maybe_schema = SchemaVersion::load_from_directory(
                SemverVersion::new(12, 0, 0),
                tempdir.path(),
            );
            match maybe_schema {
                Ok(upgrade) => {
                    panic!(
                        "unexpected success on {invalid_filename} \
                         (produced {upgrade:?})"
                    );
                }
                Err(error) => {
                    assert_eq!(
                        format!("{error:#}"),
                        format!("{error_prefix}: {filename}")
                    );
                }
            }
        }
    }

    // Confirm that `SchemaVersion::load_from_directory()` rejects a directory
    // with no appropriately-named files.
    #[tokio::test]
    async fn test_reject_no_up_sql_files() {
        for filenames in [
            &[] as &[&str],
            &["README.md"],
            &["foo.sql", "bar.sql"],
            &["up1sql", "up2sql"],
        ] {
            let tempdir = Utf8TempDir::new().unwrap();
            for filename in filenames {
                _ = tokio::fs::File::create(tempdir.path().join(filename))
                    .await
                    .unwrap();
            }

            let maybe_schema = SchemaVersion::load_from_directory(
                SemverVersion::new(12, 0, 0),
                tempdir.path(),
            );
            match maybe_schema {
                Ok(upgrade) => {
                    panic!(
                        "unexpected success on {filenames:?} \
                         (produced {upgrade:?})"
                    );
                }
                Err(error) => {
                    assert_eq!(
                        format!("{error:#}"),
                        "no `up*.sql` files found"
                    );
                }
            }
        }
    }

    // Confirm that `SchemaVersion::load_from_directory()` rejects collections
    // of `up*.sql` files with individually-valid names but that do not pass the
    // rules of the entire collection.
    #[tokio::test]
    async fn test_reject_invalid_up_sql_collections() {
        for invalid_filenames in [
            &["up.sql", "up1.sql"] as &[&str],
            &["up1.sql", "up01.sql"],
            &["up1.sql", "up3.sql"],
            &["up1.sql", "up2.sql", "up3.sql", "up02.sql"],
        ] {
            let tempdir = Utf8TempDir::new().unwrap();
            for filename in invalid_filenames {
                _ = tokio::fs::File::create(tempdir.path().join(filename))
                    .await
                    .unwrap();
            }

            let maybe_schema = SchemaVersion::load_from_directory(
                SemverVersion::new(12, 0, 0),
                tempdir.path(),
            );
            match maybe_schema {
                Ok(upgrade) => {
                    panic!(
                        "unexpected success on {invalid_filenames:?} \
                         (produced {upgrade:?})"
                    );
                }
                Err(error) => {
                    let message = format!("{error:#}");
                    assert!(
                        message.starts_with("invalid `up*.sql` sequence: "),
                        "message did not start with expected prefix: \
                         {message:?}"
                    );
                }
            }
        }
    }

    // Confirm that `SchemaVersion::load_from_directory()` accepts legal
    // collections of `up*.sql` filenames.
    #[tokio::test]
    async fn test_allows_valid_up_sql_collections() {
        for filenames in [
            &["up.sql"] as &[&str],
            &["up1.sql", "up2.sql"],
            &[
                "up01.sql", "up02.sql", "up03.sql", "up04.sql", "up05.sql",
                "up06.sql", "up07.sql", "up08.sql", "up09.sql", "up10.sql",
                "up11.sql",
            ],
            &["up00001.sql", "up00002.sql", "up00003.sql"],
        ] {
            let tempdir = Utf8TempDir::new().unwrap();
            for filename in filenames {
                _ = tokio::fs::File::create(tempdir.path().join(filename))
                    .await
                    .unwrap();
            }

            let maybe_schema = SchemaVersion::load_from_directory(
                SemverVersion::new(12, 0, 0),
                tempdir.path(),
            );
            match maybe_schema {
                Ok(_) => (),
                Err(message) => {
                    panic!("unexpected failure on {filenames:?}: {message:?}");
                }
            }
        }
    }
}<|MERGE_RESOLUTION|>--- conflicted
+++ resolved
@@ -17,11 +17,7 @@
 ///
 /// This must be updated when you change the database schema.  Refer to
 /// schema/crdb/README.adoc in the root of this repository for details.
-<<<<<<< HEAD
-pub const SCHEMA_VERSION: SemverVersion = SemverVersion::new(56, 0, 0);
-=======
-pub const SCHEMA_VERSION: SemverVersion = SemverVersion::new(59, 0, 0);
->>>>>>> c1f9e8fd
+pub const SCHEMA_VERSION: SemverVersion = SemverVersion::new(60, 0, 0);
 
 /// List of all past database schema versions, in *reverse* order
 ///
@@ -33,14 +29,11 @@
         // |  leaving the first copy as an example for the next person.
         // v
         // KnownVersion::new(next_int, "unique-dirname-with-the-sql-files"),
-<<<<<<< HEAD
-        KnownVersion::new(56, "blueprint-crdb-preserve-downgrade"),
-=======
+        KnownVersion::new(60, "blueprint-crdb-preserve-downgrade"),
         KnownVersion::new(59, "enforce-first-as-default"),
         KnownVersion::new(58, "insert-default-allowlist"),
         KnownVersion::new(57, "add-allowed-source-ips"),
         KnownVersion::new(56, "bgp-oxpop-features"),
->>>>>>> c1f9e8fd
         KnownVersion::new(55, "add-lookup-sled-by-policy-and-state-index"),
         KnownVersion::new(54, "blueprint-add-external-ip-id"),
         KnownVersion::new(53, "drop-service-table"),
