// This Source Code Form is subject to the terms of the Mozilla Public
// License, v. 2.0. If a copy of the MPL was not distributed with this
// file, You can obtain one at https://mozilla.org/MPL/2.0/.

//! Database schema versions and upgrades
//!
//! For details, see schema/crdb/README.adoc in the root of this repository.

use anyhow::{Context, bail, ensure};
use camino::Utf8Path;
use semver::Version;
use std::{collections::BTreeMap, sync::LazyLock};

/// The version of the database schema this particular version of Nexus was
/// built against
///
/// This must be updated when you change the database schema.  Refer to
/// schema/crdb/README.adoc in the root of this repository for details.
pub const SCHEMA_VERSION: Version = Version::new(141, 0, 0);

/// List of all past database schema versions, in *reverse* order
///
/// If you want to change the Omicron database schema, you must update this.
static KNOWN_VERSIONS: LazyLock<Vec<KnownVersion>> = LazyLock::new(|| {
    vec![
        // +- The next version goes here!  Duplicate this line, uncomment
        // |  the *second* copy, then update that copy for your version,
        // |  leaving the first copy as an example for the next person.
        // v
        // KnownVersion::new(next_int, "unique-dirname-with-the-sql-files"),
<<<<<<< HEAD
        KnownVersion::new(141, "bp-add-remove-mupdate-override"),
=======
        KnownVersion::new(141, "caboose-sign-value"),
>>>>>>> 2ff1569a
        KnownVersion::new(140, "instance-intended-state"),
        KnownVersion::new(139, "webhooks"),
        KnownVersion::new(138, "saga-abandoned-state"),
        KnownVersion::new(137, "oximeter-read-policy"),
        KnownVersion::new(136, "do-not-provision-flag-for-crucible-dataset"),
        KnownVersion::new(135, "blueprint-zone-image-source"),
        KnownVersion::new(134, "crucible-agent-reservation-overhead"),
        KnownVersion::new(133, "delete-defunct-reservations"),
        KnownVersion::new(132, "bp-omicron-zone-filesystem-pool-not-null"),
        KnownVersion::new(131, "tuf-generation"),
        KnownVersion::new(130, "bp-sled-agent-generation"),
        KnownVersion::new(129, "create-target-release"),
        KnownVersion::new(128, "sled-resource-for-vmm"),
        KnownVersion::new(127, "bp-disk-disposition-expunged-cleanup"),
        KnownVersion::new(126, "affinity"),
        KnownVersion::new(125, "blueprint-disposition-expunged-cleanup"),
        KnownVersion::new(124, "support-read-only-region-replacement"),
        KnownVersion::new(123, "vpc-subnet-contention"),
        KnownVersion::new(122, "tuf-artifact-replication"),
        KnownVersion::new(121, "dataset-to-crucible-dataset"),
        KnownVersion::new(120, "rendezvous-debug-dataset"),
        KnownVersion::new(119, "tuf-artifact-key-uuid"),
        KnownVersion::new(118, "support-bundles"),
        KnownVersion::new(117, "add-completing-and-new-region-volume"),
        KnownVersion::new(116, "bp-physical-disk-disposition"),
        KnownVersion::new(115, "inv-omicron-physical-disks-generation"),
        KnownVersion::new(114, "crucible-ref-count-records"),
        KnownVersion::new(113, "add-tx-eq"),
        KnownVersion::new(112, "blueprint-dataset"),
        KnownVersion::new(111, "drop-omicron-zone-underlay-address"),
        KnownVersion::new(110, "clickhouse-policy"),
        KnownVersion::new(109, "inv-clickhouse-keeper-membership"),
        KnownVersion::new(108, "internet-gateway"),
        KnownVersion::new(107, "add-instance-boot-disk"),
        KnownVersion::new(106, "dataset-kinds-update"),
        KnownVersion::new(105, "inventory-nvme-firmware"),
        KnownVersion::new(104, "lookup-bgp-config-indexes"),
        KnownVersion::new(103, "lookup-instances-by-state-index"),
        KnownVersion::new(102, "add-instance-auto-restart-cooldown"),
        KnownVersion::new(101, "auto-restart-policy-v2"),
        KnownVersion::new(100, "add-instance-last-auto-restarted-timestamp"),
        KnownVersion::new(99, "blueprint-add-clickhouse-tables"),
        KnownVersion::new(98, "oximeter-add-time-expunged"),
        KnownVersion::new(97, "lookup-region-snapshot-by-region-id"),
        KnownVersion::new(96, "inv-dataset"),
        KnownVersion::new(95, "turn-boot-on-fault-into-auto-restart"),
        KnownVersion::new(94, "put-back-creating-vmm-state"),
        KnownVersion::new(93, "dataset-kinds-zone-and-debug"),
        KnownVersion::new(92, "lldp-link-config-nullable"),
        KnownVersion::new(91, "add-management-gateway-producer-kind"),
        KnownVersion::new(90, "lookup-bgp-config-by-asn"),
        KnownVersion::new(89, "collapse_lldp_settings"),
        KnownVersion::new(88, "route-local-pref"),
        KnownVersion::new(87, "add-clickhouse-server-enum-variants"),
        KnownVersion::new(86, "snapshot-replacement"),
        KnownVersion::new(85, "add-migrations-by-time-created-index"),
        KnownVersion::new(84, "region-read-only"),
        KnownVersion::new(83, "dataset-address-optional"),
        KnownVersion::new(82, "region-port"),
        KnownVersion::new(81, "add-nullable-filesystem-pool"),
        KnownVersion::new(80, "add-instance-id-to-migrations"),
        KnownVersion::new(79, "nic-spoof-allow"),
        KnownVersion::new(78, "vpc-subnet-routing"),
        KnownVersion::new(77, "remove-view-for-v2p-mappings"),
        KnownVersion::new(76, "lookup-region-snapshot-by-snapshot-id"),
        KnownVersion::new(75, "add-cockroach-zone-id-to-node-id"),
        KnownVersion::new(74, "add-migration-table"),
        KnownVersion::new(73, "add-vlan-to-uplink"),
        KnownVersion::new(72, "fix-provisioning-counters"),
        KnownVersion::new(71, "add-saga-unwound-vmm-state"),
        KnownVersion::new(70, "separate-instance-and-vmm-states"),
        KnownVersion::new(69, "expose-stage0"),
        KnownVersion::new(68, "filter-v2p-mapping-by-instance-state"),
        KnownVersion::new(67, "add-instance-updater-lock"),
        KnownVersion::new(66, "blueprint-crdb-preserve-downgrade"),
        KnownVersion::new(65, "region-replacement"),
        KnownVersion::new(64, "add-view-for-v2p-mappings"),
        KnownVersion::new(63, "remove-producer-base-route-column"),
        KnownVersion::new(62, "allocate-subnet-decommissioned-sleds"),
        KnownVersion::new(61, "blueprint-add-sled-state"),
        KnownVersion::new(60, "add-lookup-vmm-by-sled-id-index"),
        KnownVersion::new(59, "enforce-first-as-default"),
        KnownVersion::new(58, "insert-default-allowlist"),
        KnownVersion::new(57, "add-allowed-source-ips"),
        KnownVersion::new(56, "bgp-oxpop-features"),
        KnownVersion::new(55, "add-lookup-sled-by-policy-and-state-index"),
        KnownVersion::new(54, "blueprint-add-external-ip-id"),
        KnownVersion::new(53, "drop-service-table"),
        KnownVersion::new(52, "blueprint-physical-disk"),
        KnownVersion::new(51, "blueprint-disposition-column"),
        KnownVersion::new(50, "add-lookup-disk-by-volume-id-index"),
        KnownVersion::new(49, "physical-disk-state-and-policy"),
        KnownVersion::new(48, "add-metrics-producers-time-modified-index"),
        KnownVersion::new(47, "add-view-for-bgp-peer-configs"),
        KnownVersion::new(46, "first-named-migration"),
        // The first many schema versions only vary by major or patch number and
        // their path is predictable based on the version number.  (This was
        // historically a problem because two pull requests both adding a new
        // schema version might merge cleanly but produce an invalid result.)
        KnownVersion::legacy(45, 0),
        KnownVersion::legacy(44, 0),
        KnownVersion::legacy(43, 0),
        KnownVersion::legacy(42, 0),
        KnownVersion::legacy(41, 0),
        KnownVersion::legacy(40, 0),
        KnownVersion::legacy(39, 0),
        KnownVersion::legacy(38, 0),
        KnownVersion::legacy(37, 1),
        KnownVersion::legacy(37, 0),
        KnownVersion::legacy(36, 0),
        KnownVersion::legacy(35, 0),
        KnownVersion::legacy(34, 0),
        KnownVersion::legacy(33, 1),
        KnownVersion::legacy(33, 0),
        KnownVersion::legacy(32, 0),
        KnownVersion::legacy(31, 0),
        KnownVersion::legacy(30, 0),
        KnownVersion::legacy(29, 0),
        KnownVersion::legacy(28, 0),
        KnownVersion::legacy(27, 0),
        KnownVersion::legacy(26, 0),
        KnownVersion::legacy(25, 0),
        KnownVersion::legacy(24, 0),
        KnownVersion::legacy(23, 1),
        KnownVersion::legacy(23, 0),
        KnownVersion::legacy(22, 0),
        KnownVersion::legacy(21, 0),
        KnownVersion::legacy(20, 0),
        KnownVersion::legacy(19, 0),
        KnownVersion::legacy(18, 0),
        KnownVersion::legacy(17, 0),
        KnownVersion::legacy(16, 0),
        KnownVersion::legacy(15, 0),
        KnownVersion::legacy(14, 0),
        KnownVersion::legacy(13, 0),
        KnownVersion::legacy(12, 0),
        KnownVersion::legacy(11, 0),
        KnownVersion::legacy(10, 0),
        KnownVersion::legacy(9, 0),
        KnownVersion::legacy(8, 0),
        KnownVersion::legacy(7, 0),
        KnownVersion::legacy(6, 0),
        KnownVersion::legacy(5, 0),
        KnownVersion::legacy(4, 0),
        KnownVersion::legacy(3, 3),
        KnownVersion::legacy(3, 2),
        KnownVersion::legacy(3, 1),
        KnownVersion::legacy(3, 0),
        KnownVersion::legacy(2, 0),
        KnownVersion::legacy(1, 0),
    ]
});

/// The earliest supported schema version.
pub const EARLIEST_SUPPORTED_VERSION: Version = Version::new(1, 0, 0);

/// Describes one version of the database schema
#[derive(Debug, Clone)]
struct KnownVersion {
    /// All versions have an associated SemVer.  We only use the major number in
    /// terms of determining compatibility.
    semver: Version,

    /// Path relative to the root of the schema ("schema/crdb" in the root of
    /// this repo) where this version's update SQL files are stored
    relative_path: String,
}

impl KnownVersion {
    /// Generate a `KnownVersion` for a new schema version
    ///
    /// `major` should be the next available integer (one more than the previous
    /// version's major number).
    ///
    /// `relative_path` is the path relative to "schema/crdb" (from the root of
    /// this repository) where the SQL files live that will update the schema
    /// from the previous version to this version.
    fn new(major: u64, relative_path: &str) -> KnownVersion {
        let semver = Version::new(major, 0, 0);
        KnownVersion { semver, relative_path: relative_path.to_owned() }
    }

    /// Generate a `KnownVersion` for a version that predates the current
    /// directory naming scheme
    ///
    /// These versions varied in both major and patch numbers and the path to
    /// their SQL files was predictable based solely on the version.
    ///
    /// **This should not be used for new schema versions.**
    fn legacy(major: u64, patch: u64) -> KnownVersion {
        let semver = Version::new(major, 0, patch);
        let relative_path = semver.to_string();
        KnownVersion { semver, relative_path }
    }
}

impl std::fmt::Display for KnownVersion {
    fn fmt(&self, f: &mut std::fmt::Formatter<'_>) -> std::fmt::Result {
        self.semver.fmt(f)
    }
}

/// Load and inspect the set of all known schema versions
#[derive(Debug, Clone)]
pub struct AllSchemaVersions {
    versions: BTreeMap<Version, SchemaVersion>,
}

impl AllSchemaVersions {
    /// Load the set of all known schema versions from the given directory tree
    ///
    /// The directory should contain exactly one directory for each version.
    /// Each version's directory should contain the SQL files that carry out
    /// schema migration from the previous version.  See schema/crdb/README.adoc
    /// for details.
    pub fn load(
        schema_directory: &Utf8Path,
    ) -> Result<AllSchemaVersions, anyhow::Error> {
        Self::load_known_versions(schema_directory, KNOWN_VERSIONS.iter())
    }

    /// Load a specific set of known schema versions using the legacy
    /// conventions from the given directory tree
    ///
    /// This is only provided for certain integration tests.
    #[doc(hidden)]
    pub fn load_specific_legacy_versions<'a>(
        schema_directory: &Utf8Path,
        versions: impl Iterator<Item = &'a Version>,
    ) -> Result<AllSchemaVersions, anyhow::Error> {
        let known_versions: Vec<_> = versions
            .map(|v| {
                assert_eq!(v.minor, 0);
                KnownVersion::legacy(v.major, v.patch)
            })
            .collect();

        Self::load_known_versions(schema_directory, known_versions.iter())
    }

    fn load_known_versions<'a>(
        schema_directory: &Utf8Path,
        known_versions: impl Iterator<Item = &'a KnownVersion>,
    ) -> Result<AllSchemaVersions, anyhow::Error> {
        let mut versions = BTreeMap::new();
        for known_version in known_versions {
            let version_path =
                schema_directory.join(&known_version.relative_path);
            let schema_version = SchemaVersion::load_from_directory(
                known_version.semver.clone(),
                &version_path,
            )
            .with_context(|| {
                format!(
                    "loading schema version {} from {:?}",
                    known_version.semver, schema_directory,
                )
            })?;

            versions.insert(known_version.semver.clone(), schema_version);
        }

        Ok(AllSchemaVersions { versions })
    }

    /// Iterate over the set of all known schema versions in order starting with
    /// the earliest supported version
    pub fn iter_versions(&self) -> impl Iterator<Item = &SchemaVersion> {
        self.versions.values()
    }

    /// Return whether `version` is a known schema version
    pub fn contains_version(&self, version: &Version) -> bool {
        self.versions.contains_key(version)
    }

    /// Iterate over the known schema versions within `bounds`
    ///
    /// This is generally used to iterate over all the schema versions between
    /// two specific versions.
    pub fn versions_range<R>(
        &self,
        bounds: R,
    ) -> impl Iterator<Item = &'_ SchemaVersion>
    where
        R: std::ops::RangeBounds<Version>,
    {
        self.versions.range(bounds).map(|(_, v)| v)
    }
}

/// Describes a single version of the schema, including the SQL steps to get
/// from the previous version to the current one
#[derive(Debug, Clone)]
pub struct SchemaVersion {
    semver: Version,
    upgrade_from_previous: Vec<SchemaUpgradeStep>,
}

impl SchemaVersion {
    /// Reads a "version directory" and reads all SQL changes into a result Vec.
    ///
    /// Files that do not begin with "up" and end with ".sql" are ignored. The
    /// collection of `up*.sql` files must fall into one of these two
    /// conventions:
    ///
    /// * "up.sql" with no other files
    /// * "up1.sql", "up2.sql", ..., beginning from 1, optionally with leading
    ///   zeroes (e.g., "up01.sql", "up02.sql", ...). There is no maximum value,
    ///   but there may not be any gaps (e.g., if "up2.sql" and "up4.sql" exist,
    ///   so must "up3.sql") and there must not be any repeats (e.g., if
    ///   "up1.sql" exists, "up01.sql" must not exist).
    ///
    /// Any violation of these two rules will result in an error. Collections of
    /// the second form (`up1.sql`, ...) will be sorted numerically.
    fn load_from_directory(
        semver: Version,
        directory: &Utf8Path,
    ) -> Result<SchemaVersion, anyhow::Error> {
        let mut up_sqls = vec![];
        let entries = directory
            .read_dir_utf8()
            .with_context(|| format!("Failed to readdir {directory}"))?;
        for entry in entries {
            let entry = entry.with_context(|| {
                format!("Reading {directory:?}: invalid entry")
            })?;
            let pathbuf = entry.into_path();

            // Ensure filename ends with ".sql"
            if pathbuf.extension() != Some("sql") {
                continue;
            }

            // Ensure filename begins with "up", and extract anything in between
            // "up" and ".sql".
            let Some(remaining_filename) = pathbuf
                .file_stem()
                .and_then(|file_stem| file_stem.strip_prefix("up"))
            else {
                continue;
            };

            // Ensure the remaining filename is either empty (i.e., the filename
            // is exactly "up.sql") or parseable as an unsigned integer. We give
            // "up.sql" the "up_number" 0 (checked in the loop below), and
            // require any other number to be nonzero.
            if remaining_filename.is_empty() {
                up_sqls.push((0, pathbuf));
            } else {
                let Ok(up_number) = remaining_filename.parse::<u64>() else {
                    bail!(
                        "invalid filename (non-numeric `up*.sql`): {pathbuf}",
                    );
                };
                ensure!(
                    up_number != 0,
                    "invalid filename (`up*.sql` numbering must start at 1): \
                     {pathbuf}",
                );
                up_sqls.push((up_number, pathbuf));
            }
        }
        up_sqls.sort();

        // Validate that we have a reasonable sequence of `up*.sql` numbers.
        match up_sqls.as_slice() {
            [] => bail!("no `up*.sql` files found"),
            [(up_number, path)] => {
                // For a single file, we allow either `up.sql` (keyed as
                // up_number=0) or `up1.sql`; reject any higher number.
                ensure!(
                    *up_number <= 1,
                    "`up*.sql` numbering must start at 1: found first file \
                     {path}"
                );
            }
            _ => {
                for (i, (up_number, path)) in up_sqls.iter().enumerate() {
                    // We have 2 or more `up*.sql`; they should be numbered
                    // exactly 1..=up_sqls.len().
                    if i as u64 + 1 != *up_number {
                        // We know we have at least two elements, so report an
                        // error referencing either the next item (if we're
                        // first) or the previous item (if we're not first).
                        let (path_a, path_b) = if i == 0 {
                            let (_, next_path) = &up_sqls[1];
                            (path, next_path)
                        } else {
                            let (_, prev_path) = &up_sqls[i - 1];
                            (prev_path, path)
                        };
                        bail!("invalid `up*.sql` sequence: {path_a}, {path_b}");
                    }
                }
            }
        }

        // This collection of `up*.sql` files is valid.  Read them all, in
        // order.
        let mut steps = vec![];
        for (_, path) in up_sqls.into_iter() {
            let sql = std::fs::read_to_string(&path)
                .with_context(|| format!("Cannot read {path}"))?;
            // unwrap: `file_name()` is documented to return `None` only when
            // the path is `..`.  But we got this path from reading the
            // directory, and that process explicitly documents that it skips
            // `..`.
            steps.push(SchemaUpgradeStep {
                label: path.file_name().unwrap().to_string(),
                sql,
            });
        }

        Ok(SchemaVersion { semver, upgrade_from_previous: steps })
    }

    /// Returns the semver for this schema version
    pub fn semver(&self) -> &Version {
        &self.semver
    }

    /// Returns true if this schema version is the one that the current program
    /// thinks is the latest (current) one
    pub fn is_current_software_version(&self) -> bool {
        self.semver == SCHEMA_VERSION
    }

    /// Iterate over the SQL steps required to update the database schema from
    /// the previous version to this one
    pub fn upgrade_steps(&self) -> impl Iterator<Item = &SchemaUpgradeStep> {
        self.upgrade_from_previous.iter()
    }
}

impl std::fmt::Display for SchemaVersion {
    fn fmt(
        &self,
        f: &mut std::fmt::Formatter<'_>,
    ) -> Result<(), std::fmt::Error> {
        self.semver.fmt(f)
    }
}

/// Describes a single file containing a schema change, as SQL.
#[derive(Debug, Clone)]
pub struct SchemaUpgradeStep {
    label: String,
    sql: String,
}

impl SchemaUpgradeStep {
    /// Returns a human-readable name for this step (the name of the file it
    /// came from)
    pub fn label(&self) -> &str {
        self.label.as_ref()
    }

    /// Returns the actual SQL to execute for this step
    pub fn sql(&self) -> &str {
        self.sql.as_ref()
    }
}

#[cfg(test)]
mod test {
    use super::*;
    use camino_tempfile::Utf8TempDir;

    #[test]
    fn test_known_versions() {
        if let Err(error) = verify_known_versions(
            // The real list is defined in reverse order for developer
            // convenience so we reverse it before processing.
            KNOWN_VERSIONS.iter().rev(),
            &EARLIEST_SUPPORTED_VERSION,
            &SCHEMA_VERSION,
            // Versions after 45 obey our modern, stricter rules.
            45,
        ) {
            panic!("problem with static configuration: {:#}", error);
        }
    }

    // (Test the test function)
    #[test]
    fn test_verify() {
        // EARLIEST_SUPPORTED_VERSION is somehow wrong
        let error = verify_known_versions(
            [&KnownVersion::legacy(2, 0), &KnownVersion::legacy(3, 0)],
            &Version::new(1, 0, 0),
            &Version::new(3, 0, 0),
            100,
        )
        .unwrap_err();
        assert_eq!(
            format!("{error:#}"),
            "EARLIEST_SUPPORTED_VERSION is not the earliest in KNOWN_VERSIONS"
        );

        // SCHEMA_VERSION was not updated
        let error = verify_known_versions(
            [&KnownVersion::legacy(1, 0), &KnownVersion::legacy(2, 0)],
            &Version::new(1, 0, 0),
            &Version::new(1, 0, 0),
            100,
        )
        .unwrap_err();
        assert_eq!(
            format!("{error:#}"),
            "latest KNOWN_VERSION is 2.0.0, but SCHEMA_VERSION is 1.0.0"
        );

        // Latest version was duplicated instead of bumped (legacy)
        let error = verify_known_versions(
            [
                &KnownVersion::legacy(1, 0),
                &KnownVersion::legacy(2, 0),
                &KnownVersion::legacy(2, 0),
            ],
            &EARLIEST_SUPPORTED_VERSION,
            &Version::new(2, 0, 0),
            100,
        )
        .unwrap_err();
        assert_eq!(
            format!("{error:#}"),
            "KNOWN_VERSION 2.0.0 appears directly after 2.0.0, but is not later"
        );

        // Latest version was duplicated instead of bumped (modern case)
        let error = verify_known_versions(
            [
                &KnownVersion::legacy(1, 0),
                &KnownVersion::new(2, "dir1"),
                &KnownVersion::new(2, "dir2"),
            ],
            &EARLIEST_SUPPORTED_VERSION,
            &Version::new(2, 0, 0),
            100,
        )
        .unwrap_err();
        assert_eq!(
            format!("{error:#}"),
            "KNOWN_VERSION 2.0.0 appears directly after 2.0.0, but is not later"
        );

        // Version added out of order
        let error = verify_known_versions(
            [
                &KnownVersion::legacy(1, 0),
                &KnownVersion::legacy(2, 0),
                &KnownVersion::legacy(1, 3),
            ],
            &EARLIEST_SUPPORTED_VERSION,
            &Version::new(3, 0, 0),
            100,
        )
        .unwrap_err();
        assert_eq!(
            format!("{error:#}"),
            "KNOWN_VERSION 1.0.3 appears directly after 2.0.0, but is not later"
        );

        // Gaps are not allowed.
        let error = verify_known_versions(
            [
                &KnownVersion::legacy(1, 0),
                &KnownVersion::legacy(2, 0),
                &KnownVersion::legacy(4, 0),
            ],
            &EARLIEST_SUPPORTED_VERSION,
            &Version::new(4, 0, 0),
            100,
        )
        .unwrap_err();
        assert_eq!(
            format!("{error:#}"),
            "KNOWN_VERSION 4.0.0 appears directly after 2.0.0, but its major \
            number is neither the same nor one greater"
        );

        // For the strict case, the patch level can't be non-zero.  You can only
        // make this mistake by using `KnownVersion::legacy()` for a new
        // version.
        let error = verify_known_versions(
            [
                &KnownVersion::legacy(1, 0),
                &KnownVersion::legacy(2, 0),
                &KnownVersion::legacy(3, 2),
            ],
            &EARLIEST_SUPPORTED_VERSION,
            &Version::new(3, 0, 2),
            2,
        )
        .unwrap_err();
        assert_eq!(format!("{error:#}"), "new patch versions must be zero");

        // For the strict case, the directory name cannot contain the version at
        // all.  You can only make this mistake by using
        // `KnownVersion::legacy()` for a new version.
        let error = verify_known_versions(
            [
                &KnownVersion::legacy(1, 0),
                &KnownVersion::legacy(2, 0),
                &KnownVersion::legacy(3, 0),
            ],
            &EARLIEST_SUPPORTED_VERSION,
            &Version::new(3, 0, 0),
            2,
        )
        .unwrap_err();
        assert_eq!(
            format!("{error:#}"),
            "the relative path for a version should not contain the \
            version itself"
        );
    }

    fn verify_known_versions<'a, I>(
        // list of known versions in order from earliest to latest
        known_versions: I,
        earliest: &Version,
        latest: &Version,
        min_strict_major: u64,
    ) -> Result<(), anyhow::Error>
    where
        I: IntoIterator<Item = &'a KnownVersion>,
    {
        let mut known_versions = known_versions.into_iter();

        // All known versions should be unique and increasing.
        let first =
            known_versions.next().expect("expected at least one KNOWN_VERSION");
        ensure!(
            first.semver == *earliest,
            "EARLIEST_SUPPORTED_VERSION is not the earliest in KNOWN_VERSIONS"
        );

        let mut prev = first;
        for v in known_versions {
            println!("checking known version: {} -> {}", prev, v);
            ensure!(
                v.semver > prev.semver,
                "KNOWN_VERSION {} appears directly after {}, but is not later",
                v,
                prev
            );

            // We currently make sure there are no gaps in the major number.
            // This is not strictly necessary but if this isn't true then it was
            // probably a mistake.
            //
            // It's allowed for the major numbers to be the same because a few
            // past schema versions only bumped the patch number for whatever
            // reason.
            ensure!(
                v.semver.major == prev.semver.major
                    || v.semver.major == prev.semver.major + 1,
                "KNOWN_VERSION {} appears directly after {}, but its major \
                number is neither the same nor one greater",
                v,
                prev
            );

            // We never allowed minor versions to be zero and it is not
            // currently possible to even construct one that had a non-zero
            // minor number.
            ensure!(v.semver.minor == 0, "new minor versions must be zero");

            // We changed things after version 45 to require that:
            //
            // (1) the major always be bumped (the minor and patch must be zero)
            // (2) users choose a unique directory name for the SQL files.  It
            //     would defeat the point if people used the semver for
            //
            // After version 45, we do not allow non-zero minor or patch
            // numbers.
            if v.semver.major > min_strict_major {
                ensure!(v.semver.patch == 0, "new patch versions must be zero");
                ensure!(
                    !v.relative_path.contains(&v.semver.to_string()),
                    "the relative path for a version should not contain the \
                    version itself"
                );
            }

            prev = v;
        }

        ensure!(
            prev.semver == *latest,
            "latest KNOWN_VERSION is {}, but SCHEMA_VERSION is {}",
            prev,
            latest
        );

        Ok(())
    }

    // Confirm that `SchemaVersion::load_from_directory()` rejects `up*.sql`
    // files where the `*` doesn't contain a positive integer.
    #[tokio::test]
    async fn test_reject_invalid_up_sql_names() {
        for (invalid_filename, error_prefix) in [
            ("upA.sql", "invalid filename (non-numeric `up*.sql`)"),
            ("up1a.sql", "invalid filename (non-numeric `up*.sql`)"),
            ("upaaa1.sql", "invalid filename (non-numeric `up*.sql`)"),
            ("up-3.sql", "invalid filename (non-numeric `up*.sql`)"),
            (
                "up0.sql",
                "invalid filename (`up*.sql` numbering must start at 1)",
            ),
            (
                "up00.sql",
                "invalid filename (`up*.sql` numbering must start at 1)",
            ),
            (
                "up000.sql",
                "invalid filename (`up*.sql` numbering must start at 1)",
            ),
        ] {
            let tempdir = Utf8TempDir::new().unwrap();
            let filename = tempdir.path().join(invalid_filename);
            _ = tokio::fs::File::create(&filename).await.unwrap();
            let maybe_schema = SchemaVersion::load_from_directory(
                Version::new(12, 0, 0),
                tempdir.path(),
            );
            match maybe_schema {
                Ok(upgrade) => {
                    panic!(
                        "unexpected success on {invalid_filename} \
                         (produced {upgrade:?})"
                    );
                }
                Err(error) => {
                    assert_eq!(
                        format!("{error:#}"),
                        format!("{error_prefix}: {filename}")
                    );
                }
            }
        }
    }

    // Confirm that `SchemaVersion::load_from_directory()` rejects a directory
    // with no appropriately-named files.
    #[tokio::test]
    async fn test_reject_no_up_sql_files() {
        for filenames in [
            &[] as &[&str],
            &["README.md"],
            &["foo.sql", "bar.sql"],
            &["up1sql", "up2sql"],
        ] {
            let tempdir = Utf8TempDir::new().unwrap();
            for filename in filenames {
                _ = tokio::fs::File::create(tempdir.path().join(filename))
                    .await
                    .unwrap();
            }

            let maybe_schema = SchemaVersion::load_from_directory(
                Version::new(12, 0, 0),
                tempdir.path(),
            );
            match maybe_schema {
                Ok(upgrade) => {
                    panic!(
                        "unexpected success on {filenames:?} \
                         (produced {upgrade:?})"
                    );
                }
                Err(error) => {
                    assert_eq!(
                        format!("{error:#}"),
                        "no `up*.sql` files found"
                    );
                }
            }
        }
    }

    // Confirm that `SchemaVersion::load_from_directory()` rejects collections
    // of `up*.sql` files with individually-valid names but that do not pass the
    // rules of the entire collection.
    #[tokio::test]
    async fn test_reject_invalid_up_sql_collections() {
        for invalid_filenames in [
            &["up.sql", "up1.sql"] as &[&str],
            &["up1.sql", "up01.sql"],
            &["up1.sql", "up3.sql"],
            &["up1.sql", "up2.sql", "up3.sql", "up02.sql"],
        ] {
            let tempdir = Utf8TempDir::new().unwrap();
            for filename in invalid_filenames {
                _ = tokio::fs::File::create(tempdir.path().join(filename))
                    .await
                    .unwrap();
            }

            let maybe_schema = SchemaVersion::load_from_directory(
                Version::new(12, 0, 0),
                tempdir.path(),
            );
            match maybe_schema {
                Ok(upgrade) => {
                    panic!(
                        "unexpected success on {invalid_filenames:?} \
                         (produced {upgrade:?})"
                    );
                }
                Err(error) => {
                    let message = format!("{error:#}");
                    assert!(
                        message.starts_with("invalid `up*.sql` sequence: "),
                        "message did not start with expected prefix: \
                         {message:?}"
                    );
                }
            }
        }
    }

    // Confirm that `SchemaVersion::load_from_directory()` accepts legal
    // collections of `up*.sql` filenames.
    #[tokio::test]
    async fn test_allows_valid_up_sql_collections() {
        for filenames in [
            &["up.sql"] as &[&str],
            &["up1.sql", "up2.sql"],
            &[
                "up01.sql", "up02.sql", "up03.sql", "up04.sql", "up05.sql",
                "up06.sql", "up07.sql", "up08.sql", "up09.sql", "up10.sql",
                "up11.sql",
            ],
            &["up00001.sql", "up00002.sql", "up00003.sql"],
        ] {
            let tempdir = Utf8TempDir::new().unwrap();
            for filename in filenames {
                _ = tokio::fs::File::create(tempdir.path().join(filename))
                    .await
                    .unwrap();
            }

            let maybe_schema = SchemaVersion::load_from_directory(
                Version::new(12, 0, 0),
                tempdir.path(),
            );
            match maybe_schema {
                Ok(_) => (),
                Err(message) => {
                    panic!("unexpected failure on {filenames:?}: {message:?}");
                }
            }
        }
    }
}<|MERGE_RESOLUTION|>--- conflicted
+++ resolved
@@ -16,7 +16,7 @@
 ///
 /// This must be updated when you change the database schema.  Refer to
 /// schema/crdb/README.adoc in the root of this repository for details.
-pub const SCHEMA_VERSION: Version = Version::new(141, 0, 0);
+pub const SCHEMA_VERSION: Version = Version::new(142, 0, 0);
 
 /// List of all past database schema versions, in *reverse* order
 ///
@@ -28,11 +28,8 @@
         // |  leaving the first copy as an example for the next person.
         // v
         // KnownVersion::new(next_int, "unique-dirname-with-the-sql-files"),
-<<<<<<< HEAD
-        KnownVersion::new(141, "bp-add-remove-mupdate-override"),
-=======
+        KnownVersion::new(142, "bp-add-remove-mupdate-override"),
         KnownVersion::new(141, "caboose-sign-value"),
->>>>>>> 2ff1569a
         KnownVersion::new(140, "instance-intended-state"),
         KnownVersion::new(139, "webhooks"),
         KnownVersion::new(138, "saga-abandoned-state"),
