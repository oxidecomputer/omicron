--- conflicted
+++ resolved
@@ -17,7 +17,7 @@
 ///
 /// This must be updated when you change the database schema.  Refer to
 /// schema/crdb/README.adoc in the root of this repository for details.
-pub const SCHEMA_VERSION: SemverVersion = SemverVersion::new(122, 0, 0);
+pub const SCHEMA_VERSION: SemverVersion = SemverVersion::new(123, 0, 0);
 
 /// List of all past database schema versions, in *reverse* order
 ///
@@ -29,11 +29,8 @@
         // |  leaving the first copy as an example for the next person.
         // v
         // KnownVersion::new(next_int, "unique-dirname-with-the-sql-files"),
-<<<<<<< HEAD
-        KnownVersion::new(122, "affinity"),
-=======
+        KnownVersion::new(123, "affinity"),
         KnownVersion::new(122, "tuf-artifact-replication"),
->>>>>>> 2efb9d5c
         KnownVersion::new(121, "dataset-to-crucible-dataset"),
         KnownVersion::new(120, "rendezvous-debug-dataset"),
         KnownVersion::new(119, "tuf-artifact-key-uuid"),
