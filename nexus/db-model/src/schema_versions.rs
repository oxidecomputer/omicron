// This Source Code Form is subject to the terms of the Mozilla Public
// License, v. 2.0. If a copy of the MPL was not distributed with this
// file, You can obtain one at https://mozilla.org/MPL/2.0/.

//! Database schema versions and upgrades
//!
//! For details, see schema/crdb/README.adoc in the root of this repository.

use anyhow::{Context, bail, ensure};
use camino::Utf8Path;
use semver::Version;
use std::{collections::BTreeMap, sync::LazyLock};

/// The version of the database schema this particular version of Nexus was
/// built against
///
/// This must be updated when you change the database schema.  Refer to
/// schema/crdb/README.adoc in the root of this repository for details.
pub const SCHEMA_VERSION: Version = Version::new(132, 0, 0);

/// List of all past database schema versions, in *reverse* order
///
/// If you want to change the Omicron database schema, you must update this.
static KNOWN_VERSIONS: LazyLock<Vec<KnownVersion>> = LazyLock::new(|| {
    vec![
        // +- The next version goes here!  Duplicate this line, uncomment
        // |  the *second* copy, then update that copy for your version,
        // |  leaving the first copy as an example for the next person.
        // v
        // KnownVersion::new(next_int, "unique-dirname-with-the-sql-files"),
<<<<<<< HEAD
        KnownVersion::new(132, "blueprint-zone-image-source"),
=======
        KnownVersion::new(132, "bp-omicron-zone-filesystem-pool-not-null"),
>>>>>>> 2873b3da
        KnownVersion::new(131, "tuf-generation"),
        KnownVersion::new(130, "bp-sled-agent-generation"),
        KnownVersion::new(129, "create-target-release"),
        KnownVersion::new(128, "sled-resource-for-vmm"),
        KnownVersion::new(127, "bp-disk-disposition-expunged-cleanup"),
        KnownVersion::new(126, "affinity"),
        KnownVersion::new(125, "blueprint-disposition-expunged-cleanup"),
        KnownVersion::new(124, "support-read-only-region-replacement"),
        KnownVersion::new(123, "vpc-subnet-contention"),
        KnownVersion::new(122, "tuf-artifact-replication"),
        KnownVersion::new(121, "dataset-to-crucible-dataset"),
        KnownVersion::new(120, "rendezvous-debug-dataset"),
        KnownVersion::new(119, "tuf-artifact-key-uuid"),
        KnownVersion::new(118, "support-bundles"),
        KnownVersion::new(117, "add-completing-and-new-region-volume"),
        KnownVersion::new(116, "bp-physical-disk-disposition"),
        KnownVersion::new(115, "inv-omicron-physical-disks-generation"),
        KnownVersion::new(114, "crucible-ref-count-records"),
        KnownVersion::new(113, "add-tx-eq"),
        KnownVersion::new(112, "blueprint-dataset"),
        KnownVersion::new(111, "drop-omicron-zone-underlay-address"),
        KnownVersion::new(110, "clickhouse-policy"),
        KnownVersion::new(109, "inv-clickhouse-keeper-membership"),
        KnownVersion::new(108, "internet-gateway"),
        KnownVersion::new(107, "add-instance-boot-disk"),
        KnownVersion::new(106, "dataset-kinds-update"),
        KnownVersion::new(105, "inventory-nvme-firmware"),
        KnownVersion::new(104, "lookup-bgp-config-indexes"),
        KnownVersion::new(103, "lookup-instances-by-state-index"),
        KnownVersion::new(102, "add-instance-auto-restart-cooldown"),
        KnownVersion::new(101, "auto-restart-policy-v2"),
        KnownVersion::new(100, "add-instance-last-auto-restarted-timestamp"),
        KnownVersion::new(99, "blueprint-add-clickhouse-tables"),
        KnownVersion::new(98, "oximeter-add-time-expunged"),
        KnownVersion::new(97, "lookup-region-snapshot-by-region-id"),
        KnownVersion::new(96, "inv-dataset"),
        KnownVersion::new(95, "turn-boot-on-fault-into-auto-restart"),
        KnownVersion::new(94, "put-back-creating-vmm-state"),
        KnownVersion::new(93, "dataset-kinds-zone-and-debug"),
        KnownVersion::new(92, "lldp-link-config-nullable"),
        KnownVersion::new(91, "add-management-gateway-producer-kind"),
        KnownVersion::new(90, "lookup-bgp-config-by-asn"),
        KnownVersion::new(89, "collapse_lldp_settings"),
        KnownVersion::new(88, "route-local-pref"),
        KnownVersion::new(87, "add-clickhouse-server-enum-variants"),
        KnownVersion::new(86, "snapshot-replacement"),
        KnownVersion::new(85, "add-migrations-by-time-created-index"),
        KnownVersion::new(84, "region-read-only"),
        KnownVersion::new(83, "dataset-address-optional"),
        KnownVersion::new(82, "region-port"),
        KnownVersion::new(81, "add-nullable-filesystem-pool"),
        KnownVersion::new(80, "add-instance-id-to-migrations"),
        KnownVersion::new(79, "nic-spoof-allow"),
        KnownVersion::new(78, "vpc-subnet-routing"),
        KnownVersion::new(77, "remove-view-for-v2p-mappings"),
        KnownVersion::new(76, "lookup-region-snapshot-by-snapshot-id"),
        KnownVersion::new(75, "add-cockroach-zone-id-to-node-id"),
        KnownVersion::new(74, "add-migration-table"),
        KnownVersion::new(73, "add-vlan-to-uplink"),
        KnownVersion::new(72, "fix-provisioning-counters"),
        KnownVersion::new(71, "add-saga-unwound-vmm-state"),
        KnownVersion::new(70, "separate-instance-and-vmm-states"),
        KnownVersion::new(69, "expose-stage0"),
        KnownVersion::new(68, "filter-v2p-mapping-by-instance-state"),
        KnownVersion::new(67, "add-instance-updater-lock"),
        KnownVersion::new(66, "blueprint-crdb-preserve-downgrade"),
        KnownVersion::new(65, "region-replacement"),
        KnownVersion::new(64, "add-view-for-v2p-mappings"),
        KnownVersion::new(63, "remove-producer-base-route-column"),
        KnownVersion::new(62, "allocate-subnet-decommissioned-sleds"),
        KnownVersion::new(61, "blueprint-add-sled-state"),
        KnownVersion::new(60, "add-lookup-vmm-by-sled-id-index"),
        KnownVersion::new(59, "enforce-first-as-default"),
        KnownVersion::new(58, "insert-default-allowlist"),
        KnownVersion::new(57, "add-allowed-source-ips"),
        KnownVersion::new(56, "bgp-oxpop-features"),
        KnownVersion::new(55, "add-lookup-sled-by-policy-and-state-index"),
        KnownVersion::new(54, "blueprint-add-external-ip-id"),
        KnownVersion::new(53, "drop-service-table"),
        KnownVersion::new(52, "blueprint-physical-disk"),
        KnownVersion::new(51, "blueprint-disposition-column"),
        KnownVersion::new(50, "add-lookup-disk-by-volume-id-index"),
        KnownVersion::new(49, "physical-disk-state-and-policy"),
        KnownVersion::new(48, "add-metrics-producers-time-modified-index"),
        KnownVersion::new(47, "add-view-for-bgp-peer-configs"),
        KnownVersion::new(46, "first-named-migration"),
        // The first many schema versions only vary by major or patch number and
        // their path is predictable based on the version number.  (This was
        // historically a problem because two pull requests both adding a new
        // schema version might merge cleanly but produce an invalid result.)
        KnownVersion::legacy(45, 0),
        KnownVersion::legacy(44, 0),
        KnownVersion::legacy(43, 0),
        KnownVersion::legacy(42, 0),
        KnownVersion::legacy(41, 0),
        KnownVersion::legacy(40, 0),
        KnownVersion::legacy(39, 0),
        KnownVersion::legacy(38, 0),
        KnownVersion::legacy(37, 1),
        KnownVersion::legacy(37, 0),
        KnownVersion::legacy(36, 0),
        KnownVersion::legacy(35, 0),
        KnownVersion::legacy(34, 0),
        KnownVersion::legacy(33, 1),
        KnownVersion::legacy(33, 0),
        KnownVersion::legacy(32, 0),
        KnownVersion::legacy(31, 0),
        KnownVersion::legacy(30, 0),
        KnownVersion::legacy(29, 0),
        KnownVersion::legacy(28, 0),
        KnownVersion::legacy(27, 0),
        KnownVersion::legacy(26, 0),
        KnownVersion::legacy(25, 0),
        KnownVersion::legacy(24, 0),
        KnownVersion::legacy(23, 1),
        KnownVersion::legacy(23, 0),
        KnownVersion::legacy(22, 0),
        KnownVersion::legacy(21, 0),
        KnownVersion::legacy(20, 0),
        KnownVersion::legacy(19, 0),
        KnownVersion::legacy(18, 0),
        KnownVersion::legacy(17, 0),
        KnownVersion::legacy(16, 0),
        KnownVersion::legacy(15, 0),
        KnownVersion::legacy(14, 0),
        KnownVersion::legacy(13, 0),
        KnownVersion::legacy(12, 0),
        KnownVersion::legacy(11, 0),
        KnownVersion::legacy(10, 0),
        KnownVersion::legacy(9, 0),
        KnownVersion::legacy(8, 0),
        KnownVersion::legacy(7, 0),
        KnownVersion::legacy(6, 0),
        KnownVersion::legacy(5, 0),
        KnownVersion::legacy(4, 0),
        KnownVersion::legacy(3, 3),
        KnownVersion::legacy(3, 2),
        KnownVersion::legacy(3, 1),
        KnownVersion::legacy(3, 0),
        KnownVersion::legacy(2, 0),
        KnownVersion::legacy(1, 0),
    ]
});

/// The earliest supported schema version.
pub const EARLIEST_SUPPORTED_VERSION: Version = Version::new(1, 0, 0);

/// Describes one version of the database schema
#[derive(Debug, Clone)]
struct KnownVersion {
    /// All versions have an associated SemVer.  We only use the major number in
    /// terms of determining compatibility.
    semver: Version,

    /// Path relative to the root of the schema ("schema/crdb" in the root of
    /// this repo) where this version's update SQL files are stored
    relative_path: String,
}

impl KnownVersion {
    /// Generate a `KnownVersion` for a new schema version
    ///
    /// `major` should be the next available integer (one more than the previous
    /// version's major number).
    ///
    /// `relative_path` is the path relative to "schema/crdb" (from the root of
    /// this repository) where the SQL files live that will update the schema
    /// from the previous version to this version.
    fn new(major: u64, relative_path: &str) -> KnownVersion {
        let semver = Version::new(major, 0, 0);
        KnownVersion { semver, relative_path: relative_path.to_owned() }
    }

    /// Generate a `KnownVersion` for a version that predates the current
    /// directory naming scheme
    ///
    /// These versions varied in both major and patch numbers and the path to
    /// their SQL files was predictable based solely on the version.
    ///
    /// **This should not be used for new schema versions.**
    fn legacy(major: u64, patch: u64) -> KnownVersion {
        let semver = Version::new(major, 0, patch);
        let relative_path = semver.to_string();
        KnownVersion { semver, relative_path }
    }
}

impl std::fmt::Display for KnownVersion {
    fn fmt(&self, f: &mut std::fmt::Formatter<'_>) -> std::fmt::Result {
        self.semver.fmt(f)
    }
}

/// Load and inspect the set of all known schema versions
#[derive(Debug, Clone)]
pub struct AllSchemaVersions {
    versions: BTreeMap<Version, SchemaVersion>,
}

impl AllSchemaVersions {
    /// Load the set of all known schema versions from the given directory tree
    ///
    /// The directory should contain exactly one directory for each version.
    /// Each version's directory should contain the SQL files that carry out
    /// schema migration from the previous version.  See schema/crdb/README.adoc
    /// for details.
    pub fn load(
        schema_directory: &Utf8Path,
    ) -> Result<AllSchemaVersions, anyhow::Error> {
        Self::load_known_versions(schema_directory, KNOWN_VERSIONS.iter())
    }

    /// Load a specific set of known schema versions using the legacy
    /// conventions from the given directory tree
    ///
    /// This is only provided for certain integration tests.
    #[doc(hidden)]
    pub fn load_specific_legacy_versions<'a>(
        schema_directory: &Utf8Path,
        versions: impl Iterator<Item = &'a Version>,
    ) -> Result<AllSchemaVersions, anyhow::Error> {
        let known_versions: Vec<_> = versions
            .map(|v| {
                assert_eq!(v.minor, 0);
                KnownVersion::legacy(v.major, v.patch)
            })
            .collect();

        Self::load_known_versions(schema_directory, known_versions.iter())
    }

    fn load_known_versions<'a>(
        schema_directory: &Utf8Path,
        known_versions: impl Iterator<Item = &'a KnownVersion>,
    ) -> Result<AllSchemaVersions, anyhow::Error> {
        let mut versions = BTreeMap::new();
        for known_version in known_versions {
            let version_path =
                schema_directory.join(&known_version.relative_path);
            let schema_version = SchemaVersion::load_from_directory(
                known_version.semver.clone(),
                &version_path,
            )
            .with_context(|| {
                format!(
                    "loading schema version {} from {:?}",
                    known_version.semver, schema_directory,
                )
            })?;

            versions.insert(known_version.semver.clone(), schema_version);
        }

        Ok(AllSchemaVersions { versions })
    }

    /// Iterate over the set of all known schema versions in order starting with
    /// the earliest supported version
    pub fn iter_versions(&self) -> impl Iterator<Item = &SchemaVersion> {
        self.versions.values()
    }

    /// Return whether `version` is a known schema version
    pub fn contains_version(&self, version: &Version) -> bool {
        self.versions.contains_key(version)
    }

    /// Iterate over the known schema versions within `bounds`
    ///
    /// This is generally used to iterate over all the schema versions between
    /// two specific versions.
    pub fn versions_range<R>(
        &self,
        bounds: R,
    ) -> impl Iterator<Item = &'_ SchemaVersion>
    where
        R: std::ops::RangeBounds<Version>,
    {
        self.versions.range(bounds).map(|(_, v)| v)
    }
}

/// Describes a single version of the schema, including the SQL steps to get
/// from the previous version to the current one
#[derive(Debug, Clone)]
pub struct SchemaVersion {
    semver: Version,
    upgrade_from_previous: Vec<SchemaUpgradeStep>,
}

impl SchemaVersion {
    /// Reads a "version directory" and reads all SQL changes into a result Vec.
    ///
    /// Files that do not begin with "up" and end with ".sql" are ignored. The
    /// collection of `up*.sql` files must fall into one of these two
    /// conventions:
    ///
    /// * "up.sql" with no other files
    /// * "up1.sql", "up2.sql", ..., beginning from 1, optionally with leading
    ///   zeroes (e.g., "up01.sql", "up02.sql", ...). There is no maximum value,
    ///   but there may not be any gaps (e.g., if "up2.sql" and "up4.sql" exist,
    ///   so must "up3.sql") and there must not be any repeats (e.g., if
    ///   "up1.sql" exists, "up01.sql" must not exist).
    ///
    /// Any violation of these two rules will result in an error. Collections of
    /// the second form (`up1.sql`, ...) will be sorted numerically.
    fn load_from_directory(
        semver: Version,
        directory: &Utf8Path,
    ) -> Result<SchemaVersion, anyhow::Error> {
        let mut up_sqls = vec![];
        let entries = directory
            .read_dir_utf8()
            .with_context(|| format!("Failed to readdir {directory}"))?;
        for entry in entries {
            let entry = entry.with_context(|| {
                format!("Reading {directory:?}: invalid entry")
            })?;
            let pathbuf = entry.into_path();

            // Ensure filename ends with ".sql"
            if pathbuf.extension() != Some("sql") {
                continue;
            }

            // Ensure filename begins with "up", and extract anything in between
            // "up" and ".sql".
            let Some(remaining_filename) = pathbuf
                .file_stem()
                .and_then(|file_stem| file_stem.strip_prefix("up"))
            else {
                continue;
            };

            // Ensure the remaining filename is either empty (i.e., the filename
            // is exactly "up.sql") or parseable as an unsigned integer. We give
            // "up.sql" the "up_number" 0 (checked in the loop below), and
            // require any other number to be nonzero.
            if remaining_filename.is_empty() {
                up_sqls.push((0, pathbuf));
            } else {
                let Ok(up_number) = remaining_filename.parse::<u64>() else {
                    bail!(
                        "invalid filename (non-numeric `up*.sql`): {pathbuf}",
                    );
                };
                ensure!(
                    up_number != 0,
                    "invalid filename (`up*.sql` numbering must start at 1): \
                     {pathbuf}",
                );
                up_sqls.push((up_number, pathbuf));
            }
        }
        up_sqls.sort();

        // Validate that we have a reasonable sequence of `up*.sql` numbers.
        match up_sqls.as_slice() {
            [] => bail!("no `up*.sql` files found"),
            [(up_number, path)] => {
                // For a single file, we allow either `up.sql` (keyed as
                // up_number=0) or `up1.sql`; reject any higher number.
                ensure!(
                    *up_number <= 1,
                    "`up*.sql` numbering must start at 1: found first file \
                     {path}"
                );
            }
            _ => {
                for (i, (up_number, path)) in up_sqls.iter().enumerate() {
                    // We have 2 or more `up*.sql`; they should be numbered
                    // exactly 1..=up_sqls.len().
                    if i as u64 + 1 != *up_number {
                        // We know we have at least two elements, so report an
                        // error referencing either the next item (if we're
                        // first) or the previous item (if we're not first).
                        let (path_a, path_b) = if i == 0 {
                            let (_, next_path) = &up_sqls[1];
                            (path, next_path)
                        } else {
                            let (_, prev_path) = &up_sqls[i - 1];
                            (prev_path, path)
                        };
                        bail!("invalid `up*.sql` sequence: {path_a}, {path_b}");
                    }
                }
            }
        }

        // This collection of `up*.sql` files is valid.  Read them all, in
        // order.
        let mut steps = vec![];
        for (_, path) in up_sqls.into_iter() {
            let sql = std::fs::read_to_string(&path)
                .with_context(|| format!("Cannot read {path}"))?;
            // unwrap: `file_name()` is documented to return `None` only when
            // the path is `..`.  But we got this path from reading the
            // directory, and that process explicitly documents that it skips
            // `..`.
            steps.push(SchemaUpgradeStep {
                label: path.file_name().unwrap().to_string(),
                sql,
            });
        }

        Ok(SchemaVersion { semver, upgrade_from_previous: steps })
    }

    /// Returns the semver for this schema version
    pub fn semver(&self) -> &Version {
        &self.semver
    }

    /// Returns true if this schema version is the one that the current program
    /// thinks is the latest (current) one
    pub fn is_current_software_version(&self) -> bool {
        self.semver == SCHEMA_VERSION
    }

    /// Iterate over the SQL steps required to update the database schema from
    /// the previous version to this one
    pub fn upgrade_steps(&self) -> impl Iterator<Item = &SchemaUpgradeStep> {
        self.upgrade_from_previous.iter()
    }
}

impl std::fmt::Display for SchemaVersion {
    fn fmt(
        &self,
        f: &mut std::fmt::Formatter<'_>,
    ) -> Result<(), std::fmt::Error> {
        self.semver.fmt(f)
    }
}

/// Describes a single file containing a schema change, as SQL.
#[derive(Debug, Clone)]
pub struct SchemaUpgradeStep {
    label: String,
    sql: String,
}

impl SchemaUpgradeStep {
    /// Returns a human-readable name for this step (the name of the file it
    /// came from)
    pub fn label(&self) -> &str {
        self.label.as_ref()
    }

    /// Returns the actual SQL to execute for this step
    pub fn sql(&self) -> &str {
        self.sql.as_ref()
    }
}

#[cfg(test)]
mod test {
    use super::*;
    use camino_tempfile::Utf8TempDir;

    #[test]
    fn test_known_versions() {
        if let Err(error) = verify_known_versions(
            // The real list is defined in reverse order for developer
            // convenience so we reverse it before processing.
            KNOWN_VERSIONS.iter().rev(),
            &EARLIEST_SUPPORTED_VERSION,
            &SCHEMA_VERSION,
            // Versions after 45 obey our modern, stricter rules.
            45,
        ) {
            panic!("problem with static configuration: {:#}", error);
        }
    }

    // (Test the test function)
    #[test]
    fn test_verify() {
        // EARLIEST_SUPPORTED_VERSION is somehow wrong
        let error = verify_known_versions(
            [&KnownVersion::legacy(2, 0), &KnownVersion::legacy(3, 0)],
            &Version::new(1, 0, 0),
            &Version::new(3, 0, 0),
            100,
        )
        .unwrap_err();
        assert_eq!(
            format!("{error:#}"),
            "EARLIEST_SUPPORTED_VERSION is not the earliest in KNOWN_VERSIONS"
        );

        // SCHEMA_VERSION was not updated
        let error = verify_known_versions(
            [&KnownVersion::legacy(1, 0), &KnownVersion::legacy(2, 0)],
            &Version::new(1, 0, 0),
            &Version::new(1, 0, 0),
            100,
        )
        .unwrap_err();
        assert_eq!(
            format!("{error:#}"),
            "latest KNOWN_VERSION is 2.0.0, but SCHEMA_VERSION is 1.0.0"
        );

        // Latest version was duplicated instead of bumped (legacy)
        let error = verify_known_versions(
            [
                &KnownVersion::legacy(1, 0),
                &KnownVersion::legacy(2, 0),
                &KnownVersion::legacy(2, 0),
            ],
            &EARLIEST_SUPPORTED_VERSION,
            &Version::new(2, 0, 0),
            100,
        )
        .unwrap_err();
        assert_eq!(
            format!("{error:#}"),
            "KNOWN_VERSION 2.0.0 appears directly after 2.0.0, but is not later"
        );

        // Latest version was duplicated instead of bumped (modern case)
        let error = verify_known_versions(
            [
                &KnownVersion::legacy(1, 0),
                &KnownVersion::new(2, "dir1"),
                &KnownVersion::new(2, "dir2"),
            ],
            &EARLIEST_SUPPORTED_VERSION,
            &Version::new(2, 0, 0),
            100,
        )
        .unwrap_err();
        assert_eq!(
            format!("{error:#}"),
            "KNOWN_VERSION 2.0.0 appears directly after 2.0.0, but is not later"
        );

        // Version added out of order
        let error = verify_known_versions(
            [
                &KnownVersion::legacy(1, 0),
                &KnownVersion::legacy(2, 0),
                &KnownVersion::legacy(1, 3),
            ],
            &EARLIEST_SUPPORTED_VERSION,
            &Version::new(3, 0, 0),
            100,
        )
        .unwrap_err();
        assert_eq!(
            format!("{error:#}"),
            "KNOWN_VERSION 1.0.3 appears directly after 2.0.0, but is not later"
        );

        // Gaps are not allowed.
        let error = verify_known_versions(
            [
                &KnownVersion::legacy(1, 0),
                &KnownVersion::legacy(2, 0),
                &KnownVersion::legacy(4, 0),
            ],
            &EARLIEST_SUPPORTED_VERSION,
            &Version::new(4, 0, 0),
            100,
        )
        .unwrap_err();
        assert_eq!(
            format!("{error:#}"),
            "KNOWN_VERSION 4.0.0 appears directly after 2.0.0, but its major \
            number is neither the same nor one greater"
        );

        // For the strict case, the patch level can't be non-zero.  You can only
        // make this mistake by using `KnownVersion::legacy()` for a new
        // version.
        let error = verify_known_versions(
            [
                &KnownVersion::legacy(1, 0),
                &KnownVersion::legacy(2, 0),
                &KnownVersion::legacy(3, 2),
            ],
            &EARLIEST_SUPPORTED_VERSION,
            &Version::new(3, 0, 2),
            2,
        )
        .unwrap_err();
        assert_eq!(format!("{error:#}"), "new patch versions must be zero");

        // For the strict case, the directory name cannot contain the version at
        // all.  You can only make this mistake by using
        // `KnownVersion::legacy()` for a new version.
        let error = verify_known_versions(
            [
                &KnownVersion::legacy(1, 0),
                &KnownVersion::legacy(2, 0),
                &KnownVersion::legacy(3, 0),
            ],
            &EARLIEST_SUPPORTED_VERSION,
            &Version::new(3, 0, 0),
            2,
        )
        .unwrap_err();
        assert_eq!(
            format!("{error:#}"),
            "the relative path for a version should not contain the \
            version itself"
        );
    }

    fn verify_known_versions<'a, I>(
        // list of known versions in order from earliest to latest
        known_versions: I,
        earliest: &Version,
        latest: &Version,
        min_strict_major: u64,
    ) -> Result<(), anyhow::Error>
    where
        I: IntoIterator<Item = &'a KnownVersion>,
    {
        let mut known_versions = known_versions.into_iter();

        // All known versions should be unique and increasing.
        let first =
            known_versions.next().expect("expected at least one KNOWN_VERSION");
        ensure!(
            first.semver == *earliest,
            "EARLIEST_SUPPORTED_VERSION is not the earliest in KNOWN_VERSIONS"
        );

        let mut prev = first;
        for v in known_versions {
            println!("checking known version: {} -> {}", prev, v);
            ensure!(
                v.semver > prev.semver,
                "KNOWN_VERSION {} appears directly after {}, but is not later",
                v,
                prev
            );

            // We currently make sure there are no gaps in the major number.
            // This is not strictly necessary but if this isn't true then it was
            // probably a mistake.
            //
            // It's allowed for the major numbers to be the same because a few
            // past schema versions only bumped the patch number for whatever
            // reason.
            ensure!(
                v.semver.major == prev.semver.major
                    || v.semver.major == prev.semver.major + 1,
                "KNOWN_VERSION {} appears directly after {}, but its major \
                number is neither the same nor one greater",
                v,
                prev
            );

            // We never allowed minor versions to be zero and it is not
            // currently possible to even construct one that had a non-zero
            // minor number.
            ensure!(v.semver.minor == 0, "new minor versions must be zero");

            // We changed things after version 45 to require that:
            //
            // (1) the major always be bumped (the minor and patch must be zero)
            // (2) users choose a unique directory name for the SQL files.  It
            //     would defeat the point if people used the semver for
            //
            // After version 45, we do not allow non-zero minor or patch
            // numbers.
            if v.semver.major > min_strict_major {
                ensure!(v.semver.patch == 0, "new patch versions must be zero");
                ensure!(
                    !v.relative_path.contains(&v.semver.to_string()),
                    "the relative path for a version should not contain the \
                    version itself"
                );
            }

            prev = v;
        }

        ensure!(
            prev.semver == *latest,
            "latest KNOWN_VERSION is {}, but SCHEMA_VERSION is {}",
            prev,
            latest
        );

        Ok(())
    }

    // Confirm that `SchemaVersion::load_from_directory()` rejects `up*.sql`
    // files where the `*` doesn't contain a positive integer.
    #[tokio::test]
    async fn test_reject_invalid_up_sql_names() {
        for (invalid_filename, error_prefix) in [
            ("upA.sql", "invalid filename (non-numeric `up*.sql`)"),
            ("up1a.sql", "invalid filename (non-numeric `up*.sql`)"),
            ("upaaa1.sql", "invalid filename (non-numeric `up*.sql`)"),
            ("up-3.sql", "invalid filename (non-numeric `up*.sql`)"),
            (
                "up0.sql",
                "invalid filename (`up*.sql` numbering must start at 1)",
            ),
            (
                "up00.sql",
                "invalid filename (`up*.sql` numbering must start at 1)",
            ),
            (
                "up000.sql",
                "invalid filename (`up*.sql` numbering must start at 1)",
            ),
        ] {
            let tempdir = Utf8TempDir::new().unwrap();
            let filename = tempdir.path().join(invalid_filename);
            _ = tokio::fs::File::create(&filename).await.unwrap();
            let maybe_schema = SchemaVersion::load_from_directory(
                Version::new(12, 0, 0),
                tempdir.path(),
            );
            match maybe_schema {
                Ok(upgrade) => {
                    panic!(
                        "unexpected success on {invalid_filename} \
                         (produced {upgrade:?})"
                    );
                }
                Err(error) => {
                    assert_eq!(
                        format!("{error:#}"),
                        format!("{error_prefix}: {filename}")
                    );
                }
            }
        }
    }

    // Confirm that `SchemaVersion::load_from_directory()` rejects a directory
    // with no appropriately-named files.
    #[tokio::test]
    async fn test_reject_no_up_sql_files() {
        for filenames in [
            &[] as &[&str],
            &["README.md"],
            &["foo.sql", "bar.sql"],
            &["up1sql", "up2sql"],
        ] {
            let tempdir = Utf8TempDir::new().unwrap();
            for filename in filenames {
                _ = tokio::fs::File::create(tempdir.path().join(filename))
                    .await
                    .unwrap();
            }

            let maybe_schema = SchemaVersion::load_from_directory(
                Version::new(12, 0, 0),
                tempdir.path(),
            );
            match maybe_schema {
                Ok(upgrade) => {
                    panic!(
                        "unexpected success on {filenames:?} \
                         (produced {upgrade:?})"
                    );
                }
                Err(error) => {
                    assert_eq!(
                        format!("{error:#}"),
                        "no `up*.sql` files found"
                    );
                }
            }
        }
    }

    // Confirm that `SchemaVersion::load_from_directory()` rejects collections
    // of `up*.sql` files with individually-valid names but that do not pass the
    // rules of the entire collection.
    #[tokio::test]
    async fn test_reject_invalid_up_sql_collections() {
        for invalid_filenames in [
            &["up.sql", "up1.sql"] as &[&str],
            &["up1.sql", "up01.sql"],
            &["up1.sql", "up3.sql"],
            &["up1.sql", "up2.sql", "up3.sql", "up02.sql"],
        ] {
            let tempdir = Utf8TempDir::new().unwrap();
            for filename in invalid_filenames {
                _ = tokio::fs::File::create(tempdir.path().join(filename))
                    .await
                    .unwrap();
            }

            let maybe_schema = SchemaVersion::load_from_directory(
                Version::new(12, 0, 0),
                tempdir.path(),
            );
            match maybe_schema {
                Ok(upgrade) => {
                    panic!(
                        "unexpected success on {invalid_filenames:?} \
                         (produced {upgrade:?})"
                    );
                }
                Err(error) => {
                    let message = format!("{error:#}");
                    assert!(
                        message.starts_with("invalid `up*.sql` sequence: "),
                        "message did not start with expected prefix: \
                         {message:?}"
                    );
                }
            }
        }
    }

    // Confirm that `SchemaVersion::load_from_directory()` accepts legal
    // collections of `up*.sql` filenames.
    #[tokio::test]
    async fn test_allows_valid_up_sql_collections() {
        for filenames in [
            &["up.sql"] as &[&str],
            &["up1.sql", "up2.sql"],
            &[
                "up01.sql", "up02.sql", "up03.sql", "up04.sql", "up05.sql",
                "up06.sql", "up07.sql", "up08.sql", "up09.sql", "up10.sql",
                "up11.sql",
            ],
            &["up00001.sql", "up00002.sql", "up00003.sql"],
        ] {
            let tempdir = Utf8TempDir::new().unwrap();
            for filename in filenames {
                _ = tokio::fs::File::create(tempdir.path().join(filename))
                    .await
                    .unwrap();
            }

            let maybe_schema = SchemaVersion::load_from_directory(
                Version::new(12, 0, 0),
                tempdir.path(),
            );
            match maybe_schema {
                Ok(_) => (),
                Err(message) => {
                    panic!("unexpected failure on {filenames:?}: {message:?}");
                }
            }
        }
    }
}<|MERGE_RESOLUTION|>--- conflicted
+++ resolved
@@ -28,11 +28,8 @@
         // |  leaving the first copy as an example for the next person.
         // v
         // KnownVersion::new(next_int, "unique-dirname-with-the-sql-files"),
-<<<<<<< HEAD
+        KnownVersion::new(133, "bp-omicron-zone-filesystem-pool-not-null"),
         KnownVersion::new(132, "blueprint-zone-image-source"),
-=======
-        KnownVersion::new(132, "bp-omicron-zone-filesystem-pool-not-null"),
->>>>>>> 2873b3da
         KnownVersion::new(131, "tuf-generation"),
         KnownVersion::new(130, "bp-sled-agent-generation"),
         KnownVersion::new(129, "create-target-release"),
