--- conflicted
+++ resolved
@@ -17,11 +17,7 @@
 ///
 /// This must be updated when you change the database schema.  Refer to
 /// schema/crdb/README.adoc in the root of this repository for details.
-<<<<<<< HEAD
-pub const SCHEMA_VERSION: SemverVersion = SemverVersion::new(59, 0, 0);
-=======
 pub const SCHEMA_VERSION: SemverVersion = SemverVersion::new(61, 0, 0);
->>>>>>> d2ed4524
 
 /// List of all past database schema versions, in *reverse* order
 ///
@@ -33,13 +29,9 @@
         // |  leaving the first copy as an example for the next person.
         // v
         // KnownVersion::new(next_int, "unique-dirname-with-the-sql-files"),
-<<<<<<< HEAD
-        KnownVersion::new(59, "blueprint-add-sled-state"),
-=======
         KnownVersion::new(61, "blueprint-add-sled-state"),
         KnownVersion::new(60, "add-lookup-vmm-by-sled-id-index"),
         KnownVersion::new(59, "enforce-first-as-default"),
->>>>>>> d2ed4524
         KnownVersion::new(58, "insert-default-allowlist"),
         KnownVersion::new(57, "add-allowed-source-ips"),
         KnownVersion::new(56, "bgp-oxpop-features"),
