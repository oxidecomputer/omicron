--- conflicted
+++ resolved
@@ -28,11 +28,8 @@
         // |  leaving the first copy as an example for the next person.
         // v
         // KnownVersion::new(next_int, "unique-dirname-with-the-sql-files"),
-<<<<<<< HEAD
-        KnownVersion::new(157, "inv_cockroachdb_status"),
-=======
+        KnownVersion::new(158, "inv_cockroachdb_status"),
         KnownVersion::new(157, "user-data-export"),
->>>>>>> 17ca05f2
         KnownVersion::new(156, "boot-partitions-inventory"),
         KnownVersion::new(155, "vpc-firewall-icmp"),
         KnownVersion::new(154, "add-pending-mgs-updates"),
