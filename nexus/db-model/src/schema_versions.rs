--- conflicted
+++ resolved
@@ -16,7 +16,7 @@
 ///
 /// This must be updated when you change the database schema.  Refer to
 /// schema/crdb/README.adoc in the root of this repository for details.
-pub const SCHEMA_VERSION: Version = Version::new(156, 0, 0);
+pub const SCHEMA_VERSION: Version = Version::new(157, 0, 0);
 
 /// List of all past database schema versions, in *reverse* order
 ///
@@ -28,11 +28,8 @@
         // |  leaving the first copy as an example for the next person.
         // v
         // KnownVersion::new(next_int, "unique-dirname-with-the-sql-files"),
-<<<<<<< HEAD
-        KnownVersion::new(156, "user-data-export"),
-=======
+        KnownVersion::new(157, "user-data-export"),
         KnownVersion::new(156, "boot-partitions-inventory"),
->>>>>>> 28bb4b0b
         KnownVersion::new(155, "vpc-firewall-icmp"),
         KnownVersion::new(154, "add-pending-mgs-updates"),
         KnownVersion::new(153, "chicken-switches"),
