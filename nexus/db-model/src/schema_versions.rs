// This Source Code Form is subject to the terms of the Mozilla Public
// License, v. 2.0. If a copy of the MPL was not distributed with this
// file, You can obtain one at https://mozilla.org/MPL/2.0/.

//! Database schema versions and upgrades
//!
//! For details, see schema/crdb/README.adoc in the root of this repository.

use anyhow::{Context, bail, ensure};
use camino::Utf8Path;
use semver::Version;
use std::{collections::BTreeMap, sync::LazyLock};

/// The version of the database schema this particular version of Nexus was
/// built against
///
/// This must be updated when you change the database schema.  Refer to
/// schema/crdb/README.adoc in the root of this repository for details.
<<<<<<< HEAD
pub const SCHEMA_VERSION: Version = Version::new(197, 0, 0);
=======
pub const SCHEMA_VERSION: Version = Version::new(198, 0, 0);
>>>>>>> 44330668

/// List of all past database schema versions, in *reverse* order
///
/// If you want to change the Omicron database schema, you must update this.
static KNOWN_VERSIONS: LazyLock<Vec<KnownVersion>> = LazyLock::new(|| {
    vec![
        // +- The next version goes here!  Duplicate this line, uncomment
        // |  the *second* copy, then update that copy for your version,
        // |  leaving the first copy as an example for the next person.
        // v
        // KnownVersion::new(next_int, "unique-dirname-with-the-sql-files"),
<<<<<<< HEAD
        KnownVersion::new(197, "multicast-group-support"),
        KnownVersion::new(196, "multicast-pool-support"),
=======
        KnownVersion::new(198, "multicast-pool-support"),
        KnownVersion::new(197, "scim-users-and-groups"),
        KnownVersion::new(196, "user-provision-type-for-silo-user-and-group"),
>>>>>>> 44330668
        KnownVersion::new(195, "tuf-pruned-index"),
        KnownVersion::new(194, "tuf-pruned"),
        KnownVersion::new(193, "nexus-lockstep-port"),
        KnownVersion::new(192, "blueprint-source"),
        KnownVersion::new(191, "debug-log-blueprint-planner"),
        KnownVersion::new(190, "add-instance-cpu-platform"),
        KnownVersion::new(189, "reconfigurator-chicken-switches-to-config"),
        KnownVersion::new(188, "positive-quotas"),
        KnownVersion::new(187, "no-default-pool-for-internal-silo"),
        KnownVersion::new(186, "nexus-generation"),
        KnownVersion::new(185, "populate-db-metadata-nexus"),
        KnownVersion::new(184, "store-silo-admin-group-name"),
        KnownVersion::new(183, "add-ip-version-to-pools"),
        KnownVersion::new(182, "add-tuf-artifact-board"),
        KnownVersion::new(181, "rename-nat-table"),
        KnownVersion::new(180, "sled-cpu-family"),
        KnownVersion::new(179, "add-pending-mgs-updates-host-phase-1"),
        KnownVersion::new(178, "change-lldp-management-ip-to-inet"),
        KnownVersion::new(177, "add-host-ereport-part-number"),
        KnownVersion::new(176, "audit-log"),
        KnownVersion::new(175, "inv-host-phase-1-active-slot"),
        KnownVersion::new(174, "add-tuf-rot-by-sign"),
        KnownVersion::new(173, "inv-internal-dns"),
        KnownVersion::new(172, "add-zones-with-mupdate-override"),
        KnownVersion::new(171, "inv-clear-mupdate-override"),
        KnownVersion::new(170, "add-pending-mgs-updates-rot-bootloader"),
        KnownVersion::new(169, "inv-ntp-timesync"),
        KnownVersion::new(168, "add-inv-host-phase-1-flash-hash"),
        KnownVersion::new(167, "add-pending-mgs-updates-rot"),
        KnownVersion::new(166, "bundle-user-comment"),
        KnownVersion::new(165, "route-config-rib-priority"),
        KnownVersion::new(164, "fix-leaked-bp-oximeter-read-policy-rows"),
        KnownVersion::new(163, "bp-desired-host-phase-2"),
        KnownVersion::new(162, "bundle-by-creation"),
        KnownVersion::new(161, "inv_cockroachdb_status"),
        KnownVersion::new(160, "tuf-trust-root"),
        KnownVersion::new(159, "sled-config-desired-host-phase-2"),
        KnownVersion::new(158, "drop-builtin-roles"),
        KnownVersion::new(157, "user-data-export"),
        KnownVersion::new(156, "boot-partitions-inventory"),
        KnownVersion::new(155, "vpc-firewall-icmp"),
        KnownVersion::new(154, "add-pending-mgs-updates"),
        KnownVersion::new(153, "chicken-switches"),
        KnownVersion::new(152, "ereports"),
        KnownVersion::new(151, "zone-image-resolver-inventory"),
        KnownVersion::new(150, "add-last-reconciliation-orphaned-datasets"),
        KnownVersion::new(149, "bp-add-target-release-min-gen"),
        KnownVersion::new(148, "clean-misplaced-m2s"),
        KnownVersion::new(147, "device-auth-request-ttl"),
        KnownVersion::new(146, "silo-settings-token-expiration"),
        KnownVersion::new(145, "token-and-session-ids"),
        KnownVersion::new(144, "inventory-omicron-sled-config"),
        KnownVersion::new(143, "alerts-renamening"),
        KnownVersion::new(142, "bp-add-remove-mupdate-override"),
        KnownVersion::new(141, "caboose-sign-value"),
        KnownVersion::new(140, "instance-intended-state"),
        KnownVersion::new(139, "webhooks"),
        KnownVersion::new(138, "saga-abandoned-state"),
        KnownVersion::new(137, "oximeter-read-policy"),
        KnownVersion::new(136, "do-not-provision-flag-for-crucible-dataset"),
        KnownVersion::new(135, "blueprint-zone-image-source"),
        KnownVersion::new(134, "crucible-agent-reservation-overhead"),
        KnownVersion::new(133, "delete-defunct-reservations"),
        KnownVersion::new(132, "bp-omicron-zone-filesystem-pool-not-null"),
        KnownVersion::new(131, "tuf-generation"),
        KnownVersion::new(130, "bp-sled-agent-generation"),
        KnownVersion::new(129, "create-target-release"),
        KnownVersion::new(128, "sled-resource-for-vmm"),
        KnownVersion::new(127, "bp-disk-disposition-expunged-cleanup"),
        KnownVersion::new(126, "affinity"),
        KnownVersion::new(125, "blueprint-disposition-expunged-cleanup"),
        KnownVersion::new(124, "support-read-only-region-replacement"),
        KnownVersion::new(123, "vpc-subnet-contention"),
        KnownVersion::new(122, "tuf-artifact-replication"),
        KnownVersion::new(121, "dataset-to-crucible-dataset"),
        KnownVersion::new(120, "rendezvous-debug-dataset"),
        KnownVersion::new(119, "tuf-artifact-key-uuid"),
        KnownVersion::new(118, "support-bundles"),
        KnownVersion::new(117, "add-completing-and-new-region-volume"),
        KnownVersion::new(116, "bp-physical-disk-disposition"),
        KnownVersion::new(115, "inv-omicron-physical-disks-generation"),
        KnownVersion::new(114, "crucible-ref-count-records"),
        KnownVersion::new(113, "add-tx-eq"),
        KnownVersion::new(112, "blueprint-dataset"),
        KnownVersion::new(111, "drop-omicron-zone-underlay-address"),
        KnownVersion::new(110, "clickhouse-policy"),
        KnownVersion::new(109, "inv-clickhouse-keeper-membership"),
        KnownVersion::new(108, "internet-gateway"),
        KnownVersion::new(107, "add-instance-boot-disk"),
        KnownVersion::new(106, "dataset-kinds-update"),
        KnownVersion::new(105, "inventory-nvme-firmware"),
        KnownVersion::new(104, "lookup-bgp-config-indexes"),
        KnownVersion::new(103, "lookup-instances-by-state-index"),
        KnownVersion::new(102, "add-instance-auto-restart-cooldown"),
        KnownVersion::new(101, "auto-restart-policy-v2"),
        KnownVersion::new(100, "add-instance-last-auto-restarted-timestamp"),
        KnownVersion::new(99, "blueprint-add-clickhouse-tables"),
        KnownVersion::new(98, "oximeter-add-time-expunged"),
        KnownVersion::new(97, "lookup-region-snapshot-by-region-id"),
        KnownVersion::new(96, "inv-dataset"),
        KnownVersion::new(95, "turn-boot-on-fault-into-auto-restart"),
        KnownVersion::new(94, "put-back-creating-vmm-state"),
        KnownVersion::new(93, "dataset-kinds-zone-and-debug"),
        KnownVersion::new(92, "lldp-link-config-nullable"),
        KnownVersion::new(91, "add-management-gateway-producer-kind"),
        KnownVersion::new(90, "lookup-bgp-config-by-asn"),
        KnownVersion::new(89, "collapse_lldp_settings"),
        KnownVersion::new(88, "route-local-pref"),
        KnownVersion::new(87, "add-clickhouse-server-enum-variants"),
        KnownVersion::new(86, "snapshot-replacement"),
        KnownVersion::new(85, "add-migrations-by-time-created-index"),
        KnownVersion::new(84, "region-read-only"),
        KnownVersion::new(83, "dataset-address-optional"),
        KnownVersion::new(82, "region-port"),
        KnownVersion::new(81, "add-nullable-filesystem-pool"),
        KnownVersion::new(80, "add-instance-id-to-migrations"),
        KnownVersion::new(79, "nic-spoof-allow"),
        KnownVersion::new(78, "vpc-subnet-routing"),
        KnownVersion::new(77, "remove-view-for-v2p-mappings"),
        KnownVersion::new(76, "lookup-region-snapshot-by-snapshot-id"),
        KnownVersion::new(75, "add-cockroach-zone-id-to-node-id"),
        KnownVersion::new(74, "add-migration-table"),
        KnownVersion::new(73, "add-vlan-to-uplink"),
        KnownVersion::new(72, "fix-provisioning-counters"),
        KnownVersion::new(71, "add-saga-unwound-vmm-state"),
        KnownVersion::new(70, "separate-instance-and-vmm-states"),
        KnownVersion::new(69, "expose-stage0"),
        KnownVersion::new(68, "filter-v2p-mapping-by-instance-state"),
        KnownVersion::new(67, "add-instance-updater-lock"),
        KnownVersion::new(66, "blueprint-crdb-preserve-downgrade"),
        KnownVersion::new(65, "region-replacement"),
        KnownVersion::new(64, "add-view-for-v2p-mappings"),
        KnownVersion::new(63, "remove-producer-base-route-column"),
        KnownVersion::new(62, "allocate-subnet-decommissioned-sleds"),
        KnownVersion::new(61, "blueprint-add-sled-state"),
        KnownVersion::new(60, "add-lookup-vmm-by-sled-id-index"),
        KnownVersion::new(59, "enforce-first-as-default"),
        KnownVersion::new(58, "insert-default-allowlist"),
        KnownVersion::new(57, "add-allowed-source-ips"),
        KnownVersion::new(56, "bgp-oxpop-features"),
        KnownVersion::new(55, "add-lookup-sled-by-policy-and-state-index"),
        KnownVersion::new(54, "blueprint-add-external-ip-id"),
        KnownVersion::new(53, "drop-service-table"),
        KnownVersion::new(52, "blueprint-physical-disk"),
        KnownVersion::new(51, "blueprint-disposition-column"),
        KnownVersion::new(50, "add-lookup-disk-by-volume-id-index"),
        KnownVersion::new(49, "physical-disk-state-and-policy"),
        KnownVersion::new(48, "add-metrics-producers-time-modified-index"),
        KnownVersion::new(47, "add-view-for-bgp-peer-configs"),
        KnownVersion::new(46, "first-named-migration"),
        // The first many schema versions only vary by major or patch number and
        // their path is predictable based on the version number.  (This was
        // historically a problem because two pull requests both adding a new
        // schema version might merge cleanly but produce an invalid result.)
        KnownVersion::legacy(45, 0),
        KnownVersion::legacy(44, 0),
        KnownVersion::legacy(43, 0),
        KnownVersion::legacy(42, 0),
        KnownVersion::legacy(41, 0),
        KnownVersion::legacy(40, 0),
        KnownVersion::legacy(39, 0),
        KnownVersion::legacy(38, 0),
        KnownVersion::legacy(37, 1),
        KnownVersion::legacy(37, 0),
        KnownVersion::legacy(36, 0),
        KnownVersion::legacy(35, 0),
        KnownVersion::legacy(34, 0),
        KnownVersion::legacy(33, 1),
        KnownVersion::legacy(33, 0),
        KnownVersion::legacy(32, 0),
        KnownVersion::legacy(31, 0),
        KnownVersion::legacy(30, 0),
        KnownVersion::legacy(29, 0),
        KnownVersion::legacy(28, 0),
        KnownVersion::legacy(27, 0),
        KnownVersion::legacy(26, 0),
        KnownVersion::legacy(25, 0),
        KnownVersion::legacy(24, 0),
        KnownVersion::legacy(23, 1),
        KnownVersion::legacy(23, 0),
        KnownVersion::legacy(22, 0),
        KnownVersion::legacy(21, 0),
        KnownVersion::legacy(20, 0),
        KnownVersion::legacy(19, 0),
        KnownVersion::legacy(18, 0),
        KnownVersion::legacy(17, 0),
        KnownVersion::legacy(16, 0),
        KnownVersion::legacy(15, 0),
        KnownVersion::legacy(14, 0),
        KnownVersion::legacy(13, 0),
        KnownVersion::legacy(12, 0),
        KnownVersion::legacy(11, 0),
        KnownVersion::legacy(10, 0),
        KnownVersion::legacy(9, 0),
        KnownVersion::legacy(8, 0),
        KnownVersion::legacy(7, 0),
        KnownVersion::legacy(6, 0),
        KnownVersion::legacy(5, 0),
        KnownVersion::legacy(4, 0),
        KnownVersion::legacy(3, 3),
        KnownVersion::legacy(3, 2),
        KnownVersion::legacy(3, 1),
        KnownVersion::legacy(3, 0),
        KnownVersion::legacy(2, 0),
        KnownVersion::legacy(1, 0),
    ]
});

/// The earliest supported schema version.
pub const EARLIEST_SUPPORTED_VERSION: Version = Version::new(1, 0, 0);

/// The version where "db_metadata_nexus" was added.
pub const DB_METADATA_NEXUS_SCHEMA_VERSION: Version = Version::new(185, 0, 0);

/// Describes one version of the database schema
#[derive(Debug, Clone)]
struct KnownVersion {
    /// All versions have an associated SemVer.  We only use the major number in
    /// terms of determining compatibility.
    semver: Version,

    /// Path relative to the root of the schema ("schema/crdb" in the root of
    /// this repo) where this version's update SQL files are stored
    relative_path: String,
}

impl KnownVersion {
    /// Generate a `KnownVersion` for a new schema version
    ///
    /// `major` should be the next available integer (one more than the previous
    /// version's major number).
    ///
    /// `relative_path` is the path relative to "schema/crdb" (from the root of
    /// this repository) where the SQL files live that will update the schema
    /// from the previous version to this version.
    fn new(major: u64, relative_path: &str) -> KnownVersion {
        let semver = Version::new(major, 0, 0);
        KnownVersion { semver, relative_path: relative_path.to_owned() }
    }

    /// Generate a `KnownVersion` for a version that predates the current
    /// directory naming scheme
    ///
    /// These versions varied in both major and patch numbers and the path to
    /// their SQL files was predictable based solely on the version.
    ///
    /// **This should not be used for new schema versions.**
    fn legacy(major: u64, patch: u64) -> KnownVersion {
        let semver = Version::new(major, 0, patch);
        let relative_path = semver.to_string();
        KnownVersion { semver, relative_path }
    }
}

impl std::fmt::Display for KnownVersion {
    fn fmt(&self, f: &mut std::fmt::Formatter<'_>) -> std::fmt::Result {
        self.semver.fmt(f)
    }
}

/// Load and inspect the set of all known schema versions
#[derive(Debug, Clone)]
pub struct AllSchemaVersions {
    versions: BTreeMap<Version, SchemaVersion>,
}

impl AllSchemaVersions {
    /// Load the set of all known schema versions from the given directory tree
    ///
    /// The directory should contain exactly one directory for each version.
    /// Each version's directory should contain the SQL files that carry out
    /// schema migration from the previous version.  See schema/crdb/README.adoc
    /// for details.
    pub fn load(
        schema_directory: &Utf8Path,
    ) -> Result<AllSchemaVersions, anyhow::Error> {
        Self::load_known_versions(schema_directory, KNOWN_VERSIONS.iter())
    }

    /// Load a specific set of known schema versions using the legacy
    /// conventions from the given directory tree
    ///
    /// This is only provided for certain integration tests.
    #[doc(hidden)]
    pub fn load_specific_legacy_versions<'a>(
        schema_directory: &Utf8Path,
        versions: impl Iterator<Item = &'a Version>,
    ) -> Result<AllSchemaVersions, anyhow::Error> {
        let known_versions: Vec<_> = versions
            .map(|v| {
                assert_eq!(v.minor, 0);
                KnownVersion::legacy(v.major, v.patch)
            })
            .collect();

        Self::load_known_versions(schema_directory, known_versions.iter())
    }

    fn load_known_versions<'a>(
        schema_directory: &Utf8Path,
        known_versions: impl Iterator<Item = &'a KnownVersion>,
    ) -> Result<AllSchemaVersions, anyhow::Error> {
        let mut versions = BTreeMap::new();
        for known_version in known_versions {
            let version_path =
                schema_directory.join(&known_version.relative_path);
            let schema_version = SchemaVersion::load_from_directory(
                known_version.semver.clone(),
                &version_path,
            )
            .with_context(|| {
                format!(
                    "loading schema version {} from {:?}",
                    known_version.semver, schema_directory,
                )
            })?;

            versions.insert(known_version.semver.clone(), schema_version);
        }

        Ok(AllSchemaVersions { versions })
    }

    /// Iterate over the set of all known schema versions in order starting with
    /// the earliest supported version
    pub fn iter_versions(&self) -> impl Iterator<Item = &SchemaVersion> {
        self.versions.values()
    }

    /// Return whether `version` is a known schema version
    pub fn contains_version(&self, version: &Version) -> bool {
        self.versions.contains_key(version)
    }

    /// Iterate over the known schema versions within `bounds`
    ///
    /// This is generally used to iterate over all the schema versions between
    /// two specific versions.
    pub fn versions_range<R>(
        &self,
        bounds: R,
    ) -> impl Iterator<Item = &'_ SchemaVersion>
    where
        R: std::ops::RangeBounds<Version>,
    {
        self.versions.range(bounds).map(|(_, v)| v)
    }
}

/// Describes a single version of the schema, including the SQL steps to get
/// from the previous version to the current one
#[derive(Debug, Clone)]
pub struct SchemaVersion {
    semver: Version,
    upgrade_from_previous: Vec<SchemaUpgradeStep>,
}

impl SchemaVersion {
    /// Reads a "version directory" and reads all SQL changes into a result Vec.
    ///
    /// Files that do not begin with "up" and end with ".sql" are ignored. The
    /// collection of `up*.sql` files must fall into one of these two
    /// conventions:
    ///
    /// * "up.sql" with no other files
    /// * "up1.sql", "up2.sql", ..., beginning from 1, optionally with leading
    ///   zeroes (e.g., "up01.sql", "up02.sql", ...). There is no maximum value,
    ///   but there may not be any gaps (e.g., if "up2.sql" and "up4.sql" exist,
    ///   so must "up3.sql") and there must not be any repeats (e.g., if
    ///   "up1.sql" exists, "up01.sql" must not exist).
    ///
    /// Any violation of these two rules will result in an error. Collections of
    /// the second form (`up1.sql`, ...) will be sorted numerically.
    fn load_from_directory(
        semver: Version,
        directory: &Utf8Path,
    ) -> Result<SchemaVersion, anyhow::Error> {
        let mut up_sqls = vec![];
        let entries = directory
            .read_dir_utf8()
            .with_context(|| format!("Failed to readdir {directory}"))?;
        for entry in entries {
            let entry = entry.with_context(|| {
                format!("Reading {directory:?}: invalid entry")
            })?;
            let pathbuf = entry.into_path();

            // Ensure filename ends with ".sql"
            if pathbuf.extension() != Some("sql") {
                continue;
            }

            // Ensure filename begins with "up", and extract anything in between
            // "up" and ".sql".
            let Some(remaining_filename) = pathbuf
                .file_stem()
                .and_then(|file_stem| file_stem.strip_prefix("up"))
            else {
                continue;
            };

            // Ensure the remaining filename is either empty (i.e., the filename
            // is exactly "up.sql") or parseable as an unsigned integer. We give
            // "up.sql" the "up_number" 0 (checked in the loop below), and
            // require any other number to be nonzero.
            if remaining_filename.is_empty() {
                up_sqls.push((0, pathbuf));
            } else {
                let Ok(up_number) = remaining_filename.parse::<u64>() else {
                    bail!(
                        "invalid filename (non-numeric `up*.sql`): {pathbuf}",
                    );
                };
                ensure!(
                    up_number != 0,
                    "invalid filename (`up*.sql` numbering must start at 1): \
                     {pathbuf}",
                );
                up_sqls.push((up_number, pathbuf));
            }
        }
        up_sqls.sort();

        // Validate that we have a reasonable sequence of `up*.sql` numbers.
        match up_sqls.as_slice() {
            [] => bail!("no `up*.sql` files found"),
            [(up_number, path)] => {
                // For a single file, we allow either `up.sql` (keyed as
                // up_number=0) or `up1.sql`; reject any higher number.
                ensure!(
                    *up_number <= 1,
                    "`up*.sql` numbering must start at 1: found first file \
                     {path}"
                );
            }
            _ => {
                for (i, (up_number, path)) in up_sqls.iter().enumerate() {
                    // We have 2 or more `up*.sql`; they should be numbered
                    // exactly 1..=up_sqls.len().
                    if i as u64 + 1 != *up_number {
                        // We know we have at least two elements, so report an
                        // error referencing either the next item (if we're
                        // first) or the previous item (if we're not first).
                        let (path_a, path_b) = if i == 0 {
                            let (_, next_path) = &up_sqls[1];
                            (path, next_path)
                        } else {
                            let (_, prev_path) = &up_sqls[i - 1];
                            (prev_path, path)
                        };
                        bail!("invalid `up*.sql` sequence: {path_a}, {path_b}");
                    }
                }
            }
        }

        // This collection of `up*.sql` files is valid.  Read them all, in
        // order.
        let mut steps = vec![];
        for (_, path) in up_sqls.into_iter() {
            let sql = std::fs::read_to_string(&path)
                .with_context(|| format!("Cannot read {path}"))?;
            // unwrap: `file_name()` is documented to return `None` only when
            // the path is `..`.  But we got this path from reading the
            // directory, and that process explicitly documents that it skips
            // `..`.
            steps.push(SchemaUpgradeStep {
                label: path.file_name().unwrap().to_string(),
                sql,
            });
        }

        Ok(SchemaVersion { semver, upgrade_from_previous: steps })
    }

    /// Returns the semver for this schema version
    pub fn semver(&self) -> &Version {
        &self.semver
    }

    /// Returns true if this schema version is the one that the current program
    /// thinks is the latest (current) one
    pub fn is_current_software_version(&self) -> bool {
        self.semver == SCHEMA_VERSION
    }

    /// Iterate over the SQL steps required to update the database schema from
    /// the previous version to this one
    pub fn upgrade_steps(&self) -> impl Iterator<Item = &SchemaUpgradeStep> {
        self.upgrade_from_previous.iter()
    }
}

impl std::fmt::Display for SchemaVersion {
    fn fmt(
        &self,
        f: &mut std::fmt::Formatter<'_>,
    ) -> Result<(), std::fmt::Error> {
        self.semver.fmt(f)
    }
}

/// Describes a single file containing a schema change, as SQL.
#[derive(Debug, Clone)]
pub struct SchemaUpgradeStep {
    label: String,
    sql: String,
}

impl SchemaUpgradeStep {
    /// Returns a human-readable name for this step (the name of the file it
    /// came from)
    pub fn label(&self) -> &str {
        self.label.as_ref()
    }

    /// Returns the actual SQL to execute for this step
    pub fn sql(&self) -> &str {
        self.sql.as_ref()
    }
}

#[cfg(test)]
mod test {
    use super::*;
    use camino_tempfile::Utf8TempDir;

    #[test]
    fn test_known_versions() {
        if let Err(error) = verify_known_versions(
            // The real list is defined in reverse order for developer
            // convenience so we reverse it before processing.
            KNOWN_VERSIONS.iter().rev(),
            &EARLIEST_SUPPORTED_VERSION,
            &SCHEMA_VERSION,
            // Versions after 45 obey our modern, stricter rules.
            45,
        ) {
            panic!("problem with static configuration: {:#}", error);
        }
    }

    // (Test the test function)
    #[test]
    fn test_verify() {
        // EARLIEST_SUPPORTED_VERSION is somehow wrong
        let error = verify_known_versions(
            [&KnownVersion::legacy(2, 0), &KnownVersion::legacy(3, 0)],
            &Version::new(1, 0, 0),
            &Version::new(3, 0, 0),
            100,
        )
        .unwrap_err();
        assert_eq!(
            format!("{error:#}"),
            "EARLIEST_SUPPORTED_VERSION is not the earliest in KNOWN_VERSIONS"
        );

        // SCHEMA_VERSION was not updated
        let error = verify_known_versions(
            [&KnownVersion::legacy(1, 0), &KnownVersion::legacy(2, 0)],
            &Version::new(1, 0, 0),
            &Version::new(1, 0, 0),
            100,
        )
        .unwrap_err();
        assert_eq!(
            format!("{error:#}"),
            "latest KNOWN_VERSION is 2.0.0, but SCHEMA_VERSION is 1.0.0"
        );

        // Latest version was duplicated instead of bumped (legacy)
        let error = verify_known_versions(
            [
                &KnownVersion::legacy(1, 0),
                &KnownVersion::legacy(2, 0),
                &KnownVersion::legacy(2, 0),
            ],
            &EARLIEST_SUPPORTED_VERSION,
            &Version::new(2, 0, 0),
            100,
        )
        .unwrap_err();
        assert_eq!(
            format!("{error:#}"),
            "KNOWN_VERSION 2.0.0 appears directly after 2.0.0, but is not later"
        );

        // Latest version was duplicated instead of bumped (modern case)
        let error = verify_known_versions(
            [
                &KnownVersion::legacy(1, 0),
                &KnownVersion::new(2, "dir1"),
                &KnownVersion::new(2, "dir2"),
            ],
            &EARLIEST_SUPPORTED_VERSION,
            &Version::new(2, 0, 0),
            100,
        )
        .unwrap_err();
        assert_eq!(
            format!("{error:#}"),
            "KNOWN_VERSION 2.0.0 appears directly after 2.0.0, but is not later"
        );

        // Version added out of order
        let error = verify_known_versions(
            [
                &KnownVersion::legacy(1, 0),
                &KnownVersion::legacy(2, 0),
                &KnownVersion::legacy(1, 3),
            ],
            &EARLIEST_SUPPORTED_VERSION,
            &Version::new(3, 0, 0),
            100,
        )
        .unwrap_err();
        assert_eq!(
            format!("{error:#}"),
            "KNOWN_VERSION 1.0.3 appears directly after 2.0.0, but is not later"
        );

        // Gaps are not allowed.
        let error = verify_known_versions(
            [
                &KnownVersion::legacy(1, 0),
                &KnownVersion::legacy(2, 0),
                &KnownVersion::legacy(4, 0),
            ],
            &EARLIEST_SUPPORTED_VERSION,
            &Version::new(4, 0, 0),
            100,
        )
        .unwrap_err();
        assert_eq!(
            format!("{error:#}"),
            "KNOWN_VERSION 4.0.0 appears directly after 2.0.0, but its major \
            number is neither the same nor one greater"
        );

        // For the strict case, the patch level can't be non-zero.  You can only
        // make this mistake by using `KnownVersion::legacy()` for a new
        // version.
        let error = verify_known_versions(
            [
                &KnownVersion::legacy(1, 0),
                &KnownVersion::legacy(2, 0),
                &KnownVersion::legacy(3, 2),
            ],
            &EARLIEST_SUPPORTED_VERSION,
            &Version::new(3, 0, 2),
            2,
        )
        .unwrap_err();
        assert_eq!(format!("{error:#}"), "new patch versions must be zero");

        // For the strict case, the directory name cannot contain the version at
        // all.  You can only make this mistake by using
        // `KnownVersion::legacy()` for a new version.
        let error = verify_known_versions(
            [
                &KnownVersion::legacy(1, 0),
                &KnownVersion::legacy(2, 0),
                &KnownVersion::legacy(3, 0),
            ],
            &EARLIEST_SUPPORTED_VERSION,
            &Version::new(3, 0, 0),
            2,
        )
        .unwrap_err();
        assert_eq!(
            format!("{error:#}"),
            "the relative path for a version should not contain the \
            version itself"
        );
    }

    fn verify_known_versions<'a, I>(
        // list of known versions in order from earliest to latest
        known_versions: I,
        earliest: &Version,
        latest: &Version,
        min_strict_major: u64,
    ) -> Result<(), anyhow::Error>
    where
        I: IntoIterator<Item = &'a KnownVersion>,
    {
        let mut known_versions = known_versions.into_iter();

        // All known versions should be unique and increasing.
        let first =
            known_versions.next().expect("expected at least one KNOWN_VERSION");
        ensure!(
            first.semver == *earliest,
            "EARLIEST_SUPPORTED_VERSION is not the earliest in KNOWN_VERSIONS"
        );

        let mut prev = first;
        for v in known_versions {
            println!("checking known version: {} -> {}", prev, v);
            ensure!(
                v.semver > prev.semver,
                "KNOWN_VERSION {} appears directly after {}, but is not later",
                v,
                prev
            );

            // We currently make sure there are no gaps in the major number.
            // This is not strictly necessary but if this isn't true then it was
            // probably a mistake.
            //
            // It's allowed for the major numbers to be the same because a few
            // past schema versions only bumped the patch number for whatever
            // reason.
            ensure!(
                v.semver.major == prev.semver.major
                    || v.semver.major == prev.semver.major + 1,
                "KNOWN_VERSION {} appears directly after {}, but its major \
                number is neither the same nor one greater",
                v,
                prev
            );

            // We never allowed minor versions to be zero and it is not
            // currently possible to even construct one that had a non-zero
            // minor number.
            ensure!(v.semver.minor == 0, "new minor versions must be zero");

            // We changed things after version 45 to require that:
            //
            // (1) the major always be bumped (the minor and patch must be zero)
            // (2) users choose a unique directory name for the SQL files.  It
            //     would defeat the point if people used the semver for
            //
            // After version 45, we do not allow non-zero minor or patch
            // numbers.
            if v.semver.major > min_strict_major {
                ensure!(v.semver.patch == 0, "new patch versions must be zero");
                ensure!(
                    !v.relative_path.contains(&v.semver.to_string()),
                    "the relative path for a version should not contain the \
                    version itself"
                );
            }

            prev = v;
        }

        ensure!(
            prev.semver == *latest,
            "latest KNOWN_VERSION is {}, but SCHEMA_VERSION is {}",
            prev,
            latest
        );

        Ok(())
    }

    // Confirm that `SchemaVersion::load_from_directory()` rejects `up*.sql`
    // files where the `*` doesn't contain a positive integer.
    #[tokio::test]
    async fn test_reject_invalid_up_sql_names() {
        for (invalid_filename, error_prefix) in [
            ("upA.sql", "invalid filename (non-numeric `up*.sql`)"),
            ("up1a.sql", "invalid filename (non-numeric `up*.sql`)"),
            ("upaaa1.sql", "invalid filename (non-numeric `up*.sql`)"),
            ("up-3.sql", "invalid filename (non-numeric `up*.sql`)"),
            (
                "up0.sql",
                "invalid filename (`up*.sql` numbering must start at 1)",
            ),
            (
                "up00.sql",
                "invalid filename (`up*.sql` numbering must start at 1)",
            ),
            (
                "up000.sql",
                "invalid filename (`up*.sql` numbering must start at 1)",
            ),
        ] {
            let tempdir = Utf8TempDir::new().unwrap();
            let filename = tempdir.path().join(invalid_filename);
            _ = tokio::fs::File::create(&filename).await.unwrap();
            let maybe_schema = SchemaVersion::load_from_directory(
                Version::new(12, 0, 0),
                tempdir.path(),
            );
            match maybe_schema {
                Ok(upgrade) => {
                    panic!(
                        "unexpected success on {invalid_filename} \
                         (produced {upgrade:?})"
                    );
                }
                Err(error) => {
                    assert_eq!(
                        format!("{error:#}"),
                        format!("{error_prefix}: {filename}")
                    );
                }
            }
        }
    }

    // Confirm that `SchemaVersion::load_from_directory()` rejects a directory
    // with no appropriately-named files.
    #[tokio::test]
    async fn test_reject_no_up_sql_files() {
        for filenames in [
            &[] as &[&str],
            &["README.md"],
            &["foo.sql", "bar.sql"],
            &["up1sql", "up2sql"],
        ] {
            let tempdir = Utf8TempDir::new().unwrap();
            for filename in filenames {
                _ = tokio::fs::File::create(tempdir.path().join(filename))
                    .await
                    .unwrap();
            }

            let maybe_schema = SchemaVersion::load_from_directory(
                Version::new(12, 0, 0),
                tempdir.path(),
            );
            match maybe_schema {
                Ok(upgrade) => {
                    panic!(
                        "unexpected success on {filenames:?} \
                         (produced {upgrade:?})"
                    );
                }
                Err(error) => {
                    assert_eq!(
                        format!("{error:#}"),
                        "no `up*.sql` files found"
                    );
                }
            }
        }
    }

    // Confirm that `SchemaVersion::load_from_directory()` rejects collections
    // of `up*.sql` files with individually-valid names but that do not pass the
    // rules of the entire collection.
    #[tokio::test]
    async fn test_reject_invalid_up_sql_collections() {
        for invalid_filenames in [
            &["up.sql", "up1.sql"] as &[&str],
            &["up1.sql", "up01.sql"],
            &["up1.sql", "up3.sql"],
            &["up1.sql", "up2.sql", "up3.sql", "up02.sql"],
        ] {
            let tempdir = Utf8TempDir::new().unwrap();
            for filename in invalid_filenames {
                _ = tokio::fs::File::create(tempdir.path().join(filename))
                    .await
                    .unwrap();
            }

            let maybe_schema = SchemaVersion::load_from_directory(
                Version::new(12, 0, 0),
                tempdir.path(),
            );
            match maybe_schema {
                Ok(upgrade) => {
                    panic!(
                        "unexpected success on {invalid_filenames:?} \
                         (produced {upgrade:?})"
                    );
                }
                Err(error) => {
                    let message = format!("{error:#}");
                    assert!(
                        message.starts_with("invalid `up*.sql` sequence: "),
                        "message did not start with expected prefix: \
                         {message:?}"
                    );
                }
            }
        }
    }

    // Confirm that `SchemaVersion::load_from_directory()` accepts legal
    // collections of `up*.sql` filenames.
    #[tokio::test]
    async fn test_allows_valid_up_sql_collections() {
        for filenames in [
            &["up.sql"] as &[&str],
            &["up1.sql", "up2.sql"],
            &[
                "up01.sql", "up02.sql", "up03.sql", "up04.sql", "up05.sql",
                "up06.sql", "up07.sql", "up08.sql", "up09.sql", "up10.sql",
                "up11.sql",
            ],
            &["up00001.sql", "up00002.sql", "up00003.sql"],
        ] {
            let tempdir = Utf8TempDir::new().unwrap();
            for filename in filenames {
                _ = tokio::fs::File::create(tempdir.path().join(filename))
                    .await
                    .unwrap();
            }

            let maybe_schema = SchemaVersion::load_from_directory(
                Version::new(12, 0, 0),
                tempdir.path(),
            );
            match maybe_schema {
                Ok(_) => (),
                Err(message) => {
                    panic!("unexpected failure on {filenames:?}: {message:?}");
                }
            }
        }
    }
}<|MERGE_RESOLUTION|>--- conflicted
+++ resolved
@@ -16,11 +16,7 @@
 ///
 /// This must be updated when you change the database schema.  Refer to
 /// schema/crdb/README.adoc in the root of this repository for details.
-<<<<<<< HEAD
-pub const SCHEMA_VERSION: Version = Version::new(197, 0, 0);
-=======
-pub const SCHEMA_VERSION: Version = Version::new(198, 0, 0);
->>>>>>> 44330668
+pub const SCHEMA_VERSION: Version = Version::new(199, 0, 0);
 
 /// List of all past database schema versions, in *reverse* order
 ///
@@ -32,14 +28,10 @@
         // |  leaving the first copy as an example for the next person.
         // v
         // KnownVersion::new(next_int, "unique-dirname-with-the-sql-files"),
-<<<<<<< HEAD
-        KnownVersion::new(197, "multicast-group-support"),
-        KnownVersion::new(196, "multicast-pool-support"),
-=======
+        KnownVersion::new(199, "multicast-group-support"),
         KnownVersion::new(198, "multicast-pool-support"),
         KnownVersion::new(197, "scim-users-and-groups"),
         KnownVersion::new(196, "user-provision-type-for-silo-user-and-group"),
->>>>>>> 44330668
         KnownVersion::new(195, "tuf-pruned-index"),
         KnownVersion::new(194, "tuf-pruned"),
         KnownVersion::new(193, "nexus-lockstep-port"),
