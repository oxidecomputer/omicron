// This Source Code Form is subject to the terms of the Mozilla Public
// License, v. 2.0. If a copy of the MPL was not distributed with this
// file, You can obtain one at https://mozilla.org/MPL/2.0/.

//! Database schema versions and upgrades
//!
//! For details, see schema/crdb/README.adoc in the root of this repository.

use anyhow::{Context, bail, ensure};
use camino::Utf8Path;
use semver::Version;
use std::{collections::BTreeMap, sync::LazyLock};

/// The version of the database schema this particular version of Nexus was
/// built against
///
/// This must be updated when you change the database schema.  Refer to
/// schema/crdb/README.adoc in the root of this repository for details.
pub const SCHEMA_VERSION: Version = Version::new(169, 0, 0);

/// List of all past database schema versions, in *reverse* order
///
/// If you want to change the Omicron database schema, you must update this.
static KNOWN_VERSIONS: LazyLock<Vec<KnownVersion>> = LazyLock::new(|| {
    vec![
        // +- The next version goes here!  Duplicate this line, uncomment
        // |  the *second* copy, then update that copy for your version,
        // |  leaving the first copy as an example for the next person.
        // v
        // KnownVersion::new(next_int, "unique-dirname-with-the-sql-files"),
<<<<<<< HEAD
        KnownVersion::new(169, "add-pending-mgs-updates-rot-bootloader"),
=======
        KnownVersion::new(169, "inv-ntp-timesync"),
>>>>>>> cc1aba6a
        KnownVersion::new(168, "add-inv-host-phase-1-flash-hash"),
        KnownVersion::new(167, "add-pending-mgs-updates-rot"),
        KnownVersion::new(166, "bundle-user-comment"),
        KnownVersion::new(165, "route-config-rib-priority"),
        KnownVersion::new(164, "fix-leaked-bp-oximeter-read-policy-rows"),
        KnownVersion::new(163, "bp-desired-host-phase-2"),
        KnownVersion::new(162, "bundle-by-creation"),
        KnownVersion::new(161, "inv_cockroachdb_status"),
        KnownVersion::new(160, "tuf-trust-root"),
        KnownVersion::new(159, "sled-config-desired-host-phase-2"),
        KnownVersion::new(158, "drop-builtin-roles"),
        KnownVersion::new(157, "user-data-export"),
        KnownVersion::new(156, "boot-partitions-inventory"),
        KnownVersion::new(155, "vpc-firewall-icmp"),
        KnownVersion::new(154, "add-pending-mgs-updates"),
        KnownVersion::new(153, "chicken-switches"),
        KnownVersion::new(152, "ereports"),
        KnownVersion::new(151, "zone-image-resolver-inventory"),
        KnownVersion::new(150, "add-last-reconciliation-orphaned-datasets"),
        KnownVersion::new(149, "bp-add-target-release-min-gen"),
        KnownVersion::new(148, "clean-misplaced-m2s"),
        KnownVersion::new(147, "device-auth-request-ttl"),
        KnownVersion::new(146, "silo-settings-token-expiration"),
        KnownVersion::new(145, "token-and-session-ids"),
        KnownVersion::new(144, "inventory-omicron-sled-config"),
        KnownVersion::new(143, "alerts-renamening"),
        KnownVersion::new(142, "bp-add-remove-mupdate-override"),
        KnownVersion::new(141, "caboose-sign-value"),
        KnownVersion::new(140, "instance-intended-state"),
        KnownVersion::new(139, "webhooks"),
        KnownVersion::new(138, "saga-abandoned-state"),
        KnownVersion::new(137, "oximeter-read-policy"),
        KnownVersion::new(136, "do-not-provision-flag-for-crucible-dataset"),
        KnownVersion::new(135, "blueprint-zone-image-source"),
        KnownVersion::new(134, "crucible-agent-reservation-overhead"),
        KnownVersion::new(133, "delete-defunct-reservations"),
        KnownVersion::new(132, "bp-omicron-zone-filesystem-pool-not-null"),
        KnownVersion::new(131, "tuf-generation"),
        KnownVersion::new(130, "bp-sled-agent-generation"),
        KnownVersion::new(129, "create-target-release"),
        KnownVersion::new(128, "sled-resource-for-vmm"),
        KnownVersion::new(127, "bp-disk-disposition-expunged-cleanup"),
        KnownVersion::new(126, "affinity"),
        KnownVersion::new(125, "blueprint-disposition-expunged-cleanup"),
        KnownVersion::new(124, "support-read-only-region-replacement"),
        KnownVersion::new(123, "vpc-subnet-contention"),
        KnownVersion::new(122, "tuf-artifact-replication"),
        KnownVersion::new(121, "dataset-to-crucible-dataset"),
        KnownVersion::new(120, "rendezvous-debug-dataset"),
        KnownVersion::new(119, "tuf-artifact-key-uuid"),
        KnownVersion::new(118, "support-bundles"),
        KnownVersion::new(117, "add-completing-and-new-region-volume"),
        KnownVersion::new(116, "bp-physical-disk-disposition"),
        KnownVersion::new(115, "inv-omicron-physical-disks-generation"),
        KnownVersion::new(114, "crucible-ref-count-records"),
        KnownVersion::new(113, "add-tx-eq"),
        KnownVersion::new(112, "blueprint-dataset"),
        KnownVersion::new(111, "drop-omicron-zone-underlay-address"),
        KnownVersion::new(110, "clickhouse-policy"),
        KnownVersion::new(109, "inv-clickhouse-keeper-membership"),
        KnownVersion::new(108, "internet-gateway"),
        KnownVersion::new(107, "add-instance-boot-disk"),
        KnownVersion::new(106, "dataset-kinds-update"),
        KnownVersion::new(105, "inventory-nvme-firmware"),
        KnownVersion::new(104, "lookup-bgp-config-indexes"),
        KnownVersion::new(103, "lookup-instances-by-state-index"),
        KnownVersion::new(102, "add-instance-auto-restart-cooldown"),
        KnownVersion::new(101, "auto-restart-policy-v2"),
        KnownVersion::new(100, "add-instance-last-auto-restarted-timestamp"),
        KnownVersion::new(99, "blueprint-add-clickhouse-tables"),
        KnownVersion::new(98, "oximeter-add-time-expunged"),
        KnownVersion::new(97, "lookup-region-snapshot-by-region-id"),
        KnownVersion::new(96, "inv-dataset"),
        KnownVersion::new(95, "turn-boot-on-fault-into-auto-restart"),
        KnownVersion::new(94, "put-back-creating-vmm-state"),
        KnownVersion::new(93, "dataset-kinds-zone-and-debug"),
        KnownVersion::new(92, "lldp-link-config-nullable"),
        KnownVersion::new(91, "add-management-gateway-producer-kind"),
        KnownVersion::new(90, "lookup-bgp-config-by-asn"),
        KnownVersion::new(89, "collapse_lldp_settings"),
        KnownVersion::new(88, "route-local-pref"),
        KnownVersion::new(87, "add-clickhouse-server-enum-variants"),
        KnownVersion::new(86, "snapshot-replacement"),
        KnownVersion::new(85, "add-migrations-by-time-created-index"),
        KnownVersion::new(84, "region-read-only"),
        KnownVersion::new(83, "dataset-address-optional"),
        KnownVersion::new(82, "region-port"),
        KnownVersion::new(81, "add-nullable-filesystem-pool"),
        KnownVersion::new(80, "add-instance-id-to-migrations"),
        KnownVersion::new(79, "nic-spoof-allow"),
        KnownVersion::new(78, "vpc-subnet-routing"),
        KnownVersion::new(77, "remove-view-for-v2p-mappings"),
        KnownVersion::new(76, "lookup-region-snapshot-by-snapshot-id"),
        KnownVersion::new(75, "add-cockroach-zone-id-to-node-id"),
        KnownVersion::new(74, "add-migration-table"),
        KnownVersion::new(73, "add-vlan-to-uplink"),
        KnownVersion::new(72, "fix-provisioning-counters"),
        KnownVersion::new(71, "add-saga-unwound-vmm-state"),
        KnownVersion::new(70, "separate-instance-and-vmm-states"),
        KnownVersion::new(69, "expose-stage0"),
        KnownVersion::new(68, "filter-v2p-mapping-by-instance-state"),
        KnownVersion::new(67, "add-instance-updater-lock"),
        KnownVersion::new(66, "blueprint-crdb-preserve-downgrade"),
        KnownVersion::new(65, "region-replacement"),
        KnownVersion::new(64, "add-view-for-v2p-mappings"),
        KnownVersion::new(63, "remove-producer-base-route-column"),
        KnownVersion::new(62, "allocate-subnet-decommissioned-sleds"),
        KnownVersion::new(61, "blueprint-add-sled-state"),
        KnownVersion::new(60, "add-lookup-vmm-by-sled-id-index"),
        KnownVersion::new(59, "enforce-first-as-default"),
        KnownVersion::new(58, "insert-default-allowlist"),
        KnownVersion::new(57, "add-allowed-source-ips"),
        KnownVersion::new(56, "bgp-oxpop-features"),
        KnownVersion::new(55, "add-lookup-sled-by-policy-and-state-index"),
        KnownVersion::new(54, "blueprint-add-external-ip-id"),
        KnownVersion::new(53, "drop-service-table"),
        KnownVersion::new(52, "blueprint-physical-disk"),
        KnownVersion::new(51, "blueprint-disposition-column"),
        KnownVersion::new(50, "add-lookup-disk-by-volume-id-index"),
        KnownVersion::new(49, "physical-disk-state-and-policy"),
        KnownVersion::new(48, "add-metrics-producers-time-modified-index"),
        KnownVersion::new(47, "add-view-for-bgp-peer-configs"),
        KnownVersion::new(46, "first-named-migration"),
        // The first many schema versions only vary by major or patch number and
        // their path is predictable based on the version number.  (This was
        // historically a problem because two pull requests both adding a new
        // schema version might merge cleanly but produce an invalid result.)
        KnownVersion::legacy(45, 0),
        KnownVersion::legacy(44, 0),
        KnownVersion::legacy(43, 0),
        KnownVersion::legacy(42, 0),
        KnownVersion::legacy(41, 0),
        KnownVersion::legacy(40, 0),
        KnownVersion::legacy(39, 0),
        KnownVersion::legacy(38, 0),
        KnownVersion::legacy(37, 1),
        KnownVersion::legacy(37, 0),
        KnownVersion::legacy(36, 0),
        KnownVersion::legacy(35, 0),
        KnownVersion::legacy(34, 0),
        KnownVersion::legacy(33, 1),
        KnownVersion::legacy(33, 0),
        KnownVersion::legacy(32, 0),
        KnownVersion::legacy(31, 0),
        KnownVersion::legacy(30, 0),
        KnownVersion::legacy(29, 0),
        KnownVersion::legacy(28, 0),
        KnownVersion::legacy(27, 0),
        KnownVersion::legacy(26, 0),
        KnownVersion::legacy(25, 0),
        KnownVersion::legacy(24, 0),
        KnownVersion::legacy(23, 1),
        KnownVersion::legacy(23, 0),
        KnownVersion::legacy(22, 0),
        KnownVersion::legacy(21, 0),
        KnownVersion::legacy(20, 0),
        KnownVersion::legacy(19, 0),
        KnownVersion::legacy(18, 0),
        KnownVersion::legacy(17, 0),
        KnownVersion::legacy(16, 0),
        KnownVersion::legacy(15, 0),
        KnownVersion::legacy(14, 0),
        KnownVersion::legacy(13, 0),
        KnownVersion::legacy(12, 0),
        KnownVersion::legacy(11, 0),
        KnownVersion::legacy(10, 0),
        KnownVersion::legacy(9, 0),
        KnownVersion::legacy(8, 0),
        KnownVersion::legacy(7, 0),
        KnownVersion::legacy(6, 0),
        KnownVersion::legacy(5, 0),
        KnownVersion::legacy(4, 0),
        KnownVersion::legacy(3, 3),
        KnownVersion::legacy(3, 2),
        KnownVersion::legacy(3, 1),
        KnownVersion::legacy(3, 0),
        KnownVersion::legacy(2, 0),
        KnownVersion::legacy(1, 0),
    ]
});

/// The earliest supported schema version.
pub const EARLIEST_SUPPORTED_VERSION: Version = Version::new(1, 0, 0);

/// Describes one version of the database schema
#[derive(Debug, Clone)]
struct KnownVersion {
    /// All versions have an associated SemVer.  We only use the major number in
    /// terms of determining compatibility.
    semver: Version,

    /// Path relative to the root of the schema ("schema/crdb" in the root of
    /// this repo) where this version's update SQL files are stored
    relative_path: String,
}

impl KnownVersion {
    /// Generate a `KnownVersion` for a new schema version
    ///
    /// `major` should be the next available integer (one more than the previous
    /// version's major number).
    ///
    /// `relative_path` is the path relative to "schema/crdb" (from the root of
    /// this repository) where the SQL files live that will update the schema
    /// from the previous version to this version.
    fn new(major: u64, relative_path: &str) -> KnownVersion {
        let semver = Version::new(major, 0, 0);
        KnownVersion { semver, relative_path: relative_path.to_owned() }
    }

    /// Generate a `KnownVersion` for a version that predates the current
    /// directory naming scheme
    ///
    /// These versions varied in both major and patch numbers and the path to
    /// their SQL files was predictable based solely on the version.
    ///
    /// **This should not be used for new schema versions.**
    fn legacy(major: u64, patch: u64) -> KnownVersion {
        let semver = Version::new(major, 0, patch);
        let relative_path = semver.to_string();
        KnownVersion { semver, relative_path }
    }
}

impl std::fmt::Display for KnownVersion {
    fn fmt(&self, f: &mut std::fmt::Formatter<'_>) -> std::fmt::Result {
        self.semver.fmt(f)
    }
}

/// Load and inspect the set of all known schema versions
#[derive(Debug, Clone)]
pub struct AllSchemaVersions {
    versions: BTreeMap<Version, SchemaVersion>,
}

impl AllSchemaVersions {
    /// Load the set of all known schema versions from the given directory tree
    ///
    /// The directory should contain exactly one directory for each version.
    /// Each version's directory should contain the SQL files that carry out
    /// schema migration from the previous version.  See schema/crdb/README.adoc
    /// for details.
    pub fn load(
        schema_directory: &Utf8Path,
    ) -> Result<AllSchemaVersions, anyhow::Error> {
        Self::load_known_versions(schema_directory, KNOWN_VERSIONS.iter())
    }

    /// Load a specific set of known schema versions using the legacy
    /// conventions from the given directory tree
    ///
    /// This is only provided for certain integration tests.
    #[doc(hidden)]
    pub fn load_specific_legacy_versions<'a>(
        schema_directory: &Utf8Path,
        versions: impl Iterator<Item = &'a Version>,
    ) -> Result<AllSchemaVersions, anyhow::Error> {
        let known_versions: Vec<_> = versions
            .map(|v| {
                assert_eq!(v.minor, 0);
                KnownVersion::legacy(v.major, v.patch)
            })
            .collect();

        Self::load_known_versions(schema_directory, known_versions.iter())
    }

    fn load_known_versions<'a>(
        schema_directory: &Utf8Path,
        known_versions: impl Iterator<Item = &'a KnownVersion>,
    ) -> Result<AllSchemaVersions, anyhow::Error> {
        let mut versions = BTreeMap::new();
        for known_version in known_versions {
            let version_path =
                schema_directory.join(&known_version.relative_path);
            let schema_version = SchemaVersion::load_from_directory(
                known_version.semver.clone(),
                &version_path,
            )
            .with_context(|| {
                format!(
                    "loading schema version {} from {:?}",
                    known_version.semver, schema_directory,
                )
            })?;

            versions.insert(known_version.semver.clone(), schema_version);
        }

        Ok(AllSchemaVersions { versions })
    }

    /// Iterate over the set of all known schema versions in order starting with
    /// the earliest supported version
    pub fn iter_versions(&self) -> impl Iterator<Item = &SchemaVersion> {
        self.versions.values()
    }

    /// Return whether `version` is a known schema version
    pub fn contains_version(&self, version: &Version) -> bool {
        self.versions.contains_key(version)
    }

    /// Iterate over the known schema versions within `bounds`
    ///
    /// This is generally used to iterate over all the schema versions between
    /// two specific versions.
    pub fn versions_range<R>(
        &self,
        bounds: R,
    ) -> impl Iterator<Item = &'_ SchemaVersion>
    where
        R: std::ops::RangeBounds<Version>,
    {
        self.versions.range(bounds).map(|(_, v)| v)
    }
}

/// Describes a single version of the schema, including the SQL steps to get
/// from the previous version to the current one
#[derive(Debug, Clone)]
pub struct SchemaVersion {
    semver: Version,
    upgrade_from_previous: Vec<SchemaUpgradeStep>,
}

impl SchemaVersion {
    /// Reads a "version directory" and reads all SQL changes into a result Vec.
    ///
    /// Files that do not begin with "up" and end with ".sql" are ignored. The
    /// collection of `up*.sql` files must fall into one of these two
    /// conventions:
    ///
    /// * "up.sql" with no other files
    /// * "up1.sql", "up2.sql", ..., beginning from 1, optionally with leading
    ///   zeroes (e.g., "up01.sql", "up02.sql", ...). There is no maximum value,
    ///   but there may not be any gaps (e.g., if "up2.sql" and "up4.sql" exist,
    ///   so must "up3.sql") and there must not be any repeats (e.g., if
    ///   "up1.sql" exists, "up01.sql" must not exist).
    ///
    /// Any violation of these two rules will result in an error. Collections of
    /// the second form (`up1.sql`, ...) will be sorted numerically.
    fn load_from_directory(
        semver: Version,
        directory: &Utf8Path,
    ) -> Result<SchemaVersion, anyhow::Error> {
        let mut up_sqls = vec![];
        let entries = directory
            .read_dir_utf8()
            .with_context(|| format!("Failed to readdir {directory}"))?;
        for entry in entries {
            let entry = entry.with_context(|| {
                format!("Reading {directory:?}: invalid entry")
            })?;
            let pathbuf = entry.into_path();

            // Ensure filename ends with ".sql"
            if pathbuf.extension() != Some("sql") {
                continue;
            }

            // Ensure filename begins with "up", and extract anything in between
            // "up" and ".sql".
            let Some(remaining_filename) = pathbuf
                .file_stem()
                .and_then(|file_stem| file_stem.strip_prefix("up"))
            else {
                continue;
            };

            // Ensure the remaining filename is either empty (i.e., the filename
            // is exactly "up.sql") or parseable as an unsigned integer. We give
            // "up.sql" the "up_number" 0 (checked in the loop below), and
            // require any other number to be nonzero.
            if remaining_filename.is_empty() {
                up_sqls.push((0, pathbuf));
            } else {
                let Ok(up_number) = remaining_filename.parse::<u64>() else {
                    bail!(
                        "invalid filename (non-numeric `up*.sql`): {pathbuf}",
                    );
                };
                ensure!(
                    up_number != 0,
                    "invalid filename (`up*.sql` numbering must start at 1): \
                     {pathbuf}",
                );
                up_sqls.push((up_number, pathbuf));
            }
        }
        up_sqls.sort();

        // Validate that we have a reasonable sequence of `up*.sql` numbers.
        match up_sqls.as_slice() {
            [] => bail!("no `up*.sql` files found"),
            [(up_number, path)] => {
                // For a single file, we allow either `up.sql` (keyed as
                // up_number=0) or `up1.sql`; reject any higher number.
                ensure!(
                    *up_number <= 1,
                    "`up*.sql` numbering must start at 1: found first file \
                     {path}"
                );
            }
            _ => {
                for (i, (up_number, path)) in up_sqls.iter().enumerate() {
                    // We have 2 or more `up*.sql`; they should be numbered
                    // exactly 1..=up_sqls.len().
                    if i as u64 + 1 != *up_number {
                        // We know we have at least two elements, so report an
                        // error referencing either the next item (if we're
                        // first) or the previous item (if we're not first).
                        let (path_a, path_b) = if i == 0 {
                            let (_, next_path) = &up_sqls[1];
                            (path, next_path)
                        } else {
                            let (_, prev_path) = &up_sqls[i - 1];
                            (prev_path, path)
                        };
                        bail!("invalid `up*.sql` sequence: {path_a}, {path_b}");
                    }
                }
            }
        }

        // This collection of `up*.sql` files is valid.  Read them all, in
        // order.
        let mut steps = vec![];
        for (_, path) in up_sqls.into_iter() {
            let sql = std::fs::read_to_string(&path)
                .with_context(|| format!("Cannot read {path}"))?;
            // unwrap: `file_name()` is documented to return `None` only when
            // the path is `..`.  But we got this path from reading the
            // directory, and that process explicitly documents that it skips
            // `..`.
            steps.push(SchemaUpgradeStep {
                label: path.file_name().unwrap().to_string(),
                sql,
            });
        }

        Ok(SchemaVersion { semver, upgrade_from_previous: steps })
    }

    /// Returns the semver for this schema version
    pub fn semver(&self) -> &Version {
        &self.semver
    }

    /// Returns true if this schema version is the one that the current program
    /// thinks is the latest (current) one
    pub fn is_current_software_version(&self) -> bool {
        self.semver == SCHEMA_VERSION
    }

    /// Iterate over the SQL steps required to update the database schema from
    /// the previous version to this one
    pub fn upgrade_steps(&self) -> impl Iterator<Item = &SchemaUpgradeStep> {
        self.upgrade_from_previous.iter()
    }
}

impl std::fmt::Display for SchemaVersion {
    fn fmt(
        &self,
        f: &mut std::fmt::Formatter<'_>,
    ) -> Result<(), std::fmt::Error> {
        self.semver.fmt(f)
    }
}

/// Describes a single file containing a schema change, as SQL.
#[derive(Debug, Clone)]
pub struct SchemaUpgradeStep {
    label: String,
    sql: String,
}

impl SchemaUpgradeStep {
    /// Returns a human-readable name for this step (the name of the file it
    /// came from)
    pub fn label(&self) -> &str {
        self.label.as_ref()
    }

    /// Returns the actual SQL to execute for this step
    pub fn sql(&self) -> &str {
        self.sql.as_ref()
    }
}

#[cfg(test)]
mod test {
    use super::*;
    use camino_tempfile::Utf8TempDir;

    #[test]
    fn test_known_versions() {
        if let Err(error) = verify_known_versions(
            // The real list is defined in reverse order for developer
            // convenience so we reverse it before processing.
            KNOWN_VERSIONS.iter().rev(),
            &EARLIEST_SUPPORTED_VERSION,
            &SCHEMA_VERSION,
            // Versions after 45 obey our modern, stricter rules.
            45,
        ) {
            panic!("problem with static configuration: {:#}", error);
        }
    }

    // (Test the test function)
    #[test]
    fn test_verify() {
        // EARLIEST_SUPPORTED_VERSION is somehow wrong
        let error = verify_known_versions(
            [&KnownVersion::legacy(2, 0), &KnownVersion::legacy(3, 0)],
            &Version::new(1, 0, 0),
            &Version::new(3, 0, 0),
            100,
        )
        .unwrap_err();
        assert_eq!(
            format!("{error:#}"),
            "EARLIEST_SUPPORTED_VERSION is not the earliest in KNOWN_VERSIONS"
        );

        // SCHEMA_VERSION was not updated
        let error = verify_known_versions(
            [&KnownVersion::legacy(1, 0), &KnownVersion::legacy(2, 0)],
            &Version::new(1, 0, 0),
            &Version::new(1, 0, 0),
            100,
        )
        .unwrap_err();
        assert_eq!(
            format!("{error:#}"),
            "latest KNOWN_VERSION is 2.0.0, but SCHEMA_VERSION is 1.0.0"
        );

        // Latest version was duplicated instead of bumped (legacy)
        let error = verify_known_versions(
            [
                &KnownVersion::legacy(1, 0),
                &KnownVersion::legacy(2, 0),
                &KnownVersion::legacy(2, 0),
            ],
            &EARLIEST_SUPPORTED_VERSION,
            &Version::new(2, 0, 0),
            100,
        )
        .unwrap_err();
        assert_eq!(
            format!("{error:#}"),
            "KNOWN_VERSION 2.0.0 appears directly after 2.0.0, but is not later"
        );

        // Latest version was duplicated instead of bumped (modern case)
        let error = verify_known_versions(
            [
                &KnownVersion::legacy(1, 0),
                &KnownVersion::new(2, "dir1"),
                &KnownVersion::new(2, "dir2"),
            ],
            &EARLIEST_SUPPORTED_VERSION,
            &Version::new(2, 0, 0),
            100,
        )
        .unwrap_err();
        assert_eq!(
            format!("{error:#}"),
            "KNOWN_VERSION 2.0.0 appears directly after 2.0.0, but is not later"
        );

        // Version added out of order
        let error = verify_known_versions(
            [
                &KnownVersion::legacy(1, 0),
                &KnownVersion::legacy(2, 0),
                &KnownVersion::legacy(1, 3),
            ],
            &EARLIEST_SUPPORTED_VERSION,
            &Version::new(3, 0, 0),
            100,
        )
        .unwrap_err();
        assert_eq!(
            format!("{error:#}"),
            "KNOWN_VERSION 1.0.3 appears directly after 2.0.0, but is not later"
        );

        // Gaps are not allowed.
        let error = verify_known_versions(
            [
                &KnownVersion::legacy(1, 0),
                &KnownVersion::legacy(2, 0),
                &KnownVersion::legacy(4, 0),
            ],
            &EARLIEST_SUPPORTED_VERSION,
            &Version::new(4, 0, 0),
            100,
        )
        .unwrap_err();
        assert_eq!(
            format!("{error:#}"),
            "KNOWN_VERSION 4.0.0 appears directly after 2.0.0, but its major \
            number is neither the same nor one greater"
        );

        // For the strict case, the patch level can't be non-zero.  You can only
        // make this mistake by using `KnownVersion::legacy()` for a new
        // version.
        let error = verify_known_versions(
            [
                &KnownVersion::legacy(1, 0),
                &KnownVersion::legacy(2, 0),
                &KnownVersion::legacy(3, 2),
            ],
            &EARLIEST_SUPPORTED_VERSION,
            &Version::new(3, 0, 2),
            2,
        )
        .unwrap_err();
        assert_eq!(format!("{error:#}"), "new patch versions must be zero");

        // For the strict case, the directory name cannot contain the version at
        // all.  You can only make this mistake by using
        // `KnownVersion::legacy()` for a new version.
        let error = verify_known_versions(
            [
                &KnownVersion::legacy(1, 0),
                &KnownVersion::legacy(2, 0),
                &KnownVersion::legacy(3, 0),
            ],
            &EARLIEST_SUPPORTED_VERSION,
            &Version::new(3, 0, 0),
            2,
        )
        .unwrap_err();
        assert_eq!(
            format!("{error:#}"),
            "the relative path for a version should not contain the \
            version itself"
        );
    }

    fn verify_known_versions<'a, I>(
        // list of known versions in order from earliest to latest
        known_versions: I,
        earliest: &Version,
        latest: &Version,
        min_strict_major: u64,
    ) -> Result<(), anyhow::Error>
    where
        I: IntoIterator<Item = &'a KnownVersion>,
    {
        let mut known_versions = known_versions.into_iter();

        // All known versions should be unique and increasing.
        let first =
            known_versions.next().expect("expected at least one KNOWN_VERSION");
        ensure!(
            first.semver == *earliest,
            "EARLIEST_SUPPORTED_VERSION is not the earliest in KNOWN_VERSIONS"
        );

        let mut prev = first;
        for v in known_versions {
            println!("checking known version: {} -> {}", prev, v);
            ensure!(
                v.semver > prev.semver,
                "KNOWN_VERSION {} appears directly after {}, but is not later",
                v,
                prev
            );

            // We currently make sure there are no gaps in the major number.
            // This is not strictly necessary but if this isn't true then it was
            // probably a mistake.
            //
            // It's allowed for the major numbers to be the same because a few
            // past schema versions only bumped the patch number for whatever
            // reason.
            ensure!(
                v.semver.major == prev.semver.major
                    || v.semver.major == prev.semver.major + 1,
                "KNOWN_VERSION {} appears directly after {}, but its major \
                number is neither the same nor one greater",
                v,
                prev
            );

            // We never allowed minor versions to be zero and it is not
            // currently possible to even construct one that had a non-zero
            // minor number.
            ensure!(v.semver.minor == 0, "new minor versions must be zero");

            // We changed things after version 45 to require that:
            //
            // (1) the major always be bumped (the minor and patch must be zero)
            // (2) users choose a unique directory name for the SQL files.  It
            //     would defeat the point if people used the semver for
            //
            // After version 45, we do not allow non-zero minor or patch
            // numbers.
            if v.semver.major > min_strict_major {
                ensure!(v.semver.patch == 0, "new patch versions must be zero");
                ensure!(
                    !v.relative_path.contains(&v.semver.to_string()),
                    "the relative path for a version should not contain the \
                    version itself"
                );
            }

            prev = v;
        }

        ensure!(
            prev.semver == *latest,
            "latest KNOWN_VERSION is {}, but SCHEMA_VERSION is {}",
            prev,
            latest
        );

        Ok(())
    }

    // Confirm that `SchemaVersion::load_from_directory()` rejects `up*.sql`
    // files where the `*` doesn't contain a positive integer.
    #[tokio::test]
    async fn test_reject_invalid_up_sql_names() {
        for (invalid_filename, error_prefix) in [
            ("upA.sql", "invalid filename (non-numeric `up*.sql`)"),
            ("up1a.sql", "invalid filename (non-numeric `up*.sql`)"),
            ("upaaa1.sql", "invalid filename (non-numeric `up*.sql`)"),
            ("up-3.sql", "invalid filename (non-numeric `up*.sql`)"),
            (
                "up0.sql",
                "invalid filename (`up*.sql` numbering must start at 1)",
            ),
            (
                "up00.sql",
                "invalid filename (`up*.sql` numbering must start at 1)",
            ),
            (
                "up000.sql",
                "invalid filename (`up*.sql` numbering must start at 1)",
            ),
        ] {
            let tempdir = Utf8TempDir::new().unwrap();
            let filename = tempdir.path().join(invalid_filename);
            _ = tokio::fs::File::create(&filename).await.unwrap();
            let maybe_schema = SchemaVersion::load_from_directory(
                Version::new(12, 0, 0),
                tempdir.path(),
            );
            match maybe_schema {
                Ok(upgrade) => {
                    panic!(
                        "unexpected success on {invalid_filename} \
                         (produced {upgrade:?})"
                    );
                }
                Err(error) => {
                    assert_eq!(
                        format!("{error:#}"),
                        format!("{error_prefix}: {filename}")
                    );
                }
            }
        }
    }

    // Confirm that `SchemaVersion::load_from_directory()` rejects a directory
    // with no appropriately-named files.
    #[tokio::test]
    async fn test_reject_no_up_sql_files() {
        for filenames in [
            &[] as &[&str],
            &["README.md"],
            &["foo.sql", "bar.sql"],
            &["up1sql", "up2sql"],
        ] {
            let tempdir = Utf8TempDir::new().unwrap();
            for filename in filenames {
                _ = tokio::fs::File::create(tempdir.path().join(filename))
                    .await
                    .unwrap();
            }

            let maybe_schema = SchemaVersion::load_from_directory(
                Version::new(12, 0, 0),
                tempdir.path(),
            );
            match maybe_schema {
                Ok(upgrade) => {
                    panic!(
                        "unexpected success on {filenames:?} \
                         (produced {upgrade:?})"
                    );
                }
                Err(error) => {
                    assert_eq!(
                        format!("{error:#}"),
                        "no `up*.sql` files found"
                    );
                }
            }
        }
    }

    // Confirm that `SchemaVersion::load_from_directory()` rejects collections
    // of `up*.sql` files with individually-valid names but that do not pass the
    // rules of the entire collection.
    #[tokio::test]
    async fn test_reject_invalid_up_sql_collections() {
        for invalid_filenames in [
            &["up.sql", "up1.sql"] as &[&str],
            &["up1.sql", "up01.sql"],
            &["up1.sql", "up3.sql"],
            &["up1.sql", "up2.sql", "up3.sql", "up02.sql"],
        ] {
            let tempdir = Utf8TempDir::new().unwrap();
            for filename in invalid_filenames {
                _ = tokio::fs::File::create(tempdir.path().join(filename))
                    .await
                    .unwrap();
            }

            let maybe_schema = SchemaVersion::load_from_directory(
                Version::new(12, 0, 0),
                tempdir.path(),
            );
            match maybe_schema {
                Ok(upgrade) => {
                    panic!(
                        "unexpected success on {invalid_filenames:?} \
                         (produced {upgrade:?})"
                    );
                }
                Err(error) => {
                    let message = format!("{error:#}");
                    assert!(
                        message.starts_with("invalid `up*.sql` sequence: "),
                        "message did not start with expected prefix: \
                         {message:?}"
                    );
                }
            }
        }
    }

    // Confirm that `SchemaVersion::load_from_directory()` accepts legal
    // collections of `up*.sql` filenames.
    #[tokio::test]
    async fn test_allows_valid_up_sql_collections() {
        for filenames in [
            &["up.sql"] as &[&str],
            &["up1.sql", "up2.sql"],
            &[
                "up01.sql", "up02.sql", "up03.sql", "up04.sql", "up05.sql",
                "up06.sql", "up07.sql", "up08.sql", "up09.sql", "up10.sql",
                "up11.sql",
            ],
            &["up00001.sql", "up00002.sql", "up00003.sql"],
        ] {
            let tempdir = Utf8TempDir::new().unwrap();
            for filename in filenames {
                _ = tokio::fs::File::create(tempdir.path().join(filename))
                    .await
                    .unwrap();
            }

            let maybe_schema = SchemaVersion::load_from_directory(
                Version::new(12, 0, 0),
                tempdir.path(),
            );
            match maybe_schema {
                Ok(_) => (),
                Err(message) => {
                    panic!("unexpected failure on {filenames:?}: {message:?}");
                }
            }
        }
    }
}<|MERGE_RESOLUTION|>--- conflicted
+++ resolved
@@ -16,7 +16,7 @@
 ///
 /// This must be updated when you change the database schema.  Refer to
 /// schema/crdb/README.adoc in the root of this repository for details.
-pub const SCHEMA_VERSION: Version = Version::new(169, 0, 0);
+pub const SCHEMA_VERSION: Version = Version::new(170, 0, 0);
 
 /// List of all past database schema versions, in *reverse* order
 ///
@@ -28,11 +28,8 @@
         // |  leaving the first copy as an example for the next person.
         // v
         // KnownVersion::new(next_int, "unique-dirname-with-the-sql-files"),
-<<<<<<< HEAD
-        KnownVersion::new(169, "add-pending-mgs-updates-rot-bootloader"),
-=======
+        KnownVersion::new(170, "add-pending-mgs-updates-rot-bootloader"),
         KnownVersion::new(169, "inv-ntp-timesync"),
->>>>>>> cc1aba6a
         KnownVersion::new(168, "add-inv-host-phase-1-flash-hash"),
         KnownVersion::new(167, "add-pending-mgs-updates-rot"),
         KnownVersion::new(166, "bundle-user-comment"),
