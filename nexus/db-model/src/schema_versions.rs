--- conflicted
+++ resolved
@@ -29,11 +29,8 @@
         // |  leaving the first copy as an example for the next person.
         // v
         // KnownVersion::new(next_int, "unique-dirname-with-the-sql-files"),
-<<<<<<< HEAD
-        KnownVersion::new(124, "oximeter-read-policy"),
-=======
+        KnownVersion::new(125, "oximeter-read-policy"),
         KnownVersion::new(124, "support-read-only-region-replacement"),
->>>>>>> e2f9776a
         KnownVersion::new(123, "vpc-subnet-contention"),
         KnownVersion::new(122, "tuf-artifact-replication"),
         KnownVersion::new(121, "dataset-to-crucible-dataset"),
