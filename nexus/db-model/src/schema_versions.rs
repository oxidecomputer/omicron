--- conflicted
+++ resolved
@@ -16,7 +16,7 @@
 ///
 /// This must be updated when you change the database schema.  Refer to
 /// schema/crdb/README.adoc in the root of this repository for details.
-pub const SCHEMA_VERSION: Version = Version::new(134, 0, 0);
+pub const SCHEMA_VERSION: Version = Version::new(135, 0, 0);
 
 /// List of all past database schema versions, in *reverse* order
 ///
@@ -28,11 +28,8 @@
         // |  leaving the first copy as an example for the next person.
         // v
         // KnownVersion::new(next_int, "unique-dirname-with-the-sql-files"),
-<<<<<<< HEAD
-        KnownVersion::new(134, "blueprint-zone-image-source"),
-=======
+        KnownVersion::new(135, "blueprint-zone-image-source"),
         KnownVersion::new(134, "crucible-agent-reservation-overhead"),
->>>>>>> 4148b763
         KnownVersion::new(133, "delete-defunct-reservations"),
         KnownVersion::new(132, "bp-omicron-zone-filesystem-pool-not-null"),
         KnownVersion::new(131, "tuf-generation"),
