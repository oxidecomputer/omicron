--- conflicted
+++ resolved
@@ -16,7 +16,7 @@
 ///
 /// This must be updated when you change the database schema.  Refer to
 /// schema/crdb/README.adoc in the root of this repository for details.
-pub const SCHEMA_VERSION: Version = Version::new(214, 0, 0);
+pub const SCHEMA_VERSION: Version = Version::new(215, 0, 0);
 
 /// List of all past database schema versions, in *reverse* order
 ///
@@ -28,11 +28,8 @@
         // |  leaving the first copy as an example for the next person.
         // v
         // KnownVersion::new(next_int, "unique-dirname-with-the-sql-files"),
-<<<<<<< HEAD
-        KnownVersion::new(214, "support-up-to-12-disks"),
-=======
+        KnownVersion::new(215, "support-up-to-12-disks"),
         KnownVersion::new(214, "separate-transit-ips-by-version"),
->>>>>>> cfc976d7
         KnownVersion::new(213, "fm-cases"),
         KnownVersion::new(212, "local-storage-disk-type"),
         KnownVersion::new(211, "blueprint-sled-config-subnet"),
