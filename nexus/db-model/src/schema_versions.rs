--- conflicted
+++ resolved
@@ -16,7 +16,7 @@
 ///
 /// This must be updated when you change the database schema.  Refer to
 /// schema/crdb/README.adoc in the root of this repository for details.
-pub const SCHEMA_VERSION: Version = Version::new(190, 0, 0);
+pub const SCHEMA_VERSION: Version = Version::new(191, 0, 0);
 
 /// List of all past database schema versions, in *reverse* order
 ///
@@ -28,11 +28,8 @@
         // |  leaving the first copy as an example for the next person.
         // v
         // KnownVersion::new(next_int, "unique-dirname-with-the-sql-files"),
-<<<<<<< HEAD
-        KnownVersion::new(190, "debug-log-blueprint-planner"),
-=======
+        KnownVersion::new(191, "debug-log-blueprint-planner"),
         KnownVersion::new(190, "add-instance-cpu-platform"),
->>>>>>> 4cb26a07
         KnownVersion::new(189, "reconfigurator-chicken-switches-to-config"),
         KnownVersion::new(188, "positive-quotas"),
         KnownVersion::new(187, "no-default-pool-for-internal-silo"),
