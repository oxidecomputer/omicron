// This Source Code Form is subject to the terms of the Mozilla Public
// License, v. 2.0. If a copy of the MPL was not distributed with this
// file, You can obtain one at https://mozilla.org/MPL/2.0/.

//! Database schema versions and upgrades
//!
//! For details, see schema/crdb/README.adoc in the root of this repository.

use anyhow::{Context, bail, ensure};
use camino::Utf8Path;
use semver::Version;
use std::{collections::BTreeMap, sync::LazyLock};

/// The version of the database schema this particular version of Nexus was
/// built against
///
/// This must be updated when you change the database schema.  Refer to
/// schema/crdb/README.adoc in the root of this repository for details.
<<<<<<< HEAD
pub const SCHEMA_VERSION: Version = Version::new(176, 0, 0);
=======
pub const SCHEMA_VERSION: Version = Version::new(177, 0, 0);
>>>>>>> 6ab7e96e

/// List of all past database schema versions, in *reverse* order
///
/// If you want to change the Omicron database schema, you must update this.
static KNOWN_VERSIONS: LazyLock<Vec<KnownVersion>> = LazyLock::new(|| {
    vec![
        // +- The next version goes here!  Duplicate this line, uncomment
        // |  the *second* copy, then update that copy for your version,
        // |  leaving the first copy as an example for the next person.
        // v
        // KnownVersion::new(next_int, "unique-dirname-with-the-sql-files"),
<<<<<<< HEAD
        KnownVersion::new(176, "change-lldp-management-ip-to-inet"),
=======
        KnownVersion::new(177, "add-host-ereport-part-number"),
        KnownVersion::new(176, "audit-log"),
>>>>>>> 6ab7e96e
        KnownVersion::new(175, "inv-host-phase-1-active-slot"),
        KnownVersion::new(174, "add-tuf-rot-by-sign"),
        KnownVersion::new(173, "inv-internal-dns"),
        KnownVersion::new(172, "add-zones-with-mupdate-override"),
        KnownVersion::new(171, "inv-clear-mupdate-override"),
        KnownVersion::new(170, "add-pending-mgs-updates-rot-bootloader"),
        KnownVersion::new(169, "inv-ntp-timesync"),
        KnownVersion::new(168, "add-inv-host-phase-1-flash-hash"),
        KnownVersion::new(167, "add-pending-mgs-updates-rot"),
        KnownVersion::new(166, "bundle-user-comment"),
        KnownVersion::new(165, "route-config-rib-priority"),
        KnownVersion::new(164, "fix-leaked-bp-oximeter-read-policy-rows"),
        KnownVersion::new(163, "bp-desired-host-phase-2"),
        KnownVersion::new(162, "bundle-by-creation"),
        KnownVersion::new(161, "inv_cockroachdb_status"),
        KnownVersion::new(160, "tuf-trust-root"),
        KnownVersion::new(159, "sled-config-desired-host-phase-2"),
        KnownVersion::new(158, "drop-builtin-roles"),
        KnownVersion::new(157, "user-data-export"),
        KnownVersion::new(156, "boot-partitions-inventory"),
        KnownVersion::new(155, "vpc-firewall-icmp"),
        KnownVersion::new(154, "add-pending-mgs-updates"),
        KnownVersion::new(153, "chicken-switches"),
        KnownVersion::new(152, "ereports"),
        KnownVersion::new(151, "zone-image-resolver-inventory"),
        KnownVersion::new(150, "add-last-reconciliation-orphaned-datasets"),
        KnownVersion::new(149, "bp-add-target-release-min-gen"),
        KnownVersion::new(148, "clean-misplaced-m2s"),
        KnownVersion::new(147, "device-auth-request-ttl"),
        KnownVersion::new(146, "silo-settings-token-expiration"),
        KnownVersion::new(145, "token-and-session-ids"),
        KnownVersion::new(144, "inventory-omicron-sled-config"),
        KnownVersion::new(143, "alerts-renamening"),
        KnownVersion::new(142, "bp-add-remove-mupdate-override"),
        KnownVersion::new(141, "caboose-sign-value"),
        KnownVersion::new(140, "instance-intended-state"),
        KnownVersion::new(139, "webhooks"),
        KnownVersion::new(138, "saga-abandoned-state"),
        KnownVersion::new(137, "oximeter-read-policy"),
        KnownVersion::new(136, "do-not-provision-flag-for-crucible-dataset"),
        KnownVersion::new(135, "blueprint-zone-image-source"),
        KnownVersion::new(134, "crucible-agent-reservation-overhead"),
        KnownVersion::new(133, "delete-defunct-reservations"),
        KnownVersion::new(132, "bp-omicron-zone-filesystem-pool-not-null"),
        KnownVersion::new(131, "tuf-generation"),
        KnownVersion::new(130, "bp-sled-agent-generation"),
        KnownVersion::new(129, "create-target-release"),
        KnownVersion::new(128, "sled-resource-for-vmm"),
        KnownVersion::new(127, "bp-disk-disposition-expunged-cleanup"),
        KnownVersion::new(126, "affinity"),
        KnownVersion::new(125, "blueprint-disposition-expunged-cleanup"),
        KnownVersion::new(124, "support-read-only-region-replacement"),
        KnownVersion::new(123, "vpc-subnet-contention"),
        KnownVersion::new(122, "tuf-artifact-replication"),
        KnownVersion::new(121, "dataset-to-crucible-dataset"),
        KnownVersion::new(120, "rendezvous-debug-dataset"),
        KnownVersion::new(119, "tuf-artifact-key-uuid"),
        KnownVersion::new(118, "support-bundles"),
        KnownVersion::new(117, "add-completing-and-new-region-volume"),
        KnownVersion::new(116, "bp-physical-disk-disposition"),
        KnownVersion::new(115, "inv-omicron-physical-disks-generation"),
        KnownVersion::new(114, "crucible-ref-count-records"),
        KnownVersion::new(113, "add-tx-eq"),
        KnownVersion::new(112, "blueprint-dataset"),
        KnownVersion::new(111, "drop-omicron-zone-underlay-address"),
        KnownVersion::new(110, "clickhouse-policy"),
        KnownVersion::new(109, "inv-clickhouse-keeper-membership"),
        KnownVersion::new(108, "internet-gateway"),
        KnownVersion::new(107, "add-instance-boot-disk"),
        KnownVersion::new(106, "dataset-kinds-update"),
        KnownVersion::new(105, "inventory-nvme-firmware"),
        KnownVersion::new(104, "lookup-bgp-config-indexes"),
        KnownVersion::new(103, "lookup-instances-by-state-index"),
        KnownVersion::new(102, "add-instance-auto-restart-cooldown"),
        KnownVersion::new(101, "auto-restart-policy-v2"),
        KnownVersion::new(100, "add-instance-last-auto-restarted-timestamp"),
        KnownVersion::new(99, "blueprint-add-clickhouse-tables"),
        KnownVersion::new(98, "oximeter-add-time-expunged"),
        KnownVersion::new(97, "lookup-region-snapshot-by-region-id"),
        KnownVersion::new(96, "inv-dataset"),
        KnownVersion::new(95, "turn-boot-on-fault-into-auto-restart"),
        KnownVersion::new(94, "put-back-creating-vmm-state"),
        KnownVersion::new(93, "dataset-kinds-zone-and-debug"),
        KnownVersion::new(92, "lldp-link-config-nullable"),
        KnownVersion::new(91, "add-management-gateway-producer-kind"),
        KnownVersion::new(90, "lookup-bgp-config-by-asn"),
        KnownVersion::new(89, "collapse_lldp_settings"),
        KnownVersion::new(88, "route-local-pref"),
        KnownVersion::new(87, "add-clickhouse-server-enum-variants"),
        KnownVersion::new(86, "snapshot-replacement"),
        KnownVersion::new(85, "add-migrations-by-time-created-index"),
        KnownVersion::new(84, "region-read-only"),
        KnownVersion::new(83, "dataset-address-optional"),
        KnownVersion::new(82, "region-port"),
        KnownVersion::new(81, "add-nullable-filesystem-pool"),
        KnownVersion::new(80, "add-instance-id-to-migrations"),
        KnownVersion::new(79, "nic-spoof-allow"),
        KnownVersion::new(78, "vpc-subnet-routing"),
        KnownVersion::new(77, "remove-view-for-v2p-mappings"),
        KnownVersion::new(76, "lookup-region-snapshot-by-snapshot-id"),
        KnownVersion::new(75, "add-cockroach-zone-id-to-node-id"),
        KnownVersion::new(74, "add-migration-table"),
        KnownVersion::new(73, "add-vlan-to-uplink"),
        KnownVersion::new(72, "fix-provisioning-counters"),
        KnownVersion::new(71, "add-saga-unwound-vmm-state"),
        KnownVersion::new(70, "separate-instance-and-vmm-states"),
        KnownVersion::new(69, "expose-stage0"),
        KnownVersion::new(68, "filter-v2p-mapping-by-instance-state"),
        KnownVersion::new(67, "add-instance-updater-lock"),
        KnownVersion::new(66, "blueprint-crdb-preserve-downgrade"),
        KnownVersion::new(65, "region-replacement"),
        KnownVersion::new(64, "add-view-for-v2p-mappings"),
        KnownVersion::new(63, "remove-producer-base-route-column"),
        KnownVersion::new(62, "allocate-subnet-decommissioned-sleds"),
        KnownVersion::new(61, "blueprint-add-sled-state"),
        KnownVersion::new(60, "add-lookup-vmm-by-sled-id-index"),
        KnownVersion::new(59, "enforce-first-as-default"),
        KnownVersion::new(58, "insert-default-allowlist"),
        KnownVersion::new(57, "add-allowed-source-ips"),
        KnownVersion::new(56, "bgp-oxpop-features"),
        KnownVersion::new(55, "add-lookup-sled-by-policy-and-state-index"),
        KnownVersion::new(54, "blueprint-add-external-ip-id"),
        KnownVersion::new(53, "drop-service-table"),
        KnownVersion::new(52, "blueprint-physical-disk"),
        KnownVersion::new(51, "blueprint-disposition-column"),
        KnownVersion::new(50, "add-lookup-disk-by-volume-id-index"),
        KnownVersion::new(49, "physical-disk-state-and-policy"),
        KnownVersion::new(48, "add-metrics-producers-time-modified-index"),
        KnownVersion::new(47, "add-view-for-bgp-peer-configs"),
        KnownVersion::new(46, "first-named-migration"),
        // The first many schema versions only vary by major or patch number and
        // their path is predictable based on the version number.  (This was
        // historically a problem because two pull requests both adding a new
        // schema version might merge cleanly but produce an invalid result.)
        KnownVersion::legacy(45, 0),
        KnownVersion::legacy(44, 0),
        KnownVersion::legacy(43, 0),
        KnownVersion::legacy(42, 0),
        KnownVersion::legacy(41, 0),
        KnownVersion::legacy(40, 0),
        KnownVersion::legacy(39, 0),
        KnownVersion::legacy(38, 0),
        KnownVersion::legacy(37, 1),
        KnownVersion::legacy(37, 0),
        KnownVersion::legacy(36, 0),
        KnownVersion::legacy(35, 0),
        KnownVersion::legacy(34, 0),
        KnownVersion::legacy(33, 1),
        KnownVersion::legacy(33, 0),
        KnownVersion::legacy(32, 0),
        KnownVersion::legacy(31, 0),
        KnownVersion::legacy(30, 0),
        KnownVersion::legacy(29, 0),
        KnownVersion::legacy(28, 0),
        KnownVersion::legacy(27, 0),
        KnownVersion::legacy(26, 0),
        KnownVersion::legacy(25, 0),
        KnownVersion::legacy(24, 0),
        KnownVersion::legacy(23, 1),
        KnownVersion::legacy(23, 0),
        KnownVersion::legacy(22, 0),
        KnownVersion::legacy(21, 0),
        KnownVersion::legacy(20, 0),
        KnownVersion::legacy(19, 0),
        KnownVersion::legacy(18, 0),
        KnownVersion::legacy(17, 0),
        KnownVersion::legacy(16, 0),
        KnownVersion::legacy(15, 0),
        KnownVersion::legacy(14, 0),
        KnownVersion::legacy(13, 0),
        KnownVersion::legacy(12, 0),
        KnownVersion::legacy(11, 0),
        KnownVersion::legacy(10, 0),
        KnownVersion::legacy(9, 0),
        KnownVersion::legacy(8, 0),
        KnownVersion::legacy(7, 0),
        KnownVersion::legacy(6, 0),
        KnownVersion::legacy(5, 0),
        KnownVersion::legacy(4, 0),
        KnownVersion::legacy(3, 3),
        KnownVersion::legacy(3, 2),
        KnownVersion::legacy(3, 1),
        KnownVersion::legacy(3, 0),
        KnownVersion::legacy(2, 0),
        KnownVersion::legacy(1, 0),
    ]
});

/// The earliest supported schema version.
pub const EARLIEST_SUPPORTED_VERSION: Version = Version::new(1, 0, 0);

/// Describes one version of the database schema
#[derive(Debug, Clone)]
struct KnownVersion {
    /// All versions have an associated SemVer.  We only use the major number in
    /// terms of determining compatibility.
    semver: Version,

    /// Path relative to the root of the schema ("schema/crdb" in the root of
    /// this repo) where this version's update SQL files are stored
    relative_path: String,
}

impl KnownVersion {
    /// Generate a `KnownVersion` for a new schema version
    ///
    /// `major` should be the next available integer (one more than the previous
    /// version's major number).
    ///
    /// `relative_path` is the path relative to "schema/crdb" (from the root of
    /// this repository) where the SQL files live that will update the schema
    /// from the previous version to this version.
    fn new(major: u64, relative_path: &str) -> KnownVersion {
        let semver = Version::new(major, 0, 0);
        KnownVersion { semver, relative_path: relative_path.to_owned() }
    }

    /// Generate a `KnownVersion` for a version that predates the current
    /// directory naming scheme
    ///
    /// These versions varied in both major and patch numbers and the path to
    /// their SQL files was predictable based solely on the version.
    ///
    /// **This should not be used for new schema versions.**
    fn legacy(major: u64, patch: u64) -> KnownVersion {
        let semver = Version::new(major, 0, patch);
        let relative_path = semver.to_string();
        KnownVersion { semver, relative_path }
    }
}

impl std::fmt::Display for KnownVersion {
    fn fmt(&self, f: &mut std::fmt::Formatter<'_>) -> std::fmt::Result {
        self.semver.fmt(f)
    }
}

/// Load and inspect the set of all known schema versions
#[derive(Debug, Clone)]
pub struct AllSchemaVersions {
    versions: BTreeMap<Version, SchemaVersion>,
}

impl AllSchemaVersions {
    /// Load the set of all known schema versions from the given directory tree
    ///
    /// The directory should contain exactly one directory for each version.
    /// Each version's directory should contain the SQL files that carry out
    /// schema migration from the previous version.  See schema/crdb/README.adoc
    /// for details.
    pub fn load(
        schema_directory: &Utf8Path,
    ) -> Result<AllSchemaVersions, anyhow::Error> {
        Self::load_known_versions(schema_directory, KNOWN_VERSIONS.iter())
    }

    /// Load a specific set of known schema versions using the legacy
    /// conventions from the given directory tree
    ///
    /// This is only provided for certain integration tests.
    #[doc(hidden)]
    pub fn load_specific_legacy_versions<'a>(
        schema_directory: &Utf8Path,
        versions: impl Iterator<Item = &'a Version>,
    ) -> Result<AllSchemaVersions, anyhow::Error> {
        let known_versions: Vec<_> = versions
            .map(|v| {
                assert_eq!(v.minor, 0);
                KnownVersion::legacy(v.major, v.patch)
            })
            .collect();

        Self::load_known_versions(schema_directory, known_versions.iter())
    }

    fn load_known_versions<'a>(
        schema_directory: &Utf8Path,
        known_versions: impl Iterator<Item = &'a KnownVersion>,
    ) -> Result<AllSchemaVersions, anyhow::Error> {
        let mut versions = BTreeMap::new();
        for known_version in known_versions {
            let version_path =
                schema_directory.join(&known_version.relative_path);
            let schema_version = SchemaVersion::load_from_directory(
                known_version.semver.clone(),
                &version_path,
            )
            .with_context(|| {
                format!(
                    "loading schema version {} from {:?}",
                    known_version.semver, schema_directory,
                )
            })?;

            versions.insert(known_version.semver.clone(), schema_version);
        }

        Ok(AllSchemaVersions { versions })
    }

    /// Iterate over the set of all known schema versions in order starting with
    /// the earliest supported version
    pub fn iter_versions(&self) -> impl Iterator<Item = &SchemaVersion> {
        self.versions.values()
    }

    /// Return whether `version` is a known schema version
    pub fn contains_version(&self, version: &Version) -> bool {
        self.versions.contains_key(version)
    }

    /// Iterate over the known schema versions within `bounds`
    ///
    /// This is generally used to iterate over all the schema versions between
    /// two specific versions.
    pub fn versions_range<R>(
        &self,
        bounds: R,
    ) -> impl Iterator<Item = &'_ SchemaVersion>
    where
        R: std::ops::RangeBounds<Version>,
    {
        self.versions.range(bounds).map(|(_, v)| v)
    }
}

/// Describes a single version of the schema, including the SQL steps to get
/// from the previous version to the current one
#[derive(Debug, Clone)]
pub struct SchemaVersion {
    semver: Version,
    upgrade_from_previous: Vec<SchemaUpgradeStep>,
}

impl SchemaVersion {
    /// Reads a "version directory" and reads all SQL changes into a result Vec.
    ///
    /// Files that do not begin with "up" and end with ".sql" are ignored. The
    /// collection of `up*.sql` files must fall into one of these two
    /// conventions:
    ///
    /// * "up.sql" with no other files
    /// * "up1.sql", "up2.sql", ..., beginning from 1, optionally with leading
    ///   zeroes (e.g., "up01.sql", "up02.sql", ...). There is no maximum value,
    ///   but there may not be any gaps (e.g., if "up2.sql" and "up4.sql" exist,
    ///   so must "up3.sql") and there must not be any repeats (e.g., if
    ///   "up1.sql" exists, "up01.sql" must not exist).
    ///
    /// Any violation of these two rules will result in an error. Collections of
    /// the second form (`up1.sql`, ...) will be sorted numerically.
    fn load_from_directory(
        semver: Version,
        directory: &Utf8Path,
    ) -> Result<SchemaVersion, anyhow::Error> {
        let mut up_sqls = vec![];
        let entries = directory
            .read_dir_utf8()
            .with_context(|| format!("Failed to readdir {directory}"))?;
        for entry in entries {
            let entry = entry.with_context(|| {
                format!("Reading {directory:?}: invalid entry")
            })?;
            let pathbuf = entry.into_path();

            // Ensure filename ends with ".sql"
            if pathbuf.extension() != Some("sql") {
                continue;
            }

            // Ensure filename begins with "up", and extract anything in between
            // "up" and ".sql".
            let Some(remaining_filename) = pathbuf
                .file_stem()
                .and_then(|file_stem| file_stem.strip_prefix("up"))
            else {
                continue;
            };

            // Ensure the remaining filename is either empty (i.e., the filename
            // is exactly "up.sql") or parseable as an unsigned integer. We give
            // "up.sql" the "up_number" 0 (checked in the loop below), and
            // require any other number to be nonzero.
            if remaining_filename.is_empty() {
                up_sqls.push((0, pathbuf));
            } else {
                let Ok(up_number) = remaining_filename.parse::<u64>() else {
                    bail!(
                        "invalid filename (non-numeric `up*.sql`): {pathbuf}",
                    );
                };
                ensure!(
                    up_number != 0,
                    "invalid filename (`up*.sql` numbering must start at 1): \
                     {pathbuf}",
                );
                up_sqls.push((up_number, pathbuf));
            }
        }
        up_sqls.sort();

        // Validate that we have a reasonable sequence of `up*.sql` numbers.
        match up_sqls.as_slice() {
            [] => bail!("no `up*.sql` files found"),
            [(up_number, path)] => {
                // For a single file, we allow either `up.sql` (keyed as
                // up_number=0) or `up1.sql`; reject any higher number.
                ensure!(
                    *up_number <= 1,
                    "`up*.sql` numbering must start at 1: found first file \
                     {path}"
                );
            }
            _ => {
                for (i, (up_number, path)) in up_sqls.iter().enumerate() {
                    // We have 2 or more `up*.sql`; they should be numbered
                    // exactly 1..=up_sqls.len().
                    if i as u64 + 1 != *up_number {
                        // We know we have at least two elements, so report an
                        // error referencing either the next item (if we're
                        // first) or the previous item (if we're not first).
                        let (path_a, path_b) = if i == 0 {
                            let (_, next_path) = &up_sqls[1];
                            (path, next_path)
                        } else {
                            let (_, prev_path) = &up_sqls[i - 1];
                            (prev_path, path)
                        };
                        bail!("invalid `up*.sql` sequence: {path_a}, {path_b}");
                    }
                }
            }
        }

        // This collection of `up*.sql` files is valid.  Read them all, in
        // order.
        let mut steps = vec![];
        for (_, path) in up_sqls.into_iter() {
            let sql = std::fs::read_to_string(&path)
                .with_context(|| format!("Cannot read {path}"))?;
            // unwrap: `file_name()` is documented to return `None` only when
            // the path is `..`.  But we got this path from reading the
            // directory, and that process explicitly documents that it skips
            // `..`.
            steps.push(SchemaUpgradeStep {
                label: path.file_name().unwrap().to_string(),
                sql,
            });
        }

        Ok(SchemaVersion { semver, upgrade_from_previous: steps })
    }

    /// Returns the semver for this schema version
    pub fn semver(&self) -> &Version {
        &self.semver
    }

    /// Returns true if this schema version is the one that the current program
    /// thinks is the latest (current) one
    pub fn is_current_software_version(&self) -> bool {
        self.semver == SCHEMA_VERSION
    }

    /// Iterate over the SQL steps required to update the database schema from
    /// the previous version to this one
    pub fn upgrade_steps(&self) -> impl Iterator<Item = &SchemaUpgradeStep> {
        self.upgrade_from_previous.iter()
    }
}

impl std::fmt::Display for SchemaVersion {
    fn fmt(
        &self,
        f: &mut std::fmt::Formatter<'_>,
    ) -> Result<(), std::fmt::Error> {
        self.semver.fmt(f)
    }
}

/// Describes a single file containing a schema change, as SQL.
#[derive(Debug, Clone)]
pub struct SchemaUpgradeStep {
    label: String,
    sql: String,
}

impl SchemaUpgradeStep {
    /// Returns a human-readable name for this step (the name of the file it
    /// came from)
    pub fn label(&self) -> &str {
        self.label.as_ref()
    }

    /// Returns the actual SQL to execute for this step
    pub fn sql(&self) -> &str {
        self.sql.as_ref()
    }
}

#[cfg(test)]
mod test {
    use super::*;
    use camino_tempfile::Utf8TempDir;

    #[test]
    fn test_known_versions() {
        if let Err(error) = verify_known_versions(
            // The real list is defined in reverse order for developer
            // convenience so we reverse it before processing.
            KNOWN_VERSIONS.iter().rev(),
            &EARLIEST_SUPPORTED_VERSION,
            &SCHEMA_VERSION,
            // Versions after 45 obey our modern, stricter rules.
            45,
        ) {
            panic!("problem with static configuration: {:#}", error);
        }
    }

    // (Test the test function)
    #[test]
    fn test_verify() {
        // EARLIEST_SUPPORTED_VERSION is somehow wrong
        let error = verify_known_versions(
            [&KnownVersion::legacy(2, 0), &KnownVersion::legacy(3, 0)],
            &Version::new(1, 0, 0),
            &Version::new(3, 0, 0),
            100,
        )
        .unwrap_err();
        assert_eq!(
            format!("{error:#}"),
            "EARLIEST_SUPPORTED_VERSION is not the earliest in KNOWN_VERSIONS"
        );

        // SCHEMA_VERSION was not updated
        let error = verify_known_versions(
            [&KnownVersion::legacy(1, 0), &KnownVersion::legacy(2, 0)],
            &Version::new(1, 0, 0),
            &Version::new(1, 0, 0),
            100,
        )
        .unwrap_err();
        assert_eq!(
            format!("{error:#}"),
            "latest KNOWN_VERSION is 2.0.0, but SCHEMA_VERSION is 1.0.0"
        );

        // Latest version was duplicated instead of bumped (legacy)
        let error = verify_known_versions(
            [
                &KnownVersion::legacy(1, 0),
                &KnownVersion::legacy(2, 0),
                &KnownVersion::legacy(2, 0),
            ],
            &EARLIEST_SUPPORTED_VERSION,
            &Version::new(2, 0, 0),
            100,
        )
        .unwrap_err();
        assert_eq!(
            format!("{error:#}"),
            "KNOWN_VERSION 2.0.0 appears directly after 2.0.0, but is not later"
        );

        // Latest version was duplicated instead of bumped (modern case)
        let error = verify_known_versions(
            [
                &KnownVersion::legacy(1, 0),
                &KnownVersion::new(2, "dir1"),
                &KnownVersion::new(2, "dir2"),
            ],
            &EARLIEST_SUPPORTED_VERSION,
            &Version::new(2, 0, 0),
            100,
        )
        .unwrap_err();
        assert_eq!(
            format!("{error:#}"),
            "KNOWN_VERSION 2.0.0 appears directly after 2.0.0, but is not later"
        );

        // Version added out of order
        let error = verify_known_versions(
            [
                &KnownVersion::legacy(1, 0),
                &KnownVersion::legacy(2, 0),
                &KnownVersion::legacy(1, 3),
            ],
            &EARLIEST_SUPPORTED_VERSION,
            &Version::new(3, 0, 0),
            100,
        )
        .unwrap_err();
        assert_eq!(
            format!("{error:#}"),
            "KNOWN_VERSION 1.0.3 appears directly after 2.0.0, but is not later"
        );

        // Gaps are not allowed.
        let error = verify_known_versions(
            [
                &KnownVersion::legacy(1, 0),
                &KnownVersion::legacy(2, 0),
                &KnownVersion::legacy(4, 0),
            ],
            &EARLIEST_SUPPORTED_VERSION,
            &Version::new(4, 0, 0),
            100,
        )
        .unwrap_err();
        assert_eq!(
            format!("{error:#}"),
            "KNOWN_VERSION 4.0.0 appears directly after 2.0.0, but its major \
            number is neither the same nor one greater"
        );

        // For the strict case, the patch level can't be non-zero.  You can only
        // make this mistake by using `KnownVersion::legacy()` for a new
        // version.
        let error = verify_known_versions(
            [
                &KnownVersion::legacy(1, 0),
                &KnownVersion::legacy(2, 0),
                &KnownVersion::legacy(3, 2),
            ],
            &EARLIEST_SUPPORTED_VERSION,
            &Version::new(3, 0, 2),
            2,
        )
        .unwrap_err();
        assert_eq!(format!("{error:#}"), "new patch versions must be zero");

        // For the strict case, the directory name cannot contain the version at
        // all.  You can only make this mistake by using
        // `KnownVersion::legacy()` for a new version.
        let error = verify_known_versions(
            [
                &KnownVersion::legacy(1, 0),
                &KnownVersion::legacy(2, 0),
                &KnownVersion::legacy(3, 0),
            ],
            &EARLIEST_SUPPORTED_VERSION,
            &Version::new(3, 0, 0),
            2,
        )
        .unwrap_err();
        assert_eq!(
            format!("{error:#}"),
            "the relative path for a version should not contain the \
            version itself"
        );
    }

    fn verify_known_versions<'a, I>(
        // list of known versions in order from earliest to latest
        known_versions: I,
        earliest: &Version,
        latest: &Version,
        min_strict_major: u64,
    ) -> Result<(), anyhow::Error>
    where
        I: IntoIterator<Item = &'a KnownVersion>,
    {
        let mut known_versions = known_versions.into_iter();

        // All known versions should be unique and increasing.
        let first =
            known_versions.next().expect("expected at least one KNOWN_VERSION");
        ensure!(
            first.semver == *earliest,
            "EARLIEST_SUPPORTED_VERSION is not the earliest in KNOWN_VERSIONS"
        );

        let mut prev = first;
        for v in known_versions {
            println!("checking known version: {} -> {}", prev, v);
            ensure!(
                v.semver > prev.semver,
                "KNOWN_VERSION {} appears directly after {}, but is not later",
                v,
                prev
            );

            // We currently make sure there are no gaps in the major number.
            // This is not strictly necessary but if this isn't true then it was
            // probably a mistake.
            //
            // It's allowed for the major numbers to be the same because a few
            // past schema versions only bumped the patch number for whatever
            // reason.
            ensure!(
                v.semver.major == prev.semver.major
                    || v.semver.major == prev.semver.major + 1,
                "KNOWN_VERSION {} appears directly after {}, but its major \
                number is neither the same nor one greater",
                v,
                prev
            );

            // We never allowed minor versions to be zero and it is not
            // currently possible to even construct one that had a non-zero
            // minor number.
            ensure!(v.semver.minor == 0, "new minor versions must be zero");

            // We changed things after version 45 to require that:
            //
            // (1) the major always be bumped (the minor and patch must be zero)
            // (2) users choose a unique directory name for the SQL files.  It
            //     would defeat the point if people used the semver for
            //
            // After version 45, we do not allow non-zero minor or patch
            // numbers.
            if v.semver.major > min_strict_major {
                ensure!(v.semver.patch == 0, "new patch versions must be zero");
                ensure!(
                    !v.relative_path.contains(&v.semver.to_string()),
                    "the relative path for a version should not contain the \
                    version itself"
                );
            }

            prev = v;
        }

        ensure!(
            prev.semver == *latest,
            "latest KNOWN_VERSION is {}, but SCHEMA_VERSION is {}",
            prev,
            latest
        );

        Ok(())
    }

    // Confirm that `SchemaVersion::load_from_directory()` rejects `up*.sql`
    // files where the `*` doesn't contain a positive integer.
    #[tokio::test]
    async fn test_reject_invalid_up_sql_names() {
        for (invalid_filename, error_prefix) in [
            ("upA.sql", "invalid filename (non-numeric `up*.sql`)"),
            ("up1a.sql", "invalid filename (non-numeric `up*.sql`)"),
            ("upaaa1.sql", "invalid filename (non-numeric `up*.sql`)"),
            ("up-3.sql", "invalid filename (non-numeric `up*.sql`)"),
            (
                "up0.sql",
                "invalid filename (`up*.sql` numbering must start at 1)",
            ),
            (
                "up00.sql",
                "invalid filename (`up*.sql` numbering must start at 1)",
            ),
            (
                "up000.sql",
                "invalid filename (`up*.sql` numbering must start at 1)",
            ),
        ] {
            let tempdir = Utf8TempDir::new().unwrap();
            let filename = tempdir.path().join(invalid_filename);
            _ = tokio::fs::File::create(&filename).await.unwrap();
            let maybe_schema = SchemaVersion::load_from_directory(
                Version::new(12, 0, 0),
                tempdir.path(),
            );
            match maybe_schema {
                Ok(upgrade) => {
                    panic!(
                        "unexpected success on {invalid_filename} \
                         (produced {upgrade:?})"
                    );
                }
                Err(error) => {
                    assert_eq!(
                        format!("{error:#}"),
                        format!("{error_prefix}: {filename}")
                    );
                }
            }
        }
    }

    // Confirm that `SchemaVersion::load_from_directory()` rejects a directory
    // with no appropriately-named files.
    #[tokio::test]
    async fn test_reject_no_up_sql_files() {
        for filenames in [
            &[] as &[&str],
            &["README.md"],
            &["foo.sql", "bar.sql"],
            &["up1sql", "up2sql"],
        ] {
            let tempdir = Utf8TempDir::new().unwrap();
            for filename in filenames {
                _ = tokio::fs::File::create(tempdir.path().join(filename))
                    .await
                    .unwrap();
            }

            let maybe_schema = SchemaVersion::load_from_directory(
                Version::new(12, 0, 0),
                tempdir.path(),
            );
            match maybe_schema {
                Ok(upgrade) => {
                    panic!(
                        "unexpected success on {filenames:?} \
                         (produced {upgrade:?})"
                    );
                }
                Err(error) => {
                    assert_eq!(
                        format!("{error:#}"),
                        "no `up*.sql` files found"
                    );
                }
            }
        }
    }

    // Confirm that `SchemaVersion::load_from_directory()` rejects collections
    // of `up*.sql` files with individually-valid names but that do not pass the
    // rules of the entire collection.
    #[tokio::test]
    async fn test_reject_invalid_up_sql_collections() {
        for invalid_filenames in [
            &["up.sql", "up1.sql"] as &[&str],
            &["up1.sql", "up01.sql"],
            &["up1.sql", "up3.sql"],
            &["up1.sql", "up2.sql", "up3.sql", "up02.sql"],
        ] {
            let tempdir = Utf8TempDir::new().unwrap();
            for filename in invalid_filenames {
                _ = tokio::fs::File::create(tempdir.path().join(filename))
                    .await
                    .unwrap();
            }

            let maybe_schema = SchemaVersion::load_from_directory(
                Version::new(12, 0, 0),
                tempdir.path(),
            );
            match maybe_schema {
                Ok(upgrade) => {
                    panic!(
                        "unexpected success on {invalid_filenames:?} \
                         (produced {upgrade:?})"
                    );
                }
                Err(error) => {
                    let message = format!("{error:#}");
                    assert!(
                        message.starts_with("invalid `up*.sql` sequence: "),
                        "message did not start with expected prefix: \
                         {message:?}"
                    );
                }
            }
        }
    }

    // Confirm that `SchemaVersion::load_from_directory()` accepts legal
    // collections of `up*.sql` filenames.
    #[tokio::test]
    async fn test_allows_valid_up_sql_collections() {
        for filenames in [
            &["up.sql"] as &[&str],
            &["up1.sql", "up2.sql"],
            &[
                "up01.sql", "up02.sql", "up03.sql", "up04.sql", "up05.sql",
                "up06.sql", "up07.sql", "up08.sql", "up09.sql", "up10.sql",
                "up11.sql",
            ],
            &["up00001.sql", "up00002.sql", "up00003.sql"],
        ] {
            let tempdir = Utf8TempDir::new().unwrap();
            for filename in filenames {
                _ = tokio::fs::File::create(tempdir.path().join(filename))
                    .await
                    .unwrap();
            }

            let maybe_schema = SchemaVersion::load_from_directory(
                Version::new(12, 0, 0),
                tempdir.path(),
            );
            match maybe_schema {
                Ok(_) => (),
                Err(message) => {
                    panic!("unexpected failure on {filenames:?}: {message:?}");
                }
            }
        }
    }
}<|MERGE_RESOLUTION|>--- conflicted
+++ resolved
@@ -16,11 +16,7 @@
 ///
 /// This must be updated when you change the database schema.  Refer to
 /// schema/crdb/README.adoc in the root of this repository for details.
-<<<<<<< HEAD
-pub const SCHEMA_VERSION: Version = Version::new(176, 0, 0);
-=======
-pub const SCHEMA_VERSION: Version = Version::new(177, 0, 0);
->>>>>>> 6ab7e96e
+pub const SCHEMA_VERSION: Version = Version::new(178, 0, 0);
 
 /// List of all past database schema versions, in *reverse* order
 ///
@@ -32,12 +28,9 @@
         // |  leaving the first copy as an example for the next person.
         // v
         // KnownVersion::new(next_int, "unique-dirname-with-the-sql-files"),
-<<<<<<< HEAD
-        KnownVersion::new(176, "change-lldp-management-ip-to-inet"),
-=======
+        KnownVersion::new(178, "change-lldp-management-ip-to-inet"),
         KnownVersion::new(177, "add-host-ereport-part-number"),
         KnownVersion::new(176, "audit-log"),
->>>>>>> 6ab7e96e
         KnownVersion::new(175, "inv-host-phase-1-active-slot"),
         KnownVersion::new(174, "add-tuf-rot-by-sign"),
         KnownVersion::new(173, "inv-internal-dns"),
