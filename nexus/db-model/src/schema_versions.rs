// This Source Code Form is subject to the terms of the Mozilla Public
// License, v. 2.0. If a copy of the MPL was not distributed with this
// file, You can obtain one at https://mozilla.org/MPL/2.0/.

//! Database schema versions and upgrades
//!
//! For details, see schema/crdb/README.adoc in the root of this repository.

use anyhow::{bail, ensure, Context};
use camino::Utf8Path;
use omicron_common::api::external::SemverVersion;
use once_cell::sync::Lazy;
use std::collections::BTreeMap;

/// The version of the database schema this particular version of Nexus was
/// built against
///
/// This must be updated when you change the database schema.  Refer to
/// schema/crdb/README.adoc in the root of this repository for details.
pub const SCHEMA_VERSION: SemverVersion = SemverVersion::new(73, 0, 0);

/// List of all past database schema versions, in *reverse* order
///
/// If you want to change the Omicron database schema, you must update this.
static KNOWN_VERSIONS: Lazy<Vec<KnownVersion>> = Lazy::new(|| {
    vec![
        // +- The next version goes here!  Duplicate this line, uncomment
        // |  the *second* copy, then update that copy for your version,
        // |  leaving the first copy as an example for the next person.
        // v
        // KnownVersion::new(next_int, "unique-dirname-with-the-sql-files"),
<<<<<<< HEAD
        KnownVersion::new(73, "add-migration-table"),
=======
        KnownVersion::new(73, "add-vlan-to-uplink"),
>>>>>>> e751be23
        KnownVersion::new(72, "fix-provisioning-counters"),
        KnownVersion::new(71, "add-saga-unwound-vmm-state"),
        KnownVersion::new(70, "separate-instance-and-vmm-states"),
        KnownVersion::new(69, "expose-stage0"),
        KnownVersion::new(68, "filter-v2p-mapping-by-instance-state"),
        KnownVersion::new(67, "add-instance-updater-lock"),
        KnownVersion::new(66, "blueprint-crdb-preserve-downgrade"),
        KnownVersion::new(65, "region-replacement"),
        KnownVersion::new(64, "add-view-for-v2p-mappings"),
        KnownVersion::new(63, "remove-producer-base-route-column"),
        KnownVersion::new(62, "allocate-subnet-decommissioned-sleds"),
        KnownVersion::new(61, "blueprint-add-sled-state"),
        KnownVersion::new(60, "add-lookup-vmm-by-sled-id-index"),
        KnownVersion::new(59, "enforce-first-as-default"),
        KnownVersion::new(58, "insert-default-allowlist"),
        KnownVersion::new(57, "add-allowed-source-ips"),
        KnownVersion::new(56, "bgp-oxpop-features"),
        KnownVersion::new(55, "add-lookup-sled-by-policy-and-state-index"),
        KnownVersion::new(54, "blueprint-add-external-ip-id"),
        KnownVersion::new(53, "drop-service-table"),
        KnownVersion::new(52, "blueprint-physical-disk"),
        KnownVersion::new(51, "blueprint-disposition-column"),
        KnownVersion::new(50, "add-lookup-disk-by-volume-id-index"),
        KnownVersion::new(49, "physical-disk-state-and-policy"),
        KnownVersion::new(48, "add-metrics-producers-time-modified-index"),
        KnownVersion::new(47, "add-view-for-bgp-peer-configs"),
        KnownVersion::new(46, "first-named-migration"),
        // The first many schema versions only vary by major or patch number and
        // their path is predictable based on the version number.  (This was
        // historically a problem because two pull requests both adding a new
        // schema version might merge cleanly but produce an invalid result.)
        KnownVersion::legacy(45, 0),
        KnownVersion::legacy(44, 0),
        KnownVersion::legacy(43, 0),
        KnownVersion::legacy(42, 0),
        KnownVersion::legacy(41, 0),
        KnownVersion::legacy(40, 0),
        KnownVersion::legacy(39, 0),
        KnownVersion::legacy(38, 0),
        KnownVersion::legacy(37, 1),
        KnownVersion::legacy(37, 0),
        KnownVersion::legacy(36, 0),
        KnownVersion::legacy(35, 0),
        KnownVersion::legacy(34, 0),
        KnownVersion::legacy(33, 1),
        KnownVersion::legacy(33, 0),
        KnownVersion::legacy(32, 0),
        KnownVersion::legacy(31, 0),
        KnownVersion::legacy(30, 0),
        KnownVersion::legacy(29, 0),
        KnownVersion::legacy(28, 0),
        KnownVersion::legacy(27, 0),
        KnownVersion::legacy(26, 0),
        KnownVersion::legacy(25, 0),
        KnownVersion::legacy(24, 0),
        KnownVersion::legacy(23, 1),
        KnownVersion::legacy(23, 0),
        KnownVersion::legacy(22, 0),
        KnownVersion::legacy(21, 0),
        KnownVersion::legacy(20, 0),
        KnownVersion::legacy(19, 0),
        KnownVersion::legacy(18, 0),
        KnownVersion::legacy(17, 0),
        KnownVersion::legacy(16, 0),
        KnownVersion::legacy(15, 0),
        KnownVersion::legacy(14, 0),
        KnownVersion::legacy(13, 0),
        KnownVersion::legacy(12, 0),
        KnownVersion::legacy(11, 0),
        KnownVersion::legacy(10, 0),
        KnownVersion::legacy(9, 0),
        KnownVersion::legacy(8, 0),
        KnownVersion::legacy(7, 0),
        KnownVersion::legacy(6, 0),
        KnownVersion::legacy(5, 0),
        KnownVersion::legacy(4, 0),
        KnownVersion::legacy(3, 3),
        KnownVersion::legacy(3, 2),
        KnownVersion::legacy(3, 1),
        KnownVersion::legacy(3, 0),
        KnownVersion::legacy(2, 0),
        KnownVersion::legacy(1, 0),
    ]
});

/// The earliest supported schema version.
pub const EARLIEST_SUPPORTED_VERSION: SemverVersion =
    SemverVersion::new(1, 0, 0);

/// Describes one version of the database schema
#[derive(Debug, Clone)]
struct KnownVersion {
    /// All versions have an associated SemVer.  We only use the major number in
    /// terms of determining compatibility.
    semver: SemverVersion,

    /// Path relative to the root of the schema ("schema/crdb" in the root of
    /// this repo) where this version's update SQL files are stored
    relative_path: String,
}

impl KnownVersion {
    /// Generate a `KnownVersion` for a new schema version
    ///
    /// `major` should be the next available integer (one more than the previous
    /// version's major number).
    ///
    /// `relative_path` is the path relative to "schema/crdb" (from the root of
    /// this repository) where the SQL files live that will update the schema
    /// from the previous version to this version.
    fn new(major: u64, relative_path: &str) -> KnownVersion {
        let semver = SemverVersion::new(major, 0, 0);
        KnownVersion { semver, relative_path: relative_path.to_owned() }
    }

    /// Generate a `KnownVersion` for a version that predates the current
    /// directory naming scheme
    ///
    /// These versions varied in both major and patch numbers and the path to
    /// their SQL files was predictable based solely on the version.
    ///
    /// **This should not be used for new schema versions.**
    fn legacy(major: u64, patch: u64) -> KnownVersion {
        let semver = SemverVersion::new(major, 0, patch);
        let relative_path = semver.to_string();
        KnownVersion { semver, relative_path }
    }
}

impl std::fmt::Display for KnownVersion {
    fn fmt(&self, f: &mut std::fmt::Formatter<'_>) -> std::fmt::Result {
        self.semver.fmt(f)
    }
}

/// Load and inspect the set of all known schema versions
#[derive(Debug, Clone)]
pub struct AllSchemaVersions {
    versions: BTreeMap<SemverVersion, SchemaVersion>,
}

impl AllSchemaVersions {
    /// Load the set of all known schema versions from the given directory tree
    ///
    /// The directory should contain exactly one directory for each version.
    /// Each version's directory should contain the SQL files that carry out
    /// schema migration from the previous version.  See schema/crdb/README.adoc
    /// for details.
    pub fn load(
        schema_directory: &Utf8Path,
    ) -> Result<AllSchemaVersions, anyhow::Error> {
        Self::load_known_versions(schema_directory, KNOWN_VERSIONS.iter())
    }

    /// Load a specific set of known schema versions using the legacy
    /// conventions from the given directory tree
    ///
    /// This is only provided for certain integration tests.
    #[doc(hidden)]
    pub fn load_specific_legacy_versions<'a>(
        schema_directory: &Utf8Path,
        versions: impl Iterator<Item = &'a SemverVersion>,
    ) -> Result<AllSchemaVersions, anyhow::Error> {
        let known_versions: Vec<_> = versions
            .map(|v| {
                assert_eq!(v.0.minor, 0);
                KnownVersion::legacy(v.0.major, v.0.patch)
            })
            .collect();

        Self::load_known_versions(schema_directory, known_versions.iter())
    }

    fn load_known_versions<'a>(
        schema_directory: &Utf8Path,
        known_versions: impl Iterator<Item = &'a KnownVersion>,
    ) -> Result<AllSchemaVersions, anyhow::Error> {
        let mut versions = BTreeMap::new();
        for known_version in known_versions {
            let version_path =
                schema_directory.join(&known_version.relative_path);
            let schema_version = SchemaVersion::load_from_directory(
                known_version.semver.clone(),
                &version_path,
            )
            .with_context(|| {
                format!(
                    "loading schema version {} from {:?}",
                    known_version.semver, schema_directory,
                )
            })?;

            versions.insert(known_version.semver.clone(), schema_version);
        }

        Ok(AllSchemaVersions { versions })
    }

    /// Iterate over the set of all known schema versions in order starting with
    /// the earliest supported version
    pub fn iter_versions(&self) -> impl Iterator<Item = &SchemaVersion> {
        self.versions.values()
    }

    /// Return whether `version` is a known schema version
    pub fn contains_version(&self, version: &SemverVersion) -> bool {
        self.versions.contains_key(version)
    }

    /// Iterate over the known schema versions within `bounds`
    ///
    /// This is generally used to iterate over all the schema versions between
    /// two specific versions.
    pub fn versions_range<R>(
        &self,
        bounds: R,
    ) -> impl Iterator<Item = &'_ SchemaVersion>
    where
        R: std::ops::RangeBounds<SemverVersion>,
    {
        self.versions.range(bounds).map(|(_, v)| v)
    }
}

/// Describes a single version of the schema, including the SQL steps to get
/// from the previous version to the current one
#[derive(Debug, Clone)]
pub struct SchemaVersion {
    semver: SemverVersion,
    upgrade_from_previous: Vec<SchemaUpgradeStep>,
}

impl SchemaVersion {
    /// Reads a "version directory" and reads all SQL changes into a result Vec.
    ///
    /// Files that do not begin with "up" and end with ".sql" are ignored. The
    /// collection of `up*.sql` files must fall into one of these two
    /// conventions:
    ///
    /// * "up.sql" with no other files
    /// * "up1.sql", "up2.sql", ..., beginning from 1, optionally with leading
    ///   zeroes (e.g., "up01.sql", "up02.sql", ...). There is no maximum value,
    ///   but there may not be any gaps (e.g., if "up2.sql" and "up4.sql" exist,
    ///   so must "up3.sql") and there must not be any repeats (e.g., if
    ///   "up1.sql" exists, "up01.sql" must not exist).
    ///
    /// Any violation of these two rules will result in an error. Collections of
    /// the second form (`up1.sql`, ...) will be sorted numerically.
    fn load_from_directory(
        semver: SemverVersion,
        directory: &Utf8Path,
    ) -> Result<SchemaVersion, anyhow::Error> {
        let mut up_sqls = vec![];
        let entries = directory
            .read_dir_utf8()
            .with_context(|| format!("Failed to readdir {directory}"))?;
        for entry in entries {
            let entry = entry.with_context(|| {
                format!("Reading {directory:?}: invalid entry")
            })?;
            let pathbuf = entry.into_path();

            // Ensure filename ends with ".sql"
            if pathbuf.extension() != Some("sql") {
                continue;
            }

            // Ensure filename begins with "up", and extract anything in between
            // "up" and ".sql".
            let Some(remaining_filename) = pathbuf
                .file_stem()
                .and_then(|file_stem| file_stem.strip_prefix("up"))
            else {
                continue;
            };

            // Ensure the remaining filename is either empty (i.e., the filename
            // is exactly "up.sql") or parseable as an unsigned integer. We give
            // "up.sql" the "up_number" 0 (checked in the loop below), and
            // require any other number to be nonzero.
            if remaining_filename.is_empty() {
                up_sqls.push((0, pathbuf));
            } else {
                let Ok(up_number) = remaining_filename.parse::<u64>() else {
                    bail!(
                        "invalid filename (non-numeric `up*.sql`): {pathbuf}",
                    );
                };
                ensure!(
                    up_number != 0,
                    "invalid filename (`up*.sql` numbering must start at 1): \
                     {pathbuf}",
                );
                up_sqls.push((up_number, pathbuf));
            }
        }
        up_sqls.sort();

        // Validate that we have a reasonable sequence of `up*.sql` numbers.
        match up_sqls.as_slice() {
            [] => bail!("no `up*.sql` files found"),
            [(up_number, path)] => {
                // For a single file, we allow either `up.sql` (keyed as
                // up_number=0) or `up1.sql`; reject any higher number.
                ensure!(
                    *up_number <= 1,
                    "`up*.sql` numbering must start at 1: found first file \
                     {path}"
                );
            }
            _ => {
                for (i, (up_number, path)) in up_sqls.iter().enumerate() {
                    // We have 2 or more `up*.sql`; they should be numbered
                    // exactly 1..=up_sqls.len().
                    if i as u64 + 1 != *up_number {
                        // We know we have at least two elements, so report an
                        // error referencing either the next item (if we're
                        // first) or the previous item (if we're not first).
                        let (path_a, path_b) = if i == 0 {
                            let (_, next_path) = &up_sqls[1];
                            (path, next_path)
                        } else {
                            let (_, prev_path) = &up_sqls[i - 1];
                            (prev_path, path)
                        };
                        bail!("invalid `up*.sql` sequence: {path_a}, {path_b}");
                    }
                }
            }
        }

        // This collection of `up*.sql` files is valid.  Read them all, in
        // order.
        let mut steps = vec![];
        for (_, path) in up_sqls.into_iter() {
            let sql = std::fs::read_to_string(&path)
                .with_context(|| format!("Cannot read {path}"))?;
            // unwrap: `file_name()` is documented to return `None` only when
            // the path is `..`.  But we got this path from reading the
            // directory, and that process explicitly documents that it skips
            // `..`.
            steps.push(SchemaUpgradeStep {
                label: path.file_name().unwrap().to_string(),
                sql,
            });
        }

        Ok(SchemaVersion { semver, upgrade_from_previous: steps })
    }

    /// Returns the semver for this schema version
    pub fn semver(&self) -> &SemverVersion {
        &self.semver
    }

    /// Returns true if this schema version is the one that the current program
    /// thinks is the latest (current) one
    pub fn is_current_software_version(&self) -> bool {
        self.semver == SCHEMA_VERSION
    }

    /// Iterate over the SQL steps required to update the database schema from
    /// the previous version to this one
    pub fn upgrade_steps(&self) -> impl Iterator<Item = &SchemaUpgradeStep> {
        self.upgrade_from_previous.iter()
    }
}

impl std::fmt::Display for SchemaVersion {
    fn fmt(
        &self,
        f: &mut std::fmt::Formatter<'_>,
    ) -> Result<(), std::fmt::Error> {
        self.semver.fmt(f)
    }
}

/// Describes a single file containing a schema change, as SQL.
#[derive(Debug, Clone)]
pub struct SchemaUpgradeStep {
    label: String,
    sql: String,
}

impl SchemaUpgradeStep {
    /// Returns a human-readable name for this step (the name of the file it
    /// came from)
    pub fn label(&self) -> &str {
        self.label.as_ref()
    }

    /// Returns the actual SQL to execute for this step
    pub fn sql(&self) -> &str {
        self.sql.as_ref()
    }
}

#[cfg(test)]
mod test {
    use super::*;
    use camino_tempfile::Utf8TempDir;

    #[test]
    fn test_known_versions() {
        if let Err(error) = verify_known_versions(
            // The real list is defined in reverse order for developer
            // convenience so we reverse it before processing.
            KNOWN_VERSIONS.iter().rev(),
            &EARLIEST_SUPPORTED_VERSION,
            &SCHEMA_VERSION,
            // Versions after 45 obey our modern, stricter rules.
            45,
        ) {
            panic!("problem with static configuration: {:#}", error);
        }
    }

    // (Test the test function)
    #[test]
    fn test_verify() {
        // EARLIEST_SUPPORTED_VERSION is somehow wrong
        let error = verify_known_versions(
            [&KnownVersion::legacy(2, 0), &KnownVersion::legacy(3, 0)],
            &SemverVersion::new(1, 0, 0),
            &SemverVersion::new(3, 0, 0),
            100,
        )
        .unwrap_err();
        assert_eq!(
            format!("{error:#}"),
            "EARLIEST_SUPPORTED_VERSION is not the earliest in KNOWN_VERSIONS"
        );

        // SCHEMA_VERSION was not updated
        let error = verify_known_versions(
            [&KnownVersion::legacy(1, 0), &KnownVersion::legacy(2, 0)],
            &SemverVersion::new(1, 0, 0),
            &SemverVersion::new(1, 0, 0),
            100,
        )
        .unwrap_err();
        assert_eq!(
            format!("{error:#}"),
            "latest KNOWN_VERSION is 2.0.0, but SCHEMA_VERSION is 1.0.0"
        );

        // Latest version was duplicated instead of bumped (legacy)
        let error = verify_known_versions(
            [
                &KnownVersion::legacy(1, 0),
                &KnownVersion::legacy(2, 0),
                &KnownVersion::legacy(2, 0),
            ],
            &EARLIEST_SUPPORTED_VERSION,
            &SemverVersion::new(2, 0, 0),
            100,
        )
        .unwrap_err();
        assert_eq!(
            format!("{error:#}"),
            "KNOWN_VERSION 2.0.0 appears directly after 2.0.0, but is not later"
        );

        // Latest version was duplicated instead of bumped (modern case)
        let error = verify_known_versions(
            [
                &KnownVersion::legacy(1, 0),
                &KnownVersion::new(2, "dir1"),
                &KnownVersion::new(2, "dir2"),
            ],
            &EARLIEST_SUPPORTED_VERSION,
            &SemverVersion::new(2, 0, 0),
            100,
        )
        .unwrap_err();
        assert_eq!(
            format!("{error:#}"),
            "KNOWN_VERSION 2.0.0 appears directly after 2.0.0, but is not later"
        );

        // Version added out of order
        let error = verify_known_versions(
            [
                &KnownVersion::legacy(1, 0),
                &KnownVersion::legacy(2, 0),
                &KnownVersion::legacy(1, 3),
            ],
            &EARLIEST_SUPPORTED_VERSION,
            &SemverVersion::new(3, 0, 0),
            100,
        )
        .unwrap_err();
        assert_eq!(
            format!("{error:#}"),
            "KNOWN_VERSION 1.0.3 appears directly after 2.0.0, but is not later"
        );

        // Gaps are not allowed.
        let error = verify_known_versions(
            [
                &KnownVersion::legacy(1, 0),
                &KnownVersion::legacy(2, 0),
                &KnownVersion::legacy(4, 0),
            ],
            &EARLIEST_SUPPORTED_VERSION,
            &SemverVersion::new(4, 0, 0),
            100,
        )
        .unwrap_err();
        assert_eq!(
            format!("{error:#}"),
            "KNOWN_VERSION 4.0.0 appears directly after 2.0.0, but its major \
            number is neither the same nor one greater"
        );

        // For the strict case, the patch level can't be non-zero.  You can only
        // make this mistake by using `KnownVersion::legacy()` for a new
        // version.
        let error = verify_known_versions(
            [
                &KnownVersion::legacy(1, 0),
                &KnownVersion::legacy(2, 0),
                &KnownVersion::legacy(3, 2),
            ],
            &EARLIEST_SUPPORTED_VERSION,
            &SemverVersion::new(3, 0, 2),
            2,
        )
        .unwrap_err();
        assert_eq!(format!("{error:#}"), "new patch versions must be zero");

        // For the strict case, the directory name cannot contain the version at
        // all.  You can only make this mistake by using
        // `KnownVersion::legacy()` for a new version.
        let error = verify_known_versions(
            [
                &KnownVersion::legacy(1, 0),
                &KnownVersion::legacy(2, 0),
                &KnownVersion::legacy(3, 0),
            ],
            &EARLIEST_SUPPORTED_VERSION,
            &SemverVersion::new(3, 0, 0),
            2,
        )
        .unwrap_err();
        assert_eq!(
            format!("{error:#}"),
            "the relative path for a version should not contain the \
            version itself"
        );
    }

    fn verify_known_versions<'a, I>(
        // list of known versions in order from earliest to latest
        known_versions: I,
        earliest: &SemverVersion,
        latest: &SemverVersion,
        min_strict_major: u64,
    ) -> Result<(), anyhow::Error>
    where
        I: IntoIterator<Item = &'a KnownVersion>,
    {
        let mut known_versions = known_versions.into_iter();

        // All known versions should be unique and increasing.
        let first =
            known_versions.next().expect("expected at least one KNOWN_VERSION");
        ensure!(
            first.semver == *earliest,
            "EARLIEST_SUPPORTED_VERSION is not the earliest in KNOWN_VERSIONS"
        );

        let mut prev = first;
        for v in known_versions {
            println!("checking known version: {} -> {}", prev, v);
            ensure!(
                v.semver > prev.semver,
                "KNOWN_VERSION {} appears directly after {}, but is not later",
                v,
                prev
            );

            // We currently make sure there are no gaps in the major number.
            // This is not strictly necessary but if this isn't true then it was
            // probably a mistake.
            //
            // It's allowed for the major numbers to be the same because a few
            // past schema versions only bumped the patch number for whatever
            // reason.
            ensure!(
                v.semver.0.major == prev.semver.0.major
                    || v.semver.0.major == prev.semver.0.major + 1,
                "KNOWN_VERSION {} appears directly after {}, but its major \
                number is neither the same nor one greater",
                v,
                prev
            );

            // We never allowed minor versions to be zero and it is not
            // currently possible to even construct one that had a non-zero
            // minor number.
            ensure!(v.semver.0.minor == 0, "new minor versions must be zero");

            // We changed things after version 45 to require that:
            //
            // (1) the major always be bumped (the minor and patch must be zero)
            // (2) users choose a unique directory name for the SQL files.  It
            //     would defeat the point if people used the semver for
            //
            // After version 45, we do not allow non-zero minor or patch
            // numbers.
            if v.semver.0.major > min_strict_major {
                ensure!(
                    v.semver.0.patch == 0,
                    "new patch versions must be zero"
                );
                ensure!(
                    !v.relative_path.contains(&v.semver.to_string()),
                    "the relative path for a version should not contain the \
                    version itself"
                );
            }

            prev = v;
        }

        ensure!(
            prev.semver == *latest,
            "latest KNOWN_VERSION is {}, but SCHEMA_VERSION is {}",
            prev,
            latest
        );

        Ok(())
    }

    // Confirm that `SchemaVersion::load_from_directory()` rejects `up*.sql`
    // files where the `*` doesn't contain a positive integer.
    #[tokio::test]
    async fn test_reject_invalid_up_sql_names() {
        for (invalid_filename, error_prefix) in [
            ("upA.sql", "invalid filename (non-numeric `up*.sql`)"),
            ("up1a.sql", "invalid filename (non-numeric `up*.sql`)"),
            ("upaaa1.sql", "invalid filename (non-numeric `up*.sql`)"),
            ("up-3.sql", "invalid filename (non-numeric `up*.sql`)"),
            (
                "up0.sql",
                "invalid filename (`up*.sql` numbering must start at 1)",
            ),
            (
                "up00.sql",
                "invalid filename (`up*.sql` numbering must start at 1)",
            ),
            (
                "up000.sql",
                "invalid filename (`up*.sql` numbering must start at 1)",
            ),
        ] {
            let tempdir = Utf8TempDir::new().unwrap();
            let filename = tempdir.path().join(invalid_filename);
            _ = tokio::fs::File::create(&filename).await.unwrap();
            let maybe_schema = SchemaVersion::load_from_directory(
                SemverVersion::new(12, 0, 0),
                tempdir.path(),
            );
            match maybe_schema {
                Ok(upgrade) => {
                    panic!(
                        "unexpected success on {invalid_filename} \
                         (produced {upgrade:?})"
                    );
                }
                Err(error) => {
                    assert_eq!(
                        format!("{error:#}"),
                        format!("{error_prefix}: {filename}")
                    );
                }
            }
        }
    }

    // Confirm that `SchemaVersion::load_from_directory()` rejects a directory
    // with no appropriately-named files.
    #[tokio::test]
    async fn test_reject_no_up_sql_files() {
        for filenames in [
            &[] as &[&str],
            &["README.md"],
            &["foo.sql", "bar.sql"],
            &["up1sql", "up2sql"],
        ] {
            let tempdir = Utf8TempDir::new().unwrap();
            for filename in filenames {
                _ = tokio::fs::File::create(tempdir.path().join(filename))
                    .await
                    .unwrap();
            }

            let maybe_schema = SchemaVersion::load_from_directory(
                SemverVersion::new(12, 0, 0),
                tempdir.path(),
            );
            match maybe_schema {
                Ok(upgrade) => {
                    panic!(
                        "unexpected success on {filenames:?} \
                         (produced {upgrade:?})"
                    );
                }
                Err(error) => {
                    assert_eq!(
                        format!("{error:#}"),
                        "no `up*.sql` files found"
                    );
                }
            }
        }
    }

    // Confirm that `SchemaVersion::load_from_directory()` rejects collections
    // of `up*.sql` files with individually-valid names but that do not pass the
    // rules of the entire collection.
    #[tokio::test]
    async fn test_reject_invalid_up_sql_collections() {
        for invalid_filenames in [
            &["up.sql", "up1.sql"] as &[&str],
            &["up1.sql", "up01.sql"],
            &["up1.sql", "up3.sql"],
            &["up1.sql", "up2.sql", "up3.sql", "up02.sql"],
        ] {
            let tempdir = Utf8TempDir::new().unwrap();
            for filename in invalid_filenames {
                _ = tokio::fs::File::create(tempdir.path().join(filename))
                    .await
                    .unwrap();
            }

            let maybe_schema = SchemaVersion::load_from_directory(
                SemverVersion::new(12, 0, 0),
                tempdir.path(),
            );
            match maybe_schema {
                Ok(upgrade) => {
                    panic!(
                        "unexpected success on {invalid_filenames:?} \
                         (produced {upgrade:?})"
                    );
                }
                Err(error) => {
                    let message = format!("{error:#}");
                    assert!(
                        message.starts_with("invalid `up*.sql` sequence: "),
                        "message did not start with expected prefix: \
                         {message:?}"
                    );
                }
            }
        }
    }

    // Confirm that `SchemaVersion::load_from_directory()` accepts legal
    // collections of `up*.sql` filenames.
    #[tokio::test]
    async fn test_allows_valid_up_sql_collections() {
        for filenames in [
            &["up.sql"] as &[&str],
            &["up1.sql", "up2.sql"],
            &[
                "up01.sql", "up02.sql", "up03.sql", "up04.sql", "up05.sql",
                "up06.sql", "up07.sql", "up08.sql", "up09.sql", "up10.sql",
                "up11.sql",
            ],
            &["up00001.sql", "up00002.sql", "up00003.sql"],
        ] {
            let tempdir = Utf8TempDir::new().unwrap();
            for filename in filenames {
                _ = tokio::fs::File::create(tempdir.path().join(filename))
                    .await
                    .unwrap();
            }

            let maybe_schema = SchemaVersion::load_from_directory(
                SemverVersion::new(12, 0, 0),
                tempdir.path(),
            );
            match maybe_schema {
                Ok(_) => (),
                Err(message) => {
                    panic!("unexpected failure on {filenames:?}: {message:?}");
                }
            }
        }
    }
}<|MERGE_RESOLUTION|>--- conflicted
+++ resolved
@@ -17,7 +17,7 @@
 ///
 /// This must be updated when you change the database schema.  Refer to
 /// schema/crdb/README.adoc in the root of this repository for details.
-pub const SCHEMA_VERSION: SemverVersion = SemverVersion::new(73, 0, 0);
+pub const SCHEMA_VERSION: SemverVersion = SemverVersion::new(74, 0, 0);
 
 /// List of all past database schema versions, in *reverse* order
 ///
@@ -29,11 +29,8 @@
         // |  leaving the first copy as an example for the next person.
         // v
         // KnownVersion::new(next_int, "unique-dirname-with-the-sql-files"),
-<<<<<<< HEAD
-        KnownVersion::new(73, "add-migration-table"),
-=======
+        KnownVersion::new(74, "add-migration-table"),
         KnownVersion::new(73, "add-vlan-to-uplink"),
->>>>>>> e751be23
         KnownVersion::new(72, "fix-provisioning-counters"),
         KnownVersion::new(71, "add-saga-unwound-vmm-state"),
         KnownVersion::new(70, "separate-instance-and-vmm-states"),
