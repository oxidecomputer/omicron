// This Source Code Form is subject to the terms of the Mozilla Public
// License, v. 2.0. If a copy of the MPL was not distributed with this
// file, You can obtain one at https://mozilla.org/MPL/2.0/.

//! Database schema versions and upgrades
//!
//! For details, see schema/crdb/README.adoc in the root of this repository.

use anyhow::{bail, ensure, Context};
use camino::Utf8Path;
use omicron_common::api::external::SemverVersion;
use once_cell::sync::Lazy;
use std::collections::BTreeMap;

/// The version of the database schema this particular version of Nexus was
/// built against
///
/// This must be updated when you change the database schema.  Refer to
/// schema/crdb/README.adoc in the root of this repository for details.
pub const SCHEMA_VERSION: SemverVersion = SemverVersion::new(88, 0, 0);

/// List of all past database schema versions, in *reverse* order
///
/// If you want to change the Omicron database schema, you must update this.
static KNOWN_VERSIONS: Lazy<Vec<KnownVersion>> = Lazy::new(|| {
    vec![
        // +- The next version goes here!  Duplicate this line, uncomment
        // |  the *second* copy, then update that copy for your version,
        // |  leaving the first copy as an example for the next person.
        // v
        // KnownVersion::new(next_int, "unique-dirname-with-the-sql-files"),
<<<<<<< HEAD
        KnownVersion::new(88, "blueprint-dataset"),
        KnownVersion::new(87, "inv-dataset"),
        KnownVersion::new(86, "dataset-kinds-zone-and-debug"),
=======
        KnownVersion::new(88, "inv-dataset"),
        KnownVersion::new(87, "dataset-kinds-zone-and-debug"),
        KnownVersion::new(86, "snapshot-replacement"),
>>>>>>> 4d41c5cb
        KnownVersion::new(85, "add-migrations-by-time-created-index"),
        KnownVersion::new(84, "region-read-only"),
        KnownVersion::new(83, "dataset-address-optional"),
        KnownVersion::new(82, "region-port"),
        KnownVersion::new(81, "add-nullable-filesystem-pool"),
        KnownVersion::new(80, "add-instance-id-to-migrations"),
        KnownVersion::new(79, "nic-spoof-allow"),
        KnownVersion::new(78, "vpc-subnet-routing"),
        KnownVersion::new(77, "remove-view-for-v2p-mappings"),
        KnownVersion::new(76, "lookup-region-snapshot-by-snapshot-id"),
        KnownVersion::new(75, "add-cockroach-zone-id-to-node-id"),
        KnownVersion::new(74, "add-migration-table"),
        KnownVersion::new(73, "add-vlan-to-uplink"),
        KnownVersion::new(72, "fix-provisioning-counters"),
        KnownVersion::new(71, "add-saga-unwound-vmm-state"),
        KnownVersion::new(70, "separate-instance-and-vmm-states"),
        KnownVersion::new(69, "expose-stage0"),
        KnownVersion::new(68, "filter-v2p-mapping-by-instance-state"),
        KnownVersion::new(67, "add-instance-updater-lock"),
        KnownVersion::new(66, "blueprint-crdb-preserve-downgrade"),
        KnownVersion::new(65, "region-replacement"),
        KnownVersion::new(64, "add-view-for-v2p-mappings"),
        KnownVersion::new(63, "remove-producer-base-route-column"),
        KnownVersion::new(62, "allocate-subnet-decommissioned-sleds"),
        KnownVersion::new(61, "blueprint-add-sled-state"),
        KnownVersion::new(60, "add-lookup-vmm-by-sled-id-index"),
        KnownVersion::new(59, "enforce-first-as-default"),
        KnownVersion::new(58, "insert-default-allowlist"),
        KnownVersion::new(57, "add-allowed-source-ips"),
        KnownVersion::new(56, "bgp-oxpop-features"),
        KnownVersion::new(55, "add-lookup-sled-by-policy-and-state-index"),
        KnownVersion::new(54, "blueprint-add-external-ip-id"),
        KnownVersion::new(53, "drop-service-table"),
        KnownVersion::new(52, "blueprint-physical-disk"),
        KnownVersion::new(51, "blueprint-disposition-column"),
        KnownVersion::new(50, "add-lookup-disk-by-volume-id-index"),
        KnownVersion::new(49, "physical-disk-state-and-policy"),
        KnownVersion::new(48, "add-metrics-producers-time-modified-index"),
        KnownVersion::new(47, "add-view-for-bgp-peer-configs"),
        KnownVersion::new(46, "first-named-migration"),
        // The first many schema versions only vary by major or patch number and
        // their path is predictable based on the version number.  (This was
        // historically a problem because two pull requests both adding a new
        // schema version might merge cleanly but produce an invalid result.)
        KnownVersion::legacy(45, 0),
        KnownVersion::legacy(44, 0),
        KnownVersion::legacy(43, 0),
        KnownVersion::legacy(42, 0),
        KnownVersion::legacy(41, 0),
        KnownVersion::legacy(40, 0),
        KnownVersion::legacy(39, 0),
        KnownVersion::legacy(38, 0),
        KnownVersion::legacy(37, 1),
        KnownVersion::legacy(37, 0),
        KnownVersion::legacy(36, 0),
        KnownVersion::legacy(35, 0),
        KnownVersion::legacy(34, 0),
        KnownVersion::legacy(33, 1),
        KnownVersion::legacy(33, 0),
        KnownVersion::legacy(32, 0),
        KnownVersion::legacy(31, 0),
        KnownVersion::legacy(30, 0),
        KnownVersion::legacy(29, 0),
        KnownVersion::legacy(28, 0),
        KnownVersion::legacy(27, 0),
        KnownVersion::legacy(26, 0),
        KnownVersion::legacy(25, 0),
        KnownVersion::legacy(24, 0),
        KnownVersion::legacy(23, 1),
        KnownVersion::legacy(23, 0),
        KnownVersion::legacy(22, 0),
        KnownVersion::legacy(21, 0),
        KnownVersion::legacy(20, 0),
        KnownVersion::legacy(19, 0),
        KnownVersion::legacy(18, 0),
        KnownVersion::legacy(17, 0),
        KnownVersion::legacy(16, 0),
        KnownVersion::legacy(15, 0),
        KnownVersion::legacy(14, 0),
        KnownVersion::legacy(13, 0),
        KnownVersion::legacy(12, 0),
        KnownVersion::legacy(11, 0),
        KnownVersion::legacy(10, 0),
        KnownVersion::legacy(9, 0),
        KnownVersion::legacy(8, 0),
        KnownVersion::legacy(7, 0),
        KnownVersion::legacy(6, 0),
        KnownVersion::legacy(5, 0),
        KnownVersion::legacy(4, 0),
        KnownVersion::legacy(3, 3),
        KnownVersion::legacy(3, 2),
        KnownVersion::legacy(3, 1),
        KnownVersion::legacy(3, 0),
        KnownVersion::legacy(2, 0),
        KnownVersion::legacy(1, 0),
    ]
});

/// The earliest supported schema version.
pub const EARLIEST_SUPPORTED_VERSION: SemverVersion =
    SemverVersion::new(1, 0, 0);

/// Describes one version of the database schema
#[derive(Debug, Clone)]
struct KnownVersion {
    /// All versions have an associated SemVer.  We only use the major number in
    /// terms of determining compatibility.
    semver: SemverVersion,

    /// Path relative to the root of the schema ("schema/crdb" in the root of
    /// this repo) where this version's update SQL files are stored
    relative_path: String,
}

impl KnownVersion {
    /// Generate a `KnownVersion` for a new schema version
    ///
    /// `major` should be the next available integer (one more than the previous
    /// version's major number).
    ///
    /// `relative_path` is the path relative to "schema/crdb" (from the root of
    /// this repository) where the SQL files live that will update the schema
    /// from the previous version to this version.
    fn new(major: u64, relative_path: &str) -> KnownVersion {
        let semver = SemverVersion::new(major, 0, 0);
        KnownVersion { semver, relative_path: relative_path.to_owned() }
    }

    /// Generate a `KnownVersion` for a version that predates the current
    /// directory naming scheme
    ///
    /// These versions varied in both major and patch numbers and the path to
    /// their SQL files was predictable based solely on the version.
    ///
    /// **This should not be used for new schema versions.**
    fn legacy(major: u64, patch: u64) -> KnownVersion {
        let semver = SemverVersion::new(major, 0, patch);
        let relative_path = semver.to_string();
        KnownVersion { semver, relative_path }
    }
}

impl std::fmt::Display for KnownVersion {
    fn fmt(&self, f: &mut std::fmt::Formatter<'_>) -> std::fmt::Result {
        self.semver.fmt(f)
    }
}

/// Load and inspect the set of all known schema versions
#[derive(Debug, Clone)]
pub struct AllSchemaVersions {
    versions: BTreeMap<SemverVersion, SchemaVersion>,
}

impl AllSchemaVersions {
    /// Load the set of all known schema versions from the given directory tree
    ///
    /// The directory should contain exactly one directory for each version.
    /// Each version's directory should contain the SQL files that carry out
    /// schema migration from the previous version.  See schema/crdb/README.adoc
    /// for details.
    pub fn load(
        schema_directory: &Utf8Path,
    ) -> Result<AllSchemaVersions, anyhow::Error> {
        Self::load_known_versions(schema_directory, KNOWN_VERSIONS.iter())
    }

    /// Load a specific set of known schema versions using the legacy
    /// conventions from the given directory tree
    ///
    /// This is only provided for certain integration tests.
    #[doc(hidden)]
    pub fn load_specific_legacy_versions<'a>(
        schema_directory: &Utf8Path,
        versions: impl Iterator<Item = &'a SemverVersion>,
    ) -> Result<AllSchemaVersions, anyhow::Error> {
        let known_versions: Vec<_> = versions
            .map(|v| {
                assert_eq!(v.0.minor, 0);
                KnownVersion::legacy(v.0.major, v.0.patch)
            })
            .collect();

        Self::load_known_versions(schema_directory, known_versions.iter())
    }

    fn load_known_versions<'a>(
        schema_directory: &Utf8Path,
        known_versions: impl Iterator<Item = &'a KnownVersion>,
    ) -> Result<AllSchemaVersions, anyhow::Error> {
        let mut versions = BTreeMap::new();
        for known_version in known_versions {
            let version_path =
                schema_directory.join(&known_version.relative_path);
            let schema_version = SchemaVersion::load_from_directory(
                known_version.semver.clone(),
                &version_path,
            )
            .with_context(|| {
                format!(
                    "loading schema version {} from {:?}",
                    known_version.semver, schema_directory,
                )
            })?;

            versions.insert(known_version.semver.clone(), schema_version);
        }

        Ok(AllSchemaVersions { versions })
    }

    /// Iterate over the set of all known schema versions in order starting with
    /// the earliest supported version
    pub fn iter_versions(&self) -> impl Iterator<Item = &SchemaVersion> {
        self.versions.values()
    }

    /// Return whether `version` is a known schema version
    pub fn contains_version(&self, version: &SemverVersion) -> bool {
        self.versions.contains_key(version)
    }

    /// Iterate over the known schema versions within `bounds`
    ///
    /// This is generally used to iterate over all the schema versions between
    /// two specific versions.
    pub fn versions_range<R>(
        &self,
        bounds: R,
    ) -> impl Iterator<Item = &'_ SchemaVersion>
    where
        R: std::ops::RangeBounds<SemverVersion>,
    {
        self.versions.range(bounds).map(|(_, v)| v)
    }
}

/// Describes a single version of the schema, including the SQL steps to get
/// from the previous version to the current one
#[derive(Debug, Clone)]
pub struct SchemaVersion {
    semver: SemverVersion,
    upgrade_from_previous: Vec<SchemaUpgradeStep>,
}

impl SchemaVersion {
    /// Reads a "version directory" and reads all SQL changes into a result Vec.
    ///
    /// Files that do not begin with "up" and end with ".sql" are ignored. The
    /// collection of `up*.sql` files must fall into one of these two
    /// conventions:
    ///
    /// * "up.sql" with no other files
    /// * "up1.sql", "up2.sql", ..., beginning from 1, optionally with leading
    ///   zeroes (e.g., "up01.sql", "up02.sql", ...). There is no maximum value,
    ///   but there may not be any gaps (e.g., if "up2.sql" and "up4.sql" exist,
    ///   so must "up3.sql") and there must not be any repeats (e.g., if
    ///   "up1.sql" exists, "up01.sql" must not exist).
    ///
    /// Any violation of these two rules will result in an error. Collections of
    /// the second form (`up1.sql`, ...) will be sorted numerically.
    fn load_from_directory(
        semver: SemverVersion,
        directory: &Utf8Path,
    ) -> Result<SchemaVersion, anyhow::Error> {
        let mut up_sqls = vec![];
        let entries = directory
            .read_dir_utf8()
            .with_context(|| format!("Failed to readdir {directory}"))?;
        for entry in entries {
            let entry = entry.with_context(|| {
                format!("Reading {directory:?}: invalid entry")
            })?;
            let pathbuf = entry.into_path();

            // Ensure filename ends with ".sql"
            if pathbuf.extension() != Some("sql") {
                continue;
            }

            // Ensure filename begins with "up", and extract anything in between
            // "up" and ".sql".
            let Some(remaining_filename) = pathbuf
                .file_stem()
                .and_then(|file_stem| file_stem.strip_prefix("up"))
            else {
                continue;
            };

            // Ensure the remaining filename is either empty (i.e., the filename
            // is exactly "up.sql") or parseable as an unsigned integer. We give
            // "up.sql" the "up_number" 0 (checked in the loop below), and
            // require any other number to be nonzero.
            if remaining_filename.is_empty() {
                up_sqls.push((0, pathbuf));
            } else {
                let Ok(up_number) = remaining_filename.parse::<u64>() else {
                    bail!(
                        "invalid filename (non-numeric `up*.sql`): {pathbuf}",
                    );
                };
                ensure!(
                    up_number != 0,
                    "invalid filename (`up*.sql` numbering must start at 1): \
                     {pathbuf}",
                );
                up_sqls.push((up_number, pathbuf));
            }
        }
        up_sqls.sort();

        // Validate that we have a reasonable sequence of `up*.sql` numbers.
        match up_sqls.as_slice() {
            [] => bail!("no `up*.sql` files found"),
            [(up_number, path)] => {
                // For a single file, we allow either `up.sql` (keyed as
                // up_number=0) or `up1.sql`; reject any higher number.
                ensure!(
                    *up_number <= 1,
                    "`up*.sql` numbering must start at 1: found first file \
                     {path}"
                );
            }
            _ => {
                for (i, (up_number, path)) in up_sqls.iter().enumerate() {
                    // We have 2 or more `up*.sql`; they should be numbered
                    // exactly 1..=up_sqls.len().
                    if i as u64 + 1 != *up_number {
                        // We know we have at least two elements, so report an
                        // error referencing either the next item (if we're
                        // first) or the previous item (if we're not first).
                        let (path_a, path_b) = if i == 0 {
                            let (_, next_path) = &up_sqls[1];
                            (path, next_path)
                        } else {
                            let (_, prev_path) = &up_sqls[i - 1];
                            (prev_path, path)
                        };
                        bail!("invalid `up*.sql` sequence: {path_a}, {path_b}");
                    }
                }
            }
        }

        // This collection of `up*.sql` files is valid.  Read them all, in
        // order.
        let mut steps = vec![];
        for (_, path) in up_sqls.into_iter() {
            let sql = std::fs::read_to_string(&path)
                .with_context(|| format!("Cannot read {path}"))?;
            // unwrap: `file_name()` is documented to return `None` only when
            // the path is `..`.  But we got this path from reading the
            // directory, and that process explicitly documents that it skips
            // `..`.
            steps.push(SchemaUpgradeStep {
                label: path.file_name().unwrap().to_string(),
                sql,
            });
        }

        Ok(SchemaVersion { semver, upgrade_from_previous: steps })
    }

    /// Returns the semver for this schema version
    pub fn semver(&self) -> &SemverVersion {
        &self.semver
    }

    /// Returns true if this schema version is the one that the current program
    /// thinks is the latest (current) one
    pub fn is_current_software_version(&self) -> bool {
        self.semver == SCHEMA_VERSION
    }

    /// Iterate over the SQL steps required to update the database schema from
    /// the previous version to this one
    pub fn upgrade_steps(&self) -> impl Iterator<Item = &SchemaUpgradeStep> {
        self.upgrade_from_previous.iter()
    }
}

impl std::fmt::Display for SchemaVersion {
    fn fmt(
        &self,
        f: &mut std::fmt::Formatter<'_>,
    ) -> Result<(), std::fmt::Error> {
        self.semver.fmt(f)
    }
}

/// Describes a single file containing a schema change, as SQL.
#[derive(Debug, Clone)]
pub struct SchemaUpgradeStep {
    label: String,
    sql: String,
}

impl SchemaUpgradeStep {
    /// Returns a human-readable name for this step (the name of the file it
    /// came from)
    pub fn label(&self) -> &str {
        self.label.as_ref()
    }

    /// Returns the actual SQL to execute for this step
    pub fn sql(&self) -> &str {
        self.sql.as_ref()
    }
}

#[cfg(test)]
mod test {
    use super::*;
    use camino_tempfile::Utf8TempDir;

    #[test]
    fn test_known_versions() {
        if let Err(error) = verify_known_versions(
            // The real list is defined in reverse order for developer
            // convenience so we reverse it before processing.
            KNOWN_VERSIONS.iter().rev(),
            &EARLIEST_SUPPORTED_VERSION,
            &SCHEMA_VERSION,
            // Versions after 45 obey our modern, stricter rules.
            45,
        ) {
            panic!("problem with static configuration: {:#}", error);
        }
    }

    // (Test the test function)
    #[test]
    fn test_verify() {
        // EARLIEST_SUPPORTED_VERSION is somehow wrong
        let error = verify_known_versions(
            [&KnownVersion::legacy(2, 0), &KnownVersion::legacy(3, 0)],
            &SemverVersion::new(1, 0, 0),
            &SemverVersion::new(3, 0, 0),
            100,
        )
        .unwrap_err();
        assert_eq!(
            format!("{error:#}"),
            "EARLIEST_SUPPORTED_VERSION is not the earliest in KNOWN_VERSIONS"
        );

        // SCHEMA_VERSION was not updated
        let error = verify_known_versions(
            [&KnownVersion::legacy(1, 0), &KnownVersion::legacy(2, 0)],
            &SemverVersion::new(1, 0, 0),
            &SemverVersion::new(1, 0, 0),
            100,
        )
        .unwrap_err();
        assert_eq!(
            format!("{error:#}"),
            "latest KNOWN_VERSION is 2.0.0, but SCHEMA_VERSION is 1.0.0"
        );

        // Latest version was duplicated instead of bumped (legacy)
        let error = verify_known_versions(
            [
                &KnownVersion::legacy(1, 0),
                &KnownVersion::legacy(2, 0),
                &KnownVersion::legacy(2, 0),
            ],
            &EARLIEST_SUPPORTED_VERSION,
            &SemverVersion::new(2, 0, 0),
            100,
        )
        .unwrap_err();
        assert_eq!(
            format!("{error:#}"),
            "KNOWN_VERSION 2.0.0 appears directly after 2.0.0, but is not later"
        );

        // Latest version was duplicated instead of bumped (modern case)
        let error = verify_known_versions(
            [
                &KnownVersion::legacy(1, 0),
                &KnownVersion::new(2, "dir1"),
                &KnownVersion::new(2, "dir2"),
            ],
            &EARLIEST_SUPPORTED_VERSION,
            &SemverVersion::new(2, 0, 0),
            100,
        )
        .unwrap_err();
        assert_eq!(
            format!("{error:#}"),
            "KNOWN_VERSION 2.0.0 appears directly after 2.0.0, but is not later"
        );

        // Version added out of order
        let error = verify_known_versions(
            [
                &KnownVersion::legacy(1, 0),
                &KnownVersion::legacy(2, 0),
                &KnownVersion::legacy(1, 3),
            ],
            &EARLIEST_SUPPORTED_VERSION,
            &SemverVersion::new(3, 0, 0),
            100,
        )
        .unwrap_err();
        assert_eq!(
            format!("{error:#}"),
            "KNOWN_VERSION 1.0.3 appears directly after 2.0.0, but is not later"
        );

        // Gaps are not allowed.
        let error = verify_known_versions(
            [
                &KnownVersion::legacy(1, 0),
                &KnownVersion::legacy(2, 0),
                &KnownVersion::legacy(4, 0),
            ],
            &EARLIEST_SUPPORTED_VERSION,
            &SemverVersion::new(4, 0, 0),
            100,
        )
        .unwrap_err();
        assert_eq!(
            format!("{error:#}"),
            "KNOWN_VERSION 4.0.0 appears directly after 2.0.0, but its major \
            number is neither the same nor one greater"
        );

        // For the strict case, the patch level can't be non-zero.  You can only
        // make this mistake by using `KnownVersion::legacy()` for a new
        // version.
        let error = verify_known_versions(
            [
                &KnownVersion::legacy(1, 0),
                &KnownVersion::legacy(2, 0),
                &KnownVersion::legacy(3, 2),
            ],
            &EARLIEST_SUPPORTED_VERSION,
            &SemverVersion::new(3, 0, 2),
            2,
        )
        .unwrap_err();
        assert_eq!(format!("{error:#}"), "new patch versions must be zero");

        // For the strict case, the directory name cannot contain the version at
        // all.  You can only make this mistake by using
        // `KnownVersion::legacy()` for a new version.
        let error = verify_known_versions(
            [
                &KnownVersion::legacy(1, 0),
                &KnownVersion::legacy(2, 0),
                &KnownVersion::legacy(3, 0),
            ],
            &EARLIEST_SUPPORTED_VERSION,
            &SemverVersion::new(3, 0, 0),
            2,
        )
        .unwrap_err();
        assert_eq!(
            format!("{error:#}"),
            "the relative path for a version should not contain the \
            version itself"
        );
    }

    fn verify_known_versions<'a, I>(
        // list of known versions in order from earliest to latest
        known_versions: I,
        earliest: &SemverVersion,
        latest: &SemverVersion,
        min_strict_major: u64,
    ) -> Result<(), anyhow::Error>
    where
        I: IntoIterator<Item = &'a KnownVersion>,
    {
        let mut known_versions = known_versions.into_iter();

        // All known versions should be unique and increasing.
        let first =
            known_versions.next().expect("expected at least one KNOWN_VERSION");
        ensure!(
            first.semver == *earliest,
            "EARLIEST_SUPPORTED_VERSION is not the earliest in KNOWN_VERSIONS"
        );

        let mut prev = first;
        for v in known_versions {
            println!("checking known version: {} -> {}", prev, v);
            ensure!(
                v.semver > prev.semver,
                "KNOWN_VERSION {} appears directly after {}, but is not later",
                v,
                prev
            );

            // We currently make sure there are no gaps in the major number.
            // This is not strictly necessary but if this isn't true then it was
            // probably a mistake.
            //
            // It's allowed for the major numbers to be the same because a few
            // past schema versions only bumped the patch number for whatever
            // reason.
            ensure!(
                v.semver.0.major == prev.semver.0.major
                    || v.semver.0.major == prev.semver.0.major + 1,
                "KNOWN_VERSION {} appears directly after {}, but its major \
                number is neither the same nor one greater",
                v,
                prev
            );

            // We never allowed minor versions to be zero and it is not
            // currently possible to even construct one that had a non-zero
            // minor number.
            ensure!(v.semver.0.minor == 0, "new minor versions must be zero");

            // We changed things after version 45 to require that:
            //
            // (1) the major always be bumped (the minor and patch must be zero)
            // (2) users choose a unique directory name for the SQL files.  It
            //     would defeat the point if people used the semver for
            //
            // After version 45, we do not allow non-zero minor or patch
            // numbers.
            if v.semver.0.major > min_strict_major {
                ensure!(
                    v.semver.0.patch == 0,
                    "new patch versions must be zero"
                );
                ensure!(
                    !v.relative_path.contains(&v.semver.to_string()),
                    "the relative path for a version should not contain the \
                    version itself"
                );
            }

            prev = v;
        }

        ensure!(
            prev.semver == *latest,
            "latest KNOWN_VERSION is {}, but SCHEMA_VERSION is {}",
            prev,
            latest
        );

        Ok(())
    }

    // Confirm that `SchemaVersion::load_from_directory()` rejects `up*.sql`
    // files where the `*` doesn't contain a positive integer.
    #[tokio::test]
    async fn test_reject_invalid_up_sql_names() {
        for (invalid_filename, error_prefix) in [
            ("upA.sql", "invalid filename (non-numeric `up*.sql`)"),
            ("up1a.sql", "invalid filename (non-numeric `up*.sql`)"),
            ("upaaa1.sql", "invalid filename (non-numeric `up*.sql`)"),
            ("up-3.sql", "invalid filename (non-numeric `up*.sql`)"),
            (
                "up0.sql",
                "invalid filename (`up*.sql` numbering must start at 1)",
            ),
            (
                "up00.sql",
                "invalid filename (`up*.sql` numbering must start at 1)",
            ),
            (
                "up000.sql",
                "invalid filename (`up*.sql` numbering must start at 1)",
            ),
        ] {
            let tempdir = Utf8TempDir::new().unwrap();
            let filename = tempdir.path().join(invalid_filename);
            _ = tokio::fs::File::create(&filename).await.unwrap();
            let maybe_schema = SchemaVersion::load_from_directory(
                SemverVersion::new(12, 0, 0),
                tempdir.path(),
            );
            match maybe_schema {
                Ok(upgrade) => {
                    panic!(
                        "unexpected success on {invalid_filename} \
                         (produced {upgrade:?})"
                    );
                }
                Err(error) => {
                    assert_eq!(
                        format!("{error:#}"),
                        format!("{error_prefix}: {filename}")
                    );
                }
            }
        }
    }

    // Confirm that `SchemaVersion::load_from_directory()` rejects a directory
    // with no appropriately-named files.
    #[tokio::test]
    async fn test_reject_no_up_sql_files() {
        for filenames in [
            &[] as &[&str],
            &["README.md"],
            &["foo.sql", "bar.sql"],
            &["up1sql", "up2sql"],
        ] {
            let tempdir = Utf8TempDir::new().unwrap();
            for filename in filenames {
                _ = tokio::fs::File::create(tempdir.path().join(filename))
                    .await
                    .unwrap();
            }

            let maybe_schema = SchemaVersion::load_from_directory(
                SemverVersion::new(12, 0, 0),
                tempdir.path(),
            );
            match maybe_schema {
                Ok(upgrade) => {
                    panic!(
                        "unexpected success on {filenames:?} \
                         (produced {upgrade:?})"
                    );
                }
                Err(error) => {
                    assert_eq!(
                        format!("{error:#}"),
                        "no `up*.sql` files found"
                    );
                }
            }
        }
    }

    // Confirm that `SchemaVersion::load_from_directory()` rejects collections
    // of `up*.sql` files with individually-valid names but that do not pass the
    // rules of the entire collection.
    #[tokio::test]
    async fn test_reject_invalid_up_sql_collections() {
        for invalid_filenames in [
            &["up.sql", "up1.sql"] as &[&str],
            &["up1.sql", "up01.sql"],
            &["up1.sql", "up3.sql"],
            &["up1.sql", "up2.sql", "up3.sql", "up02.sql"],
        ] {
            let tempdir = Utf8TempDir::new().unwrap();
            for filename in invalid_filenames {
                _ = tokio::fs::File::create(tempdir.path().join(filename))
                    .await
                    .unwrap();
            }

            let maybe_schema = SchemaVersion::load_from_directory(
                SemverVersion::new(12, 0, 0),
                tempdir.path(),
            );
            match maybe_schema {
                Ok(upgrade) => {
                    panic!(
                        "unexpected success on {invalid_filenames:?} \
                         (produced {upgrade:?})"
                    );
                }
                Err(error) => {
                    let message = format!("{error:#}");
                    assert!(
                        message.starts_with("invalid `up*.sql` sequence: "),
                        "message did not start with expected prefix: \
                         {message:?}"
                    );
                }
            }
        }
    }

    // Confirm that `SchemaVersion::load_from_directory()` accepts legal
    // collections of `up*.sql` filenames.
    #[tokio::test]
    async fn test_allows_valid_up_sql_collections() {
        for filenames in [
            &["up.sql"] as &[&str],
            &["up1.sql", "up2.sql"],
            &[
                "up01.sql", "up02.sql", "up03.sql", "up04.sql", "up05.sql",
                "up06.sql", "up07.sql", "up08.sql", "up09.sql", "up10.sql",
                "up11.sql",
            ],
            &["up00001.sql", "up00002.sql", "up00003.sql"],
        ] {
            let tempdir = Utf8TempDir::new().unwrap();
            for filename in filenames {
                _ = tokio::fs::File::create(tempdir.path().join(filename))
                    .await
                    .unwrap();
            }

            let maybe_schema = SchemaVersion::load_from_directory(
                SemverVersion::new(12, 0, 0),
                tempdir.path(),
            );
            match maybe_schema {
                Ok(_) => (),
                Err(message) => {
                    panic!("unexpected failure on {filenames:?}: {message:?}");
                }
            }
        }
    }
}<|MERGE_RESOLUTION|>--- conflicted
+++ resolved
@@ -17,7 +17,7 @@
 ///
 /// This must be updated when you change the database schema.  Refer to
 /// schema/crdb/README.adoc in the root of this repository for details.
-pub const SCHEMA_VERSION: SemverVersion = SemverVersion::new(88, 0, 0);
+pub const SCHEMA_VERSION: SemverVersion = SemverVersion::new(89, 0, 0);
 
 /// List of all past database schema versions, in *reverse* order
 ///
@@ -29,15 +29,10 @@
         // |  leaving the first copy as an example for the next person.
         // v
         // KnownVersion::new(next_int, "unique-dirname-with-the-sql-files"),
-<<<<<<< HEAD
-        KnownVersion::new(88, "blueprint-dataset"),
-        KnownVersion::new(87, "inv-dataset"),
-        KnownVersion::new(86, "dataset-kinds-zone-and-debug"),
-=======
+        KnownVersion::new(89, "blueprint-dataset"),
         KnownVersion::new(88, "inv-dataset"),
         KnownVersion::new(87, "dataset-kinds-zone-and-debug"),
         KnownVersion::new(86, "snapshot-replacement"),
->>>>>>> 4d41c5cb
         KnownVersion::new(85, "add-migrations-by-time-created-index"),
         KnownVersion::new(84, "region-read-only"),
         KnownVersion::new(83, "dataset-address-optional"),
