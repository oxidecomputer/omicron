--- conflicted
+++ resolved
@@ -17,11 +17,7 @@
 ///
 /// This must be updated when you change the database schema.  Refer to
 /// schema/crdb/README.adoc in the root of this repository for details.
-<<<<<<< HEAD
-pub const SCHEMA_VERSION: SemverVersion = SemverVersion::new(50, 0, 0);
-=======
-pub const SCHEMA_VERSION: SemverVersion = SemverVersion::new(51, 0, 0);
->>>>>>> c1da84da
+pub const SCHEMA_VERSION: SemverVersion = SemverVersion::new(52, 0, 0);
 
 /// List of all past database schema versions, in *reverse* order
 ///
@@ -33,12 +29,9 @@
         // |  leaving the first copy as an example for the next person.
         // v
         // KnownVersion::new(next_int, "unique-dirname-with-the-sql-files"),
-<<<<<<< HEAD
-        KnownVersion::new(50, "drop-service-table"),
-=======
+        KnownVersion::new(52, "drop-service-table"),
         KnownVersion::new(51, "blueprint-disposition-column"),
         KnownVersion::new(50, "add-lookup-disk-by-volume-id-index"),
->>>>>>> c1da84da
         KnownVersion::new(49, "physical-disk-state-and-policy"),
         KnownVersion::new(48, "add-metrics-producers-time-modified-index"),
         KnownVersion::new(47, "add-view-for-bgp-peer-configs"),
