--- conflicted
+++ resolved
@@ -17,7 +17,7 @@
 ///
 /// This must be updated when you change the database schema.  Refer to
 /// schema/crdb/README.adoc in the root of this repository for details.
-pub const SCHEMA_VERSION: SemverVersion = SemverVersion::new(55, 0, 0);
+pub const SCHEMA_VERSION: SemverVersion = SemverVersion::new(56, 0, 0);
 
 /// List of all past database schema versions, in *reverse* order
 ///
@@ -29,11 +29,8 @@
         // |  leaving the first copy as an example for the next person.
         // v
         // KnownVersion::new(next_int, "unique-dirname-with-the-sql-files"),
-<<<<<<< HEAD
-        KnownVersion::new(55, "blueprint-crdb-preserve-downgrade"),
-=======
+        KnownVersion::new(56, "blueprint-crdb-preserve-downgrade"),
         KnownVersion::new(55, "add-lookup-sled-by-policy-and-state-index"),
->>>>>>> 69f22d0b
         KnownVersion::new(54, "blueprint-add-external-ip-id"),
         KnownVersion::new(53, "drop-service-table"),
         KnownVersion::new(52, "blueprint-physical-disk"),
