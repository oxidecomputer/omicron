--- conflicted
+++ resolved
@@ -17,11 +17,7 @@
 ///
 /// This must be updated when you change the database schema.  Refer to
 /// schema/crdb/README.adoc in the root of this repository for details.
-<<<<<<< HEAD
-pub const SCHEMA_VERSION: SemverVersion = SemverVersion::new(78, 0, 0);
-=======
-pub const SCHEMA_VERSION: SemverVersion = SemverVersion::new(79, 0, 0);
->>>>>>> c36ada99
+pub const SCHEMA_VERSION: SemverVersion = SemverVersion::new(80, 0, 0);
 
 /// List of all past database schema versions, in *reverse* order
 ///
@@ -33,12 +29,9 @@
         // |  leaving the first copy as an example for the next person.
         // v
         // KnownVersion::new(next_int, "unique-dirname-with-the-sql-files"),
-<<<<<<< HEAD
-        KnownVersion::new(78, "region-port"),
-=======
+        KnownVersion::new(80, "region-port"),
         KnownVersion::new(79, "nic-spoof-allow"),
         KnownVersion::new(78, "vpc-subnet-routing"),
->>>>>>> c36ada99
         KnownVersion::new(77, "remove-view-for-v2p-mappings"),
         KnownVersion::new(76, "lookup-region-snapshot-by-snapshot-id"),
         KnownVersion::new(75, "add-cockroach-zone-id-to-node-id"),
