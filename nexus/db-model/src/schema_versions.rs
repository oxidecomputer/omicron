--- conflicted
+++ resolved
@@ -17,12 +17,7 @@
 ///
 /// This must be updated when you change the database schema.  Refer to
 /// schema/crdb/README.adoc in the root of this repository for details.
-<<<<<<< HEAD
-pub const SCHEMA_VERSION: SemverVersion = SemverVersion::new(97, 0, 0);
-
-=======
-pub const SCHEMA_VERSION: SemverVersion = SemverVersion::new(103, 0, 0);
->>>>>>> f3b7c887
+pub const SCHEMA_VERSION: SemverVersion = SemverVersion::new(104, 0, 0);
 /// List of all past database schema versions, in *reverse* order
 ///
 /// If you want to change the Omicron database schema, you must update this.
@@ -33,9 +28,7 @@
         // |  leaving the first copy as an example for the next person.
         // v
         // KnownVersion::new(next_int, "unique-dirname-with-the-sql-files"),
-<<<<<<< HEAD
-        KnownVersion::new(97, "blueprint-dataset"),
-=======
+        KnownVersion::new(104, "blueprint-dataset"),
         KnownVersion::new(103, "lookup-instances-by-state-index"),
         KnownVersion::new(102, "add-instance-auto-restart-cooldown"),
         KnownVersion::new(101, "auto-restart-policy-v2"),
@@ -43,7 +36,6 @@
         KnownVersion::new(99, "blueprint-add-clickhouse-tables"),
         KnownVersion::new(98, "oximeter-add-time-expunged"),
         KnownVersion::new(97, "lookup-region-snapshot-by-region-id"),
->>>>>>> f3b7c887
         KnownVersion::new(96, "inv-dataset"),
         KnownVersion::new(95, "turn-boot-on-fault-into-auto-restart"),
         KnownVersion::new(94, "put-back-creating-vmm-state"),
