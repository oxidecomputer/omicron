--- conflicted
+++ resolved
@@ -8,25 +8,15 @@
 
 use anyhow::{bail, ensure, Context};
 use camino::Utf8Path;
-<<<<<<< HEAD
-use once_cell::sync::Lazy;
 use semver::Version;
-use std::collections::BTreeMap;
-=======
-use omicron_common::api::external::SemverVersion;
 use std::{collections::BTreeMap, sync::LazyLock};
->>>>>>> ead82e56
 
 /// The version of the database schema this particular version of Nexus was
 /// built against
 ///
 /// This must be updated when you change the database schema.  Refer to
 /// schema/crdb/README.adoc in the root of this repository for details.
-<<<<<<< HEAD
-pub const SCHEMA_VERSION: Version = Version::new(125, 0, 0);
-=======
-pub const SCHEMA_VERSION: SemverVersion = SemverVersion::new(126, 0, 0);
->>>>>>> ead82e56
+pub const SCHEMA_VERSION: Version = Version::new(126, 0, 0);
 
 /// List of all past database schema versions, in *reverse* order
 ///
