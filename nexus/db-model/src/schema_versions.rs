// This Source Code Form is subject to the terms of the Mozilla Public
// License, v. 2.0. If a copy of the MPL was not distributed with this
// file, You can obtain one at https://mozilla.org/MPL/2.0/.

//! Database schema versions and upgrades
//!
//! For details, see schema/crdb/README.adoc in the root of this repository.

use anyhow::{Context, bail, ensure};
use camino::Utf8Path;
use semver::Version;
use std::{collections::BTreeMap, sync::LazyLock};

/// The version of the database schema this particular version of Nexus was
/// built against
///
/// This must be updated when you change the database schema.  Refer to
/// schema/crdb/README.adoc in the root of this repository for details.
<<<<<<< HEAD
pub const SCHEMA_VERSION: Version = Version::new(175, 0, 0);
=======
pub const SCHEMA_VERSION: Version = Version::new(186, 0, 0);
>>>>>>> 71f19654

/// List of all past database schema versions, in *reverse* order
///
/// If you want to change the Omicron database schema, you must update this.
static KNOWN_VERSIONS: LazyLock<Vec<KnownVersion>> = LazyLock::new(|| {
    vec![
        // +- The next version goes here!  Duplicate this line, uncomment
        // |  the *second* copy, then update that copy for your version,
        // |  leaving the first copy as an example for the next person.
        // v
        // KnownVersion::new(next_int, "unique-dirname-with-the-sql-files"),
<<<<<<< HEAD
        KnownVersion::new(175, "add-instance-cpu-platform"),
        KnownVersion::new(174, "sled-cpu-family"),
=======
        KnownVersion::new(186, "nexus-generation"),
        KnownVersion::new(185, "populate-db-metadata-nexus"),
        KnownVersion::new(184, "store-silo-admin-group-name"),
        KnownVersion::new(183, "add-ip-version-to-pools"),
        KnownVersion::new(182, "add-tuf-artifact-board"),
        KnownVersion::new(181, "rename-nat-table"),
        KnownVersion::new(180, "sled-cpu-family"),
        KnownVersion::new(179, "add-pending-mgs-updates-host-phase-1"),
        KnownVersion::new(178, "change-lldp-management-ip-to-inet"),
        KnownVersion::new(177, "add-host-ereport-part-number"),
        KnownVersion::new(176, "audit-log"),
        KnownVersion::new(175, "inv-host-phase-1-active-slot"),
        KnownVersion::new(174, "add-tuf-rot-by-sign"),
>>>>>>> 71f19654
        KnownVersion::new(173, "inv-internal-dns"),
        KnownVersion::new(172, "add-zones-with-mupdate-override"),
        KnownVersion::new(171, "inv-clear-mupdate-override"),
        KnownVersion::new(170, "add-pending-mgs-updates-rot-bootloader"),
        KnownVersion::new(169, "inv-ntp-timesync"),
        KnownVersion::new(168, "add-inv-host-phase-1-flash-hash"),
        KnownVersion::new(167, "add-pending-mgs-updates-rot"),
        KnownVersion::new(166, "bundle-user-comment"),
        KnownVersion::new(165, "route-config-rib-priority"),
        KnownVersion::new(164, "fix-leaked-bp-oximeter-read-policy-rows"),
        KnownVersion::new(163, "bp-desired-host-phase-2"),
        KnownVersion::new(162, "bundle-by-creation"),
        KnownVersion::new(161, "inv_cockroachdb_status"),
        KnownVersion::new(160, "tuf-trust-root"),
        KnownVersion::new(159, "sled-config-desired-host-phase-2"),
        KnownVersion::new(158, "drop-builtin-roles"),
        KnownVersion::new(157, "user-data-export"),
        KnownVersion::new(156, "boot-partitions-inventory"),
        KnownVersion::new(155, "vpc-firewall-icmp"),
        KnownVersion::new(154, "add-pending-mgs-updates"),
        KnownVersion::new(153, "chicken-switches"),
        KnownVersion::new(152, "ereports"),
        KnownVersion::new(151, "zone-image-resolver-inventory"),
        KnownVersion::new(150, "add-last-reconciliation-orphaned-datasets"),
        KnownVersion::new(149, "bp-add-target-release-min-gen"),
        KnownVersion::new(148, "clean-misplaced-m2s"),
        KnownVersion::new(147, "device-auth-request-ttl"),
        KnownVersion::new(146, "silo-settings-token-expiration"),
        KnownVersion::new(145, "token-and-session-ids"),
        KnownVersion::new(144, "inventory-omicron-sled-config"),
        KnownVersion::new(143, "alerts-renamening"),
        KnownVersion::new(142, "bp-add-remove-mupdate-override"),
        KnownVersion::new(141, "caboose-sign-value"),
        KnownVersion::new(140, "instance-intended-state"),
        KnownVersion::new(139, "webhooks"),
        KnownVersion::new(138, "saga-abandoned-state"),
        KnownVersion::new(137, "oximeter-read-policy"),
        KnownVersion::new(136, "do-not-provision-flag-for-crucible-dataset"),
        KnownVersion::new(135, "blueprint-zone-image-source"),
        KnownVersion::new(134, "crucible-agent-reservation-overhead"),
        KnownVersion::new(133, "delete-defunct-reservations"),
        KnownVersion::new(132, "bp-omicron-zone-filesystem-pool-not-null"),
        KnownVersion::new(131, "tuf-generation"),
        KnownVersion::new(130, "bp-sled-agent-generation"),
        KnownVersion::new(129, "create-target-release"),
        KnownVersion::new(128, "sled-resource-for-vmm"),
        KnownVersion::new(127, "bp-disk-disposition-expunged-cleanup"),
        KnownVersion::new(126, "affinity"),
        KnownVersion::new(125, "blueprint-disposition-expunged-cleanup"),
        KnownVersion::new(124, "support-read-only-region-replacement"),
        KnownVersion::new(123, "vpc-subnet-contention"),
        KnownVersion::new(122, "tuf-artifact-replication"),
        KnownVersion::new(121, "dataset-to-crucible-dataset"),
        KnownVersion::new(120, "rendezvous-debug-dataset"),
        KnownVersion::new(119, "tuf-artifact-key-uuid"),
        KnownVersion::new(118, "support-bundles"),
        KnownVersion::new(117, "add-completing-and-new-region-volume"),
        KnownVersion::new(116, "bp-physical-disk-disposition"),
        KnownVersion::new(115, "inv-omicron-physical-disks-generation"),
        KnownVersion::new(114, "crucible-ref-count-records"),
        KnownVersion::new(113, "add-tx-eq"),
        KnownVersion::new(112, "blueprint-dataset"),
        KnownVersion::new(111, "drop-omicron-zone-underlay-address"),
        KnownVersion::new(110, "clickhouse-policy"),
        KnownVersion::new(109, "inv-clickhouse-keeper-membership"),
        KnownVersion::new(108, "internet-gateway"),
        KnownVersion::new(107, "add-instance-boot-disk"),
        KnownVersion::new(106, "dataset-kinds-update"),
        KnownVersion::new(105, "inventory-nvme-firmware"),
        KnownVersion::new(104, "lookup-bgp-config-indexes"),
        KnownVersion::new(103, "lookup-instances-by-state-index"),
        KnownVersion::new(102, "add-instance-auto-restart-cooldown"),
        KnownVersion::new(101, "auto-restart-policy-v2"),
        KnownVersion::new(100, "add-instance-last-auto-restarted-timestamp"),
        KnownVersion::new(99, "blueprint-add-clickhouse-tables"),
        KnownVersion::new(98, "oximeter-add-time-expunged"),
        KnownVersion::new(97, "lookup-region-snapshot-by-region-id"),
        KnownVersion::new(96, "inv-dataset"),
        KnownVersion::new(95, "turn-boot-on-fault-into-auto-restart"),
        KnownVersion::new(94, "put-back-creating-vmm-state"),
        KnownVersion::new(93, "dataset-kinds-zone-and-debug"),
        KnownVersion::new(92, "lldp-link-config-nullable"),
        KnownVersion::new(91, "add-management-gateway-producer-kind"),
        KnownVersion::new(90, "lookup-bgp-config-by-asn"),
        KnownVersion::new(89, "collapse_lldp_settings"),
        KnownVersion::new(88, "route-local-pref"),
        KnownVersion::new(87, "add-clickhouse-server-enum-variants"),
        KnownVersion::new(86, "snapshot-replacement"),
        KnownVersion::new(85, "add-migrations-by-time-created-index"),
        KnownVersion::new(84, "region-read-only"),
        KnownVersion::new(83, "dataset-address-optional"),
        KnownVersion::new(82, "region-port"),
        KnownVersion::new(81, "add-nullable-filesystem-pool"),
        KnownVersion::new(80, "add-instance-id-to-migrations"),
        KnownVersion::new(79, "nic-spoof-allow"),
        KnownVersion::new(78, "vpc-subnet-routing"),
        KnownVersion::new(77, "remove-view-for-v2p-mappings"),
        KnownVersion::new(76, "lookup-region-snapshot-by-snapshot-id"),
        KnownVersion::new(75, "add-cockroach-zone-id-to-node-id"),
        KnownVersion::new(74, "add-migration-table"),
        KnownVersion::new(73, "add-vlan-to-uplink"),
        KnownVersion::new(72, "fix-provisioning-counters"),
        KnownVersion::new(71, "add-saga-unwound-vmm-state"),
        KnownVersion::new(70, "separate-instance-and-vmm-states"),
        KnownVersion::new(69, "expose-stage0"),
        KnownVersion::new(68, "filter-v2p-mapping-by-instance-state"),
        KnownVersion::new(67, "add-instance-updater-lock"),
        KnownVersion::new(66, "blueprint-crdb-preserve-downgrade"),
        KnownVersion::new(65, "region-replacement"),
        KnownVersion::new(64, "add-view-for-v2p-mappings"),
        KnownVersion::new(63, "remove-producer-base-route-column"),
        KnownVersion::new(62, "allocate-subnet-decommissioned-sleds"),
        KnownVersion::new(61, "blueprint-add-sled-state"),
        KnownVersion::new(60, "add-lookup-vmm-by-sled-id-index"),
        KnownVersion::new(59, "enforce-first-as-default"),
        KnownVersion::new(58, "insert-default-allowlist"),
        KnownVersion::new(57, "add-allowed-source-ips"),
        KnownVersion::new(56, "bgp-oxpop-features"),
        KnownVersion::new(55, "add-lookup-sled-by-policy-and-state-index"),
        KnownVersion::new(54, "blueprint-add-external-ip-id"),
        KnownVersion::new(53, "drop-service-table"),
        KnownVersion::new(52, "blueprint-physical-disk"),
        KnownVersion::new(51, "blueprint-disposition-column"),
        KnownVersion::new(50, "add-lookup-disk-by-volume-id-index"),
        KnownVersion::new(49, "physical-disk-state-and-policy"),
        KnownVersion::new(48, "add-metrics-producers-time-modified-index"),
        KnownVersion::new(47, "add-view-for-bgp-peer-configs"),
        KnownVersion::new(46, "first-named-migration"),
        // The first many schema versions only vary by major or patch number and
        // their path is predictable based on the version number.  (This was
        // historically a problem because two pull requests both adding a new
        // schema version might merge cleanly but produce an invalid result.)
        KnownVersion::legacy(45, 0),
        KnownVersion::legacy(44, 0),
        KnownVersion::legacy(43, 0),
        KnownVersion::legacy(42, 0),
        KnownVersion::legacy(41, 0),
        KnownVersion::legacy(40, 0),
        KnownVersion::legacy(39, 0),
        KnownVersion::legacy(38, 0),
        KnownVersion::legacy(37, 1),
        KnownVersion::legacy(37, 0),
        KnownVersion::legacy(36, 0),
        KnownVersion::legacy(35, 0),
        KnownVersion::legacy(34, 0),
        KnownVersion::legacy(33, 1),
        KnownVersion::legacy(33, 0),
        KnownVersion::legacy(32, 0),
        KnownVersion::legacy(31, 0),
        KnownVersion::legacy(30, 0),
        KnownVersion::legacy(29, 0),
        KnownVersion::legacy(28, 0),
        KnownVersion::legacy(27, 0),
        KnownVersion::legacy(26, 0),
        KnownVersion::legacy(25, 0),
        KnownVersion::legacy(24, 0),
        KnownVersion::legacy(23, 1),
        KnownVersion::legacy(23, 0),
        KnownVersion::legacy(22, 0),
        KnownVersion::legacy(21, 0),
        KnownVersion::legacy(20, 0),
        KnownVersion::legacy(19, 0),
        KnownVersion::legacy(18, 0),
        KnownVersion::legacy(17, 0),
        KnownVersion::legacy(16, 0),
        KnownVersion::legacy(15, 0),
        KnownVersion::legacy(14, 0),
        KnownVersion::legacy(13, 0),
        KnownVersion::legacy(12, 0),
        KnownVersion::legacy(11, 0),
        KnownVersion::legacy(10, 0),
        KnownVersion::legacy(9, 0),
        KnownVersion::legacy(8, 0),
        KnownVersion::legacy(7, 0),
        KnownVersion::legacy(6, 0),
        KnownVersion::legacy(5, 0),
        KnownVersion::legacy(4, 0),
        KnownVersion::legacy(3, 3),
        KnownVersion::legacy(3, 2),
        KnownVersion::legacy(3, 1),
        KnownVersion::legacy(3, 0),
        KnownVersion::legacy(2, 0),
        KnownVersion::legacy(1, 0),
    ]
});

/// The earliest supported schema version.
pub const EARLIEST_SUPPORTED_VERSION: Version = Version::new(1, 0, 0);

/// The version where "db_metadata_nexus" was added.
pub const DB_METADATA_NEXUS_SCHEMA_VERSION: Version = Version::new(185, 0, 0);

/// Describes one version of the database schema
#[derive(Debug, Clone)]
struct KnownVersion {
    /// All versions have an associated SemVer.  We only use the major number in
    /// terms of determining compatibility.
    semver: Version,

    /// Path relative to the root of the schema ("schema/crdb" in the root of
    /// this repo) where this version's update SQL files are stored
    relative_path: String,
}

impl KnownVersion {
    /// Generate a `KnownVersion` for a new schema version
    ///
    /// `major` should be the next available integer (one more than the previous
    /// version's major number).
    ///
    /// `relative_path` is the path relative to "schema/crdb" (from the root of
    /// this repository) where the SQL files live that will update the schema
    /// from the previous version to this version.
    fn new(major: u64, relative_path: &str) -> KnownVersion {
        let semver = Version::new(major, 0, 0);
        KnownVersion { semver, relative_path: relative_path.to_owned() }
    }

    /// Generate a `KnownVersion` for a version that predates the current
    /// directory naming scheme
    ///
    /// These versions varied in both major and patch numbers and the path to
    /// their SQL files was predictable based solely on the version.
    ///
    /// **This should not be used for new schema versions.**
    fn legacy(major: u64, patch: u64) -> KnownVersion {
        let semver = Version::new(major, 0, patch);
        let relative_path = semver.to_string();
        KnownVersion { semver, relative_path }
    }
}

impl std::fmt::Display for KnownVersion {
    fn fmt(&self, f: &mut std::fmt::Formatter<'_>) -> std::fmt::Result {
        self.semver.fmt(f)
    }
}

/// Load and inspect the set of all known schema versions
#[derive(Debug, Clone)]
pub struct AllSchemaVersions {
    versions: BTreeMap<Version, SchemaVersion>,
}

impl AllSchemaVersions {
    /// Load the set of all known schema versions from the given directory tree
    ///
    /// The directory should contain exactly one directory for each version.
    /// Each version's directory should contain the SQL files that carry out
    /// schema migration from the previous version.  See schema/crdb/README.adoc
    /// for details.
    pub fn load(
        schema_directory: &Utf8Path,
    ) -> Result<AllSchemaVersions, anyhow::Error> {
        Self::load_known_versions(schema_directory, KNOWN_VERSIONS.iter())
    }

    /// Load a specific set of known schema versions using the legacy
    /// conventions from the given directory tree
    ///
    /// This is only provided for certain integration tests.
    #[doc(hidden)]
    pub fn load_specific_legacy_versions<'a>(
        schema_directory: &Utf8Path,
        versions: impl Iterator<Item = &'a Version>,
    ) -> Result<AllSchemaVersions, anyhow::Error> {
        let known_versions: Vec<_> = versions
            .map(|v| {
                assert_eq!(v.minor, 0);
                KnownVersion::legacy(v.major, v.patch)
            })
            .collect();

        Self::load_known_versions(schema_directory, known_versions.iter())
    }

    fn load_known_versions<'a>(
        schema_directory: &Utf8Path,
        known_versions: impl Iterator<Item = &'a KnownVersion>,
    ) -> Result<AllSchemaVersions, anyhow::Error> {
        let mut versions = BTreeMap::new();
        for known_version in known_versions {
            let version_path =
                schema_directory.join(&known_version.relative_path);
            let schema_version = SchemaVersion::load_from_directory(
                known_version.semver.clone(),
                &version_path,
            )
            .with_context(|| {
                format!(
                    "loading schema version {} from {:?}",
                    known_version.semver, schema_directory,
                )
            })?;

            versions.insert(known_version.semver.clone(), schema_version);
        }

        Ok(AllSchemaVersions { versions })
    }

    /// Iterate over the set of all known schema versions in order starting with
    /// the earliest supported version
    pub fn iter_versions(&self) -> impl Iterator<Item = &SchemaVersion> {
        self.versions.values()
    }

    /// Return whether `version` is a known schema version
    pub fn contains_version(&self, version: &Version) -> bool {
        self.versions.contains_key(version)
    }

    /// Iterate over the known schema versions within `bounds`
    ///
    /// This is generally used to iterate over all the schema versions between
    /// two specific versions.
    pub fn versions_range<R>(
        &self,
        bounds: R,
    ) -> impl Iterator<Item = &'_ SchemaVersion>
    where
        R: std::ops::RangeBounds<Version>,
    {
        self.versions.range(bounds).map(|(_, v)| v)
    }
}

/// Describes a single version of the schema, including the SQL steps to get
/// from the previous version to the current one
#[derive(Debug, Clone)]
pub struct SchemaVersion {
    semver: Version,
    upgrade_from_previous: Vec<SchemaUpgradeStep>,
}

impl SchemaVersion {
    /// Reads a "version directory" and reads all SQL changes into a result Vec.
    ///
    /// Files that do not begin with "up" and end with ".sql" are ignored. The
    /// collection of `up*.sql` files must fall into one of these two
    /// conventions:
    ///
    /// * "up.sql" with no other files
    /// * "up1.sql", "up2.sql", ..., beginning from 1, optionally with leading
    ///   zeroes (e.g., "up01.sql", "up02.sql", ...). There is no maximum value,
    ///   but there may not be any gaps (e.g., if "up2.sql" and "up4.sql" exist,
    ///   so must "up3.sql") and there must not be any repeats (e.g., if
    ///   "up1.sql" exists, "up01.sql" must not exist).
    ///
    /// Any violation of these two rules will result in an error. Collections of
    /// the second form (`up1.sql`, ...) will be sorted numerically.
    fn load_from_directory(
        semver: Version,
        directory: &Utf8Path,
    ) -> Result<SchemaVersion, anyhow::Error> {
        let mut up_sqls = vec![];
        let entries = directory
            .read_dir_utf8()
            .with_context(|| format!("Failed to readdir {directory}"))?;
        for entry in entries {
            let entry = entry.with_context(|| {
                format!("Reading {directory:?}: invalid entry")
            })?;
            let pathbuf = entry.into_path();

            // Ensure filename ends with ".sql"
            if pathbuf.extension() != Some("sql") {
                continue;
            }

            // Ensure filename begins with "up", and extract anything in between
            // "up" and ".sql".
            let Some(remaining_filename) = pathbuf
                .file_stem()
                .and_then(|file_stem| file_stem.strip_prefix("up"))
            else {
                continue;
            };

            // Ensure the remaining filename is either empty (i.e., the filename
            // is exactly "up.sql") or parseable as an unsigned integer. We give
            // "up.sql" the "up_number" 0 (checked in the loop below), and
            // require any other number to be nonzero.
            if remaining_filename.is_empty() {
                up_sqls.push((0, pathbuf));
            } else {
                let Ok(up_number) = remaining_filename.parse::<u64>() else {
                    bail!(
                        "invalid filename (non-numeric `up*.sql`): {pathbuf}",
                    );
                };
                ensure!(
                    up_number != 0,
                    "invalid filename (`up*.sql` numbering must start at 1): \
                     {pathbuf}",
                );
                up_sqls.push((up_number, pathbuf));
            }
        }
        up_sqls.sort();

        // Validate that we have a reasonable sequence of `up*.sql` numbers.
        match up_sqls.as_slice() {
            [] => bail!("no `up*.sql` files found"),
            [(up_number, path)] => {
                // For a single file, we allow either `up.sql` (keyed as
                // up_number=0) or `up1.sql`; reject any higher number.
                ensure!(
                    *up_number <= 1,
                    "`up*.sql` numbering must start at 1: found first file \
                     {path}"
                );
            }
            _ => {
                for (i, (up_number, path)) in up_sqls.iter().enumerate() {
                    // We have 2 or more `up*.sql`; they should be numbered
                    // exactly 1..=up_sqls.len().
                    if i as u64 + 1 != *up_number {
                        // We know we have at least two elements, so report an
                        // error referencing either the next item (if we're
                        // first) or the previous item (if we're not first).
                        let (path_a, path_b) = if i == 0 {
                            let (_, next_path) = &up_sqls[1];
                            (path, next_path)
                        } else {
                            let (_, prev_path) = &up_sqls[i - 1];
                            (prev_path, path)
                        };
                        bail!("invalid `up*.sql` sequence: {path_a}, {path_b}");
                    }
                }
            }
        }

        // This collection of `up*.sql` files is valid.  Read them all, in
        // order.
        let mut steps = vec![];
        for (_, path) in up_sqls.into_iter() {
            let sql = std::fs::read_to_string(&path)
                .with_context(|| format!("Cannot read {path}"))?;
            // unwrap: `file_name()` is documented to return `None` only when
            // the path is `..`.  But we got this path from reading the
            // directory, and that process explicitly documents that it skips
            // `..`.
            steps.push(SchemaUpgradeStep {
                label: path.file_name().unwrap().to_string(),
                sql,
            });
        }

        Ok(SchemaVersion { semver, upgrade_from_previous: steps })
    }

    /// Returns the semver for this schema version
    pub fn semver(&self) -> &Version {
        &self.semver
    }

    /// Returns true if this schema version is the one that the current program
    /// thinks is the latest (current) one
    pub fn is_current_software_version(&self) -> bool {
        self.semver == SCHEMA_VERSION
    }

    /// Iterate over the SQL steps required to update the database schema from
    /// the previous version to this one
    pub fn upgrade_steps(&self) -> impl Iterator<Item = &SchemaUpgradeStep> {
        self.upgrade_from_previous.iter()
    }
}

impl std::fmt::Display for SchemaVersion {
    fn fmt(
        &self,
        f: &mut std::fmt::Formatter<'_>,
    ) -> Result<(), std::fmt::Error> {
        self.semver.fmt(f)
    }
}

/// Describes a single file containing a schema change, as SQL.
#[derive(Debug, Clone)]
pub struct SchemaUpgradeStep {
    label: String,
    sql: String,
}

impl SchemaUpgradeStep {
    /// Returns a human-readable name for this step (the name of the file it
    /// came from)
    pub fn label(&self) -> &str {
        self.label.as_ref()
    }

    /// Returns the actual SQL to execute for this step
    pub fn sql(&self) -> &str {
        self.sql.as_ref()
    }
}

#[cfg(test)]
mod test {
    use super::*;
    use camino_tempfile::Utf8TempDir;

    #[test]
    fn test_known_versions() {
        if let Err(error) = verify_known_versions(
            // The real list is defined in reverse order for developer
            // convenience so we reverse it before processing.
            KNOWN_VERSIONS.iter().rev(),
            &EARLIEST_SUPPORTED_VERSION,
            &SCHEMA_VERSION,
            // Versions after 45 obey our modern, stricter rules.
            45,
        ) {
            panic!("problem with static configuration: {:#}", error);
        }
    }

    // (Test the test function)
    #[test]
    fn test_verify() {
        // EARLIEST_SUPPORTED_VERSION is somehow wrong
        let error = verify_known_versions(
            [&KnownVersion::legacy(2, 0), &KnownVersion::legacy(3, 0)],
            &Version::new(1, 0, 0),
            &Version::new(3, 0, 0),
            100,
        )
        .unwrap_err();
        assert_eq!(
            format!("{error:#}"),
            "EARLIEST_SUPPORTED_VERSION is not the earliest in KNOWN_VERSIONS"
        );

        // SCHEMA_VERSION was not updated
        let error = verify_known_versions(
            [&KnownVersion::legacy(1, 0), &KnownVersion::legacy(2, 0)],
            &Version::new(1, 0, 0),
            &Version::new(1, 0, 0),
            100,
        )
        .unwrap_err();
        assert_eq!(
            format!("{error:#}"),
            "latest KNOWN_VERSION is 2.0.0, but SCHEMA_VERSION is 1.0.0"
        );

        // Latest version was duplicated instead of bumped (legacy)
        let error = verify_known_versions(
            [
                &KnownVersion::legacy(1, 0),
                &KnownVersion::legacy(2, 0),
                &KnownVersion::legacy(2, 0),
            ],
            &EARLIEST_SUPPORTED_VERSION,
            &Version::new(2, 0, 0),
            100,
        )
        .unwrap_err();
        assert_eq!(
            format!("{error:#}"),
            "KNOWN_VERSION 2.0.0 appears directly after 2.0.0, but is not later"
        );

        // Latest version was duplicated instead of bumped (modern case)
        let error = verify_known_versions(
            [
                &KnownVersion::legacy(1, 0),
                &KnownVersion::new(2, "dir1"),
                &KnownVersion::new(2, "dir2"),
            ],
            &EARLIEST_SUPPORTED_VERSION,
            &Version::new(2, 0, 0),
            100,
        )
        .unwrap_err();
        assert_eq!(
            format!("{error:#}"),
            "KNOWN_VERSION 2.0.0 appears directly after 2.0.0, but is not later"
        );

        // Version added out of order
        let error = verify_known_versions(
            [
                &KnownVersion::legacy(1, 0),
                &KnownVersion::legacy(2, 0),
                &KnownVersion::legacy(1, 3),
            ],
            &EARLIEST_SUPPORTED_VERSION,
            &Version::new(3, 0, 0),
            100,
        )
        .unwrap_err();
        assert_eq!(
            format!("{error:#}"),
            "KNOWN_VERSION 1.0.3 appears directly after 2.0.0, but is not later"
        );

        // Gaps are not allowed.
        let error = verify_known_versions(
            [
                &KnownVersion::legacy(1, 0),
                &KnownVersion::legacy(2, 0),
                &KnownVersion::legacy(4, 0),
            ],
            &EARLIEST_SUPPORTED_VERSION,
            &Version::new(4, 0, 0),
            100,
        )
        .unwrap_err();
        assert_eq!(
            format!("{error:#}"),
            "KNOWN_VERSION 4.0.0 appears directly after 2.0.0, but its major \
            number is neither the same nor one greater"
        );

        // For the strict case, the patch level can't be non-zero.  You can only
        // make this mistake by using `KnownVersion::legacy()` for a new
        // version.
        let error = verify_known_versions(
            [
                &KnownVersion::legacy(1, 0),
                &KnownVersion::legacy(2, 0),
                &KnownVersion::legacy(3, 2),
            ],
            &EARLIEST_SUPPORTED_VERSION,
            &Version::new(3, 0, 2),
            2,
        )
        .unwrap_err();
        assert_eq!(format!("{error:#}"), "new patch versions must be zero");

        // For the strict case, the directory name cannot contain the version at
        // all.  You can only make this mistake by using
        // `KnownVersion::legacy()` for a new version.
        let error = verify_known_versions(
            [
                &KnownVersion::legacy(1, 0),
                &KnownVersion::legacy(2, 0),
                &KnownVersion::legacy(3, 0),
            ],
            &EARLIEST_SUPPORTED_VERSION,
            &Version::new(3, 0, 0),
            2,
        )
        .unwrap_err();
        assert_eq!(
            format!("{error:#}"),
            "the relative path for a version should not contain the \
            version itself"
        );
    }

    fn verify_known_versions<'a, I>(
        // list of known versions in order from earliest to latest
        known_versions: I,
        earliest: &Version,
        latest: &Version,
        min_strict_major: u64,
    ) -> Result<(), anyhow::Error>
    where
        I: IntoIterator<Item = &'a KnownVersion>,
    {
        let mut known_versions = known_versions.into_iter();

        // All known versions should be unique and increasing.
        let first =
            known_versions.next().expect("expected at least one KNOWN_VERSION");
        ensure!(
            first.semver == *earliest,
            "EARLIEST_SUPPORTED_VERSION is not the earliest in KNOWN_VERSIONS"
        );

        let mut prev = first;
        for v in known_versions {
            println!("checking known version: {} -> {}", prev, v);
            ensure!(
                v.semver > prev.semver,
                "KNOWN_VERSION {} appears directly after {}, but is not later",
                v,
                prev
            );

            // We currently make sure there are no gaps in the major number.
            // This is not strictly necessary but if this isn't true then it was
            // probably a mistake.
            //
            // It's allowed for the major numbers to be the same because a few
            // past schema versions only bumped the patch number for whatever
            // reason.
            ensure!(
                v.semver.major == prev.semver.major
                    || v.semver.major == prev.semver.major + 1,
                "KNOWN_VERSION {} appears directly after {}, but its major \
                number is neither the same nor one greater",
                v,
                prev
            );

            // We never allowed minor versions to be zero and it is not
            // currently possible to even construct one that had a non-zero
            // minor number.
            ensure!(v.semver.minor == 0, "new minor versions must be zero");

            // We changed things after version 45 to require that:
            //
            // (1) the major always be bumped (the minor and patch must be zero)
            // (2) users choose a unique directory name for the SQL files.  It
            //     would defeat the point if people used the semver for
            //
            // After version 45, we do not allow non-zero minor or patch
            // numbers.
            if v.semver.major > min_strict_major {
                ensure!(v.semver.patch == 0, "new patch versions must be zero");
                ensure!(
                    !v.relative_path.contains(&v.semver.to_string()),
                    "the relative path for a version should not contain the \
                    version itself"
                );
            }

            prev = v;
        }

        ensure!(
            prev.semver == *latest,
            "latest KNOWN_VERSION is {}, but SCHEMA_VERSION is {}",
            prev,
            latest
        );

        Ok(())
    }

    // Confirm that `SchemaVersion::load_from_directory()` rejects `up*.sql`
    // files where the `*` doesn't contain a positive integer.
    #[tokio::test]
    async fn test_reject_invalid_up_sql_names() {
        for (invalid_filename, error_prefix) in [
            ("upA.sql", "invalid filename (non-numeric `up*.sql`)"),
            ("up1a.sql", "invalid filename (non-numeric `up*.sql`)"),
            ("upaaa1.sql", "invalid filename (non-numeric `up*.sql`)"),
            ("up-3.sql", "invalid filename (non-numeric `up*.sql`)"),
            (
                "up0.sql",
                "invalid filename (`up*.sql` numbering must start at 1)",
            ),
            (
                "up00.sql",
                "invalid filename (`up*.sql` numbering must start at 1)",
            ),
            (
                "up000.sql",
                "invalid filename (`up*.sql` numbering must start at 1)",
            ),
        ] {
            let tempdir = Utf8TempDir::new().unwrap();
            let filename = tempdir.path().join(invalid_filename);
            _ = tokio::fs::File::create(&filename).await.unwrap();
            let maybe_schema = SchemaVersion::load_from_directory(
                Version::new(12, 0, 0),
                tempdir.path(),
            );
            match maybe_schema {
                Ok(upgrade) => {
                    panic!(
                        "unexpected success on {invalid_filename} \
                         (produced {upgrade:?})"
                    );
                }
                Err(error) => {
                    assert_eq!(
                        format!("{error:#}"),
                        format!("{error_prefix}: {filename}")
                    );
                }
            }
        }
    }

    // Confirm that `SchemaVersion::load_from_directory()` rejects a directory
    // with no appropriately-named files.
    #[tokio::test]
    async fn test_reject_no_up_sql_files() {
        for filenames in [
            &[] as &[&str],
            &["README.md"],
            &["foo.sql", "bar.sql"],
            &["up1sql", "up2sql"],
        ] {
            let tempdir = Utf8TempDir::new().unwrap();
            for filename in filenames {
                _ = tokio::fs::File::create(tempdir.path().join(filename))
                    .await
                    .unwrap();
            }

            let maybe_schema = SchemaVersion::load_from_directory(
                Version::new(12, 0, 0),
                tempdir.path(),
            );
            match maybe_schema {
                Ok(upgrade) => {
                    panic!(
                        "unexpected success on {filenames:?} \
                         (produced {upgrade:?})"
                    );
                }
                Err(error) => {
                    assert_eq!(
                        format!("{error:#}"),
                        "no `up*.sql` files found"
                    );
                }
            }
        }
    }

    // Confirm that `SchemaVersion::load_from_directory()` rejects collections
    // of `up*.sql` files with individually-valid names but that do not pass the
    // rules of the entire collection.
    #[tokio::test]
    async fn test_reject_invalid_up_sql_collections() {
        for invalid_filenames in [
            &["up.sql", "up1.sql"] as &[&str],
            &["up1.sql", "up01.sql"],
            &["up1.sql", "up3.sql"],
            &["up1.sql", "up2.sql", "up3.sql", "up02.sql"],
        ] {
            let tempdir = Utf8TempDir::new().unwrap();
            for filename in invalid_filenames {
                _ = tokio::fs::File::create(tempdir.path().join(filename))
                    .await
                    .unwrap();
            }

            let maybe_schema = SchemaVersion::load_from_directory(
                Version::new(12, 0, 0),
                tempdir.path(),
            );
            match maybe_schema {
                Ok(upgrade) => {
                    panic!(
                        "unexpected success on {invalid_filenames:?} \
                         (produced {upgrade:?})"
                    );
                }
                Err(error) => {
                    let message = format!("{error:#}");
                    assert!(
                        message.starts_with("invalid `up*.sql` sequence: "),
                        "message did not start with expected prefix: \
                         {message:?}"
                    );
                }
            }
        }
    }

    // Confirm that `SchemaVersion::load_from_directory()` accepts legal
    // collections of `up*.sql` filenames.
    #[tokio::test]
    async fn test_allows_valid_up_sql_collections() {
        for filenames in [
            &["up.sql"] as &[&str],
            &["up1.sql", "up2.sql"],
            &[
                "up01.sql", "up02.sql", "up03.sql", "up04.sql", "up05.sql",
                "up06.sql", "up07.sql", "up08.sql", "up09.sql", "up10.sql",
                "up11.sql",
            ],
            &["up00001.sql", "up00002.sql", "up00003.sql"],
        ] {
            let tempdir = Utf8TempDir::new().unwrap();
            for filename in filenames {
                _ = tokio::fs::File::create(tempdir.path().join(filename))
                    .await
                    .unwrap();
            }

            let maybe_schema = SchemaVersion::load_from_directory(
                Version::new(12, 0, 0),
                tempdir.path(),
            );
            match maybe_schema {
                Ok(_) => (),
                Err(message) => {
                    panic!("unexpected failure on {filenames:?}: {message:?}");
                }
            }
        }
    }
}<|MERGE_RESOLUTION|>--- conflicted
+++ resolved
@@ -16,11 +16,7 @@
 ///
 /// This must be updated when you change the database schema.  Refer to
 /// schema/crdb/README.adoc in the root of this repository for details.
-<<<<<<< HEAD
-pub const SCHEMA_VERSION: Version = Version::new(175, 0, 0);
-=======
-pub const SCHEMA_VERSION: Version = Version::new(186, 0, 0);
->>>>>>> 71f19654
+pub const SCHEMA_VERSION: Version = Version::new(187, 0, 0);
 
 /// List of all past database schema versions, in *reverse* order
 ///
@@ -32,10 +28,7 @@
         // |  leaving the first copy as an example for the next person.
         // v
         // KnownVersion::new(next_int, "unique-dirname-with-the-sql-files"),
-<<<<<<< HEAD
-        KnownVersion::new(175, "add-instance-cpu-platform"),
-        KnownVersion::new(174, "sled-cpu-family"),
-=======
+        KnownVersion::new(187, "add-instance-cpu-platform"),
         KnownVersion::new(186, "nexus-generation"),
         KnownVersion::new(185, "populate-db-metadata-nexus"),
         KnownVersion::new(184, "store-silo-admin-group-name"),
@@ -49,7 +42,6 @@
         KnownVersion::new(176, "audit-log"),
         KnownVersion::new(175, "inv-host-phase-1-active-slot"),
         KnownVersion::new(174, "add-tuf-rot-by-sign"),
->>>>>>> 71f19654
         KnownVersion::new(173, "inv-internal-dns"),
         KnownVersion::new(172, "add-zones-with-mupdate-override"),
         KnownVersion::new(171, "inv-clear-mupdate-override"),
