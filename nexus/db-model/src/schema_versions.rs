// This Source Code Form is subject to the terms of the Mozilla Public
// License, v. 2.0. If a copy of the MPL was not distributed with this
// file, You can obtain one at https://mozilla.org/MPL/2.0/.

//! Database schema versions and upgrades
//!
//! For details, see schema/crdb/README.adoc in the root of this repository.

use anyhow::{Context, bail, ensure};
use camino::Utf8Path;
use semver::Version;
use std::{collections::BTreeMap, sync::LazyLock};

/// The version of the database schema this particular version of Nexus was
/// built against
///
/// This must be updated when you change the database schema.  Refer to
/// schema/crdb/README.adoc in the root of this repository for details.
pub const SCHEMA_VERSION: Version = Version::new(212, 0, 0);

/// List of all past database schema versions, in *reverse* order
///
/// If you want to change the Omicron database schema, you must update this.
static KNOWN_VERSIONS: LazyLock<Vec<KnownVersion>> = LazyLock::new(|| {
    vec![
        // +- The next version goes here!  Duplicate this line, uncomment
        // |  the *second* copy, then update that copy for your version,
        // |  leaving the first copy as an example for the next person.
        // v
        // KnownVersion::new(next_int, "unique-dirname-with-the-sql-files"),
<<<<<<< HEAD
        KnownVersion::new(212, "multicast-member-ip-and-indexes"),
=======
        KnownVersion::new(212, "local-storage-disk-type"),
>>>>>>> 60f225c8
        KnownVersion::new(211, "blueprint-sled-config-subnet"),
        KnownVersion::new(210, "one-big-ereport-table"),
        KnownVersion::new(209, "multicast-group-support"),
        KnownVersion::new(208, "disable-tuf-repo-pruner"),
        KnownVersion::new(207, "disk-types"),
        KnownVersion::new(206, "fm-sitreps-by-parent-id-index"),
        KnownVersion::new(205, "fm-sitrep"),
        KnownVersion::new(204, "local-storage-dataset"),
        KnownVersion::new(203, "scim-actor-audit-log"),
        KnownVersion::new(202, "add-ip-to-external-ip-index"),
        KnownVersion::new(201, "scim-client-bearer-token"),
        KnownVersion::new(200, "dual-stack-network-interfaces"),
        KnownVersion::new(199, "multicast-pool-support"),
        KnownVersion::new(198, "add-ip-pool-reservation-type-column"),
        KnownVersion::new(197, "scim-users-and-groups"),
        KnownVersion::new(196, "user-provision-type-for-silo-user-and-group"),
        KnownVersion::new(195, "tuf-pruned-index"),
        KnownVersion::new(194, "tuf-pruned"),
        KnownVersion::new(193, "nexus-lockstep-port"),
        KnownVersion::new(192, "blueprint-source"),
        KnownVersion::new(191, "debug-log-blueprint-planner"),
        KnownVersion::new(190, "add-instance-cpu-platform"),
        KnownVersion::new(189, "reconfigurator-chicken-switches-to-config"),
        KnownVersion::new(188, "positive-quotas"),
        KnownVersion::new(187, "no-default-pool-for-internal-silo"),
        KnownVersion::new(186, "nexus-generation"),
        KnownVersion::new(185, "populate-db-metadata-nexus"),
        KnownVersion::new(184, "store-silo-admin-group-name"),
        KnownVersion::new(183, "add-ip-version-to-pools"),
        KnownVersion::new(182, "add-tuf-artifact-board"),
        KnownVersion::new(181, "rename-nat-table"),
        KnownVersion::new(180, "sled-cpu-family"),
        KnownVersion::new(179, "add-pending-mgs-updates-host-phase-1"),
        KnownVersion::new(178, "change-lldp-management-ip-to-inet"),
        KnownVersion::new(177, "add-host-ereport-part-number"),
        KnownVersion::new(176, "audit-log"),
        KnownVersion::new(175, "inv-host-phase-1-active-slot"),
        KnownVersion::new(174, "add-tuf-rot-by-sign"),
        KnownVersion::new(173, "inv-internal-dns"),
        KnownVersion::new(172, "add-zones-with-mupdate-override"),
        KnownVersion::new(171, "inv-clear-mupdate-override"),
        KnownVersion::new(170, "add-pending-mgs-updates-rot-bootloader"),
        KnownVersion::new(169, "inv-ntp-timesync"),
        KnownVersion::new(168, "add-inv-host-phase-1-flash-hash"),
        KnownVersion::new(167, "add-pending-mgs-updates-rot"),
        KnownVersion::new(166, "bundle-user-comment"),
        KnownVersion::new(165, "route-config-rib-priority"),
        KnownVersion::new(164, "fix-leaked-bp-oximeter-read-policy-rows"),
        KnownVersion::new(163, "bp-desired-host-phase-2"),
        KnownVersion::new(162, "bundle-by-creation"),
        KnownVersion::new(161, "inv_cockroachdb_status"),
        KnownVersion::new(160, "tuf-trust-root"),
        KnownVersion::new(159, "sled-config-desired-host-phase-2"),
        KnownVersion::new(158, "drop-builtin-roles"),
        KnownVersion::new(157, "user-data-export"),
        KnownVersion::new(156, "boot-partitions-inventory"),
        KnownVersion::new(155, "vpc-firewall-icmp"),
        KnownVersion::new(154, "add-pending-mgs-updates"),
        KnownVersion::new(153, "chicken-switches"),
        KnownVersion::new(152, "ereports"),
        KnownVersion::new(151, "zone-image-resolver-inventory"),
        KnownVersion::new(150, "add-last-reconciliation-orphaned-datasets"),
        KnownVersion::new(149, "bp-add-target-release-min-gen"),
        KnownVersion::new(148, "clean-misplaced-m2s"),
        KnownVersion::new(147, "device-auth-request-ttl"),
        KnownVersion::new(146, "silo-settings-token-expiration"),
        KnownVersion::new(145, "token-and-session-ids"),
        KnownVersion::new(144, "inventory-omicron-sled-config"),
        KnownVersion::new(143, "alerts-renamening"),
        KnownVersion::new(142, "bp-add-remove-mupdate-override"),
        KnownVersion::new(141, "caboose-sign-value"),
        KnownVersion::new(140, "instance-intended-state"),
        KnownVersion::new(139, "webhooks"),
        KnownVersion::new(138, "saga-abandoned-state"),
        KnownVersion::new(137, "oximeter-read-policy"),
        KnownVersion::new(136, "do-not-provision-flag-for-crucible-dataset"),
        KnownVersion::new(135, "blueprint-zone-image-source"),
        KnownVersion::new(134, "crucible-agent-reservation-overhead"),
        KnownVersion::new(133, "delete-defunct-reservations"),
        KnownVersion::new(132, "bp-omicron-zone-filesystem-pool-not-null"),
        KnownVersion::new(131, "tuf-generation"),
        KnownVersion::new(130, "bp-sled-agent-generation"),
        KnownVersion::new(129, "create-target-release"),
        KnownVersion::new(128, "sled-resource-for-vmm"),
        KnownVersion::new(127, "bp-disk-disposition-expunged-cleanup"),
        KnownVersion::new(126, "affinity"),
        KnownVersion::new(125, "blueprint-disposition-expunged-cleanup"),
        KnownVersion::new(124, "support-read-only-region-replacement"),
        KnownVersion::new(123, "vpc-subnet-contention"),
        KnownVersion::new(122, "tuf-artifact-replication"),
        KnownVersion::new(121, "dataset-to-crucible-dataset"),
        KnownVersion::new(120, "rendezvous-debug-dataset"),
        KnownVersion::new(119, "tuf-artifact-key-uuid"),
        KnownVersion::new(118, "support-bundles"),
        KnownVersion::new(117, "add-completing-and-new-region-volume"),
        KnownVersion::new(116, "bp-physical-disk-disposition"),
        KnownVersion::new(115, "inv-omicron-physical-disks-generation"),
        KnownVersion::new(114, "crucible-ref-count-records"),
        KnownVersion::new(113, "add-tx-eq"),
        KnownVersion::new(112, "blueprint-dataset"),
        KnownVersion::new(111, "drop-omicron-zone-underlay-address"),
        KnownVersion::new(110, "clickhouse-policy"),
        KnownVersion::new(109, "inv-clickhouse-keeper-membership"),
        KnownVersion::new(108, "internet-gateway"),
        KnownVersion::new(107, "add-instance-boot-disk"),
        KnownVersion::new(106, "dataset-kinds-update"),
        KnownVersion::new(105, "inventory-nvme-firmware"),
        KnownVersion::new(104, "lookup-bgp-config-indexes"),
        KnownVersion::new(103, "lookup-instances-by-state-index"),
        KnownVersion::new(102, "add-instance-auto-restart-cooldown"),
        KnownVersion::new(101, "auto-restart-policy-v2"),
        KnownVersion::new(100, "add-instance-last-auto-restarted-timestamp"),
        KnownVersion::new(99, "blueprint-add-clickhouse-tables"),
        KnownVersion::new(98, "oximeter-add-time-expunged"),
        KnownVersion::new(97, "lookup-region-snapshot-by-region-id"),
        KnownVersion::new(96, "inv-dataset"),
        KnownVersion::new(95, "turn-boot-on-fault-into-auto-restart"),
        KnownVersion::new(94, "put-back-creating-vmm-state"),
        KnownVersion::new(93, "dataset-kinds-zone-and-debug"),
        KnownVersion::new(92, "lldp-link-config-nullable"),
        KnownVersion::new(91, "add-management-gateway-producer-kind"),
        KnownVersion::new(90, "lookup-bgp-config-by-asn"),
        KnownVersion::new(89, "collapse_lldp_settings"),
        KnownVersion::new(88, "route-local-pref"),
        KnownVersion::new(87, "add-clickhouse-server-enum-variants"),
        KnownVersion::new(86, "snapshot-replacement"),
        KnownVersion::new(85, "add-migrations-by-time-created-index"),
        KnownVersion::new(84, "region-read-only"),
        KnownVersion::new(83, "dataset-address-optional"),
        KnownVersion::new(82, "region-port"),
        KnownVersion::new(81, "add-nullable-filesystem-pool"),
        KnownVersion::new(80, "add-instance-id-to-migrations"),
        KnownVersion::new(79, "nic-spoof-allow"),
        KnownVersion::new(78, "vpc-subnet-routing"),
        KnownVersion::new(77, "remove-view-for-v2p-mappings"),
        KnownVersion::new(76, "lookup-region-snapshot-by-snapshot-id"),
        KnownVersion::new(75, "add-cockroach-zone-id-to-node-id"),
        KnownVersion::new(74, "add-migration-table"),
        KnownVersion::new(73, "add-vlan-to-uplink"),
        KnownVersion::new(72, "fix-provisioning-counters"),
        KnownVersion::new(71, "add-saga-unwound-vmm-state"),
        KnownVersion::new(70, "separate-instance-and-vmm-states"),
        KnownVersion::new(69, "expose-stage0"),
        KnownVersion::new(68, "filter-v2p-mapping-by-instance-state"),
        KnownVersion::new(67, "add-instance-updater-lock"),
        KnownVersion::new(66, "blueprint-crdb-preserve-downgrade"),
        KnownVersion::new(65, "region-replacement"),
        KnownVersion::new(64, "add-view-for-v2p-mappings"),
        KnownVersion::new(63, "remove-producer-base-route-column"),
        KnownVersion::new(62, "allocate-subnet-decommissioned-sleds"),
        KnownVersion::new(61, "blueprint-add-sled-state"),
        KnownVersion::new(60, "add-lookup-vmm-by-sled-id-index"),
        KnownVersion::new(59, "enforce-first-as-default"),
        KnownVersion::new(58, "insert-default-allowlist"),
        KnownVersion::new(57, "add-allowed-source-ips"),
        KnownVersion::new(56, "bgp-oxpop-features"),
        KnownVersion::new(55, "add-lookup-sled-by-policy-and-state-index"),
        KnownVersion::new(54, "blueprint-add-external-ip-id"),
        KnownVersion::new(53, "drop-service-table"),
        KnownVersion::new(52, "blueprint-physical-disk"),
        KnownVersion::new(51, "blueprint-disposition-column"),
        KnownVersion::new(50, "add-lookup-disk-by-volume-id-index"),
        KnownVersion::new(49, "physical-disk-state-and-policy"),
        KnownVersion::new(48, "add-metrics-producers-time-modified-index"),
        KnownVersion::new(47, "add-view-for-bgp-peer-configs"),
        KnownVersion::new(46, "first-named-migration"),
        // The first many schema versions only vary by major or patch number and
        // their path is predictable based on the version number.  (This was
        // historically a problem because two pull requests both adding a new
        // schema version might merge cleanly but produce an invalid result.)
        KnownVersion::legacy(45, 0),
        KnownVersion::legacy(44, 0),
        KnownVersion::legacy(43, 0),
        KnownVersion::legacy(42, 0),
        KnownVersion::legacy(41, 0),
        KnownVersion::legacy(40, 0),
        KnownVersion::legacy(39, 0),
        KnownVersion::legacy(38, 0),
        KnownVersion::legacy(37, 1),
        KnownVersion::legacy(37, 0),
        KnownVersion::legacy(36, 0),
        KnownVersion::legacy(35, 0),
        KnownVersion::legacy(34, 0),
        KnownVersion::legacy(33, 1),
        KnownVersion::legacy(33, 0),
        KnownVersion::legacy(32, 0),
        KnownVersion::legacy(31, 0),
        KnownVersion::legacy(30, 0),
        KnownVersion::legacy(29, 0),
        KnownVersion::legacy(28, 0),
        KnownVersion::legacy(27, 0),
        KnownVersion::legacy(26, 0),
        KnownVersion::legacy(25, 0),
        KnownVersion::legacy(24, 0),
        KnownVersion::legacy(23, 1),
        KnownVersion::legacy(23, 0),
        KnownVersion::legacy(22, 0),
        KnownVersion::legacy(21, 0),
        KnownVersion::legacy(20, 0),
        KnownVersion::legacy(19, 0),
        KnownVersion::legacy(18, 0),
        KnownVersion::legacy(17, 0),
        KnownVersion::legacy(16, 0),
        KnownVersion::legacy(15, 0),
        KnownVersion::legacy(14, 0),
        KnownVersion::legacy(13, 0),
        KnownVersion::legacy(12, 0),
        KnownVersion::legacy(11, 0),
        KnownVersion::legacy(10, 0),
        KnownVersion::legacy(9, 0),
        KnownVersion::legacy(8, 0),
        KnownVersion::legacy(7, 0),
        KnownVersion::legacy(6, 0),
        KnownVersion::legacy(5, 0),
        KnownVersion::legacy(4, 0),
        KnownVersion::legacy(3, 3),
        KnownVersion::legacy(3, 2),
        KnownVersion::legacy(3, 1),
        KnownVersion::legacy(3, 0),
        KnownVersion::legacy(2, 0),
        KnownVersion::legacy(1, 0),
    ]
});

/// The earliest supported schema version.
pub const EARLIEST_SUPPORTED_VERSION: Version = Version::new(1, 0, 0);

/// The version where "db_metadata_nexus" was added.
pub const DB_METADATA_NEXUS_SCHEMA_VERSION: Version = Version::new(185, 0, 0);

/// Describes one version of the database schema
#[derive(Debug, Clone)]
struct KnownVersion {
    /// All versions have an associated SemVer.  We only use the major number in
    /// terms of determining compatibility.
    semver: Version,

    /// Path relative to the root of the schema ("schema/crdb" in the root of
    /// this repo) where this version's update SQL files are stored
    relative_path: String,
}

impl KnownVersion {
    /// Generate a `KnownVersion` for a new schema version
    ///
    /// `major` should be the next available integer (one more than the previous
    /// version's major number).
    ///
    /// `relative_path` is the path relative to "schema/crdb" (from the root of
    /// this repository) where the SQL files live that will update the schema
    /// from the previous version to this version.
    fn new(major: u64, relative_path: &str) -> KnownVersion {
        let semver = Version::new(major, 0, 0);
        KnownVersion { semver, relative_path: relative_path.to_owned() }
    }

    /// Generate a `KnownVersion` for a version that predates the current
    /// directory naming scheme
    ///
    /// These versions varied in both major and patch numbers and the path to
    /// their SQL files was predictable based solely on the version.
    ///
    /// **This should not be used for new schema versions.**
    fn legacy(major: u64, patch: u64) -> KnownVersion {
        let semver = Version::new(major, 0, patch);
        let relative_path = semver.to_string();
        KnownVersion { semver, relative_path }
    }
}

impl std::fmt::Display for KnownVersion {
    fn fmt(&self, f: &mut std::fmt::Formatter<'_>) -> std::fmt::Result {
        self.semver.fmt(f)
    }
}

/// Load and inspect the set of all known schema versions
#[derive(Debug, Clone)]
pub struct AllSchemaVersions {
    versions: BTreeMap<Version, SchemaVersion>,
}

impl AllSchemaVersions {
    /// Load the set of all known schema versions from the given directory tree
    ///
    /// The directory should contain exactly one directory for each version.
    /// Each version's directory should contain the SQL files that carry out
    /// schema migration from the previous version.  See schema/crdb/README.adoc
    /// for details.
    pub fn load(
        schema_directory: &Utf8Path,
    ) -> Result<AllSchemaVersions, anyhow::Error> {
        Self::load_known_versions(schema_directory, KNOWN_VERSIONS.iter())
    }

    /// Load a specific set of known schema versions using the legacy
    /// conventions from the given directory tree
    ///
    /// This is only provided for certain integration tests.
    #[doc(hidden)]
    pub fn load_specific_legacy_versions<'a>(
        schema_directory: &Utf8Path,
        versions: impl Iterator<Item = &'a Version>,
    ) -> Result<AllSchemaVersions, anyhow::Error> {
        let known_versions: Vec<_> = versions
            .map(|v| {
                assert_eq!(v.minor, 0);
                KnownVersion::legacy(v.major, v.patch)
            })
            .collect();

        Self::load_known_versions(schema_directory, known_versions.iter())
    }

    fn load_known_versions<'a>(
        schema_directory: &Utf8Path,
        known_versions: impl Iterator<Item = &'a KnownVersion>,
    ) -> Result<AllSchemaVersions, anyhow::Error> {
        let mut versions = BTreeMap::new();
        for known_version in known_versions {
            let version_path =
                schema_directory.join(&known_version.relative_path);
            let schema_version = SchemaVersion::load_from_directory(
                known_version.semver.clone(),
                &version_path,
            )
            .with_context(|| {
                format!(
                    "loading schema version {} from {:?}",
                    known_version.semver, schema_directory,
                )
            })?;

            versions.insert(known_version.semver.clone(), schema_version);
        }

        Ok(AllSchemaVersions { versions })
    }

    /// Iterate over the set of all known schema versions in order starting with
    /// the earliest supported version
    pub fn iter_versions(&self) -> impl Iterator<Item = &SchemaVersion> {
        self.versions.values()
    }

    /// Return whether `version` is a known schema version
    pub fn contains_version(&self, version: &Version) -> bool {
        self.versions.contains_key(version)
    }

    /// Iterate over the known schema versions within `bounds`
    ///
    /// This is generally used to iterate over all the schema versions between
    /// two specific versions.
    pub fn versions_range<R>(
        &self,
        bounds: R,
    ) -> impl Iterator<Item = &'_ SchemaVersion>
    where
        R: std::ops::RangeBounds<Version>,
    {
        self.versions.range(bounds).map(|(_, v)| v)
    }
}

/// Describes a single version of the schema, including the SQL steps to get
/// from the previous version to the current one
#[derive(Debug, Clone)]
pub struct SchemaVersion {
    semver: Version,
    upgrade_from_previous: Vec<SchemaUpgradeStep>,
}

impl SchemaVersion {
    /// Reads a "version directory" and reads all SQL changes into a result Vec.
    ///
    /// Files that do not begin with "up" and end with ".sql" are ignored. The
    /// collection of `up*.sql` files must fall into one of these two
    /// conventions:
    ///
    /// * "up.sql" with no other files
    /// * "up1.sql", "up2.sql", ..., beginning from 1, optionally with leading
    ///   zeroes (e.g., "up01.sql", "up02.sql", ...). There is no maximum value,
    ///   but there may not be any gaps (e.g., if "up2.sql" and "up4.sql" exist,
    ///   so must "up3.sql") and there must not be any repeats (e.g., if
    ///   "up1.sql" exists, "up01.sql" must not exist).
    ///
    /// Any violation of these two rules will result in an error. Collections of
    /// the second form (`up1.sql`, ...) will be sorted numerically.
    fn load_from_directory(
        semver: Version,
        directory: &Utf8Path,
    ) -> Result<SchemaVersion, anyhow::Error> {
        let mut up_sqls = vec![];
        let entries = directory
            .read_dir_utf8()
            .with_context(|| format!("Failed to readdir {directory}"))?;
        for entry in entries {
            let entry = entry.with_context(|| {
                format!("Reading {directory:?}: invalid entry")
            })?;
            let pathbuf = entry.into_path();

            // Ensure filename ends with ".sql"
            if pathbuf.extension() != Some("sql") {
                continue;
            }

            // Ensure filename begins with "up", and extract anything in between
            // "up" and ".sql".
            let Some(remaining_filename) = pathbuf
                .file_stem()
                .and_then(|file_stem| file_stem.strip_prefix("up"))
            else {
                continue;
            };

            // Ensure the remaining filename is either empty (i.e., the filename
            // is exactly "up.sql") or parseable as an unsigned integer. We give
            // "up.sql" the "up_number" 0 (checked in the loop below), and
            // require any other number to be nonzero.
            if remaining_filename.is_empty() {
                up_sqls.push((0, pathbuf));
            } else {
                let Ok(up_number) = remaining_filename.parse::<u64>() else {
                    bail!(
                        "invalid filename (non-numeric `up*.sql`): {pathbuf}",
                    );
                };
                ensure!(
                    up_number != 0,
                    "invalid filename (`up*.sql` numbering must start at 1): \
                     {pathbuf}",
                );
                up_sqls.push((up_number, pathbuf));
            }
        }
        up_sqls.sort();

        // Validate that we have a reasonable sequence of `up*.sql` numbers.
        match up_sqls.as_slice() {
            [] => bail!("no `up*.sql` files found"),
            [(up_number, path)] => {
                // For a single file, we allow either `up.sql` (keyed as
                // up_number=0) or `up1.sql`; reject any higher number.
                ensure!(
                    *up_number <= 1,
                    "`up*.sql` numbering must start at 1: found first file \
                     {path}"
                );
            }
            _ => {
                for (i, (up_number, path)) in up_sqls.iter().enumerate() {
                    // We have 2 or more `up*.sql`; they should be numbered
                    // exactly 1..=up_sqls.len().
                    if i as u64 + 1 != *up_number {
                        // We know we have at least two elements, so report an
                        // error referencing either the next item (if we're
                        // first) or the previous item (if we're not first).
                        let (path_a, path_b) = if i == 0 {
                            let (_, next_path) = &up_sqls[1];
                            (path, next_path)
                        } else {
                            let (_, prev_path) = &up_sqls[i - 1];
                            (prev_path, path)
                        };
                        bail!("invalid `up*.sql` sequence: {path_a}, {path_b}");
                    }
                }
            }
        }

        // This collection of `up*.sql` files is valid.  Read them all, in
        // order.
        let mut steps = vec![];
        for (_, path) in up_sqls.into_iter() {
            let sql = std::fs::read_to_string(&path)
                .with_context(|| format!("Cannot read {path}"))?;
            // unwrap: `file_name()` is documented to return `None` only when
            // the path is `..`.  But we got this path from reading the
            // directory, and that process explicitly documents that it skips
            // `..`.
            steps.push(SchemaUpgradeStep {
                label: path.file_name().unwrap().to_string(),
                sql,
            });
        }

        Ok(SchemaVersion { semver, upgrade_from_previous: steps })
    }

    /// Returns the semver for this schema version
    pub fn semver(&self) -> &Version {
        &self.semver
    }

    /// Returns true if this schema version is the one that the current program
    /// thinks is the latest (current) one
    pub fn is_current_software_version(&self) -> bool {
        self.semver == SCHEMA_VERSION
    }

    /// Iterate over the SQL steps required to update the database schema from
    /// the previous version to this one
    pub fn upgrade_steps(&self) -> impl Iterator<Item = &SchemaUpgradeStep> {
        self.upgrade_from_previous.iter()
    }
}

impl std::fmt::Display for SchemaVersion {
    fn fmt(
        &self,
        f: &mut std::fmt::Formatter<'_>,
    ) -> Result<(), std::fmt::Error> {
        self.semver.fmt(f)
    }
}

/// Describes a single file containing a schema change, as SQL.
#[derive(Debug, Clone)]
pub struct SchemaUpgradeStep {
    label: String,
    sql: String,
}

impl SchemaUpgradeStep {
    /// Returns a human-readable name for this step (the name of the file it
    /// came from)
    pub fn label(&self) -> &str {
        self.label.as_ref()
    }

    /// Returns the actual SQL to execute for this step
    pub fn sql(&self) -> &str {
        self.sql.as_ref()
    }
}

#[cfg(test)]
mod test {
    use super::*;
    use camino_tempfile::Utf8TempDir;

    #[test]
    fn test_known_versions() {
        if let Err(error) = verify_known_versions(
            // The real list is defined in reverse order for developer
            // convenience so we reverse it before processing.
            KNOWN_VERSIONS.iter().rev(),
            &EARLIEST_SUPPORTED_VERSION,
            &SCHEMA_VERSION,
            // Versions after 45 obey our modern, stricter rules.
            45,
        ) {
            panic!("problem with static configuration: {:#}", error);
        }
    }

    // (Test the test function)
    #[test]
    fn test_verify() {
        // EARLIEST_SUPPORTED_VERSION is somehow wrong
        let error = verify_known_versions(
            [&KnownVersion::legacy(2, 0), &KnownVersion::legacy(3, 0)],
            &Version::new(1, 0, 0),
            &Version::new(3, 0, 0),
            100,
        )
        .unwrap_err();
        assert_eq!(
            format!("{error:#}"),
            "EARLIEST_SUPPORTED_VERSION is not the earliest in KNOWN_VERSIONS"
        );

        // SCHEMA_VERSION was not updated
        let error = verify_known_versions(
            [&KnownVersion::legacy(1, 0), &KnownVersion::legacy(2, 0)],
            &Version::new(1, 0, 0),
            &Version::new(1, 0, 0),
            100,
        )
        .unwrap_err();
        assert_eq!(
            format!("{error:#}"),
            "latest KNOWN_VERSION is 2.0.0, but SCHEMA_VERSION is 1.0.0"
        );

        // Latest version was duplicated instead of bumped (legacy)
        let error = verify_known_versions(
            [
                &KnownVersion::legacy(1, 0),
                &KnownVersion::legacy(2, 0),
                &KnownVersion::legacy(2, 0),
            ],
            &EARLIEST_SUPPORTED_VERSION,
            &Version::new(2, 0, 0),
            100,
        )
        .unwrap_err();
        assert_eq!(
            format!("{error:#}"),
            "KNOWN_VERSION 2.0.0 appears directly after 2.0.0, but is not later"
        );

        // Latest version was duplicated instead of bumped (modern case)
        let error = verify_known_versions(
            [
                &KnownVersion::legacy(1, 0),
                &KnownVersion::new(2, "dir1"),
                &KnownVersion::new(2, "dir2"),
            ],
            &EARLIEST_SUPPORTED_VERSION,
            &Version::new(2, 0, 0),
            100,
        )
        .unwrap_err();
        assert_eq!(
            format!("{error:#}"),
            "KNOWN_VERSION 2.0.0 appears directly after 2.0.0, but is not later"
        );

        // Version added out of order
        let error = verify_known_versions(
            [
                &KnownVersion::legacy(1, 0),
                &KnownVersion::legacy(2, 0),
                &KnownVersion::legacy(1, 3),
            ],
            &EARLIEST_SUPPORTED_VERSION,
            &Version::new(3, 0, 0),
            100,
        )
        .unwrap_err();
        assert_eq!(
            format!("{error:#}"),
            "KNOWN_VERSION 1.0.3 appears directly after 2.0.0, but is not later"
        );

        // Gaps are not allowed.
        let error = verify_known_versions(
            [
                &KnownVersion::legacy(1, 0),
                &KnownVersion::legacy(2, 0),
                &KnownVersion::legacy(4, 0),
            ],
            &EARLIEST_SUPPORTED_VERSION,
            &Version::new(4, 0, 0),
            100,
        )
        .unwrap_err();
        assert_eq!(
            format!("{error:#}"),
            "KNOWN_VERSION 4.0.0 appears directly after 2.0.0, but its major \
            number is neither the same nor one greater"
        );

        // For the strict case, the patch level can't be non-zero.  You can only
        // make this mistake by using `KnownVersion::legacy()` for a new
        // version.
        let error = verify_known_versions(
            [
                &KnownVersion::legacy(1, 0),
                &KnownVersion::legacy(2, 0),
                &KnownVersion::legacy(3, 2),
            ],
            &EARLIEST_SUPPORTED_VERSION,
            &Version::new(3, 0, 2),
            2,
        )
        .unwrap_err();
        assert_eq!(format!("{error:#}"), "new patch versions must be zero");

        // For the strict case, the directory name cannot contain the version at
        // all.  You can only make this mistake by using
        // `KnownVersion::legacy()` for a new version.
        let error = verify_known_versions(
            [
                &KnownVersion::legacy(1, 0),
                &KnownVersion::legacy(2, 0),
                &KnownVersion::legacy(3, 0),
            ],
            &EARLIEST_SUPPORTED_VERSION,
            &Version::new(3, 0, 0),
            2,
        )
        .unwrap_err();
        assert_eq!(
            format!("{error:#}"),
            "the relative path for a version should not contain the \
            version itself"
        );
    }

    fn verify_known_versions<'a, I>(
        // list of known versions in order from earliest to latest
        known_versions: I,
        earliest: &Version,
        latest: &Version,
        min_strict_major: u64,
    ) -> Result<(), anyhow::Error>
    where
        I: IntoIterator<Item = &'a KnownVersion>,
    {
        let mut known_versions = known_versions.into_iter();

        // All known versions should be unique and increasing.
        let first =
            known_versions.next().expect("expected at least one KNOWN_VERSION");
        ensure!(
            first.semver == *earliest,
            "EARLIEST_SUPPORTED_VERSION is not the earliest in KNOWN_VERSIONS"
        );

        let mut prev = first;
        for v in known_versions {
            println!("checking known version: {} -> {}", prev, v);
            ensure!(
                v.semver > prev.semver,
                "KNOWN_VERSION {} appears directly after {}, but is not later",
                v,
                prev
            );

            // We currently make sure there are no gaps in the major number.
            // This is not strictly necessary but if this isn't true then it was
            // probably a mistake.
            //
            // It's allowed for the major numbers to be the same because a few
            // past schema versions only bumped the patch number for whatever
            // reason.
            ensure!(
                v.semver.major == prev.semver.major
                    || v.semver.major == prev.semver.major + 1,
                "KNOWN_VERSION {} appears directly after {}, but its major \
                number is neither the same nor one greater",
                v,
                prev
            );

            // We never allowed minor versions to be zero and it is not
            // currently possible to even construct one that had a non-zero
            // minor number.
            ensure!(v.semver.minor == 0, "new minor versions must be zero");

            // We changed things after version 45 to require that:
            //
            // (1) the major always be bumped (the minor and patch must be zero)
            // (2) users choose a unique directory name for the SQL files.  It
            //     would defeat the point if people used the semver for
            //
            // After version 45, we do not allow non-zero minor or patch
            // numbers.
            if v.semver.major > min_strict_major {
                ensure!(v.semver.patch == 0, "new patch versions must be zero");
                ensure!(
                    !v.relative_path.contains(&v.semver.to_string()),
                    "the relative path for a version should not contain the \
                    version itself"
                );
            }

            prev = v;
        }

        ensure!(
            prev.semver == *latest,
            "latest KNOWN_VERSION is {}, but SCHEMA_VERSION is {}",
            prev,
            latest
        );

        Ok(())
    }

    // Confirm that `SchemaVersion::load_from_directory()` rejects `up*.sql`
    // files where the `*` doesn't contain a positive integer.
    #[tokio::test]
    async fn test_reject_invalid_up_sql_names() {
        for (invalid_filename, error_prefix) in [
            ("upA.sql", "invalid filename (non-numeric `up*.sql`)"),
            ("up1a.sql", "invalid filename (non-numeric `up*.sql`)"),
            ("upaaa1.sql", "invalid filename (non-numeric `up*.sql`)"),
            ("up-3.sql", "invalid filename (non-numeric `up*.sql`)"),
            (
                "up0.sql",
                "invalid filename (`up*.sql` numbering must start at 1)",
            ),
            (
                "up00.sql",
                "invalid filename (`up*.sql` numbering must start at 1)",
            ),
            (
                "up000.sql",
                "invalid filename (`up*.sql` numbering must start at 1)",
            ),
        ] {
            let tempdir = Utf8TempDir::new().unwrap();
            let filename = tempdir.path().join(invalid_filename);
            _ = tokio::fs::File::create(&filename).await.unwrap();
            let maybe_schema = SchemaVersion::load_from_directory(
                Version::new(12, 0, 0),
                tempdir.path(),
            );
            match maybe_schema {
                Ok(upgrade) => {
                    panic!(
                        "unexpected success on {invalid_filename} \
                         (produced {upgrade:?})"
                    );
                }
                Err(error) => {
                    assert_eq!(
                        format!("{error:#}"),
                        format!("{error_prefix}: {filename}")
                    );
                }
            }
        }
    }

    // Confirm that `SchemaVersion::load_from_directory()` rejects a directory
    // with no appropriately-named files.
    #[tokio::test]
    async fn test_reject_no_up_sql_files() {
        for filenames in [
            &[] as &[&str],
            &["README.md"],
            &["foo.sql", "bar.sql"],
            &["up1sql", "up2sql"],
        ] {
            let tempdir = Utf8TempDir::new().unwrap();
            for filename in filenames {
                _ = tokio::fs::File::create(tempdir.path().join(filename))
                    .await
                    .unwrap();
            }

            let maybe_schema = SchemaVersion::load_from_directory(
                Version::new(12, 0, 0),
                tempdir.path(),
            );
            match maybe_schema {
                Ok(upgrade) => {
                    panic!(
                        "unexpected success on {filenames:?} \
                         (produced {upgrade:?})"
                    );
                }
                Err(error) => {
                    assert_eq!(
                        format!("{error:#}"),
                        "no `up*.sql` files found"
                    );
                }
            }
        }
    }

    // Confirm that `SchemaVersion::load_from_directory()` rejects collections
    // of `up*.sql` files with individually-valid names but that do not pass the
    // rules of the entire collection.
    #[tokio::test]
    async fn test_reject_invalid_up_sql_collections() {
        for invalid_filenames in [
            &["up.sql", "up1.sql"] as &[&str],
            &["up1.sql", "up01.sql"],
            &["up1.sql", "up3.sql"],
            &["up1.sql", "up2.sql", "up3.sql", "up02.sql"],
        ] {
            let tempdir = Utf8TempDir::new().unwrap();
            for filename in invalid_filenames {
                _ = tokio::fs::File::create(tempdir.path().join(filename))
                    .await
                    .unwrap();
            }

            let maybe_schema = SchemaVersion::load_from_directory(
                Version::new(12, 0, 0),
                tempdir.path(),
            );
            match maybe_schema {
                Ok(upgrade) => {
                    panic!(
                        "unexpected success on {invalid_filenames:?} \
                         (produced {upgrade:?})"
                    );
                }
                Err(error) => {
                    let message = format!("{error:#}");
                    assert!(
                        message.starts_with("invalid `up*.sql` sequence: "),
                        "message did not start with expected prefix: \
                         {message:?}"
                    );
                }
            }
        }
    }

    // Confirm that `SchemaVersion::load_from_directory()` accepts legal
    // collections of `up*.sql` filenames.
    #[tokio::test]
    async fn test_allows_valid_up_sql_collections() {
        for filenames in [
            &["up.sql"] as &[&str],
            &["up1.sql", "up2.sql"],
            &[
                "up01.sql", "up02.sql", "up03.sql", "up04.sql", "up05.sql",
                "up06.sql", "up07.sql", "up08.sql", "up09.sql", "up10.sql",
                "up11.sql",
            ],
            &["up00001.sql", "up00002.sql", "up00003.sql"],
        ] {
            let tempdir = Utf8TempDir::new().unwrap();
            for filename in filenames {
                _ = tokio::fs::File::create(tempdir.path().join(filename))
                    .await
                    .unwrap();
            }

            let maybe_schema = SchemaVersion::load_from_directory(
                Version::new(12, 0, 0),
                tempdir.path(),
            );
            match maybe_schema {
                Ok(_) => (),
                Err(message) => {
                    panic!("unexpected failure on {filenames:?}: {message:?}");
                }
            }
        }
    }
}<|MERGE_RESOLUTION|>--- conflicted
+++ resolved
@@ -16,7 +16,7 @@
 ///
 /// This must be updated when you change the database schema.  Refer to
 /// schema/crdb/README.adoc in the root of this repository for details.
-pub const SCHEMA_VERSION: Version = Version::new(212, 0, 0);
+pub const SCHEMA_VERSION: Version = Version::new(213, 0, 0);
 
 /// List of all past database schema versions, in *reverse* order
 ///
@@ -28,11 +28,8 @@
         // |  leaving the first copy as an example for the next person.
         // v
         // KnownVersion::new(next_int, "unique-dirname-with-the-sql-files"),
-<<<<<<< HEAD
-        KnownVersion::new(212, "multicast-member-ip-and-indexes"),
-=======
+        KnownVersion::new(213, "multicast-member-ip-and-indexes"),
         KnownVersion::new(212, "local-storage-disk-type"),
->>>>>>> 60f225c8
         KnownVersion::new(211, "blueprint-sled-config-subnet"),
         KnownVersion::new(210, "one-big-ereport-table"),
         KnownVersion::new(209, "multicast-group-support"),
