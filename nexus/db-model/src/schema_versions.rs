--- conflicted
+++ resolved
@@ -17,7 +17,7 @@
 ///
 /// This must be updated when you change the database schema.  Refer to
 /// schema/crdb/README.adoc in the root of this repository for details.
-pub const SCHEMA_VERSION: SemverVersion = SemverVersion::new(117, 0, 0);
+pub const SCHEMA_VERSION: SemverVersion = SemverVersion::new(118, 0, 0);
 
 /// List of all past database schema versions, in *reverse* order
 ///
@@ -29,11 +29,8 @@
         // |  leaving the first copy as an example for the next person.
         // v
         // KnownVersion::new(next_int, "unique-dirname-with-the-sql-files"),
-<<<<<<< HEAD
-        KnownVersion::new(117, "support-bundles"),
-=======
+        KnownVersion::new(118, "support-bundles"),
         KnownVersion::new(117, "add-completing-and-new-region-volume"),
->>>>>>> 2a24dd2f
         KnownVersion::new(116, "bp-physical-disk-disposition"),
         KnownVersion::new(115, "inv-omicron-physical-disks-generation"),
         KnownVersion::new(114, "crucible-ref-count-records"),
