// This Source Code Form is subject to the terms of the Mozilla Public
// License, v. 2.0. If a copy of the MPL was not distributed with this
// file, You can obtain one at https://mozilla.org/MPL/2.0/.

//! Database schema versions and upgrades
//!
//! For details, see schema/crdb/README.adoc in the root of this repository.

use anyhow::{Context, bail, ensure};
use camino::Utf8Path;
use semver::Version;
use std::{collections::BTreeMap, sync::LazyLock};

/// The version of the database schema this particular version of Nexus was
/// built against
///
/// This must be updated when you change the database schema.  Refer to
/// schema/crdb/README.adoc in the root of this repository for details.
<<<<<<< HEAD
pub const SCHEMA_VERSION: Version = Version::new(187, 0, 0);
=======
pub const SCHEMA_VERSION: Version = Version::new(189, 0, 0);
>>>>>>> bf74f7ae

/// List of all past database schema versions, in *reverse* order
///
/// If you want to change the Omicron database schema, you must update this.
static KNOWN_VERSIONS: LazyLock<Vec<KnownVersion>> = LazyLock::new(|| {
    vec![
        // +- The next version goes here!  Duplicate this line, uncomment
        // |  the *second* copy, then update that copy for your version,
        // |  leaving the first copy as an example for the next person.
        // v
        // KnownVersion::new(next_int, "unique-dirname-with-the-sql-files"),
<<<<<<< HEAD
        KnownVersion::new(187, "nexus-debug-port"),
=======
        KnownVersion::new(189, "reconfigurator-chicken-switches-to-config"),
        KnownVersion::new(188, "positive-quotas"),
        KnownVersion::new(187, "no-default-pool-for-internal-silo"),
>>>>>>> bf74f7ae
        KnownVersion::new(186, "nexus-generation"),
        KnownVersion::new(185, "populate-db-metadata-nexus"),
        KnownVersion::new(184, "store-silo-admin-group-name"),
        KnownVersion::new(183, "add-ip-version-to-pools"),
        KnownVersion::new(182, "add-tuf-artifact-board"),
        KnownVersion::new(181, "rename-nat-table"),
        KnownVersion::new(180, "sled-cpu-family"),
        KnownVersion::new(179, "add-pending-mgs-updates-host-phase-1"),
        KnownVersion::new(178, "change-lldp-management-ip-to-inet"),
        KnownVersion::new(177, "add-host-ereport-part-number"),
        KnownVersion::new(176, "audit-log"),
        KnownVersion::new(175, "inv-host-phase-1-active-slot"),
        KnownVersion::new(174, "add-tuf-rot-by-sign"),
        KnownVersion::new(173, "inv-internal-dns"),
        KnownVersion::new(172, "add-zones-with-mupdate-override"),
        KnownVersion::new(171, "inv-clear-mupdate-override"),
        KnownVersion::new(170, "add-pending-mgs-updates-rot-bootloader"),
        KnownVersion::new(169, "inv-ntp-timesync"),
        KnownVersion::new(168, "add-inv-host-phase-1-flash-hash"),
        KnownVersion::new(167, "add-pending-mgs-updates-rot"),
        KnownVersion::new(166, "bundle-user-comment"),
        KnownVersion::new(165, "route-config-rib-priority"),
        KnownVersion::new(164, "fix-leaked-bp-oximeter-read-policy-rows"),
        KnownVersion::new(163, "bp-desired-host-phase-2"),
        KnownVersion::new(162, "bundle-by-creation"),
        KnownVersion::new(161, "inv_cockroachdb_status"),
        KnownVersion::new(160, "tuf-trust-root"),
        KnownVersion::new(159, "sled-config-desired-host-phase-2"),
        KnownVersion::new(158, "drop-builtin-roles"),
        KnownVersion::new(157, "user-data-export"),
        KnownVersion::new(156, "boot-partitions-inventory"),
        KnownVersion::new(155, "vpc-firewall-icmp"),
        KnownVersion::new(154, "add-pending-mgs-updates"),
        KnownVersion::new(153, "chicken-switches"),
        KnownVersion::new(152, "ereports"),
        KnownVersion::new(151, "zone-image-resolver-inventory"),
        KnownVersion::new(150, "add-last-reconciliation-orphaned-datasets"),
        KnownVersion::new(149, "bp-add-target-release-min-gen"),
        KnownVersion::new(148, "clean-misplaced-m2s"),
        KnownVersion::new(147, "device-auth-request-ttl"),
        KnownVersion::new(146, "silo-settings-token-expiration"),
        KnownVersion::new(145, "token-and-session-ids"),
        KnownVersion::new(144, "inventory-omicron-sled-config"),
        KnownVersion::new(143, "alerts-renamening"),
        KnownVersion::new(142, "bp-add-remove-mupdate-override"),
        KnownVersion::new(141, "caboose-sign-value"),
        KnownVersion::new(140, "instance-intended-state"),
        KnownVersion::new(139, "webhooks"),
        KnownVersion::new(138, "saga-abandoned-state"),
        KnownVersion::new(137, "oximeter-read-policy"),
        KnownVersion::new(136, "do-not-provision-flag-for-crucible-dataset"),
        KnownVersion::new(135, "blueprint-zone-image-source"),
        KnownVersion::new(134, "crucible-agent-reservation-overhead"),
        KnownVersion::new(133, "delete-defunct-reservations"),
        KnownVersion::new(132, "bp-omicron-zone-filesystem-pool-not-null"),
        KnownVersion::new(131, "tuf-generation"),
        KnownVersion::new(130, "bp-sled-agent-generation"),
        KnownVersion::new(129, "create-target-release"),
        KnownVersion::new(128, "sled-resource-for-vmm"),
        KnownVersion::new(127, "bp-disk-disposition-expunged-cleanup"),
        KnownVersion::new(126, "affinity"),
        KnownVersion::new(125, "blueprint-disposition-expunged-cleanup"),
        KnownVersion::new(124, "support-read-only-region-replacement"),
        KnownVersion::new(123, "vpc-subnet-contention"),
        KnownVersion::new(122, "tuf-artifact-replication"),
        KnownVersion::new(121, "dataset-to-crucible-dataset"),
        KnownVersion::new(120, "rendezvous-debug-dataset"),
        KnownVersion::new(119, "tuf-artifact-key-uuid"),
        KnownVersion::new(118, "support-bundles"),
        KnownVersion::new(117, "add-completing-and-new-region-volume"),
        KnownVersion::new(116, "bp-physical-disk-disposition"),
        KnownVersion::new(115, "inv-omicron-physical-disks-generation"),
        KnownVersion::new(114, "crucible-ref-count-records"),
        KnownVersion::new(113, "add-tx-eq"),
        KnownVersion::new(112, "blueprint-dataset"),
        KnownVersion::new(111, "drop-omicron-zone-underlay-address"),
        KnownVersion::new(110, "clickhouse-policy"),
        KnownVersion::new(109, "inv-clickhouse-keeper-membership"),
        KnownVersion::new(108, "internet-gateway"),
        KnownVersion::new(107, "add-instance-boot-disk"),
        KnownVersion::new(106, "dataset-kinds-update"),
        KnownVersion::new(105, "inventory-nvme-firmware"),
        KnownVersion::new(104, "lookup-bgp-config-indexes"),
        KnownVersion::new(103, "lookup-instances-by-state-index"),
        KnownVersion::new(102, "add-instance-auto-restart-cooldown"),
        KnownVersion::new(101, "auto-restart-policy-v2"),
        KnownVersion::new(100, "add-instance-last-auto-restarted-timestamp"),
        KnownVersion::new(99, "blueprint-add-clickhouse-tables"),
        KnownVersion::new(98, "oximeter-add-time-expunged"),
        KnownVersion::new(97, "lookup-region-snapshot-by-region-id"),
        KnownVersion::new(96, "inv-dataset"),
        KnownVersion::new(95, "turn-boot-on-fault-into-auto-restart"),
        KnownVersion::new(94, "put-back-creating-vmm-state"),
        KnownVersion::new(93, "dataset-kinds-zone-and-debug"),
        KnownVersion::new(92, "lldp-link-config-nullable"),
        KnownVersion::new(91, "add-management-gateway-producer-kind"),
        KnownVersion::new(90, "lookup-bgp-config-by-asn"),
        KnownVersion::new(89, "collapse_lldp_settings"),
        KnownVersion::new(88, "route-local-pref"),
        KnownVersion::new(87, "add-clickhouse-server-enum-variants"),
        KnownVersion::new(86, "snapshot-replacement"),
        KnownVersion::new(85, "add-migrations-by-time-created-index"),
        KnownVersion::new(84, "region-read-only"),
        KnownVersion::new(83, "dataset-address-optional"),
        KnownVersion::new(82, "region-port"),
        KnownVersion::new(81, "add-nullable-filesystem-pool"),
        KnownVersion::new(80, "add-instance-id-to-migrations"),
        KnownVersion::new(79, "nic-spoof-allow"),
        KnownVersion::new(78, "vpc-subnet-routing"),
        KnownVersion::new(77, "remove-view-for-v2p-mappings"),
        KnownVersion::new(76, "lookup-region-snapshot-by-snapshot-id"),
        KnownVersion::new(75, "add-cockroach-zone-id-to-node-id"),
        KnownVersion::new(74, "add-migration-table"),
        KnownVersion::new(73, "add-vlan-to-uplink"),
        KnownVersion::new(72, "fix-provisioning-counters"),
        KnownVersion::new(71, "add-saga-unwound-vmm-state"),
        KnownVersion::new(70, "separate-instance-and-vmm-states"),
        KnownVersion::new(69, "expose-stage0"),
        KnownVersion::new(68, "filter-v2p-mapping-by-instance-state"),
        KnownVersion::new(67, "add-instance-updater-lock"),
        KnownVersion::new(66, "blueprint-crdb-preserve-downgrade"),
        KnownVersion::new(65, "region-replacement"),
        KnownVersion::new(64, "add-view-for-v2p-mappings"),
        KnownVersion::new(63, "remove-producer-base-route-column"),
        KnownVersion::new(62, "allocate-subnet-decommissioned-sleds"),
        KnownVersion::new(61, "blueprint-add-sled-state"),
        KnownVersion::new(60, "add-lookup-vmm-by-sled-id-index"),
        KnownVersion::new(59, "enforce-first-as-default"),
        KnownVersion::new(58, "insert-default-allowlist"),
        KnownVersion::new(57, "add-allowed-source-ips"),
        KnownVersion::new(56, "bgp-oxpop-features"),
        KnownVersion::new(55, "add-lookup-sled-by-policy-and-state-index"),
        KnownVersion::new(54, "blueprint-add-external-ip-id"),
        KnownVersion::new(53, "drop-service-table"),
        KnownVersion::new(52, "blueprint-physical-disk"),
        KnownVersion::new(51, "blueprint-disposition-column"),
        KnownVersion::new(50, "add-lookup-disk-by-volume-id-index"),
        KnownVersion::new(49, "physical-disk-state-and-policy"),
        KnownVersion::new(48, "add-metrics-producers-time-modified-index"),
        KnownVersion::new(47, "add-view-for-bgp-peer-configs"),
        KnownVersion::new(46, "first-named-migration"),
        // The first many schema versions only vary by major or patch number and
        // their path is predictable based on the version number.  (This was
        // historically a problem because two pull requests both adding a new
        // schema version might merge cleanly but produce an invalid result.)
        KnownVersion::legacy(45, 0),
        KnownVersion::legacy(44, 0),
        KnownVersion::legacy(43, 0),
        KnownVersion::legacy(42, 0),
        KnownVersion::legacy(41, 0),
        KnownVersion::legacy(40, 0),
        KnownVersion::legacy(39, 0),
        KnownVersion::legacy(38, 0),
        KnownVersion::legacy(37, 1),
        KnownVersion::legacy(37, 0),
        KnownVersion::legacy(36, 0),
        KnownVersion::legacy(35, 0),
        KnownVersion::legacy(34, 0),
        KnownVersion::legacy(33, 1),
        KnownVersion::legacy(33, 0),
        KnownVersion::legacy(32, 0),
        KnownVersion::legacy(31, 0),
        KnownVersion::legacy(30, 0),
        KnownVersion::legacy(29, 0),
        KnownVersion::legacy(28, 0),
        KnownVersion::legacy(27, 0),
        KnownVersion::legacy(26, 0),
        KnownVersion::legacy(25, 0),
        KnownVersion::legacy(24, 0),
        KnownVersion::legacy(23, 1),
        KnownVersion::legacy(23, 0),
        KnownVersion::legacy(22, 0),
        KnownVersion::legacy(21, 0),
        KnownVersion::legacy(20, 0),
        KnownVersion::legacy(19, 0),
        KnownVersion::legacy(18, 0),
        KnownVersion::legacy(17, 0),
        KnownVersion::legacy(16, 0),
        KnownVersion::legacy(15, 0),
        KnownVersion::legacy(14, 0),
        KnownVersion::legacy(13, 0),
        KnownVersion::legacy(12, 0),
        KnownVersion::legacy(11, 0),
        KnownVersion::legacy(10, 0),
        KnownVersion::legacy(9, 0),
        KnownVersion::legacy(8, 0),
        KnownVersion::legacy(7, 0),
        KnownVersion::legacy(6, 0),
        KnownVersion::legacy(5, 0),
        KnownVersion::legacy(4, 0),
        KnownVersion::legacy(3, 3),
        KnownVersion::legacy(3, 2),
        KnownVersion::legacy(3, 1),
        KnownVersion::legacy(3, 0),
        KnownVersion::legacy(2, 0),
        KnownVersion::legacy(1, 0),
    ]
});

/// The earliest supported schema version.
pub const EARLIEST_SUPPORTED_VERSION: Version = Version::new(1, 0, 0);

/// The version where "db_metadata_nexus" was added.
pub const DB_METADATA_NEXUS_SCHEMA_VERSION: Version = Version::new(185, 0, 0);

/// Describes one version of the database schema
#[derive(Debug, Clone)]
struct KnownVersion {
    /// All versions have an associated SemVer.  We only use the major number in
    /// terms of determining compatibility.
    semver: Version,

    /// Path relative to the root of the schema ("schema/crdb" in the root of
    /// this repo) where this version's update SQL files are stored
    relative_path: String,
}

impl KnownVersion {
    /// Generate a `KnownVersion` for a new schema version
    ///
    /// `major` should be the next available integer (one more than the previous
    /// version's major number).
    ///
    /// `relative_path` is the path relative to "schema/crdb" (from the root of
    /// this repository) where the SQL files live that will update the schema
    /// from the previous version to this version.
    fn new(major: u64, relative_path: &str) -> KnownVersion {
        let semver = Version::new(major, 0, 0);
        KnownVersion { semver, relative_path: relative_path.to_owned() }
    }

    /// Generate a `KnownVersion` for a version that predates the current
    /// directory naming scheme
    ///
    /// These versions varied in both major and patch numbers and the path to
    /// their SQL files was predictable based solely on the version.
    ///
    /// **This should not be used for new schema versions.**
    fn legacy(major: u64, patch: u64) -> KnownVersion {
        let semver = Version::new(major, 0, patch);
        let relative_path = semver.to_string();
        KnownVersion { semver, relative_path }
    }
}

impl std::fmt::Display for KnownVersion {
    fn fmt(&self, f: &mut std::fmt::Formatter<'_>) -> std::fmt::Result {
        self.semver.fmt(f)
    }
}

/// Load and inspect the set of all known schema versions
#[derive(Debug, Clone)]
pub struct AllSchemaVersions {
    versions: BTreeMap<Version, SchemaVersion>,
}

impl AllSchemaVersions {
    /// Load the set of all known schema versions from the given directory tree
    ///
    /// The directory should contain exactly one directory for each version.
    /// Each version's directory should contain the SQL files that carry out
    /// schema migration from the previous version.  See schema/crdb/README.adoc
    /// for details.
    pub fn load(
        schema_directory: &Utf8Path,
    ) -> Result<AllSchemaVersions, anyhow::Error> {
        Self::load_known_versions(schema_directory, KNOWN_VERSIONS.iter())
    }

    /// Load a specific set of known schema versions using the legacy
    /// conventions from the given directory tree
    ///
    /// This is only provided for certain integration tests.
    #[doc(hidden)]
    pub fn load_specific_legacy_versions<'a>(
        schema_directory: &Utf8Path,
        versions: impl Iterator<Item = &'a Version>,
    ) -> Result<AllSchemaVersions, anyhow::Error> {
        let known_versions: Vec<_> = versions
            .map(|v| {
                assert_eq!(v.minor, 0);
                KnownVersion::legacy(v.major, v.patch)
            })
            .collect();

        Self::load_known_versions(schema_directory, known_versions.iter())
    }

    fn load_known_versions<'a>(
        schema_directory: &Utf8Path,
        known_versions: impl Iterator<Item = &'a KnownVersion>,
    ) -> Result<AllSchemaVersions, anyhow::Error> {
        let mut versions = BTreeMap::new();
        for known_version in known_versions {
            let version_path =
                schema_directory.join(&known_version.relative_path);
            let schema_version = SchemaVersion::load_from_directory(
                known_version.semver.clone(),
                &version_path,
            )
            .with_context(|| {
                format!(
                    "loading schema version {} from {:?}",
                    known_version.semver, schema_directory,
                )
            })?;

            versions.insert(known_version.semver.clone(), schema_version);
        }

        Ok(AllSchemaVersions { versions })
    }

    /// Iterate over the set of all known schema versions in order starting with
    /// the earliest supported version
    pub fn iter_versions(&self) -> impl Iterator<Item = &SchemaVersion> {
        self.versions.values()
    }

    /// Return whether `version` is a known schema version
    pub fn contains_version(&self, version: &Version) -> bool {
        self.versions.contains_key(version)
    }

    /// Iterate over the known schema versions within `bounds`
    ///
    /// This is generally used to iterate over all the schema versions between
    /// two specific versions.
    pub fn versions_range<R>(
        &self,
        bounds: R,
    ) -> impl Iterator<Item = &'_ SchemaVersion>
    where
        R: std::ops::RangeBounds<Version>,
    {
        self.versions.range(bounds).map(|(_, v)| v)
    }
}

/// Describes a single version of the schema, including the SQL steps to get
/// from the previous version to the current one
#[derive(Debug, Clone)]
pub struct SchemaVersion {
    semver: Version,
    upgrade_from_previous: Vec<SchemaUpgradeStep>,
}

impl SchemaVersion {
    /// Reads a "version directory" and reads all SQL changes into a result Vec.
    ///
    /// Files that do not begin with "up" and end with ".sql" are ignored. The
    /// collection of `up*.sql` files must fall into one of these two
    /// conventions:
    ///
    /// * "up.sql" with no other files
    /// * "up1.sql", "up2.sql", ..., beginning from 1, optionally with leading
    ///   zeroes (e.g., "up01.sql", "up02.sql", ...). There is no maximum value,
    ///   but there may not be any gaps (e.g., if "up2.sql" and "up4.sql" exist,
    ///   so must "up3.sql") and there must not be any repeats (e.g., if
    ///   "up1.sql" exists, "up01.sql" must not exist).
    ///
    /// Any violation of these two rules will result in an error. Collections of
    /// the second form (`up1.sql`, ...) will be sorted numerically.
    fn load_from_directory(
        semver: Version,
        directory: &Utf8Path,
    ) -> Result<SchemaVersion, anyhow::Error> {
        let mut up_sqls = vec![];
        let entries = directory
            .read_dir_utf8()
            .with_context(|| format!("Failed to readdir {directory}"))?;
        for entry in entries {
            let entry = entry.with_context(|| {
                format!("Reading {directory:?}: invalid entry")
            })?;
            let pathbuf = entry.into_path();

            // Ensure filename ends with ".sql"
            if pathbuf.extension() != Some("sql") {
                continue;
            }

            // Ensure filename begins with "up", and extract anything in between
            // "up" and ".sql".
            let Some(remaining_filename) = pathbuf
                .file_stem()
                .and_then(|file_stem| file_stem.strip_prefix("up"))
            else {
                continue;
            };

            // Ensure the remaining filename is either empty (i.e., the filename
            // is exactly "up.sql") or parseable as an unsigned integer. We give
            // "up.sql" the "up_number" 0 (checked in the loop below), and
            // require any other number to be nonzero.
            if remaining_filename.is_empty() {
                up_sqls.push((0, pathbuf));
            } else {
                let Ok(up_number) = remaining_filename.parse::<u64>() else {
                    bail!(
                        "invalid filename (non-numeric `up*.sql`): {pathbuf}",
                    );
                };
                ensure!(
                    up_number != 0,
                    "invalid filename (`up*.sql` numbering must start at 1): \
                     {pathbuf}",
                );
                up_sqls.push((up_number, pathbuf));
            }
        }
        up_sqls.sort();

        // Validate that we have a reasonable sequence of `up*.sql` numbers.
        match up_sqls.as_slice() {
            [] => bail!("no `up*.sql` files found"),
            [(up_number, path)] => {
                // For a single file, we allow either `up.sql` (keyed as
                // up_number=0) or `up1.sql`; reject any higher number.
                ensure!(
                    *up_number <= 1,
                    "`up*.sql` numbering must start at 1: found first file \
                     {path}"
                );
            }
            _ => {
                for (i, (up_number, path)) in up_sqls.iter().enumerate() {
                    // We have 2 or more `up*.sql`; they should be numbered
                    // exactly 1..=up_sqls.len().
                    if i as u64 + 1 != *up_number {
                        // We know we have at least two elements, so report an
                        // error referencing either the next item (if we're
                        // first) or the previous item (if we're not first).
                        let (path_a, path_b) = if i == 0 {
                            let (_, next_path) = &up_sqls[1];
                            (path, next_path)
                        } else {
                            let (_, prev_path) = &up_sqls[i - 1];
                            (prev_path, path)
                        };
                        bail!("invalid `up*.sql` sequence: {path_a}, {path_b}");
                    }
                }
            }
        }

        // This collection of `up*.sql` files is valid.  Read them all, in
        // order.
        let mut steps = vec![];
        for (_, path) in up_sqls.into_iter() {
            let sql = std::fs::read_to_string(&path)
                .with_context(|| format!("Cannot read {path}"))?;
            // unwrap: `file_name()` is documented to return `None` only when
            // the path is `..`.  But we got this path from reading the
            // directory, and that process explicitly documents that it skips
            // `..`.
            steps.push(SchemaUpgradeStep {
                label: path.file_name().unwrap().to_string(),
                sql,
            });
        }

        Ok(SchemaVersion { semver, upgrade_from_previous: steps })
    }

    /// Returns the semver for this schema version
    pub fn semver(&self) -> &Version {
        &self.semver
    }

    /// Returns true if this schema version is the one that the current program
    /// thinks is the latest (current) one
    pub fn is_current_software_version(&self) -> bool {
        self.semver == SCHEMA_VERSION
    }

    /// Iterate over the SQL steps required to update the database schema from
    /// the previous version to this one
    pub fn upgrade_steps(&self) -> impl Iterator<Item = &SchemaUpgradeStep> {
        self.upgrade_from_previous.iter()
    }
}

impl std::fmt::Display for SchemaVersion {
    fn fmt(
        &self,
        f: &mut std::fmt::Formatter<'_>,
    ) -> Result<(), std::fmt::Error> {
        self.semver.fmt(f)
    }
}

/// Describes a single file containing a schema change, as SQL.
#[derive(Debug, Clone)]
pub struct SchemaUpgradeStep {
    label: String,
    sql: String,
}

impl SchemaUpgradeStep {
    /// Returns a human-readable name for this step (the name of the file it
    /// came from)
    pub fn label(&self) -> &str {
        self.label.as_ref()
    }

    /// Returns the actual SQL to execute for this step
    pub fn sql(&self) -> &str {
        self.sql.as_ref()
    }
}

#[cfg(test)]
mod test {
    use super::*;
    use camino_tempfile::Utf8TempDir;

    #[test]
    fn test_known_versions() {
        if let Err(error) = verify_known_versions(
            // The real list is defined in reverse order for developer
            // convenience so we reverse it before processing.
            KNOWN_VERSIONS.iter().rev(),
            &EARLIEST_SUPPORTED_VERSION,
            &SCHEMA_VERSION,
            // Versions after 45 obey our modern, stricter rules.
            45,
        ) {
            panic!("problem with static configuration: {:#}", error);
        }
    }

    // (Test the test function)
    #[test]
    fn test_verify() {
        // EARLIEST_SUPPORTED_VERSION is somehow wrong
        let error = verify_known_versions(
            [&KnownVersion::legacy(2, 0), &KnownVersion::legacy(3, 0)],
            &Version::new(1, 0, 0),
            &Version::new(3, 0, 0),
            100,
        )
        .unwrap_err();
        assert_eq!(
            format!("{error:#}"),
            "EARLIEST_SUPPORTED_VERSION is not the earliest in KNOWN_VERSIONS"
        );

        // SCHEMA_VERSION was not updated
        let error = verify_known_versions(
            [&KnownVersion::legacy(1, 0), &KnownVersion::legacy(2, 0)],
            &Version::new(1, 0, 0),
            &Version::new(1, 0, 0),
            100,
        )
        .unwrap_err();
        assert_eq!(
            format!("{error:#}"),
            "latest KNOWN_VERSION is 2.0.0, but SCHEMA_VERSION is 1.0.0"
        );

        // Latest version was duplicated instead of bumped (legacy)
        let error = verify_known_versions(
            [
                &KnownVersion::legacy(1, 0),
                &KnownVersion::legacy(2, 0),
                &KnownVersion::legacy(2, 0),
            ],
            &EARLIEST_SUPPORTED_VERSION,
            &Version::new(2, 0, 0),
            100,
        )
        .unwrap_err();
        assert_eq!(
            format!("{error:#}"),
            "KNOWN_VERSION 2.0.0 appears directly after 2.0.0, but is not later"
        );

        // Latest version was duplicated instead of bumped (modern case)
        let error = verify_known_versions(
            [
                &KnownVersion::legacy(1, 0),
                &KnownVersion::new(2, "dir1"),
                &KnownVersion::new(2, "dir2"),
            ],
            &EARLIEST_SUPPORTED_VERSION,
            &Version::new(2, 0, 0),
            100,
        )
        .unwrap_err();
        assert_eq!(
            format!("{error:#}"),
            "KNOWN_VERSION 2.0.0 appears directly after 2.0.0, but is not later"
        );

        // Version added out of order
        let error = verify_known_versions(
            [
                &KnownVersion::legacy(1, 0),
                &KnownVersion::legacy(2, 0),
                &KnownVersion::legacy(1, 3),
            ],
            &EARLIEST_SUPPORTED_VERSION,
            &Version::new(3, 0, 0),
            100,
        )
        .unwrap_err();
        assert_eq!(
            format!("{error:#}"),
            "KNOWN_VERSION 1.0.3 appears directly after 2.0.0, but is not later"
        );

        // Gaps are not allowed.
        let error = verify_known_versions(
            [
                &KnownVersion::legacy(1, 0),
                &KnownVersion::legacy(2, 0),
                &KnownVersion::legacy(4, 0),
            ],
            &EARLIEST_SUPPORTED_VERSION,
            &Version::new(4, 0, 0),
            100,
        )
        .unwrap_err();
        assert_eq!(
            format!("{error:#}"),
            "KNOWN_VERSION 4.0.0 appears directly after 2.0.0, but its major \
            number is neither the same nor one greater"
        );

        // For the strict case, the patch level can't be non-zero.  You can only
        // make this mistake by using `KnownVersion::legacy()` for a new
        // version.
        let error = verify_known_versions(
            [
                &KnownVersion::legacy(1, 0),
                &KnownVersion::legacy(2, 0),
                &KnownVersion::legacy(3, 2),
            ],
            &EARLIEST_SUPPORTED_VERSION,
            &Version::new(3, 0, 2),
            2,
        )
        .unwrap_err();
        assert_eq!(format!("{error:#}"), "new patch versions must be zero");

        // For the strict case, the directory name cannot contain the version at
        // all.  You can only make this mistake by using
        // `KnownVersion::legacy()` for a new version.
        let error = verify_known_versions(
            [
                &KnownVersion::legacy(1, 0),
                &KnownVersion::legacy(2, 0),
                &KnownVersion::legacy(3, 0),
            ],
            &EARLIEST_SUPPORTED_VERSION,
            &Version::new(3, 0, 0),
            2,
        )
        .unwrap_err();
        assert_eq!(
            format!("{error:#}"),
            "the relative path for a version should not contain the \
            version itself"
        );
    }

    fn verify_known_versions<'a, I>(
        // list of known versions in order from earliest to latest
        known_versions: I,
        earliest: &Version,
        latest: &Version,
        min_strict_major: u64,
    ) -> Result<(), anyhow::Error>
    where
        I: IntoIterator<Item = &'a KnownVersion>,
    {
        let mut known_versions = known_versions.into_iter();

        // All known versions should be unique and increasing.
        let first =
            known_versions.next().expect("expected at least one KNOWN_VERSION");
        ensure!(
            first.semver == *earliest,
            "EARLIEST_SUPPORTED_VERSION is not the earliest in KNOWN_VERSIONS"
        );

        let mut prev = first;
        for v in known_versions {
            println!("checking known version: {} -> {}", prev, v);
            ensure!(
                v.semver > prev.semver,
                "KNOWN_VERSION {} appears directly after {}, but is not later",
                v,
                prev
            );

            // We currently make sure there are no gaps in the major number.
            // This is not strictly necessary but if this isn't true then it was
            // probably a mistake.
            //
            // It's allowed for the major numbers to be the same because a few
            // past schema versions only bumped the patch number for whatever
            // reason.
            ensure!(
                v.semver.major == prev.semver.major
                    || v.semver.major == prev.semver.major + 1,
                "KNOWN_VERSION {} appears directly after {}, but its major \
                number is neither the same nor one greater",
                v,
                prev
            );

            // We never allowed minor versions to be zero and it is not
            // currently possible to even construct one that had a non-zero
            // minor number.
            ensure!(v.semver.minor == 0, "new minor versions must be zero");

            // We changed things after version 45 to require that:
            //
            // (1) the major always be bumped (the minor and patch must be zero)
            // (2) users choose a unique directory name for the SQL files.  It
            //     would defeat the point if people used the semver for
            //
            // After version 45, we do not allow non-zero minor or patch
            // numbers.
            if v.semver.major > min_strict_major {
                ensure!(v.semver.patch == 0, "new patch versions must be zero");
                ensure!(
                    !v.relative_path.contains(&v.semver.to_string()),
                    "the relative path for a version should not contain the \
                    version itself"
                );
            }

            prev = v;
        }

        ensure!(
            prev.semver == *latest,
            "latest KNOWN_VERSION is {}, but SCHEMA_VERSION is {}",
            prev,
            latest
        );

        Ok(())
    }

    // Confirm that `SchemaVersion::load_from_directory()` rejects `up*.sql`
    // files where the `*` doesn't contain a positive integer.
    #[tokio::test]
    async fn test_reject_invalid_up_sql_names() {
        for (invalid_filename, error_prefix) in [
            ("upA.sql", "invalid filename (non-numeric `up*.sql`)"),
            ("up1a.sql", "invalid filename (non-numeric `up*.sql`)"),
            ("upaaa1.sql", "invalid filename (non-numeric `up*.sql`)"),
            ("up-3.sql", "invalid filename (non-numeric `up*.sql`)"),
            (
                "up0.sql",
                "invalid filename (`up*.sql` numbering must start at 1)",
            ),
            (
                "up00.sql",
                "invalid filename (`up*.sql` numbering must start at 1)",
            ),
            (
                "up000.sql",
                "invalid filename (`up*.sql` numbering must start at 1)",
            ),
        ] {
            let tempdir = Utf8TempDir::new().unwrap();
            let filename = tempdir.path().join(invalid_filename);
            _ = tokio::fs::File::create(&filename).await.unwrap();
            let maybe_schema = SchemaVersion::load_from_directory(
                Version::new(12, 0, 0),
                tempdir.path(),
            );
            match maybe_schema {
                Ok(upgrade) => {
                    panic!(
                        "unexpected success on {invalid_filename} \
                         (produced {upgrade:?})"
                    );
                }
                Err(error) => {
                    assert_eq!(
                        format!("{error:#}"),
                        format!("{error_prefix}: {filename}")
                    );
                }
            }
        }
    }

    // Confirm that `SchemaVersion::load_from_directory()` rejects a directory
    // with no appropriately-named files.
    #[tokio::test]
    async fn test_reject_no_up_sql_files() {
        for filenames in [
            &[] as &[&str],
            &["README.md"],
            &["foo.sql", "bar.sql"],
            &["up1sql", "up2sql"],
        ] {
            let tempdir = Utf8TempDir::new().unwrap();
            for filename in filenames {
                _ = tokio::fs::File::create(tempdir.path().join(filename))
                    .await
                    .unwrap();
            }

            let maybe_schema = SchemaVersion::load_from_directory(
                Version::new(12, 0, 0),
                tempdir.path(),
            );
            match maybe_schema {
                Ok(upgrade) => {
                    panic!(
                        "unexpected success on {filenames:?} \
                         (produced {upgrade:?})"
                    );
                }
                Err(error) => {
                    assert_eq!(
                        format!("{error:#}"),
                        "no `up*.sql` files found"
                    );
                }
            }
        }
    }

    // Confirm that `SchemaVersion::load_from_directory()` rejects collections
    // of `up*.sql` files with individually-valid names but that do not pass the
    // rules of the entire collection.
    #[tokio::test]
    async fn test_reject_invalid_up_sql_collections() {
        for invalid_filenames in [
            &["up.sql", "up1.sql"] as &[&str],
            &["up1.sql", "up01.sql"],
            &["up1.sql", "up3.sql"],
            &["up1.sql", "up2.sql", "up3.sql", "up02.sql"],
        ] {
            let tempdir = Utf8TempDir::new().unwrap();
            for filename in invalid_filenames {
                _ = tokio::fs::File::create(tempdir.path().join(filename))
                    .await
                    .unwrap();
            }

            let maybe_schema = SchemaVersion::load_from_directory(
                Version::new(12, 0, 0),
                tempdir.path(),
            );
            match maybe_schema {
                Ok(upgrade) => {
                    panic!(
                        "unexpected success on {invalid_filenames:?} \
                         (produced {upgrade:?})"
                    );
                }
                Err(error) => {
                    let message = format!("{error:#}");
                    assert!(
                        message.starts_with("invalid `up*.sql` sequence: "),
                        "message did not start with expected prefix: \
                         {message:?}"
                    );
                }
            }
        }
    }

    // Confirm that `SchemaVersion::load_from_directory()` accepts legal
    // collections of `up*.sql` filenames.
    #[tokio::test]
    async fn test_allows_valid_up_sql_collections() {
        for filenames in [
            &["up.sql"] as &[&str],
            &["up1.sql", "up2.sql"],
            &[
                "up01.sql", "up02.sql", "up03.sql", "up04.sql", "up05.sql",
                "up06.sql", "up07.sql", "up08.sql", "up09.sql", "up10.sql",
                "up11.sql",
            ],
            &["up00001.sql", "up00002.sql", "up00003.sql"],
        ] {
            let tempdir = Utf8TempDir::new().unwrap();
            for filename in filenames {
                _ = tokio::fs::File::create(tempdir.path().join(filename))
                    .await
                    .unwrap();
            }

            let maybe_schema = SchemaVersion::load_from_directory(
                Version::new(12, 0, 0),
                tempdir.path(),
            );
            match maybe_schema {
                Ok(_) => (),
                Err(message) => {
                    panic!("unexpected failure on {filenames:?}: {message:?}");
                }
            }
        }
    }
}<|MERGE_RESOLUTION|>--- conflicted
+++ resolved
@@ -16,11 +16,7 @@
 ///
 /// This must be updated when you change the database schema.  Refer to
 /// schema/crdb/README.adoc in the root of this repository for details.
-<<<<<<< HEAD
-pub const SCHEMA_VERSION: Version = Version::new(187, 0, 0);
-=======
-pub const SCHEMA_VERSION: Version = Version::new(189, 0, 0);
->>>>>>> bf74f7ae
+pub const SCHEMA_VERSION: Version = Version::new(190, 0, 0);
 
 /// List of all past database schema versions, in *reverse* order
 ///
@@ -32,13 +28,10 @@
         // |  leaving the first copy as an example for the next person.
         // v
         // KnownVersion::new(next_int, "unique-dirname-with-the-sql-files"),
-<<<<<<< HEAD
-        KnownVersion::new(187, "nexus-debug-port"),
-=======
+        KnownVersion::new(190, "nexus-debug-port"),
         KnownVersion::new(189, "reconfigurator-chicken-switches-to-config"),
         KnownVersion::new(188, "positive-quotas"),
         KnownVersion::new(187, "no-default-pool-for-internal-silo"),
->>>>>>> bf74f7ae
         KnownVersion::new(186, "nexus-generation"),
         KnownVersion::new(185, "populate-db-metadata-nexus"),
         KnownVersion::new(184, "store-silo-admin-group-name"),
