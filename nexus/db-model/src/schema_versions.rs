// This Source Code Form is subject to the terms of the Mozilla Public
// License, v. 2.0. If a copy of the MPL was not distributed with this
// file, You can obtain one at https://mozilla.org/MPL/2.0/.

//! Database schema versions and upgrades
//!
//! For details, see schema/crdb/README.adoc in the root of this repository.

use anyhow::{Context, bail, ensure};
use camino::Utf8Path;
use semver::Version;
use std::{collections::BTreeMap, sync::LazyLock};

/// The version of the database schema this particular version of Nexus was
/// built against
///
/// This must be updated when you change the database schema.  Refer to
/// schema/crdb/README.adoc in the root of this repository for details.
pub const SCHEMA_VERSION: Version = Version::new(194, 0, 0);

/// List of all past database schema versions, in *reverse* order
///
/// If you want to change the Omicron database schema, you must update this.
static KNOWN_VERSIONS: LazyLock<Vec<KnownVersion>> = LazyLock::new(|| {
    vec![
        // +- The next version goes here!  Duplicate this line, uncomment
        // |  the *second* copy, then update that copy for your version,
        // |  leaving the first copy as an example for the next person.
        // v
        // KnownVersion::new(next_int, "unique-dirname-with-the-sql-files"),
<<<<<<< HEAD
        KnownVersion::new(194, "multicast-pool-support"),
=======
        KnownVersion::new(194, "tuf-pruned"),
>>>>>>> 887bc421
        KnownVersion::new(193, "nexus-lockstep-port"),
        KnownVersion::new(192, "blueprint-source"),
        KnownVersion::new(191, "debug-log-blueprint-planner"),
        KnownVersion::new(190, "add-instance-cpu-platform"),
        KnownVersion::new(189, "reconfigurator-chicken-switches-to-config"),
        KnownVersion::new(188, "positive-quotas"),
        KnownVersion::new(187, "no-default-pool-for-internal-silo"),
        KnownVersion::new(186, "nexus-generation"),
        KnownVersion::new(185, "populate-db-metadata-nexus"),
        KnownVersion::new(184, "store-silo-admin-group-name"),
        KnownVersion::new(183, "add-ip-version-to-pools"),
        KnownVersion::new(182, "add-tuf-artifact-board"),
        KnownVersion::new(181, "rename-nat-table"),
        KnownVersion::new(180, "sled-cpu-family"),
        KnownVersion::new(179, "add-pending-mgs-updates-host-phase-1"),
        KnownVersion::new(178, "change-lldp-management-ip-to-inet"),
        KnownVersion::new(177, "add-host-ereport-part-number"),
        KnownVersion::new(176, "audit-log"),
        KnownVersion::new(175, "inv-host-phase-1-active-slot"),
        KnownVersion::new(174, "add-tuf-rot-by-sign"),
        KnownVersion::new(173, "inv-internal-dns"),
        KnownVersion::new(172, "add-zones-with-mupdate-override"),
        KnownVersion::new(171, "inv-clear-mupdate-override"),
        KnownVersion::new(170, "add-pending-mgs-updates-rot-bootloader"),
        KnownVersion::new(169, "inv-ntp-timesync"),
        KnownVersion::new(168, "add-inv-host-phase-1-flash-hash"),
        KnownVersion::new(167, "add-pending-mgs-updates-rot"),
        KnownVersion::new(166, "bundle-user-comment"),
        KnownVersion::new(165, "route-config-rib-priority"),
        KnownVersion::new(164, "fix-leaked-bp-oximeter-read-policy-rows"),
        KnownVersion::new(163, "bp-desired-host-phase-2"),
        KnownVersion::new(162, "bundle-by-creation"),
        KnownVersion::new(161, "inv_cockroachdb_status"),
        KnownVersion::new(160, "tuf-trust-root"),
        KnownVersion::new(159, "sled-config-desired-host-phase-2"),
        KnownVersion::new(158, "drop-builtin-roles"),
        KnownVersion::new(157, "user-data-export"),
        KnownVersion::new(156, "boot-partitions-inventory"),
        KnownVersion::new(155, "vpc-firewall-icmp"),
        KnownVersion::new(154, "add-pending-mgs-updates"),
        KnownVersion::new(153, "chicken-switches"),
        KnownVersion::new(152, "ereports"),
        KnownVersion::new(151, "zone-image-resolver-inventory"),
        KnownVersion::new(150, "add-last-reconciliation-orphaned-datasets"),
        KnownVersion::new(149, "bp-add-target-release-min-gen"),
        KnownVersion::new(148, "clean-misplaced-m2s"),
        KnownVersion::new(147, "device-auth-request-ttl"),
        KnownVersion::new(146, "silo-settings-token-expiration"),
        KnownVersion::new(145, "token-and-session-ids"),
        KnownVersion::new(144, "inventory-omicron-sled-config"),
        KnownVersion::new(143, "alerts-renamening"),
        KnownVersion::new(142, "bp-add-remove-mupdate-override"),
        KnownVersion::new(141, "caboose-sign-value"),
        KnownVersion::new(140, "instance-intended-state"),
        KnownVersion::new(139, "webhooks"),
        KnownVersion::new(138, "saga-abandoned-state"),
        KnownVersion::new(137, "oximeter-read-policy"),
        KnownVersion::new(136, "do-not-provision-flag-for-crucible-dataset"),
        KnownVersion::new(135, "blueprint-zone-image-source"),
        KnownVersion::new(134, "crucible-agent-reservation-overhead"),
        KnownVersion::new(133, "delete-defunct-reservations"),
        KnownVersion::new(132, "bp-omicron-zone-filesystem-pool-not-null"),
        KnownVersion::new(131, "tuf-generation"),
        KnownVersion::new(130, "bp-sled-agent-generation"),
        KnownVersion::new(129, "create-target-release"),
        KnownVersion::new(128, "sled-resource-for-vmm"),
        KnownVersion::new(127, "bp-disk-disposition-expunged-cleanup"),
        KnownVersion::new(126, "affinity"),
        KnownVersion::new(125, "blueprint-disposition-expunged-cleanup"),
        KnownVersion::new(124, "support-read-only-region-replacement"),
        KnownVersion::new(123, "vpc-subnet-contention"),
        KnownVersion::new(122, "tuf-artifact-replication"),
        KnownVersion::new(121, "dataset-to-crucible-dataset"),
        KnownVersion::new(120, "rendezvous-debug-dataset"),
        KnownVersion::new(119, "tuf-artifact-key-uuid"),
        KnownVersion::new(118, "support-bundles"),
        KnownVersion::new(117, "add-completing-and-new-region-volume"),
        KnownVersion::new(116, "bp-physical-disk-disposition"),
        KnownVersion::new(115, "inv-omicron-physical-disks-generation"),
        KnownVersion::new(114, "crucible-ref-count-records"),
        KnownVersion::new(113, "add-tx-eq"),
        KnownVersion::new(112, "blueprint-dataset"),
        KnownVersion::new(111, "drop-omicron-zone-underlay-address"),
        KnownVersion::new(110, "clickhouse-policy"),
        KnownVersion::new(109, "inv-clickhouse-keeper-membership"),
        KnownVersion::new(108, "internet-gateway"),
        KnownVersion::new(107, "add-instance-boot-disk"),
        KnownVersion::new(106, "dataset-kinds-update"),
        KnownVersion::new(105, "inventory-nvme-firmware"),
        KnownVersion::new(104, "lookup-bgp-config-indexes"),
        KnownVersion::new(103, "lookup-instances-by-state-index"),
        KnownVersion::new(102, "add-instance-auto-restart-cooldown"),
        KnownVersion::new(101, "auto-restart-policy-v2"),
        KnownVersion::new(100, "add-instance-last-auto-restarted-timestamp"),
        KnownVersion::new(99, "blueprint-add-clickhouse-tables"),
        KnownVersion::new(98, "oximeter-add-time-expunged"),
        KnownVersion::new(97, "lookup-region-snapshot-by-region-id"),
        KnownVersion::new(96, "inv-dataset"),
        KnownVersion::new(95, "turn-boot-on-fault-into-auto-restart"),
        KnownVersion::new(94, "put-back-creating-vmm-state"),
        KnownVersion::new(93, "dataset-kinds-zone-and-debug"),
        KnownVersion::new(92, "lldp-link-config-nullable"),
        KnownVersion::new(91, "add-management-gateway-producer-kind"),
        KnownVersion::new(90, "lookup-bgp-config-by-asn"),
        KnownVersion::new(89, "collapse_lldp_settings"),
        KnownVersion::new(88, "route-local-pref"),
        KnownVersion::new(87, "add-clickhouse-server-enum-variants"),
        KnownVersion::new(86, "snapshot-replacement"),
        KnownVersion::new(85, "add-migrations-by-time-created-index"),
        KnownVersion::new(84, "region-read-only"),
        KnownVersion::new(83, "dataset-address-optional"),
        KnownVersion::new(82, "region-port"),
        KnownVersion::new(81, "add-nullable-filesystem-pool"),
        KnownVersion::new(80, "add-instance-id-to-migrations"),
        KnownVersion::new(79, "nic-spoof-allow"),
        KnownVersion::new(78, "vpc-subnet-routing"),
        KnownVersion::new(77, "remove-view-for-v2p-mappings"),
        KnownVersion::new(76, "lookup-region-snapshot-by-snapshot-id"),
        KnownVersion::new(75, "add-cockroach-zone-id-to-node-id"),
        KnownVersion::new(74, "add-migration-table"),
        KnownVersion::new(73, "add-vlan-to-uplink"),
        KnownVersion::new(72, "fix-provisioning-counters"),
        KnownVersion::new(71, "add-saga-unwound-vmm-state"),
        KnownVersion::new(70, "separate-instance-and-vmm-states"),
        KnownVersion::new(69, "expose-stage0"),
        KnownVersion::new(68, "filter-v2p-mapping-by-instance-state"),
        KnownVersion::new(67, "add-instance-updater-lock"),
        KnownVersion::new(66, "blueprint-crdb-preserve-downgrade"),
        KnownVersion::new(65, "region-replacement"),
        KnownVersion::new(64, "add-view-for-v2p-mappings"),
        KnownVersion::new(63, "remove-producer-base-route-column"),
        KnownVersion::new(62, "allocate-subnet-decommissioned-sleds"),
        KnownVersion::new(61, "blueprint-add-sled-state"),
        KnownVersion::new(60, "add-lookup-vmm-by-sled-id-index"),
        KnownVersion::new(59, "enforce-first-as-default"),
        KnownVersion::new(58, "insert-default-allowlist"),
        KnownVersion::new(57, "add-allowed-source-ips"),
        KnownVersion::new(56, "bgp-oxpop-features"),
        KnownVersion::new(55, "add-lookup-sled-by-policy-and-state-index"),
        KnownVersion::new(54, "blueprint-add-external-ip-id"),
        KnownVersion::new(53, "drop-service-table"),
        KnownVersion::new(52, "blueprint-physical-disk"),
        KnownVersion::new(51, "blueprint-disposition-column"),
        KnownVersion::new(50, "add-lookup-disk-by-volume-id-index"),
        KnownVersion::new(49, "physical-disk-state-and-policy"),
        KnownVersion::new(48, "add-metrics-producers-time-modified-index"),
        KnownVersion::new(47, "add-view-for-bgp-peer-configs"),
        KnownVersion::new(46, "first-named-migration"),
        // The first many schema versions only vary by major or patch number and
        // their path is predictable based on the version number.  (This was
        // historically a problem because two pull requests both adding a new
        // schema version might merge cleanly but produce an invalid result.)
        KnownVersion::legacy(45, 0),
        KnownVersion::legacy(44, 0),
        KnownVersion::legacy(43, 0),
        KnownVersion::legacy(42, 0),
        KnownVersion::legacy(41, 0),
        KnownVersion::legacy(40, 0),
        KnownVersion::legacy(39, 0),
        KnownVersion::legacy(38, 0),
        KnownVersion::legacy(37, 1),
        KnownVersion::legacy(37, 0),
        KnownVersion::legacy(36, 0),
        KnownVersion::legacy(35, 0),
        KnownVersion::legacy(34, 0),
        KnownVersion::legacy(33, 1),
        KnownVersion::legacy(33, 0),
        KnownVersion::legacy(32, 0),
        KnownVersion::legacy(31, 0),
        KnownVersion::legacy(30, 0),
        KnownVersion::legacy(29, 0),
        KnownVersion::legacy(28, 0),
        KnownVersion::legacy(27, 0),
        KnownVersion::legacy(26, 0),
        KnownVersion::legacy(25, 0),
        KnownVersion::legacy(24, 0),
        KnownVersion::legacy(23, 1),
        KnownVersion::legacy(23, 0),
        KnownVersion::legacy(22, 0),
        KnownVersion::legacy(21, 0),
        KnownVersion::legacy(20, 0),
        KnownVersion::legacy(19, 0),
        KnownVersion::legacy(18, 0),
        KnownVersion::legacy(17, 0),
        KnownVersion::legacy(16, 0),
        KnownVersion::legacy(15, 0),
        KnownVersion::legacy(14, 0),
        KnownVersion::legacy(13, 0),
        KnownVersion::legacy(12, 0),
        KnownVersion::legacy(11, 0),
        KnownVersion::legacy(10, 0),
        KnownVersion::legacy(9, 0),
        KnownVersion::legacy(8, 0),
        KnownVersion::legacy(7, 0),
        KnownVersion::legacy(6, 0),
        KnownVersion::legacy(5, 0),
        KnownVersion::legacy(4, 0),
        KnownVersion::legacy(3, 3),
        KnownVersion::legacy(3, 2),
        KnownVersion::legacy(3, 1),
        KnownVersion::legacy(3, 0),
        KnownVersion::legacy(2, 0),
        KnownVersion::legacy(1, 0),
    ]
});

/// The earliest supported schema version.
pub const EARLIEST_SUPPORTED_VERSION: Version = Version::new(1, 0, 0);

/// The version where "db_metadata_nexus" was added.
pub const DB_METADATA_NEXUS_SCHEMA_VERSION: Version = Version::new(185, 0, 0);

/// Describes one version of the database schema
#[derive(Debug, Clone)]
struct KnownVersion {
    /// All versions have an associated SemVer.  We only use the major number in
    /// terms of determining compatibility.
    semver: Version,

    /// Path relative to the root of the schema ("schema/crdb" in the root of
    /// this repo) where this version's update SQL files are stored
    relative_path: String,
}

impl KnownVersion {
    /// Generate a `KnownVersion` for a new schema version
    ///
    /// `major` should be the next available integer (one more than the previous
    /// version's major number).
    ///
    /// `relative_path` is the path relative to "schema/crdb" (from the root of
    /// this repository) where the SQL files live that will update the schema
    /// from the previous version to this version.
    fn new(major: u64, relative_path: &str) -> KnownVersion {
        let semver = Version::new(major, 0, 0);
        KnownVersion { semver, relative_path: relative_path.to_owned() }
    }

    /// Generate a `KnownVersion` for a version that predates the current
    /// directory naming scheme
    ///
    /// These versions varied in both major and patch numbers and the path to
    /// their SQL files was predictable based solely on the version.
    ///
    /// **This should not be used for new schema versions.**
    fn legacy(major: u64, patch: u64) -> KnownVersion {
        let semver = Version::new(major, 0, patch);
        let relative_path = semver.to_string();
        KnownVersion { semver, relative_path }
    }
}

impl std::fmt::Display for KnownVersion {
    fn fmt(&self, f: &mut std::fmt::Formatter<'_>) -> std::fmt::Result {
        self.semver.fmt(f)
    }
}

/// Load and inspect the set of all known schema versions
#[derive(Debug, Clone)]
pub struct AllSchemaVersions {
    versions: BTreeMap<Version, SchemaVersion>,
}

impl AllSchemaVersions {
    /// Load the set of all known schema versions from the given directory tree
    ///
    /// The directory should contain exactly one directory for each version.
    /// Each version's directory should contain the SQL files that carry out
    /// schema migration from the previous version.  See schema/crdb/README.adoc
    /// for details.
    pub fn load(
        schema_directory: &Utf8Path,
    ) -> Result<AllSchemaVersions, anyhow::Error> {
        Self::load_known_versions(schema_directory, KNOWN_VERSIONS.iter())
    }

    /// Load a specific set of known schema versions using the legacy
    /// conventions from the given directory tree
    ///
    /// This is only provided for certain integration tests.
    #[doc(hidden)]
    pub fn load_specific_legacy_versions<'a>(
        schema_directory: &Utf8Path,
        versions: impl Iterator<Item = &'a Version>,
    ) -> Result<AllSchemaVersions, anyhow::Error> {
        let known_versions: Vec<_> = versions
            .map(|v| {
                assert_eq!(v.minor, 0);
                KnownVersion::legacy(v.major, v.patch)
            })
            .collect();

        Self::load_known_versions(schema_directory, known_versions.iter())
    }

    fn load_known_versions<'a>(
        schema_directory: &Utf8Path,
        known_versions: impl Iterator<Item = &'a KnownVersion>,
    ) -> Result<AllSchemaVersions, anyhow::Error> {
        let mut versions = BTreeMap::new();
        for known_version in known_versions {
            let version_path =
                schema_directory.join(&known_version.relative_path);
            let schema_version = SchemaVersion::load_from_directory(
                known_version.semver.clone(),
                &version_path,
            )
            .with_context(|| {
                format!(
                    "loading schema version {} from {:?}",
                    known_version.semver, schema_directory,
                )
            })?;

            versions.insert(known_version.semver.clone(), schema_version);
        }

        Ok(AllSchemaVersions { versions })
    }

    /// Iterate over the set of all known schema versions in order starting with
    /// the earliest supported version
    pub fn iter_versions(&self) -> impl Iterator<Item = &SchemaVersion> {
        self.versions.values()
    }

    /// Return whether `version` is a known schema version
    pub fn contains_version(&self, version: &Version) -> bool {
        self.versions.contains_key(version)
    }

    /// Iterate over the known schema versions within `bounds`
    ///
    /// This is generally used to iterate over all the schema versions between
    /// two specific versions.
    pub fn versions_range<R>(
        &self,
        bounds: R,
    ) -> impl Iterator<Item = &'_ SchemaVersion>
    where
        R: std::ops::RangeBounds<Version>,
    {
        self.versions.range(bounds).map(|(_, v)| v)
    }
}

/// Describes a single version of the schema, including the SQL steps to get
/// from the previous version to the current one
#[derive(Debug, Clone)]
pub struct SchemaVersion {
    semver: Version,
    upgrade_from_previous: Vec<SchemaUpgradeStep>,
}

impl SchemaVersion {
    /// Reads a "version directory" and reads all SQL changes into a result Vec.
    ///
    /// Files that do not begin with "up" and end with ".sql" are ignored. The
    /// collection of `up*.sql` files must fall into one of these two
    /// conventions:
    ///
    /// * "up.sql" with no other files
    /// * "up1.sql", "up2.sql", ..., beginning from 1, optionally with leading
    ///   zeroes (e.g., "up01.sql", "up02.sql", ...). There is no maximum value,
    ///   but there may not be any gaps (e.g., if "up2.sql" and "up4.sql" exist,
    ///   so must "up3.sql") and there must not be any repeats (e.g., if
    ///   "up1.sql" exists, "up01.sql" must not exist).
    ///
    /// Any violation of these two rules will result in an error. Collections of
    /// the second form (`up1.sql`, ...) will be sorted numerically.
    fn load_from_directory(
        semver: Version,
        directory: &Utf8Path,
    ) -> Result<SchemaVersion, anyhow::Error> {
        let mut up_sqls = vec![];
        let entries = directory
            .read_dir_utf8()
            .with_context(|| format!("Failed to readdir {directory}"))?;
        for entry in entries {
            let entry = entry.with_context(|| {
                format!("Reading {directory:?}: invalid entry")
            })?;
            let pathbuf = entry.into_path();

            // Ensure filename ends with ".sql"
            if pathbuf.extension() != Some("sql") {
                continue;
            }

            // Ensure filename begins with "up", and extract anything in between
            // "up" and ".sql".
            let Some(remaining_filename) = pathbuf
                .file_stem()
                .and_then(|file_stem| file_stem.strip_prefix("up"))
            else {
                continue;
            };

            // Ensure the remaining filename is either empty (i.e., the filename
            // is exactly "up.sql") or parseable as an unsigned integer. We give
            // "up.sql" the "up_number" 0 (checked in the loop below), and
            // require any other number to be nonzero.
            if remaining_filename.is_empty() {
                up_sqls.push((0, pathbuf));
            } else {
                let Ok(up_number) = remaining_filename.parse::<u64>() else {
                    bail!(
                        "invalid filename (non-numeric `up*.sql`): {pathbuf}",
                    );
                };
                ensure!(
                    up_number != 0,
                    "invalid filename (`up*.sql` numbering must start at 1): \
                     {pathbuf}",
                );
                up_sqls.push((up_number, pathbuf));
            }
        }
        up_sqls.sort();

        // Validate that we have a reasonable sequence of `up*.sql` numbers.
        match up_sqls.as_slice() {
            [] => bail!("no `up*.sql` files found"),
            [(up_number, path)] => {
                // For a single file, we allow either `up.sql` (keyed as
                // up_number=0) or `up1.sql`; reject any higher number.
                ensure!(
                    *up_number <= 1,
                    "`up*.sql` numbering must start at 1: found first file \
                     {path}"
                );
            }
            _ => {
                for (i, (up_number, path)) in up_sqls.iter().enumerate() {
                    // We have 2 or more `up*.sql`; they should be numbered
                    // exactly 1..=up_sqls.len().
                    if i as u64 + 1 != *up_number {
                        // We know we have at least two elements, so report an
                        // error referencing either the next item (if we're
                        // first) or the previous item (if we're not first).
                        let (path_a, path_b) = if i == 0 {
                            let (_, next_path) = &up_sqls[1];
                            (path, next_path)
                        } else {
                            let (_, prev_path) = &up_sqls[i - 1];
                            (prev_path, path)
                        };
                        bail!("invalid `up*.sql` sequence: {path_a}, {path_b}");
                    }
                }
            }
        }

        // This collection of `up*.sql` files is valid.  Read them all, in
        // order.
        let mut steps = vec![];
        for (_, path) in up_sqls.into_iter() {
            let sql = std::fs::read_to_string(&path)
                .with_context(|| format!("Cannot read {path}"))?;
            // unwrap: `file_name()` is documented to return `None` only when
            // the path is `..`.  But we got this path from reading the
            // directory, and that process explicitly documents that it skips
            // `..`.
            steps.push(SchemaUpgradeStep {
                label: path.file_name().unwrap().to_string(),
                sql,
            });
        }

        Ok(SchemaVersion { semver, upgrade_from_previous: steps })
    }

    /// Returns the semver for this schema version
    pub fn semver(&self) -> &Version {
        &self.semver
    }

    /// Returns true if this schema version is the one that the current program
    /// thinks is the latest (current) one
    pub fn is_current_software_version(&self) -> bool {
        self.semver == SCHEMA_VERSION
    }

    /// Iterate over the SQL steps required to update the database schema from
    /// the previous version to this one
    pub fn upgrade_steps(&self) -> impl Iterator<Item = &SchemaUpgradeStep> {
        self.upgrade_from_previous.iter()
    }
}

impl std::fmt::Display for SchemaVersion {
    fn fmt(
        &self,
        f: &mut std::fmt::Formatter<'_>,
    ) -> Result<(), std::fmt::Error> {
        self.semver.fmt(f)
    }
}

/// Describes a single file containing a schema change, as SQL.
#[derive(Debug, Clone)]
pub struct SchemaUpgradeStep {
    label: String,
    sql: String,
}

impl SchemaUpgradeStep {
    /// Returns a human-readable name for this step (the name of the file it
    /// came from)
    pub fn label(&self) -> &str {
        self.label.as_ref()
    }

    /// Returns the actual SQL to execute for this step
    pub fn sql(&self) -> &str {
        self.sql.as_ref()
    }
}

#[cfg(test)]
mod test {
    use super::*;
    use camino_tempfile::Utf8TempDir;

    #[test]
    fn test_known_versions() {
        if let Err(error) = verify_known_versions(
            // The real list is defined in reverse order for developer
            // convenience so we reverse it before processing.
            KNOWN_VERSIONS.iter().rev(),
            &EARLIEST_SUPPORTED_VERSION,
            &SCHEMA_VERSION,
            // Versions after 45 obey our modern, stricter rules.
            45,
        ) {
            panic!("problem with static configuration: {:#}", error);
        }
    }

    // (Test the test function)
    #[test]
    fn test_verify() {
        // EARLIEST_SUPPORTED_VERSION is somehow wrong
        let error = verify_known_versions(
            [&KnownVersion::legacy(2, 0), &KnownVersion::legacy(3, 0)],
            &Version::new(1, 0, 0),
            &Version::new(3, 0, 0),
            100,
        )
        .unwrap_err();
        assert_eq!(
            format!("{error:#}"),
            "EARLIEST_SUPPORTED_VERSION is not the earliest in KNOWN_VERSIONS"
        );

        // SCHEMA_VERSION was not updated
        let error = verify_known_versions(
            [&KnownVersion::legacy(1, 0), &KnownVersion::legacy(2, 0)],
            &Version::new(1, 0, 0),
            &Version::new(1, 0, 0),
            100,
        )
        .unwrap_err();
        assert_eq!(
            format!("{error:#}"),
            "latest KNOWN_VERSION is 2.0.0, but SCHEMA_VERSION is 1.0.0"
        );

        // Latest version was duplicated instead of bumped (legacy)
        let error = verify_known_versions(
            [
                &KnownVersion::legacy(1, 0),
                &KnownVersion::legacy(2, 0),
                &KnownVersion::legacy(2, 0),
            ],
            &EARLIEST_SUPPORTED_VERSION,
            &Version::new(2, 0, 0),
            100,
        )
        .unwrap_err();
        assert_eq!(
            format!("{error:#}"),
            "KNOWN_VERSION 2.0.0 appears directly after 2.0.0, but is not later"
        );

        // Latest version was duplicated instead of bumped (modern case)
        let error = verify_known_versions(
            [
                &KnownVersion::legacy(1, 0),
                &KnownVersion::new(2, "dir1"),
                &KnownVersion::new(2, "dir2"),
            ],
            &EARLIEST_SUPPORTED_VERSION,
            &Version::new(2, 0, 0),
            100,
        )
        .unwrap_err();
        assert_eq!(
            format!("{error:#}"),
            "KNOWN_VERSION 2.0.0 appears directly after 2.0.0, but is not later"
        );

        // Version added out of order
        let error = verify_known_versions(
            [
                &KnownVersion::legacy(1, 0),
                &KnownVersion::legacy(2, 0),
                &KnownVersion::legacy(1, 3),
            ],
            &EARLIEST_SUPPORTED_VERSION,
            &Version::new(3, 0, 0),
            100,
        )
        .unwrap_err();
        assert_eq!(
            format!("{error:#}"),
            "KNOWN_VERSION 1.0.3 appears directly after 2.0.0, but is not later"
        );

        // Gaps are not allowed.
        let error = verify_known_versions(
            [
                &KnownVersion::legacy(1, 0),
                &KnownVersion::legacy(2, 0),
                &KnownVersion::legacy(4, 0),
            ],
            &EARLIEST_SUPPORTED_VERSION,
            &Version::new(4, 0, 0),
            100,
        )
        .unwrap_err();
        assert_eq!(
            format!("{error:#}"),
            "KNOWN_VERSION 4.0.0 appears directly after 2.0.0, but its major \
            number is neither the same nor one greater"
        );

        // For the strict case, the patch level can't be non-zero.  You can only
        // make this mistake by using `KnownVersion::legacy()` for a new
        // version.
        let error = verify_known_versions(
            [
                &KnownVersion::legacy(1, 0),
                &KnownVersion::legacy(2, 0),
                &KnownVersion::legacy(3, 2),
            ],
            &EARLIEST_SUPPORTED_VERSION,
            &Version::new(3, 0, 2),
            2,
        )
        .unwrap_err();
        assert_eq!(format!("{error:#}"), "new patch versions must be zero");

        // For the strict case, the directory name cannot contain the version at
        // all.  You can only make this mistake by using
        // `KnownVersion::legacy()` for a new version.
        let error = verify_known_versions(
            [
                &KnownVersion::legacy(1, 0),
                &KnownVersion::legacy(2, 0),
                &KnownVersion::legacy(3, 0),
            ],
            &EARLIEST_SUPPORTED_VERSION,
            &Version::new(3, 0, 0),
            2,
        )
        .unwrap_err();
        assert_eq!(
            format!("{error:#}"),
            "the relative path for a version should not contain the \
            version itself"
        );
    }

    fn verify_known_versions<'a, I>(
        // list of known versions in order from earliest to latest
        known_versions: I,
        earliest: &Version,
        latest: &Version,
        min_strict_major: u64,
    ) -> Result<(), anyhow::Error>
    where
        I: IntoIterator<Item = &'a KnownVersion>,
    {
        let mut known_versions = known_versions.into_iter();

        // All known versions should be unique and increasing.
        let first =
            known_versions.next().expect("expected at least one KNOWN_VERSION");
        ensure!(
            first.semver == *earliest,
            "EARLIEST_SUPPORTED_VERSION is not the earliest in KNOWN_VERSIONS"
        );

        let mut prev = first;
        for v in known_versions {
            println!("checking known version: {} -> {}", prev, v);
            ensure!(
                v.semver > prev.semver,
                "KNOWN_VERSION {} appears directly after {}, but is not later",
                v,
                prev
            );

            // We currently make sure there are no gaps in the major number.
            // This is not strictly necessary but if this isn't true then it was
            // probably a mistake.
            //
            // It's allowed for the major numbers to be the same because a few
            // past schema versions only bumped the patch number for whatever
            // reason.
            ensure!(
                v.semver.major == prev.semver.major
                    || v.semver.major == prev.semver.major + 1,
                "KNOWN_VERSION {} appears directly after {}, but its major \
                number is neither the same nor one greater",
                v,
                prev
            );

            // We never allowed minor versions to be zero and it is not
            // currently possible to even construct one that had a non-zero
            // minor number.
            ensure!(v.semver.minor == 0, "new minor versions must be zero");

            // We changed things after version 45 to require that:
            //
            // (1) the major always be bumped (the minor and patch must be zero)
            // (2) users choose a unique directory name for the SQL files.  It
            //     would defeat the point if people used the semver for
            //
            // After version 45, we do not allow non-zero minor or patch
            // numbers.
            if v.semver.major > min_strict_major {
                ensure!(v.semver.patch == 0, "new patch versions must be zero");
                ensure!(
                    !v.relative_path.contains(&v.semver.to_string()),
                    "the relative path for a version should not contain the \
                    version itself"
                );
            }

            prev = v;
        }

        ensure!(
            prev.semver == *latest,
            "latest KNOWN_VERSION is {}, but SCHEMA_VERSION is {}",
            prev,
            latest
        );

        Ok(())
    }

    // Confirm that `SchemaVersion::load_from_directory()` rejects `up*.sql`
    // files where the `*` doesn't contain a positive integer.
    #[tokio::test]
    async fn test_reject_invalid_up_sql_names() {
        for (invalid_filename, error_prefix) in [
            ("upA.sql", "invalid filename (non-numeric `up*.sql`)"),
            ("up1a.sql", "invalid filename (non-numeric `up*.sql`)"),
            ("upaaa1.sql", "invalid filename (non-numeric `up*.sql`)"),
            ("up-3.sql", "invalid filename (non-numeric `up*.sql`)"),
            (
                "up0.sql",
                "invalid filename (`up*.sql` numbering must start at 1)",
            ),
            (
                "up00.sql",
                "invalid filename (`up*.sql` numbering must start at 1)",
            ),
            (
                "up000.sql",
                "invalid filename (`up*.sql` numbering must start at 1)",
            ),
        ] {
            let tempdir = Utf8TempDir::new().unwrap();
            let filename = tempdir.path().join(invalid_filename);
            _ = tokio::fs::File::create(&filename).await.unwrap();
            let maybe_schema = SchemaVersion::load_from_directory(
                Version::new(12, 0, 0),
                tempdir.path(),
            );
            match maybe_schema {
                Ok(upgrade) => {
                    panic!(
                        "unexpected success on {invalid_filename} \
                         (produced {upgrade:?})"
                    );
                }
                Err(error) => {
                    assert_eq!(
                        format!("{error:#}"),
                        format!("{error_prefix}: {filename}")
                    );
                }
            }
        }
    }

    // Confirm that `SchemaVersion::load_from_directory()` rejects a directory
    // with no appropriately-named files.
    #[tokio::test]
    async fn test_reject_no_up_sql_files() {
        for filenames in [
            &[] as &[&str],
            &["README.md"],
            &["foo.sql", "bar.sql"],
            &["up1sql", "up2sql"],
        ] {
            let tempdir = Utf8TempDir::new().unwrap();
            for filename in filenames {
                _ = tokio::fs::File::create(tempdir.path().join(filename))
                    .await
                    .unwrap();
            }

            let maybe_schema = SchemaVersion::load_from_directory(
                Version::new(12, 0, 0),
                tempdir.path(),
            );
            match maybe_schema {
                Ok(upgrade) => {
                    panic!(
                        "unexpected success on {filenames:?} \
                         (produced {upgrade:?})"
                    );
                }
                Err(error) => {
                    assert_eq!(
                        format!("{error:#}"),
                        "no `up*.sql` files found"
                    );
                }
            }
        }
    }

    // Confirm that `SchemaVersion::load_from_directory()` rejects collections
    // of `up*.sql` files with individually-valid names but that do not pass the
    // rules of the entire collection.
    #[tokio::test]
    async fn test_reject_invalid_up_sql_collections() {
        for invalid_filenames in [
            &["up.sql", "up1.sql"] as &[&str],
            &["up1.sql", "up01.sql"],
            &["up1.sql", "up3.sql"],
            &["up1.sql", "up2.sql", "up3.sql", "up02.sql"],
        ] {
            let tempdir = Utf8TempDir::new().unwrap();
            for filename in invalid_filenames {
                _ = tokio::fs::File::create(tempdir.path().join(filename))
                    .await
                    .unwrap();
            }

            let maybe_schema = SchemaVersion::load_from_directory(
                Version::new(12, 0, 0),
                tempdir.path(),
            );
            match maybe_schema {
                Ok(upgrade) => {
                    panic!(
                        "unexpected success on {invalid_filenames:?} \
                         (produced {upgrade:?})"
                    );
                }
                Err(error) => {
                    let message = format!("{error:#}");
                    assert!(
                        message.starts_with("invalid `up*.sql` sequence: "),
                        "message did not start with expected prefix: \
                         {message:?}"
                    );
                }
            }
        }
    }

    // Confirm that `SchemaVersion::load_from_directory()` accepts legal
    // collections of `up*.sql` filenames.
    #[tokio::test]
    async fn test_allows_valid_up_sql_collections() {
        for filenames in [
            &["up.sql"] as &[&str],
            &["up1.sql", "up2.sql"],
            &[
                "up01.sql", "up02.sql", "up03.sql", "up04.sql", "up05.sql",
                "up06.sql", "up07.sql", "up08.sql", "up09.sql", "up10.sql",
                "up11.sql",
            ],
            &["up00001.sql", "up00002.sql", "up00003.sql"],
        ] {
            let tempdir = Utf8TempDir::new().unwrap();
            for filename in filenames {
                _ = tokio::fs::File::create(tempdir.path().join(filename))
                    .await
                    .unwrap();
            }

            let maybe_schema = SchemaVersion::load_from_directory(
                Version::new(12, 0, 0),
                tempdir.path(),
            );
            match maybe_schema {
                Ok(_) => (),
                Err(message) => {
                    panic!("unexpected failure on {filenames:?}: {message:?}");
                }
            }
        }
    }
}<|MERGE_RESOLUTION|>--- conflicted
+++ resolved
@@ -16,7 +16,7 @@
 ///
 /// This must be updated when you change the database schema.  Refer to
 /// schema/crdb/README.adoc in the root of this repository for details.
-pub const SCHEMA_VERSION: Version = Version::new(194, 0, 0);
+pub const SCHEMA_VERSION: Version = Version::new(195, 0, 0);
 
 /// List of all past database schema versions, in *reverse* order
 ///
@@ -28,11 +28,8 @@
         // |  leaving the first copy as an example for the next person.
         // v
         // KnownVersion::new(next_int, "unique-dirname-with-the-sql-files"),
-<<<<<<< HEAD
-        KnownVersion::new(194, "multicast-pool-support"),
-=======
+        KnownVersion::new(195, "multicast-pool-support"),
         KnownVersion::new(194, "tuf-pruned"),
->>>>>>> 887bc421
         KnownVersion::new(193, "nexus-lockstep-port"),
         KnownVersion::new(192, "blueprint-source"),
         KnownVersion::new(191, "debug-log-blueprint-planner"),
