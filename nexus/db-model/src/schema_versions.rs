// This Source Code Form is subject to the terms of the Mozilla Public
// License, v. 2.0. If a copy of the MPL was not distributed with this
// file, You can obtain one at https://mozilla.org/MPL/2.0/.

//! Database schema versions and upgrades
//!
//! For details, see schema/crdb/README.adoc in the root of this repository.

use anyhow::{Context, bail, ensure};
use camino::Utf8Path;
use semver::Version;
use std::{collections::BTreeMap, sync::LazyLock};

/// The version of the database schema this particular version of Nexus was
/// built against
///
/// This must be updated when you change the database schema.  Refer to
/// schema/crdb/README.adoc in the root of this repository for details.
<<<<<<< HEAD
pub const SCHEMA_VERSION: Version = Version::new(154, 0, 0);
=======
pub const SCHEMA_VERSION: Version = Version::new(155, 0, 0);
>>>>>>> d42c8700

/// List of all past database schema versions, in *reverse* order
///
/// If you want to change the Omicron database schema, you must update this.
static KNOWN_VERSIONS: LazyLock<Vec<KnownVersion>> = LazyLock::new(|| {
    vec![
        // +- The next version goes here!  Duplicate this line, uncomment
        // |  the *second* copy, then update that copy for your version,
        // |  leaving the first copy as an example for the next person.
        // v
        // KnownVersion::new(next_int, "unique-dirname-with-the-sql-files"),
<<<<<<< HEAD
        KnownVersion::new(154, "tuf-trust-root"),
=======
        KnownVersion::new(155, "vpc-firewall-icmp"),
        KnownVersion::new(154, "add-pending-mgs-updates"),
>>>>>>> d42c8700
        KnownVersion::new(153, "chicken-switches"),
        KnownVersion::new(152, "ereports"),
        KnownVersion::new(151, "zone-image-resolver-inventory"),
        KnownVersion::new(150, "add-last-reconciliation-orphaned-datasets"),
        KnownVersion::new(149, "bp-add-target-release-min-gen"),
        KnownVersion::new(148, "clean-misplaced-m2s"),
        KnownVersion::new(147, "device-auth-request-ttl"),
        KnownVersion::new(146, "silo-settings-token-expiration"),
        KnownVersion::new(145, "token-and-session-ids"),
        KnownVersion::new(144, "inventory-omicron-sled-config"),
        KnownVersion::new(143, "alerts-renamening"),
        KnownVersion::new(142, "bp-add-remove-mupdate-override"),
        KnownVersion::new(141, "caboose-sign-value"),
        KnownVersion::new(140, "instance-intended-state"),
        KnownVersion::new(139, "webhooks"),
        KnownVersion::new(138, "saga-abandoned-state"),
        KnownVersion::new(137, "oximeter-read-policy"),
        KnownVersion::new(136, "do-not-provision-flag-for-crucible-dataset"),
        KnownVersion::new(135, "blueprint-zone-image-source"),
        KnownVersion::new(134, "crucible-agent-reservation-overhead"),
        KnownVersion::new(133, "delete-defunct-reservations"),
        KnownVersion::new(132, "bp-omicron-zone-filesystem-pool-not-null"),
        KnownVersion::new(131, "tuf-generation"),
        KnownVersion::new(130, "bp-sled-agent-generation"),
        KnownVersion::new(129, "create-target-release"),
        KnownVersion::new(128, "sled-resource-for-vmm"),
        KnownVersion::new(127, "bp-disk-disposition-expunged-cleanup"),
        KnownVersion::new(126, "affinity"),
        KnownVersion::new(125, "blueprint-disposition-expunged-cleanup"),
        KnownVersion::new(124, "support-read-only-region-replacement"),
        KnownVersion::new(123, "vpc-subnet-contention"),
        KnownVersion::new(122, "tuf-artifact-replication"),
        KnownVersion::new(121, "dataset-to-crucible-dataset"),
        KnownVersion::new(120, "rendezvous-debug-dataset"),
        KnownVersion::new(119, "tuf-artifact-key-uuid"),
        KnownVersion::new(118, "support-bundles"),
        KnownVersion::new(117, "add-completing-and-new-region-volume"),
        KnownVersion::new(116, "bp-physical-disk-disposition"),
        KnownVersion::new(115, "inv-omicron-physical-disks-generation"),
        KnownVersion::new(114, "crucible-ref-count-records"),
        KnownVersion::new(113, "add-tx-eq"),
        KnownVersion::new(112, "blueprint-dataset"),
        KnownVersion::new(111, "drop-omicron-zone-underlay-address"),
        KnownVersion::new(110, "clickhouse-policy"),
        KnownVersion::new(109, "inv-clickhouse-keeper-membership"),
        KnownVersion::new(108, "internet-gateway"),
        KnownVersion::new(107, "add-instance-boot-disk"),
        KnownVersion::new(106, "dataset-kinds-update"),
        KnownVersion::new(105, "inventory-nvme-firmware"),
        KnownVersion::new(104, "lookup-bgp-config-indexes"),
        KnownVersion::new(103, "lookup-instances-by-state-index"),
        KnownVersion::new(102, "add-instance-auto-restart-cooldown"),
        KnownVersion::new(101, "auto-restart-policy-v2"),
        KnownVersion::new(100, "add-instance-last-auto-restarted-timestamp"),
        KnownVersion::new(99, "blueprint-add-clickhouse-tables"),
        KnownVersion::new(98, "oximeter-add-time-expunged"),
        KnownVersion::new(97, "lookup-region-snapshot-by-region-id"),
        KnownVersion::new(96, "inv-dataset"),
        KnownVersion::new(95, "turn-boot-on-fault-into-auto-restart"),
        KnownVersion::new(94, "put-back-creating-vmm-state"),
        KnownVersion::new(93, "dataset-kinds-zone-and-debug"),
        KnownVersion::new(92, "lldp-link-config-nullable"),
        KnownVersion::new(91, "add-management-gateway-producer-kind"),
        KnownVersion::new(90, "lookup-bgp-config-by-asn"),
        KnownVersion::new(89, "collapse_lldp_settings"),
        KnownVersion::new(88, "route-local-pref"),
        KnownVersion::new(87, "add-clickhouse-server-enum-variants"),
        KnownVersion::new(86, "snapshot-replacement"),
        KnownVersion::new(85, "add-migrations-by-time-created-index"),
        KnownVersion::new(84, "region-read-only"),
        KnownVersion::new(83, "dataset-address-optional"),
        KnownVersion::new(82, "region-port"),
        KnownVersion::new(81, "add-nullable-filesystem-pool"),
        KnownVersion::new(80, "add-instance-id-to-migrations"),
        KnownVersion::new(79, "nic-spoof-allow"),
        KnownVersion::new(78, "vpc-subnet-routing"),
        KnownVersion::new(77, "remove-view-for-v2p-mappings"),
        KnownVersion::new(76, "lookup-region-snapshot-by-snapshot-id"),
        KnownVersion::new(75, "add-cockroach-zone-id-to-node-id"),
        KnownVersion::new(74, "add-migration-table"),
        KnownVersion::new(73, "add-vlan-to-uplink"),
        KnownVersion::new(72, "fix-provisioning-counters"),
        KnownVersion::new(71, "add-saga-unwound-vmm-state"),
        KnownVersion::new(70, "separate-instance-and-vmm-states"),
        KnownVersion::new(69, "expose-stage0"),
        KnownVersion::new(68, "filter-v2p-mapping-by-instance-state"),
        KnownVersion::new(67, "add-instance-updater-lock"),
        KnownVersion::new(66, "blueprint-crdb-preserve-downgrade"),
        KnownVersion::new(65, "region-replacement"),
        KnownVersion::new(64, "add-view-for-v2p-mappings"),
        KnownVersion::new(63, "remove-producer-base-route-column"),
        KnownVersion::new(62, "allocate-subnet-decommissioned-sleds"),
        KnownVersion::new(61, "blueprint-add-sled-state"),
        KnownVersion::new(60, "add-lookup-vmm-by-sled-id-index"),
        KnownVersion::new(59, "enforce-first-as-default"),
        KnownVersion::new(58, "insert-default-allowlist"),
        KnownVersion::new(57, "add-allowed-source-ips"),
        KnownVersion::new(56, "bgp-oxpop-features"),
        KnownVersion::new(55, "add-lookup-sled-by-policy-and-state-index"),
        KnownVersion::new(54, "blueprint-add-external-ip-id"),
        KnownVersion::new(53, "drop-service-table"),
        KnownVersion::new(52, "blueprint-physical-disk"),
        KnownVersion::new(51, "blueprint-disposition-column"),
        KnownVersion::new(50, "add-lookup-disk-by-volume-id-index"),
        KnownVersion::new(49, "physical-disk-state-and-policy"),
        KnownVersion::new(48, "add-metrics-producers-time-modified-index"),
        KnownVersion::new(47, "add-view-for-bgp-peer-configs"),
        KnownVersion::new(46, "first-named-migration"),
        // The first many schema versions only vary by major or patch number and
        // their path is predictable based on the version number.  (This was
        // historically a problem because two pull requests both adding a new
        // schema version might merge cleanly but produce an invalid result.)
        KnownVersion::legacy(45, 0),
        KnownVersion::legacy(44, 0),
        KnownVersion::legacy(43, 0),
        KnownVersion::legacy(42, 0),
        KnownVersion::legacy(41, 0),
        KnownVersion::legacy(40, 0),
        KnownVersion::legacy(39, 0),
        KnownVersion::legacy(38, 0),
        KnownVersion::legacy(37, 1),
        KnownVersion::legacy(37, 0),
        KnownVersion::legacy(36, 0),
        KnownVersion::legacy(35, 0),
        KnownVersion::legacy(34, 0),
        KnownVersion::legacy(33, 1),
        KnownVersion::legacy(33, 0),
        KnownVersion::legacy(32, 0),
        KnownVersion::legacy(31, 0),
        KnownVersion::legacy(30, 0),
        KnownVersion::legacy(29, 0),
        KnownVersion::legacy(28, 0),
        KnownVersion::legacy(27, 0),
        KnownVersion::legacy(26, 0),
        KnownVersion::legacy(25, 0),
        KnownVersion::legacy(24, 0),
        KnownVersion::legacy(23, 1),
        KnownVersion::legacy(23, 0),
        KnownVersion::legacy(22, 0),
        KnownVersion::legacy(21, 0),
        KnownVersion::legacy(20, 0),
        KnownVersion::legacy(19, 0),
        KnownVersion::legacy(18, 0),
        KnownVersion::legacy(17, 0),
        KnownVersion::legacy(16, 0),
        KnownVersion::legacy(15, 0),
        KnownVersion::legacy(14, 0),
        KnownVersion::legacy(13, 0),
        KnownVersion::legacy(12, 0),
        KnownVersion::legacy(11, 0),
        KnownVersion::legacy(10, 0),
        KnownVersion::legacy(9, 0),
        KnownVersion::legacy(8, 0),
        KnownVersion::legacy(7, 0),
        KnownVersion::legacy(6, 0),
        KnownVersion::legacy(5, 0),
        KnownVersion::legacy(4, 0),
        KnownVersion::legacy(3, 3),
        KnownVersion::legacy(3, 2),
        KnownVersion::legacy(3, 1),
        KnownVersion::legacy(3, 0),
        KnownVersion::legacy(2, 0),
        KnownVersion::legacy(1, 0),
    ]
});

/// The earliest supported schema version.
pub const EARLIEST_SUPPORTED_VERSION: Version = Version::new(1, 0, 0);

/// Describes one version of the database schema
#[derive(Debug, Clone)]
struct KnownVersion {
    /// All versions have an associated SemVer.  We only use the major number in
    /// terms of determining compatibility.
    semver: Version,

    /// Path relative to the root of the schema ("schema/crdb" in the root of
    /// this repo) where this version's update SQL files are stored
    relative_path: String,
}

impl KnownVersion {
    /// Generate a `KnownVersion` for a new schema version
    ///
    /// `major` should be the next available integer (one more than the previous
    /// version's major number).
    ///
    /// `relative_path` is the path relative to "schema/crdb" (from the root of
    /// this repository) where the SQL files live that will update the schema
    /// from the previous version to this version.
    fn new(major: u64, relative_path: &str) -> KnownVersion {
        let semver = Version::new(major, 0, 0);
        KnownVersion { semver, relative_path: relative_path.to_owned() }
    }

    /// Generate a `KnownVersion` for a version that predates the current
    /// directory naming scheme
    ///
    /// These versions varied in both major and patch numbers and the path to
    /// their SQL files was predictable based solely on the version.
    ///
    /// **This should not be used for new schema versions.**
    fn legacy(major: u64, patch: u64) -> KnownVersion {
        let semver = Version::new(major, 0, patch);
        let relative_path = semver.to_string();
        KnownVersion { semver, relative_path }
    }
}

impl std::fmt::Display for KnownVersion {
    fn fmt(&self, f: &mut std::fmt::Formatter<'_>) -> std::fmt::Result {
        self.semver.fmt(f)
    }
}

/// Load and inspect the set of all known schema versions
#[derive(Debug, Clone)]
pub struct AllSchemaVersions {
    versions: BTreeMap<Version, SchemaVersion>,
}

impl AllSchemaVersions {
    /// Load the set of all known schema versions from the given directory tree
    ///
    /// The directory should contain exactly one directory for each version.
    /// Each version's directory should contain the SQL files that carry out
    /// schema migration from the previous version.  See schema/crdb/README.adoc
    /// for details.
    pub fn load(
        schema_directory: &Utf8Path,
    ) -> Result<AllSchemaVersions, anyhow::Error> {
        Self::load_known_versions(schema_directory, KNOWN_VERSIONS.iter())
    }

    /// Load a specific set of known schema versions using the legacy
    /// conventions from the given directory tree
    ///
    /// This is only provided for certain integration tests.
    #[doc(hidden)]
    pub fn load_specific_legacy_versions<'a>(
        schema_directory: &Utf8Path,
        versions: impl Iterator<Item = &'a Version>,
    ) -> Result<AllSchemaVersions, anyhow::Error> {
        let known_versions: Vec<_> = versions
            .map(|v| {
                assert_eq!(v.minor, 0);
                KnownVersion::legacy(v.major, v.patch)
            })
            .collect();

        Self::load_known_versions(schema_directory, known_versions.iter())
    }

    fn load_known_versions<'a>(
        schema_directory: &Utf8Path,
        known_versions: impl Iterator<Item = &'a KnownVersion>,
    ) -> Result<AllSchemaVersions, anyhow::Error> {
        let mut versions = BTreeMap::new();
        for known_version in known_versions {
            let version_path =
                schema_directory.join(&known_version.relative_path);
            let schema_version = SchemaVersion::load_from_directory(
                known_version.semver.clone(),
                &version_path,
            )
            .with_context(|| {
                format!(
                    "loading schema version {} from {:?}",
                    known_version.semver, schema_directory,
                )
            })?;

            versions.insert(known_version.semver.clone(), schema_version);
        }

        Ok(AllSchemaVersions { versions })
    }

    /// Iterate over the set of all known schema versions in order starting with
    /// the earliest supported version
    pub fn iter_versions(&self) -> impl Iterator<Item = &SchemaVersion> {
        self.versions.values()
    }

    /// Return whether `version` is a known schema version
    pub fn contains_version(&self, version: &Version) -> bool {
        self.versions.contains_key(version)
    }

    /// Iterate over the known schema versions within `bounds`
    ///
    /// This is generally used to iterate over all the schema versions between
    /// two specific versions.
    pub fn versions_range<R>(
        &self,
        bounds: R,
    ) -> impl Iterator<Item = &'_ SchemaVersion>
    where
        R: std::ops::RangeBounds<Version>,
    {
        self.versions.range(bounds).map(|(_, v)| v)
    }
}

/// Describes a single version of the schema, including the SQL steps to get
/// from the previous version to the current one
#[derive(Debug, Clone)]
pub struct SchemaVersion {
    semver: Version,
    upgrade_from_previous: Vec<SchemaUpgradeStep>,
}

impl SchemaVersion {
    /// Reads a "version directory" and reads all SQL changes into a result Vec.
    ///
    /// Files that do not begin with "up" and end with ".sql" are ignored. The
    /// collection of `up*.sql` files must fall into one of these two
    /// conventions:
    ///
    /// * "up.sql" with no other files
    /// * "up1.sql", "up2.sql", ..., beginning from 1, optionally with leading
    ///   zeroes (e.g., "up01.sql", "up02.sql", ...). There is no maximum value,
    ///   but there may not be any gaps (e.g., if "up2.sql" and "up4.sql" exist,
    ///   so must "up3.sql") and there must not be any repeats (e.g., if
    ///   "up1.sql" exists, "up01.sql" must not exist).
    ///
    /// Any violation of these two rules will result in an error. Collections of
    /// the second form (`up1.sql`, ...) will be sorted numerically.
    fn load_from_directory(
        semver: Version,
        directory: &Utf8Path,
    ) -> Result<SchemaVersion, anyhow::Error> {
        let mut up_sqls = vec![];
        let entries = directory
            .read_dir_utf8()
            .with_context(|| format!("Failed to readdir {directory}"))?;
        for entry in entries {
            let entry = entry.with_context(|| {
                format!("Reading {directory:?}: invalid entry")
            })?;
            let pathbuf = entry.into_path();

            // Ensure filename ends with ".sql"
            if pathbuf.extension() != Some("sql") {
                continue;
            }

            // Ensure filename begins with "up", and extract anything in between
            // "up" and ".sql".
            let Some(remaining_filename) = pathbuf
                .file_stem()
                .and_then(|file_stem| file_stem.strip_prefix("up"))
            else {
                continue;
            };

            // Ensure the remaining filename is either empty (i.e., the filename
            // is exactly "up.sql") or parseable as an unsigned integer. We give
            // "up.sql" the "up_number" 0 (checked in the loop below), and
            // require any other number to be nonzero.
            if remaining_filename.is_empty() {
                up_sqls.push((0, pathbuf));
            } else {
                let Ok(up_number) = remaining_filename.parse::<u64>() else {
                    bail!(
                        "invalid filename (non-numeric `up*.sql`): {pathbuf}",
                    );
                };
                ensure!(
                    up_number != 0,
                    "invalid filename (`up*.sql` numbering must start at 1): \
                     {pathbuf}",
                );
                up_sqls.push((up_number, pathbuf));
            }
        }
        up_sqls.sort();

        // Validate that we have a reasonable sequence of `up*.sql` numbers.
        match up_sqls.as_slice() {
            [] => bail!("no `up*.sql` files found"),
            [(up_number, path)] => {
                // For a single file, we allow either `up.sql` (keyed as
                // up_number=0) or `up1.sql`; reject any higher number.
                ensure!(
                    *up_number <= 1,
                    "`up*.sql` numbering must start at 1: found first file \
                     {path}"
                );
            }
            _ => {
                for (i, (up_number, path)) in up_sqls.iter().enumerate() {
                    // We have 2 or more `up*.sql`; they should be numbered
                    // exactly 1..=up_sqls.len().
                    if i as u64 + 1 != *up_number {
                        // We know we have at least two elements, so report an
                        // error referencing either the next item (if we're
                        // first) or the previous item (if we're not first).
                        let (path_a, path_b) = if i == 0 {
                            let (_, next_path) = &up_sqls[1];
                            (path, next_path)
                        } else {
                            let (_, prev_path) = &up_sqls[i - 1];
                            (prev_path, path)
                        };
                        bail!("invalid `up*.sql` sequence: {path_a}, {path_b}");
                    }
                }
            }
        }

        // This collection of `up*.sql` files is valid.  Read them all, in
        // order.
        let mut steps = vec![];
        for (_, path) in up_sqls.into_iter() {
            let sql = std::fs::read_to_string(&path)
                .with_context(|| format!("Cannot read {path}"))?;
            // unwrap: `file_name()` is documented to return `None` only when
            // the path is `..`.  But we got this path from reading the
            // directory, and that process explicitly documents that it skips
            // `..`.
            steps.push(SchemaUpgradeStep {
                label: path.file_name().unwrap().to_string(),
                sql,
            });
        }

        Ok(SchemaVersion { semver, upgrade_from_previous: steps })
    }

    /// Returns the semver for this schema version
    pub fn semver(&self) -> &Version {
        &self.semver
    }

    /// Returns true if this schema version is the one that the current program
    /// thinks is the latest (current) one
    pub fn is_current_software_version(&self) -> bool {
        self.semver == SCHEMA_VERSION
    }

    /// Iterate over the SQL steps required to update the database schema from
    /// the previous version to this one
    pub fn upgrade_steps(&self) -> impl Iterator<Item = &SchemaUpgradeStep> {
        self.upgrade_from_previous.iter()
    }
}

impl std::fmt::Display for SchemaVersion {
    fn fmt(
        &self,
        f: &mut std::fmt::Formatter<'_>,
    ) -> Result<(), std::fmt::Error> {
        self.semver.fmt(f)
    }
}

/// Describes a single file containing a schema change, as SQL.
#[derive(Debug, Clone)]
pub struct SchemaUpgradeStep {
    label: String,
    sql: String,
}

impl SchemaUpgradeStep {
    /// Returns a human-readable name for this step (the name of the file it
    /// came from)
    pub fn label(&self) -> &str {
        self.label.as_ref()
    }

    /// Returns the actual SQL to execute for this step
    pub fn sql(&self) -> &str {
        self.sql.as_ref()
    }
}

#[cfg(test)]
mod test {
    use super::*;
    use camino_tempfile::Utf8TempDir;

    #[test]
    fn test_known_versions() {
        if let Err(error) = verify_known_versions(
            // The real list is defined in reverse order for developer
            // convenience so we reverse it before processing.
            KNOWN_VERSIONS.iter().rev(),
            &EARLIEST_SUPPORTED_VERSION,
            &SCHEMA_VERSION,
            // Versions after 45 obey our modern, stricter rules.
            45,
        ) {
            panic!("problem with static configuration: {:#}", error);
        }
    }

    // (Test the test function)
    #[test]
    fn test_verify() {
        // EARLIEST_SUPPORTED_VERSION is somehow wrong
        let error = verify_known_versions(
            [&KnownVersion::legacy(2, 0), &KnownVersion::legacy(3, 0)],
            &Version::new(1, 0, 0),
            &Version::new(3, 0, 0),
            100,
        )
        .unwrap_err();
        assert_eq!(
            format!("{error:#}"),
            "EARLIEST_SUPPORTED_VERSION is not the earliest in KNOWN_VERSIONS"
        );

        // SCHEMA_VERSION was not updated
        let error = verify_known_versions(
            [&KnownVersion::legacy(1, 0), &KnownVersion::legacy(2, 0)],
            &Version::new(1, 0, 0),
            &Version::new(1, 0, 0),
            100,
        )
        .unwrap_err();
        assert_eq!(
            format!("{error:#}"),
            "latest KNOWN_VERSION is 2.0.0, but SCHEMA_VERSION is 1.0.0"
        );

        // Latest version was duplicated instead of bumped (legacy)
        let error = verify_known_versions(
            [
                &KnownVersion::legacy(1, 0),
                &KnownVersion::legacy(2, 0),
                &KnownVersion::legacy(2, 0),
            ],
            &EARLIEST_SUPPORTED_VERSION,
            &Version::new(2, 0, 0),
            100,
        )
        .unwrap_err();
        assert_eq!(
            format!("{error:#}"),
            "KNOWN_VERSION 2.0.0 appears directly after 2.0.0, but is not later"
        );

        // Latest version was duplicated instead of bumped (modern case)
        let error = verify_known_versions(
            [
                &KnownVersion::legacy(1, 0),
                &KnownVersion::new(2, "dir1"),
                &KnownVersion::new(2, "dir2"),
            ],
            &EARLIEST_SUPPORTED_VERSION,
            &Version::new(2, 0, 0),
            100,
        )
        .unwrap_err();
        assert_eq!(
            format!("{error:#}"),
            "KNOWN_VERSION 2.0.0 appears directly after 2.0.0, but is not later"
        );

        // Version added out of order
        let error = verify_known_versions(
            [
                &KnownVersion::legacy(1, 0),
                &KnownVersion::legacy(2, 0),
                &KnownVersion::legacy(1, 3),
            ],
            &EARLIEST_SUPPORTED_VERSION,
            &Version::new(3, 0, 0),
            100,
        )
        .unwrap_err();
        assert_eq!(
            format!("{error:#}"),
            "KNOWN_VERSION 1.0.3 appears directly after 2.0.0, but is not later"
        );

        // Gaps are not allowed.
        let error = verify_known_versions(
            [
                &KnownVersion::legacy(1, 0),
                &KnownVersion::legacy(2, 0),
                &KnownVersion::legacy(4, 0),
            ],
            &EARLIEST_SUPPORTED_VERSION,
            &Version::new(4, 0, 0),
            100,
        )
        .unwrap_err();
        assert_eq!(
            format!("{error:#}"),
            "KNOWN_VERSION 4.0.0 appears directly after 2.0.0, but its major \
            number is neither the same nor one greater"
        );

        // For the strict case, the patch level can't be non-zero.  You can only
        // make this mistake by using `KnownVersion::legacy()` for a new
        // version.
        let error = verify_known_versions(
            [
                &KnownVersion::legacy(1, 0),
                &KnownVersion::legacy(2, 0),
                &KnownVersion::legacy(3, 2),
            ],
            &EARLIEST_SUPPORTED_VERSION,
            &Version::new(3, 0, 2),
            2,
        )
        .unwrap_err();
        assert_eq!(format!("{error:#}"), "new patch versions must be zero");

        // For the strict case, the directory name cannot contain the version at
        // all.  You can only make this mistake by using
        // `KnownVersion::legacy()` for a new version.
        let error = verify_known_versions(
            [
                &KnownVersion::legacy(1, 0),
                &KnownVersion::legacy(2, 0),
                &KnownVersion::legacy(3, 0),
            ],
            &EARLIEST_SUPPORTED_VERSION,
            &Version::new(3, 0, 0),
            2,
        )
        .unwrap_err();
        assert_eq!(
            format!("{error:#}"),
            "the relative path for a version should not contain the \
            version itself"
        );
    }

    fn verify_known_versions<'a, I>(
        // list of known versions in order from earliest to latest
        known_versions: I,
        earliest: &Version,
        latest: &Version,
        min_strict_major: u64,
    ) -> Result<(), anyhow::Error>
    where
        I: IntoIterator<Item = &'a KnownVersion>,
    {
        let mut known_versions = known_versions.into_iter();

        // All known versions should be unique and increasing.
        let first =
            known_versions.next().expect("expected at least one KNOWN_VERSION");
        ensure!(
            first.semver == *earliest,
            "EARLIEST_SUPPORTED_VERSION is not the earliest in KNOWN_VERSIONS"
        );

        let mut prev = first;
        for v in known_versions {
            println!("checking known version: {} -> {}", prev, v);
            ensure!(
                v.semver > prev.semver,
                "KNOWN_VERSION {} appears directly after {}, but is not later",
                v,
                prev
            );

            // We currently make sure there are no gaps in the major number.
            // This is not strictly necessary but if this isn't true then it was
            // probably a mistake.
            //
            // It's allowed for the major numbers to be the same because a few
            // past schema versions only bumped the patch number for whatever
            // reason.
            ensure!(
                v.semver.major == prev.semver.major
                    || v.semver.major == prev.semver.major + 1,
                "KNOWN_VERSION {} appears directly after {}, but its major \
                number is neither the same nor one greater",
                v,
                prev
            );

            // We never allowed minor versions to be zero and it is not
            // currently possible to even construct one that had a non-zero
            // minor number.
            ensure!(v.semver.minor == 0, "new minor versions must be zero");

            // We changed things after version 45 to require that:
            //
            // (1) the major always be bumped (the minor and patch must be zero)
            // (2) users choose a unique directory name for the SQL files.  It
            //     would defeat the point if people used the semver for
            //
            // After version 45, we do not allow non-zero minor or patch
            // numbers.
            if v.semver.major > min_strict_major {
                ensure!(v.semver.patch == 0, "new patch versions must be zero");
                ensure!(
                    !v.relative_path.contains(&v.semver.to_string()),
                    "the relative path for a version should not contain the \
                    version itself"
                );
            }

            prev = v;
        }

        ensure!(
            prev.semver == *latest,
            "latest KNOWN_VERSION is {}, but SCHEMA_VERSION is {}",
            prev,
            latest
        );

        Ok(())
    }

    // Confirm that `SchemaVersion::load_from_directory()` rejects `up*.sql`
    // files where the `*` doesn't contain a positive integer.
    #[tokio::test]
    async fn test_reject_invalid_up_sql_names() {
        for (invalid_filename, error_prefix) in [
            ("upA.sql", "invalid filename (non-numeric `up*.sql`)"),
            ("up1a.sql", "invalid filename (non-numeric `up*.sql`)"),
            ("upaaa1.sql", "invalid filename (non-numeric `up*.sql`)"),
            ("up-3.sql", "invalid filename (non-numeric `up*.sql`)"),
            (
                "up0.sql",
                "invalid filename (`up*.sql` numbering must start at 1)",
            ),
            (
                "up00.sql",
                "invalid filename (`up*.sql` numbering must start at 1)",
            ),
            (
                "up000.sql",
                "invalid filename (`up*.sql` numbering must start at 1)",
            ),
        ] {
            let tempdir = Utf8TempDir::new().unwrap();
            let filename = tempdir.path().join(invalid_filename);
            _ = tokio::fs::File::create(&filename).await.unwrap();
            let maybe_schema = SchemaVersion::load_from_directory(
                Version::new(12, 0, 0),
                tempdir.path(),
            );
            match maybe_schema {
                Ok(upgrade) => {
                    panic!(
                        "unexpected success on {invalid_filename} \
                         (produced {upgrade:?})"
                    );
                }
                Err(error) => {
                    assert_eq!(
                        format!("{error:#}"),
                        format!("{error_prefix}: {filename}")
                    );
                }
            }
        }
    }

    // Confirm that `SchemaVersion::load_from_directory()` rejects a directory
    // with no appropriately-named files.
    #[tokio::test]
    async fn test_reject_no_up_sql_files() {
        for filenames in [
            &[] as &[&str],
            &["README.md"],
            &["foo.sql", "bar.sql"],
            &["up1sql", "up2sql"],
        ] {
            let tempdir = Utf8TempDir::new().unwrap();
            for filename in filenames {
                _ = tokio::fs::File::create(tempdir.path().join(filename))
                    .await
                    .unwrap();
            }

            let maybe_schema = SchemaVersion::load_from_directory(
                Version::new(12, 0, 0),
                tempdir.path(),
            );
            match maybe_schema {
                Ok(upgrade) => {
                    panic!(
                        "unexpected success on {filenames:?} \
                         (produced {upgrade:?})"
                    );
                }
                Err(error) => {
                    assert_eq!(
                        format!("{error:#}"),
                        "no `up*.sql` files found"
                    );
                }
            }
        }
    }

    // Confirm that `SchemaVersion::load_from_directory()` rejects collections
    // of `up*.sql` files with individually-valid names but that do not pass the
    // rules of the entire collection.
    #[tokio::test]
    async fn test_reject_invalid_up_sql_collections() {
        for invalid_filenames in [
            &["up.sql", "up1.sql"] as &[&str],
            &["up1.sql", "up01.sql"],
            &["up1.sql", "up3.sql"],
            &["up1.sql", "up2.sql", "up3.sql", "up02.sql"],
        ] {
            let tempdir = Utf8TempDir::new().unwrap();
            for filename in invalid_filenames {
                _ = tokio::fs::File::create(tempdir.path().join(filename))
                    .await
                    .unwrap();
            }

            let maybe_schema = SchemaVersion::load_from_directory(
                Version::new(12, 0, 0),
                tempdir.path(),
            );
            match maybe_schema {
                Ok(upgrade) => {
                    panic!(
                        "unexpected success on {invalid_filenames:?} \
                         (produced {upgrade:?})"
                    );
                }
                Err(error) => {
                    let message = format!("{error:#}");
                    assert!(
                        message.starts_with("invalid `up*.sql` sequence: "),
                        "message did not start with expected prefix: \
                         {message:?}"
                    );
                }
            }
        }
    }

    // Confirm that `SchemaVersion::load_from_directory()` accepts legal
    // collections of `up*.sql` filenames.
    #[tokio::test]
    async fn test_allows_valid_up_sql_collections() {
        for filenames in [
            &["up.sql"] as &[&str],
            &["up1.sql", "up2.sql"],
            &[
                "up01.sql", "up02.sql", "up03.sql", "up04.sql", "up05.sql",
                "up06.sql", "up07.sql", "up08.sql", "up09.sql", "up10.sql",
                "up11.sql",
            ],
            &["up00001.sql", "up00002.sql", "up00003.sql"],
        ] {
            let tempdir = Utf8TempDir::new().unwrap();
            for filename in filenames {
                _ = tokio::fs::File::create(tempdir.path().join(filename))
                    .await
                    .unwrap();
            }

            let maybe_schema = SchemaVersion::load_from_directory(
                Version::new(12, 0, 0),
                tempdir.path(),
            );
            match maybe_schema {
                Ok(_) => (),
                Err(message) => {
                    panic!("unexpected failure on {filenames:?}: {message:?}");
                }
            }
        }
    }
}<|MERGE_RESOLUTION|>--- conflicted
+++ resolved
@@ -16,11 +16,7 @@
 ///
 /// This must be updated when you change the database schema.  Refer to
 /// schema/crdb/README.adoc in the root of this repository for details.
-<<<<<<< HEAD
-pub const SCHEMA_VERSION: Version = Version::new(154, 0, 0);
-=======
-pub const SCHEMA_VERSION: Version = Version::new(155, 0, 0);
->>>>>>> d42c8700
+pub const SCHEMA_VERSION: Version = Version::new(156, 0, 0);
 
 /// List of all past database schema versions, in *reverse* order
 ///
@@ -32,12 +28,9 @@
         // |  leaving the first copy as an example for the next person.
         // v
         // KnownVersion::new(next_int, "unique-dirname-with-the-sql-files"),
-<<<<<<< HEAD
-        KnownVersion::new(154, "tuf-trust-root"),
-=======
+        KnownVersion::new(156, "tuf-trust-root"),
         KnownVersion::new(155, "vpc-firewall-icmp"),
         KnownVersion::new(154, "add-pending-mgs-updates"),
->>>>>>> d42c8700
         KnownVersion::new(153, "chicken-switches"),
         KnownVersion::new(152, "ereports"),
         KnownVersion::new(151, "zone-image-resolver-inventory"),
