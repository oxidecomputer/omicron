--- conflicted
+++ resolved
@@ -16,11 +16,7 @@
 ///
 /// This must be updated when you change the database schema.  Refer to
 /// schema/crdb/README.adoc in the root of this repository for details.
-<<<<<<< HEAD
-pub const SCHEMA_VERSION: Version = Version::new(188, 0, 0);
-=======
-pub const SCHEMA_VERSION: Version = Version::new(193, 0, 0);
->>>>>>> f53eb005
+pub const SCHEMA_VERSION: Version = Version::new(194, 0, 0);
 
 /// List of all past database schema versions, in *reverse* order
 ///
@@ -32,16 +28,13 @@
         // |  leaving the first copy as an example for the next person.
         // v
         // KnownVersion::new(next_int, "unique-dirname-with-the-sql-files"),
-<<<<<<< HEAD
-        KnownVersion::new(188, "user-provision-type-for-silo-user-and-group"),
-=======
+        KnownVersion::new(194, "user-provision-type-for-silo-user-and-group"),
         KnownVersion::new(193, "nexus-lockstep-port"),
         KnownVersion::new(192, "blueprint-source"),
         KnownVersion::new(191, "debug-log-blueprint-planner"),
         KnownVersion::new(190, "add-instance-cpu-platform"),
         KnownVersion::new(189, "reconfigurator-chicken-switches-to-config"),
         KnownVersion::new(188, "positive-quotas"),
->>>>>>> f53eb005
         KnownVersion::new(187, "no-default-pool-for-internal-silo"),
         KnownVersion::new(186, "nexus-generation"),
         KnownVersion::new(185, "populate-db-metadata-nexus"),
