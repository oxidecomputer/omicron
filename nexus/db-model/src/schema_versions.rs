// This Source Code Form is subject to the terms of the Mozilla Public
// License, v. 2.0. If a copy of the MPL was not distributed with this
// file, You can obtain one at https://mozilla.org/MPL/2.0/.

//! Database schema versions and upgrades
//!
//! For details, see schema/crdb/README.adoc in the root of this repository.

use anyhow::{Context, bail, ensure};
use camino::Utf8Path;
use semver::Version;
use std::{collections::BTreeMap, sync::LazyLock};

/// The version of the database schema this particular version of Nexus was
/// built against
///
/// This must be updated when you change the database schema.  Refer to
/// schema/crdb/README.adoc in the root of this repository for details.
<<<<<<< HEAD
pub const SCHEMA_VERSION: Version = Version::new(169, 0, 0);
=======
pub const SCHEMA_VERSION: Version = Version::new(170, 0, 0);
>>>>>>> e7fe8236

/// List of all past database schema versions, in *reverse* order
///
/// If you want to change the Omicron database schema, you must update this.
static KNOWN_VERSIONS: LazyLock<Vec<KnownVersion>> = LazyLock::new(|| {
    vec![
        // +- The next version goes here!  Duplicate this line, uncomment
        // |  the *second* copy, then update that copy for your version,
        // |  leaving the first copy as an example for the next person.
        // v
        // KnownVersion::new(next_int, "unique-dirname-with-the-sql-files"),
<<<<<<< HEAD
        KnownVersion::new(169, "inv-clear-mupdate-override"),
=======
        KnownVersion::new(170, "add-pending-mgs-updates-rot-bootloader"),
        KnownVersion::new(169, "inv-ntp-timesync"),
>>>>>>> e7fe8236
        KnownVersion::new(168, "add-inv-host-phase-1-flash-hash"),
        KnownVersion::new(167, "add-pending-mgs-updates-rot"),
        KnownVersion::new(166, "bundle-user-comment"),
        KnownVersion::new(165, "route-config-rib-priority"),
        KnownVersion::new(164, "fix-leaked-bp-oximeter-read-policy-rows"),
        KnownVersion::new(163, "bp-desired-host-phase-2"),
        KnownVersion::new(162, "bundle-by-creation"),
        KnownVersion::new(161, "inv_cockroachdb_status"),
        KnownVersion::new(160, "tuf-trust-root"),
        KnownVersion::new(159, "sled-config-desired-host-phase-2"),
        KnownVersion::new(158, "drop-builtin-roles"),
        KnownVersion::new(157, "user-data-export"),
        KnownVersion::new(156, "boot-partitions-inventory"),
        KnownVersion::new(155, "vpc-firewall-icmp"),
        KnownVersion::new(154, "add-pending-mgs-updates"),
        KnownVersion::new(153, "chicken-switches"),
        KnownVersion::new(152, "ereports"),
        KnownVersion::new(151, "zone-image-resolver-inventory"),
        KnownVersion::new(150, "add-last-reconciliation-orphaned-datasets"),
        KnownVersion::new(149, "bp-add-target-release-min-gen"),
        KnownVersion::new(148, "clean-misplaced-m2s"),
        KnownVersion::new(147, "device-auth-request-ttl"),
        KnownVersion::new(146, "silo-settings-token-expiration"),
        KnownVersion::new(145, "token-and-session-ids"),
        KnownVersion::new(144, "inventory-omicron-sled-config"),
        KnownVersion::new(143, "alerts-renamening"),
        KnownVersion::new(142, "bp-add-remove-mupdate-override"),
        KnownVersion::new(141, "caboose-sign-value"),
        KnownVersion::new(140, "instance-intended-state"),
        KnownVersion::new(139, "webhooks"),
        KnownVersion::new(138, "saga-abandoned-state"),
        KnownVersion::new(137, "oximeter-read-policy"),
        KnownVersion::new(136, "do-not-provision-flag-for-crucible-dataset"),
        KnownVersion::new(135, "blueprint-zone-image-source"),
        KnownVersion::new(134, "crucible-agent-reservation-overhead"),
        KnownVersion::new(133, "delete-defunct-reservations"),
        KnownVersion::new(132, "bp-omicron-zone-filesystem-pool-not-null"),
        KnownVersion::new(131, "tuf-generation"),
        KnownVersion::new(130, "bp-sled-agent-generation"),
        KnownVersion::new(129, "create-target-release"),
        KnownVersion::new(128, "sled-resource-for-vmm"),
        KnownVersion::new(127, "bp-disk-disposition-expunged-cleanup"),
        KnownVersion::new(126, "affinity"),
        KnownVersion::new(125, "blueprint-disposition-expunged-cleanup"),
        KnownVersion::new(124, "support-read-only-region-replacement"),
        KnownVersion::new(123, "vpc-subnet-contention"),
        KnownVersion::new(122, "tuf-artifact-replication"),
        KnownVersion::new(121, "dataset-to-crucible-dataset"),
        KnownVersion::new(120, "rendezvous-debug-dataset"),
        KnownVersion::new(119, "tuf-artifact-key-uuid"),
        KnownVersion::new(118, "support-bundles"),
        KnownVersion::new(117, "add-completing-and-new-region-volume"),
        KnownVersion::new(116, "bp-physical-disk-disposition"),
        KnownVersion::new(115, "inv-omicron-physical-disks-generation"),
        KnownVersion::new(114, "crucible-ref-count-records"),
        KnownVersion::new(113, "add-tx-eq"),
        KnownVersion::new(112, "blueprint-dataset"),
        KnownVersion::new(111, "drop-omicron-zone-underlay-address"),
        KnownVersion::new(110, "clickhouse-policy"),
        KnownVersion::new(109, "inv-clickhouse-keeper-membership"),
        KnownVersion::new(108, "internet-gateway"),
        KnownVersion::new(107, "add-instance-boot-disk"),
        KnownVersion::new(106, "dataset-kinds-update"),
        KnownVersion::new(105, "inventory-nvme-firmware"),
        KnownVersion::new(104, "lookup-bgp-config-indexes"),
        KnownVersion::new(103, "lookup-instances-by-state-index"),
        KnownVersion::new(102, "add-instance-auto-restart-cooldown"),
        KnownVersion::new(101, "auto-restart-policy-v2"),
        KnownVersion::new(100, "add-instance-last-auto-restarted-timestamp"),
        KnownVersion::new(99, "blueprint-add-clickhouse-tables"),
        KnownVersion::new(98, "oximeter-add-time-expunged"),
        KnownVersion::new(97, "lookup-region-snapshot-by-region-id"),
        KnownVersion::new(96, "inv-dataset"),
        KnownVersion::new(95, "turn-boot-on-fault-into-auto-restart"),
        KnownVersion::new(94, "put-back-creating-vmm-state"),
        KnownVersion::new(93, "dataset-kinds-zone-and-debug"),
        KnownVersion::new(92, "lldp-link-config-nullable"),
        KnownVersion::new(91, "add-management-gateway-producer-kind"),
        KnownVersion::new(90, "lookup-bgp-config-by-asn"),
        KnownVersion::new(89, "collapse_lldp_settings"),
        KnownVersion::new(88, "route-local-pref"),
        KnownVersion::new(87, "add-clickhouse-server-enum-variants"),
        KnownVersion::new(86, "snapshot-replacement"),
        KnownVersion::new(85, "add-migrations-by-time-created-index"),
        KnownVersion::new(84, "region-read-only"),
        KnownVersion::new(83, "dataset-address-optional"),
        KnownVersion::new(82, "region-port"),
        KnownVersion::new(81, "add-nullable-filesystem-pool"),
        KnownVersion::new(80, "add-instance-id-to-migrations"),
        KnownVersion::new(79, "nic-spoof-allow"),
        KnownVersion::new(78, "vpc-subnet-routing"),
        KnownVersion::new(77, "remove-view-for-v2p-mappings"),
        KnownVersion::new(76, "lookup-region-snapshot-by-snapshot-id"),
        KnownVersion::new(75, "add-cockroach-zone-id-to-node-id"),
        KnownVersion::new(74, "add-migration-table"),
        KnownVersion::new(73, "add-vlan-to-uplink"),
        KnownVersion::new(72, "fix-provisioning-counters"),
        KnownVersion::new(71, "add-saga-unwound-vmm-state"),
        KnownVersion::new(70, "separate-instance-and-vmm-states"),
        KnownVersion::new(69, "expose-stage0"),
        KnownVersion::new(68, "filter-v2p-mapping-by-instance-state"),
        KnownVersion::new(67, "add-instance-updater-lock"),
        KnownVersion::new(66, "blueprint-crdb-preserve-downgrade"),
        KnownVersion::new(65, "region-replacement"),
        KnownVersion::new(64, "add-view-for-v2p-mappings"),
        KnownVersion::new(63, "remove-producer-base-route-column"),
        KnownVersion::new(62, "allocate-subnet-decommissioned-sleds"),
        KnownVersion::new(61, "blueprint-add-sled-state"),
        KnownVersion::new(60, "add-lookup-vmm-by-sled-id-index"),
        KnownVersion::new(59, "enforce-first-as-default"),
        KnownVersion::new(58, "insert-default-allowlist"),
        KnownVersion::new(57, "add-allowed-source-ips"),
        KnownVersion::new(56, "bgp-oxpop-features"),
        KnownVersion::new(55, "add-lookup-sled-by-policy-and-state-index"),
        KnownVersion::new(54, "blueprint-add-external-ip-id"),
        KnownVersion::new(53, "drop-service-table"),
        KnownVersion::new(52, "blueprint-physical-disk"),
        KnownVersion::new(51, "blueprint-disposition-column"),
        KnownVersion::new(50, "add-lookup-disk-by-volume-id-index"),
        KnownVersion::new(49, "physical-disk-state-and-policy"),
        KnownVersion::new(48, "add-metrics-producers-time-modified-index"),
        KnownVersion::new(47, "add-view-for-bgp-peer-configs"),
        KnownVersion::new(46, "first-named-migration"),
        // The first many schema versions only vary by major or patch number and
        // their path is predictable based on the version number.  (This was
        // historically a problem because two pull requests both adding a new
        // schema version might merge cleanly but produce an invalid result.)
        KnownVersion::legacy(45, 0),
        KnownVersion::legacy(44, 0),
        KnownVersion::legacy(43, 0),
        KnownVersion::legacy(42, 0),
        KnownVersion::legacy(41, 0),
        KnownVersion::legacy(40, 0),
        KnownVersion::legacy(39, 0),
        KnownVersion::legacy(38, 0),
        KnownVersion::legacy(37, 1),
        KnownVersion::legacy(37, 0),
        KnownVersion::legacy(36, 0),
        KnownVersion::legacy(35, 0),
        KnownVersion::legacy(34, 0),
        KnownVersion::legacy(33, 1),
        KnownVersion::legacy(33, 0),
        KnownVersion::legacy(32, 0),
        KnownVersion::legacy(31, 0),
        KnownVersion::legacy(30, 0),
        KnownVersion::legacy(29, 0),
        KnownVersion::legacy(28, 0),
        KnownVersion::legacy(27, 0),
        KnownVersion::legacy(26, 0),
        KnownVersion::legacy(25, 0),
        KnownVersion::legacy(24, 0),
        KnownVersion::legacy(23, 1),
        KnownVersion::legacy(23, 0),
        KnownVersion::legacy(22, 0),
        KnownVersion::legacy(21, 0),
        KnownVersion::legacy(20, 0),
        KnownVersion::legacy(19, 0),
        KnownVersion::legacy(18, 0),
        KnownVersion::legacy(17, 0),
        KnownVersion::legacy(16, 0),
        KnownVersion::legacy(15, 0),
        KnownVersion::legacy(14, 0),
        KnownVersion::legacy(13, 0),
        KnownVersion::legacy(12, 0),
        KnownVersion::legacy(11, 0),
        KnownVersion::legacy(10, 0),
        KnownVersion::legacy(9, 0),
        KnownVersion::legacy(8, 0),
        KnownVersion::legacy(7, 0),
        KnownVersion::legacy(6, 0),
        KnownVersion::legacy(5, 0),
        KnownVersion::legacy(4, 0),
        KnownVersion::legacy(3, 3),
        KnownVersion::legacy(3, 2),
        KnownVersion::legacy(3, 1),
        KnownVersion::legacy(3, 0),
        KnownVersion::legacy(2, 0),
        KnownVersion::legacy(1, 0),
    ]
});

/// The earliest supported schema version.
pub const EARLIEST_SUPPORTED_VERSION: Version = Version::new(1, 0, 0);

/// Describes one version of the database schema
#[derive(Debug, Clone)]
struct KnownVersion {
    /// All versions have an associated SemVer.  We only use the major number in
    /// terms of determining compatibility.
    semver: Version,

    /// Path relative to the root of the schema ("schema/crdb" in the root of
    /// this repo) where this version's update SQL files are stored
    relative_path: String,
}

impl KnownVersion {
    /// Generate a `KnownVersion` for a new schema version
    ///
    /// `major` should be the next available integer (one more than the previous
    /// version's major number).
    ///
    /// `relative_path` is the path relative to "schema/crdb" (from the root of
    /// this repository) where the SQL files live that will update the schema
    /// from the previous version to this version.
    fn new(major: u64, relative_path: &str) -> KnownVersion {
        let semver = Version::new(major, 0, 0);
        KnownVersion { semver, relative_path: relative_path.to_owned() }
    }

    /// Generate a `KnownVersion` for a version that predates the current
    /// directory naming scheme
    ///
    /// These versions varied in both major and patch numbers and the path to
    /// their SQL files was predictable based solely on the version.
    ///
    /// **This should not be used for new schema versions.**
    fn legacy(major: u64, patch: u64) -> KnownVersion {
        let semver = Version::new(major, 0, patch);
        let relative_path = semver.to_string();
        KnownVersion { semver, relative_path }
    }
}

impl std::fmt::Display for KnownVersion {
    fn fmt(&self, f: &mut std::fmt::Formatter<'_>) -> std::fmt::Result {
        self.semver.fmt(f)
    }
}

/// Load and inspect the set of all known schema versions
#[derive(Debug, Clone)]
pub struct AllSchemaVersions {
    versions: BTreeMap<Version, SchemaVersion>,
}

impl AllSchemaVersions {
    /// Load the set of all known schema versions from the given directory tree
    ///
    /// The directory should contain exactly one directory for each version.
    /// Each version's directory should contain the SQL files that carry out
    /// schema migration from the previous version.  See schema/crdb/README.adoc
    /// for details.
    pub fn load(
        schema_directory: &Utf8Path,
    ) -> Result<AllSchemaVersions, anyhow::Error> {
        Self::load_known_versions(schema_directory, KNOWN_VERSIONS.iter())
    }

    /// Load a specific set of known schema versions using the legacy
    /// conventions from the given directory tree
    ///
    /// This is only provided for certain integration tests.
    #[doc(hidden)]
    pub fn load_specific_legacy_versions<'a>(
        schema_directory: &Utf8Path,
        versions: impl Iterator<Item = &'a Version>,
    ) -> Result<AllSchemaVersions, anyhow::Error> {
        let known_versions: Vec<_> = versions
            .map(|v| {
                assert_eq!(v.minor, 0);
                KnownVersion::legacy(v.major, v.patch)
            })
            .collect();

        Self::load_known_versions(schema_directory, known_versions.iter())
    }

    fn load_known_versions<'a>(
        schema_directory: &Utf8Path,
        known_versions: impl Iterator<Item = &'a KnownVersion>,
    ) -> Result<AllSchemaVersions, anyhow::Error> {
        let mut versions = BTreeMap::new();
        for known_version in known_versions {
            let version_path =
                schema_directory.join(&known_version.relative_path);
            let schema_version = SchemaVersion::load_from_directory(
                known_version.semver.clone(),
                &version_path,
            )
            .with_context(|| {
                format!(
                    "loading schema version {} from {:?}",
                    known_version.semver, schema_directory,
                )
            })?;

            versions.insert(known_version.semver.clone(), schema_version);
        }

        Ok(AllSchemaVersions { versions })
    }

    /// Iterate over the set of all known schema versions in order starting with
    /// the earliest supported version
    pub fn iter_versions(&self) -> impl Iterator<Item = &SchemaVersion> {
        self.versions.values()
    }

    /// Return whether `version` is a known schema version
    pub fn contains_version(&self, version: &Version) -> bool {
        self.versions.contains_key(version)
    }

    /// Iterate over the known schema versions within `bounds`
    ///
    /// This is generally used to iterate over all the schema versions between
    /// two specific versions.
    pub fn versions_range<R>(
        &self,
        bounds: R,
    ) -> impl Iterator<Item = &'_ SchemaVersion>
    where
        R: std::ops::RangeBounds<Version>,
    {
        self.versions.range(bounds).map(|(_, v)| v)
    }
}

/// Describes a single version of the schema, including the SQL steps to get
/// from the previous version to the current one
#[derive(Debug, Clone)]
pub struct SchemaVersion {
    semver: Version,
    upgrade_from_previous: Vec<SchemaUpgradeStep>,
}

impl SchemaVersion {
    /// Reads a "version directory" and reads all SQL changes into a result Vec.
    ///
    /// Files that do not begin with "up" and end with ".sql" are ignored. The
    /// collection of `up*.sql` files must fall into one of these two
    /// conventions:
    ///
    /// * "up.sql" with no other files
    /// * "up1.sql", "up2.sql", ..., beginning from 1, optionally with leading
    ///   zeroes (e.g., "up01.sql", "up02.sql", ...). There is no maximum value,
    ///   but there may not be any gaps (e.g., if "up2.sql" and "up4.sql" exist,
    ///   so must "up3.sql") and there must not be any repeats (e.g., if
    ///   "up1.sql" exists, "up01.sql" must not exist).
    ///
    /// Any violation of these two rules will result in an error. Collections of
    /// the second form (`up1.sql`, ...) will be sorted numerically.
    fn load_from_directory(
        semver: Version,
        directory: &Utf8Path,
    ) -> Result<SchemaVersion, anyhow::Error> {
        let mut up_sqls = vec![];
        let entries = directory
            .read_dir_utf8()
            .with_context(|| format!("Failed to readdir {directory}"))?;
        for entry in entries {
            let entry = entry.with_context(|| {
                format!("Reading {directory:?}: invalid entry")
            })?;
            let pathbuf = entry.into_path();

            // Ensure filename ends with ".sql"
            if pathbuf.extension() != Some("sql") {
                continue;
            }

            // Ensure filename begins with "up", and extract anything in between
            // "up" and ".sql".
            let Some(remaining_filename) = pathbuf
                .file_stem()
                .and_then(|file_stem| file_stem.strip_prefix("up"))
            else {
                continue;
            };

            // Ensure the remaining filename is either empty (i.e., the filename
            // is exactly "up.sql") or parseable as an unsigned integer. We give
            // "up.sql" the "up_number" 0 (checked in the loop below), and
            // require any other number to be nonzero.
            if remaining_filename.is_empty() {
                up_sqls.push((0, pathbuf));
            } else {
                let Ok(up_number) = remaining_filename.parse::<u64>() else {
                    bail!(
                        "invalid filename (non-numeric `up*.sql`): {pathbuf}",
                    );
                };
                ensure!(
                    up_number != 0,
                    "invalid filename (`up*.sql` numbering must start at 1): \
                     {pathbuf}",
                );
                up_sqls.push((up_number, pathbuf));
            }
        }
        up_sqls.sort();

        // Validate that we have a reasonable sequence of `up*.sql` numbers.
        match up_sqls.as_slice() {
            [] => bail!("no `up*.sql` files found"),
            [(up_number, path)] => {
                // For a single file, we allow either `up.sql` (keyed as
                // up_number=0) or `up1.sql`; reject any higher number.
                ensure!(
                    *up_number <= 1,
                    "`up*.sql` numbering must start at 1: found first file \
                     {path}"
                );
            }
            _ => {
                for (i, (up_number, path)) in up_sqls.iter().enumerate() {
                    // We have 2 or more `up*.sql`; they should be numbered
                    // exactly 1..=up_sqls.len().
                    if i as u64 + 1 != *up_number {
                        // We know we have at least two elements, so report an
                        // error referencing either the next item (if we're
                        // first) or the previous item (if we're not first).
                        let (path_a, path_b) = if i == 0 {
                            let (_, next_path) = &up_sqls[1];
                            (path, next_path)
                        } else {
                            let (_, prev_path) = &up_sqls[i - 1];
                            (prev_path, path)
                        };
                        bail!("invalid `up*.sql` sequence: {path_a}, {path_b}");
                    }
                }
            }
        }

        // This collection of `up*.sql` files is valid.  Read them all, in
        // order.
        let mut steps = vec![];
        for (_, path) in up_sqls.into_iter() {
            let sql = std::fs::read_to_string(&path)
                .with_context(|| format!("Cannot read {path}"))?;
            // unwrap: `file_name()` is documented to return `None` only when
            // the path is `..`.  But we got this path from reading the
            // directory, and that process explicitly documents that it skips
            // `..`.
            steps.push(SchemaUpgradeStep {
                label: path.file_name().unwrap().to_string(),
                sql,
            });
        }

        Ok(SchemaVersion { semver, upgrade_from_previous: steps })
    }

    /// Returns the semver for this schema version
    pub fn semver(&self) -> &Version {
        &self.semver
    }

    /// Returns true if this schema version is the one that the current program
    /// thinks is the latest (current) one
    pub fn is_current_software_version(&self) -> bool {
        self.semver == SCHEMA_VERSION
    }

    /// Iterate over the SQL steps required to update the database schema from
    /// the previous version to this one
    pub fn upgrade_steps(&self) -> impl Iterator<Item = &SchemaUpgradeStep> {
        self.upgrade_from_previous.iter()
    }
}

impl std::fmt::Display for SchemaVersion {
    fn fmt(
        &self,
        f: &mut std::fmt::Formatter<'_>,
    ) -> Result<(), std::fmt::Error> {
        self.semver.fmt(f)
    }
}

/// Describes a single file containing a schema change, as SQL.
#[derive(Debug, Clone)]
pub struct SchemaUpgradeStep {
    label: String,
    sql: String,
}

impl SchemaUpgradeStep {
    /// Returns a human-readable name for this step (the name of the file it
    /// came from)
    pub fn label(&self) -> &str {
        self.label.as_ref()
    }

    /// Returns the actual SQL to execute for this step
    pub fn sql(&self) -> &str {
        self.sql.as_ref()
    }
}

#[cfg(test)]
mod test {
    use super::*;
    use camino_tempfile::Utf8TempDir;

    #[test]
    fn test_known_versions() {
        if let Err(error) = verify_known_versions(
            // The real list is defined in reverse order for developer
            // convenience so we reverse it before processing.
            KNOWN_VERSIONS.iter().rev(),
            &EARLIEST_SUPPORTED_VERSION,
            &SCHEMA_VERSION,
            // Versions after 45 obey our modern, stricter rules.
            45,
        ) {
            panic!("problem with static configuration: {:#}", error);
        }
    }

    // (Test the test function)
    #[test]
    fn test_verify() {
        // EARLIEST_SUPPORTED_VERSION is somehow wrong
        let error = verify_known_versions(
            [&KnownVersion::legacy(2, 0), &KnownVersion::legacy(3, 0)],
            &Version::new(1, 0, 0),
            &Version::new(3, 0, 0),
            100,
        )
        .unwrap_err();
        assert_eq!(
            format!("{error:#}"),
            "EARLIEST_SUPPORTED_VERSION is not the earliest in KNOWN_VERSIONS"
        );

        // SCHEMA_VERSION was not updated
        let error = verify_known_versions(
            [&KnownVersion::legacy(1, 0), &KnownVersion::legacy(2, 0)],
            &Version::new(1, 0, 0),
            &Version::new(1, 0, 0),
            100,
        )
        .unwrap_err();
        assert_eq!(
            format!("{error:#}"),
            "latest KNOWN_VERSION is 2.0.0, but SCHEMA_VERSION is 1.0.0"
        );

        // Latest version was duplicated instead of bumped (legacy)
        let error = verify_known_versions(
            [
                &KnownVersion::legacy(1, 0),
                &KnownVersion::legacy(2, 0),
                &KnownVersion::legacy(2, 0),
            ],
            &EARLIEST_SUPPORTED_VERSION,
            &Version::new(2, 0, 0),
            100,
        )
        .unwrap_err();
        assert_eq!(
            format!("{error:#}"),
            "KNOWN_VERSION 2.0.0 appears directly after 2.0.0, but is not later"
        );

        // Latest version was duplicated instead of bumped (modern case)
        let error = verify_known_versions(
            [
                &KnownVersion::legacy(1, 0),
                &KnownVersion::new(2, "dir1"),
                &KnownVersion::new(2, "dir2"),
            ],
            &EARLIEST_SUPPORTED_VERSION,
            &Version::new(2, 0, 0),
            100,
        )
        .unwrap_err();
        assert_eq!(
            format!("{error:#}"),
            "KNOWN_VERSION 2.0.0 appears directly after 2.0.0, but is not later"
        );

        // Version added out of order
        let error = verify_known_versions(
            [
                &KnownVersion::legacy(1, 0),
                &KnownVersion::legacy(2, 0),
                &KnownVersion::legacy(1, 3),
            ],
            &EARLIEST_SUPPORTED_VERSION,
            &Version::new(3, 0, 0),
            100,
        )
        .unwrap_err();
        assert_eq!(
            format!("{error:#}"),
            "KNOWN_VERSION 1.0.3 appears directly after 2.0.0, but is not later"
        );

        // Gaps are not allowed.
        let error = verify_known_versions(
            [
                &KnownVersion::legacy(1, 0),
                &KnownVersion::legacy(2, 0),
                &KnownVersion::legacy(4, 0),
            ],
            &EARLIEST_SUPPORTED_VERSION,
            &Version::new(4, 0, 0),
            100,
        )
        .unwrap_err();
        assert_eq!(
            format!("{error:#}"),
            "KNOWN_VERSION 4.0.0 appears directly after 2.0.0, but its major \
            number is neither the same nor one greater"
        );

        // For the strict case, the patch level can't be non-zero.  You can only
        // make this mistake by using `KnownVersion::legacy()` for a new
        // version.
        let error = verify_known_versions(
            [
                &KnownVersion::legacy(1, 0),
                &KnownVersion::legacy(2, 0),
                &KnownVersion::legacy(3, 2),
            ],
            &EARLIEST_SUPPORTED_VERSION,
            &Version::new(3, 0, 2),
            2,
        )
        .unwrap_err();
        assert_eq!(format!("{error:#}"), "new patch versions must be zero");

        // For the strict case, the directory name cannot contain the version at
        // all.  You can only make this mistake by using
        // `KnownVersion::legacy()` for a new version.
        let error = verify_known_versions(
            [
                &KnownVersion::legacy(1, 0),
                &KnownVersion::legacy(2, 0),
                &KnownVersion::legacy(3, 0),
            ],
            &EARLIEST_SUPPORTED_VERSION,
            &Version::new(3, 0, 0),
            2,
        )
        .unwrap_err();
        assert_eq!(
            format!("{error:#}"),
            "the relative path for a version should not contain the \
            version itself"
        );
    }

    fn verify_known_versions<'a, I>(
        // list of known versions in order from earliest to latest
        known_versions: I,
        earliest: &Version,
        latest: &Version,
        min_strict_major: u64,
    ) -> Result<(), anyhow::Error>
    where
        I: IntoIterator<Item = &'a KnownVersion>,
    {
        let mut known_versions = known_versions.into_iter();

        // All known versions should be unique and increasing.
        let first =
            known_versions.next().expect("expected at least one KNOWN_VERSION");
        ensure!(
            first.semver == *earliest,
            "EARLIEST_SUPPORTED_VERSION is not the earliest in KNOWN_VERSIONS"
        );

        let mut prev = first;
        for v in known_versions {
            println!("checking known version: {} -> {}", prev, v);
            ensure!(
                v.semver > prev.semver,
                "KNOWN_VERSION {} appears directly after {}, but is not later",
                v,
                prev
            );

            // We currently make sure there are no gaps in the major number.
            // This is not strictly necessary but if this isn't true then it was
            // probably a mistake.
            //
            // It's allowed for the major numbers to be the same because a few
            // past schema versions only bumped the patch number for whatever
            // reason.
            ensure!(
                v.semver.major == prev.semver.major
                    || v.semver.major == prev.semver.major + 1,
                "KNOWN_VERSION {} appears directly after {}, but its major \
                number is neither the same nor one greater",
                v,
                prev
            );

            // We never allowed minor versions to be zero and it is not
            // currently possible to even construct one that had a non-zero
            // minor number.
            ensure!(v.semver.minor == 0, "new minor versions must be zero");

            // We changed things after version 45 to require that:
            //
            // (1) the major always be bumped (the minor and patch must be zero)
            // (2) users choose a unique directory name for the SQL files.  It
            //     would defeat the point if people used the semver for
            //
            // After version 45, we do not allow non-zero minor or patch
            // numbers.
            if v.semver.major > min_strict_major {
                ensure!(v.semver.patch == 0, "new patch versions must be zero");
                ensure!(
                    !v.relative_path.contains(&v.semver.to_string()),
                    "the relative path for a version should not contain the \
                    version itself"
                );
            }

            prev = v;
        }

        ensure!(
            prev.semver == *latest,
            "latest KNOWN_VERSION is {}, but SCHEMA_VERSION is {}",
            prev,
            latest
        );

        Ok(())
    }

    // Confirm that `SchemaVersion::load_from_directory()` rejects `up*.sql`
    // files where the `*` doesn't contain a positive integer.
    #[tokio::test]
    async fn test_reject_invalid_up_sql_names() {
        for (invalid_filename, error_prefix) in [
            ("upA.sql", "invalid filename (non-numeric `up*.sql`)"),
            ("up1a.sql", "invalid filename (non-numeric `up*.sql`)"),
            ("upaaa1.sql", "invalid filename (non-numeric `up*.sql`)"),
            ("up-3.sql", "invalid filename (non-numeric `up*.sql`)"),
            (
                "up0.sql",
                "invalid filename (`up*.sql` numbering must start at 1)",
            ),
            (
                "up00.sql",
                "invalid filename (`up*.sql` numbering must start at 1)",
            ),
            (
                "up000.sql",
                "invalid filename (`up*.sql` numbering must start at 1)",
            ),
        ] {
            let tempdir = Utf8TempDir::new().unwrap();
            let filename = tempdir.path().join(invalid_filename);
            _ = tokio::fs::File::create(&filename).await.unwrap();
            let maybe_schema = SchemaVersion::load_from_directory(
                Version::new(12, 0, 0),
                tempdir.path(),
            );
            match maybe_schema {
                Ok(upgrade) => {
                    panic!(
                        "unexpected success on {invalid_filename} \
                         (produced {upgrade:?})"
                    );
                }
                Err(error) => {
                    assert_eq!(
                        format!("{error:#}"),
                        format!("{error_prefix}: {filename}")
                    );
                }
            }
        }
    }

    // Confirm that `SchemaVersion::load_from_directory()` rejects a directory
    // with no appropriately-named files.
    #[tokio::test]
    async fn test_reject_no_up_sql_files() {
        for filenames in [
            &[] as &[&str],
            &["README.md"],
            &["foo.sql", "bar.sql"],
            &["up1sql", "up2sql"],
        ] {
            let tempdir = Utf8TempDir::new().unwrap();
            for filename in filenames {
                _ = tokio::fs::File::create(tempdir.path().join(filename))
                    .await
                    .unwrap();
            }

            let maybe_schema = SchemaVersion::load_from_directory(
                Version::new(12, 0, 0),
                tempdir.path(),
            );
            match maybe_schema {
                Ok(upgrade) => {
                    panic!(
                        "unexpected success on {filenames:?} \
                         (produced {upgrade:?})"
                    );
                }
                Err(error) => {
                    assert_eq!(
                        format!("{error:#}"),
                        "no `up*.sql` files found"
                    );
                }
            }
        }
    }

    // Confirm that `SchemaVersion::load_from_directory()` rejects collections
    // of `up*.sql` files with individually-valid names but that do not pass the
    // rules of the entire collection.
    #[tokio::test]
    async fn test_reject_invalid_up_sql_collections() {
        for invalid_filenames in [
            &["up.sql", "up1.sql"] as &[&str],
            &["up1.sql", "up01.sql"],
            &["up1.sql", "up3.sql"],
            &["up1.sql", "up2.sql", "up3.sql", "up02.sql"],
        ] {
            let tempdir = Utf8TempDir::new().unwrap();
            for filename in invalid_filenames {
                _ = tokio::fs::File::create(tempdir.path().join(filename))
                    .await
                    .unwrap();
            }

            let maybe_schema = SchemaVersion::load_from_directory(
                Version::new(12, 0, 0),
                tempdir.path(),
            );
            match maybe_schema {
                Ok(upgrade) => {
                    panic!(
                        "unexpected success on {invalid_filenames:?} \
                         (produced {upgrade:?})"
                    );
                }
                Err(error) => {
                    let message = format!("{error:#}");
                    assert!(
                        message.starts_with("invalid `up*.sql` sequence: "),
                        "message did not start with expected prefix: \
                         {message:?}"
                    );
                }
            }
        }
    }

    // Confirm that `SchemaVersion::load_from_directory()` accepts legal
    // collections of `up*.sql` filenames.
    #[tokio::test]
    async fn test_allows_valid_up_sql_collections() {
        for filenames in [
            &["up.sql"] as &[&str],
            &["up1.sql", "up2.sql"],
            &[
                "up01.sql", "up02.sql", "up03.sql", "up04.sql", "up05.sql",
                "up06.sql", "up07.sql", "up08.sql", "up09.sql", "up10.sql",
                "up11.sql",
            ],
            &["up00001.sql", "up00002.sql", "up00003.sql"],
        ] {
            let tempdir = Utf8TempDir::new().unwrap();
            for filename in filenames {
                _ = tokio::fs::File::create(tempdir.path().join(filename))
                    .await
                    .unwrap();
            }

            let maybe_schema = SchemaVersion::load_from_directory(
                Version::new(12, 0, 0),
                tempdir.path(),
            );
            match maybe_schema {
                Ok(_) => (),
                Err(message) => {
                    panic!("unexpected failure on {filenames:?}: {message:?}");
                }
            }
        }
    }
}<|MERGE_RESOLUTION|>--- conflicted
+++ resolved
@@ -16,11 +16,7 @@
 ///
 /// This must be updated when you change the database schema.  Refer to
 /// schema/crdb/README.adoc in the root of this repository for details.
-<<<<<<< HEAD
-pub const SCHEMA_VERSION: Version = Version::new(169, 0, 0);
-=======
-pub const SCHEMA_VERSION: Version = Version::new(170, 0, 0);
->>>>>>> e7fe8236
+pub const SCHEMA_VERSION: Version = Version::new(171, 0, 0);
 
 /// List of all past database schema versions, in *reverse* order
 ///
@@ -32,12 +28,9 @@
         // |  leaving the first copy as an example for the next person.
         // v
         // KnownVersion::new(next_int, "unique-dirname-with-the-sql-files"),
-<<<<<<< HEAD
-        KnownVersion::new(169, "inv-clear-mupdate-override"),
-=======
+        KnownVersion::new(171, "inv-clear-mupdate-override"),
         KnownVersion::new(170, "add-pending-mgs-updates-rot-bootloader"),
         KnownVersion::new(169, "inv-ntp-timesync"),
->>>>>>> e7fe8236
         KnownVersion::new(168, "add-inv-host-phase-1-flash-hash"),
         KnownVersion::new(167, "add-pending-mgs-updates-rot"),
         KnownVersion::new(166, "bundle-user-comment"),
