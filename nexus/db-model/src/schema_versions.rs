--- conflicted
+++ resolved
@@ -28,11 +28,8 @@
         // |  leaving the first copy as an example for the next person.
         // v
         // KnownVersion::new(next_int, "unique-dirname-with-the-sql-files"),
-<<<<<<< HEAD
-        KnownVersion::new(192, "nexus-lockstep-port"),
-=======
+        KnownVersion::new(193, "nexus-lockstep-port"),
         KnownVersion::new(192, "blueprint-source"),
->>>>>>> ef0a9666
         KnownVersion::new(191, "debug-log-blueprint-planner"),
         KnownVersion::new(190, "add-instance-cpu-platform"),
         KnownVersion::new(189, "reconfigurator-chicken-switches-to-config"),
