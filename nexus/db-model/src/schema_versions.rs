--- conflicted
+++ resolved
@@ -29,11 +29,8 @@
         // |  leaving the first copy as an example for the next person.
         // v
         // KnownVersion::new(next_int, "unique-dirname-with-the-sql-files"),
-<<<<<<< HEAD
-        KnownVersion::new(64, "blueprint-crdb-preserve-downgrade"),
-=======
+        KnownVersion::new(65, "blueprint-crdb-preserve-downgrade"),
         KnownVersion::new(64, "add-view-for-v2p-mappings"),
->>>>>>> e2d9575c
         KnownVersion::new(63, "remove-producer-base-route-column"),
         KnownVersion::new(62, "allocate-subnet-decommissioned-sleds"),
         KnownVersion::new(61, "blueprint-add-sled-state"),
