--- conflicted
+++ resolved
@@ -17,7 +17,7 @@
 ///
 /// This must be updated when you change the database schema.  Refer to
 /// schema/crdb/README.adoc in the root of this repository for details.
-pub const SCHEMA_VERSION: SemverVersion = SemverVersion::new(81, 0, 0);
+pub const SCHEMA_VERSION: SemverVersion = SemverVersion::new(82, 0, 0);
 
 /// List of all past database schema versions, in *reverse* order
 ///
@@ -29,11 +29,8 @@
         // |  leaving the first copy as an example for the next person.
         // v
         // KnownVersion::new(next_int, "unique-dirname-with-the-sql-files"),
-<<<<<<< HEAD
-        KnownVersion::new(81, "region-port"),
-=======
+        KnownVersion::new(82, "region-port"),
         KnownVersion::new(81, "add-nullable-filesystem-pool"),
->>>>>>> 30b67133
         KnownVersion::new(80, "add-instance-id-to-migrations"),
         KnownVersion::new(79, "nic-spoof-allow"),
         KnownVersion::new(78, "vpc-subnet-routing"),
