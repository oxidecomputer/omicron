// This Source Code Form is subject to the terms of the Mozilla Public
// License, v. 2.0. If a copy of the MPL was not distributed with this
// file, You can obtain one at https://mozilla.org/MPL/2.0/.

//! Database schema versions and upgrades
//!
//! For details, see schema/crdb/README.adoc in the root of this repository.

use anyhow::{bail, ensure, Context};
use camino::Utf8Path;
use omicron_common::api::external::SemverVersion;
use once_cell::sync::Lazy;
use std::collections::BTreeMap;

/// The version of the database schema this particular version of Nexus was
/// built against
///
/// This must be updated when you change the database schema.  Refer to
/// schema/crdb/README.adoc in the root of this repository for details.
<<<<<<< HEAD
pub const SCHEMA_VERSION: SemverVersion = SemverVersion::new(70, 0, 0);
=======
pub const SCHEMA_VERSION: SemverVersion = SemverVersion::new(74, 0, 0);
>>>>>>> 0a0db970

/// List of all past database schema versions, in *reverse* order
///
/// If you want to change the Omicron database schema, you must update this.
static KNOWN_VERSIONS: Lazy<Vec<KnownVersion>> = Lazy::new(|| {
    vec![
        // +- The next version goes here!  Duplicate this line, uncomment
        // |  the *second* copy, then update that copy for your version,
        // |  leaving the first copy as an example for the next person.
        // v
        // KnownVersion::new(next_int, "unique-dirname-with-the-sql-files"),
<<<<<<< HEAD
        KnownVersion::new(70, "add-cockroach-zone-id-to-node-id"),
=======
        KnownVersion::new(74, "add-migration-table"),
        KnownVersion::new(73, "add-vlan-to-uplink"),
        KnownVersion::new(72, "fix-provisioning-counters"),
        KnownVersion::new(71, "add-saga-unwound-vmm-state"),
        KnownVersion::new(70, "separate-instance-and-vmm-states"),
>>>>>>> 0a0db970
        KnownVersion::new(69, "expose-stage0"),
        KnownVersion::new(68, "filter-v2p-mapping-by-instance-state"),
        KnownVersion::new(67, "add-instance-updater-lock"),
        KnownVersion::new(66, "blueprint-crdb-preserve-downgrade"),
        KnownVersion::new(65, "region-replacement"),
        KnownVersion::new(64, "add-view-for-v2p-mappings"),
        KnownVersion::new(63, "remove-producer-base-route-column"),
        KnownVersion::new(62, "allocate-subnet-decommissioned-sleds"),
        KnownVersion::new(61, "blueprint-add-sled-state"),
        KnownVersion::new(60, "add-lookup-vmm-by-sled-id-index"),
        KnownVersion::new(59, "enforce-first-as-default"),
        KnownVersion::new(58, "insert-default-allowlist"),
        KnownVersion::new(57, "add-allowed-source-ips"),
        KnownVersion::new(56, "bgp-oxpop-features"),
        KnownVersion::new(55, "add-lookup-sled-by-policy-and-state-index"),
        KnownVersion::new(54, "blueprint-add-external-ip-id"),
        KnownVersion::new(53, "drop-service-table"),
        KnownVersion::new(52, "blueprint-physical-disk"),
        KnownVersion::new(51, "blueprint-disposition-column"),
        KnownVersion::new(50, "add-lookup-disk-by-volume-id-index"),
        KnownVersion::new(49, "physical-disk-state-and-policy"),
        KnownVersion::new(48, "add-metrics-producers-time-modified-index"),
        KnownVersion::new(47, "add-view-for-bgp-peer-configs"),
        KnownVersion::new(46, "first-named-migration"),
        // The first many schema versions only vary by major or patch number and
        // their path is predictable based on the version number.  (This was
        // historically a problem because two pull requests both adding a new
        // schema version might merge cleanly but produce an invalid result.)
        KnownVersion::legacy(45, 0),
        KnownVersion::legacy(44, 0),
        KnownVersion::legacy(43, 0),
        KnownVersion::legacy(42, 0),
        KnownVersion::legacy(41, 0),
        KnownVersion::legacy(40, 0),
        KnownVersion::legacy(39, 0),
        KnownVersion::legacy(38, 0),
        KnownVersion::legacy(37, 1),
        KnownVersion::legacy(37, 0),
        KnownVersion::legacy(36, 0),
        KnownVersion::legacy(35, 0),
        KnownVersion::legacy(34, 0),
        KnownVersion::legacy(33, 1),
        KnownVersion::legacy(33, 0),
        KnownVersion::legacy(32, 0),
        KnownVersion::legacy(31, 0),
        KnownVersion::legacy(30, 0),
        KnownVersion::legacy(29, 0),
        KnownVersion::legacy(28, 0),
        KnownVersion::legacy(27, 0),
        KnownVersion::legacy(26, 0),
        KnownVersion::legacy(25, 0),
        KnownVersion::legacy(24, 0),
        KnownVersion::legacy(23, 1),
        KnownVersion::legacy(23, 0),
        KnownVersion::legacy(22, 0),
        KnownVersion::legacy(21, 0),
        KnownVersion::legacy(20, 0),
        KnownVersion::legacy(19, 0),
        KnownVersion::legacy(18, 0),
        KnownVersion::legacy(17, 0),
        KnownVersion::legacy(16, 0),
        KnownVersion::legacy(15, 0),
        KnownVersion::legacy(14, 0),
        KnownVersion::legacy(13, 0),
        KnownVersion::legacy(12, 0),
        KnownVersion::legacy(11, 0),
        KnownVersion::legacy(10, 0),
        KnownVersion::legacy(9, 0),
        KnownVersion::legacy(8, 0),
        KnownVersion::legacy(7, 0),
        KnownVersion::legacy(6, 0),
        KnownVersion::legacy(5, 0),
        KnownVersion::legacy(4, 0),
        KnownVersion::legacy(3, 3),
        KnownVersion::legacy(3, 2),
        KnownVersion::legacy(3, 1),
        KnownVersion::legacy(3, 0),
        KnownVersion::legacy(2, 0),
        KnownVersion::legacy(1, 0),
    ]
});

/// The earliest supported schema version.
pub const EARLIEST_SUPPORTED_VERSION: SemverVersion =
    SemverVersion::new(1, 0, 0);

/// Describes one version of the database schema
#[derive(Debug, Clone)]
struct KnownVersion {
    /// All versions have an associated SemVer.  We only use the major number in
    /// terms of determining compatibility.
    semver: SemverVersion,

    /// Path relative to the root of the schema ("schema/crdb" in the root of
    /// this repo) where this version's update SQL files are stored
    relative_path: String,
}

impl KnownVersion {
    /// Generate a `KnownVersion` for a new schema version
    ///
    /// `major` should be the next available integer (one more than the previous
    /// version's major number).
    ///
    /// `relative_path` is the path relative to "schema/crdb" (from the root of
    /// this repository) where the SQL files live that will update the schema
    /// from the previous version to this version.
    fn new(major: u64, relative_path: &str) -> KnownVersion {
        let semver = SemverVersion::new(major, 0, 0);
        KnownVersion { semver, relative_path: relative_path.to_owned() }
    }

    /// Generate a `KnownVersion` for a version that predates the current
    /// directory naming scheme
    ///
    /// These versions varied in both major and patch numbers and the path to
    /// their SQL files was predictable based solely on the version.
    ///
    /// **This should not be used for new schema versions.**
    fn legacy(major: u64, patch: u64) -> KnownVersion {
        let semver = SemverVersion::new(major, 0, patch);
        let relative_path = semver.to_string();
        KnownVersion { semver, relative_path }
    }
}

impl std::fmt::Display for KnownVersion {
    fn fmt(&self, f: &mut std::fmt::Formatter<'_>) -> std::fmt::Result {
        self.semver.fmt(f)
    }
}

/// Load and inspect the set of all known schema versions
#[derive(Debug, Clone)]
pub struct AllSchemaVersions {
    versions: BTreeMap<SemverVersion, SchemaVersion>,
}

impl AllSchemaVersions {
    /// Load the set of all known schema versions from the given directory tree
    ///
    /// The directory should contain exactly one directory for each version.
    /// Each version's directory should contain the SQL files that carry out
    /// schema migration from the previous version.  See schema/crdb/README.adoc
    /// for details.
    pub fn load(
        schema_directory: &Utf8Path,
    ) -> Result<AllSchemaVersions, anyhow::Error> {
        Self::load_known_versions(schema_directory, KNOWN_VERSIONS.iter())
    }

    /// Load a specific set of known schema versions using the legacy
    /// conventions from the given directory tree
    ///
    /// This is only provided for certain integration tests.
    #[doc(hidden)]
    pub fn load_specific_legacy_versions<'a>(
        schema_directory: &Utf8Path,
        versions: impl Iterator<Item = &'a SemverVersion>,
    ) -> Result<AllSchemaVersions, anyhow::Error> {
        let known_versions: Vec<_> = versions
            .map(|v| {
                assert_eq!(v.0.minor, 0);
                KnownVersion::legacy(v.0.major, v.0.patch)
            })
            .collect();

        Self::load_known_versions(schema_directory, known_versions.iter())
    }

    fn load_known_versions<'a>(
        schema_directory: &Utf8Path,
        known_versions: impl Iterator<Item = &'a KnownVersion>,
    ) -> Result<AllSchemaVersions, anyhow::Error> {
        let mut versions = BTreeMap::new();
        for known_version in known_versions {
            let version_path =
                schema_directory.join(&known_version.relative_path);
            let schema_version = SchemaVersion::load_from_directory(
                known_version.semver.clone(),
                &version_path,
            )
            .with_context(|| {
                format!(
                    "loading schema version {} from {:?}",
                    known_version.semver, schema_directory,
                )
            })?;

            versions.insert(known_version.semver.clone(), schema_version);
        }

        Ok(AllSchemaVersions { versions })
    }

    /// Iterate over the set of all known schema versions in order starting with
    /// the earliest supported version
    pub fn iter_versions(&self) -> impl Iterator<Item = &SchemaVersion> {
        self.versions.values()
    }

    /// Return whether `version` is a known schema version
    pub fn contains_version(&self, version: &SemverVersion) -> bool {
        self.versions.contains_key(version)
    }

    /// Iterate over the known schema versions within `bounds`
    ///
    /// This is generally used to iterate over all the schema versions between
    /// two specific versions.
    pub fn versions_range<R>(
        &self,
        bounds: R,
    ) -> impl Iterator<Item = &'_ SchemaVersion>
    where
        R: std::ops::RangeBounds<SemverVersion>,
    {
        self.versions.range(bounds).map(|(_, v)| v)
    }
}

/// Describes a single version of the schema, including the SQL steps to get
/// from the previous version to the current one
#[derive(Debug, Clone)]
pub struct SchemaVersion {
    semver: SemverVersion,
    upgrade_from_previous: Vec<SchemaUpgradeStep>,
}

impl SchemaVersion {
    /// Reads a "version directory" and reads all SQL changes into a result Vec.
    ///
    /// Files that do not begin with "up" and end with ".sql" are ignored. The
    /// collection of `up*.sql` files must fall into one of these two
    /// conventions:
    ///
    /// * "up.sql" with no other files
    /// * "up1.sql", "up2.sql", ..., beginning from 1, optionally with leading
    ///   zeroes (e.g., "up01.sql", "up02.sql", ...). There is no maximum value,
    ///   but there may not be any gaps (e.g., if "up2.sql" and "up4.sql" exist,
    ///   so must "up3.sql") and there must not be any repeats (e.g., if
    ///   "up1.sql" exists, "up01.sql" must not exist).
    ///
    /// Any violation of these two rules will result in an error. Collections of
    /// the second form (`up1.sql`, ...) will be sorted numerically.
    fn load_from_directory(
        semver: SemverVersion,
        directory: &Utf8Path,
    ) -> Result<SchemaVersion, anyhow::Error> {
        let mut up_sqls = vec![];
        let entries = directory
            .read_dir_utf8()
            .with_context(|| format!("Failed to readdir {directory}"))?;
        for entry in entries {
            let entry = entry.with_context(|| {
                format!("Reading {directory:?}: invalid entry")
            })?;
            let pathbuf = entry.into_path();

            // Ensure filename ends with ".sql"
            if pathbuf.extension() != Some("sql") {
                continue;
            }

            // Ensure filename begins with "up", and extract anything in between
            // "up" and ".sql".
            let Some(remaining_filename) = pathbuf
                .file_stem()
                .and_then(|file_stem| file_stem.strip_prefix("up"))
            else {
                continue;
            };

            // Ensure the remaining filename is either empty (i.e., the filename
            // is exactly "up.sql") or parseable as an unsigned integer. We give
            // "up.sql" the "up_number" 0 (checked in the loop below), and
            // require any other number to be nonzero.
            if remaining_filename.is_empty() {
                up_sqls.push((0, pathbuf));
            } else {
                let Ok(up_number) = remaining_filename.parse::<u64>() else {
                    bail!(
                        "invalid filename (non-numeric `up*.sql`): {pathbuf}",
                    );
                };
                ensure!(
                    up_number != 0,
                    "invalid filename (`up*.sql` numbering must start at 1): \
                     {pathbuf}",
                );
                up_sqls.push((up_number, pathbuf));
            }
        }
        up_sqls.sort();

        // Validate that we have a reasonable sequence of `up*.sql` numbers.
        match up_sqls.as_slice() {
            [] => bail!("no `up*.sql` files found"),
            [(up_number, path)] => {
                // For a single file, we allow either `up.sql` (keyed as
                // up_number=0) or `up1.sql`; reject any higher number.
                ensure!(
                    *up_number <= 1,
                    "`up*.sql` numbering must start at 1: found first file \
                     {path}"
                );
            }
            _ => {
                for (i, (up_number, path)) in up_sqls.iter().enumerate() {
                    // We have 2 or more `up*.sql`; they should be numbered
                    // exactly 1..=up_sqls.len().
                    if i as u64 + 1 != *up_number {
                        // We know we have at least two elements, so report an
                        // error referencing either the next item (if we're
                        // first) or the previous item (if we're not first).
                        let (path_a, path_b) = if i == 0 {
                            let (_, next_path) = &up_sqls[1];
                            (path, next_path)
                        } else {
                            let (_, prev_path) = &up_sqls[i - 1];
                            (prev_path, path)
                        };
                        bail!("invalid `up*.sql` sequence: {path_a}, {path_b}");
                    }
                }
            }
        }

        // This collection of `up*.sql` files is valid.  Read them all, in
        // order.
        let mut steps = vec![];
        for (_, path) in up_sqls.into_iter() {
            let sql = std::fs::read_to_string(&path)
                .with_context(|| format!("Cannot read {path}"))?;
            // unwrap: `file_name()` is documented to return `None` only when
            // the path is `..`.  But we got this path from reading the
            // directory, and that process explicitly documents that it skips
            // `..`.
            steps.push(SchemaUpgradeStep {
                label: path.file_name().unwrap().to_string(),
                sql,
            });
        }

        Ok(SchemaVersion { semver, upgrade_from_previous: steps })
    }

    /// Returns the semver for this schema version
    pub fn semver(&self) -> &SemverVersion {
        &self.semver
    }

    /// Returns true if this schema version is the one that the current program
    /// thinks is the latest (current) one
    pub fn is_current_software_version(&self) -> bool {
        self.semver == SCHEMA_VERSION
    }

    /// Iterate over the SQL steps required to update the database schema from
    /// the previous version to this one
    pub fn upgrade_steps(&self) -> impl Iterator<Item = &SchemaUpgradeStep> {
        self.upgrade_from_previous.iter()
    }
}

impl std::fmt::Display for SchemaVersion {
    fn fmt(
        &self,
        f: &mut std::fmt::Formatter<'_>,
    ) -> Result<(), std::fmt::Error> {
        self.semver.fmt(f)
    }
}

/// Describes a single file containing a schema change, as SQL.
#[derive(Debug, Clone)]
pub struct SchemaUpgradeStep {
    label: String,
    sql: String,
}

impl SchemaUpgradeStep {
    /// Returns a human-readable name for this step (the name of the file it
    /// came from)
    pub fn label(&self) -> &str {
        self.label.as_ref()
    }

    /// Returns the actual SQL to execute for this step
    pub fn sql(&self) -> &str {
        self.sql.as_ref()
    }
}

#[cfg(test)]
mod test {
    use super::*;
    use camino_tempfile::Utf8TempDir;

    #[test]
    fn test_known_versions() {
        if let Err(error) = verify_known_versions(
            // The real list is defined in reverse order for developer
            // convenience so we reverse it before processing.
            KNOWN_VERSIONS.iter().rev(),
            &EARLIEST_SUPPORTED_VERSION,
            &SCHEMA_VERSION,
            // Versions after 45 obey our modern, stricter rules.
            45,
        ) {
            panic!("problem with static configuration: {:#}", error);
        }
    }

    // (Test the test function)
    #[test]
    fn test_verify() {
        // EARLIEST_SUPPORTED_VERSION is somehow wrong
        let error = verify_known_versions(
            [&KnownVersion::legacy(2, 0), &KnownVersion::legacy(3, 0)],
            &SemverVersion::new(1, 0, 0),
            &SemverVersion::new(3, 0, 0),
            100,
        )
        .unwrap_err();
        assert_eq!(
            format!("{error:#}"),
            "EARLIEST_SUPPORTED_VERSION is not the earliest in KNOWN_VERSIONS"
        );

        // SCHEMA_VERSION was not updated
        let error = verify_known_versions(
            [&KnownVersion::legacy(1, 0), &KnownVersion::legacy(2, 0)],
            &SemverVersion::new(1, 0, 0),
            &SemverVersion::new(1, 0, 0),
            100,
        )
        .unwrap_err();
        assert_eq!(
            format!("{error:#}"),
            "latest KNOWN_VERSION is 2.0.0, but SCHEMA_VERSION is 1.0.0"
        );

        // Latest version was duplicated instead of bumped (legacy)
        let error = verify_known_versions(
            [
                &KnownVersion::legacy(1, 0),
                &KnownVersion::legacy(2, 0),
                &KnownVersion::legacy(2, 0),
            ],
            &EARLIEST_SUPPORTED_VERSION,
            &SemverVersion::new(2, 0, 0),
            100,
        )
        .unwrap_err();
        assert_eq!(
            format!("{error:#}"),
            "KNOWN_VERSION 2.0.0 appears directly after 2.0.0, but is not later"
        );

        // Latest version was duplicated instead of bumped (modern case)
        let error = verify_known_versions(
            [
                &KnownVersion::legacy(1, 0),
                &KnownVersion::new(2, "dir1"),
                &KnownVersion::new(2, "dir2"),
            ],
            &EARLIEST_SUPPORTED_VERSION,
            &SemverVersion::new(2, 0, 0),
            100,
        )
        .unwrap_err();
        assert_eq!(
            format!("{error:#}"),
            "KNOWN_VERSION 2.0.0 appears directly after 2.0.0, but is not later"
        );

        // Version added out of order
        let error = verify_known_versions(
            [
                &KnownVersion::legacy(1, 0),
                &KnownVersion::legacy(2, 0),
                &KnownVersion::legacy(1, 3),
            ],
            &EARLIEST_SUPPORTED_VERSION,
            &SemverVersion::new(3, 0, 0),
            100,
        )
        .unwrap_err();
        assert_eq!(
            format!("{error:#}"),
            "KNOWN_VERSION 1.0.3 appears directly after 2.0.0, but is not later"
        );

        // Gaps are not allowed.
        let error = verify_known_versions(
            [
                &KnownVersion::legacy(1, 0),
                &KnownVersion::legacy(2, 0),
                &KnownVersion::legacy(4, 0),
            ],
            &EARLIEST_SUPPORTED_VERSION,
            &SemverVersion::new(4, 0, 0),
            100,
        )
        .unwrap_err();
        assert_eq!(
            format!("{error:#}"),
            "KNOWN_VERSION 4.0.0 appears directly after 2.0.0, but its major \
            number is neither the same nor one greater"
        );

        // For the strict case, the patch level can't be non-zero.  You can only
        // make this mistake by using `KnownVersion::legacy()` for a new
        // version.
        let error = verify_known_versions(
            [
                &KnownVersion::legacy(1, 0),
                &KnownVersion::legacy(2, 0),
                &KnownVersion::legacy(3, 2),
            ],
            &EARLIEST_SUPPORTED_VERSION,
            &SemverVersion::new(3, 0, 2),
            2,
        )
        .unwrap_err();
        assert_eq!(format!("{error:#}"), "new patch versions must be zero");

        // For the strict case, the directory name cannot contain the version at
        // all.  You can only make this mistake by using
        // `KnownVersion::legacy()` for a new version.
        let error = verify_known_versions(
            [
                &KnownVersion::legacy(1, 0),
                &KnownVersion::legacy(2, 0),
                &KnownVersion::legacy(3, 0),
            ],
            &EARLIEST_SUPPORTED_VERSION,
            &SemverVersion::new(3, 0, 0),
            2,
        )
        .unwrap_err();
        assert_eq!(
            format!("{error:#}"),
            "the relative path for a version should not contain the \
            version itself"
        );
    }

    fn verify_known_versions<'a, I>(
        // list of known versions in order from earliest to latest
        known_versions: I,
        earliest: &SemverVersion,
        latest: &SemverVersion,
        min_strict_major: u64,
    ) -> Result<(), anyhow::Error>
    where
        I: IntoIterator<Item = &'a KnownVersion>,
    {
        let mut known_versions = known_versions.into_iter();

        // All known versions should be unique and increasing.
        let first =
            known_versions.next().expect("expected at least one KNOWN_VERSION");
        ensure!(
            first.semver == *earliest,
            "EARLIEST_SUPPORTED_VERSION is not the earliest in KNOWN_VERSIONS"
        );

        let mut prev = first;
        for v in known_versions {
            println!("checking known version: {} -> {}", prev, v);
            ensure!(
                v.semver > prev.semver,
                "KNOWN_VERSION {} appears directly after {}, but is not later",
                v,
                prev
            );

            // We currently make sure there are no gaps in the major number.
            // This is not strictly necessary but if this isn't true then it was
            // probably a mistake.
            //
            // It's allowed for the major numbers to be the same because a few
            // past schema versions only bumped the patch number for whatever
            // reason.
            ensure!(
                v.semver.0.major == prev.semver.0.major
                    || v.semver.0.major == prev.semver.0.major + 1,
                "KNOWN_VERSION {} appears directly after {}, but its major \
                number is neither the same nor one greater",
                v,
                prev
            );

            // We never allowed minor versions to be zero and it is not
            // currently possible to even construct one that had a non-zero
            // minor number.
            ensure!(v.semver.0.minor == 0, "new minor versions must be zero");

            // We changed things after version 45 to require that:
            //
            // (1) the major always be bumped (the minor and patch must be zero)
            // (2) users choose a unique directory name for the SQL files.  It
            //     would defeat the point if people used the semver for
            //
            // After version 45, we do not allow non-zero minor or patch
            // numbers.
            if v.semver.0.major > min_strict_major {
                ensure!(
                    v.semver.0.patch == 0,
                    "new patch versions must be zero"
                );
                ensure!(
                    !v.relative_path.contains(&v.semver.to_string()),
                    "the relative path for a version should not contain the \
                    version itself"
                );
            }

            prev = v;
        }

        ensure!(
            prev.semver == *latest,
            "latest KNOWN_VERSION is {}, but SCHEMA_VERSION is {}",
            prev,
            latest
        );

        Ok(())
    }

    // Confirm that `SchemaVersion::load_from_directory()` rejects `up*.sql`
    // files where the `*` doesn't contain a positive integer.
    #[tokio::test]
    async fn test_reject_invalid_up_sql_names() {
        for (invalid_filename, error_prefix) in [
            ("upA.sql", "invalid filename (non-numeric `up*.sql`)"),
            ("up1a.sql", "invalid filename (non-numeric `up*.sql`)"),
            ("upaaa1.sql", "invalid filename (non-numeric `up*.sql`)"),
            ("up-3.sql", "invalid filename (non-numeric `up*.sql`)"),
            (
                "up0.sql",
                "invalid filename (`up*.sql` numbering must start at 1)",
            ),
            (
                "up00.sql",
                "invalid filename (`up*.sql` numbering must start at 1)",
            ),
            (
                "up000.sql",
                "invalid filename (`up*.sql` numbering must start at 1)",
            ),
        ] {
            let tempdir = Utf8TempDir::new().unwrap();
            let filename = tempdir.path().join(invalid_filename);
            _ = tokio::fs::File::create(&filename).await.unwrap();
            let maybe_schema = SchemaVersion::load_from_directory(
                SemverVersion::new(12, 0, 0),
                tempdir.path(),
            );
            match maybe_schema {
                Ok(upgrade) => {
                    panic!(
                        "unexpected success on {invalid_filename} \
                         (produced {upgrade:?})"
                    );
                }
                Err(error) => {
                    assert_eq!(
                        format!("{error:#}"),
                        format!("{error_prefix}: {filename}")
                    );
                }
            }
        }
    }

    // Confirm that `SchemaVersion::load_from_directory()` rejects a directory
    // with no appropriately-named files.
    #[tokio::test]
    async fn test_reject_no_up_sql_files() {
        for filenames in [
            &[] as &[&str],
            &["README.md"],
            &["foo.sql", "bar.sql"],
            &["up1sql", "up2sql"],
        ] {
            let tempdir = Utf8TempDir::new().unwrap();
            for filename in filenames {
                _ = tokio::fs::File::create(tempdir.path().join(filename))
                    .await
                    .unwrap();
            }

            let maybe_schema = SchemaVersion::load_from_directory(
                SemverVersion::new(12, 0, 0),
                tempdir.path(),
            );
            match maybe_schema {
                Ok(upgrade) => {
                    panic!(
                        "unexpected success on {filenames:?} \
                         (produced {upgrade:?})"
                    );
                }
                Err(error) => {
                    assert_eq!(
                        format!("{error:#}"),
                        "no `up*.sql` files found"
                    );
                }
            }
        }
    }

    // Confirm that `SchemaVersion::load_from_directory()` rejects collections
    // of `up*.sql` files with individually-valid names but that do not pass the
    // rules of the entire collection.
    #[tokio::test]
    async fn test_reject_invalid_up_sql_collections() {
        for invalid_filenames in [
            &["up.sql", "up1.sql"] as &[&str],
            &["up1.sql", "up01.sql"],
            &["up1.sql", "up3.sql"],
            &["up1.sql", "up2.sql", "up3.sql", "up02.sql"],
        ] {
            let tempdir = Utf8TempDir::new().unwrap();
            for filename in invalid_filenames {
                _ = tokio::fs::File::create(tempdir.path().join(filename))
                    .await
                    .unwrap();
            }

            let maybe_schema = SchemaVersion::load_from_directory(
                SemverVersion::new(12, 0, 0),
                tempdir.path(),
            );
            match maybe_schema {
                Ok(upgrade) => {
                    panic!(
                        "unexpected success on {invalid_filenames:?} \
                         (produced {upgrade:?})"
                    );
                }
                Err(error) => {
                    let message = format!("{error:#}");
                    assert!(
                        message.starts_with("invalid `up*.sql` sequence: "),
                        "message did not start with expected prefix: \
                         {message:?}"
                    );
                }
            }
        }
    }

    // Confirm that `SchemaVersion::load_from_directory()` accepts legal
    // collections of `up*.sql` filenames.
    #[tokio::test]
    async fn test_allows_valid_up_sql_collections() {
        for filenames in [
            &["up.sql"] as &[&str],
            &["up1.sql", "up2.sql"],
            &[
                "up01.sql", "up02.sql", "up03.sql", "up04.sql", "up05.sql",
                "up06.sql", "up07.sql", "up08.sql", "up09.sql", "up10.sql",
                "up11.sql",
            ],
            &["up00001.sql", "up00002.sql", "up00003.sql"],
        ] {
            let tempdir = Utf8TempDir::new().unwrap();
            for filename in filenames {
                _ = tokio::fs::File::create(tempdir.path().join(filename))
                    .await
                    .unwrap();
            }

            let maybe_schema = SchemaVersion::load_from_directory(
                SemverVersion::new(12, 0, 0),
                tempdir.path(),
            );
            match maybe_schema {
                Ok(_) => (),
                Err(message) => {
                    panic!("unexpected failure on {filenames:?}: {message:?}");
                }
            }
        }
    }
}<|MERGE_RESOLUTION|>--- conflicted
+++ resolved
@@ -17,11 +17,7 @@
 ///
 /// This must be updated when you change the database schema.  Refer to
 /// schema/crdb/README.adoc in the root of this repository for details.
-<<<<<<< HEAD
-pub const SCHEMA_VERSION: SemverVersion = SemverVersion::new(70, 0, 0);
-=======
-pub const SCHEMA_VERSION: SemverVersion = SemverVersion::new(74, 0, 0);
->>>>>>> 0a0db970
+pub const SCHEMA_VERSION: SemverVersion = SemverVersion::new(75, 0, 0);
 
 /// List of all past database schema versions, in *reverse* order
 ///
@@ -33,15 +29,12 @@
         // |  leaving the first copy as an example for the next person.
         // v
         // KnownVersion::new(next_int, "unique-dirname-with-the-sql-files"),
-<<<<<<< HEAD
-        KnownVersion::new(70, "add-cockroach-zone-id-to-node-id"),
-=======
+        KnownVersion::new(75, "add-cockroach-zone-id-to-node-id"),
         KnownVersion::new(74, "add-migration-table"),
         KnownVersion::new(73, "add-vlan-to-uplink"),
         KnownVersion::new(72, "fix-provisioning-counters"),
         KnownVersion::new(71, "add-saga-unwound-vmm-state"),
         KnownVersion::new(70, "separate-instance-and-vmm-states"),
->>>>>>> 0a0db970
         KnownVersion::new(69, "expose-stage0"),
         KnownVersion::new(68, "filter-v2p-mapping-by-instance-state"),
         KnownVersion::new(67, "add-instance-updater-lock"),
