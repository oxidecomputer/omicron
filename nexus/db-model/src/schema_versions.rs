--- conflicted
+++ resolved
@@ -17,7 +17,7 @@
 ///
 /// This must be updated when you change the database schema.  Refer to
 /// schema/crdb/README.adoc in the root of this repository for details.
-pub const SCHEMA_VERSION: SemverVersion = SemverVersion::new(125, 0, 0);
+pub const SCHEMA_VERSION: SemverVersion = SemverVersion::new(126, 0, 0);
 
 /// List of all past database schema versions, in *reverse* order
 ///
@@ -29,11 +29,8 @@
         // |  leaving the first copy as an example for the next person.
         // v
         // KnownVersion::new(next_int, "unique-dirname-with-the-sql-files"),
-<<<<<<< HEAD
-        KnownVersion::new(125, "bp-disk-disposition-expunged-cleanup"),
-=======
+        KnownVersion::new(126, "bp-disk-disposition-expunged-cleanup"),
         KnownVersion::new(125, "blueprint-disposition-expunged-cleanup"),
->>>>>>> 5e55b158
         KnownVersion::new(124, "support-read-only-region-replacement"),
         KnownVersion::new(123, "vpc-subnet-contention"),
         KnownVersion::new(122, "tuf-artifact-replication"),
