--- conflicted
+++ resolved
@@ -17,7 +17,7 @@
 ///
 /// This must be updated when you change the database schema.  Refer to
 /// schema/crdb/README.adoc in the root of this repository for details.
-pub const SCHEMA_VERSION: SemverVersion = SemverVersion::new(64, 0, 0);
+pub const SCHEMA_VERSION: SemverVersion = SemverVersion::new(65, 0, 0);
 
 /// List of all past database schema versions, in *reverse* order
 ///
@@ -29,11 +29,8 @@
         // |  leaving the first copy as an example for the next person.
         // v
         // KnownVersion::new(next_int, "unique-dirname-with-the-sql-files"),
-<<<<<<< HEAD
-        KnownVersion::new(64, "region-replacement"),
-=======
+        KnownVersion::new(65, "region-replacement"),
         KnownVersion::new(64, "add-view-for-v2p-mappings"),
->>>>>>> 2082942d
         KnownVersion::new(63, "remove-producer-base-route-column"),
         KnownVersion::new(62, "allocate-subnet-decommissioned-sleds"),
         KnownVersion::new(61, "blueprint-add-sled-state"),
