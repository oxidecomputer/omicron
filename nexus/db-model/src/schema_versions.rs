--- conflicted
+++ resolved
@@ -17,11 +17,7 @@
 ///
 /// This must be updated when you change the database schema.  Refer to
 /// schema/crdb/README.adoc in the root of this repository for details.
-<<<<<<< HEAD
-pub const SCHEMA_VERSION: SemverVersion = SemverVersion::new(115, 0, 0);
-=======
-pub const SCHEMA_VERSION: SemverVersion = SemverVersion::new(116, 0, 0);
->>>>>>> 9baae20b
+pub const SCHEMA_VERSION: SemverVersion = SemverVersion::new(117, 0, 0);
 
 /// List of all past database schema versions, in *reverse* order
 ///
@@ -33,12 +29,9 @@
         // |  leaving the first copy as an example for the next person.
         // v
         // KnownVersion::new(next_int, "unique-dirname-with-the-sql-files"),
-<<<<<<< HEAD
-        KnownVersion::new(115, "support-bundles"),
-=======
+        KnownVersion::new(117, "support-bundles"),
         KnownVersion::new(116, "bp-physical-disk-disposition"),
         KnownVersion::new(115, "inv-omicron-physical-disks-generation"),
->>>>>>> 9baae20b
         KnownVersion::new(114, "crucible-ref-count-records"),
         KnownVersion::new(113, "add-tx-eq"),
         KnownVersion::new(112, "blueprint-dataset"),
