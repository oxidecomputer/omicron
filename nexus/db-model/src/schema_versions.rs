--- conflicted
+++ resolved
@@ -17,11 +17,7 @@
 ///
 /// This must be updated when you change the database schema.  Refer to
 /// schema/crdb/README.adoc in the root of this repository for details.
-<<<<<<< HEAD
-pub const SCHEMA_VERSION: SemverVersion = SemverVersion::new(109, 0, 0);
-=======
-pub const SCHEMA_VERSION: SemverVersion = SemverVersion::new(110, 0, 0);
->>>>>>> 4c89247f
+pub const SCHEMA_VERSION: SemverVersion = SemverVersion::new(111, 0, 0);
 
 /// List of all past database schema versions, in *reverse* order
 ///
@@ -33,12 +29,9 @@
         // |  leaving the first copy as an example for the next person.
         // v
         // KnownVersion::new(next_int, "unique-dirname-with-the-sql-files"),
-<<<<<<< HEAD
-        KnownVersion::new(109, "crucible-ref-count-records"),
-=======
+        KnownVersion::new(111, "crucible-ref-count-records"),
         KnownVersion::new(110, "clickhouse-policy"),
         KnownVersion::new(109, "inv-clickhouse-keeper-membership"),
->>>>>>> 4c89247f
         KnownVersion::new(108, "internet-gateway"),
         KnownVersion::new(107, "add-instance-boot-disk"),
         KnownVersion::new(106, "dataset-kinds-update"),
