--- conflicted
+++ resolved
@@ -17,11 +17,7 @@
 ///
 /// This must be updated when you change the database schema.  Refer to
 /// schema/crdb/README.adoc in the root of this repository for details.
-<<<<<<< HEAD
-pub const SCHEMA_VERSION: SemverVersion = SemverVersion::new(111, 0, 0);
-=======
-pub const SCHEMA_VERSION: SemverVersion = SemverVersion::new(112, 0, 0);
->>>>>>> e1438466
+pub const SCHEMA_VERSION: SemverVersion = SemverVersion::new(113, 0, 0);
 
 /// List of all past database schema versions, in *reverse* order
 ///
@@ -33,12 +29,9 @@
         // |  leaving the first copy as an example for the next person.
         // v
         // KnownVersion::new(next_int, "unique-dirname-with-the-sql-files"),
-<<<<<<< HEAD
-        KnownVersion::new(111, "crucible-ref-count-records"),
-=======
+        KnownVersion::new(113, "crucible-ref-count-records"),
         KnownVersion::new(112, "blueprint-dataset"),
         KnownVersion::new(111, "drop-omicron-zone-underlay-address"),
->>>>>>> e1438466
         KnownVersion::new(110, "clickhouse-policy"),
         KnownVersion::new(109, "inv-clickhouse-keeper-membership"),
         KnownVersion::new(108, "internet-gateway"),
