// This Source Code Form is subject to the terms of the Mozilla Public
// License, v. 2.0. If a copy of the MPL was not distributed with this
// file, You can obtain one at https://mozilla.org/MPL/2.0/.

//! Database schema versions and upgrades
//!
//! For details, see schema/crdb/README.adoc in the root of this repository.

use anyhow::{Context, bail, ensure};
use camino::Utf8Path;
use semver::Version;
use std::{collections::BTreeMap, sync::LazyLock};

/// The version of the database schema this particular version of Nexus was
/// built against
///
/// This must be updated when you change the database schema.  Refer to
/// schema/crdb/README.adoc in the root of this repository for details.
<<<<<<< HEAD
pub const SCHEMA_VERSION: Version = Version::new(174, 0, 0);
=======
pub const SCHEMA_VERSION: Version = Version::new(175, 0, 0);
>>>>>>> 811ee9a6

/// List of all past database schema versions, in *reverse* order
///
/// If you want to change the Omicron database schema, you must update this.
static KNOWN_VERSIONS: LazyLock<Vec<KnownVersion>> = LazyLock::new(|| {
    vec![
        // +- The next version goes here!  Duplicate this line, uncomment
        // |  the *second* copy, then update that copy for your version,
        // |  leaving the first copy as an example for the next person.
        // v
        // KnownVersion::new(next_int, "unique-dirname-with-the-sql-files"),
<<<<<<< HEAD
        KnownVersion::new(174, "change-lldp-management-ip-to-inet"),
=======
        KnownVersion::new(175, "inv-host-phase-1-active-slot"),
        KnownVersion::new(174, "add-tuf-rot-by-sign"),
>>>>>>> 811ee9a6
        KnownVersion::new(173, "inv-internal-dns"),
        KnownVersion::new(172, "add-zones-with-mupdate-override"),
        KnownVersion::new(171, "inv-clear-mupdate-override"),
        KnownVersion::new(170, "add-pending-mgs-updates-rot-bootloader"),
        KnownVersion::new(169, "inv-ntp-timesync"),
        KnownVersion::new(168, "add-inv-host-phase-1-flash-hash"),
        KnownVersion::new(167, "add-pending-mgs-updates-rot"),
        KnownVersion::new(166, "bundle-user-comment"),
        KnownVersion::new(165, "route-config-rib-priority"),
        KnownVersion::new(164, "fix-leaked-bp-oximeter-read-policy-rows"),
        KnownVersion::new(163, "bp-desired-host-phase-2"),
        KnownVersion::new(162, "bundle-by-creation"),
        KnownVersion::new(161, "inv_cockroachdb_status"),
        KnownVersion::new(160, "tuf-trust-root"),
        KnownVersion::new(159, "sled-config-desired-host-phase-2"),
        KnownVersion::new(158, "drop-builtin-roles"),
        KnownVersion::new(157, "user-data-export"),
        KnownVersion::new(156, "boot-partitions-inventory"),
        KnownVersion::new(155, "vpc-firewall-icmp"),
        KnownVersion::new(154, "add-pending-mgs-updates"),
        KnownVersion::new(153, "chicken-switches"),
        KnownVersion::new(152, "ereports"),
        KnownVersion::new(151, "zone-image-resolver-inventory"),
        KnownVersion::new(150, "add-last-reconciliation-orphaned-datasets"),
        KnownVersion::new(149, "bp-add-target-release-min-gen"),
        KnownVersion::new(148, "clean-misplaced-m2s"),
        KnownVersion::new(147, "device-auth-request-ttl"),
        KnownVersion::new(146, "silo-settings-token-expiration"),
        KnownVersion::new(145, "token-and-session-ids"),
        KnownVersion::new(144, "inventory-omicron-sled-config"),
        KnownVersion::new(143, "alerts-renamening"),
        KnownVersion::new(142, "bp-add-remove-mupdate-override"),
        KnownVersion::new(141, "caboose-sign-value"),
        KnownVersion::new(140, "instance-intended-state"),
        KnownVersion::new(139, "webhooks"),
        KnownVersion::new(138, "saga-abandoned-state"),
        KnownVersion::new(137, "oximeter-read-policy"),
        KnownVersion::new(136, "do-not-provision-flag-for-crucible-dataset"),
        KnownVersion::new(135, "blueprint-zone-image-source"),
        KnownVersion::new(134, "crucible-agent-reservation-overhead"),
        KnownVersion::new(133, "delete-defunct-reservations"),
        KnownVersion::new(132, "bp-omicron-zone-filesystem-pool-not-null"),
        KnownVersion::new(131, "tuf-generation"),
        KnownVersion::new(130, "bp-sled-agent-generation"),
        KnownVersion::new(129, "create-target-release"),
        KnownVersion::new(128, "sled-resource-for-vmm"),
        KnownVersion::new(127, "bp-disk-disposition-expunged-cleanup"),
        KnownVersion::new(126, "affinity"),
        KnownVersion::new(125, "blueprint-disposition-expunged-cleanup"),
        KnownVersion::new(124, "support-read-only-region-replacement"),
        KnownVersion::new(123, "vpc-subnet-contention"),
        KnownVersion::new(122, "tuf-artifact-replication"),
        KnownVersion::new(121, "dataset-to-crucible-dataset"),
        KnownVersion::new(120, "rendezvous-debug-dataset"),
        KnownVersion::new(119, "tuf-artifact-key-uuid"),
        KnownVersion::new(118, "support-bundles"),
        KnownVersion::new(117, "add-completing-and-new-region-volume"),
        KnownVersion::new(116, "bp-physical-disk-disposition"),
        KnownVersion::new(115, "inv-omicron-physical-disks-generation"),
        KnownVersion::new(114, "crucible-ref-count-records"),
        KnownVersion::new(113, "add-tx-eq"),
        KnownVersion::new(112, "blueprint-dataset"),
        KnownVersion::new(111, "drop-omicron-zone-underlay-address"),
        KnownVersion::new(110, "clickhouse-policy"),
        KnownVersion::new(109, "inv-clickhouse-keeper-membership"),
        KnownVersion::new(108, "internet-gateway"),
        KnownVersion::new(107, "add-instance-boot-disk"),
        KnownVersion::new(106, "dataset-kinds-update"),
        KnownVersion::new(105, "inventory-nvme-firmware"),
        KnownVersion::new(104, "lookup-bgp-config-indexes"),
        KnownVersion::new(103, "lookup-instances-by-state-index"),
        KnownVersion::new(102, "add-instance-auto-restart-cooldown"),
        KnownVersion::new(101, "auto-restart-policy-v2"),
        KnownVersion::new(100, "add-instance-last-auto-restarted-timestamp"),
        KnownVersion::new(99, "blueprint-add-clickhouse-tables"),
        KnownVersion::new(98, "oximeter-add-time-expunged"),
        KnownVersion::new(97, "lookup-region-snapshot-by-region-id"),
        KnownVersion::new(96, "inv-dataset"),
        KnownVersion::new(95, "turn-boot-on-fault-into-auto-restart"),
        KnownVersion::new(94, "put-back-creating-vmm-state"),
        KnownVersion::new(93, "dataset-kinds-zone-and-debug"),
        KnownVersion::new(92, "lldp-link-config-nullable"),
        KnownVersion::new(91, "add-management-gateway-producer-kind"),
        KnownVersion::new(90, "lookup-bgp-config-by-asn"),
        KnownVersion::new(89, "collapse_lldp_settings"),
        KnownVersion::new(88, "route-local-pref"),
        KnownVersion::new(87, "add-clickhouse-server-enum-variants"),
        KnownVersion::new(86, "snapshot-replacement"),
        KnownVersion::new(85, "add-migrations-by-time-created-index"),
        KnownVersion::new(84, "region-read-only"),
        KnownVersion::new(83, "dataset-address-optional"),
        KnownVersion::new(82, "region-port"),
        KnownVersion::new(81, "add-nullable-filesystem-pool"),
        KnownVersion::new(80, "add-instance-id-to-migrations"),
        KnownVersion::new(79, "nic-spoof-allow"),
        KnownVersion::new(78, "vpc-subnet-routing"),
        KnownVersion::new(77, "remove-view-for-v2p-mappings"),
        KnownVersion::new(76, "lookup-region-snapshot-by-snapshot-id"),
        KnownVersion::new(75, "add-cockroach-zone-id-to-node-id"),
        KnownVersion::new(74, "add-migration-table"),
        KnownVersion::new(73, "add-vlan-to-uplink"),
        KnownVersion::new(72, "fix-provisioning-counters"),
        KnownVersion::new(71, "add-saga-unwound-vmm-state"),
        KnownVersion::new(70, "separate-instance-and-vmm-states"),
        KnownVersion::new(69, "expose-stage0"),
        KnownVersion::new(68, "filter-v2p-mapping-by-instance-state"),
        KnownVersion::new(67, "add-instance-updater-lock"),
        KnownVersion::new(66, "blueprint-crdb-preserve-downgrade"),
        KnownVersion::new(65, "region-replacement"),
        KnownVersion::new(64, "add-view-for-v2p-mappings"),
        KnownVersion::new(63, "remove-producer-base-route-column"),
        KnownVersion::new(62, "allocate-subnet-decommissioned-sleds"),
        KnownVersion::new(61, "blueprint-add-sled-state"),
        KnownVersion::new(60, "add-lookup-vmm-by-sled-id-index"),
        KnownVersion::new(59, "enforce-first-as-default"),
        KnownVersion::new(58, "insert-default-allowlist"),
        KnownVersion::new(57, "add-allowed-source-ips"),
        KnownVersion::new(56, "bgp-oxpop-features"),
        KnownVersion::new(55, "add-lookup-sled-by-policy-and-state-index"),
        KnownVersion::new(54, "blueprint-add-external-ip-id"),
        KnownVersion::new(53, "drop-service-table"),
        KnownVersion::new(52, "blueprint-physical-disk"),
        KnownVersion::new(51, "blueprint-disposition-column"),
        KnownVersion::new(50, "add-lookup-disk-by-volume-id-index"),
        KnownVersion::new(49, "physical-disk-state-and-policy"),
        KnownVersion::new(48, "add-metrics-producers-time-modified-index"),
        KnownVersion::new(47, "add-view-for-bgp-peer-configs"),
        KnownVersion::new(46, "first-named-migration"),
        // The first many schema versions only vary by major or patch number and
        // their path is predictable based on the version number.  (This was
        // historically a problem because two pull requests both adding a new
        // schema version might merge cleanly but produce an invalid result.)
        KnownVersion::legacy(45, 0),
        KnownVersion::legacy(44, 0),
        KnownVersion::legacy(43, 0),
        KnownVersion::legacy(42, 0),
        KnownVersion::legacy(41, 0),
        KnownVersion::legacy(40, 0),
        KnownVersion::legacy(39, 0),
        KnownVersion::legacy(38, 0),
        KnownVersion::legacy(37, 1),
        KnownVersion::legacy(37, 0),
        KnownVersion::legacy(36, 0),
        KnownVersion::legacy(35, 0),
        KnownVersion::legacy(34, 0),
        KnownVersion::legacy(33, 1),
        KnownVersion::legacy(33, 0),
        KnownVersion::legacy(32, 0),
        KnownVersion::legacy(31, 0),
        KnownVersion::legacy(30, 0),
        KnownVersion::legacy(29, 0),
        KnownVersion::legacy(28, 0),
        KnownVersion::legacy(27, 0),
        KnownVersion::legacy(26, 0),
        KnownVersion::legacy(25, 0),
        KnownVersion::legacy(24, 0),
        KnownVersion::legacy(23, 1),
        KnownVersion::legacy(23, 0),
        KnownVersion::legacy(22, 0),
        KnownVersion::legacy(21, 0),
        KnownVersion::legacy(20, 0),
        KnownVersion::legacy(19, 0),
        KnownVersion::legacy(18, 0),
        KnownVersion::legacy(17, 0),
        KnownVersion::legacy(16, 0),
        KnownVersion::legacy(15, 0),
        KnownVersion::legacy(14, 0),
        KnownVersion::legacy(13, 0),
        KnownVersion::legacy(12, 0),
        KnownVersion::legacy(11, 0),
        KnownVersion::legacy(10, 0),
        KnownVersion::legacy(9, 0),
        KnownVersion::legacy(8, 0),
        KnownVersion::legacy(7, 0),
        KnownVersion::legacy(6, 0),
        KnownVersion::legacy(5, 0),
        KnownVersion::legacy(4, 0),
        KnownVersion::legacy(3, 3),
        KnownVersion::legacy(3, 2),
        KnownVersion::legacy(3, 1),
        KnownVersion::legacy(3, 0),
        KnownVersion::legacy(2, 0),
        KnownVersion::legacy(1, 0),
    ]
});

/// The earliest supported schema version.
pub const EARLIEST_SUPPORTED_VERSION: Version = Version::new(1, 0, 0);

/// Describes one version of the database schema
#[derive(Debug, Clone)]
struct KnownVersion {
    /// All versions have an associated SemVer.  We only use the major number in
    /// terms of determining compatibility.
    semver: Version,

    /// Path relative to the root of the schema ("schema/crdb" in the root of
    /// this repo) where this version's update SQL files are stored
    relative_path: String,
}

impl KnownVersion {
    /// Generate a `KnownVersion` for a new schema version
    ///
    /// `major` should be the next available integer (one more than the previous
    /// version's major number).
    ///
    /// `relative_path` is the path relative to "schema/crdb" (from the root of
    /// this repository) where the SQL files live that will update the schema
    /// from the previous version to this version.
    fn new(major: u64, relative_path: &str) -> KnownVersion {
        let semver = Version::new(major, 0, 0);
        KnownVersion { semver, relative_path: relative_path.to_owned() }
    }

    /// Generate a `KnownVersion` for a version that predates the current
    /// directory naming scheme
    ///
    /// These versions varied in both major and patch numbers and the path to
    /// their SQL files was predictable based solely on the version.
    ///
    /// **This should not be used for new schema versions.**
    fn legacy(major: u64, patch: u64) -> KnownVersion {
        let semver = Version::new(major, 0, patch);
        let relative_path = semver.to_string();
        KnownVersion { semver, relative_path }
    }
}

impl std::fmt::Display for KnownVersion {
    fn fmt(&self, f: &mut std::fmt::Formatter<'_>) -> std::fmt::Result {
        self.semver.fmt(f)
    }
}

/// Load and inspect the set of all known schema versions
#[derive(Debug, Clone)]
pub struct AllSchemaVersions {
    versions: BTreeMap<Version, SchemaVersion>,
}

impl AllSchemaVersions {
    /// Load the set of all known schema versions from the given directory tree
    ///
    /// The directory should contain exactly one directory for each version.
    /// Each version's directory should contain the SQL files that carry out
    /// schema migration from the previous version.  See schema/crdb/README.adoc
    /// for details.
    pub fn load(
        schema_directory: &Utf8Path,
    ) -> Result<AllSchemaVersions, anyhow::Error> {
        Self::load_known_versions(schema_directory, KNOWN_VERSIONS.iter())
    }

    /// Load a specific set of known schema versions using the legacy
    /// conventions from the given directory tree
    ///
    /// This is only provided for certain integration tests.
    #[doc(hidden)]
    pub fn load_specific_legacy_versions<'a>(
        schema_directory: &Utf8Path,
        versions: impl Iterator<Item = &'a Version>,
    ) -> Result<AllSchemaVersions, anyhow::Error> {
        let known_versions: Vec<_> = versions
            .map(|v| {
                assert_eq!(v.minor, 0);
                KnownVersion::legacy(v.major, v.patch)
            })
            .collect();

        Self::load_known_versions(schema_directory, known_versions.iter())
    }

    fn load_known_versions<'a>(
        schema_directory: &Utf8Path,
        known_versions: impl Iterator<Item = &'a KnownVersion>,
    ) -> Result<AllSchemaVersions, anyhow::Error> {
        let mut versions = BTreeMap::new();
        for known_version in known_versions {
            let version_path =
                schema_directory.join(&known_version.relative_path);
            let schema_version = SchemaVersion::load_from_directory(
                known_version.semver.clone(),
                &version_path,
            )
            .with_context(|| {
                format!(
                    "loading schema version {} from {:?}",
                    known_version.semver, schema_directory,
                )
            })?;

            versions.insert(known_version.semver.clone(), schema_version);
        }

        Ok(AllSchemaVersions { versions })
    }

    /// Iterate over the set of all known schema versions in order starting with
    /// the earliest supported version
    pub fn iter_versions(&self) -> impl Iterator<Item = &SchemaVersion> {
        self.versions.values()
    }

    /// Return whether `version` is a known schema version
    pub fn contains_version(&self, version: &Version) -> bool {
        self.versions.contains_key(version)
    }

    /// Iterate over the known schema versions within `bounds`
    ///
    /// This is generally used to iterate over all the schema versions between
    /// two specific versions.
    pub fn versions_range<R>(
        &self,
        bounds: R,
    ) -> impl Iterator<Item = &'_ SchemaVersion>
    where
        R: std::ops::RangeBounds<Version>,
    {
        self.versions.range(bounds).map(|(_, v)| v)
    }
}

/// Describes a single version of the schema, including the SQL steps to get
/// from the previous version to the current one
#[derive(Debug, Clone)]
pub struct SchemaVersion {
    semver: Version,
    upgrade_from_previous: Vec<SchemaUpgradeStep>,
}

impl SchemaVersion {
    /// Reads a "version directory" and reads all SQL changes into a result Vec.
    ///
    /// Files that do not begin with "up" and end with ".sql" are ignored. The
    /// collection of `up*.sql` files must fall into one of these two
    /// conventions:
    ///
    /// * "up.sql" with no other files
    /// * "up1.sql", "up2.sql", ..., beginning from 1, optionally with leading
    ///   zeroes (e.g., "up01.sql", "up02.sql", ...). There is no maximum value,
    ///   but there may not be any gaps (e.g., if "up2.sql" and "up4.sql" exist,
    ///   so must "up3.sql") and there must not be any repeats (e.g., if
    ///   "up1.sql" exists, "up01.sql" must not exist).
    ///
    /// Any violation of these two rules will result in an error. Collections of
    /// the second form (`up1.sql`, ...) will be sorted numerically.
    fn load_from_directory(
        semver: Version,
        directory: &Utf8Path,
    ) -> Result<SchemaVersion, anyhow::Error> {
        let mut up_sqls = vec![];
        let entries = directory
            .read_dir_utf8()
            .with_context(|| format!("Failed to readdir {directory}"))?;
        for entry in entries {
            let entry = entry.with_context(|| {
                format!("Reading {directory:?}: invalid entry")
            })?;
            let pathbuf = entry.into_path();

            // Ensure filename ends with ".sql"
            if pathbuf.extension() != Some("sql") {
                continue;
            }

            // Ensure filename begins with "up", and extract anything in between
            // "up" and ".sql".
            let Some(remaining_filename) = pathbuf
                .file_stem()
                .and_then(|file_stem| file_stem.strip_prefix("up"))
            else {
                continue;
            };

            // Ensure the remaining filename is either empty (i.e., the filename
            // is exactly "up.sql") or parseable as an unsigned integer. We give
            // "up.sql" the "up_number" 0 (checked in the loop below), and
            // require any other number to be nonzero.
            if remaining_filename.is_empty() {
                up_sqls.push((0, pathbuf));
            } else {
                let Ok(up_number) = remaining_filename.parse::<u64>() else {
                    bail!(
                        "invalid filename (non-numeric `up*.sql`): {pathbuf}",
                    );
                };
                ensure!(
                    up_number != 0,
                    "invalid filename (`up*.sql` numbering must start at 1): \
                     {pathbuf}",
                );
                up_sqls.push((up_number, pathbuf));
            }
        }
        up_sqls.sort();

        // Validate that we have a reasonable sequence of `up*.sql` numbers.
        match up_sqls.as_slice() {
            [] => bail!("no `up*.sql` files found"),
            [(up_number, path)] => {
                // For a single file, we allow either `up.sql` (keyed as
                // up_number=0) or `up1.sql`; reject any higher number.
                ensure!(
                    *up_number <= 1,
                    "`up*.sql` numbering must start at 1: found first file \
                     {path}"
                );
            }
            _ => {
                for (i, (up_number, path)) in up_sqls.iter().enumerate() {
                    // We have 2 or more `up*.sql`; they should be numbered
                    // exactly 1..=up_sqls.len().
                    if i as u64 + 1 != *up_number {
                        // We know we have at least two elements, so report an
                        // error referencing either the next item (if we're
                        // first) or the previous item (if we're not first).
                        let (path_a, path_b) = if i == 0 {
                            let (_, next_path) = &up_sqls[1];
                            (path, next_path)
                        } else {
                            let (_, prev_path) = &up_sqls[i - 1];
                            (prev_path, path)
                        };
                        bail!("invalid `up*.sql` sequence: {path_a}, {path_b}");
                    }
                }
            }
        }

        // This collection of `up*.sql` files is valid.  Read them all, in
        // order.
        let mut steps = vec![];
        for (_, path) in up_sqls.into_iter() {
            let sql = std::fs::read_to_string(&path)
                .with_context(|| format!("Cannot read {path}"))?;
            // unwrap: `file_name()` is documented to return `None` only when
            // the path is `..`.  But we got this path from reading the
            // directory, and that process explicitly documents that it skips
            // `..`.
            steps.push(SchemaUpgradeStep {
                label: path.file_name().unwrap().to_string(),
                sql,
            });
        }

        Ok(SchemaVersion { semver, upgrade_from_previous: steps })
    }

    /// Returns the semver for this schema version
    pub fn semver(&self) -> &Version {
        &self.semver
    }

    /// Returns true if this schema version is the one that the current program
    /// thinks is the latest (current) one
    pub fn is_current_software_version(&self) -> bool {
        self.semver == SCHEMA_VERSION
    }

    /// Iterate over the SQL steps required to update the database schema from
    /// the previous version to this one
    pub fn upgrade_steps(&self) -> impl Iterator<Item = &SchemaUpgradeStep> {
        self.upgrade_from_previous.iter()
    }
}

impl std::fmt::Display for SchemaVersion {
    fn fmt(
        &self,
        f: &mut std::fmt::Formatter<'_>,
    ) -> Result<(), std::fmt::Error> {
        self.semver.fmt(f)
    }
}

/// Describes a single file containing a schema change, as SQL.
#[derive(Debug, Clone)]
pub struct SchemaUpgradeStep {
    label: String,
    sql: String,
}

impl SchemaUpgradeStep {
    /// Returns a human-readable name for this step (the name of the file it
    /// came from)
    pub fn label(&self) -> &str {
        self.label.as_ref()
    }

    /// Returns the actual SQL to execute for this step
    pub fn sql(&self) -> &str {
        self.sql.as_ref()
    }
}

#[cfg(test)]
mod test {
    use super::*;
    use camino_tempfile::Utf8TempDir;

    #[test]
    fn test_known_versions() {
        if let Err(error) = verify_known_versions(
            // The real list is defined in reverse order for developer
            // convenience so we reverse it before processing.
            KNOWN_VERSIONS.iter().rev(),
            &EARLIEST_SUPPORTED_VERSION,
            &SCHEMA_VERSION,
            // Versions after 45 obey our modern, stricter rules.
            45,
        ) {
            panic!("problem with static configuration: {:#}", error);
        }
    }

    // (Test the test function)
    #[test]
    fn test_verify() {
        // EARLIEST_SUPPORTED_VERSION is somehow wrong
        let error = verify_known_versions(
            [&KnownVersion::legacy(2, 0), &KnownVersion::legacy(3, 0)],
            &Version::new(1, 0, 0),
            &Version::new(3, 0, 0),
            100,
        )
        .unwrap_err();
        assert_eq!(
            format!("{error:#}"),
            "EARLIEST_SUPPORTED_VERSION is not the earliest in KNOWN_VERSIONS"
        );

        // SCHEMA_VERSION was not updated
        let error = verify_known_versions(
            [&KnownVersion::legacy(1, 0), &KnownVersion::legacy(2, 0)],
            &Version::new(1, 0, 0),
            &Version::new(1, 0, 0),
            100,
        )
        .unwrap_err();
        assert_eq!(
            format!("{error:#}"),
            "latest KNOWN_VERSION is 2.0.0, but SCHEMA_VERSION is 1.0.0"
        );

        // Latest version was duplicated instead of bumped (legacy)
        let error = verify_known_versions(
            [
                &KnownVersion::legacy(1, 0),
                &KnownVersion::legacy(2, 0),
                &KnownVersion::legacy(2, 0),
            ],
            &EARLIEST_SUPPORTED_VERSION,
            &Version::new(2, 0, 0),
            100,
        )
        .unwrap_err();
        assert_eq!(
            format!("{error:#}"),
            "KNOWN_VERSION 2.0.0 appears directly after 2.0.0, but is not later"
        );

        // Latest version was duplicated instead of bumped (modern case)
        let error = verify_known_versions(
            [
                &KnownVersion::legacy(1, 0),
                &KnownVersion::new(2, "dir1"),
                &KnownVersion::new(2, "dir2"),
            ],
            &EARLIEST_SUPPORTED_VERSION,
            &Version::new(2, 0, 0),
            100,
        )
        .unwrap_err();
        assert_eq!(
            format!("{error:#}"),
            "KNOWN_VERSION 2.0.0 appears directly after 2.0.0, but is not later"
        );

        // Version added out of order
        let error = verify_known_versions(
            [
                &KnownVersion::legacy(1, 0),
                &KnownVersion::legacy(2, 0),
                &KnownVersion::legacy(1, 3),
            ],
            &EARLIEST_SUPPORTED_VERSION,
            &Version::new(3, 0, 0),
            100,
        )
        .unwrap_err();
        assert_eq!(
            format!("{error:#}"),
            "KNOWN_VERSION 1.0.3 appears directly after 2.0.0, but is not later"
        );

        // Gaps are not allowed.
        let error = verify_known_versions(
            [
                &KnownVersion::legacy(1, 0),
                &KnownVersion::legacy(2, 0),
                &KnownVersion::legacy(4, 0),
            ],
            &EARLIEST_SUPPORTED_VERSION,
            &Version::new(4, 0, 0),
            100,
        )
        .unwrap_err();
        assert_eq!(
            format!("{error:#}"),
            "KNOWN_VERSION 4.0.0 appears directly after 2.0.0, but its major \
            number is neither the same nor one greater"
        );

        // For the strict case, the patch level can't be non-zero.  You can only
        // make this mistake by using `KnownVersion::legacy()` for a new
        // version.
        let error = verify_known_versions(
            [
                &KnownVersion::legacy(1, 0),
                &KnownVersion::legacy(2, 0),
                &KnownVersion::legacy(3, 2),
            ],
            &EARLIEST_SUPPORTED_VERSION,
            &Version::new(3, 0, 2),
            2,
        )
        .unwrap_err();
        assert_eq!(format!("{error:#}"), "new patch versions must be zero");

        // For the strict case, the directory name cannot contain the version at
        // all.  You can only make this mistake by using
        // `KnownVersion::legacy()` for a new version.
        let error = verify_known_versions(
            [
                &KnownVersion::legacy(1, 0),
                &KnownVersion::legacy(2, 0),
                &KnownVersion::legacy(3, 0),
            ],
            &EARLIEST_SUPPORTED_VERSION,
            &Version::new(3, 0, 0),
            2,
        )
        .unwrap_err();
        assert_eq!(
            format!("{error:#}"),
            "the relative path for a version should not contain the \
            version itself"
        );
    }

    fn verify_known_versions<'a, I>(
        // list of known versions in order from earliest to latest
        known_versions: I,
        earliest: &Version,
        latest: &Version,
        min_strict_major: u64,
    ) -> Result<(), anyhow::Error>
    where
        I: IntoIterator<Item = &'a KnownVersion>,
    {
        let mut known_versions = known_versions.into_iter();

        // All known versions should be unique and increasing.
        let first =
            known_versions.next().expect("expected at least one KNOWN_VERSION");
        ensure!(
            first.semver == *earliest,
            "EARLIEST_SUPPORTED_VERSION is not the earliest in KNOWN_VERSIONS"
        );

        let mut prev = first;
        for v in known_versions {
            println!("checking known version: {} -> {}", prev, v);
            ensure!(
                v.semver > prev.semver,
                "KNOWN_VERSION {} appears directly after {}, but is not later",
                v,
                prev
            );

            // We currently make sure there are no gaps in the major number.
            // This is not strictly necessary but if this isn't true then it was
            // probably a mistake.
            //
            // It's allowed for the major numbers to be the same because a few
            // past schema versions only bumped the patch number for whatever
            // reason.
            ensure!(
                v.semver.major == prev.semver.major
                    || v.semver.major == prev.semver.major + 1,
                "KNOWN_VERSION {} appears directly after {}, but its major \
                number is neither the same nor one greater",
                v,
                prev
            );

            // We never allowed minor versions to be zero and it is not
            // currently possible to even construct one that had a non-zero
            // minor number.
            ensure!(v.semver.minor == 0, "new minor versions must be zero");

            // We changed things after version 45 to require that:
            //
            // (1) the major always be bumped (the minor and patch must be zero)
            // (2) users choose a unique directory name for the SQL files.  It
            //     would defeat the point if people used the semver for
            //
            // After version 45, we do not allow non-zero minor or patch
            // numbers.
            if v.semver.major > min_strict_major {
                ensure!(v.semver.patch == 0, "new patch versions must be zero");
                ensure!(
                    !v.relative_path.contains(&v.semver.to_string()),
                    "the relative path for a version should not contain the \
                    version itself"
                );
            }

            prev = v;
        }

        ensure!(
            prev.semver == *latest,
            "latest KNOWN_VERSION is {}, but SCHEMA_VERSION is {}",
            prev,
            latest
        );

        Ok(())
    }

    // Confirm that `SchemaVersion::load_from_directory()` rejects `up*.sql`
    // files where the `*` doesn't contain a positive integer.
    #[tokio::test]
    async fn test_reject_invalid_up_sql_names() {
        for (invalid_filename, error_prefix) in [
            ("upA.sql", "invalid filename (non-numeric `up*.sql`)"),
            ("up1a.sql", "invalid filename (non-numeric `up*.sql`)"),
            ("upaaa1.sql", "invalid filename (non-numeric `up*.sql`)"),
            ("up-3.sql", "invalid filename (non-numeric `up*.sql`)"),
            (
                "up0.sql",
                "invalid filename (`up*.sql` numbering must start at 1)",
            ),
            (
                "up00.sql",
                "invalid filename (`up*.sql` numbering must start at 1)",
            ),
            (
                "up000.sql",
                "invalid filename (`up*.sql` numbering must start at 1)",
            ),
        ] {
            let tempdir = Utf8TempDir::new().unwrap();
            let filename = tempdir.path().join(invalid_filename);
            _ = tokio::fs::File::create(&filename).await.unwrap();
            let maybe_schema = SchemaVersion::load_from_directory(
                Version::new(12, 0, 0),
                tempdir.path(),
            );
            match maybe_schema {
                Ok(upgrade) => {
                    panic!(
                        "unexpected success on {invalid_filename} \
                         (produced {upgrade:?})"
                    );
                }
                Err(error) => {
                    assert_eq!(
                        format!("{error:#}"),
                        format!("{error_prefix}: {filename}")
                    );
                }
            }
        }
    }

    // Confirm that `SchemaVersion::load_from_directory()` rejects a directory
    // with no appropriately-named files.
    #[tokio::test]
    async fn test_reject_no_up_sql_files() {
        for filenames in [
            &[] as &[&str],
            &["README.md"],
            &["foo.sql", "bar.sql"],
            &["up1sql", "up2sql"],
        ] {
            let tempdir = Utf8TempDir::new().unwrap();
            for filename in filenames {
                _ = tokio::fs::File::create(tempdir.path().join(filename))
                    .await
                    .unwrap();
            }

            let maybe_schema = SchemaVersion::load_from_directory(
                Version::new(12, 0, 0),
                tempdir.path(),
            );
            match maybe_schema {
                Ok(upgrade) => {
                    panic!(
                        "unexpected success on {filenames:?} \
                         (produced {upgrade:?})"
                    );
                }
                Err(error) => {
                    assert_eq!(
                        format!("{error:#}"),
                        "no `up*.sql` files found"
                    );
                }
            }
        }
    }

    // Confirm that `SchemaVersion::load_from_directory()` rejects collections
    // of `up*.sql` files with individually-valid names but that do not pass the
    // rules of the entire collection.
    #[tokio::test]
    async fn test_reject_invalid_up_sql_collections() {
        for invalid_filenames in [
            &["up.sql", "up1.sql"] as &[&str],
            &["up1.sql", "up01.sql"],
            &["up1.sql", "up3.sql"],
            &["up1.sql", "up2.sql", "up3.sql", "up02.sql"],
        ] {
            let tempdir = Utf8TempDir::new().unwrap();
            for filename in invalid_filenames {
                _ = tokio::fs::File::create(tempdir.path().join(filename))
                    .await
                    .unwrap();
            }

            let maybe_schema = SchemaVersion::load_from_directory(
                Version::new(12, 0, 0),
                tempdir.path(),
            );
            match maybe_schema {
                Ok(upgrade) => {
                    panic!(
                        "unexpected success on {invalid_filenames:?} \
                         (produced {upgrade:?})"
                    );
                }
                Err(error) => {
                    let message = format!("{error:#}");
                    assert!(
                        message.starts_with("invalid `up*.sql` sequence: "),
                        "message did not start with expected prefix: \
                         {message:?}"
                    );
                }
            }
        }
    }

    // Confirm that `SchemaVersion::load_from_directory()` accepts legal
    // collections of `up*.sql` filenames.
    #[tokio::test]
    async fn test_allows_valid_up_sql_collections() {
        for filenames in [
            &["up.sql"] as &[&str],
            &["up1.sql", "up2.sql"],
            &[
                "up01.sql", "up02.sql", "up03.sql", "up04.sql", "up05.sql",
                "up06.sql", "up07.sql", "up08.sql", "up09.sql", "up10.sql",
                "up11.sql",
            ],
            &["up00001.sql", "up00002.sql", "up00003.sql"],
        ] {
            let tempdir = Utf8TempDir::new().unwrap();
            for filename in filenames {
                _ = tokio::fs::File::create(tempdir.path().join(filename))
                    .await
                    .unwrap();
            }

            let maybe_schema = SchemaVersion::load_from_directory(
                Version::new(12, 0, 0),
                tempdir.path(),
            );
            match maybe_schema {
                Ok(_) => (),
                Err(message) => {
                    panic!("unexpected failure on {filenames:?}: {message:?}");
                }
            }
        }
    }
}<|MERGE_RESOLUTION|>--- conflicted
+++ resolved
@@ -16,11 +16,7 @@
 ///
 /// This must be updated when you change the database schema.  Refer to
 /// schema/crdb/README.adoc in the root of this repository for details.
-<<<<<<< HEAD
-pub const SCHEMA_VERSION: Version = Version::new(174, 0, 0);
-=======
-pub const SCHEMA_VERSION: Version = Version::new(175, 0, 0);
->>>>>>> 811ee9a6
+pub const SCHEMA_VERSION: Version = Version::new(176, 0, 0);
 
 /// List of all past database schema versions, in *reverse* order
 ///
@@ -32,12 +28,9 @@
         // |  leaving the first copy as an example for the next person.
         // v
         // KnownVersion::new(next_int, "unique-dirname-with-the-sql-files"),
-<<<<<<< HEAD
-        KnownVersion::new(174, "change-lldp-management-ip-to-inet"),
-=======
+        KnownVersion::new(176, "change-lldp-management-ip-to-inet"),
         KnownVersion::new(175, "inv-host-phase-1-active-slot"),
         KnownVersion::new(174, "add-tuf-rot-by-sign"),
->>>>>>> 811ee9a6
         KnownVersion::new(173, "inv-internal-dns"),
         KnownVersion::new(172, "add-zones-with-mupdate-override"),
         KnownVersion::new(171, "inv-clear-mupdate-override"),
