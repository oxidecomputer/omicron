--- conflicted
+++ resolved
@@ -16,11 +16,7 @@
 ///
 /// This must be updated when you change the database schema.  Refer to
 /// schema/crdb/README.adoc in the root of this repository for details.
-<<<<<<< HEAD
-pub const SCHEMA_VERSION: SemverVersion = SemverVersion::new(124, 0, 0);
-=======
-pub const SCHEMA_VERSION: Version = Version::new(127, 0, 0);
->>>>>>> 06c17ba3
+pub const SCHEMA_VERSION: Version = Version::new(128, 0, 0);
 
 /// List of all past database schema versions, in *reverse* order
 ///
@@ -32,14 +28,11 @@
         // |  leaving the first copy as an example for the next person.
         // v
         // KnownVersion::new(next_int, "unique-dirname-with-the-sql-files"),
-<<<<<<< HEAD
-        KnownVersion::new(124, "create-target-release"),
-=======
+        KnownVersion::new(128, "create-target-release"),
         KnownVersion::new(127, "bp-disk-disposition-expunged-cleanup"),
         KnownVersion::new(126, "affinity"),
         KnownVersion::new(125, "blueprint-disposition-expunged-cleanup"),
         KnownVersion::new(124, "support-read-only-region-replacement"),
->>>>>>> 06c17ba3
         KnownVersion::new(123, "vpc-subnet-contention"),
         KnownVersion::new(122, "tuf-artifact-replication"),
         KnownVersion::new(121, "dataset-to-crucible-dataset"),
