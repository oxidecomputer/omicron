// This Source Code Form is subject to the terms of the Mozilla Public
// License, v. 2.0. If a copy of the MPL was not distributed with this
// file, You can obtain one at https://mozilla.org/MPL/2.0/.

//! Database schema versions and upgrades
//!
//! For details, see schema/crdb/README.adoc in the root of this repository.

use anyhow::{bail, ensure, Context};
use camino::Utf8Path;
use omicron_common::api::external::SemverVersion;
use once_cell::sync::Lazy;
use std::collections::BTreeMap;

/// The version of the database schema this particular version of Nexus was
/// built against
///
/// This must be updated when you change the database schema.  Refer to
/// schema/crdb/README.adoc in the root of this repository for details.
pub const SCHEMA_VERSION: SemverVersion = SemverVersion::new(54, 0, 0);

/// List of all past database schema versions, in *reverse* order
///
/// If you want to change the Omicron database schema, you must update this.
static KNOWN_VERSIONS: Lazy<Vec<KnownVersion>> = Lazy::new(|| {
    vec![
        // +- The next version goes here!  Duplicate this line, uncomment
        // |  the *second* copy, then update that copy for your version,
        // |  leaving the first copy as an example for the next person.
        // v
        // KnownVersion::new(next_int, "unique-dirname-with-the-sql-files"),
<<<<<<< HEAD
        KnownVersion::new(54, "blueprint-crdb-preserve-downgrade"),
=======
        KnownVersion::new(54, "blueprint-add-external-ip-id"),
>>>>>>> 3169ee30
        KnownVersion::new(53, "drop-service-table"),
        KnownVersion::new(52, "blueprint-physical-disk"),
        KnownVersion::new(51, "blueprint-disposition-column"),
        KnownVersion::new(50, "add-lookup-disk-by-volume-id-index"),
        KnownVersion::new(49, "physical-disk-state-and-policy"),
        KnownVersion::new(48, "add-metrics-producers-time-modified-index"),
        KnownVersion::new(47, "add-view-for-bgp-peer-configs"),
        KnownVersion::new(46, "first-named-migration"),
        // The first many schema versions only vary by major or patch number and
        // their path is predictable based on the version number.  (This was
        // historically a problem because two pull requests both adding a new
        // schema version might merge cleanly but produce an invalid result.)
        KnownVersion::legacy(45, 0),
        KnownVersion::legacy(44, 0),
        KnownVersion::legacy(43, 0),
        KnownVersion::legacy(42, 0),
        KnownVersion::legacy(41, 0),
        KnownVersion::legacy(40, 0),
        KnownVersion::legacy(39, 0),
        KnownVersion::legacy(38, 0),
        KnownVersion::legacy(37, 1),
        KnownVersion::legacy(37, 0),
        KnownVersion::legacy(36, 0),
        KnownVersion::legacy(35, 0),
        KnownVersion::legacy(34, 0),
        KnownVersion::legacy(33, 1),
        KnownVersion::legacy(33, 0),
        KnownVersion::legacy(32, 0),
        KnownVersion::legacy(31, 0),
        KnownVersion::legacy(30, 0),
        KnownVersion::legacy(29, 0),
        KnownVersion::legacy(28, 0),
        KnownVersion::legacy(27, 0),
        KnownVersion::legacy(26, 0),
        KnownVersion::legacy(25, 0),
        KnownVersion::legacy(24, 0),
        KnownVersion::legacy(23, 1),
        KnownVersion::legacy(23, 0),
        KnownVersion::legacy(22, 0),
        KnownVersion::legacy(21, 0),
        KnownVersion::legacy(20, 0),
        KnownVersion::legacy(19, 0),
        KnownVersion::legacy(18, 0),
        KnownVersion::legacy(17, 0),
        KnownVersion::legacy(16, 0),
        KnownVersion::legacy(15, 0),
        KnownVersion::legacy(14, 0),
        KnownVersion::legacy(13, 0),
        KnownVersion::legacy(12, 0),
        KnownVersion::legacy(11, 0),
        KnownVersion::legacy(10, 0),
        KnownVersion::legacy(9, 0),
        KnownVersion::legacy(8, 0),
        KnownVersion::legacy(7, 0),
        KnownVersion::legacy(6, 0),
        KnownVersion::legacy(5, 0),
        KnownVersion::legacy(4, 0),
        KnownVersion::legacy(3, 3),
        KnownVersion::legacy(3, 2),
        KnownVersion::legacy(3, 1),
        KnownVersion::legacy(3, 0),
        KnownVersion::legacy(2, 0),
        KnownVersion::legacy(1, 0),
    ]
});

/// The earliest supported schema version.
pub const EARLIEST_SUPPORTED_VERSION: SemverVersion =
    SemverVersion::new(1, 0, 0);

/// Describes one version of the database schema
#[derive(Debug, Clone)]
struct KnownVersion {
    /// All versions have an associated SemVer.  We only use the major number in
    /// terms of determining compatibility.
    semver: SemverVersion,

    /// Path relative to the root of the schema ("schema/crdb" in the root of
    /// this repo) where this version's update SQL files are stored
    relative_path: String,
}

impl KnownVersion {
    /// Generate a `KnownVersion` for a new schema version
    ///
    /// `major` should be the next available integer (one more than the previous
    /// version's major number).
    ///
    /// `relative_path` is the path relative to "schema/crdb" (from the root of
    /// this repository) where the SQL files live that will update the schema
    /// from the previous version to this version.
    fn new(major: u64, relative_path: &str) -> KnownVersion {
        let semver = SemverVersion::new(major, 0, 0);
        KnownVersion { semver, relative_path: relative_path.to_owned() }
    }

    /// Generate a `KnownVersion` for a version that predates the current
    /// directory naming scheme
    ///
    /// These versions varied in both major and patch numbers and the path to
    /// their SQL files was predictable based solely on the version.
    ///
    /// **This should not be used for new schema versions.**
    fn legacy(major: u64, patch: u64) -> KnownVersion {
        let semver = SemverVersion::new(major, 0, patch);
        let relative_path = semver.to_string();
        KnownVersion { semver, relative_path }
    }
}

impl std::fmt::Display for KnownVersion {
    fn fmt(&self, f: &mut std::fmt::Formatter<'_>) -> std::fmt::Result {
        self.semver.fmt(f)
    }
}

/// Load and inspect the set of all known schema versions
#[derive(Debug, Clone)]
pub struct AllSchemaVersions {
    versions: BTreeMap<SemverVersion, SchemaVersion>,
}

impl AllSchemaVersions {
    /// Load the set of all known schema versions from the given directory tree
    ///
    /// The directory should contain exactly one directory for each version.
    /// Each version's directory should contain the SQL files that carry out
    /// schema migration from the previous version.  See schema/crdb/README.adoc
    /// for details.
    pub fn load(
        schema_directory: &Utf8Path,
    ) -> Result<AllSchemaVersions, anyhow::Error> {
        Self::load_known_versions(schema_directory, KNOWN_VERSIONS.iter())
    }

    /// Load a specific set of known schema versions using the legacy
    /// conventions from the given directory tree
    ///
    /// This is only provided for certain integration tests.
    #[doc(hidden)]
    pub fn load_specific_legacy_versions<'a>(
        schema_directory: &Utf8Path,
        versions: impl Iterator<Item = &'a SemverVersion>,
    ) -> Result<AllSchemaVersions, anyhow::Error> {
        let known_versions: Vec<_> = versions
            .map(|v| {
                assert_eq!(v.0.minor, 0);
                KnownVersion::legacy(v.0.major, v.0.patch)
            })
            .collect();

        Self::load_known_versions(schema_directory, known_versions.iter())
    }

    fn load_known_versions<'a>(
        schema_directory: &Utf8Path,
        known_versions: impl Iterator<Item = &'a KnownVersion>,
    ) -> Result<AllSchemaVersions, anyhow::Error> {
        let mut versions = BTreeMap::new();
        for known_version in known_versions {
            let version_path =
                schema_directory.join(&known_version.relative_path);
            let schema_version = SchemaVersion::load_from_directory(
                known_version.semver.clone(),
                &version_path,
            )
            .with_context(|| {
                format!(
                    "loading schema version {} from {:?}",
                    known_version.semver, schema_directory,
                )
            })?;

            versions.insert(known_version.semver.clone(), schema_version);
        }

        Ok(AllSchemaVersions { versions })
    }

    /// Iterate over the set of all known schema versions in order starting with
    /// the earliest supported version
    pub fn iter_versions(&self) -> impl Iterator<Item = &SchemaVersion> {
        self.versions.values()
    }

    /// Return whether `version` is a known schema version
    pub fn contains_version(&self, version: &SemverVersion) -> bool {
        self.versions.contains_key(version)
    }

    /// Iterate over the known schema versions within `bounds`
    ///
    /// This is generally used to iterate over all the schema versions between
    /// two specific versions.
    pub fn versions_range<R>(
        &self,
        bounds: R,
    ) -> impl Iterator<Item = &'_ SchemaVersion>
    where
        R: std::ops::RangeBounds<SemverVersion>,
    {
        self.versions.range(bounds).map(|(_, v)| v)
    }
}

/// Describes a single version of the schema, including the SQL steps to get
/// from the previous version to the current one
#[derive(Debug, Clone)]
pub struct SchemaVersion {
    semver: SemverVersion,
    upgrade_from_previous: Vec<SchemaUpgradeStep>,
}

impl SchemaVersion {
    /// Reads a "version directory" and reads all SQL changes into a result Vec.
    ///
    /// Files that do not begin with "up" and end with ".sql" are ignored. The
    /// collection of `up*.sql` files must fall into one of these two
    /// conventions:
    ///
    /// * "up.sql" with no other files
    /// * "up1.sql", "up2.sql", ..., beginning from 1, optionally with leading
    ///   zeroes (e.g., "up01.sql", "up02.sql", ...). There is no maximum value,
    ///   but there may not be any gaps (e.g., if "up2.sql" and "up4.sql" exist,
    ///   so must "up3.sql") and there must not be any repeats (e.g., if
    ///   "up1.sql" exists, "up01.sql" must not exist).
    ///
    /// Any violation of these two rules will result in an error. Collections of
    /// the second form (`up1.sql`, ...) will be sorted numerically.
    fn load_from_directory(
        semver: SemverVersion,
        directory: &Utf8Path,
    ) -> Result<SchemaVersion, anyhow::Error> {
        let mut up_sqls = vec![];
        let entries = directory
            .read_dir_utf8()
            .with_context(|| format!("Failed to readdir {directory}"))?;
        for entry in entries {
            let entry = entry.with_context(|| {
                format!("Reading {directory:?}: invalid entry")
            })?;
            let pathbuf = entry.into_path();

            // Ensure filename ends with ".sql"
            if pathbuf.extension() != Some("sql") {
                continue;
            }

            // Ensure filename begins with "up", and extract anything in between
            // "up" and ".sql".
            let Some(remaining_filename) = pathbuf
                .file_stem()
                .and_then(|file_stem| file_stem.strip_prefix("up"))
            else {
                continue;
            };

            // Ensure the remaining filename is either empty (i.e., the filename
            // is exactly "up.sql") or parseable as an unsigned integer. We give
            // "up.sql" the "up_number" 0 (checked in the loop below), and
            // require any other number to be nonzero.
            if remaining_filename.is_empty() {
                up_sqls.push((0, pathbuf));
            } else {
                let Ok(up_number) = remaining_filename.parse::<u64>() else {
                    bail!(
                        "invalid filename (non-numeric `up*.sql`): {pathbuf}",
                    );
                };
                ensure!(
                    up_number != 0,
                    "invalid filename (`up*.sql` numbering must start at 1): \
                     {pathbuf}",
                );
                up_sqls.push((up_number, pathbuf));
            }
        }
        up_sqls.sort();

        // Validate that we have a reasonable sequence of `up*.sql` numbers.
        match up_sqls.as_slice() {
            [] => bail!("no `up*.sql` files found"),
            [(up_number, path)] => {
                // For a single file, we allow either `up.sql` (keyed as
                // up_number=0) or `up1.sql`; reject any higher number.
                ensure!(
                    *up_number <= 1,
                    "`up*.sql` numbering must start at 1: found first file \
                     {path}"
                );
            }
            _ => {
                for (i, (up_number, path)) in up_sqls.iter().enumerate() {
                    // We have 2 or more `up*.sql`; they should be numbered
                    // exactly 1..=up_sqls.len().
                    if i as u64 + 1 != *up_number {
                        // We know we have at least two elements, so report an
                        // error referencing either the next item (if we're
                        // first) or the previous item (if we're not first).
                        let (path_a, path_b) = if i == 0 {
                            let (_, next_path) = &up_sqls[1];
                            (path, next_path)
                        } else {
                            let (_, prev_path) = &up_sqls[i - 1];
                            (prev_path, path)
                        };
                        bail!("invalid `up*.sql` sequence: {path_a}, {path_b}");
                    }
                }
            }
        }

        // This collection of `up*.sql` files is valid.  Read them all, in
        // order.
        let mut steps = vec![];
        for (_, path) in up_sqls.into_iter() {
            let sql = std::fs::read_to_string(&path)
                .with_context(|| format!("Cannot read {path}"))?;
            // unwrap: `file_name()` is documented to return `None` only when
            // the path is `..`.  But we got this path from reading the
            // directory, and that process explicitly documents that it skips
            // `..`.
            steps.push(SchemaUpgradeStep {
                label: path.file_name().unwrap().to_string(),
                sql,
            });
        }

        Ok(SchemaVersion { semver, upgrade_from_previous: steps })
    }

    /// Returns the semver for this schema version
    pub fn semver(&self) -> &SemverVersion {
        &self.semver
    }

    /// Returns true if this schema version is the one that the current program
    /// thinks is the latest (current) one
    pub fn is_current_software_version(&self) -> bool {
        self.semver == SCHEMA_VERSION
    }

    /// Iterate over the SQL steps required to update the database schema from
    /// the previous version to this one
    pub fn upgrade_steps(&self) -> impl Iterator<Item = &SchemaUpgradeStep> {
        self.upgrade_from_previous.iter()
    }
}

impl std::fmt::Display for SchemaVersion {
    fn fmt(
        &self,
        f: &mut std::fmt::Formatter<'_>,
    ) -> Result<(), std::fmt::Error> {
        self.semver.fmt(f)
    }
}

/// Describes a single file containing a schema change, as SQL.
#[derive(Debug, Clone)]
pub struct SchemaUpgradeStep {
    label: String,
    sql: String,
}

impl SchemaUpgradeStep {
    /// Returns a human-readable name for this step (the name of the file it
    /// came from)
    pub fn label(&self) -> &str {
        self.label.as_ref()
    }

    /// Returns the actual SQL to execute for this step
    pub fn sql(&self) -> &str {
        self.sql.as_ref()
    }
}

#[cfg(test)]
mod test {
    use super::*;
    use camino_tempfile::Utf8TempDir;

    #[test]
    fn test_known_versions() {
        if let Err(error) = verify_known_versions(
            // The real list is defined in reverse order for developer
            // convenience so we reverse it before processing.
            KNOWN_VERSIONS.iter().rev(),
            &EARLIEST_SUPPORTED_VERSION,
            &SCHEMA_VERSION,
            // Versions after 45 obey our modern, stricter rules.
            45,
        ) {
            panic!("problem with static configuration: {:#}", error);
        }
    }

    // (Test the test function)
    #[test]
    fn test_verify() {
        // EARLIEST_SUPPORTED_VERSION is somehow wrong
        let error = verify_known_versions(
            [&KnownVersion::legacy(2, 0), &KnownVersion::legacy(3, 0)],
            &SemverVersion::new(1, 0, 0),
            &SemverVersion::new(3, 0, 0),
            100,
        )
        .unwrap_err();
        assert_eq!(
            format!("{error:#}"),
            "EARLIEST_SUPPORTED_VERSION is not the earliest in KNOWN_VERSIONS"
        );

        // SCHEMA_VERSION was not updated
        let error = verify_known_versions(
            [&KnownVersion::legacy(1, 0), &KnownVersion::legacy(2, 0)],
            &SemverVersion::new(1, 0, 0),
            &SemverVersion::new(1, 0, 0),
            100,
        )
        .unwrap_err();
        assert_eq!(
            format!("{error:#}"),
            "latest KNOWN_VERSION is 2.0.0, but SCHEMA_VERSION is 1.0.0"
        );

        // Latest version was duplicated instead of bumped (legacy)
        let error = verify_known_versions(
            [
                &KnownVersion::legacy(1, 0),
                &KnownVersion::legacy(2, 0),
                &KnownVersion::legacy(2, 0),
            ],
            &EARLIEST_SUPPORTED_VERSION,
            &SemverVersion::new(2, 0, 0),
            100,
        )
        .unwrap_err();
        assert_eq!(
            format!("{error:#}"),
            "KNOWN_VERSION 2.0.0 appears directly after 2.0.0, but is not later"
        );

        // Latest version was duplicated instead of bumped (modern case)
        let error = verify_known_versions(
            [
                &KnownVersion::legacy(1, 0),
                &KnownVersion::new(2, "dir1"),
                &KnownVersion::new(2, "dir2"),
            ],
            &EARLIEST_SUPPORTED_VERSION,
            &SemverVersion::new(2, 0, 0),
            100,
        )
        .unwrap_err();
        assert_eq!(
            format!("{error:#}"),
            "KNOWN_VERSION 2.0.0 appears directly after 2.0.0, but is not later"
        );

        // Version added out of order
        let error = verify_known_versions(
            [
                &KnownVersion::legacy(1, 0),
                &KnownVersion::legacy(2, 0),
                &KnownVersion::legacy(1, 3),
            ],
            &EARLIEST_SUPPORTED_VERSION,
            &SemverVersion::new(3, 0, 0),
            100,
        )
        .unwrap_err();
        assert_eq!(
            format!("{error:#}"),
            "KNOWN_VERSION 1.0.3 appears directly after 2.0.0, but is not later"
        );

        // Gaps are not allowed.
        let error = verify_known_versions(
            [
                &KnownVersion::legacy(1, 0),
                &KnownVersion::legacy(2, 0),
                &KnownVersion::legacy(4, 0),
            ],
            &EARLIEST_SUPPORTED_VERSION,
            &SemverVersion::new(4, 0, 0),
            100,
        )
        .unwrap_err();
        assert_eq!(
            format!("{error:#}"),
            "KNOWN_VERSION 4.0.0 appears directly after 2.0.0, but its major \
            number is neither the same nor one greater"
        );

        // For the strict case, the patch level can't be non-zero.  You can only
        // make this mistake by using `KnownVersion::legacy()` for a new
        // version.
        let error = verify_known_versions(
            [
                &KnownVersion::legacy(1, 0),
                &KnownVersion::legacy(2, 0),
                &KnownVersion::legacy(3, 2),
            ],
            &EARLIEST_SUPPORTED_VERSION,
            &SemverVersion::new(3, 0, 2),
            2,
        )
        .unwrap_err();
        assert_eq!(format!("{error:#}"), "new patch versions must be zero");

        // For the strict case, the directory name cannot contain the version at
        // all.  You can only make this mistake by using
        // `KnownVersion::legacy()` for a new version.
        let error = verify_known_versions(
            [
                &KnownVersion::legacy(1, 0),
                &KnownVersion::legacy(2, 0),
                &KnownVersion::legacy(3, 0),
            ],
            &EARLIEST_SUPPORTED_VERSION,
            &SemverVersion::new(3, 0, 0),
            2,
        )
        .unwrap_err();
        assert_eq!(
            format!("{error:#}"),
            "the relative path for a version should not contain the \
            version itself"
        );
    }

    fn verify_known_versions<'a, I>(
        // list of known versions in order from earliest to latest
        known_versions: I,
        earliest: &SemverVersion,
        latest: &SemverVersion,
        min_strict_major: u64,
    ) -> Result<(), anyhow::Error>
    where
        I: IntoIterator<Item = &'a KnownVersion>,
    {
        let mut known_versions = known_versions.into_iter();

        // All known versions should be unique and increasing.
        let first =
            known_versions.next().expect("expected at least one KNOWN_VERSION");
        ensure!(
            first.semver == *earliest,
            "EARLIEST_SUPPORTED_VERSION is not the earliest in KNOWN_VERSIONS"
        );

        let mut prev = first;
        for v in known_versions {
            println!("checking known version: {} -> {}", prev, v);
            ensure!(
                v.semver > prev.semver,
                "KNOWN_VERSION {} appears directly after {}, but is not later",
                v,
                prev
            );

            // We currently make sure there are no gaps in the major number.
            // This is not strictly necessary but if this isn't true then it was
            // probably a mistake.
            //
            // It's allowed for the major numbers to be the same because a few
            // past schema versions only bumped the patch number for whatever
            // reason.
            ensure!(
                v.semver.0.major == prev.semver.0.major
                    || v.semver.0.major == prev.semver.0.major + 1,
                "KNOWN_VERSION {} appears directly after {}, but its major \
                number is neither the same nor one greater",
                v,
                prev
            );

            // We never allowed minor versions to be zero and it is not
            // currently possible to even construct one that had a non-zero
            // minor number.
            ensure!(v.semver.0.minor == 0, "new minor versions must be zero");

            // We changed things after version 45 to require that:
            //
            // (1) the major always be bumped (the minor and patch must be zero)
            // (2) users choose a unique directory name for the SQL files.  It
            //     would defeat the point if people used the semver for
            //
            // After version 45, we do not allow non-zero minor or patch
            // numbers.
            if v.semver.0.major > min_strict_major {
                ensure!(
                    v.semver.0.patch == 0,
                    "new patch versions must be zero"
                );
                ensure!(
                    !v.relative_path.contains(&v.semver.to_string()),
                    "the relative path for a version should not contain the \
                    version itself"
                );
            }

            prev = v;
        }

        ensure!(
            prev.semver == *latest,
            "latest KNOWN_VERSION is {}, but SCHEMA_VERSION is {}",
            prev,
            latest
        );

        Ok(())
    }

    // Confirm that `SchemaVersion::load_from_directory()` rejects `up*.sql`
    // files where the `*` doesn't contain a positive integer.
    #[tokio::test]
    async fn test_reject_invalid_up_sql_names() {
        for (invalid_filename, error_prefix) in [
            ("upA.sql", "invalid filename (non-numeric `up*.sql`)"),
            ("up1a.sql", "invalid filename (non-numeric `up*.sql`)"),
            ("upaaa1.sql", "invalid filename (non-numeric `up*.sql`)"),
            ("up-3.sql", "invalid filename (non-numeric `up*.sql`)"),
            (
                "up0.sql",
                "invalid filename (`up*.sql` numbering must start at 1)",
            ),
            (
                "up00.sql",
                "invalid filename (`up*.sql` numbering must start at 1)",
            ),
            (
                "up000.sql",
                "invalid filename (`up*.sql` numbering must start at 1)",
            ),
        ] {
            let tempdir = Utf8TempDir::new().unwrap();
            let filename = tempdir.path().join(invalid_filename);
            _ = tokio::fs::File::create(&filename).await.unwrap();
            let maybe_schema = SchemaVersion::load_from_directory(
                SemverVersion::new(12, 0, 0),
                tempdir.path(),
            );
            match maybe_schema {
                Ok(upgrade) => {
                    panic!(
                        "unexpected success on {invalid_filename} \
                         (produced {upgrade:?})"
                    );
                }
                Err(error) => {
                    assert_eq!(
                        format!("{error:#}"),
                        format!("{error_prefix}: {filename}")
                    );
                }
            }
        }
    }

    // Confirm that `SchemaVersion::load_from_directory()` rejects a directory
    // with no appropriately-named files.
    #[tokio::test]
    async fn test_reject_no_up_sql_files() {
        for filenames in [
            &[] as &[&str],
            &["README.md"],
            &["foo.sql", "bar.sql"],
            &["up1sql", "up2sql"],
        ] {
            let tempdir = Utf8TempDir::new().unwrap();
            for filename in filenames {
                _ = tokio::fs::File::create(tempdir.path().join(filename))
                    .await
                    .unwrap();
            }

            let maybe_schema = SchemaVersion::load_from_directory(
                SemverVersion::new(12, 0, 0),
                tempdir.path(),
            );
            match maybe_schema {
                Ok(upgrade) => {
                    panic!(
                        "unexpected success on {filenames:?} \
                         (produced {upgrade:?})"
                    );
                }
                Err(error) => {
                    assert_eq!(
                        format!("{error:#}"),
                        "no `up*.sql` files found"
                    );
                }
            }
        }
    }

    // Confirm that `SchemaVersion::load_from_directory()` rejects collections
    // of `up*.sql` files with individually-valid names but that do not pass the
    // rules of the entire collection.
    #[tokio::test]
    async fn test_reject_invalid_up_sql_collections() {
        for invalid_filenames in [
            &["up.sql", "up1.sql"] as &[&str],
            &["up1.sql", "up01.sql"],
            &["up1.sql", "up3.sql"],
            &["up1.sql", "up2.sql", "up3.sql", "up02.sql"],
        ] {
            let tempdir = Utf8TempDir::new().unwrap();
            for filename in invalid_filenames {
                _ = tokio::fs::File::create(tempdir.path().join(filename))
                    .await
                    .unwrap();
            }

            let maybe_schema = SchemaVersion::load_from_directory(
                SemverVersion::new(12, 0, 0),
                tempdir.path(),
            );
            match maybe_schema {
                Ok(upgrade) => {
                    panic!(
                        "unexpected success on {invalid_filenames:?} \
                         (produced {upgrade:?})"
                    );
                }
                Err(error) => {
                    let message = format!("{error:#}");
                    assert!(
                        message.starts_with("invalid `up*.sql` sequence: "),
                        "message did not start with expected prefix: \
                         {message:?}"
                    );
                }
            }
        }
    }

    // Confirm that `SchemaVersion::load_from_directory()` accepts legal
    // collections of `up*.sql` filenames.
    #[tokio::test]
    async fn test_allows_valid_up_sql_collections() {
        for filenames in [
            &["up.sql"] as &[&str],
            &["up1.sql", "up2.sql"],
            &[
                "up01.sql", "up02.sql", "up03.sql", "up04.sql", "up05.sql",
                "up06.sql", "up07.sql", "up08.sql", "up09.sql", "up10.sql",
                "up11.sql",
            ],
            &["up00001.sql", "up00002.sql", "up00003.sql"],
        ] {
            let tempdir = Utf8TempDir::new().unwrap();
            for filename in filenames {
                _ = tokio::fs::File::create(tempdir.path().join(filename))
                    .await
                    .unwrap();
            }

            let maybe_schema = SchemaVersion::load_from_directory(
                SemverVersion::new(12, 0, 0),
                tempdir.path(),
            );
            match maybe_schema {
                Ok(_) => (),
                Err(message) => {
                    panic!("unexpected failure on {filenames:?}: {message:?}");
                }
            }
        }
    }
}<|MERGE_RESOLUTION|>--- conflicted
+++ resolved
@@ -17,7 +17,7 @@
 ///
 /// This must be updated when you change the database schema.  Refer to
 /// schema/crdb/README.adoc in the root of this repository for details.
-pub const SCHEMA_VERSION: SemverVersion = SemverVersion::new(54, 0, 0);
+pub const SCHEMA_VERSION: SemverVersion = SemverVersion::new(55, 0, 0);
 
 /// List of all past database schema versions, in *reverse* order
 ///
@@ -29,11 +29,8 @@
         // |  leaving the first copy as an example for the next person.
         // v
         // KnownVersion::new(next_int, "unique-dirname-with-the-sql-files"),
-<<<<<<< HEAD
-        KnownVersion::new(54, "blueprint-crdb-preserve-downgrade"),
-=======
+        KnownVersion::new(55, "blueprint-crdb-preserve-downgrade"),
         KnownVersion::new(54, "blueprint-add-external-ip-id"),
->>>>>>> 3169ee30
         KnownVersion::new(53, "drop-service-table"),
         KnownVersion::new(52, "blueprint-physical-disk"),
         KnownVersion::new(51, "blueprint-disposition-column"),
