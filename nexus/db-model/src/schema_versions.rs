// This Source Code Form is subject to the terms of the Mozilla Public
// License, v. 2.0. If a copy of the MPL was not distributed with this
// file, You can obtain one at https://mozilla.org/MPL/2.0/.

//! Database schema versions and upgrades
//!
//! For details, see schema/crdb/README.adoc in the root of this repository.

use anyhow::{bail, ensure, Context};
use camino::Utf8Path;
use omicron_common::api::external::SemverVersion;
use once_cell::sync::Lazy;
use std::collections::BTreeMap;

/// The version of the database schema this particular version of Nexus was
/// built against
///
/// This must be updated when you change the database schema.  Refer to
/// schema/crdb/README.adoc in the root of this repository for details.
<<<<<<< HEAD
pub const SCHEMA_VERSION: SemverVersion = SemverVersion::new(76, 0, 0);
=======
pub const SCHEMA_VERSION: SemverVersion = SemverVersion::new(78, 0, 0);
>>>>>>> 00572283

/// List of all past database schema versions, in *reverse* order
///
/// If you want to change the Omicron database schema, you must update this.
static KNOWN_VERSIONS: Lazy<Vec<KnownVersion>> = Lazy::new(|| {
    vec![
        // +- The next version goes here!  Duplicate this line, uncomment
        // |  the *second* copy, then update that copy for your version,
        // |  leaving the first copy as an example for the next person.
        // v
        // KnownVersion::new(next_int, "unique-dirname-with-the-sql-files"),
<<<<<<< HEAD
        KnownVersion::new(76, "nic-spoof-allow"),
        KnownVersion::new(75, "vpc-subnet-routing"),
=======
        KnownVersion::new(78, "vpc-subnet-routing"),
        KnownVersion::new(77, "remove-view-for-v2p-mappings"),
        KnownVersion::new(76, "lookup-region-snapshot-by-snapshot-id"),
        KnownVersion::new(75, "add-cockroach-zone-id-to-node-id"),
>>>>>>> 00572283
        KnownVersion::new(74, "add-migration-table"),
        KnownVersion::new(73, "add-vlan-to-uplink"),
        KnownVersion::new(72, "fix-provisioning-counters"),
        KnownVersion::new(71, "add-saga-unwound-vmm-state"),
        KnownVersion::new(70, "separate-instance-and-vmm-states"),
        KnownVersion::new(69, "expose-stage0"),
        KnownVersion::new(68, "filter-v2p-mapping-by-instance-state"),
        KnownVersion::new(67, "add-instance-updater-lock"),
        KnownVersion::new(66, "blueprint-crdb-preserve-downgrade"),
        KnownVersion::new(65, "region-replacement"),
        KnownVersion::new(64, "add-view-for-v2p-mappings"),
        KnownVersion::new(63, "remove-producer-base-route-column"),
        KnownVersion::new(62, "allocate-subnet-decommissioned-sleds"),
        KnownVersion::new(61, "blueprint-add-sled-state"),
        KnownVersion::new(60, "add-lookup-vmm-by-sled-id-index"),
        KnownVersion::new(59, "enforce-first-as-default"),
        KnownVersion::new(58, "insert-default-allowlist"),
        KnownVersion::new(57, "add-allowed-source-ips"),
        KnownVersion::new(56, "bgp-oxpop-features"),
        KnownVersion::new(55, "add-lookup-sled-by-policy-and-state-index"),
        KnownVersion::new(54, "blueprint-add-external-ip-id"),
        KnownVersion::new(53, "drop-service-table"),
        KnownVersion::new(52, "blueprint-physical-disk"),
        KnownVersion::new(51, "blueprint-disposition-column"),
        KnownVersion::new(50, "add-lookup-disk-by-volume-id-index"),
        KnownVersion::new(49, "physical-disk-state-and-policy"),
        KnownVersion::new(48, "add-metrics-producers-time-modified-index"),
        KnownVersion::new(47, "add-view-for-bgp-peer-configs"),
        KnownVersion::new(46, "first-named-migration"),
        // The first many schema versions only vary by major or patch number and
        // their path is predictable based on the version number.  (This was
        // historically a problem because two pull requests both adding a new
        // schema version might merge cleanly but produce an invalid result.)
        KnownVersion::legacy(45, 0),
        KnownVersion::legacy(44, 0),
        KnownVersion::legacy(43, 0),
        KnownVersion::legacy(42, 0),
        KnownVersion::legacy(41, 0),
        KnownVersion::legacy(40, 0),
        KnownVersion::legacy(39, 0),
        KnownVersion::legacy(38, 0),
        KnownVersion::legacy(37, 1),
        KnownVersion::legacy(37, 0),
        KnownVersion::legacy(36, 0),
        KnownVersion::legacy(35, 0),
        KnownVersion::legacy(34, 0),
        KnownVersion::legacy(33, 1),
        KnownVersion::legacy(33, 0),
        KnownVersion::legacy(32, 0),
        KnownVersion::legacy(31, 0),
        KnownVersion::legacy(30, 0),
        KnownVersion::legacy(29, 0),
        KnownVersion::legacy(28, 0),
        KnownVersion::legacy(27, 0),
        KnownVersion::legacy(26, 0),
        KnownVersion::legacy(25, 0),
        KnownVersion::legacy(24, 0),
        KnownVersion::legacy(23, 1),
        KnownVersion::legacy(23, 0),
        KnownVersion::legacy(22, 0),
        KnownVersion::legacy(21, 0),
        KnownVersion::legacy(20, 0),
        KnownVersion::legacy(19, 0),
        KnownVersion::legacy(18, 0),
        KnownVersion::legacy(17, 0),
        KnownVersion::legacy(16, 0),
        KnownVersion::legacy(15, 0),
        KnownVersion::legacy(14, 0),
        KnownVersion::legacy(13, 0),
        KnownVersion::legacy(12, 0),
        KnownVersion::legacy(11, 0),
        KnownVersion::legacy(10, 0),
        KnownVersion::legacy(9, 0),
        KnownVersion::legacy(8, 0),
        KnownVersion::legacy(7, 0),
        KnownVersion::legacy(6, 0),
        KnownVersion::legacy(5, 0),
        KnownVersion::legacy(4, 0),
        KnownVersion::legacy(3, 3),
        KnownVersion::legacy(3, 2),
        KnownVersion::legacy(3, 1),
        KnownVersion::legacy(3, 0),
        KnownVersion::legacy(2, 0),
        KnownVersion::legacy(1, 0),
    ]
});

/// The earliest supported schema version.
pub const EARLIEST_SUPPORTED_VERSION: SemverVersion =
    SemverVersion::new(1, 0, 0);

/// Describes one version of the database schema
#[derive(Debug, Clone)]
struct KnownVersion {
    /// All versions have an associated SemVer.  We only use the major number in
    /// terms of determining compatibility.
    semver: SemverVersion,

    /// Path relative to the root of the schema ("schema/crdb" in the root of
    /// this repo) where this version's update SQL files are stored
    relative_path: String,
}

impl KnownVersion {
    /// Generate a `KnownVersion` for a new schema version
    ///
    /// `major` should be the next available integer (one more than the previous
    /// version's major number).
    ///
    /// `relative_path` is the path relative to "schema/crdb" (from the root of
    /// this repository) where the SQL files live that will update the schema
    /// from the previous version to this version.
    fn new(major: u64, relative_path: &str) -> KnownVersion {
        let semver = SemverVersion::new(major, 0, 0);
        KnownVersion { semver, relative_path: relative_path.to_owned() }
    }

    /// Generate a `KnownVersion` for a version that predates the current
    /// directory naming scheme
    ///
    /// These versions varied in both major and patch numbers and the path to
    /// their SQL files was predictable based solely on the version.
    ///
    /// **This should not be used for new schema versions.**
    fn legacy(major: u64, patch: u64) -> KnownVersion {
        let semver = SemverVersion::new(major, 0, patch);
        let relative_path = semver.to_string();
        KnownVersion { semver, relative_path }
    }
}

impl std::fmt::Display for KnownVersion {
    fn fmt(&self, f: &mut std::fmt::Formatter<'_>) -> std::fmt::Result {
        self.semver.fmt(f)
    }
}

/// Load and inspect the set of all known schema versions
#[derive(Debug, Clone)]
pub struct AllSchemaVersions {
    versions: BTreeMap<SemverVersion, SchemaVersion>,
}

impl AllSchemaVersions {
    /// Load the set of all known schema versions from the given directory tree
    ///
    /// The directory should contain exactly one directory for each version.
    /// Each version's directory should contain the SQL files that carry out
    /// schema migration from the previous version.  See schema/crdb/README.adoc
    /// for details.
    pub fn load(
        schema_directory: &Utf8Path,
    ) -> Result<AllSchemaVersions, anyhow::Error> {
        Self::load_known_versions(schema_directory, KNOWN_VERSIONS.iter())
    }

    /// Load a specific set of known schema versions using the legacy
    /// conventions from the given directory tree
    ///
    /// This is only provided for certain integration tests.
    #[doc(hidden)]
    pub fn load_specific_legacy_versions<'a>(
        schema_directory: &Utf8Path,
        versions: impl Iterator<Item = &'a SemverVersion>,
    ) -> Result<AllSchemaVersions, anyhow::Error> {
        let known_versions: Vec<_> = versions
            .map(|v| {
                assert_eq!(v.0.minor, 0);
                KnownVersion::legacy(v.0.major, v.0.patch)
            })
            .collect();

        Self::load_known_versions(schema_directory, known_versions.iter())
    }

    fn load_known_versions<'a>(
        schema_directory: &Utf8Path,
        known_versions: impl Iterator<Item = &'a KnownVersion>,
    ) -> Result<AllSchemaVersions, anyhow::Error> {
        let mut versions = BTreeMap::new();
        for known_version in known_versions {
            let version_path =
                schema_directory.join(&known_version.relative_path);
            let schema_version = SchemaVersion::load_from_directory(
                known_version.semver.clone(),
                &version_path,
            )
            .with_context(|| {
                format!(
                    "loading schema version {} from {:?}",
                    known_version.semver, schema_directory,
                )
            })?;

            versions.insert(known_version.semver.clone(), schema_version);
        }

        Ok(AllSchemaVersions { versions })
    }

    /// Iterate over the set of all known schema versions in order starting with
    /// the earliest supported version
    pub fn iter_versions(&self) -> impl Iterator<Item = &SchemaVersion> {
        self.versions.values()
    }

    /// Return whether `version` is a known schema version
    pub fn contains_version(&self, version: &SemverVersion) -> bool {
        self.versions.contains_key(version)
    }

    /// Iterate over the known schema versions within `bounds`
    ///
    /// This is generally used to iterate over all the schema versions between
    /// two specific versions.
    pub fn versions_range<R>(
        &self,
        bounds: R,
    ) -> impl Iterator<Item = &'_ SchemaVersion>
    where
        R: std::ops::RangeBounds<SemverVersion>,
    {
        self.versions.range(bounds).map(|(_, v)| v)
    }
}

/// Describes a single version of the schema, including the SQL steps to get
/// from the previous version to the current one
#[derive(Debug, Clone)]
pub struct SchemaVersion {
    semver: SemverVersion,
    upgrade_from_previous: Vec<SchemaUpgradeStep>,
}

impl SchemaVersion {
    /// Reads a "version directory" and reads all SQL changes into a result Vec.
    ///
    /// Files that do not begin with "up" and end with ".sql" are ignored. The
    /// collection of `up*.sql` files must fall into one of these two
    /// conventions:
    ///
    /// * "up.sql" with no other files
    /// * "up1.sql", "up2.sql", ..., beginning from 1, optionally with leading
    ///   zeroes (e.g., "up01.sql", "up02.sql", ...). There is no maximum value,
    ///   but there may not be any gaps (e.g., if "up2.sql" and "up4.sql" exist,
    ///   so must "up3.sql") and there must not be any repeats (e.g., if
    ///   "up1.sql" exists, "up01.sql" must not exist).
    ///
    /// Any violation of these two rules will result in an error. Collections of
    /// the second form (`up1.sql`, ...) will be sorted numerically.
    fn load_from_directory(
        semver: SemverVersion,
        directory: &Utf8Path,
    ) -> Result<SchemaVersion, anyhow::Error> {
        let mut up_sqls = vec![];
        let entries = directory
            .read_dir_utf8()
            .with_context(|| format!("Failed to readdir {directory}"))?;
        for entry in entries {
            let entry = entry.with_context(|| {
                format!("Reading {directory:?}: invalid entry")
            })?;
            let pathbuf = entry.into_path();

            // Ensure filename ends with ".sql"
            if pathbuf.extension() != Some("sql") {
                continue;
            }

            // Ensure filename begins with "up", and extract anything in between
            // "up" and ".sql".
            let Some(remaining_filename) = pathbuf
                .file_stem()
                .and_then(|file_stem| file_stem.strip_prefix("up"))
            else {
                continue;
            };

            // Ensure the remaining filename is either empty (i.e., the filename
            // is exactly "up.sql") or parseable as an unsigned integer. We give
            // "up.sql" the "up_number" 0 (checked in the loop below), and
            // require any other number to be nonzero.
            if remaining_filename.is_empty() {
                up_sqls.push((0, pathbuf));
            } else {
                let Ok(up_number) = remaining_filename.parse::<u64>() else {
                    bail!(
                        "invalid filename (non-numeric `up*.sql`): {pathbuf}",
                    );
                };
                ensure!(
                    up_number != 0,
                    "invalid filename (`up*.sql` numbering must start at 1): \
                     {pathbuf}",
                );
                up_sqls.push((up_number, pathbuf));
            }
        }
        up_sqls.sort();

        // Validate that we have a reasonable sequence of `up*.sql` numbers.
        match up_sqls.as_slice() {
            [] => bail!("no `up*.sql` files found"),
            [(up_number, path)] => {
                // For a single file, we allow either `up.sql` (keyed as
                // up_number=0) or `up1.sql`; reject any higher number.
                ensure!(
                    *up_number <= 1,
                    "`up*.sql` numbering must start at 1: found first file \
                     {path}"
                );
            }
            _ => {
                for (i, (up_number, path)) in up_sqls.iter().enumerate() {
                    // We have 2 or more `up*.sql`; they should be numbered
                    // exactly 1..=up_sqls.len().
                    if i as u64 + 1 != *up_number {
                        // We know we have at least two elements, so report an
                        // error referencing either the next item (if we're
                        // first) or the previous item (if we're not first).
                        let (path_a, path_b) = if i == 0 {
                            let (_, next_path) = &up_sqls[1];
                            (path, next_path)
                        } else {
                            let (_, prev_path) = &up_sqls[i - 1];
                            (prev_path, path)
                        };
                        bail!("invalid `up*.sql` sequence: {path_a}, {path_b}");
                    }
                }
            }
        }

        // This collection of `up*.sql` files is valid.  Read them all, in
        // order.
        let mut steps = vec![];
        for (_, path) in up_sqls.into_iter() {
            let sql = std::fs::read_to_string(&path)
                .with_context(|| format!("Cannot read {path}"))?;
            // unwrap: `file_name()` is documented to return `None` only when
            // the path is `..`.  But we got this path from reading the
            // directory, and that process explicitly documents that it skips
            // `..`.
            steps.push(SchemaUpgradeStep {
                label: path.file_name().unwrap().to_string(),
                sql,
            });
        }

        Ok(SchemaVersion { semver, upgrade_from_previous: steps })
    }

    /// Returns the semver for this schema version
    pub fn semver(&self) -> &SemverVersion {
        &self.semver
    }

    /// Returns true if this schema version is the one that the current program
    /// thinks is the latest (current) one
    pub fn is_current_software_version(&self) -> bool {
        self.semver == SCHEMA_VERSION
    }

    /// Iterate over the SQL steps required to update the database schema from
    /// the previous version to this one
    pub fn upgrade_steps(&self) -> impl Iterator<Item = &SchemaUpgradeStep> {
        self.upgrade_from_previous.iter()
    }
}

impl std::fmt::Display for SchemaVersion {
    fn fmt(
        &self,
        f: &mut std::fmt::Formatter<'_>,
    ) -> Result<(), std::fmt::Error> {
        self.semver.fmt(f)
    }
}

/// Describes a single file containing a schema change, as SQL.
#[derive(Debug, Clone)]
pub struct SchemaUpgradeStep {
    label: String,
    sql: String,
}

impl SchemaUpgradeStep {
    /// Returns a human-readable name for this step (the name of the file it
    /// came from)
    pub fn label(&self) -> &str {
        self.label.as_ref()
    }

    /// Returns the actual SQL to execute for this step
    pub fn sql(&self) -> &str {
        self.sql.as_ref()
    }
}

#[cfg(test)]
mod test {
    use super::*;
    use camino_tempfile::Utf8TempDir;

    #[test]
    fn test_known_versions() {
        if let Err(error) = verify_known_versions(
            // The real list is defined in reverse order for developer
            // convenience so we reverse it before processing.
            KNOWN_VERSIONS.iter().rev(),
            &EARLIEST_SUPPORTED_VERSION,
            &SCHEMA_VERSION,
            // Versions after 45 obey our modern, stricter rules.
            45,
        ) {
            panic!("problem with static configuration: {:#}", error);
        }
    }

    // (Test the test function)
    #[test]
    fn test_verify() {
        // EARLIEST_SUPPORTED_VERSION is somehow wrong
        let error = verify_known_versions(
            [&KnownVersion::legacy(2, 0), &KnownVersion::legacy(3, 0)],
            &SemverVersion::new(1, 0, 0),
            &SemverVersion::new(3, 0, 0),
            100,
        )
        .unwrap_err();
        assert_eq!(
            format!("{error:#}"),
            "EARLIEST_SUPPORTED_VERSION is not the earliest in KNOWN_VERSIONS"
        );

        // SCHEMA_VERSION was not updated
        let error = verify_known_versions(
            [&KnownVersion::legacy(1, 0), &KnownVersion::legacy(2, 0)],
            &SemverVersion::new(1, 0, 0),
            &SemverVersion::new(1, 0, 0),
            100,
        )
        .unwrap_err();
        assert_eq!(
            format!("{error:#}"),
            "latest KNOWN_VERSION is 2.0.0, but SCHEMA_VERSION is 1.0.0"
        );

        // Latest version was duplicated instead of bumped (legacy)
        let error = verify_known_versions(
            [
                &KnownVersion::legacy(1, 0),
                &KnownVersion::legacy(2, 0),
                &KnownVersion::legacy(2, 0),
            ],
            &EARLIEST_SUPPORTED_VERSION,
            &SemverVersion::new(2, 0, 0),
            100,
        )
        .unwrap_err();
        assert_eq!(
            format!("{error:#}"),
            "KNOWN_VERSION 2.0.0 appears directly after 2.0.0, but is not later"
        );

        // Latest version was duplicated instead of bumped (modern case)
        let error = verify_known_versions(
            [
                &KnownVersion::legacy(1, 0),
                &KnownVersion::new(2, "dir1"),
                &KnownVersion::new(2, "dir2"),
            ],
            &EARLIEST_SUPPORTED_VERSION,
            &SemverVersion::new(2, 0, 0),
            100,
        )
        .unwrap_err();
        assert_eq!(
            format!("{error:#}"),
            "KNOWN_VERSION 2.0.0 appears directly after 2.0.0, but is not later"
        );

        // Version added out of order
        let error = verify_known_versions(
            [
                &KnownVersion::legacy(1, 0),
                &KnownVersion::legacy(2, 0),
                &KnownVersion::legacy(1, 3),
            ],
            &EARLIEST_SUPPORTED_VERSION,
            &SemverVersion::new(3, 0, 0),
            100,
        )
        .unwrap_err();
        assert_eq!(
            format!("{error:#}"),
            "KNOWN_VERSION 1.0.3 appears directly after 2.0.0, but is not later"
        );

        // Gaps are not allowed.
        let error = verify_known_versions(
            [
                &KnownVersion::legacy(1, 0),
                &KnownVersion::legacy(2, 0),
                &KnownVersion::legacy(4, 0),
            ],
            &EARLIEST_SUPPORTED_VERSION,
            &SemverVersion::new(4, 0, 0),
            100,
        )
        .unwrap_err();
        assert_eq!(
            format!("{error:#}"),
            "KNOWN_VERSION 4.0.0 appears directly after 2.0.0, but its major \
            number is neither the same nor one greater"
        );

        // For the strict case, the patch level can't be non-zero.  You can only
        // make this mistake by using `KnownVersion::legacy()` for a new
        // version.
        let error = verify_known_versions(
            [
                &KnownVersion::legacy(1, 0),
                &KnownVersion::legacy(2, 0),
                &KnownVersion::legacy(3, 2),
            ],
            &EARLIEST_SUPPORTED_VERSION,
            &SemverVersion::new(3, 0, 2),
            2,
        )
        .unwrap_err();
        assert_eq!(format!("{error:#}"), "new patch versions must be zero");

        // For the strict case, the directory name cannot contain the version at
        // all.  You can only make this mistake by using
        // `KnownVersion::legacy()` for a new version.
        let error = verify_known_versions(
            [
                &KnownVersion::legacy(1, 0),
                &KnownVersion::legacy(2, 0),
                &KnownVersion::legacy(3, 0),
            ],
            &EARLIEST_SUPPORTED_VERSION,
            &SemverVersion::new(3, 0, 0),
            2,
        )
        .unwrap_err();
        assert_eq!(
            format!("{error:#}"),
            "the relative path for a version should not contain the \
            version itself"
        );
    }

    fn verify_known_versions<'a, I>(
        // list of known versions in order from earliest to latest
        known_versions: I,
        earliest: &SemverVersion,
        latest: &SemverVersion,
        min_strict_major: u64,
    ) -> Result<(), anyhow::Error>
    where
        I: IntoIterator<Item = &'a KnownVersion>,
    {
        let mut known_versions = known_versions.into_iter();

        // All known versions should be unique and increasing.
        let first =
            known_versions.next().expect("expected at least one KNOWN_VERSION");
        ensure!(
            first.semver == *earliest,
            "EARLIEST_SUPPORTED_VERSION is not the earliest in KNOWN_VERSIONS"
        );

        let mut prev = first;
        for v in known_versions {
            println!("checking known version: {} -> {}", prev, v);
            ensure!(
                v.semver > prev.semver,
                "KNOWN_VERSION {} appears directly after {}, but is not later",
                v,
                prev
            );

            // We currently make sure there are no gaps in the major number.
            // This is not strictly necessary but if this isn't true then it was
            // probably a mistake.
            //
            // It's allowed for the major numbers to be the same because a few
            // past schema versions only bumped the patch number for whatever
            // reason.
            ensure!(
                v.semver.0.major == prev.semver.0.major
                    || v.semver.0.major == prev.semver.0.major + 1,
                "KNOWN_VERSION {} appears directly after {}, but its major \
                number is neither the same nor one greater",
                v,
                prev
            );

            // We never allowed minor versions to be zero and it is not
            // currently possible to even construct one that had a non-zero
            // minor number.
            ensure!(v.semver.0.minor == 0, "new minor versions must be zero");

            // We changed things after version 45 to require that:
            //
            // (1) the major always be bumped (the minor and patch must be zero)
            // (2) users choose a unique directory name for the SQL files.  It
            //     would defeat the point if people used the semver for
            //
            // After version 45, we do not allow non-zero minor or patch
            // numbers.
            if v.semver.0.major > min_strict_major {
                ensure!(
                    v.semver.0.patch == 0,
                    "new patch versions must be zero"
                );
                ensure!(
                    !v.relative_path.contains(&v.semver.to_string()),
                    "the relative path for a version should not contain the \
                    version itself"
                );
            }

            prev = v;
        }

        ensure!(
            prev.semver == *latest,
            "latest KNOWN_VERSION is {}, but SCHEMA_VERSION is {}",
            prev,
            latest
        );

        Ok(())
    }

    // Confirm that `SchemaVersion::load_from_directory()` rejects `up*.sql`
    // files where the `*` doesn't contain a positive integer.
    #[tokio::test]
    async fn test_reject_invalid_up_sql_names() {
        for (invalid_filename, error_prefix) in [
            ("upA.sql", "invalid filename (non-numeric `up*.sql`)"),
            ("up1a.sql", "invalid filename (non-numeric `up*.sql`)"),
            ("upaaa1.sql", "invalid filename (non-numeric `up*.sql`)"),
            ("up-3.sql", "invalid filename (non-numeric `up*.sql`)"),
            (
                "up0.sql",
                "invalid filename (`up*.sql` numbering must start at 1)",
            ),
            (
                "up00.sql",
                "invalid filename (`up*.sql` numbering must start at 1)",
            ),
            (
                "up000.sql",
                "invalid filename (`up*.sql` numbering must start at 1)",
            ),
        ] {
            let tempdir = Utf8TempDir::new().unwrap();
            let filename = tempdir.path().join(invalid_filename);
            _ = tokio::fs::File::create(&filename).await.unwrap();
            let maybe_schema = SchemaVersion::load_from_directory(
                SemverVersion::new(12, 0, 0),
                tempdir.path(),
            );
            match maybe_schema {
                Ok(upgrade) => {
                    panic!(
                        "unexpected success on {invalid_filename} \
                         (produced {upgrade:?})"
                    );
                }
                Err(error) => {
                    assert_eq!(
                        format!("{error:#}"),
                        format!("{error_prefix}: {filename}")
                    );
                }
            }
        }
    }

    // Confirm that `SchemaVersion::load_from_directory()` rejects a directory
    // with no appropriately-named files.
    #[tokio::test]
    async fn test_reject_no_up_sql_files() {
        for filenames in [
            &[] as &[&str],
            &["README.md"],
            &["foo.sql", "bar.sql"],
            &["up1sql", "up2sql"],
        ] {
            let tempdir = Utf8TempDir::new().unwrap();
            for filename in filenames {
                _ = tokio::fs::File::create(tempdir.path().join(filename))
                    .await
                    .unwrap();
            }

            let maybe_schema = SchemaVersion::load_from_directory(
                SemverVersion::new(12, 0, 0),
                tempdir.path(),
            );
            match maybe_schema {
                Ok(upgrade) => {
                    panic!(
                        "unexpected success on {filenames:?} \
                         (produced {upgrade:?})"
                    );
                }
                Err(error) => {
                    assert_eq!(
                        format!("{error:#}"),
                        "no `up*.sql` files found"
                    );
                }
            }
        }
    }

    // Confirm that `SchemaVersion::load_from_directory()` rejects collections
    // of `up*.sql` files with individually-valid names but that do not pass the
    // rules of the entire collection.
    #[tokio::test]
    async fn test_reject_invalid_up_sql_collections() {
        for invalid_filenames in [
            &["up.sql", "up1.sql"] as &[&str],
            &["up1.sql", "up01.sql"],
            &["up1.sql", "up3.sql"],
            &["up1.sql", "up2.sql", "up3.sql", "up02.sql"],
        ] {
            let tempdir = Utf8TempDir::new().unwrap();
            for filename in invalid_filenames {
                _ = tokio::fs::File::create(tempdir.path().join(filename))
                    .await
                    .unwrap();
            }

            let maybe_schema = SchemaVersion::load_from_directory(
                SemverVersion::new(12, 0, 0),
                tempdir.path(),
            );
            match maybe_schema {
                Ok(upgrade) => {
                    panic!(
                        "unexpected success on {invalid_filenames:?} \
                         (produced {upgrade:?})"
                    );
                }
                Err(error) => {
                    let message = format!("{error:#}");
                    assert!(
                        message.starts_with("invalid `up*.sql` sequence: "),
                        "message did not start with expected prefix: \
                         {message:?}"
                    );
                }
            }
        }
    }

    // Confirm that `SchemaVersion::load_from_directory()` accepts legal
    // collections of `up*.sql` filenames.
    #[tokio::test]
    async fn test_allows_valid_up_sql_collections() {
        for filenames in [
            &["up.sql"] as &[&str],
            &["up1.sql", "up2.sql"],
            &[
                "up01.sql", "up02.sql", "up03.sql", "up04.sql", "up05.sql",
                "up06.sql", "up07.sql", "up08.sql", "up09.sql", "up10.sql",
                "up11.sql",
            ],
            &["up00001.sql", "up00002.sql", "up00003.sql"],
        ] {
            let tempdir = Utf8TempDir::new().unwrap();
            for filename in filenames {
                _ = tokio::fs::File::create(tempdir.path().join(filename))
                    .await
                    .unwrap();
            }

            let maybe_schema = SchemaVersion::load_from_directory(
                SemverVersion::new(12, 0, 0),
                tempdir.path(),
            );
            match maybe_schema {
                Ok(_) => (),
                Err(message) => {
                    panic!("unexpected failure on {filenames:?}: {message:?}");
                }
            }
        }
    }
}<|MERGE_RESOLUTION|>--- conflicted
+++ resolved
@@ -17,11 +17,7 @@
 ///
 /// This must be updated when you change the database schema.  Refer to
 /// schema/crdb/README.adoc in the root of this repository for details.
-<<<<<<< HEAD
-pub const SCHEMA_VERSION: SemverVersion = SemverVersion::new(76, 0, 0);
-=======
-pub const SCHEMA_VERSION: SemverVersion = SemverVersion::new(78, 0, 0);
->>>>>>> 00572283
+pub const SCHEMA_VERSION: SemverVersion = SemverVersion::new(79, 0, 0);
 
 /// List of all past database schema versions, in *reverse* order
 ///
@@ -33,15 +29,12 @@
         // |  leaving the first copy as an example for the next person.
         // v
         // KnownVersion::new(next_int, "unique-dirname-with-the-sql-files"),
-<<<<<<< HEAD
-        KnownVersion::new(76, "nic-spoof-allow"),
+        KnownVersion::new(79, "nic-spoof-allow"),
         KnownVersion::new(75, "vpc-subnet-routing"),
-=======
         KnownVersion::new(78, "vpc-subnet-routing"),
         KnownVersion::new(77, "remove-view-for-v2p-mappings"),
         KnownVersion::new(76, "lookup-region-snapshot-by-snapshot-id"),
         KnownVersion::new(75, "add-cockroach-zone-id-to-node-id"),
->>>>>>> 00572283
         KnownVersion::new(74, "add-migration-table"),
         KnownVersion::new(73, "add-vlan-to-uplink"),
         KnownVersion::new(72, "fix-provisioning-counters"),
