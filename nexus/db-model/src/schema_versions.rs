--- conflicted
+++ resolved
@@ -17,11 +17,7 @@
 ///
 /// This must be updated when you change the database schema.  Refer to
 /// schema/crdb/README.adoc in the root of this repository for details.
-<<<<<<< HEAD
-pub const SCHEMA_VERSION: SemverVersion = SemverVersion::new(65, 0, 0);
-=======
-pub const SCHEMA_VERSION: SemverVersion = SemverVersion::new(68, 0, 0);
->>>>>>> 450f906e
+pub const SCHEMA_VERSION: SemverVersion = SemverVersion::new(69, 0, 0);
 
 /// List of all past database schema versions, in *reverse* order
 ///
@@ -33,14 +29,11 @@
         // |  leaving the first copy as an example for the next person.
         // v
         // KnownVersion::new(next_int, "unique-dirname-with-the-sql-files"),
-<<<<<<< HEAD
-        KnownVersion::new(65, "vpc-subnet-routing"),
-=======
+        KnownVersion::new(69, "vpc-subnet-routing"),
         KnownVersion::new(68, "filter-v2p-mapping-by-instance-state"),
         KnownVersion::new(67, "add-instance-updater-lock"),
         KnownVersion::new(66, "blueprint-crdb-preserve-downgrade"),
         KnownVersion::new(65, "region-replacement"),
->>>>>>> 450f906e
         KnownVersion::new(64, "add-view-for-v2p-mappings"),
         KnownVersion::new(63, "remove-producer-base-route-column"),
         KnownVersion::new(62, "allocate-subnet-decommissioned-sleds"),
