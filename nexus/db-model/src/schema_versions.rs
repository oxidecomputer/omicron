--- conflicted
+++ resolved
@@ -29,11 +29,8 @@
         // |  leaving the first copy as an example for the next person.
         // v
         // KnownVersion::new(next_int, "unique-dirname-with-the-sql-files"),
-<<<<<<< HEAD
-        KnownVersion::new(89, "lookup-bgp-config-by-asn"),
-=======
+        KnownVersion::new(90, "lookup-bgp-config-by-asn"),
         KnownVersion::new(89, "collapse_lldp_settings"),
->>>>>>> 45fb5757
         KnownVersion::new(88, "route-local-pref"),
         KnownVersion::new(87, "add-clickhouse-server-enum-variants"),
         KnownVersion::new(86, "snapshot-replacement"),
