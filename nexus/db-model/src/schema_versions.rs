--- conflicted
+++ resolved
@@ -16,11 +16,7 @@
 ///
 /// This must be updated when you change the database schema.  Refer to
 /// schema/crdb/README.adoc in the root of this repository for details.
-<<<<<<< HEAD
-pub const SCHEMA_VERSION: Version = Version::new(134, 0, 0);
-=======
-pub const SCHEMA_VERSION: Version = Version::new(136, 0, 0);
->>>>>>> 90dc8adf
+pub const SCHEMA_VERSION: Version = Version::new(137, 0, 0);
 
 /// List of all past database schema versions, in *reverse* order
 ///
@@ -32,13 +28,10 @@
         // |  leaving the first copy as an example for the next person.
         // v
         // KnownVersion::new(next_int, "unique-dirname-with-the-sql-files"),
-<<<<<<< HEAD
-        KnownVersion::new(134, "oximeter-read-policy"),
-=======
+        KnownVersion::new(137, "oximeter-read-policy"),
         KnownVersion::new(136, "do-not-provision-flag-for-crucible-dataset"),
         KnownVersion::new(135, "blueprint-zone-image-source"),
         KnownVersion::new(134, "crucible-agent-reservation-overhead"),
->>>>>>> 90dc8adf
         KnownVersion::new(133, "delete-defunct-reservations"),
         KnownVersion::new(132, "bp-omicron-zone-filesystem-pool-not-null"),
         KnownVersion::new(131, "tuf-generation"),
