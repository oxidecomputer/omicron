--- conflicted
+++ resolved
@@ -16,7 +16,7 @@
 ///
 /// This must be updated when you change the database schema.  Refer to
 /// schema/crdb/README.adoc in the root of this repository for details.
-pub const SCHEMA_VERSION: Version = Version::new(183, 0, 0);
+pub const SCHEMA_VERSION: Version = Version::new(184, 0, 0);
 
 /// List of all past database schema versions, in *reverse* order
 ///
@@ -28,11 +28,8 @@
         // |  leaving the first copy as an example for the next person.
         // v
         // KnownVersion::new(next_int, "unique-dirname-with-the-sql-files"),
-<<<<<<< HEAD
-        KnownVersion::new(183, "populate-db-metadata-nexus"),
-=======
+        KnownVersion::new(184, "populate-db-metadata-nexus"),
         KnownVersion::new(183, "add-ip-version-to-pools"),
->>>>>>> f9bde489
         KnownVersion::new(182, "add-tuf-artifact-board"),
         KnownVersion::new(181, "rename-nat-table"),
         KnownVersion::new(180, "sled-cpu-family"),
@@ -232,7 +229,7 @@
 pub const EARLIEST_SUPPORTED_VERSION: Version = Version::new(1, 0, 0);
 
 /// The version where "db_metadata_nexus" was added.
-pub const DB_METADATA_NEXUS_SCHEMA_VERSION: Version = Version::new(183, 0, 0);
+pub const DB_METADATA_NEXUS_SCHEMA_VERSION: Version = Version::new(184, 0, 0);
 
 /// Describes one version of the database schema
 #[derive(Debug, Clone)]
