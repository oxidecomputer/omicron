// This Source Code Form is subject to the terms of the Mozilla Public
// License, v. 2.0. If a copy of the MPL was not distributed with this
// file, You can obtain one at https://mozilla.org/MPL/2.0/.

//! Database schema versions and upgrades
//!
//! For details, see schema/crdb/README.adoc in the root of this repository.

use anyhow::{Context, bail, ensure};
use camino::Utf8Path;
use semver::Version;
use std::{collections::BTreeMap, sync::LazyLock};

/// The version of the database schema this particular version of Nexus was
/// built against
///
/// This must be updated when you change the database schema.  Refer to
/// schema/crdb/README.adoc in the root of this repository for details.
pub const SCHEMA_VERSION: Version = Version::new(162, 0, 0);

/// List of all past database schema versions, in *reverse* order
///
/// If you want to change the Omicron database schema, you must update this.
static KNOWN_VERSIONS: LazyLock<Vec<KnownVersion>> = LazyLock::new(|| {
    vec![
        // +- The next version goes here!  Duplicate this line, uncomment
        // |  the *second* copy, then update that copy for your version,
        // |  leaving the first copy as an example for the next person.
        // v
        // KnownVersion::new(next_int, "unique-dirname-with-the-sql-files"),
<<<<<<< HEAD
        KnownVersion::new(162, "add-pending-mgs-updates-rot"),
=======
        KnownVersion::new(162, "bundle-by-creation"),
>>>>>>> c3ec70c8
        KnownVersion::new(161, "inv_cockroachdb_status"),
        KnownVersion::new(160, "tuf-trust-root"),
        KnownVersion::new(159, "sled-config-desired-host-phase-2"),
        KnownVersion::new(158, "drop-builtin-roles"),
        KnownVersion::new(157, "user-data-export"),
        KnownVersion::new(156, "boot-partitions-inventory"),
        KnownVersion::new(155, "vpc-firewall-icmp"),
        KnownVersion::new(154, "add-pending-mgs-updates"),
        KnownVersion::new(153, "chicken-switches"),
        KnownVersion::new(152, "ereports"),
        KnownVersion::new(151, "zone-image-resolver-inventory"),
        KnownVersion::new(150, "add-last-reconciliation-orphaned-datasets"),
        KnownVersion::new(149, "bp-add-target-release-min-gen"),
        KnownVersion::new(148, "clean-misplaced-m2s"),
        KnownVersion::new(147, "device-auth-request-ttl"),
        KnownVersion::new(146, "silo-settings-token-expiration"),
        KnownVersion::new(145, "token-and-session-ids"),
        KnownVersion::new(144, "inventory-omicron-sled-config"),
        KnownVersion::new(143, "alerts-renamening"),
        KnownVersion::new(142, "bp-add-remove-mupdate-override"),
        KnownVersion::new(141, "caboose-sign-value"),
        KnownVersion::new(140, "instance-intended-state"),
        KnownVersion::new(139, "webhooks"),
        KnownVersion::new(138, "saga-abandoned-state"),
        KnownVersion::new(137, "oximeter-read-policy"),
        KnownVersion::new(136, "do-not-provision-flag-for-crucible-dataset"),
        KnownVersion::new(135, "blueprint-zone-image-source"),
        KnownVersion::new(134, "crucible-agent-reservation-overhead"),
        KnownVersion::new(133, "delete-defunct-reservations"),
        KnownVersion::new(132, "bp-omicron-zone-filesystem-pool-not-null"),
        KnownVersion::new(131, "tuf-generation"),
        KnownVersion::new(130, "bp-sled-agent-generation"),
        KnownVersion::new(129, "create-target-release"),
        KnownVersion::new(128, "sled-resource-for-vmm"),
        KnownVersion::new(127, "bp-disk-disposition-expunged-cleanup"),
        KnownVersion::new(126, "affinity"),
        KnownVersion::new(125, "blueprint-disposition-expunged-cleanup"),
        KnownVersion::new(124, "support-read-only-region-replacement"),
        KnownVersion::new(123, "vpc-subnet-contention"),
        KnownVersion::new(122, "tuf-artifact-replication"),
        KnownVersion::new(121, "dataset-to-crucible-dataset"),
        KnownVersion::new(120, "rendezvous-debug-dataset"),
        KnownVersion::new(119, "tuf-artifact-key-uuid"),
        KnownVersion::new(118, "support-bundles"),
        KnownVersion::new(117, "add-completing-and-new-region-volume"),
        KnownVersion::new(116, "bp-physical-disk-disposition"),
        KnownVersion::new(115, "inv-omicron-physical-disks-generation"),
        KnownVersion::new(114, "crucible-ref-count-records"),
        KnownVersion::new(113, "add-tx-eq"),
        KnownVersion::new(112, "blueprint-dataset"),
        KnownVersion::new(111, "drop-omicron-zone-underlay-address"),
        KnownVersion::new(110, "clickhouse-policy"),
        KnownVersion::new(109, "inv-clickhouse-keeper-membership"),
        KnownVersion::new(108, "internet-gateway"),
        KnownVersion::new(107, "add-instance-boot-disk"),
        KnownVersion::new(106, "dataset-kinds-update"),
        KnownVersion::new(105, "inventory-nvme-firmware"),
        KnownVersion::new(104, "lookup-bgp-config-indexes"),
        KnownVersion::new(103, "lookup-instances-by-state-index"),
        KnownVersion::new(102, "add-instance-auto-restart-cooldown"),
        KnownVersion::new(101, "auto-restart-policy-v2"),
        KnownVersion::new(100, "add-instance-last-auto-restarted-timestamp"),
        KnownVersion::new(99, "blueprint-add-clickhouse-tables"),
        KnownVersion::new(98, "oximeter-add-time-expunged"),
        KnownVersion::new(97, "lookup-region-snapshot-by-region-id"),
        KnownVersion::new(96, "inv-dataset"),
        KnownVersion::new(95, "turn-boot-on-fault-into-auto-restart"),
        KnownVersion::new(94, "put-back-creating-vmm-state"),
        KnownVersion::new(93, "dataset-kinds-zone-and-debug"),
        KnownVersion::new(92, "lldp-link-config-nullable"),
        KnownVersion::new(91, "add-management-gateway-producer-kind"),
        KnownVersion::new(90, "lookup-bgp-config-by-asn"),
        KnownVersion::new(89, "collapse_lldp_settings"),
        KnownVersion::new(88, "route-local-pref"),
        KnownVersion::new(87, "add-clickhouse-server-enum-variants"),
        KnownVersion::new(86, "snapshot-replacement"),
        KnownVersion::new(85, "add-migrations-by-time-created-index"),
        KnownVersion::new(84, "region-read-only"),
        KnownVersion::new(83, "dataset-address-optional"),
        KnownVersion::new(82, "region-port"),
        KnownVersion::new(81, "add-nullable-filesystem-pool"),
        KnownVersion::new(80, "add-instance-id-to-migrations"),
        KnownVersion::new(79, "nic-spoof-allow"),
        KnownVersion::new(78, "vpc-subnet-routing"),
        KnownVersion::new(77, "remove-view-for-v2p-mappings"),
        KnownVersion::new(76, "lookup-region-snapshot-by-snapshot-id"),
        KnownVersion::new(75, "add-cockroach-zone-id-to-node-id"),
        KnownVersion::new(74, "add-migration-table"),
        KnownVersion::new(73, "add-vlan-to-uplink"),
        KnownVersion::new(72, "fix-provisioning-counters"),
        KnownVersion::new(71, "add-saga-unwound-vmm-state"),
        KnownVersion::new(70, "separate-instance-and-vmm-states"),
        KnownVersion::new(69, "expose-stage0"),
        KnownVersion::new(68, "filter-v2p-mapping-by-instance-state"),
        KnownVersion::new(67, "add-instance-updater-lock"),
        KnownVersion::new(66, "blueprint-crdb-preserve-downgrade"),
        KnownVersion::new(65, "region-replacement"),
        KnownVersion::new(64, "add-view-for-v2p-mappings"),
        KnownVersion::new(63, "remove-producer-base-route-column"),
        KnownVersion::new(62, "allocate-subnet-decommissioned-sleds"),
        KnownVersion::new(61, "blueprint-add-sled-state"),
        KnownVersion::new(60, "add-lookup-vmm-by-sled-id-index"),
        KnownVersion::new(59, "enforce-first-as-default"),
        KnownVersion::new(58, "insert-default-allowlist"),
        KnownVersion::new(57, "add-allowed-source-ips"),
        KnownVersion::new(56, "bgp-oxpop-features"),
        KnownVersion::new(55, "add-lookup-sled-by-policy-and-state-index"),
        KnownVersion::new(54, "blueprint-add-external-ip-id"),
        KnownVersion::new(53, "drop-service-table"),
        KnownVersion::new(52, "blueprint-physical-disk"),
        KnownVersion::new(51, "blueprint-disposition-column"),
        KnownVersion::new(50, "add-lookup-disk-by-volume-id-index"),
        KnownVersion::new(49, "physical-disk-state-and-policy"),
        KnownVersion::new(48, "add-metrics-producers-time-modified-index"),
        KnownVersion::new(47, "add-view-for-bgp-peer-configs"),
        KnownVersion::new(46, "first-named-migration"),
        // The first many schema versions only vary by major or patch number and
        // their path is predictable based on the version number.  (This was
        // historically a problem because two pull requests both adding a new
        // schema version might merge cleanly but produce an invalid result.)
        KnownVersion::legacy(45, 0),
        KnownVersion::legacy(44, 0),
        KnownVersion::legacy(43, 0),
        KnownVersion::legacy(42, 0),
        KnownVersion::legacy(41, 0),
        KnownVersion::legacy(40, 0),
        KnownVersion::legacy(39, 0),
        KnownVersion::legacy(38, 0),
        KnownVersion::legacy(37, 1),
        KnownVersion::legacy(37, 0),
        KnownVersion::legacy(36, 0),
        KnownVersion::legacy(35, 0),
        KnownVersion::legacy(34, 0),
        KnownVersion::legacy(33, 1),
        KnownVersion::legacy(33, 0),
        KnownVersion::legacy(32, 0),
        KnownVersion::legacy(31, 0),
        KnownVersion::legacy(30, 0),
        KnownVersion::legacy(29, 0),
        KnownVersion::legacy(28, 0),
        KnownVersion::legacy(27, 0),
        KnownVersion::legacy(26, 0),
        KnownVersion::legacy(25, 0),
        KnownVersion::legacy(24, 0),
        KnownVersion::legacy(23, 1),
        KnownVersion::legacy(23, 0),
        KnownVersion::legacy(22, 0),
        KnownVersion::legacy(21, 0),
        KnownVersion::legacy(20, 0),
        KnownVersion::legacy(19, 0),
        KnownVersion::legacy(18, 0),
        KnownVersion::legacy(17, 0),
        KnownVersion::legacy(16, 0),
        KnownVersion::legacy(15, 0),
        KnownVersion::legacy(14, 0),
        KnownVersion::legacy(13, 0),
        KnownVersion::legacy(12, 0),
        KnownVersion::legacy(11, 0),
        KnownVersion::legacy(10, 0),
        KnownVersion::legacy(9, 0),
        KnownVersion::legacy(8, 0),
        KnownVersion::legacy(7, 0),
        KnownVersion::legacy(6, 0),
        KnownVersion::legacy(5, 0),
        KnownVersion::legacy(4, 0),
        KnownVersion::legacy(3, 3),
        KnownVersion::legacy(3, 2),
        KnownVersion::legacy(3, 1),
        KnownVersion::legacy(3, 0),
        KnownVersion::legacy(2, 0),
        KnownVersion::legacy(1, 0),
    ]
});

/// The earliest supported schema version.
pub const EARLIEST_SUPPORTED_VERSION: Version = Version::new(1, 0, 0);

/// Describes one version of the database schema
#[derive(Debug, Clone)]
struct KnownVersion {
    /// All versions have an associated SemVer.  We only use the major number in
    /// terms of determining compatibility.
    semver: Version,

    /// Path relative to the root of the schema ("schema/crdb" in the root of
    /// this repo) where this version's update SQL files are stored
    relative_path: String,
}

impl KnownVersion {
    /// Generate a `KnownVersion` for a new schema version
    ///
    /// `major` should be the next available integer (one more than the previous
    /// version's major number).
    ///
    /// `relative_path` is the path relative to "schema/crdb" (from the root of
    /// this repository) where the SQL files live that will update the schema
    /// from the previous version to this version.
    fn new(major: u64, relative_path: &str) -> KnownVersion {
        let semver = Version::new(major, 0, 0);
        KnownVersion { semver, relative_path: relative_path.to_owned() }
    }

    /// Generate a `KnownVersion` for a version that predates the current
    /// directory naming scheme
    ///
    /// These versions varied in both major and patch numbers and the path to
    /// their SQL files was predictable based solely on the version.
    ///
    /// **This should not be used for new schema versions.**
    fn legacy(major: u64, patch: u64) -> KnownVersion {
        let semver = Version::new(major, 0, patch);
        let relative_path = semver.to_string();
        KnownVersion { semver, relative_path }
    }
}

impl std::fmt::Display for KnownVersion {
    fn fmt(&self, f: &mut std::fmt::Formatter<'_>) -> std::fmt::Result {
        self.semver.fmt(f)
    }
}

/// Load and inspect the set of all known schema versions
#[derive(Debug, Clone)]
pub struct AllSchemaVersions {
    versions: BTreeMap<Version, SchemaVersion>,
}

impl AllSchemaVersions {
    /// Load the set of all known schema versions from the given directory tree
    ///
    /// The directory should contain exactly one directory for each version.
    /// Each version's directory should contain the SQL files that carry out
    /// schema migration from the previous version.  See schema/crdb/README.adoc
    /// for details.
    pub fn load(
        schema_directory: &Utf8Path,
    ) -> Result<AllSchemaVersions, anyhow::Error> {
        Self::load_known_versions(schema_directory, KNOWN_VERSIONS.iter())
    }

    /// Load a specific set of known schema versions using the legacy
    /// conventions from the given directory tree
    ///
    /// This is only provided for certain integration tests.
    #[doc(hidden)]
    pub fn load_specific_legacy_versions<'a>(
        schema_directory: &Utf8Path,
        versions: impl Iterator<Item = &'a Version>,
    ) -> Result<AllSchemaVersions, anyhow::Error> {
        let known_versions: Vec<_> = versions
            .map(|v| {
                assert_eq!(v.minor, 0);
                KnownVersion::legacy(v.major, v.patch)
            })
            .collect();

        Self::load_known_versions(schema_directory, known_versions.iter())
    }

    fn load_known_versions<'a>(
        schema_directory: &Utf8Path,
        known_versions: impl Iterator<Item = &'a KnownVersion>,
    ) -> Result<AllSchemaVersions, anyhow::Error> {
        let mut versions = BTreeMap::new();
        for known_version in known_versions {
            let version_path =
                schema_directory.join(&known_version.relative_path);
            let schema_version = SchemaVersion::load_from_directory(
                known_version.semver.clone(),
                &version_path,
            )
            .with_context(|| {
                format!(
                    "loading schema version {} from {:?}",
                    known_version.semver, schema_directory,
                )
            })?;

            versions.insert(known_version.semver.clone(), schema_version);
        }

        Ok(AllSchemaVersions { versions })
    }

    /// Iterate over the set of all known schema versions in order starting with
    /// the earliest supported version
    pub fn iter_versions(&self) -> impl Iterator<Item = &SchemaVersion> {
        self.versions.values()
    }

    /// Return whether `version` is a known schema version
    pub fn contains_version(&self, version: &Version) -> bool {
        self.versions.contains_key(version)
    }

    /// Iterate over the known schema versions within `bounds`
    ///
    /// This is generally used to iterate over all the schema versions between
    /// two specific versions.
    pub fn versions_range<R>(
        &self,
        bounds: R,
    ) -> impl Iterator<Item = &'_ SchemaVersion>
    where
        R: std::ops::RangeBounds<Version>,
    {
        self.versions.range(bounds).map(|(_, v)| v)
    }
}

/// Describes a single version of the schema, including the SQL steps to get
/// from the previous version to the current one
#[derive(Debug, Clone)]
pub struct SchemaVersion {
    semver: Version,
    upgrade_from_previous: Vec<SchemaUpgradeStep>,
}

impl SchemaVersion {
    /// Reads a "version directory" and reads all SQL changes into a result Vec.
    ///
    /// Files that do not begin with "up" and end with ".sql" are ignored. The
    /// collection of `up*.sql` files must fall into one of these two
    /// conventions:
    ///
    /// * "up.sql" with no other files
    /// * "up1.sql", "up2.sql", ..., beginning from 1, optionally with leading
    ///   zeroes (e.g., "up01.sql", "up02.sql", ...). There is no maximum value,
    ///   but there may not be any gaps (e.g., if "up2.sql" and "up4.sql" exist,
    ///   so must "up3.sql") and there must not be any repeats (e.g., if
    ///   "up1.sql" exists, "up01.sql" must not exist).
    ///
    /// Any violation of these two rules will result in an error. Collections of
    /// the second form (`up1.sql`, ...) will be sorted numerically.
    fn load_from_directory(
        semver: Version,
        directory: &Utf8Path,
    ) -> Result<SchemaVersion, anyhow::Error> {
        let mut up_sqls = vec![];
        let entries = directory
            .read_dir_utf8()
            .with_context(|| format!("Failed to readdir {directory}"))?;
        for entry in entries {
            let entry = entry.with_context(|| {
                format!("Reading {directory:?}: invalid entry")
            })?;
            let pathbuf = entry.into_path();

            // Ensure filename ends with ".sql"
            if pathbuf.extension() != Some("sql") {
                continue;
            }

            // Ensure filename begins with "up", and extract anything in between
            // "up" and ".sql".
            let Some(remaining_filename) = pathbuf
                .file_stem()
                .and_then(|file_stem| file_stem.strip_prefix("up"))
            else {
                continue;
            };

            // Ensure the remaining filename is either empty (i.e., the filename
            // is exactly "up.sql") or parseable as an unsigned integer. We give
            // "up.sql" the "up_number" 0 (checked in the loop below), and
            // require any other number to be nonzero.
            if remaining_filename.is_empty() {
                up_sqls.push((0, pathbuf));
            } else {
                let Ok(up_number) = remaining_filename.parse::<u64>() else {
                    bail!(
                        "invalid filename (non-numeric `up*.sql`): {pathbuf}",
                    );
                };
                ensure!(
                    up_number != 0,
                    "invalid filename (`up*.sql` numbering must start at 1): \
                     {pathbuf}",
                );
                up_sqls.push((up_number, pathbuf));
            }
        }
        up_sqls.sort();

        // Validate that we have a reasonable sequence of `up*.sql` numbers.
        match up_sqls.as_slice() {
            [] => bail!("no `up*.sql` files found"),
            [(up_number, path)] => {
                // For a single file, we allow either `up.sql` (keyed as
                // up_number=0) or `up1.sql`; reject any higher number.
                ensure!(
                    *up_number <= 1,
                    "`up*.sql` numbering must start at 1: found first file \
                     {path}"
                );
            }
            _ => {
                for (i, (up_number, path)) in up_sqls.iter().enumerate() {
                    // We have 2 or more `up*.sql`; they should be numbered
                    // exactly 1..=up_sqls.len().
                    if i as u64 + 1 != *up_number {
                        // We know we have at least two elements, so report an
                        // error referencing either the next item (if we're
                        // first) or the previous item (if we're not first).
                        let (path_a, path_b) = if i == 0 {
                            let (_, next_path) = &up_sqls[1];
                            (path, next_path)
                        } else {
                            let (_, prev_path) = &up_sqls[i - 1];
                            (prev_path, path)
                        };
                        bail!("invalid `up*.sql` sequence: {path_a}, {path_b}");
                    }
                }
            }
        }

        // This collection of `up*.sql` files is valid.  Read them all, in
        // order.
        let mut steps = vec![];
        for (_, path) in up_sqls.into_iter() {
            let sql = std::fs::read_to_string(&path)
                .with_context(|| format!("Cannot read {path}"))?;
            // unwrap: `file_name()` is documented to return `None` only when
            // the path is `..`.  But we got this path from reading the
            // directory, and that process explicitly documents that it skips
            // `..`.
            steps.push(SchemaUpgradeStep {
                label: path.file_name().unwrap().to_string(),
                sql,
            });
        }

        Ok(SchemaVersion { semver, upgrade_from_previous: steps })
    }

    /// Returns the semver for this schema version
    pub fn semver(&self) -> &Version {
        &self.semver
    }

    /// Returns true if this schema version is the one that the current program
    /// thinks is the latest (current) one
    pub fn is_current_software_version(&self) -> bool {
        self.semver == SCHEMA_VERSION
    }

    /// Iterate over the SQL steps required to update the database schema from
    /// the previous version to this one
    pub fn upgrade_steps(&self) -> impl Iterator<Item = &SchemaUpgradeStep> {
        self.upgrade_from_previous.iter()
    }
}

impl std::fmt::Display for SchemaVersion {
    fn fmt(
        &self,
        f: &mut std::fmt::Formatter<'_>,
    ) -> Result<(), std::fmt::Error> {
        self.semver.fmt(f)
    }
}

/// Describes a single file containing a schema change, as SQL.
#[derive(Debug, Clone)]
pub struct SchemaUpgradeStep {
    label: String,
    sql: String,
}

impl SchemaUpgradeStep {
    /// Returns a human-readable name for this step (the name of the file it
    /// came from)
    pub fn label(&self) -> &str {
        self.label.as_ref()
    }

    /// Returns the actual SQL to execute for this step
    pub fn sql(&self) -> &str {
        self.sql.as_ref()
    }
}

#[cfg(test)]
mod test {
    use super::*;
    use camino_tempfile::Utf8TempDir;

    #[test]
    fn test_known_versions() {
        if let Err(error) = verify_known_versions(
            // The real list is defined in reverse order for developer
            // convenience so we reverse it before processing.
            KNOWN_VERSIONS.iter().rev(),
            &EARLIEST_SUPPORTED_VERSION,
            &SCHEMA_VERSION,
            // Versions after 45 obey our modern, stricter rules.
            45,
        ) {
            panic!("problem with static configuration: {:#}", error);
        }
    }

    // (Test the test function)
    #[test]
    fn test_verify() {
        // EARLIEST_SUPPORTED_VERSION is somehow wrong
        let error = verify_known_versions(
            [&KnownVersion::legacy(2, 0), &KnownVersion::legacy(3, 0)],
            &Version::new(1, 0, 0),
            &Version::new(3, 0, 0),
            100,
        )
        .unwrap_err();
        assert_eq!(
            format!("{error:#}"),
            "EARLIEST_SUPPORTED_VERSION is not the earliest in KNOWN_VERSIONS"
        );

        // SCHEMA_VERSION was not updated
        let error = verify_known_versions(
            [&KnownVersion::legacy(1, 0), &KnownVersion::legacy(2, 0)],
            &Version::new(1, 0, 0),
            &Version::new(1, 0, 0),
            100,
        )
        .unwrap_err();
        assert_eq!(
            format!("{error:#}"),
            "latest KNOWN_VERSION is 2.0.0, but SCHEMA_VERSION is 1.0.0"
        );

        // Latest version was duplicated instead of bumped (legacy)
        let error = verify_known_versions(
            [
                &KnownVersion::legacy(1, 0),
                &KnownVersion::legacy(2, 0),
                &KnownVersion::legacy(2, 0),
            ],
            &EARLIEST_SUPPORTED_VERSION,
            &Version::new(2, 0, 0),
            100,
        )
        .unwrap_err();
        assert_eq!(
            format!("{error:#}"),
            "KNOWN_VERSION 2.0.0 appears directly after 2.0.0, but is not later"
        );

        // Latest version was duplicated instead of bumped (modern case)
        let error = verify_known_versions(
            [
                &KnownVersion::legacy(1, 0),
                &KnownVersion::new(2, "dir1"),
                &KnownVersion::new(2, "dir2"),
            ],
            &EARLIEST_SUPPORTED_VERSION,
            &Version::new(2, 0, 0),
            100,
        )
        .unwrap_err();
        assert_eq!(
            format!("{error:#}"),
            "KNOWN_VERSION 2.0.0 appears directly after 2.0.0, but is not later"
        );

        // Version added out of order
        let error = verify_known_versions(
            [
                &KnownVersion::legacy(1, 0),
                &KnownVersion::legacy(2, 0),
                &KnownVersion::legacy(1, 3),
            ],
            &EARLIEST_SUPPORTED_VERSION,
            &Version::new(3, 0, 0),
            100,
        )
        .unwrap_err();
        assert_eq!(
            format!("{error:#}"),
            "KNOWN_VERSION 1.0.3 appears directly after 2.0.0, but is not later"
        );

        // Gaps are not allowed.
        let error = verify_known_versions(
            [
                &KnownVersion::legacy(1, 0),
                &KnownVersion::legacy(2, 0),
                &KnownVersion::legacy(4, 0),
            ],
            &EARLIEST_SUPPORTED_VERSION,
            &Version::new(4, 0, 0),
            100,
        )
        .unwrap_err();
        assert_eq!(
            format!("{error:#}"),
            "KNOWN_VERSION 4.0.0 appears directly after 2.0.0, but its major \
            number is neither the same nor one greater"
        );

        // For the strict case, the patch level can't be non-zero.  You can only
        // make this mistake by using `KnownVersion::legacy()` for a new
        // version.
        let error = verify_known_versions(
            [
                &KnownVersion::legacy(1, 0),
                &KnownVersion::legacy(2, 0),
                &KnownVersion::legacy(3, 2),
            ],
            &EARLIEST_SUPPORTED_VERSION,
            &Version::new(3, 0, 2),
            2,
        )
        .unwrap_err();
        assert_eq!(format!("{error:#}"), "new patch versions must be zero");

        // For the strict case, the directory name cannot contain the version at
        // all.  You can only make this mistake by using
        // `KnownVersion::legacy()` for a new version.
        let error = verify_known_versions(
            [
                &KnownVersion::legacy(1, 0),
                &KnownVersion::legacy(2, 0),
                &KnownVersion::legacy(3, 0),
            ],
            &EARLIEST_SUPPORTED_VERSION,
            &Version::new(3, 0, 0),
            2,
        )
        .unwrap_err();
        assert_eq!(
            format!("{error:#}"),
            "the relative path for a version should not contain the \
            version itself"
        );
    }

    fn verify_known_versions<'a, I>(
        // list of known versions in order from earliest to latest
        known_versions: I,
        earliest: &Version,
        latest: &Version,
        min_strict_major: u64,
    ) -> Result<(), anyhow::Error>
    where
        I: IntoIterator<Item = &'a KnownVersion>,
    {
        let mut known_versions = known_versions.into_iter();

        // All known versions should be unique and increasing.
        let first =
            known_versions.next().expect("expected at least one KNOWN_VERSION");
        ensure!(
            first.semver == *earliest,
            "EARLIEST_SUPPORTED_VERSION is not the earliest in KNOWN_VERSIONS"
        );

        let mut prev = first;
        for v in known_versions {
            println!("checking known version: {} -> {}", prev, v);
            ensure!(
                v.semver > prev.semver,
                "KNOWN_VERSION {} appears directly after {}, but is not later",
                v,
                prev
            );

            // We currently make sure there are no gaps in the major number.
            // This is not strictly necessary but if this isn't true then it was
            // probably a mistake.
            //
            // It's allowed for the major numbers to be the same because a few
            // past schema versions only bumped the patch number for whatever
            // reason.
            ensure!(
                v.semver.major == prev.semver.major
                    || v.semver.major == prev.semver.major + 1,
                "KNOWN_VERSION {} appears directly after {}, but its major \
                number is neither the same nor one greater",
                v,
                prev
            );

            // We never allowed minor versions to be zero and it is not
            // currently possible to even construct one that had a non-zero
            // minor number.
            ensure!(v.semver.minor == 0, "new minor versions must be zero");

            // We changed things after version 45 to require that:
            //
            // (1) the major always be bumped (the minor and patch must be zero)
            // (2) users choose a unique directory name for the SQL files.  It
            //     would defeat the point if people used the semver for
            //
            // After version 45, we do not allow non-zero minor or patch
            // numbers.
            if v.semver.major > min_strict_major {
                ensure!(v.semver.patch == 0, "new patch versions must be zero");
                ensure!(
                    !v.relative_path.contains(&v.semver.to_string()),
                    "the relative path for a version should not contain the \
                    version itself"
                );
            }

            prev = v;
        }

        ensure!(
            prev.semver == *latest,
            "latest KNOWN_VERSION is {}, but SCHEMA_VERSION is {}",
            prev,
            latest
        );

        Ok(())
    }

    // Confirm that `SchemaVersion::load_from_directory()` rejects `up*.sql`
    // files where the `*` doesn't contain a positive integer.
    #[tokio::test]
    async fn test_reject_invalid_up_sql_names() {
        for (invalid_filename, error_prefix) in [
            ("upA.sql", "invalid filename (non-numeric `up*.sql`)"),
            ("up1a.sql", "invalid filename (non-numeric `up*.sql`)"),
            ("upaaa1.sql", "invalid filename (non-numeric `up*.sql`)"),
            ("up-3.sql", "invalid filename (non-numeric `up*.sql`)"),
            (
                "up0.sql",
                "invalid filename (`up*.sql` numbering must start at 1)",
            ),
            (
                "up00.sql",
                "invalid filename (`up*.sql` numbering must start at 1)",
            ),
            (
                "up000.sql",
                "invalid filename (`up*.sql` numbering must start at 1)",
            ),
        ] {
            let tempdir = Utf8TempDir::new().unwrap();
            let filename = tempdir.path().join(invalid_filename);
            _ = tokio::fs::File::create(&filename).await.unwrap();
            let maybe_schema = SchemaVersion::load_from_directory(
                Version::new(12, 0, 0),
                tempdir.path(),
            );
            match maybe_schema {
                Ok(upgrade) => {
                    panic!(
                        "unexpected success on {invalid_filename} \
                         (produced {upgrade:?})"
                    );
                }
                Err(error) => {
                    assert_eq!(
                        format!("{error:#}"),
                        format!("{error_prefix}: {filename}")
                    );
                }
            }
        }
    }

    // Confirm that `SchemaVersion::load_from_directory()` rejects a directory
    // with no appropriately-named files.
    #[tokio::test]
    async fn test_reject_no_up_sql_files() {
        for filenames in [
            &[] as &[&str],
            &["README.md"],
            &["foo.sql", "bar.sql"],
            &["up1sql", "up2sql"],
        ] {
            let tempdir = Utf8TempDir::new().unwrap();
            for filename in filenames {
                _ = tokio::fs::File::create(tempdir.path().join(filename))
                    .await
                    .unwrap();
            }

            let maybe_schema = SchemaVersion::load_from_directory(
                Version::new(12, 0, 0),
                tempdir.path(),
            );
            match maybe_schema {
                Ok(upgrade) => {
                    panic!(
                        "unexpected success on {filenames:?} \
                         (produced {upgrade:?})"
                    );
                }
                Err(error) => {
                    assert_eq!(
                        format!("{error:#}"),
                        "no `up*.sql` files found"
                    );
                }
            }
        }
    }

    // Confirm that `SchemaVersion::load_from_directory()` rejects collections
    // of `up*.sql` files with individually-valid names but that do not pass the
    // rules of the entire collection.
    #[tokio::test]
    async fn test_reject_invalid_up_sql_collections() {
        for invalid_filenames in [
            &["up.sql", "up1.sql"] as &[&str],
            &["up1.sql", "up01.sql"],
            &["up1.sql", "up3.sql"],
            &["up1.sql", "up2.sql", "up3.sql", "up02.sql"],
        ] {
            let tempdir = Utf8TempDir::new().unwrap();
            for filename in invalid_filenames {
                _ = tokio::fs::File::create(tempdir.path().join(filename))
                    .await
                    .unwrap();
            }

            let maybe_schema = SchemaVersion::load_from_directory(
                Version::new(12, 0, 0),
                tempdir.path(),
            );
            match maybe_schema {
                Ok(upgrade) => {
                    panic!(
                        "unexpected success on {invalid_filenames:?} \
                         (produced {upgrade:?})"
                    );
                }
                Err(error) => {
                    let message = format!("{error:#}");
                    assert!(
                        message.starts_with("invalid `up*.sql` sequence: "),
                        "message did not start with expected prefix: \
                         {message:?}"
                    );
                }
            }
        }
    }

    // Confirm that `SchemaVersion::load_from_directory()` accepts legal
    // collections of `up*.sql` filenames.
    #[tokio::test]
    async fn test_allows_valid_up_sql_collections() {
        for filenames in [
            &["up.sql"] as &[&str],
            &["up1.sql", "up2.sql"],
            &[
                "up01.sql", "up02.sql", "up03.sql", "up04.sql", "up05.sql",
                "up06.sql", "up07.sql", "up08.sql", "up09.sql", "up10.sql",
                "up11.sql",
            ],
            &["up00001.sql", "up00002.sql", "up00003.sql"],
        ] {
            let tempdir = Utf8TempDir::new().unwrap();
            for filename in filenames {
                _ = tokio::fs::File::create(tempdir.path().join(filename))
                    .await
                    .unwrap();
            }

            let maybe_schema = SchemaVersion::load_from_directory(
                Version::new(12, 0, 0),
                tempdir.path(),
            );
            match maybe_schema {
                Ok(_) => (),
                Err(message) => {
                    panic!("unexpected failure on {filenames:?}: {message:?}");
                }
            }
        }
    }
}<|MERGE_RESOLUTION|>--- conflicted
+++ resolved
@@ -16,7 +16,7 @@
 ///
 /// This must be updated when you change the database schema.  Refer to
 /// schema/crdb/README.adoc in the root of this repository for details.
-pub const SCHEMA_VERSION: Version = Version::new(162, 0, 0);
+pub const SCHEMA_VERSION: Version = Version::new(163, 0, 0);
 
 /// List of all past database schema versions, in *reverse* order
 ///
@@ -28,11 +28,8 @@
         // |  leaving the first copy as an example for the next person.
         // v
         // KnownVersion::new(next_int, "unique-dirname-with-the-sql-files"),
-<<<<<<< HEAD
-        KnownVersion::new(162, "add-pending-mgs-updates-rot"),
-=======
+        KnownVersion::new(163, "add-pending-mgs-updates-rot"),
         KnownVersion::new(162, "bundle-by-creation"),
->>>>>>> c3ec70c8
         KnownVersion::new(161, "inv_cockroachdb_status"),
         KnownVersion::new(160, "tuf-trust-root"),
         KnownVersion::new(159, "sled-config-desired-host-phase-2"),
