// This Source Code Form is subject to the terms of the Mozilla Public
// License, v. 2.0. If a copy of the MPL was not distributed with this
// file, You can obtain one at https://mozilla.org/MPL/2.0/.

//! Database schema versions and upgrades
//!
//! For details, see schema/crdb/README.adoc in the root of this repository.

use anyhow::{bail, ensure, Context};
use camino::Utf8Path;
use omicron_common::api::external::SemverVersion;
use once_cell::sync::Lazy;
use std::collections::BTreeMap;

/// The version of the database schema this particular version of Nexus was
/// built against
///
/// This must be updated when you change the database schema.  Refer to
/// schema/crdb/README.adoc in the root of this repository for details.
<<<<<<< HEAD
pub const SCHEMA_VERSION: SemverVersion = SemverVersion::new(99, 0, 0);
=======
pub const SCHEMA_VERSION: SemverVersion = SemverVersion::new(104, 0, 0);
>>>>>>> ed386552

/// List of all past database schema versions, in *reverse* order
///
/// If you want to change the Omicron database schema, you must update this.
static KNOWN_VERSIONS: Lazy<Vec<KnownVersion>> = Lazy::new(|| {
    vec![
        // +- The next version goes here!  Duplicate this line, uncomment
        // |  the *second* copy, then update that copy for your version,
        // |  leaving the first copy as an example for the next person.
        // v
        // KnownVersion::new(next_int, "unique-dirname-with-the-sql-files"),
<<<<<<< HEAD
        KnownVersion::new(99, "inventory-nvme-firmware"),
=======
        KnownVersion::new(104, "lookup-bgp-config-indexes"),
        KnownVersion::new(103, "lookup-instances-by-state-index"),
        KnownVersion::new(102, "add-instance-auto-restart-cooldown"),
        KnownVersion::new(101, "auto-restart-policy-v2"),
        KnownVersion::new(100, "add-instance-last-auto-restarted-timestamp"),
        KnownVersion::new(99, "blueprint-add-clickhouse-tables"),
>>>>>>> ed386552
        KnownVersion::new(98, "oximeter-add-time-expunged"),
        KnownVersion::new(97, "lookup-region-snapshot-by-region-id"),
        KnownVersion::new(96, "inv-dataset"),
        KnownVersion::new(95, "turn-boot-on-fault-into-auto-restart"),
        KnownVersion::new(94, "put-back-creating-vmm-state"),
        KnownVersion::new(93, "dataset-kinds-zone-and-debug"),
        KnownVersion::new(92, "lldp-link-config-nullable"),
        KnownVersion::new(91, "add-management-gateway-producer-kind"),
        KnownVersion::new(90, "lookup-bgp-config-by-asn"),
        KnownVersion::new(89, "collapse_lldp_settings"),
        KnownVersion::new(88, "route-local-pref"),
        KnownVersion::new(87, "add-clickhouse-server-enum-variants"),
        KnownVersion::new(86, "snapshot-replacement"),
        KnownVersion::new(85, "add-migrations-by-time-created-index"),
        KnownVersion::new(84, "region-read-only"),
        KnownVersion::new(83, "dataset-address-optional"),
        KnownVersion::new(82, "region-port"),
        KnownVersion::new(81, "add-nullable-filesystem-pool"),
        KnownVersion::new(80, "add-instance-id-to-migrations"),
        KnownVersion::new(79, "nic-spoof-allow"),
        KnownVersion::new(78, "vpc-subnet-routing"),
        KnownVersion::new(77, "remove-view-for-v2p-mappings"),
        KnownVersion::new(76, "lookup-region-snapshot-by-snapshot-id"),
        KnownVersion::new(75, "add-cockroach-zone-id-to-node-id"),
        KnownVersion::new(74, "add-migration-table"),
        KnownVersion::new(73, "add-vlan-to-uplink"),
        KnownVersion::new(72, "fix-provisioning-counters"),
        KnownVersion::new(71, "add-saga-unwound-vmm-state"),
        KnownVersion::new(70, "separate-instance-and-vmm-states"),
        KnownVersion::new(69, "expose-stage0"),
        KnownVersion::new(68, "filter-v2p-mapping-by-instance-state"),
        KnownVersion::new(67, "add-instance-updater-lock"),
        KnownVersion::new(66, "blueprint-crdb-preserve-downgrade"),
        KnownVersion::new(65, "region-replacement"),
        KnownVersion::new(64, "add-view-for-v2p-mappings"),
        KnownVersion::new(63, "remove-producer-base-route-column"),
        KnownVersion::new(62, "allocate-subnet-decommissioned-sleds"),
        KnownVersion::new(61, "blueprint-add-sled-state"),
        KnownVersion::new(60, "add-lookup-vmm-by-sled-id-index"),
        KnownVersion::new(59, "enforce-first-as-default"),
        KnownVersion::new(58, "insert-default-allowlist"),
        KnownVersion::new(57, "add-allowed-source-ips"),
        KnownVersion::new(56, "bgp-oxpop-features"),
        KnownVersion::new(55, "add-lookup-sled-by-policy-and-state-index"),
        KnownVersion::new(54, "blueprint-add-external-ip-id"),
        KnownVersion::new(53, "drop-service-table"),
        KnownVersion::new(52, "blueprint-physical-disk"),
        KnownVersion::new(51, "blueprint-disposition-column"),
        KnownVersion::new(50, "add-lookup-disk-by-volume-id-index"),
        KnownVersion::new(49, "physical-disk-state-and-policy"),
        KnownVersion::new(48, "add-metrics-producers-time-modified-index"),
        KnownVersion::new(47, "add-view-for-bgp-peer-configs"),
        KnownVersion::new(46, "first-named-migration"),
        // The first many schema versions only vary by major or patch number and
        // their path is predictable based on the version number.  (This was
        // historically a problem because two pull requests both adding a new
        // schema version might merge cleanly but produce an invalid result.)
        KnownVersion::legacy(45, 0),
        KnownVersion::legacy(44, 0),
        KnownVersion::legacy(43, 0),
        KnownVersion::legacy(42, 0),
        KnownVersion::legacy(41, 0),
        KnownVersion::legacy(40, 0),
        KnownVersion::legacy(39, 0),
        KnownVersion::legacy(38, 0),
        KnownVersion::legacy(37, 1),
        KnownVersion::legacy(37, 0),
        KnownVersion::legacy(36, 0),
        KnownVersion::legacy(35, 0),
        KnownVersion::legacy(34, 0),
        KnownVersion::legacy(33, 1),
        KnownVersion::legacy(33, 0),
        KnownVersion::legacy(32, 0),
        KnownVersion::legacy(31, 0),
        KnownVersion::legacy(30, 0),
        KnownVersion::legacy(29, 0),
        KnownVersion::legacy(28, 0),
        KnownVersion::legacy(27, 0),
        KnownVersion::legacy(26, 0),
        KnownVersion::legacy(25, 0),
        KnownVersion::legacy(24, 0),
        KnownVersion::legacy(23, 1),
        KnownVersion::legacy(23, 0),
        KnownVersion::legacy(22, 0),
        KnownVersion::legacy(21, 0),
        KnownVersion::legacy(20, 0),
        KnownVersion::legacy(19, 0),
        KnownVersion::legacy(18, 0),
        KnownVersion::legacy(17, 0),
        KnownVersion::legacy(16, 0),
        KnownVersion::legacy(15, 0),
        KnownVersion::legacy(14, 0),
        KnownVersion::legacy(13, 0),
        KnownVersion::legacy(12, 0),
        KnownVersion::legacy(11, 0),
        KnownVersion::legacy(10, 0),
        KnownVersion::legacy(9, 0),
        KnownVersion::legacy(8, 0),
        KnownVersion::legacy(7, 0),
        KnownVersion::legacy(6, 0),
        KnownVersion::legacy(5, 0),
        KnownVersion::legacy(4, 0),
        KnownVersion::legacy(3, 3),
        KnownVersion::legacy(3, 2),
        KnownVersion::legacy(3, 1),
        KnownVersion::legacy(3, 0),
        KnownVersion::legacy(2, 0),
        KnownVersion::legacy(1, 0),
    ]
});

/// The earliest supported schema version.
pub const EARLIEST_SUPPORTED_VERSION: SemverVersion =
    SemverVersion::new(1, 0, 0);

/// Describes one version of the database schema
#[derive(Debug, Clone)]
struct KnownVersion {
    /// All versions have an associated SemVer.  We only use the major number in
    /// terms of determining compatibility.
    semver: SemverVersion,

    /// Path relative to the root of the schema ("schema/crdb" in the root of
    /// this repo) where this version's update SQL files are stored
    relative_path: String,
}

impl KnownVersion {
    /// Generate a `KnownVersion` for a new schema version
    ///
    /// `major` should be the next available integer (one more than the previous
    /// version's major number).
    ///
    /// `relative_path` is the path relative to "schema/crdb" (from the root of
    /// this repository) where the SQL files live that will update the schema
    /// from the previous version to this version.
    fn new(major: u64, relative_path: &str) -> KnownVersion {
        let semver = SemverVersion::new(major, 0, 0);
        KnownVersion { semver, relative_path: relative_path.to_owned() }
    }

    /// Generate a `KnownVersion` for a version that predates the current
    /// directory naming scheme
    ///
    /// These versions varied in both major and patch numbers and the path to
    /// their SQL files was predictable based solely on the version.
    ///
    /// **This should not be used for new schema versions.**
    fn legacy(major: u64, patch: u64) -> KnownVersion {
        let semver = SemverVersion::new(major, 0, patch);
        let relative_path = semver.to_string();
        KnownVersion { semver, relative_path }
    }
}

impl std::fmt::Display for KnownVersion {
    fn fmt(&self, f: &mut std::fmt::Formatter<'_>) -> std::fmt::Result {
        self.semver.fmt(f)
    }
}

/// Load and inspect the set of all known schema versions
#[derive(Debug, Clone)]
pub struct AllSchemaVersions {
    versions: BTreeMap<SemverVersion, SchemaVersion>,
}

impl AllSchemaVersions {
    /// Load the set of all known schema versions from the given directory tree
    ///
    /// The directory should contain exactly one directory for each version.
    /// Each version's directory should contain the SQL files that carry out
    /// schema migration from the previous version.  See schema/crdb/README.adoc
    /// for details.
    pub fn load(
        schema_directory: &Utf8Path,
    ) -> Result<AllSchemaVersions, anyhow::Error> {
        Self::load_known_versions(schema_directory, KNOWN_VERSIONS.iter())
    }

    /// Load a specific set of known schema versions using the legacy
    /// conventions from the given directory tree
    ///
    /// This is only provided for certain integration tests.
    #[doc(hidden)]
    pub fn load_specific_legacy_versions<'a>(
        schema_directory: &Utf8Path,
        versions: impl Iterator<Item = &'a SemverVersion>,
    ) -> Result<AllSchemaVersions, anyhow::Error> {
        let known_versions: Vec<_> = versions
            .map(|v| {
                assert_eq!(v.0.minor, 0);
                KnownVersion::legacy(v.0.major, v.0.patch)
            })
            .collect();

        Self::load_known_versions(schema_directory, known_versions.iter())
    }

    fn load_known_versions<'a>(
        schema_directory: &Utf8Path,
        known_versions: impl Iterator<Item = &'a KnownVersion>,
    ) -> Result<AllSchemaVersions, anyhow::Error> {
        let mut versions = BTreeMap::new();
        for known_version in known_versions {
            let version_path =
                schema_directory.join(&known_version.relative_path);
            let schema_version = SchemaVersion::load_from_directory(
                known_version.semver.clone(),
                &version_path,
            )
            .with_context(|| {
                format!(
                    "loading schema version {} from {:?}",
                    known_version.semver, schema_directory,
                )
            })?;

            versions.insert(known_version.semver.clone(), schema_version);
        }

        Ok(AllSchemaVersions { versions })
    }

    /// Iterate over the set of all known schema versions in order starting with
    /// the earliest supported version
    pub fn iter_versions(&self) -> impl Iterator<Item = &SchemaVersion> {
        self.versions.values()
    }

    /// Return whether `version` is a known schema version
    pub fn contains_version(&self, version: &SemverVersion) -> bool {
        self.versions.contains_key(version)
    }

    /// Iterate over the known schema versions within `bounds`
    ///
    /// This is generally used to iterate over all the schema versions between
    /// two specific versions.
    pub fn versions_range<R>(
        &self,
        bounds: R,
    ) -> impl Iterator<Item = &'_ SchemaVersion>
    where
        R: std::ops::RangeBounds<SemverVersion>,
    {
        self.versions.range(bounds).map(|(_, v)| v)
    }
}

/// Describes a single version of the schema, including the SQL steps to get
/// from the previous version to the current one
#[derive(Debug, Clone)]
pub struct SchemaVersion {
    semver: SemverVersion,
    upgrade_from_previous: Vec<SchemaUpgradeStep>,
}

impl SchemaVersion {
    /// Reads a "version directory" and reads all SQL changes into a result Vec.
    ///
    /// Files that do not begin with "up" and end with ".sql" are ignored. The
    /// collection of `up*.sql` files must fall into one of these two
    /// conventions:
    ///
    /// * "up.sql" with no other files
    /// * "up1.sql", "up2.sql", ..., beginning from 1, optionally with leading
    ///   zeroes (e.g., "up01.sql", "up02.sql", ...). There is no maximum value,
    ///   but there may not be any gaps (e.g., if "up2.sql" and "up4.sql" exist,
    ///   so must "up3.sql") and there must not be any repeats (e.g., if
    ///   "up1.sql" exists, "up01.sql" must not exist).
    ///
    /// Any violation of these two rules will result in an error. Collections of
    /// the second form (`up1.sql`, ...) will be sorted numerically.
    fn load_from_directory(
        semver: SemverVersion,
        directory: &Utf8Path,
    ) -> Result<SchemaVersion, anyhow::Error> {
        let mut up_sqls = vec![];
        let entries = directory
            .read_dir_utf8()
            .with_context(|| format!("Failed to readdir {directory}"))?;
        for entry in entries {
            let entry = entry.with_context(|| {
                format!("Reading {directory:?}: invalid entry")
            })?;
            let pathbuf = entry.into_path();

            // Ensure filename ends with ".sql"
            if pathbuf.extension() != Some("sql") {
                continue;
            }

            // Ensure filename begins with "up", and extract anything in between
            // "up" and ".sql".
            let Some(remaining_filename) = pathbuf
                .file_stem()
                .and_then(|file_stem| file_stem.strip_prefix("up"))
            else {
                continue;
            };

            // Ensure the remaining filename is either empty (i.e., the filename
            // is exactly "up.sql") or parseable as an unsigned integer. We give
            // "up.sql" the "up_number" 0 (checked in the loop below), and
            // require any other number to be nonzero.
            if remaining_filename.is_empty() {
                up_sqls.push((0, pathbuf));
            } else {
                let Ok(up_number) = remaining_filename.parse::<u64>() else {
                    bail!(
                        "invalid filename (non-numeric `up*.sql`): {pathbuf}",
                    );
                };
                ensure!(
                    up_number != 0,
                    "invalid filename (`up*.sql` numbering must start at 1): \
                     {pathbuf}",
                );
                up_sqls.push((up_number, pathbuf));
            }
        }
        up_sqls.sort();

        // Validate that we have a reasonable sequence of `up*.sql` numbers.
        match up_sqls.as_slice() {
            [] => bail!("no `up*.sql` files found"),
            [(up_number, path)] => {
                // For a single file, we allow either `up.sql` (keyed as
                // up_number=0) or `up1.sql`; reject any higher number.
                ensure!(
                    *up_number <= 1,
                    "`up*.sql` numbering must start at 1: found first file \
                     {path}"
                );
            }
            _ => {
                for (i, (up_number, path)) in up_sqls.iter().enumerate() {
                    // We have 2 or more `up*.sql`; they should be numbered
                    // exactly 1..=up_sqls.len().
                    if i as u64 + 1 != *up_number {
                        // We know we have at least two elements, so report an
                        // error referencing either the next item (if we're
                        // first) or the previous item (if we're not first).
                        let (path_a, path_b) = if i == 0 {
                            let (_, next_path) = &up_sqls[1];
                            (path, next_path)
                        } else {
                            let (_, prev_path) = &up_sqls[i - 1];
                            (prev_path, path)
                        };
                        bail!("invalid `up*.sql` sequence: {path_a}, {path_b}");
                    }
                }
            }
        }

        // This collection of `up*.sql` files is valid.  Read them all, in
        // order.
        let mut steps = vec![];
        for (_, path) in up_sqls.into_iter() {
            let sql = std::fs::read_to_string(&path)
                .with_context(|| format!("Cannot read {path}"))?;
            // unwrap: `file_name()` is documented to return `None` only when
            // the path is `..`.  But we got this path from reading the
            // directory, and that process explicitly documents that it skips
            // `..`.
            steps.push(SchemaUpgradeStep {
                label: path.file_name().unwrap().to_string(),
                sql,
            });
        }

        Ok(SchemaVersion { semver, upgrade_from_previous: steps })
    }

    /// Returns the semver for this schema version
    pub fn semver(&self) -> &SemverVersion {
        &self.semver
    }

    /// Returns true if this schema version is the one that the current program
    /// thinks is the latest (current) one
    pub fn is_current_software_version(&self) -> bool {
        self.semver == SCHEMA_VERSION
    }

    /// Iterate over the SQL steps required to update the database schema from
    /// the previous version to this one
    pub fn upgrade_steps(&self) -> impl Iterator<Item = &SchemaUpgradeStep> {
        self.upgrade_from_previous.iter()
    }
}

impl std::fmt::Display for SchemaVersion {
    fn fmt(
        &self,
        f: &mut std::fmt::Formatter<'_>,
    ) -> Result<(), std::fmt::Error> {
        self.semver.fmt(f)
    }
}

/// Describes a single file containing a schema change, as SQL.
#[derive(Debug, Clone)]
pub struct SchemaUpgradeStep {
    label: String,
    sql: String,
}

impl SchemaUpgradeStep {
    /// Returns a human-readable name for this step (the name of the file it
    /// came from)
    pub fn label(&self) -> &str {
        self.label.as_ref()
    }

    /// Returns the actual SQL to execute for this step
    pub fn sql(&self) -> &str {
        self.sql.as_ref()
    }
}

#[cfg(test)]
mod test {
    use super::*;
    use camino_tempfile::Utf8TempDir;

    #[test]
    fn test_known_versions() {
        if let Err(error) = verify_known_versions(
            // The real list is defined in reverse order for developer
            // convenience so we reverse it before processing.
            KNOWN_VERSIONS.iter().rev(),
            &EARLIEST_SUPPORTED_VERSION,
            &SCHEMA_VERSION,
            // Versions after 45 obey our modern, stricter rules.
            45,
        ) {
            panic!("problem with static configuration: {:#}", error);
        }
    }

    // (Test the test function)
    #[test]
    fn test_verify() {
        // EARLIEST_SUPPORTED_VERSION is somehow wrong
        let error = verify_known_versions(
            [&KnownVersion::legacy(2, 0), &KnownVersion::legacy(3, 0)],
            &SemverVersion::new(1, 0, 0),
            &SemverVersion::new(3, 0, 0),
            100,
        )
        .unwrap_err();
        assert_eq!(
            format!("{error:#}"),
            "EARLIEST_SUPPORTED_VERSION is not the earliest in KNOWN_VERSIONS"
        );

        // SCHEMA_VERSION was not updated
        let error = verify_known_versions(
            [&KnownVersion::legacy(1, 0), &KnownVersion::legacy(2, 0)],
            &SemverVersion::new(1, 0, 0),
            &SemverVersion::new(1, 0, 0),
            100,
        )
        .unwrap_err();
        assert_eq!(
            format!("{error:#}"),
            "latest KNOWN_VERSION is 2.0.0, but SCHEMA_VERSION is 1.0.0"
        );

        // Latest version was duplicated instead of bumped (legacy)
        let error = verify_known_versions(
            [
                &KnownVersion::legacy(1, 0),
                &KnownVersion::legacy(2, 0),
                &KnownVersion::legacy(2, 0),
            ],
            &EARLIEST_SUPPORTED_VERSION,
            &SemverVersion::new(2, 0, 0),
            100,
        )
        .unwrap_err();
        assert_eq!(
            format!("{error:#}"),
            "KNOWN_VERSION 2.0.0 appears directly after 2.0.0, but is not later"
        );

        // Latest version was duplicated instead of bumped (modern case)
        let error = verify_known_versions(
            [
                &KnownVersion::legacy(1, 0),
                &KnownVersion::new(2, "dir1"),
                &KnownVersion::new(2, "dir2"),
            ],
            &EARLIEST_SUPPORTED_VERSION,
            &SemverVersion::new(2, 0, 0),
            100,
        )
        .unwrap_err();
        assert_eq!(
            format!("{error:#}"),
            "KNOWN_VERSION 2.0.0 appears directly after 2.0.0, but is not later"
        );

        // Version added out of order
        let error = verify_known_versions(
            [
                &KnownVersion::legacy(1, 0),
                &KnownVersion::legacy(2, 0),
                &KnownVersion::legacy(1, 3),
            ],
            &EARLIEST_SUPPORTED_VERSION,
            &SemverVersion::new(3, 0, 0),
            100,
        )
        .unwrap_err();
        assert_eq!(
            format!("{error:#}"),
            "KNOWN_VERSION 1.0.3 appears directly after 2.0.0, but is not later"
        );

        // Gaps are not allowed.
        let error = verify_known_versions(
            [
                &KnownVersion::legacy(1, 0),
                &KnownVersion::legacy(2, 0),
                &KnownVersion::legacy(4, 0),
            ],
            &EARLIEST_SUPPORTED_VERSION,
            &SemverVersion::new(4, 0, 0),
            100,
        )
        .unwrap_err();
        assert_eq!(
            format!("{error:#}"),
            "KNOWN_VERSION 4.0.0 appears directly after 2.0.0, but its major \
            number is neither the same nor one greater"
        );

        // For the strict case, the patch level can't be non-zero.  You can only
        // make this mistake by using `KnownVersion::legacy()` for a new
        // version.
        let error = verify_known_versions(
            [
                &KnownVersion::legacy(1, 0),
                &KnownVersion::legacy(2, 0),
                &KnownVersion::legacy(3, 2),
            ],
            &EARLIEST_SUPPORTED_VERSION,
            &SemverVersion::new(3, 0, 2),
            2,
        )
        .unwrap_err();
        assert_eq!(format!("{error:#}"), "new patch versions must be zero");

        // For the strict case, the directory name cannot contain the version at
        // all.  You can only make this mistake by using
        // `KnownVersion::legacy()` for a new version.
        let error = verify_known_versions(
            [
                &KnownVersion::legacy(1, 0),
                &KnownVersion::legacy(2, 0),
                &KnownVersion::legacy(3, 0),
            ],
            &EARLIEST_SUPPORTED_VERSION,
            &SemverVersion::new(3, 0, 0),
            2,
        )
        .unwrap_err();
        assert_eq!(
            format!("{error:#}"),
            "the relative path for a version should not contain the \
            version itself"
        );
    }

    fn verify_known_versions<'a, I>(
        // list of known versions in order from earliest to latest
        known_versions: I,
        earliest: &SemverVersion,
        latest: &SemverVersion,
        min_strict_major: u64,
    ) -> Result<(), anyhow::Error>
    where
        I: IntoIterator<Item = &'a KnownVersion>,
    {
        let mut known_versions = known_versions.into_iter();

        // All known versions should be unique and increasing.
        let first =
            known_versions.next().expect("expected at least one KNOWN_VERSION");
        ensure!(
            first.semver == *earliest,
            "EARLIEST_SUPPORTED_VERSION is not the earliest in KNOWN_VERSIONS"
        );

        let mut prev = first;
        for v in known_versions {
            println!("checking known version: {} -> {}", prev, v);
            ensure!(
                v.semver > prev.semver,
                "KNOWN_VERSION {} appears directly after {}, but is not later",
                v,
                prev
            );

            // We currently make sure there are no gaps in the major number.
            // This is not strictly necessary but if this isn't true then it was
            // probably a mistake.
            //
            // It's allowed for the major numbers to be the same because a few
            // past schema versions only bumped the patch number for whatever
            // reason.
            ensure!(
                v.semver.0.major == prev.semver.0.major
                    || v.semver.0.major == prev.semver.0.major + 1,
                "KNOWN_VERSION {} appears directly after {}, but its major \
                number is neither the same nor one greater",
                v,
                prev
            );

            // We never allowed minor versions to be zero and it is not
            // currently possible to even construct one that had a non-zero
            // minor number.
            ensure!(v.semver.0.minor == 0, "new minor versions must be zero");

            // We changed things after version 45 to require that:
            //
            // (1) the major always be bumped (the minor and patch must be zero)
            // (2) users choose a unique directory name for the SQL files.  It
            //     would defeat the point if people used the semver for
            //
            // After version 45, we do not allow non-zero minor or patch
            // numbers.
            if v.semver.0.major > min_strict_major {
                ensure!(
                    v.semver.0.patch == 0,
                    "new patch versions must be zero"
                );
                ensure!(
                    !v.relative_path.contains(&v.semver.to_string()),
                    "the relative path for a version should not contain the \
                    version itself"
                );
            }

            prev = v;
        }

        ensure!(
            prev.semver == *latest,
            "latest KNOWN_VERSION is {}, but SCHEMA_VERSION is {}",
            prev,
            latest
        );

        Ok(())
    }

    // Confirm that `SchemaVersion::load_from_directory()` rejects `up*.sql`
    // files where the `*` doesn't contain a positive integer.
    #[tokio::test]
    async fn test_reject_invalid_up_sql_names() {
        for (invalid_filename, error_prefix) in [
            ("upA.sql", "invalid filename (non-numeric `up*.sql`)"),
            ("up1a.sql", "invalid filename (non-numeric `up*.sql`)"),
            ("upaaa1.sql", "invalid filename (non-numeric `up*.sql`)"),
            ("up-3.sql", "invalid filename (non-numeric `up*.sql`)"),
            (
                "up0.sql",
                "invalid filename (`up*.sql` numbering must start at 1)",
            ),
            (
                "up00.sql",
                "invalid filename (`up*.sql` numbering must start at 1)",
            ),
            (
                "up000.sql",
                "invalid filename (`up*.sql` numbering must start at 1)",
            ),
        ] {
            let tempdir = Utf8TempDir::new().unwrap();
            let filename = tempdir.path().join(invalid_filename);
            _ = tokio::fs::File::create(&filename).await.unwrap();
            let maybe_schema = SchemaVersion::load_from_directory(
                SemverVersion::new(12, 0, 0),
                tempdir.path(),
            );
            match maybe_schema {
                Ok(upgrade) => {
                    panic!(
                        "unexpected success on {invalid_filename} \
                         (produced {upgrade:?})"
                    );
                }
                Err(error) => {
                    assert_eq!(
                        format!("{error:#}"),
                        format!("{error_prefix}: {filename}")
                    );
                }
            }
        }
    }

    // Confirm that `SchemaVersion::load_from_directory()` rejects a directory
    // with no appropriately-named files.
    #[tokio::test]
    async fn test_reject_no_up_sql_files() {
        for filenames in [
            &[] as &[&str],
            &["README.md"],
            &["foo.sql", "bar.sql"],
            &["up1sql", "up2sql"],
        ] {
            let tempdir = Utf8TempDir::new().unwrap();
            for filename in filenames {
                _ = tokio::fs::File::create(tempdir.path().join(filename))
                    .await
                    .unwrap();
            }

            let maybe_schema = SchemaVersion::load_from_directory(
                SemverVersion::new(12, 0, 0),
                tempdir.path(),
            );
            match maybe_schema {
                Ok(upgrade) => {
                    panic!(
                        "unexpected success on {filenames:?} \
                         (produced {upgrade:?})"
                    );
                }
                Err(error) => {
                    assert_eq!(
                        format!("{error:#}"),
                        "no `up*.sql` files found"
                    );
                }
            }
        }
    }

    // Confirm that `SchemaVersion::load_from_directory()` rejects collections
    // of `up*.sql` files with individually-valid names but that do not pass the
    // rules of the entire collection.
    #[tokio::test]
    async fn test_reject_invalid_up_sql_collections() {
        for invalid_filenames in [
            &["up.sql", "up1.sql"] as &[&str],
            &["up1.sql", "up01.sql"],
            &["up1.sql", "up3.sql"],
            &["up1.sql", "up2.sql", "up3.sql", "up02.sql"],
        ] {
            let tempdir = Utf8TempDir::new().unwrap();
            for filename in invalid_filenames {
                _ = tokio::fs::File::create(tempdir.path().join(filename))
                    .await
                    .unwrap();
            }

            let maybe_schema = SchemaVersion::load_from_directory(
                SemverVersion::new(12, 0, 0),
                tempdir.path(),
            );
            match maybe_schema {
                Ok(upgrade) => {
                    panic!(
                        "unexpected success on {invalid_filenames:?} \
                         (produced {upgrade:?})"
                    );
                }
                Err(error) => {
                    let message = format!("{error:#}");
                    assert!(
                        message.starts_with("invalid `up*.sql` sequence: "),
                        "message did not start with expected prefix: \
                         {message:?}"
                    );
                }
            }
        }
    }

    // Confirm that `SchemaVersion::load_from_directory()` accepts legal
    // collections of `up*.sql` filenames.
    #[tokio::test]
    async fn test_allows_valid_up_sql_collections() {
        for filenames in [
            &["up.sql"] as &[&str],
            &["up1.sql", "up2.sql"],
            &[
                "up01.sql", "up02.sql", "up03.sql", "up04.sql", "up05.sql",
                "up06.sql", "up07.sql", "up08.sql", "up09.sql", "up10.sql",
                "up11.sql",
            ],
            &["up00001.sql", "up00002.sql", "up00003.sql"],
        ] {
            let tempdir = Utf8TempDir::new().unwrap();
            for filename in filenames {
                _ = tokio::fs::File::create(tempdir.path().join(filename))
                    .await
                    .unwrap();
            }

            let maybe_schema = SchemaVersion::load_from_directory(
                SemverVersion::new(12, 0, 0),
                tempdir.path(),
            );
            match maybe_schema {
                Ok(_) => (),
                Err(message) => {
                    panic!("unexpected failure on {filenames:?}: {message:?}");
                }
            }
        }
    }
}<|MERGE_RESOLUTION|>--- conflicted
+++ resolved
@@ -17,11 +17,7 @@
 ///
 /// This must be updated when you change the database schema.  Refer to
 /// schema/crdb/README.adoc in the root of this repository for details.
-<<<<<<< HEAD
-pub const SCHEMA_VERSION: SemverVersion = SemverVersion::new(99, 0, 0);
-=======
-pub const SCHEMA_VERSION: SemverVersion = SemverVersion::new(104, 0, 0);
->>>>>>> ed386552
+pub const SCHEMA_VERSION: SemverVersion = SemverVersion::new(105, 0, 0);
 
 /// List of all past database schema versions, in *reverse* order
 ///
@@ -33,16 +29,13 @@
         // |  leaving the first copy as an example for the next person.
         // v
         // KnownVersion::new(next_int, "unique-dirname-with-the-sql-files"),
-<<<<<<< HEAD
-        KnownVersion::new(99, "inventory-nvme-firmware"),
-=======
+        KnownVersion::new(105, "inventory-nvme-firmware"),
         KnownVersion::new(104, "lookup-bgp-config-indexes"),
         KnownVersion::new(103, "lookup-instances-by-state-index"),
         KnownVersion::new(102, "add-instance-auto-restart-cooldown"),
         KnownVersion::new(101, "auto-restart-policy-v2"),
         KnownVersion::new(100, "add-instance-last-auto-restarted-timestamp"),
         KnownVersion::new(99, "blueprint-add-clickhouse-tables"),
->>>>>>> ed386552
         KnownVersion::new(98, "oximeter-add-time-expunged"),
         KnownVersion::new(97, "lookup-region-snapshot-by-region-id"),
         KnownVersion::new(96, "inv-dataset"),
