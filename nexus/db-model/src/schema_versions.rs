// This Source Code Form is subject to the terms of the Mozilla Public
// License, v. 2.0. If a copy of the MPL was not distributed with this
// file, You can obtain one at https://mozilla.org/MPL/2.0/.

//! Database schema versions and upgrades
//!
//! For details, see schema/crdb/README.adoc in the root of this repository.

use anyhow::{bail, ensure, Context};
use camino::Utf8Path;
use omicron_common::api::external::SemverVersion;
use once_cell::sync::Lazy;
use std::collections::BTreeMap;

/// The version of the database schema this particular version of Nexus was
/// built against
///
/// This must be updated when you change the database schema.  Refer to
/// schema/crdb/README.adoc in the root of this repository for details.
pub const SCHEMA_VERSION: SemverVersion = SemverVersion::new(109, 0, 0);

/// List of all past database schema versions, in *reverse* order
///
/// If you want to change the Omicron database schema, you must update this.
static KNOWN_VERSIONS: Lazy<Vec<KnownVersion>> = Lazy::new(|| {
    vec![
        // +- The next version goes here!  Duplicate this line, uncomment
        // |  the *second* copy, then update that copy for your version,
        // |  leaving the first copy as an example for the next person.
        // v
        // KnownVersion::new(next_int, "unique-dirname-with-the-sql-files"),
<<<<<<< HEAD
        KnownVersion::new(109, "drop-omicron-zone-underlay-address"),
=======
        KnownVersion::new(109, "inv-clickhouse-keeper-membership"),
>>>>>>> 6fb91c66
        KnownVersion::new(108, "internet-gateway"),
        KnownVersion::new(107, "add-instance-boot-disk"),
        KnownVersion::new(106, "dataset-kinds-update"),
        KnownVersion::new(105, "inventory-nvme-firmware"),
        KnownVersion::new(104, "lookup-bgp-config-indexes"),
        KnownVersion::new(103, "lookup-instances-by-state-index"),
        KnownVersion::new(102, "add-instance-auto-restart-cooldown"),
        KnownVersion::new(101, "auto-restart-policy-v2"),
        KnownVersion::new(100, "add-instance-last-auto-restarted-timestamp"),
        KnownVersion::new(99, "blueprint-add-clickhouse-tables"),
        KnownVersion::new(98, "oximeter-add-time-expunged"),
        KnownVersion::new(97, "lookup-region-snapshot-by-region-id"),
        KnownVersion::new(96, "inv-dataset"),
        KnownVersion::new(95, "turn-boot-on-fault-into-auto-restart"),
        KnownVersion::new(94, "put-back-creating-vmm-state"),
        KnownVersion::new(93, "dataset-kinds-zone-and-debug"),
        KnownVersion::new(92, "lldp-link-config-nullable"),
        KnownVersion::new(91, "add-management-gateway-producer-kind"),
        KnownVersion::new(90, "lookup-bgp-config-by-asn"),
        KnownVersion::new(89, "collapse_lldp_settings"),
        KnownVersion::new(88, "route-local-pref"),
        KnownVersion::new(87, "add-clickhouse-server-enum-variants"),
        KnownVersion::new(86, "snapshot-replacement"),
        KnownVersion::new(85, "add-migrations-by-time-created-index"),
        KnownVersion::new(84, "region-read-only"),
        KnownVersion::new(83, "dataset-address-optional"),
        KnownVersion::new(82, "region-port"),
        KnownVersion::new(81, "add-nullable-filesystem-pool"),
        KnownVersion::new(80, "add-instance-id-to-migrations"),
        KnownVersion::new(79, "nic-spoof-allow"),
        KnownVersion::new(78, "vpc-subnet-routing"),
        KnownVersion::new(77, "remove-view-for-v2p-mappings"),
        KnownVersion::new(76, "lookup-region-snapshot-by-snapshot-id"),
        KnownVersion::new(75, "add-cockroach-zone-id-to-node-id"),
        KnownVersion::new(74, "add-migration-table"),
        KnownVersion::new(73, "add-vlan-to-uplink"),
        KnownVersion::new(72, "fix-provisioning-counters"),
        KnownVersion::new(71, "add-saga-unwound-vmm-state"),
        KnownVersion::new(70, "separate-instance-and-vmm-states"),
        KnownVersion::new(69, "expose-stage0"),
        KnownVersion::new(68, "filter-v2p-mapping-by-instance-state"),
        KnownVersion::new(67, "add-instance-updater-lock"),
        KnownVersion::new(66, "blueprint-crdb-preserve-downgrade"),
        KnownVersion::new(65, "region-replacement"),
        KnownVersion::new(64, "add-view-for-v2p-mappings"),
        KnownVersion::new(63, "remove-producer-base-route-column"),
        KnownVersion::new(62, "allocate-subnet-decommissioned-sleds"),
        KnownVersion::new(61, "blueprint-add-sled-state"),
        KnownVersion::new(60, "add-lookup-vmm-by-sled-id-index"),
        KnownVersion::new(59, "enforce-first-as-default"),
        KnownVersion::new(58, "insert-default-allowlist"),
        KnownVersion::new(57, "add-allowed-source-ips"),
        KnownVersion::new(56, "bgp-oxpop-features"),
        KnownVersion::new(55, "add-lookup-sled-by-policy-and-state-index"),
        KnownVersion::new(54, "blueprint-add-external-ip-id"),
        KnownVersion::new(53, "drop-service-table"),
        KnownVersion::new(52, "blueprint-physical-disk"),
        KnownVersion::new(51, "blueprint-disposition-column"),
        KnownVersion::new(50, "add-lookup-disk-by-volume-id-index"),
        KnownVersion::new(49, "physical-disk-state-and-policy"),
        KnownVersion::new(48, "add-metrics-producers-time-modified-index"),
        KnownVersion::new(47, "add-view-for-bgp-peer-configs"),
        KnownVersion::new(46, "first-named-migration"),
        // The first many schema versions only vary by major or patch number and
        // their path is predictable based on the version number.  (This was
        // historically a problem because two pull requests both adding a new
        // schema version might merge cleanly but produce an invalid result.)
        KnownVersion::legacy(45, 0),
        KnownVersion::legacy(44, 0),
        KnownVersion::legacy(43, 0),
        KnownVersion::legacy(42, 0),
        KnownVersion::legacy(41, 0),
        KnownVersion::legacy(40, 0),
        KnownVersion::legacy(39, 0),
        KnownVersion::legacy(38, 0),
        KnownVersion::legacy(37, 1),
        KnownVersion::legacy(37, 0),
        KnownVersion::legacy(36, 0),
        KnownVersion::legacy(35, 0),
        KnownVersion::legacy(34, 0),
        KnownVersion::legacy(33, 1),
        KnownVersion::legacy(33, 0),
        KnownVersion::legacy(32, 0),
        KnownVersion::legacy(31, 0),
        KnownVersion::legacy(30, 0),
        KnownVersion::legacy(29, 0),
        KnownVersion::legacy(28, 0),
        KnownVersion::legacy(27, 0),
        KnownVersion::legacy(26, 0),
        KnownVersion::legacy(25, 0),
        KnownVersion::legacy(24, 0),
        KnownVersion::legacy(23, 1),
        KnownVersion::legacy(23, 0),
        KnownVersion::legacy(22, 0),
        KnownVersion::legacy(21, 0),
        KnownVersion::legacy(20, 0),
        KnownVersion::legacy(19, 0),
        KnownVersion::legacy(18, 0),
        KnownVersion::legacy(17, 0),
        KnownVersion::legacy(16, 0),
        KnownVersion::legacy(15, 0),
        KnownVersion::legacy(14, 0),
        KnownVersion::legacy(13, 0),
        KnownVersion::legacy(12, 0),
        KnownVersion::legacy(11, 0),
        KnownVersion::legacy(10, 0),
        KnownVersion::legacy(9, 0),
        KnownVersion::legacy(8, 0),
        KnownVersion::legacy(7, 0),
        KnownVersion::legacy(6, 0),
        KnownVersion::legacy(5, 0),
        KnownVersion::legacy(4, 0),
        KnownVersion::legacy(3, 3),
        KnownVersion::legacy(3, 2),
        KnownVersion::legacy(3, 1),
        KnownVersion::legacy(3, 0),
        KnownVersion::legacy(2, 0),
        KnownVersion::legacy(1, 0),
    ]
});

/// The earliest supported schema version.
pub const EARLIEST_SUPPORTED_VERSION: SemverVersion =
    SemverVersion::new(1, 0, 0);

/// Describes one version of the database schema
#[derive(Debug, Clone)]
struct KnownVersion {
    /// All versions have an associated SemVer.  We only use the major number in
    /// terms of determining compatibility.
    semver: SemverVersion,

    /// Path relative to the root of the schema ("schema/crdb" in the root of
    /// this repo) where this version's update SQL files are stored
    relative_path: String,
}

impl KnownVersion {
    /// Generate a `KnownVersion` for a new schema version
    ///
    /// `major` should be the next available integer (one more than the previous
    /// version's major number).
    ///
    /// `relative_path` is the path relative to "schema/crdb" (from the root of
    /// this repository) where the SQL files live that will update the schema
    /// from the previous version to this version.
    fn new(major: u64, relative_path: &str) -> KnownVersion {
        let semver = SemverVersion::new(major, 0, 0);
        KnownVersion { semver, relative_path: relative_path.to_owned() }
    }

    /// Generate a `KnownVersion` for a version that predates the current
    /// directory naming scheme
    ///
    /// These versions varied in both major and patch numbers and the path to
    /// their SQL files was predictable based solely on the version.
    ///
    /// **This should not be used for new schema versions.**
    fn legacy(major: u64, patch: u64) -> KnownVersion {
        let semver = SemverVersion::new(major, 0, patch);
        let relative_path = semver.to_string();
        KnownVersion { semver, relative_path }
    }
}

impl std::fmt::Display for KnownVersion {
    fn fmt(&self, f: &mut std::fmt::Formatter<'_>) -> std::fmt::Result {
        self.semver.fmt(f)
    }
}

/// Load and inspect the set of all known schema versions
#[derive(Debug, Clone)]
pub struct AllSchemaVersions {
    versions: BTreeMap<SemverVersion, SchemaVersion>,
}

impl AllSchemaVersions {
    /// Load the set of all known schema versions from the given directory tree
    ///
    /// The directory should contain exactly one directory for each version.
    /// Each version's directory should contain the SQL files that carry out
    /// schema migration from the previous version.  See schema/crdb/README.adoc
    /// for details.
    pub fn load(
        schema_directory: &Utf8Path,
    ) -> Result<AllSchemaVersions, anyhow::Error> {
        Self::load_known_versions(schema_directory, KNOWN_VERSIONS.iter())
    }

    /// Load a specific set of known schema versions using the legacy
    /// conventions from the given directory tree
    ///
    /// This is only provided for certain integration tests.
    #[doc(hidden)]
    pub fn load_specific_legacy_versions<'a>(
        schema_directory: &Utf8Path,
        versions: impl Iterator<Item = &'a SemverVersion>,
    ) -> Result<AllSchemaVersions, anyhow::Error> {
        let known_versions: Vec<_> = versions
            .map(|v| {
                assert_eq!(v.0.minor, 0);
                KnownVersion::legacy(v.0.major, v.0.patch)
            })
            .collect();

        Self::load_known_versions(schema_directory, known_versions.iter())
    }

    fn load_known_versions<'a>(
        schema_directory: &Utf8Path,
        known_versions: impl Iterator<Item = &'a KnownVersion>,
    ) -> Result<AllSchemaVersions, anyhow::Error> {
        let mut versions = BTreeMap::new();
        for known_version in known_versions {
            let version_path =
                schema_directory.join(&known_version.relative_path);
            let schema_version = SchemaVersion::load_from_directory(
                known_version.semver.clone(),
                &version_path,
            )
            .with_context(|| {
                format!(
                    "loading schema version {} from {:?}",
                    known_version.semver, schema_directory,
                )
            })?;

            versions.insert(known_version.semver.clone(), schema_version);
        }

        Ok(AllSchemaVersions { versions })
    }

    /// Iterate over the set of all known schema versions in order starting with
    /// the earliest supported version
    pub fn iter_versions(&self) -> impl Iterator<Item = &SchemaVersion> {
        self.versions.values()
    }

    /// Return whether `version` is a known schema version
    pub fn contains_version(&self, version: &SemverVersion) -> bool {
        self.versions.contains_key(version)
    }

    /// Iterate over the known schema versions within `bounds`
    ///
    /// This is generally used to iterate over all the schema versions between
    /// two specific versions.
    pub fn versions_range<R>(
        &self,
        bounds: R,
    ) -> impl Iterator<Item = &'_ SchemaVersion>
    where
        R: std::ops::RangeBounds<SemverVersion>,
    {
        self.versions.range(bounds).map(|(_, v)| v)
    }
}

/// Describes a single version of the schema, including the SQL steps to get
/// from the previous version to the current one
#[derive(Debug, Clone)]
pub struct SchemaVersion {
    semver: SemverVersion,
    upgrade_from_previous: Vec<SchemaUpgradeStep>,
}

impl SchemaVersion {
    /// Reads a "version directory" and reads all SQL changes into a result Vec.
    ///
    /// Files that do not begin with "up" and end with ".sql" are ignored. The
    /// collection of `up*.sql` files must fall into one of these two
    /// conventions:
    ///
    /// * "up.sql" with no other files
    /// * "up1.sql", "up2.sql", ..., beginning from 1, optionally with leading
    ///   zeroes (e.g., "up01.sql", "up02.sql", ...). There is no maximum value,
    ///   but there may not be any gaps (e.g., if "up2.sql" and "up4.sql" exist,
    ///   so must "up3.sql") and there must not be any repeats (e.g., if
    ///   "up1.sql" exists, "up01.sql" must not exist).
    ///
    /// Any violation of these two rules will result in an error. Collections of
    /// the second form (`up1.sql`, ...) will be sorted numerically.
    fn load_from_directory(
        semver: SemverVersion,
        directory: &Utf8Path,
    ) -> Result<SchemaVersion, anyhow::Error> {
        let mut up_sqls = vec![];
        let entries = directory
            .read_dir_utf8()
            .with_context(|| format!("Failed to readdir {directory}"))?;
        for entry in entries {
            let entry = entry.with_context(|| {
                format!("Reading {directory:?}: invalid entry")
            })?;
            let pathbuf = entry.into_path();

            // Ensure filename ends with ".sql"
            if pathbuf.extension() != Some("sql") {
                continue;
            }

            // Ensure filename begins with "up", and extract anything in between
            // "up" and ".sql".
            let Some(remaining_filename) = pathbuf
                .file_stem()
                .and_then(|file_stem| file_stem.strip_prefix("up"))
            else {
                continue;
            };

            // Ensure the remaining filename is either empty (i.e., the filename
            // is exactly "up.sql") or parseable as an unsigned integer. We give
            // "up.sql" the "up_number" 0 (checked in the loop below), and
            // require any other number to be nonzero.
            if remaining_filename.is_empty() {
                up_sqls.push((0, pathbuf));
            } else {
                let Ok(up_number) = remaining_filename.parse::<u64>() else {
                    bail!(
                        "invalid filename (non-numeric `up*.sql`): {pathbuf}",
                    );
                };
                ensure!(
                    up_number != 0,
                    "invalid filename (`up*.sql` numbering must start at 1): \
                     {pathbuf}",
                );
                up_sqls.push((up_number, pathbuf));
            }
        }
        up_sqls.sort();

        // Validate that we have a reasonable sequence of `up*.sql` numbers.
        match up_sqls.as_slice() {
            [] => bail!("no `up*.sql` files found"),
            [(up_number, path)] => {
                // For a single file, we allow either `up.sql` (keyed as
                // up_number=0) or `up1.sql`; reject any higher number.
                ensure!(
                    *up_number <= 1,
                    "`up*.sql` numbering must start at 1: found first file \
                     {path}"
                );
            }
            _ => {
                for (i, (up_number, path)) in up_sqls.iter().enumerate() {
                    // We have 2 or more `up*.sql`; they should be numbered
                    // exactly 1..=up_sqls.len().
                    if i as u64 + 1 != *up_number {
                        // We know we have at least two elements, so report an
                        // error referencing either the next item (if we're
                        // first) or the previous item (if we're not first).
                        let (path_a, path_b) = if i == 0 {
                            let (_, next_path) = &up_sqls[1];
                            (path, next_path)
                        } else {
                            let (_, prev_path) = &up_sqls[i - 1];
                            (prev_path, path)
                        };
                        bail!("invalid `up*.sql` sequence: {path_a}, {path_b}");
                    }
                }
            }
        }

        // This collection of `up*.sql` files is valid.  Read them all, in
        // order.
        let mut steps = vec![];
        for (_, path) in up_sqls.into_iter() {
            let sql = std::fs::read_to_string(&path)
                .with_context(|| format!("Cannot read {path}"))?;
            // unwrap: `file_name()` is documented to return `None` only when
            // the path is `..`.  But we got this path from reading the
            // directory, and that process explicitly documents that it skips
            // `..`.
            steps.push(SchemaUpgradeStep {
                label: path.file_name().unwrap().to_string(),
                sql,
            });
        }

        Ok(SchemaVersion { semver, upgrade_from_previous: steps })
    }

    /// Returns the semver for this schema version
    pub fn semver(&self) -> &SemverVersion {
        &self.semver
    }

    /// Returns true if this schema version is the one that the current program
    /// thinks is the latest (current) one
    pub fn is_current_software_version(&self) -> bool {
        self.semver == SCHEMA_VERSION
    }

    /// Iterate over the SQL steps required to update the database schema from
    /// the previous version to this one
    pub fn upgrade_steps(&self) -> impl Iterator<Item = &SchemaUpgradeStep> {
        self.upgrade_from_previous.iter()
    }
}

impl std::fmt::Display for SchemaVersion {
    fn fmt(
        &self,
        f: &mut std::fmt::Formatter<'_>,
    ) -> Result<(), std::fmt::Error> {
        self.semver.fmt(f)
    }
}

/// Describes a single file containing a schema change, as SQL.
#[derive(Debug, Clone)]
pub struct SchemaUpgradeStep {
    label: String,
    sql: String,
}

impl SchemaUpgradeStep {
    /// Returns a human-readable name for this step (the name of the file it
    /// came from)
    pub fn label(&self) -> &str {
        self.label.as_ref()
    }

    /// Returns the actual SQL to execute for this step
    pub fn sql(&self) -> &str {
        self.sql.as_ref()
    }
}

#[cfg(test)]
mod test {
    use super::*;
    use camino_tempfile::Utf8TempDir;

    #[test]
    fn test_known_versions() {
        if let Err(error) = verify_known_versions(
            // The real list is defined in reverse order for developer
            // convenience so we reverse it before processing.
            KNOWN_VERSIONS.iter().rev(),
            &EARLIEST_SUPPORTED_VERSION,
            &SCHEMA_VERSION,
            // Versions after 45 obey our modern, stricter rules.
            45,
        ) {
            panic!("problem with static configuration: {:#}", error);
        }
    }

    // (Test the test function)
    #[test]
    fn test_verify() {
        // EARLIEST_SUPPORTED_VERSION is somehow wrong
        let error = verify_known_versions(
            [&KnownVersion::legacy(2, 0), &KnownVersion::legacy(3, 0)],
            &SemverVersion::new(1, 0, 0),
            &SemverVersion::new(3, 0, 0),
            100,
        )
        .unwrap_err();
        assert_eq!(
            format!("{error:#}"),
            "EARLIEST_SUPPORTED_VERSION is not the earliest in KNOWN_VERSIONS"
        );

        // SCHEMA_VERSION was not updated
        let error = verify_known_versions(
            [&KnownVersion::legacy(1, 0), &KnownVersion::legacy(2, 0)],
            &SemverVersion::new(1, 0, 0),
            &SemverVersion::new(1, 0, 0),
            100,
        )
        .unwrap_err();
        assert_eq!(
            format!("{error:#}"),
            "latest KNOWN_VERSION is 2.0.0, but SCHEMA_VERSION is 1.0.0"
        );

        // Latest version was duplicated instead of bumped (legacy)
        let error = verify_known_versions(
            [
                &KnownVersion::legacy(1, 0),
                &KnownVersion::legacy(2, 0),
                &KnownVersion::legacy(2, 0),
            ],
            &EARLIEST_SUPPORTED_VERSION,
            &SemverVersion::new(2, 0, 0),
            100,
        )
        .unwrap_err();
        assert_eq!(
            format!("{error:#}"),
            "KNOWN_VERSION 2.0.0 appears directly after 2.0.0, but is not later"
        );

        // Latest version was duplicated instead of bumped (modern case)
        let error = verify_known_versions(
            [
                &KnownVersion::legacy(1, 0),
                &KnownVersion::new(2, "dir1"),
                &KnownVersion::new(2, "dir2"),
            ],
            &EARLIEST_SUPPORTED_VERSION,
            &SemverVersion::new(2, 0, 0),
            100,
        )
        .unwrap_err();
        assert_eq!(
            format!("{error:#}"),
            "KNOWN_VERSION 2.0.0 appears directly after 2.0.0, but is not later"
        );

        // Version added out of order
        let error = verify_known_versions(
            [
                &KnownVersion::legacy(1, 0),
                &KnownVersion::legacy(2, 0),
                &KnownVersion::legacy(1, 3),
            ],
            &EARLIEST_SUPPORTED_VERSION,
            &SemverVersion::new(3, 0, 0),
            100,
        )
        .unwrap_err();
        assert_eq!(
            format!("{error:#}"),
            "KNOWN_VERSION 1.0.3 appears directly after 2.0.0, but is not later"
        );

        // Gaps are not allowed.
        let error = verify_known_versions(
            [
                &KnownVersion::legacy(1, 0),
                &KnownVersion::legacy(2, 0),
                &KnownVersion::legacy(4, 0),
            ],
            &EARLIEST_SUPPORTED_VERSION,
            &SemverVersion::new(4, 0, 0),
            100,
        )
        .unwrap_err();
        assert_eq!(
            format!("{error:#}"),
            "KNOWN_VERSION 4.0.0 appears directly after 2.0.0, but its major \
            number is neither the same nor one greater"
        );

        // For the strict case, the patch level can't be non-zero.  You can only
        // make this mistake by using `KnownVersion::legacy()` for a new
        // version.
        let error = verify_known_versions(
            [
                &KnownVersion::legacy(1, 0),
                &KnownVersion::legacy(2, 0),
                &KnownVersion::legacy(3, 2),
            ],
            &EARLIEST_SUPPORTED_VERSION,
            &SemverVersion::new(3, 0, 2),
            2,
        )
        .unwrap_err();
        assert_eq!(format!("{error:#}"), "new patch versions must be zero");

        // For the strict case, the directory name cannot contain the version at
        // all.  You can only make this mistake by using
        // `KnownVersion::legacy()` for a new version.
        let error = verify_known_versions(
            [
                &KnownVersion::legacy(1, 0),
                &KnownVersion::legacy(2, 0),
                &KnownVersion::legacy(3, 0),
            ],
            &EARLIEST_SUPPORTED_VERSION,
            &SemverVersion::new(3, 0, 0),
            2,
        )
        .unwrap_err();
        assert_eq!(
            format!("{error:#}"),
            "the relative path for a version should not contain the \
            version itself"
        );
    }

    fn verify_known_versions<'a, I>(
        // list of known versions in order from earliest to latest
        known_versions: I,
        earliest: &SemverVersion,
        latest: &SemverVersion,
        min_strict_major: u64,
    ) -> Result<(), anyhow::Error>
    where
        I: IntoIterator<Item = &'a KnownVersion>,
    {
        let mut known_versions = known_versions.into_iter();

        // All known versions should be unique and increasing.
        let first =
            known_versions.next().expect("expected at least one KNOWN_VERSION");
        ensure!(
            first.semver == *earliest,
            "EARLIEST_SUPPORTED_VERSION is not the earliest in KNOWN_VERSIONS"
        );

        let mut prev = first;
        for v in known_versions {
            println!("checking known version: {} -> {}", prev, v);
            ensure!(
                v.semver > prev.semver,
                "KNOWN_VERSION {} appears directly after {}, but is not later",
                v,
                prev
            );

            // We currently make sure there are no gaps in the major number.
            // This is not strictly necessary but if this isn't true then it was
            // probably a mistake.
            //
            // It's allowed for the major numbers to be the same because a few
            // past schema versions only bumped the patch number for whatever
            // reason.
            ensure!(
                v.semver.0.major == prev.semver.0.major
                    || v.semver.0.major == prev.semver.0.major + 1,
                "KNOWN_VERSION {} appears directly after {}, but its major \
                number is neither the same nor one greater",
                v,
                prev
            );

            // We never allowed minor versions to be zero and it is not
            // currently possible to even construct one that had a non-zero
            // minor number.
            ensure!(v.semver.0.minor == 0, "new minor versions must be zero");

            // We changed things after version 45 to require that:
            //
            // (1) the major always be bumped (the minor and patch must be zero)
            // (2) users choose a unique directory name for the SQL files.  It
            //     would defeat the point if people used the semver for
            //
            // After version 45, we do not allow non-zero minor or patch
            // numbers.
            if v.semver.0.major > min_strict_major {
                ensure!(
                    v.semver.0.patch == 0,
                    "new patch versions must be zero"
                );
                ensure!(
                    !v.relative_path.contains(&v.semver.to_string()),
                    "the relative path for a version should not contain the \
                    version itself"
                );
            }

            prev = v;
        }

        ensure!(
            prev.semver == *latest,
            "latest KNOWN_VERSION is {}, but SCHEMA_VERSION is {}",
            prev,
            latest
        );

        Ok(())
    }

    // Confirm that `SchemaVersion::load_from_directory()` rejects `up*.sql`
    // files where the `*` doesn't contain a positive integer.
    #[tokio::test]
    async fn test_reject_invalid_up_sql_names() {
        for (invalid_filename, error_prefix) in [
            ("upA.sql", "invalid filename (non-numeric `up*.sql`)"),
            ("up1a.sql", "invalid filename (non-numeric `up*.sql`)"),
            ("upaaa1.sql", "invalid filename (non-numeric `up*.sql`)"),
            ("up-3.sql", "invalid filename (non-numeric `up*.sql`)"),
            (
                "up0.sql",
                "invalid filename (`up*.sql` numbering must start at 1)",
            ),
            (
                "up00.sql",
                "invalid filename (`up*.sql` numbering must start at 1)",
            ),
            (
                "up000.sql",
                "invalid filename (`up*.sql` numbering must start at 1)",
            ),
        ] {
            let tempdir = Utf8TempDir::new().unwrap();
            let filename = tempdir.path().join(invalid_filename);
            _ = tokio::fs::File::create(&filename).await.unwrap();
            let maybe_schema = SchemaVersion::load_from_directory(
                SemverVersion::new(12, 0, 0),
                tempdir.path(),
            );
            match maybe_schema {
                Ok(upgrade) => {
                    panic!(
                        "unexpected success on {invalid_filename} \
                         (produced {upgrade:?})"
                    );
                }
                Err(error) => {
                    assert_eq!(
                        format!("{error:#}"),
                        format!("{error_prefix}: {filename}")
                    );
                }
            }
        }
    }

    // Confirm that `SchemaVersion::load_from_directory()` rejects a directory
    // with no appropriately-named files.
    #[tokio::test]
    async fn test_reject_no_up_sql_files() {
        for filenames in [
            &[] as &[&str],
            &["README.md"],
            &["foo.sql", "bar.sql"],
            &["up1sql", "up2sql"],
        ] {
            let tempdir = Utf8TempDir::new().unwrap();
            for filename in filenames {
                _ = tokio::fs::File::create(tempdir.path().join(filename))
                    .await
                    .unwrap();
            }

            let maybe_schema = SchemaVersion::load_from_directory(
                SemverVersion::new(12, 0, 0),
                tempdir.path(),
            );
            match maybe_schema {
                Ok(upgrade) => {
                    panic!(
                        "unexpected success on {filenames:?} \
                         (produced {upgrade:?})"
                    );
                }
                Err(error) => {
                    assert_eq!(
                        format!("{error:#}"),
                        "no `up*.sql` files found"
                    );
                }
            }
        }
    }

    // Confirm that `SchemaVersion::load_from_directory()` rejects collections
    // of `up*.sql` files with individually-valid names but that do not pass the
    // rules of the entire collection.
    #[tokio::test]
    async fn test_reject_invalid_up_sql_collections() {
        for invalid_filenames in [
            &["up.sql", "up1.sql"] as &[&str],
            &["up1.sql", "up01.sql"],
            &["up1.sql", "up3.sql"],
            &["up1.sql", "up2.sql", "up3.sql", "up02.sql"],
        ] {
            let tempdir = Utf8TempDir::new().unwrap();
            for filename in invalid_filenames {
                _ = tokio::fs::File::create(tempdir.path().join(filename))
                    .await
                    .unwrap();
            }

            let maybe_schema = SchemaVersion::load_from_directory(
                SemverVersion::new(12, 0, 0),
                tempdir.path(),
            );
            match maybe_schema {
                Ok(upgrade) => {
                    panic!(
                        "unexpected success on {invalid_filenames:?} \
                         (produced {upgrade:?})"
                    );
                }
                Err(error) => {
                    let message = format!("{error:#}");
                    assert!(
                        message.starts_with("invalid `up*.sql` sequence: "),
                        "message did not start with expected prefix: \
                         {message:?}"
                    );
                }
            }
        }
    }

    // Confirm that `SchemaVersion::load_from_directory()` accepts legal
    // collections of `up*.sql` filenames.
    #[tokio::test]
    async fn test_allows_valid_up_sql_collections() {
        for filenames in [
            &["up.sql"] as &[&str],
            &["up1.sql", "up2.sql"],
            &[
                "up01.sql", "up02.sql", "up03.sql", "up04.sql", "up05.sql",
                "up06.sql", "up07.sql", "up08.sql", "up09.sql", "up10.sql",
                "up11.sql",
            ],
            &["up00001.sql", "up00002.sql", "up00003.sql"],
        ] {
            let tempdir = Utf8TempDir::new().unwrap();
            for filename in filenames {
                _ = tokio::fs::File::create(tempdir.path().join(filename))
                    .await
                    .unwrap();
            }

            let maybe_schema = SchemaVersion::load_from_directory(
                SemverVersion::new(12, 0, 0),
                tempdir.path(),
            );
            match maybe_schema {
                Ok(_) => (),
                Err(message) => {
                    panic!("unexpected failure on {filenames:?}: {message:?}");
                }
            }
        }
    }
}<|MERGE_RESOLUTION|>--- conflicted
+++ resolved
@@ -17,7 +17,7 @@
 ///
 /// This must be updated when you change the database schema.  Refer to
 /// schema/crdb/README.adoc in the root of this repository for details.
-pub const SCHEMA_VERSION: SemverVersion = SemverVersion::new(109, 0, 0);
+pub const SCHEMA_VERSION: SemverVersion = SemverVersion::new(110, 0, 0);
 
 /// List of all past database schema versions, in *reverse* order
 ///
@@ -29,11 +29,8 @@
         // |  leaving the first copy as an example for the next person.
         // v
         // KnownVersion::new(next_int, "unique-dirname-with-the-sql-files"),
-<<<<<<< HEAD
-        KnownVersion::new(109, "drop-omicron-zone-underlay-address"),
-=======
+        KnownVersion::new(110, "drop-omicron-zone-underlay-address"),
         KnownVersion::new(109, "inv-clickhouse-keeper-membership"),
->>>>>>> 6fb91c66
         KnownVersion::new(108, "internet-gateway"),
         KnownVersion::new(107, "add-instance-boot-disk"),
         KnownVersion::new(106, "dataset-kinds-update"),
