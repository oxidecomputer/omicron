--- conflicted
+++ resolved
@@ -29,11 +29,8 @@
         // |  leaving the first copy as an example for the next person.
         // v
         // KnownVersion::new(next_int, "unique-dirname-with-the-sql-files"),
-<<<<<<< HEAD
-        KnownVersion::new(67, "filter-v2p-mapping-by-instance-state"),
-=======
+        KnownVersion::new(68, "filter-v2p-mapping-by-instance-state"),
         KnownVersion::new(67, "add-instance-updater-lock"),
->>>>>>> b0dfd535
         KnownVersion::new(66, "blueprint-crdb-preserve-downgrade"),
         KnownVersion::new(65, "region-replacement"),
         KnownVersion::new(64, "add-view-for-v2p-mappings"),
