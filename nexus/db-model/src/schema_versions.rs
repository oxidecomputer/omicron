// This Source Code Form is subject to the terms of the Mozilla Public
// License, v. 2.0. If a copy of the MPL was not distributed with this
// file, You can obtain one at https://mozilla.org/MPL/2.0/.

//! Database schema versions and upgrades
//!
//! For details, see schema/crdb/README.adoc in the root of this repository.

use anyhow::{Context, bail, ensure};
use camino::Utf8Path;
use semver::Version;
use std::{collections::BTreeMap, sync::LazyLock};

/// The version of the database schema this particular version of Nexus was
/// built against
///
/// This must be updated when you change the database schema.  Refer to
/// schema/crdb/README.adoc in the root of this repository for details.
<<<<<<< HEAD
pub const SCHEMA_VERSION: Version = Version::new(194, 0, 0);
=======
pub const SCHEMA_VERSION: Version = Version::new(195, 0, 0);
>>>>>>> 83f7f06a

/// List of all past database schema versions, in *reverse* order
///
/// If you want to change the Omicron database schema, you must update this.
static KNOWN_VERSIONS: LazyLock<Vec<KnownVersion>> = LazyLock::new(|| {
    vec![
        // +- The next version goes here!  Duplicate this line, uncomment
        // |  the *second* copy, then update that copy for your version,
        // |  leaving the first copy as an example for the next person.
        // v
        // KnownVersion::new(next_int, "unique-dirname-with-the-sql-files"),
<<<<<<< HEAD
        KnownVersion::new(194, "add-ip-pool-is-delegated-column"),
=======
        KnownVersion::new(195, "tuf-pruned-index"),
        KnownVersion::new(194, "tuf-pruned"),
>>>>>>> 83f7f06a
        KnownVersion::new(193, "nexus-lockstep-port"),
        KnownVersion::new(192, "blueprint-source"),
        KnownVersion::new(191, "debug-log-blueprint-planner"),
        KnownVersion::new(190, "add-instance-cpu-platform"),
        KnownVersion::new(189, "reconfigurator-chicken-switches-to-config"),
        KnownVersion::new(188, "positive-quotas"),
        KnownVersion::new(187, "no-default-pool-for-internal-silo"),
        KnownVersion::new(186, "nexus-generation"),
        KnownVersion::new(185, "populate-db-metadata-nexus"),
        KnownVersion::new(184, "store-silo-admin-group-name"),
        KnownVersion::new(183, "add-ip-version-to-pools"),
        KnownVersion::new(182, "add-tuf-artifact-board"),
        KnownVersion::new(181, "rename-nat-table"),
        KnownVersion::new(180, "sled-cpu-family"),
        KnownVersion::new(179, "add-pending-mgs-updates-host-phase-1"),
        KnownVersion::new(178, "change-lldp-management-ip-to-inet"),
        KnownVersion::new(177, "add-host-ereport-part-number"),
        KnownVersion::new(176, "audit-log"),
        KnownVersion::new(175, "inv-host-phase-1-active-slot"),
        KnownVersion::new(174, "add-tuf-rot-by-sign"),
        KnownVersion::new(173, "inv-internal-dns"),
        KnownVersion::new(172, "add-zones-with-mupdate-override"),
        KnownVersion::new(171, "inv-clear-mupdate-override"),
        KnownVersion::new(170, "add-pending-mgs-updates-rot-bootloader"),
        KnownVersion::new(169, "inv-ntp-timesync"),
        KnownVersion::new(168, "add-inv-host-phase-1-flash-hash"),
        KnownVersion::new(167, "add-pending-mgs-updates-rot"),
        KnownVersion::new(166, "bundle-user-comment"),
        KnownVersion::new(165, "route-config-rib-priority"),
        KnownVersion::new(164, "fix-leaked-bp-oximeter-read-policy-rows"),
        KnownVersion::new(163, "bp-desired-host-phase-2"),
        KnownVersion::new(162, "bundle-by-creation"),
        KnownVersion::new(161, "inv_cockroachdb_status"),
        KnownVersion::new(160, "tuf-trust-root"),
        KnownVersion::new(159, "sled-config-desired-host-phase-2"),
        KnownVersion::new(158, "drop-builtin-roles"),
        KnownVersion::new(157, "user-data-export"),
        KnownVersion::new(156, "boot-partitions-inventory"),
        KnownVersion::new(155, "vpc-firewall-icmp"),
        KnownVersion::new(154, "add-pending-mgs-updates"),
        KnownVersion::new(153, "chicken-switches"),
        KnownVersion::new(152, "ereports"),
        KnownVersion::new(151, "zone-image-resolver-inventory"),
        KnownVersion::new(150, "add-last-reconciliation-orphaned-datasets"),
        KnownVersion::new(149, "bp-add-target-release-min-gen"),
        KnownVersion::new(148, "clean-misplaced-m2s"),
        KnownVersion::new(147, "device-auth-request-ttl"),
        KnownVersion::new(146, "silo-settings-token-expiration"),
        KnownVersion::new(145, "token-and-session-ids"),
        KnownVersion::new(144, "inventory-omicron-sled-config"),
        KnownVersion::new(143, "alerts-renamening"),
        KnownVersion::new(142, "bp-add-remove-mupdate-override"),
        KnownVersion::new(141, "caboose-sign-value"),
        KnownVersion::new(140, "instance-intended-state"),
        KnownVersion::new(139, "webhooks"),
        KnownVersion::new(138, "saga-abandoned-state"),
        KnownVersion::new(137, "oximeter-read-policy"),
        KnownVersion::new(136, "do-not-provision-flag-for-crucible-dataset"),
        KnownVersion::new(135, "blueprint-zone-image-source"),
        KnownVersion::new(134, "crucible-agent-reservation-overhead"),
        KnownVersion::new(133, "delete-defunct-reservations"),
        KnownVersion::new(132, "bp-omicron-zone-filesystem-pool-not-null"),
        KnownVersion::new(131, "tuf-generation"),
        KnownVersion::new(130, "bp-sled-agent-generation"),
        KnownVersion::new(129, "create-target-release"),
        KnownVersion::new(128, "sled-resource-for-vmm"),
        KnownVersion::new(127, "bp-disk-disposition-expunged-cleanup"),
        KnownVersion::new(126, "affinity"),
        KnownVersion::new(125, "blueprint-disposition-expunged-cleanup"),
        KnownVersion::new(124, "support-read-only-region-replacement"),
        KnownVersion::new(123, "vpc-subnet-contention"),
        KnownVersion::new(122, "tuf-artifact-replication"),
        KnownVersion::new(121, "dataset-to-crucible-dataset"),
        KnownVersion::new(120, "rendezvous-debug-dataset"),
        KnownVersion::new(119, "tuf-artifact-key-uuid"),
        KnownVersion::new(118, "support-bundles"),
        KnownVersion::new(117, "add-completing-and-new-region-volume"),
        KnownVersion::new(116, "bp-physical-disk-disposition"),
        KnownVersion::new(115, "inv-omicron-physical-disks-generation"),
        KnownVersion::new(114, "crucible-ref-count-records"),
        KnownVersion::new(113, "add-tx-eq"),
        KnownVersion::new(112, "blueprint-dataset"),
        KnownVersion::new(111, "drop-omicron-zone-underlay-address"),
        KnownVersion::new(110, "clickhouse-policy"),
        KnownVersion::new(109, "inv-clickhouse-keeper-membership"),
        KnownVersion::new(108, "internet-gateway"),
        KnownVersion::new(107, "add-instance-boot-disk"),
        KnownVersion::new(106, "dataset-kinds-update"),
        KnownVersion::new(105, "inventory-nvme-firmware"),
        KnownVersion::new(104, "lookup-bgp-config-indexes"),
        KnownVersion::new(103, "lookup-instances-by-state-index"),
        KnownVersion::new(102, "add-instance-auto-restart-cooldown"),
        KnownVersion::new(101, "auto-restart-policy-v2"),
        KnownVersion::new(100, "add-instance-last-auto-restarted-timestamp"),
        KnownVersion::new(99, "blueprint-add-clickhouse-tables"),
        KnownVersion::new(98, "oximeter-add-time-expunged"),
        KnownVersion::new(97, "lookup-region-snapshot-by-region-id"),
        KnownVersion::new(96, "inv-dataset"),
        KnownVersion::new(95, "turn-boot-on-fault-into-auto-restart"),
        KnownVersion::new(94, "put-back-creating-vmm-state"),
        KnownVersion::new(93, "dataset-kinds-zone-and-debug"),
        KnownVersion::new(92, "lldp-link-config-nullable"),
        KnownVersion::new(91, "add-management-gateway-producer-kind"),
        KnownVersion::new(90, "lookup-bgp-config-by-asn"),
        KnownVersion::new(89, "collapse_lldp_settings"),
        KnownVersion::new(88, "route-local-pref"),
        KnownVersion::new(87, "add-clickhouse-server-enum-variants"),
        KnownVersion::new(86, "snapshot-replacement"),
        KnownVersion::new(85, "add-migrations-by-time-created-index"),
        KnownVersion::new(84, "region-read-only"),
        KnownVersion::new(83, "dataset-address-optional"),
        KnownVersion::new(82, "region-port"),
        KnownVersion::new(81, "add-nullable-filesystem-pool"),
        KnownVersion::new(80, "add-instance-id-to-migrations"),
        KnownVersion::new(79, "nic-spoof-allow"),
        KnownVersion::new(78, "vpc-subnet-routing"),
        KnownVersion::new(77, "remove-view-for-v2p-mappings"),
        KnownVersion::new(76, "lookup-region-snapshot-by-snapshot-id"),
        KnownVersion::new(75, "add-cockroach-zone-id-to-node-id"),
        KnownVersion::new(74, "add-migration-table"),
        KnownVersion::new(73, "add-vlan-to-uplink"),
        KnownVersion::new(72, "fix-provisioning-counters"),
        KnownVersion::new(71, "add-saga-unwound-vmm-state"),
        KnownVersion::new(70, "separate-instance-and-vmm-states"),
        KnownVersion::new(69, "expose-stage0"),
        KnownVersion::new(68, "filter-v2p-mapping-by-instance-state"),
        KnownVersion::new(67, "add-instance-updater-lock"),
        KnownVersion::new(66, "blueprint-crdb-preserve-downgrade"),
        KnownVersion::new(65, "region-replacement"),
        KnownVersion::new(64, "add-view-for-v2p-mappings"),
        KnownVersion::new(63, "remove-producer-base-route-column"),
        KnownVersion::new(62, "allocate-subnet-decommissioned-sleds"),
        KnownVersion::new(61, "blueprint-add-sled-state"),
        KnownVersion::new(60, "add-lookup-vmm-by-sled-id-index"),
        KnownVersion::new(59, "enforce-first-as-default"),
        KnownVersion::new(58, "insert-default-allowlist"),
        KnownVersion::new(57, "add-allowed-source-ips"),
        KnownVersion::new(56, "bgp-oxpop-features"),
        KnownVersion::new(55, "add-lookup-sled-by-policy-and-state-index"),
        KnownVersion::new(54, "blueprint-add-external-ip-id"),
        KnownVersion::new(53, "drop-service-table"),
        KnownVersion::new(52, "blueprint-physical-disk"),
        KnownVersion::new(51, "blueprint-disposition-column"),
        KnownVersion::new(50, "add-lookup-disk-by-volume-id-index"),
        KnownVersion::new(49, "physical-disk-state-and-policy"),
        KnownVersion::new(48, "add-metrics-producers-time-modified-index"),
        KnownVersion::new(47, "add-view-for-bgp-peer-configs"),
        KnownVersion::new(46, "first-named-migration"),
        // The first many schema versions only vary by major or patch number and
        // their path is predictable based on the version number.  (This was
        // historically a problem because two pull requests both adding a new
        // schema version might merge cleanly but produce an invalid result.)
        KnownVersion::legacy(45, 0),
        KnownVersion::legacy(44, 0),
        KnownVersion::legacy(43, 0),
        KnownVersion::legacy(42, 0),
        KnownVersion::legacy(41, 0),
        KnownVersion::legacy(40, 0),
        KnownVersion::legacy(39, 0),
        KnownVersion::legacy(38, 0),
        KnownVersion::legacy(37, 1),
        KnownVersion::legacy(37, 0),
        KnownVersion::legacy(36, 0),
        KnownVersion::legacy(35, 0),
        KnownVersion::legacy(34, 0),
        KnownVersion::legacy(33, 1),
        KnownVersion::legacy(33, 0),
        KnownVersion::legacy(32, 0),
        KnownVersion::legacy(31, 0),
        KnownVersion::legacy(30, 0),
        KnownVersion::legacy(29, 0),
        KnownVersion::legacy(28, 0),
        KnownVersion::legacy(27, 0),
        KnownVersion::legacy(26, 0),
        KnownVersion::legacy(25, 0),
        KnownVersion::legacy(24, 0),
        KnownVersion::legacy(23, 1),
        KnownVersion::legacy(23, 0),
        KnownVersion::legacy(22, 0),
        KnownVersion::legacy(21, 0),
        KnownVersion::legacy(20, 0),
        KnownVersion::legacy(19, 0),
        KnownVersion::legacy(18, 0),
        KnownVersion::legacy(17, 0),
        KnownVersion::legacy(16, 0),
        KnownVersion::legacy(15, 0),
        KnownVersion::legacy(14, 0),
        KnownVersion::legacy(13, 0),
        KnownVersion::legacy(12, 0),
        KnownVersion::legacy(11, 0),
        KnownVersion::legacy(10, 0),
        KnownVersion::legacy(9, 0),
        KnownVersion::legacy(8, 0),
        KnownVersion::legacy(7, 0),
        KnownVersion::legacy(6, 0),
        KnownVersion::legacy(5, 0),
        KnownVersion::legacy(4, 0),
        KnownVersion::legacy(3, 3),
        KnownVersion::legacy(3, 2),
        KnownVersion::legacy(3, 1),
        KnownVersion::legacy(3, 0),
        KnownVersion::legacy(2, 0),
        KnownVersion::legacy(1, 0),
    ]
});

/// The earliest supported schema version.
pub const EARLIEST_SUPPORTED_VERSION: Version = Version::new(1, 0, 0);

/// The version where "db_metadata_nexus" was added.
pub const DB_METADATA_NEXUS_SCHEMA_VERSION: Version = Version::new(185, 0, 0);

/// Describes one version of the database schema
#[derive(Debug, Clone)]
struct KnownVersion {
    /// All versions have an associated SemVer.  We only use the major number in
    /// terms of determining compatibility.
    semver: Version,

    /// Path relative to the root of the schema ("schema/crdb" in the root of
    /// this repo) where this version's update SQL files are stored
    relative_path: String,
}

impl KnownVersion {
    /// Generate a `KnownVersion` for a new schema version
    ///
    /// `major` should be the next available integer (one more than the previous
    /// version's major number).
    ///
    /// `relative_path` is the path relative to "schema/crdb" (from the root of
    /// this repository) where the SQL files live that will update the schema
    /// from the previous version to this version.
    fn new(major: u64, relative_path: &str) -> KnownVersion {
        let semver = Version::new(major, 0, 0);
        KnownVersion { semver, relative_path: relative_path.to_owned() }
    }

    /// Generate a `KnownVersion` for a version that predates the current
    /// directory naming scheme
    ///
    /// These versions varied in both major and patch numbers and the path to
    /// their SQL files was predictable based solely on the version.
    ///
    /// **This should not be used for new schema versions.**
    fn legacy(major: u64, patch: u64) -> KnownVersion {
        let semver = Version::new(major, 0, patch);
        let relative_path = semver.to_string();
        KnownVersion { semver, relative_path }
    }
}

impl std::fmt::Display for KnownVersion {
    fn fmt(&self, f: &mut std::fmt::Formatter<'_>) -> std::fmt::Result {
        self.semver.fmt(f)
    }
}

/// Load and inspect the set of all known schema versions
#[derive(Debug, Clone)]
pub struct AllSchemaVersions {
    versions: BTreeMap<Version, SchemaVersion>,
}

impl AllSchemaVersions {
    /// Load the set of all known schema versions from the given directory tree
    ///
    /// The directory should contain exactly one directory for each version.
    /// Each version's directory should contain the SQL files that carry out
    /// schema migration from the previous version.  See schema/crdb/README.adoc
    /// for details.
    pub fn load(
        schema_directory: &Utf8Path,
    ) -> Result<AllSchemaVersions, anyhow::Error> {
        Self::load_known_versions(schema_directory, KNOWN_VERSIONS.iter())
    }

    /// Load a specific set of known schema versions using the legacy
    /// conventions from the given directory tree
    ///
    /// This is only provided for certain integration tests.
    #[doc(hidden)]
    pub fn load_specific_legacy_versions<'a>(
        schema_directory: &Utf8Path,
        versions: impl Iterator<Item = &'a Version>,
    ) -> Result<AllSchemaVersions, anyhow::Error> {
        let known_versions: Vec<_> = versions
            .map(|v| {
                assert_eq!(v.minor, 0);
                KnownVersion::legacy(v.major, v.patch)
            })
            .collect();

        Self::load_known_versions(schema_directory, known_versions.iter())
    }

    fn load_known_versions<'a>(
        schema_directory: &Utf8Path,
        known_versions: impl Iterator<Item = &'a KnownVersion>,
    ) -> Result<AllSchemaVersions, anyhow::Error> {
        let mut versions = BTreeMap::new();
        for known_version in known_versions {
            let version_path =
                schema_directory.join(&known_version.relative_path);
            let schema_version = SchemaVersion::load_from_directory(
                known_version.semver.clone(),
                &version_path,
            )
            .with_context(|| {
                format!(
                    "loading schema version {} from {:?}",
                    known_version.semver, schema_directory,
                )
            })?;

            versions.insert(known_version.semver.clone(), schema_version);
        }

        Ok(AllSchemaVersions { versions })
    }

    /// Iterate over the set of all known schema versions in order starting with
    /// the earliest supported version
    pub fn iter_versions(&self) -> impl Iterator<Item = &SchemaVersion> {
        self.versions.values()
    }

    /// Return whether `version` is a known schema version
    pub fn contains_version(&self, version: &Version) -> bool {
        self.versions.contains_key(version)
    }

    /// Iterate over the known schema versions within `bounds`
    ///
    /// This is generally used to iterate over all the schema versions between
    /// two specific versions.
    pub fn versions_range<R>(
        &self,
        bounds: R,
    ) -> impl Iterator<Item = &'_ SchemaVersion>
    where
        R: std::ops::RangeBounds<Version>,
    {
        self.versions.range(bounds).map(|(_, v)| v)
    }
}

/// Describes a single version of the schema, including the SQL steps to get
/// from the previous version to the current one
#[derive(Debug, Clone)]
pub struct SchemaVersion {
    semver: Version,
    upgrade_from_previous: Vec<SchemaUpgradeStep>,
}

impl SchemaVersion {
    /// Reads a "version directory" and reads all SQL changes into a result Vec.
    ///
    /// Files that do not begin with "up" and end with ".sql" are ignored. The
    /// collection of `up*.sql` files must fall into one of these two
    /// conventions:
    ///
    /// * "up.sql" with no other files
    /// * "up1.sql", "up2.sql", ..., beginning from 1, optionally with leading
    ///   zeroes (e.g., "up01.sql", "up02.sql", ...). There is no maximum value,
    ///   but there may not be any gaps (e.g., if "up2.sql" and "up4.sql" exist,
    ///   so must "up3.sql") and there must not be any repeats (e.g., if
    ///   "up1.sql" exists, "up01.sql" must not exist).
    ///
    /// Any violation of these two rules will result in an error. Collections of
    /// the second form (`up1.sql`, ...) will be sorted numerically.
    fn load_from_directory(
        semver: Version,
        directory: &Utf8Path,
    ) -> Result<SchemaVersion, anyhow::Error> {
        let mut up_sqls = vec![];
        let entries = directory
            .read_dir_utf8()
            .with_context(|| format!("Failed to readdir {directory}"))?;
        for entry in entries {
            let entry = entry.with_context(|| {
                format!("Reading {directory:?}: invalid entry")
            })?;
            let pathbuf = entry.into_path();

            // Ensure filename ends with ".sql"
            if pathbuf.extension() != Some("sql") {
                continue;
            }

            // Ensure filename begins with "up", and extract anything in between
            // "up" and ".sql".
            let Some(remaining_filename) = pathbuf
                .file_stem()
                .and_then(|file_stem| file_stem.strip_prefix("up"))
            else {
                continue;
            };

            // Ensure the remaining filename is either empty (i.e., the filename
            // is exactly "up.sql") or parseable as an unsigned integer. We give
            // "up.sql" the "up_number" 0 (checked in the loop below), and
            // require any other number to be nonzero.
            if remaining_filename.is_empty() {
                up_sqls.push((0, pathbuf));
            } else {
                let Ok(up_number) = remaining_filename.parse::<u64>() else {
                    bail!(
                        "invalid filename (non-numeric `up*.sql`): {pathbuf}",
                    );
                };
                ensure!(
                    up_number != 0,
                    "invalid filename (`up*.sql` numbering must start at 1): \
                     {pathbuf}",
                );
                up_sqls.push((up_number, pathbuf));
            }
        }
        up_sqls.sort();

        // Validate that we have a reasonable sequence of `up*.sql` numbers.
        match up_sqls.as_slice() {
            [] => bail!("no `up*.sql` files found"),
            [(up_number, path)] => {
                // For a single file, we allow either `up.sql` (keyed as
                // up_number=0) or `up1.sql`; reject any higher number.
                ensure!(
                    *up_number <= 1,
                    "`up*.sql` numbering must start at 1: found first file \
                     {path}"
                );
            }
            _ => {
                for (i, (up_number, path)) in up_sqls.iter().enumerate() {
                    // We have 2 or more `up*.sql`; they should be numbered
                    // exactly 1..=up_sqls.len().
                    if i as u64 + 1 != *up_number {
                        // We know we have at least two elements, so report an
                        // error referencing either the next item (if we're
                        // first) or the previous item (if we're not first).
                        let (path_a, path_b) = if i == 0 {
                            let (_, next_path) = &up_sqls[1];
                            (path, next_path)
                        } else {
                            let (_, prev_path) = &up_sqls[i - 1];
                            (prev_path, path)
                        };
                        bail!("invalid `up*.sql` sequence: {path_a}, {path_b}");
                    }
                }
            }
        }

        // This collection of `up*.sql` files is valid.  Read them all, in
        // order.
        let mut steps = vec![];
        for (_, path) in up_sqls.into_iter() {
            let sql = std::fs::read_to_string(&path)
                .with_context(|| format!("Cannot read {path}"))?;
            // unwrap: `file_name()` is documented to return `None` only when
            // the path is `..`.  But we got this path from reading the
            // directory, and that process explicitly documents that it skips
            // `..`.
            steps.push(SchemaUpgradeStep {
                label: path.file_name().unwrap().to_string(),
                sql,
            });
        }

        Ok(SchemaVersion { semver, upgrade_from_previous: steps })
    }

    /// Returns the semver for this schema version
    pub fn semver(&self) -> &Version {
        &self.semver
    }

    /// Returns true if this schema version is the one that the current program
    /// thinks is the latest (current) one
    pub fn is_current_software_version(&self) -> bool {
        self.semver == SCHEMA_VERSION
    }

    /// Iterate over the SQL steps required to update the database schema from
    /// the previous version to this one
    pub fn upgrade_steps(&self) -> impl Iterator<Item = &SchemaUpgradeStep> {
        self.upgrade_from_previous.iter()
    }
}

impl std::fmt::Display for SchemaVersion {
    fn fmt(
        &self,
        f: &mut std::fmt::Formatter<'_>,
    ) -> Result<(), std::fmt::Error> {
        self.semver.fmt(f)
    }
}

/// Describes a single file containing a schema change, as SQL.
#[derive(Debug, Clone)]
pub struct SchemaUpgradeStep {
    label: String,
    sql: String,
}

impl SchemaUpgradeStep {
    /// Returns a human-readable name for this step (the name of the file it
    /// came from)
    pub fn label(&self) -> &str {
        self.label.as_ref()
    }

    /// Returns the actual SQL to execute for this step
    pub fn sql(&self) -> &str {
        self.sql.as_ref()
    }
}

#[cfg(test)]
mod test {
    use super::*;
    use camino_tempfile::Utf8TempDir;

    #[test]
    fn test_known_versions() {
        if let Err(error) = verify_known_versions(
            // The real list is defined in reverse order for developer
            // convenience so we reverse it before processing.
            KNOWN_VERSIONS.iter().rev(),
            &EARLIEST_SUPPORTED_VERSION,
            &SCHEMA_VERSION,
            // Versions after 45 obey our modern, stricter rules.
            45,
        ) {
            panic!("problem with static configuration: {:#}", error);
        }
    }

    // (Test the test function)
    #[test]
    fn test_verify() {
        // EARLIEST_SUPPORTED_VERSION is somehow wrong
        let error = verify_known_versions(
            [&KnownVersion::legacy(2, 0), &KnownVersion::legacy(3, 0)],
            &Version::new(1, 0, 0),
            &Version::new(3, 0, 0),
            100,
        )
        .unwrap_err();
        assert_eq!(
            format!("{error:#}"),
            "EARLIEST_SUPPORTED_VERSION is not the earliest in KNOWN_VERSIONS"
        );

        // SCHEMA_VERSION was not updated
        let error = verify_known_versions(
            [&KnownVersion::legacy(1, 0), &KnownVersion::legacy(2, 0)],
            &Version::new(1, 0, 0),
            &Version::new(1, 0, 0),
            100,
        )
        .unwrap_err();
        assert_eq!(
            format!("{error:#}"),
            "latest KNOWN_VERSION is 2.0.0, but SCHEMA_VERSION is 1.0.0"
        );

        // Latest version was duplicated instead of bumped (legacy)
        let error = verify_known_versions(
            [
                &KnownVersion::legacy(1, 0),
                &KnownVersion::legacy(2, 0),
                &KnownVersion::legacy(2, 0),
            ],
            &EARLIEST_SUPPORTED_VERSION,
            &Version::new(2, 0, 0),
            100,
        )
        .unwrap_err();
        assert_eq!(
            format!("{error:#}"),
            "KNOWN_VERSION 2.0.0 appears directly after 2.0.0, but is not later"
        );

        // Latest version was duplicated instead of bumped (modern case)
        let error = verify_known_versions(
            [
                &KnownVersion::legacy(1, 0),
                &KnownVersion::new(2, "dir1"),
                &KnownVersion::new(2, "dir2"),
            ],
            &EARLIEST_SUPPORTED_VERSION,
            &Version::new(2, 0, 0),
            100,
        )
        .unwrap_err();
        assert_eq!(
            format!("{error:#}"),
            "KNOWN_VERSION 2.0.0 appears directly after 2.0.0, but is not later"
        );

        // Version added out of order
        let error = verify_known_versions(
            [
                &KnownVersion::legacy(1, 0),
                &KnownVersion::legacy(2, 0),
                &KnownVersion::legacy(1, 3),
            ],
            &EARLIEST_SUPPORTED_VERSION,
            &Version::new(3, 0, 0),
            100,
        )
        .unwrap_err();
        assert_eq!(
            format!("{error:#}"),
            "KNOWN_VERSION 1.0.3 appears directly after 2.0.0, but is not later"
        );

        // Gaps are not allowed.
        let error = verify_known_versions(
            [
                &KnownVersion::legacy(1, 0),
                &KnownVersion::legacy(2, 0),
                &KnownVersion::legacy(4, 0),
            ],
            &EARLIEST_SUPPORTED_VERSION,
            &Version::new(4, 0, 0),
            100,
        )
        .unwrap_err();
        assert_eq!(
            format!("{error:#}"),
            "KNOWN_VERSION 4.0.0 appears directly after 2.0.0, but its major \
            number is neither the same nor one greater"
        );

        // For the strict case, the patch level can't be non-zero.  You can only
        // make this mistake by using `KnownVersion::legacy()` for a new
        // version.
        let error = verify_known_versions(
            [
                &KnownVersion::legacy(1, 0),
                &KnownVersion::legacy(2, 0),
                &KnownVersion::legacy(3, 2),
            ],
            &EARLIEST_SUPPORTED_VERSION,
            &Version::new(3, 0, 2),
            2,
        )
        .unwrap_err();
        assert_eq!(format!("{error:#}"), "new patch versions must be zero");

        // For the strict case, the directory name cannot contain the version at
        // all.  You can only make this mistake by using
        // `KnownVersion::legacy()` for a new version.
        let error = verify_known_versions(
            [
                &KnownVersion::legacy(1, 0),
                &KnownVersion::legacy(2, 0),
                &KnownVersion::legacy(3, 0),
            ],
            &EARLIEST_SUPPORTED_VERSION,
            &Version::new(3, 0, 0),
            2,
        )
        .unwrap_err();
        assert_eq!(
            format!("{error:#}"),
            "the relative path for a version should not contain the \
            version itself"
        );
    }

    fn verify_known_versions<'a, I>(
        // list of known versions in order from earliest to latest
        known_versions: I,
        earliest: &Version,
        latest: &Version,
        min_strict_major: u64,
    ) -> Result<(), anyhow::Error>
    where
        I: IntoIterator<Item = &'a KnownVersion>,
    {
        let mut known_versions = known_versions.into_iter();

        // All known versions should be unique and increasing.
        let first =
            known_versions.next().expect("expected at least one KNOWN_VERSION");
        ensure!(
            first.semver == *earliest,
            "EARLIEST_SUPPORTED_VERSION is not the earliest in KNOWN_VERSIONS"
        );

        let mut prev = first;
        for v in known_versions {
            println!("checking known version: {} -> {}", prev, v);
            ensure!(
                v.semver > prev.semver,
                "KNOWN_VERSION {} appears directly after {}, but is not later",
                v,
                prev
            );

            // We currently make sure there are no gaps in the major number.
            // This is not strictly necessary but if this isn't true then it was
            // probably a mistake.
            //
            // It's allowed for the major numbers to be the same because a few
            // past schema versions only bumped the patch number for whatever
            // reason.
            ensure!(
                v.semver.major == prev.semver.major
                    || v.semver.major == prev.semver.major + 1,
                "KNOWN_VERSION {} appears directly after {}, but its major \
                number is neither the same nor one greater",
                v,
                prev
            );

            // We never allowed minor versions to be zero and it is not
            // currently possible to even construct one that had a non-zero
            // minor number.
            ensure!(v.semver.minor == 0, "new minor versions must be zero");

            // We changed things after version 45 to require that:
            //
            // (1) the major always be bumped (the minor and patch must be zero)
            // (2) users choose a unique directory name for the SQL files.  It
            //     would defeat the point if people used the semver for
            //
            // After version 45, we do not allow non-zero minor or patch
            // numbers.
            if v.semver.major > min_strict_major {
                ensure!(v.semver.patch == 0, "new patch versions must be zero");
                ensure!(
                    !v.relative_path.contains(&v.semver.to_string()),
                    "the relative path for a version should not contain the \
                    version itself"
                );
            }

            prev = v;
        }

        ensure!(
            prev.semver == *latest,
            "latest KNOWN_VERSION is {}, but SCHEMA_VERSION is {}",
            prev,
            latest
        );

        Ok(())
    }

    // Confirm that `SchemaVersion::load_from_directory()` rejects `up*.sql`
    // files where the `*` doesn't contain a positive integer.
    #[tokio::test]
    async fn test_reject_invalid_up_sql_names() {
        for (invalid_filename, error_prefix) in [
            ("upA.sql", "invalid filename (non-numeric `up*.sql`)"),
            ("up1a.sql", "invalid filename (non-numeric `up*.sql`)"),
            ("upaaa1.sql", "invalid filename (non-numeric `up*.sql`)"),
            ("up-3.sql", "invalid filename (non-numeric `up*.sql`)"),
            (
                "up0.sql",
                "invalid filename (`up*.sql` numbering must start at 1)",
            ),
            (
                "up00.sql",
                "invalid filename (`up*.sql` numbering must start at 1)",
            ),
            (
                "up000.sql",
                "invalid filename (`up*.sql` numbering must start at 1)",
            ),
        ] {
            let tempdir = Utf8TempDir::new().unwrap();
            let filename = tempdir.path().join(invalid_filename);
            _ = tokio::fs::File::create(&filename).await.unwrap();
            let maybe_schema = SchemaVersion::load_from_directory(
                Version::new(12, 0, 0),
                tempdir.path(),
            );
            match maybe_schema {
                Ok(upgrade) => {
                    panic!(
                        "unexpected success on {invalid_filename} \
                         (produced {upgrade:?})"
                    );
                }
                Err(error) => {
                    assert_eq!(
                        format!("{error:#}"),
                        format!("{error_prefix}: {filename}")
                    );
                }
            }
        }
    }

    // Confirm that `SchemaVersion::load_from_directory()` rejects a directory
    // with no appropriately-named files.
    #[tokio::test]
    async fn test_reject_no_up_sql_files() {
        for filenames in [
            &[] as &[&str],
            &["README.md"],
            &["foo.sql", "bar.sql"],
            &["up1sql", "up2sql"],
        ] {
            let tempdir = Utf8TempDir::new().unwrap();
            for filename in filenames {
                _ = tokio::fs::File::create(tempdir.path().join(filename))
                    .await
                    .unwrap();
            }

            let maybe_schema = SchemaVersion::load_from_directory(
                Version::new(12, 0, 0),
                tempdir.path(),
            );
            match maybe_schema {
                Ok(upgrade) => {
                    panic!(
                        "unexpected success on {filenames:?} \
                         (produced {upgrade:?})"
                    );
                }
                Err(error) => {
                    assert_eq!(
                        format!("{error:#}"),
                        "no `up*.sql` files found"
                    );
                }
            }
        }
    }

    // Confirm that `SchemaVersion::load_from_directory()` rejects collections
    // of `up*.sql` files with individually-valid names but that do not pass the
    // rules of the entire collection.
    #[tokio::test]
    async fn test_reject_invalid_up_sql_collections() {
        for invalid_filenames in [
            &["up.sql", "up1.sql"] as &[&str],
            &["up1.sql", "up01.sql"],
            &["up1.sql", "up3.sql"],
            &["up1.sql", "up2.sql", "up3.sql", "up02.sql"],
        ] {
            let tempdir = Utf8TempDir::new().unwrap();
            for filename in invalid_filenames {
                _ = tokio::fs::File::create(tempdir.path().join(filename))
                    .await
                    .unwrap();
            }

            let maybe_schema = SchemaVersion::load_from_directory(
                Version::new(12, 0, 0),
                tempdir.path(),
            );
            match maybe_schema {
                Ok(upgrade) => {
                    panic!(
                        "unexpected success on {invalid_filenames:?} \
                         (produced {upgrade:?})"
                    );
                }
                Err(error) => {
                    let message = format!("{error:#}");
                    assert!(
                        message.starts_with("invalid `up*.sql` sequence: "),
                        "message did not start with expected prefix: \
                         {message:?}"
                    );
                }
            }
        }
    }

    // Confirm that `SchemaVersion::load_from_directory()` accepts legal
    // collections of `up*.sql` filenames.
    #[tokio::test]
    async fn test_allows_valid_up_sql_collections() {
        for filenames in [
            &["up.sql"] as &[&str],
            &["up1.sql", "up2.sql"],
            &[
                "up01.sql", "up02.sql", "up03.sql", "up04.sql", "up05.sql",
                "up06.sql", "up07.sql", "up08.sql", "up09.sql", "up10.sql",
                "up11.sql",
            ],
            &["up00001.sql", "up00002.sql", "up00003.sql"],
        ] {
            let tempdir = Utf8TempDir::new().unwrap();
            for filename in filenames {
                _ = tokio::fs::File::create(tempdir.path().join(filename))
                    .await
                    .unwrap();
            }

            let maybe_schema = SchemaVersion::load_from_directory(
                Version::new(12, 0, 0),
                tempdir.path(),
            );
            match maybe_schema {
                Ok(_) => (),
                Err(message) => {
                    panic!("unexpected failure on {filenames:?}: {message:?}");
                }
            }
        }
    }
}<|MERGE_RESOLUTION|>--- conflicted
+++ resolved
@@ -16,11 +16,7 @@
 ///
 /// This must be updated when you change the database schema.  Refer to
 /// schema/crdb/README.adoc in the root of this repository for details.
-<<<<<<< HEAD
-pub const SCHEMA_VERSION: Version = Version::new(194, 0, 0);
-=======
-pub const SCHEMA_VERSION: Version = Version::new(195, 0, 0);
->>>>>>> 83f7f06a
+pub const SCHEMA_VERSION: Version = Version::new(196, 0, 0);
 
 /// List of all past database schema versions, in *reverse* order
 ///
@@ -32,12 +28,9 @@
         // |  leaving the first copy as an example for the next person.
         // v
         // KnownVersion::new(next_int, "unique-dirname-with-the-sql-files"),
-<<<<<<< HEAD
-        KnownVersion::new(194, "add-ip-pool-is-delegated-column"),
-=======
+        KnownVersion::new(196, "add-ip-pool-is-delegated-column"),
         KnownVersion::new(195, "tuf-pruned-index"),
         KnownVersion::new(194, "tuf-pruned"),
->>>>>>> 83f7f06a
         KnownVersion::new(193, "nexus-lockstep-port"),
         KnownVersion::new(192, "blueprint-source"),
         KnownVersion::new(191, "debug-log-blueprint-planner"),
