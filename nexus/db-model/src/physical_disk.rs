--- conflicted
+++ resolved
@@ -76,11 +76,8 @@
             vendor: disk.vendor,
             serial: disk.serial,
             model: disk.model,
-<<<<<<< HEAD
             state: disk.state.into(),
-=======
             form_factor: disk.variant.into(),
->>>>>>> a2cef18d
         }
     }
 }
