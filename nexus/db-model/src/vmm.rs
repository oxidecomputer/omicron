--- conflicted
+++ resolved
@@ -13,12 +13,8 @@
 //! sled agent or that sled agent will never update (like the sled ID).
 
 use super::{Generation, VmmState};
-<<<<<<< HEAD
 use crate::{SqlU16, VmmCpuPlatform};
-=======
-use crate::SqlU16;
 use crate::typed_uuid::DbTypedUuid;
->>>>>>> d98f3785
 use chrono::{DateTime, Utc};
 use nexus_db_schema::schema::vmm;
 use omicron_uuid_kinds::*;
