// This Source Code Form is subject to the terms of the Mozilla Public
// License, v. 2.0. If a copy of the MPL was not distributed with this
// file, You can obtain one at https://mozilla.org/MPL/2.0/.

use super::impl_enum_type;
use omicron_common::api::external::Error;
use omicron_common::api::internal;
use serde::{Deserialize, Serialize};

impl_enum_type!(
    #[derive(SqlType, Debug, QueryId)]
    #[diesel(postgres_type(name = "dataset_kind", schema = "public"))]
    pub struct DatasetKindEnum;

    #[derive(Clone, Copy, Debug, AsExpression, FromSqlRow, Serialize, Deserialize, PartialEq)]
    #[diesel(sql_type = DatasetKindEnum)]
    pub enum DatasetKind;

    // Enum values
    Crucible => b"crucible"
    Cockroach => b"cockroach"
    Clickhouse => b"clickhouse"
    ClickhouseKeeper => b"clickhouse_keeper"
    ExternalDns => b"external_dns"
    InternalDns => b"internal_dns"
    ZoneRoot => b"zone_root"
    Zone => b"zone"
    Debug => b"debug"
);

<<<<<<< HEAD
impl DatasetKind {
    pub fn try_into_api(
        self,
        zone_name: Option<String>,
    ) -> Result<internal::shared::DatasetKind, Error> {
        use internal::shared::DatasetKind as ApiKind;
        let k = match (self, zone_name) {
            (Self::Crucible, None) => ApiKind::Crucible,
            (Self::Cockroach, None) => ApiKind::Cockroach,
            (Self::Clickhouse, None) => ApiKind::Clickhouse,
            (Self::ClickhouseKeeper, None) => ApiKind::ClickhouseKeeper,
            (Self::ExternalDns, None) => ApiKind::ExternalDns,
            (Self::InternalDns, None) => ApiKind::InternalDns,
            (Self::ZoneRoot, None) => ApiKind::ZoneRoot,
            (Self::Zone, Some(name)) => ApiKind::Zone { name },
            (Self::Debug, None) => ApiKind::Debug,
            (Self::Zone, None) => {
                return Err(Error::internal_error("Zone kind needs name"))
            }
            (_, Some(_)) => {
                return Err(Error::internal_error("Only zone kind needs name"))
            }
        };

        Ok(k)
    }
}

impl From<internal::shared::DatasetKind> for DatasetKind {
    fn from(k: internal::shared::DatasetKind) -> Self {
=======
impl From<&internal::shared::DatasetKind> for DatasetKind {
    fn from(k: &internal::shared::DatasetKind) -> Self {
>>>>>>> 5a91c8f7
        match k {
            internal::shared::DatasetKind::Crucible => DatasetKind::Crucible,
            internal::shared::DatasetKind::Cockroach => DatasetKind::Cockroach,
            internal::shared::DatasetKind::Clickhouse => {
                DatasetKind::Clickhouse
            }
            internal::shared::DatasetKind::ClickhouseKeeper => {
                DatasetKind::ClickhouseKeeper
            }
            internal::shared::DatasetKind::ExternalDns => {
                DatasetKind::ExternalDns
            }
            internal::shared::DatasetKind::InternalDns => {
                DatasetKind::InternalDns
            }
            internal::shared::DatasetKind::ZoneRoot => DatasetKind::ZoneRoot,
            // Enums in the database do not have associated data, so this drops
            // the "name" of the zone and only considers the type.
            //
            // The zone name, if it exists, is stored in a separate column.
            internal::shared::DatasetKind::Zone { .. } => DatasetKind::Zone,
            internal::shared::DatasetKind::Debug => DatasetKind::Debug,
        }
    }
}<|MERGE_RESOLUTION|>--- conflicted
+++ resolved
@@ -28,7 +28,6 @@
     Debug => b"debug"
 );
 
-<<<<<<< HEAD
 impl DatasetKind {
     pub fn try_into_api(
         self,
@@ -57,12 +56,8 @@
     }
 }
 
-impl From<internal::shared::DatasetKind> for DatasetKind {
-    fn from(k: internal::shared::DatasetKind) -> Self {
-=======
 impl From<&internal::shared::DatasetKind> for DatasetKind {
     fn from(k: &internal::shared::DatasetKind) -> Self {
->>>>>>> 5a91c8f7
         match k {
             internal::shared::DatasetKind::Crucible => DatasetKind::Crucible,
             internal::shared::DatasetKind::Cockroach => DatasetKind::Cockroach,
