// This Source Code Form is subject to the terms of the Mozilla Public
// License, v. 2.0. If a copy of the MPL was not distributed with this
// file, You can obtain one at https://mozilla.org/MPL/2.0/.

use crate::Activator;

/// Interface for activating various background tasks and read data that they
/// expose to Nexus at-large
pub struct BackgroundTasks {
    // Handles to activate specific background tasks
    pub task_internal_dns_config: Activator,
    pub task_internal_dns_servers: Activator,
    pub task_external_dns_config: Activator,
    pub task_external_dns_servers: Activator,
    pub task_metrics_producer_gc: Activator,
    pub task_external_endpoints: Activator,
    pub task_nat_cleanup: Activator,
    pub task_bfd_manager: Activator,
    pub task_inventory_collection: Activator,
    pub task_inventory_loader: Activator,
    pub task_support_bundle_collector: Activator,
    pub task_physical_disk_adoption: Activator,
    pub task_decommissioned_disk_cleaner: Activator,
    pub task_phantom_disks: Activator,
    pub task_blueprint_loader: Activator,
    pub task_blueprint_planner: Activator,
    pub task_blueprint_executor: Activator,
    pub task_blueprint_rendezvous: Activator,
    pub task_crdb_node_id_collector: Activator,
    pub task_service_zone_nat_tracker: Activator,
    pub task_switch_port_settings_manager: Activator,
    pub task_v2p_manager: Activator,
    pub task_region_replacement: Activator,
    pub task_region_replacement_driver: Activator,
    pub task_instance_watcher: Activator,
    pub task_instance_updater: Activator,
    pub task_instance_reincarnation: Activator,
    pub task_service_firewall_propagation: Activator,
    pub task_abandoned_vmm_reaper: Activator,
    pub task_vpc_route_manager: Activator,
    pub task_saga_recovery: Activator,
    pub task_lookup_region_port: Activator,
    pub task_region_snapshot_replacement_start: Activator,
    pub task_region_snapshot_replacement_garbage_collection: Activator,
    pub task_region_snapshot_replacement_step: Activator,
    pub task_region_snapshot_replacement_finish: Activator,
    pub task_tuf_artifact_replication: Activator,
    pub task_tuf_repo_pruner: Activator,
    pub task_read_only_region_replacement_start: Activator,
    pub task_alert_dispatcher: Activator,
    pub task_webhook_deliverator: Activator,
    pub task_sp_ereport_ingester: Activator,
    pub task_reconfigurator_config_loader: Activator,
    pub task_fm_sitrep_loader: Activator,
<<<<<<< HEAD
    pub task_multicast_reconciler: Activator,
=======
    pub task_fm_sitrep_gc: Activator,
    pub task_probe_distributor: Activator,
>>>>>>> e5fa9fbe

    // Handles to activate background tasks that do not get used by Nexus
    // at-large.  These background tasks are implementation details as far as
    // the rest of Nexus is concerned.  These handles don't even really need to
    // be here, but it's convenient.
    pub task_internal_dns_propagation: Activator,
    pub task_external_dns_propagation: Activator,
}

impl BackgroundTasks {
    /// Activate the specified background task
    ///
    /// If the task is currently running, it will be activated again when it
    /// finishes.
    pub fn activate(&self, task: &Activator) {
        task.activate();
    }
}<|MERGE_RESOLUTION|>--- conflicted
+++ resolved
@@ -52,12 +52,9 @@
     pub task_sp_ereport_ingester: Activator,
     pub task_reconfigurator_config_loader: Activator,
     pub task_fm_sitrep_loader: Activator,
-<<<<<<< HEAD
-    pub task_multicast_reconciler: Activator,
-=======
     pub task_fm_sitrep_gc: Activator,
     pub task_probe_distributor: Activator,
->>>>>>> e5fa9fbe
+    pub task_multicast_reconciler: Activator,
 
     // Handles to activate background tasks that do not get used by Nexus
     // at-large.  These background tasks are implementation details as far as
