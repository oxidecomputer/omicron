// This Source Code Form is subject to the terms of the Mozilla Public
// License, v. 2.0. If a copy of the MPL was not distributed with this
// file, You can obtain one at https://mozilla.org/MPL/2.0/.

//! Procedure macro for generating lookup structures and related functions
//!
//! See nexus/src/db/lookup.rs.

use proc_macro2::TokenStream;
use quote::{format_ident, quote};
use serde_tokenstream::ParseWrapper;
use syn::{parse_quote, spanned::Spanned};

//
// INPUT (arguments to the macro)
//

/// Arguments for [`super::lookup_resource!`]
// NOTE: this is only "pub" for the `cargo doc` link on [`lookup_resource!`].
#[derive(serde::Deserialize)]
pub struct Input {
    /// Name of the resource
    ///
    /// This is taken as the name of the database model type in
    /// `omicron_nexus::db_model`, the name of the authz type in
    /// `omicron_nexus::authz`, and will be the name of the new type created by
    /// this macro.  The snake case version of the name is taken as the name of
    /// the Diesel table interface in `db::schema`.
    ///
    /// This value is typically PascalCase (e.g., "Project").
    name: String,
    /// ordered list of resources that are ancestors of this resource, starting
    /// with the top of the hierarchy
    /// (e.g., for an Instance, this would be `[ "Silo", "Project" ]`
    ancestors: Vec<String>,
    /// unordered list of resources that are direct children of this resource
    /// (e.g., for a Project, these would include "Instance" and "Disk")
    children: Vec<String>,
    /// whether lookup by name is supported (usually within the parent collection)
    lookup_by_name: bool,
    /// Description of the primary key columns
    primary_key_columns: Vec<InputPrimaryKeyColumn>,
    /// This resources supports soft-deletes
    soft_deletes: bool,
    /// This resource appears under the `Silo` hierarchy, but nevertheless
    /// should be visible to users in other Silos
    ///
    /// This is "false" by default.  If you don't specify this,
    /// `lookup_resource!` determines whether something should be visible based
    /// on whether it's nested under a `Silo`.
    #[serde(default)]
    visible_outside_silo: bool,
}

struct PrimaryKeyColumn {
    column_name: String,
    full_type: syn::Type,
}

#[derive(serde::Deserialize)]
struct InputPrimaryKeyColumn {
    column_name: String,
    // Exactly one of rust_type and uuid_kind must be specified.
    #[serde(default)]
    rust_type: Option<ParseWrapper<syn::Type>>,
    #[serde(default)]
    uuid_kind: Option<ParseWrapper<syn::Type>>,
}

impl InputPrimaryKeyColumn {
    fn validate(self) -> syn::Result<PrimaryKeyColumn> {
        let rust_type = match (self.rust_type, self.uuid_kind) {
            (Some(rust_type), Some(_)) => {
                return Err(syn::Error::new(
                    rust_type.span(),
                    "only one of rust_type and uuid_kind may be specified",
                ));
            }
            (Some(rust_type), None) => rust_type.into_inner(),
            (None, Some(uuid_kind)) => {
                let ty = uuid_kind.into_inner();
                parse_quote!(::nexus_db_model::TypedUuid::<#ty>)
            }
            (None, None) => {
                return Err(syn::Error::new(
                    proc_macro2::Span::call_site(),
                    "for primary_key_columns, \
                    one of rust_type and uuid_kind must be specified",
                ));
            }
        };

        Ok(PrimaryKeyColumn {
            column_name: self.column_name,
            full_type: rust_type,
        })
    }
}

//
// MACRO STATE
//

/// Configuration for [`lookup_resource()`] and its helper functions
///
/// This is all computable from [`Input`].  This precomputes a bunch of useful
/// identifiers and token streams, which makes the generator functions a lot
/// easier to grok.
pub struct Config {
    // The resource itself that we're generating
    /// Basic information about the resource we're generating
    resource: Resource,

    /// This resources supports soft-deletes
    soft_deletes: bool,

    /// This resource is inside a Silo and only visible to users in the same
    /// Silo
    silo_restricted: bool,

    // The path to the resource
    /// list of type names for this resource and its parents
    /// (e.g., [`Silo`, `Project`])
    path_types: Vec<syn::Ident>,

    /// list of identifiers used for the authz objects for this resource and its
    /// parents, in the same order as `authz_path_types` (e.g.,
    /// [`authz_silo`, `authz_project`])
    path_authz_names: Vec<syn::Ident>,

    // Child resources
    /// list of names of child resources, in the same form and with the same
    /// assumptions as [`Input::name`] (i.e., typically PascalCase)
    child_resources: Vec<String>,

    // Parent resource, if any
    /// Information about the parent resource, if any
    parent: Option<Resource>,

    /// whether lookup by name is supported
    lookup_by_name: bool,

    /// Description of the primary key columns
    primary_key_columns: Vec<PrimaryKeyColumn>,
}

impl Config {
    fn for_input(input: Input) -> syn::Result<Config> {
        let resource = Resource::for_name(&input.name);

        let mut path_types: Vec<_> =
            input.ancestors.iter().map(|a| format_ident!("{}", a)).collect();
        path_types.push(resource.name.clone());

        let mut path_authz_names: Vec<_> = input
            .ancestors
            .iter()
            .map(|a| {
                format_ident!("authz_{}", heck::AsSnakeCase(&a).to_string())
            })
            .collect();
        path_authz_names.push(resource.authz_name.clone());

        let child_resources = input.children;
        let parent = input.ancestors.last().map(|s| Resource::for_name(s));
        let silo_restricted = !input.visible_outside_silo
            && input.ancestors.iter().any(|s| s == "Silo");

        let primary_key_columns: Vec<_> = input
            .primary_key_columns
            .into_iter()
            .map(|c| c.validate())
            .collect::<syn::Result<_>>()?;

        Ok(Config {
            resource,
            silo_restricted,
            path_types,
            path_authz_names,
            parent,
            child_resources,
            lookup_by_name: input.lookup_by_name,
            primary_key_columns,
            soft_deletes: input.soft_deletes,
        })
    }
}

/// Information about a resource (either the one we're generating or an
/// ancestor in its path)
struct Resource {
    /// PascalCase resource name itself (e.g., `Project`)
    ///
    /// See [`Input::name`] for more on the assumptions and how it's used.
    name: syn::Ident,
    /// snake_case resource name (e.g., `project`)
    name_as_snake: String,
    /// identifier for an authz object for this resource (e.g., `authz_project`)
    authz_name: syn::Ident,
}

impl Resource {
    fn for_name(name: &str) -> Resource {
        let name_as_snake = heck::AsSnakeCase(&name).to_string();
        let name = format_ident!("{}", name);
        let authz_name = format_ident!("authz_{}", name_as_snake);
        Resource { name, authz_name, name_as_snake }
    }
}

//
// MACRO IMPLEMENTATION
//

/// Implementation of [`super::lookup_resource!`]
pub fn lookup_resource(
    raw_input: TokenStream,
) -> Result<TokenStream, syn::Error> {
    let input = serde_tokenstream::from_tokenstream::<Input>(&raw_input)?;
    let config = Config::for_input(input)?;

    let resource_name = &config.resource.name;
    let the_basics = generate_struct(&config);
    let misc_helpers = generate_misc_helpers(&config);
    let child_selectors = generate_child_selectors(&config);
    let lookup_methods = generate_lookup_methods(&config);
    let database_functions = generate_database_functions(&config);

    Ok(quote! {
        #the_basics

        impl<'a> #resource_name<'a> {
            #child_selectors

            #lookup_methods

            #misc_helpers

            #database_functions
        }
    })
}

/// Generates the struct definition for this resource
fn generate_struct(config: &Config) -> TokenStream {
    let resource_name = &config.resource.name;
    let doc_struct = format!(
        "Selects a resource of type {} (or any of its children, using the \
        functions on this struct) for lookup or fetch",
        resource_name
    );
    let pkey_types = config.primary_key_columns.iter().map(|c| &c.full_type);

    /* configure the lookup enum */
    let name_variant = if config.lookup_by_name {
        let root_sym = format_ident!("Root");
        let parent_resource_name = config
            .parent
            .as_ref()
            .map(|p| &p.name)
            .unwrap_or_else(|| &root_sym);
        quote! {
            /// We're looking for a resource with the given name in the given
            /// parent collection
            Name(#parent_resource_name<'a>, &'a Name),
            /// Same as [`Self::Name`], but the name is owned rather than borrowed
            OwnedName(#parent_resource_name<'a>, Name),
        }
    } else {
        quote! {}
    };

    quote! {
        #[doc = #doc_struct]
        pub enum #resource_name<'a>{
            /// An error occurred while selecting the resource
            ///
            /// This error will be returned by any lookup/fetch attempts.
            Error(Root<'a>, Error),

            #name_variant

            /// We're looking for a resource with the given primary key
            ///
            /// This has no parent container -- a by-id lookup is always global
            PrimaryKey(Root<'a> #(,#pkey_types)*),
        }
    }
}

/// Generates the child selectors for this resource
///
/// For example, for the "Project" resource with child resources "Instance" and
/// "Disk", this will generate the `Project::instance_name()` and
/// `Project::disk_name()` functions.
fn generate_child_selectors(config: &Config) -> TokenStream {
    let child_resource_types: Vec<_> =
        config.child_resources.iter().map(|c| format_ident!("{}", c)).collect();
    let child_selector_fn_names: Vec<_> = config
        .child_resources
        .iter()
        .map(|c| format_ident!("{}_name", heck::AsSnakeCase(c).to_string()))
        .collect();
    let child_selector_fn_names_owned: Vec<_> = config
        .child_resources
        .iter()
        .map(|c| {
            format_ident!("{}_name_owned", heck::AsSnakeCase(c).to_string())
        })
        .collect();
    let child_selector_fn_docs: Vec<_> = config
        .child_resources
        .iter()
        .map(|child| {
            format!(
                "Select a resource of type {} within this {}, \
                identified by its name",
                child, config.resource.name,
            )
        })
        .collect();

    quote! {
        #(
            #[doc = #child_selector_fn_docs]
            pub fn #child_selector_fn_names<'b, 'c>(
                self,
                name: &'b Name
            ) -> #child_resource_types<'c>
            where
                'a: 'c,
                'b: 'c,
            {
                #child_resource_types::Name(self, name)
            }

            #[doc = #child_selector_fn_docs]
            pub fn #child_selector_fn_names_owned<'c>(
                self,
                name: Name,
            ) -> #child_resource_types<'c>
            where
                'a: 'c,
            {
                #child_resource_types::OwnedName(self, name)
            }
        )*
    }
}

/// Generates the simple helper functions for this resource
fn generate_misc_helpers(config: &Config) -> TokenStream {
    let fleet_name = format_ident!("Fleet");
    let resource_name = &config.resource.name;
    let resource_name_str = resource_name.to_string();
    let parent_resource_name =
        config.parent.as_ref().map(|p| &p.name).unwrap_or(&fleet_name);

    let name_variant = if config.lookup_by_name {
        quote! {
            #resource_name::Name(parent, _)
            | #resource_name::OwnedName(parent, _) => parent.lookup_root(),
        }
    } else {
        quote! {}
    };

    let resource_authz_name = &config.resource.authz_name;
    let silo_check_fn = if config.silo_restricted {
        quote! {
            /// For a "siloed" resource (i.e., one that's nested under "Silo" in
            /// the resource hierarchy), check whether a given resource's Silo
            /// (given by `authz_silo`) matches the Silo of the actor doing the
            /// fetch/lookup (given by `opctx`).
            ///
            /// This check should not be strictly necessary.  We should never
            /// wind up hitting the error conditions here.  That's because in
            /// order to reach this check, we must have done a successful authz
            /// check.  That check should have failed because there's no way to
            /// grant users access to resources in other Silos.  So why do this
            /// check at all?  As a belt-and-suspenders way to make sure we
            /// never return objects to a user that are from a different Silo
            /// than the one they're attached to.  But what do we do if the
            /// check fails?  We definitely want to know about it so that we can
            /// determine if there's an authz bug here, and if so, fix it.
            /// That's why we log this at "error" level.  We also override the
            /// lookup return value with a suitable error indicating the
            /// resource does not exist or the caller did not supply
            /// credentials, just as if they didn't have access to the object.
            // TODO-support These log messages should trigger support cases.
            fn silo_check(
                opctx: &OpContext,
                authz_silo: &authz::Silo,
                #resource_authz_name: &authz::#resource_name,
            ) -> Result<(), Error> {
                let log = &opctx.log;

                let actor_silo_id = match opctx
                    .authn
                    .silo_or_builtin()
                    .internal_context("siloed resource check")
                {
                    Ok(Some(silo)) => silo.id(),
                    Ok(None) => {
                        trace!(
                            log,
                            "successful lookup of siloed resource {:?} \
                            using built-in user",
                            #resource_name_str,
                        );
                        return Ok(());
                    },
                    Err(error) => {
                        error!(
                            log,
                            "unexpected successful lookup of siloed resource \
                            {:?} with no actor in OpContext",
                            #resource_name_str,
                        );
                        return Err(error);
                    }
                };

                let resource_silo_id = authz_silo.id();
                if resource_silo_id != actor_silo_id {
                    use crate::authz::ApiResource;
                    error!(
                        log,
                        "unexpected successful lookup of siloed resource \
                        {:?} in a different Silo from current actor (resource \
                        Silo {}, actor Silo {})",
                        #resource_name_str,
                        resource_silo_id,
                        actor_silo_id,
                    );
                    Err(#resource_authz_name.not_found())
                } else {
                    Ok(())
                }
            }
        }
    } else {
        quote! {}
    };

    quote! {
        /// Build the `authz` object for this resource
        fn make_authz(
            authz_parent: &authz::#parent_resource_name,
            db_row: &nexus_db_model::#resource_name,
            lookup_type: LookupType,
        ) -> authz::#resource_name {
            authz::#resource_name::with_primary_key(
                authz_parent.clone(),
                db_row.id(),
                lookup_type
            )
        }

        /// Getting the [`LookupPath`] for this lookup
        ///
        /// This is used when we actually query the database.  At that
        /// point, we need the `OpContext` and `DataStore` that are being
        /// used for this lookup.
        fn lookup_root(&self) -> &LookupPath<'a> {
            match &self {
                #resource_name::Error(root, ..) => root.lookup_root(),

                #name_variant

                #resource_name::PrimaryKey(root, ..) => root.lookup_root(),
            }
        }

        #silo_check_fn
    }
}

/// Generates the lookup-related methods, including the public ones (`fetch()`,
/// `fetch_for()`, and `lookup_for()`) and the private helper (`lookup()`).
fn generate_lookup_methods(config: &Config) -> TokenStream {
    let path_types = &config.path_types;
    let path_authz_names = &config.path_authz_names;
    let resource_name = &config.resource.name;
    let resource_authz_name = &config.resource.authz_name;
    let pkey_names: Vec<_> = config
        .primary_key_columns
        .iter()
        .enumerate()
        .map(|(i, _)| format_ident!("v{}", i))
        .collect();
    let (ancestors_authz_names_assign, parent_lookup_arg_actual) =
        if let Some(p) = &config.parent {
            let nancestors = config.path_authz_names.len() - 1;
            let ancestors_authz_names = &config.path_authz_names[0..nancestors];
            let parent_authz_name = &p.authz_name;
            (
                quote! {
                    let (#(#ancestors_authz_names,)*) = parent.lookup().await?;
                },
                quote! { &#parent_authz_name, },
            )
        } else {
            (quote! {}, quote! {})
        };

    // Generate the by-name branch of the match arm in "fetch_for()"
    let fetch_for_name_variant = if config.lookup_by_name {
        quote! {
            #resource_name::Name(parent, &ref name)
            | #resource_name::OwnedName(parent, ref name) => {
                #ancestors_authz_names_assign
                let (#resource_authz_name, db_row) = Self::fetch_by_name_for(
                    opctx,
                    datastore,
                    #parent_lookup_arg_actual
                    name,
                    action,
                ).await?;
                Ok((#(#path_authz_names,)* db_row))
            }
        }
    } else {
        quote! {}
    };

    // Generate the by-name branch of the match arm in "lookup()"
    let lookup_name_variant = if config.lookup_by_name {
        quote! {
            #resource_name::Name(parent, &ref name)
            | #resource_name::OwnedName(parent, ref name) => {
                // When doing a by-name lookup, we have to look up the
                // parent first.  Since this is recursive, we wind up
                // hitting the database once for each item in the path,
                // in order descending from the root of the tree.  (So
                // we'll look up Project, then Instance, etc.)
                // TODO-performance Instead of doing database queries at
                // each level of recursion, we could be building up one
                // big "join" query and hit the database just once.
                #ancestors_authz_names_assign
                let (#resource_authz_name, _) =
                    Self::lookup_by_name_no_authz(
                        opctx,
                        datastore,
                        #parent_lookup_arg_actual
                        name
                    ).await?;
                Ok((#(#path_authz_names,)*))
            }
        }
    } else {
        quote! {}
    };

    // If this resource is "Siloed", then tack on an extra check that the
    // resource's Silo matches the Silo of the actor doing the fetch/lookup.
    // See the generation of `silo_check()` for details.
    let (silo_check_lookup, silo_check_fetch) = if config.silo_restricted {
        (
            quote! {
                .and_then(|input| {
                    let (
                        ref authz_silo,
                        ..,
                        ref #resource_authz_name,
                    ) = &input;
                    Self::silo_check(opctx, authz_silo, #resource_authz_name)?;
                    Ok(input)
                })
            },
            quote! {
                .and_then(|input| {
                    let (
                        ref authz_silo,
                        ..,
                        ref #resource_authz_name,
                        ref _db_row,
                    ) = &input;
                    Self::silo_check(opctx, authz_silo, #resource_authz_name)?;
                    Ok(input)
                })
            },
        )
    } else {
        (quote! {}, quote! {})
    };

    quote! {
        /// Fetch the record corresponding to the selected resource
        ///
        /// This is equivalent to `fetch_for(authz::Action::Read)`.
        pub async fn fetch(
            &self,
        ) -> LookupResult<(#(authz::#path_types,)* nexus_db_model::#resource_name)> {
            self.fetch_for(authz::Action::Read).await
        }

        /// Turn the Result<T, E> of [`fetch`] into a Result<Option<T>, E>.
        pub async fn optional_fetch(
            &self,
        ) -> LookupResult<Option<(#(authz::#path_types,)* nexus_db_model::#resource_name)>> {
            self.optional_fetch_for(authz::Action::Read).await
        }

        /// Fetch the record corresponding to the selected resource and
        /// check whether the caller is allowed to do the specified `action`
        ///
        /// The return value is a tuple that also includes the `authz`
        /// objects for all resources along the path to this one (i.e., all
        /// parent resources) and the authz object for this resource itself.
        /// These objects are useful for identifying those resources by
        /// id, for doing other authz checks, or for looking up related
        /// objects.
        pub async fn fetch_for(
            &self,
            action: authz::Action,
        ) -> LookupResult<(#(authz::#path_types,)* nexus_db_model::#resource_name)> {
            let lookup = self.lookup_root();
            let opctx = &lookup.opctx;
            let datastore = &lookup.datastore;

            match &self {
                #resource_name::Error(_, error) => Err(error.clone()),

                #fetch_for_name_variant

                #resource_name::PrimaryKey(_, #(#pkey_names,)*) => {
                    Self::fetch_by_id_for(
                        opctx,
                        datastore,
                        #(#pkey_names,)*
                        action
                    ).await
                }
            }
            #silo_check_fetch
        }

        /// Turn the Result<T, E> of [`fetch_for`] into a Result<Option<T>, E>.
        pub async fn optional_fetch_for(
            &self,
            action: authz::Action,
        ) -> LookupResult<Option<(#(authz::#path_types,)* nexus_db_model::#resource_name)>> {
            let result = self.fetch_for(action).await;

            match result {
                Err(Error::ObjectNotFound {
                    type_name: _,
                    lookup_type: _,
                }) => Ok(None),

                _ => {
                    Ok(Some(result?))
                }
            }
        }

        /// Fetch an `authz` object for the selected resource and check
        /// whether the caller is allowed to do the specified `action`
        ///
        /// The return value is a tuple that also includes the `authz`
        /// objects for all resources along the path to this one (i.e., all
        /// parent resources) and the authz object for this resource itself.
        /// These objects are useful for identifying those resources by
        /// id, for doing other authz checks, or for looking up related
        /// objects.
        pub async fn lookup_for(
            &self,
            action: authz::Action,
        ) -> LookupResult<(#(authz::#path_types,)*)> {
            let lookup = self.lookup_root();
            let opctx = &lookup.opctx;
            let (#(#path_authz_names,)*) = self.lookup().await?;
            opctx.authorize(action, &#resource_authz_name).await?;
            Ok((#(#path_authz_names,)*))
            #silo_check_lookup
        }

        /// Turn the Result<T, E> of [`lookup_for`] into a Result<Option<T>, E>.
        pub async fn optional_lookup_for(
            &self,
            action: authz::Action,
        ) -> LookupResult<Option<(#(authz::#path_types,)*)>> {
            let result = self.lookup_for(action).await;

            match result {
                Err(Error::ObjectNotFound {
                    type_name: _,
                    lookup_type: _,
                }) => Ok(None),

                _ => {
                    Ok(Some(result?))
                }
            }
        }

        /// Fetch the "authz" objects for the selected resource and all its
        /// parents
        ///
        /// This function does not check whether the caller has permission
        /// to read this information.  That's why it's not `pub`.  Outside
        /// this module, you want `lookup_for(authz::Action)`.
        // Do NOT make this function public.  It's a helper for fetch() and
        // lookup_for().  It's exposed in a safer way via lookup_for().
        async fn lookup(
            &self,
        ) -> LookupResult<(#(authz::#path_types,)*)> {
            let lookup = self.lookup_root();
            let opctx = &lookup.opctx;
            let datastore = &lookup.datastore;

            match &self {
                #resource_name::Error(_, error) => Err(error.clone()),

                #lookup_name_variant

                #resource_name::PrimaryKey(_, #(#pkey_names,)*) => {
                    // When doing a by-id lookup, we start directly with the
                    // resource we're looking up.  But we still want to
                    // return a full path of authz objects.  So we look up
                    // the parent by id, then its parent, etc.  Like the
                    // by-name case, we wind up hitting the database once
                    // for each item in the path, but in the reverse order.
                    // So we'll look up the Instance, then the Project.
                    // TODO-performance Instead of doing database queries at
                    // each level of recursion, we could be building up one
                    // big "join" query and hit the database just once.
                    let (#(#path_authz_names,)* _) =
                        Self::lookup_by_id_no_authz(
                            opctx,
                            datastore,
                            #(#pkey_names,)*
                        ).await?;
                    Ok((#(#path_authz_names,)*))
                }
            }
        }
    }
}

/// Generates low-level functions to fetch database records for this resource
///
/// These are standalone functions, not methods.  They operate on more primitive
/// objects than do the methods: authz objects (representing parent ids), names,
/// and ids.  They also take the `opctx` and `datastore` directly as arguments.
fn generate_database_functions(config: &Config) -> TokenStream {
    let resource_name = &config.resource.name;
    let resource_authz_name = &config.resource.authz_name;
    let resource_as_snake = format_ident!("{}", &config.resource.name_as_snake);
    let path_types = &config.path_types;
    let path_authz_names = &config.path_authz_names;
    let pkey_types: Vec<_> =
        config.primary_key_columns.iter().map(|c| &c.full_type).collect();
    let pkey_column_names = config
        .primary_key_columns
        .iter()
        .map(|c| format_ident!("{}", c.column_name));
    let pkey_names: Vec<_> = config
        .primary_key_columns
        .iter()
        .enumerate()
        .map(|(i, _)| format_ident!("v{}", i))
        .collect();
    let (
        parent_lookup_arg_formal,
        parent_lookup_arg_actual,
        ancestors_authz_names_assign,
        lookup_filter,
        parent_authz_value,
    ) = if let Some(p) = &config.parent {
        let nancestors = config.path_authz_names.len() - 1;
        let ancestors_authz_names = &config.path_authz_names[0..nancestors];
        let parent_resource_name = &p.name;
        let parent_authz_name = &p.authz_name;
        let parent_id = format_ident!("{}_id", &p.name_as_snake);
        (
            quote! { #parent_authz_name: &authz::#parent_resource_name, },
            quote! { #parent_authz_name, },
            quote! {
                let (#(#ancestors_authz_names,)* _) =
                    #parent_resource_name::lookup_by_id_no_authz(
                        opctx, datastore, &db_row.#parent_id
                    ).await?;
            },
            quote! { .filter(dsl::#parent_id.eq(#parent_authz_name.id())) },
            quote! { #parent_authz_name },
        )
    } else {
        (quote! {}, quote! {}, quote! {}, quote! {}, quote! { &authz::FLEET })
    };

    let soft_delete_filter = if config.soft_deletes {
        quote! { .filter(dsl::time_deleted.is_null()) }
    } else {
        quote! {}
    };

    let by_name_funcs = if config.lookup_by_name {
        quote! {
            /// Fetch the database row for a resource by doing a lookup by
            /// name, possibly within a collection
            ///
            /// This function checks whether the caller has permissions to
            /// read the requested data.  However, it's not intended to be
            /// used outside this module.  See `fetch_for(authz::Action)`.
            // Do NOT make this function public.
            async fn fetch_by_name_for(
                opctx: &OpContext,
                datastore: &DataStore,
                #parent_lookup_arg_formal
                name: &Name,
                action: authz::Action,
            ) -> LookupResult<(authz::#resource_name, nexus_db_model::#resource_name)> {
                let (#resource_authz_name, db_row) =
                    Self::lookup_by_name_no_authz(
                        opctx,
                        datastore,
                        #parent_lookup_arg_actual
                        name
                    ).await?;
                opctx.authorize(action, &#resource_authz_name).await?;
                Ok((#resource_authz_name, db_row))
            }

            /// Lowest-level function for looking up a resource in the
            /// database by name, possibly within a collection
            ///
            /// This function does not check whether the caller has
            /// permission to read this information.  That's why it's not
            /// `pub`.  Outside this module, you want `fetch()` or
            /// `lookup_for(authz::Action)`.
            // Do NOT make this function public.
            async fn lookup_by_name_no_authz(
                opctx: &OpContext,
                datastore: &DataStore,
                #parent_lookup_arg_formal
                name: &Name,
            ) -> LookupResult<
                (authz::#resource_name, nexus_db_model::#resource_name)
            > {
                use db::schema::#resource_as_snake::dsl;

                dsl::#resource_as_snake
                    #soft_delete_filter
                    .filter(dsl::name.eq(name.clone()))
                    #lookup_filter
                    .select(nexus_db_model::#resource_name::as_select())
                    .get_result_async(
                        &*datastore.pool_connection_authorized(opctx).await?
                    )
                    .await
                    .map_err(|e| {
                        public_error_from_diesel(
                            e,
                            ErrorHandler::NotFoundByLookup(
                                ResourceType::#resource_name,
                                LookupType::ByName(
                                    name.as_str().to_string()
                                )
                            )
                        )
                    })
                    .map(|db_row| {(
                        Self::make_authz(
                            #parent_authz_value,
                            &db_row,
                            LookupType::ByName(name.as_str().to_string())
                        ),
                        db_row
                    )})
            }
        }
    } else {
        quote! {}
    };

    let lookup_type = if config.primary_key_columns.len() == 1
        && config.primary_key_columns[0].column_name == "id"
    {
        let pkey_name = &pkey_names[0];
        let by_id = quote! {
            ::newtype_uuid::GenericUuid::to_untyped_uuid(*#pkey_name)
        };
        quote! { LookupType::ById(#by_id) }
    } else {
        let fmtstr = config
            .primary_key_columns
            .iter()
            .map(|c| format!("{} = {{:?}}", c.column_name))
            .collect::<Vec<_>>()
            .join(", ");
        quote! { LookupType::ByCompositeId(format!(#fmtstr, #(#pkey_names,)*)) }
    };

    quote! {
        #by_name_funcs

        /// Fetch the database row for a resource by doing a lookup by id
        ///
        /// This function checks whether the caller has permissions to read
        /// the requested data.  However, it's not intended to be used
        /// outside this module.  See `fetch_for(authz::Action)`.
        // Do NOT make this function public.
        async fn fetch_by_id_for(
            opctx: &OpContext,
            datastore: &DataStore,
            #(#pkey_names: &#pkey_types,)*
            action: authz::Action,
        ) -> LookupResult<(#(authz::#path_types,)* nexus_db_model::#resource_name)> {
            let (#(#path_authz_names,)* db_row) =
                Self::lookup_by_id_no_authz(
                    opctx,
                    datastore,
                    #(#pkey_names,)*
                ).await?;
            opctx.authorize(action, &#resource_authz_name).await?;
            Ok((#(#path_authz_names,)* db_row))
        }

        /// Lowest-level function for looking up a resource in the database
        /// by id
        ///
        /// This function does not check whether the caller has permission
        /// to read this information.  That's why it's not `pub`.  Outside
        /// this module, you want `fetch()` or `lookup_for(authz::Action)`.
        // Do NOT make this function public.
        async fn lookup_by_id_no_authz(
            opctx: &OpContext,
            datastore: &DataStore,
            #(#pkey_names: &#pkey_types,)*
        ) -> LookupResult<(#(authz::#path_types,)* nexus_db_model::#resource_name)> {
            use db::schema::#resource_as_snake::dsl;

            let db_row = dsl::#resource_as_snake
                #soft_delete_filter
                #(.filter(dsl::#pkey_column_names.eq(#pkey_names.clone())))*
                .select(nexus_db_model::#resource_name::as_select())
                .get_result_async(&*datastore.pool_connection_authorized(opctx).await?)
                .await
                .map_err(|e| {
                    public_error_from_diesel(
                        e,
                        ErrorHandler::NotFoundByLookup(
                            ResourceType::#resource_name,
                            #lookup_type
                        )
                    )
                })?;
            #ancestors_authz_names_assign
            let #resource_authz_name = Self::make_authz(
                &#parent_authz_value,
                &db_row,
                #lookup_type
            );
            Ok((#(#path_authz_names,)* db_row))
        }
    }
}

#[cfg(test)]
mod test {
    use crate::test_helpers::pretty_format;

    use super::lookup_resource;
<<<<<<< HEAD
=======
    use expectorate::assert_contents;
    use proc_macro2::TokenStream;
>>>>>>> ed2e63b8
    use quote::quote;

    /// Ensure that generated code is as expected.
    ///
    /// This is both a test, and a way to dump the output of the macro for some
    /// common inputs.  This is invaluable for debugging.  If there's a bug
    /// where the macro generates syntactically invalid Rust, `cargo expand`
    /// will often not print the macro's output.  Instead, you can paste the
    /// output of this test into lookup.rs, replacing the call to the macro,
    /// then reformat the file, and then build it in order to see the compiler
    /// error in context.
    #[test]
    fn test_lookup_snapshots() {
        let output = lookup_resource(quote! {
            name = "Project",
            ancestors = ["Silo"],
            children = [ "Disk", "Instance" ],
            lookup_by_name = true,
            soft_deletes = true,
            primary_key_columns = [ { column_name = "id", rust_type = Uuid } ]
        })
        .unwrap();
        assert_contents("outputs/project.txt", &pretty_format(output));

        let output = lookup_resource(quote! {
            name = "SiloUser",
            ancestors = [],
            children = [],
            lookup_by_name = false,
            soft_deletes = true,
            primary_key_columns = [ { column_name = "id", rust_type = Uuid } ]
        })
        .unwrap();
        assert_contents("outputs/silo_user.txt", &pretty_format(output));

        let output = lookup_resource(quote! {
            name = "Sled",
            ancestors = [],
            children = [],
            lookup_by_name = false,
            soft_deletes = true,
            primary_key_columns = [ { column_name = "id", uuid_kind = ::omicron_common::api::SledType } ]
        })
        .unwrap();
        println!("{}", pretty_format(output));

        let output = lookup_resource(quote! {
            name = "UpdateArtifact",
            ancestors = [],
            children = [],
            lookup_by_name = false,
            soft_deletes = false,
            primary_key_columns = [
                { column_name = "name", rust_type = String },
                { column_name = "version", rust_type = i64 },
                { column_name = "kind", rust_type = KnownArtifactKind }
            ]
        })
        .unwrap();
        assert_contents("outputs/update_artifact.txt", &pretty_format(output));
    }
}<|MERGE_RESOLUTION|>--- conflicted
+++ resolved
@@ -6,10 +6,11 @@
 //!
 //! See nexus/src/db/lookup.rs.
 
+use nexus_macros_common::PrimaryKeyType;
 use proc_macro2::TokenStream;
 use quote::{format_ident, quote};
 use serde_tokenstream::ParseWrapper;
-use syn::{parse_quote, spanned::Spanned};
+use syn::spanned::Spanned;
 
 //
 // INPUT (arguments to the macro)
@@ -54,7 +55,7 @@
 
 struct PrimaryKeyColumn {
     column_name: String,
-    full_type: syn::Type,
+    ty: PrimaryKeyType,
 }
 
 #[derive(serde::Deserialize)]
@@ -64,22 +65,23 @@
     #[serde(default)]
     rust_type: Option<ParseWrapper<syn::Type>>,
     #[serde(default)]
-    uuid_kind: Option<ParseWrapper<syn::Type>>,
+    uuid_kind: Option<ParseWrapper<syn::Ident>>,
 }
 
 impl InputPrimaryKeyColumn {
     fn validate(self) -> syn::Result<PrimaryKeyColumn> {
-        let rust_type = match (self.rust_type, self.uuid_kind) {
+        let ty = match (self.rust_type, self.uuid_kind) {
             (Some(rust_type), Some(_)) => {
                 return Err(syn::Error::new(
                     rust_type.span(),
                     "only one of rust_type and uuid_kind may be specified",
                 ));
             }
-            (Some(rust_type), None) => rust_type.into_inner(),
+            (Some(rust_type), None) => {
+                PrimaryKeyType::Standard(rust_type.into_inner())
+            }
             (None, Some(uuid_kind)) => {
-                let ty = uuid_kind.into_inner();
-                parse_quote!(::nexus_db_model::TypedUuid::<#ty>)
+                PrimaryKeyType::new_typed_uuid(&uuid_kind)
             }
             (None, None) => {
                 return Err(syn::Error::new(
@@ -90,10 +92,7 @@
             }
         };
 
-        Ok(PrimaryKeyColumn {
-            column_name: self.column_name,
-            full_type: rust_type,
-        })
+        Ok(PrimaryKeyColumn { column_name: self.column_name, ty })
     }
 }
 
@@ -249,7 +248,7 @@
         functions on this struct) for lookup or fetch",
         resource_name
     );
-    let pkey_types = config.primary_key_columns.iter().map(|c| &c.full_type);
+    let pkey_types = config.primary_key_columns.iter().map(|c| c.ty.external());
 
     /* configure the lookup enum */
     let name_variant = if config.lookup_by_name {
@@ -751,7 +750,7 @@
     let path_types = &config.path_types;
     let path_authz_names = &config.path_authz_names;
     let pkey_types: Vec<_> =
-        config.primary_key_columns.iter().map(|c| &c.full_type).collect();
+        config.primary_key_columns.iter().map(|c| c.ty.external()).collect();
     let pkey_column_names = config
         .primary_key_columns
         .iter()
@@ -762,6 +761,18 @@
         .enumerate()
         .map(|(i, _)| format_ident!("v{}", i))
         .collect();
+
+    // Generate tokens that also perform conversion from external to db types,
+    // if necessary.
+    let pkey_names_convert: Vec<_> = config
+        .primary_key_columns
+        .iter()
+        .zip(pkey_names.iter())
+        .map(|(col, name)| {
+            col.ty.external_to_db_other(quote! { #name.clone() })
+        })
+        .collect();
+
     let (
         parent_lookup_arg_formal,
         parent_lookup_arg_actual,
@@ -934,7 +945,7 @@
 
             let db_row = dsl::#resource_as_snake
                 #soft_delete_filter
-                #(.filter(dsl::#pkey_column_names.eq(#pkey_names.clone())))*
+                #(.filter(dsl::#pkey_column_names.eq(#pkey_names_convert)))*
                 .select(nexus_db_model::#resource_name::as_select())
                 .get_result_async(&*datastore.pool_connection_authorized(opctx).await?)
                 .await
@@ -963,11 +974,7 @@
     use crate::test_helpers::pretty_format;
 
     use super::lookup_resource;
-<<<<<<< HEAD
-=======
     use expectorate::assert_contents;
-    use proc_macro2::TokenStream;
->>>>>>> ed2e63b8
     use quote::quote;
 
     /// Ensure that generated code is as expected.
@@ -1009,10 +1016,10 @@
             children = [],
             lookup_by_name = false,
             soft_deletes = true,
-            primary_key_columns = [ { column_name = "id", uuid_kind = ::omicron_common::api::SledType } ]
+            primary_key_columns = [ { column_name = "id", uuid_kind = SledKind } ]
         })
         .unwrap();
-        println!("{}", pretty_format(output));
+        assert_contents("outputs/sled.txt", &pretty_format(output));
 
         let output = lookup_resource(quote! {
             name = "UpdateArtifact",
