--- conflicted
+++ resolved
@@ -5,7 +5,6 @@
 license = "MPL-2.0"
 
 [dependencies]
-<<<<<<< HEAD
 anyhow.workspace = true
 bytes.workspace = true
 chrono.workspace = true
@@ -13,6 +12,7 @@
 headers.workspace = true
 http.workspace = true
 hyper.workspace = true
+nexus-test-interface = { path = "../test-interface" }
 omicron-common.workspace = true
 omicron-nexus.workspace = true
 omicron-sled-agent.workspace = true
@@ -31,33 +31,4 @@
 [build-dependencies]
 dropshot.workspace = true
 omicron-test-utils.workspace = true
-tokio.workspace = true
-=======
-anyhow = "1.0"
-bytes = "1.3.0"
-chrono = { version = "0.4",  features = [ "serde" ] }
-dropshot = { git = "https://github.com/oxidecomputer/dropshot", branch = "main", features = [ "usdt-probes" ] }
-headers = "0.3.8"
-http = "0.2.7"
-hyper = "0.14"
-nexus-test-interface = { path = "../test-interface" }
-omicron-common = { path = "../../common" }
-omicron-nexus = { path = ".." }
-omicron-sled-agent = { path = "../../sled-agent" }
-omicron-test-utils = { path = "../../test-utils" }
-oximeter = { version = "0.1.0", path = "../../oximeter/oximeter" }
-oximeter-client = { path = "../../oximeter-client" }
-oximeter-collector = { version = "0.1.0",  path = "../../oximeter/collector" }
-oximeter-producer = { version = "0.1.0",  path = "../../oximeter/producer" }
-parse-display = "0.7.0"
-serde = { version = "1.0",  features = [ "derive" ] }
-serde_json = "1.0"
-serde_urlencoded = "0.7.1"
-slog = { version = "2.7",  features = [ "max_level_trace", "release_max_level_debug" ] }
-uuid = { version = "1.2.2", features = [ "serde", "v4" ] }
-
-[build-dependencies]
-dropshot = { git = "https://github.com/oxidecomputer/dropshot", branch = "main", features = [ "usdt-probes" ] }
-omicron-test-utils = { path = "../../test-utils" }
-tokio = { version = "1.23" }
->>>>>>> f47aefcb
+tokio.workspace = true