--- conflicted
+++ resolved
@@ -8,20 +8,13 @@
 anyhow.workspace = true
 bytes.workspace = true
 chrono.workspace = true
-<<<<<<< HEAD
-=======
 crucible-agent-client.workspace = true
-dns-service-client.workspace = true
->>>>>>> d51a085f
 dropshot.workspace = true
 headers.workspace = true
 http.workspace = true
 hyper.workspace = true
-<<<<<<< HEAD
 internal-dns.workspace = true
-=======
 nexus-db-queries.workspace = true
->>>>>>> d51a085f
 nexus-test-interface.workspace = true
 nexus-types.workspace = true
 omicron-common.workspace = true
