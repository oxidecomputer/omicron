--- conflicted
+++ resolved
@@ -72,12 +72,7 @@
     client: &ClientTestContext,
     pool_name: &str,
     ip_range: Option<IpRange>,
-<<<<<<< HEAD
-    project_path: Option<params::OldProjectPath>,
-) -> (IpPool, IpPoolRange) {
-=======
 ) -> IpPoolRange {
->>>>>>> 76b75500
     let ip_range = ip_range.unwrap_or_else(|| {
         use std::net::Ipv4Addr;
         IpRange::try_from((
