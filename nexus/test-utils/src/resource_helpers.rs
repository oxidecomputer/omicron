// This Source Code Form is subject to the terms of the Mozilla Public
// License, v. 2.0. If a copy of the MPL was not distributed with this
// file, You can obtain one at https://mozilla.org/MPL/2.0/.

use crate::http_testing::RequestBuilder;
use crate::ControlPlaneTestContext;

use super::http_testing::AuthnMode;
use super::http_testing::NexusRequest;
use crucible_agent_client::types::State as RegionState;
use dropshot::test_util::ClientTestContext;
use dropshot::HttpErrorResponseBody;
use dropshot::Method;
use http::StatusCode;
use nexus_db_queries::db::fixed_data::silo::DEFAULT_SILO;
use nexus_test_interface::NexusServer;
use nexus_types::external_api::params;
use nexus_types::external_api::params::PhysicalDiskKind;
use nexus_types::external_api::params::UserId;
use nexus_types::external_api::shared;
use nexus_types::external_api::shared::IdentityType;
use nexus_types::external_api::shared::IpRange;
use nexus_types::external_api::views;
use nexus_types::external_api::views::Certificate;
use nexus_types::external_api::views::FloatingIp;
use nexus_types::external_api::views::IpPool;
use nexus_types::external_api::views::IpPoolRange;
use nexus_types::external_api::views::User;
use nexus_types::external_api::views::{Project, Silo, Vpc, VpcRouter};
use nexus_types::identity::Resource;
use nexus_types::internal_api::params as internal_params;
use nexus_types::internal_api::params::Baseboard;
use omicron_common::api::external::ByteCount;
use omicron_common::api::external::Disk;
use omicron_common::api::external::IdentityMetadataCreateParams;
use omicron_common::api::external::Instance;
use omicron_common::api::external::InstanceCpuCount;
use omicron_common::api::external::NameOrId;
use omicron_sled_agent::sim::SledAgent;
use std::net::IpAddr;
use std::sync::Arc;
use uuid::Uuid;

pub async fn objects_list_page_authz<ItemType>(
    client: &ClientTestContext,
    path: &str,
) -> dropshot::ResultsPage<ItemType>
where
    ItemType: serde::de::DeserializeOwned,
{
    NexusRequest::object_get(client, path)
        .authn_as(AuthnMode::PrivilegedUser)
        .execute()
        .await
        .expect("failed to make request")
        .parsed_body()
        .unwrap()
}

pub async fn object_get<OutputType>(
    client: &ClientTestContext,
    path: &str,
) -> OutputType
where
    OutputType: serde::de::DeserializeOwned,
{
    NexusRequest::object_get(client, path)
        .authn_as(AuthnMode::PrivilegedUser)
        .execute()
        .await
        .unwrap_or_else(|e| {
            panic!("failed to make \"GET\" request to {path}: {e}")
        })
        .parsed_body()
        .unwrap()
}

pub async fn object_get_error(
    client: &ClientTestContext,
    path: &str,
    status: StatusCode,
) -> HttpErrorResponseBody {
    NexusRequest::new(
        RequestBuilder::new(client, Method::GET, path)
            .expect_status(Some(status)),
    )
    .authn_as(AuthnMode::PrivilegedUser)
    .execute()
    .await
    .unwrap()
    .parsed_body::<HttpErrorResponseBody>()
    .unwrap()
}

pub async fn object_create<InputType, OutputType>(
    client: &ClientTestContext,
    path: &str,
    input: &InputType,
) -> OutputType
where
    InputType: serde::Serialize,
    OutputType: serde::de::DeserializeOwned,
{
    NexusRequest::objects_post(client, path, input)
        .authn_as(AuthnMode::PrivilegedUser)
        .execute()
        .await
        .unwrap_or_else(|e| {
<<<<<<< HEAD
            panic!("failed to make \"create\" request to {path}: {e}")
=======
            panic!("failed to make \"POST\" request to {path}: {e}")
>>>>>>> bf498332
        })
        .parsed_body()
        .unwrap()
}

/// Make a POST, assert status code, return error response body
pub async fn object_create_error<InputType>(
    client: &ClientTestContext,
    path: &str,
    input: &InputType,
    status: StatusCode,
) -> HttpErrorResponseBody
where
    InputType: serde::Serialize,
{
    NexusRequest::new(
        RequestBuilder::new(client, Method::POST, path)
            .body(Some(&input))
            .expect_status(Some(status)),
    )
    .authn_as(AuthnMode::PrivilegedUser)
    .execute()
    .await
    .unwrap()
    .parsed_body::<HttpErrorResponseBody>()
    .unwrap()
}

pub async fn object_put<InputType, OutputType>(
    client: &ClientTestContext,
    path: &str,
    input: &InputType,
) -> OutputType
where
    InputType: serde::Serialize,
    OutputType: serde::de::DeserializeOwned,
{
    NexusRequest::object_put(client, path, Some(input))
        .authn_as(AuthnMode::PrivilegedUser)
        .execute()
        .await
        .unwrap_or_else(|e| {
            panic!("failed to make \"PUT\" request to {path}: {e}")
        })
        .parsed_body()
        .unwrap()
}

pub async fn object_put_error<InputType>(
    client: &ClientTestContext,
    path: &str,
    input: &InputType,
    status: StatusCode,
) -> HttpErrorResponseBody
where
    InputType: serde::Serialize,
{
    NexusRequest::new(
        RequestBuilder::new(client, Method::PUT, path)
            .body(Some(&input))
            .expect_status(Some(status)),
    )
    .authn_as(AuthnMode::PrivilegedUser)
    .execute()
    .await
    .unwrap()
    .parsed_body::<HttpErrorResponseBody>()
    .unwrap()
}

pub async fn object_delete(client: &ClientTestContext, path: &str) {
    NexusRequest::object_delete(client, path)
        .authn_as(AuthnMode::PrivilegedUser)
        .execute()
        .await
        .unwrap_or_else(|e| {
            panic!("failed to make \"DELETE\" request to {path}: {e}")
        });
}

pub async fn object_delete_error(
    client: &ClientTestContext,
    path: &str,
    status: StatusCode,
) -> HttpErrorResponseBody {
    NexusRequest::new(
        RequestBuilder::new(client, Method::DELETE, path)
            .expect_status(Some(status)),
    )
    .authn_as(AuthnMode::PrivilegedUser)
    .execute()
    .await
    .unwrap()
    .parsed_body::<HttpErrorResponseBody>()
    .unwrap()
}

/// Create an IP pool with a single range for testing.
///
/// The IP range may be specified if it's important for testing the behavior
/// around specific subnets, or a large subnet (2 ** 16 addresses) will be
/// provided, if the `ip_range` argument is `None`.
pub async fn create_ip_pool(
    client: &ClientTestContext,
    pool_name: &str,
    ip_range: Option<IpRange>,
) -> (IpPool, IpPoolRange) {
    let pool = object_create(
        client,
        "/v1/system/ip-pools",
        &params::IpPoolCreate {
            identity: IdentityMetadataCreateParams {
                name: pool_name.parse().unwrap(),
                description: String::from("an ip pool"),
            },
        },
    )
    .await;

    let ip_range = ip_range.unwrap_or_else(|| {
        use std::net::Ipv4Addr;
        IpRange::try_from((
            Ipv4Addr::new(10, 0, 0, 0),
            Ipv4Addr::new(10, 0, 255, 255),
        ))
        .unwrap()
    });
    let url = format!("/v1/system/ip-pools/{}/ranges/add", pool_name);
    let range = object_create(client, &url, &ip_range).await;
    (pool, range)
}

pub async fn link_ip_pool(
    client: &ClientTestContext,
    pool_name: &str,
    silo_id: &Uuid,
    is_default: bool,
) {
    let link =
        params::IpPoolSiloLink { silo: NameOrId::Id(*silo_id), is_default };
    let url = format!("/v1/system/ip-pools/{pool_name}/silos");
    object_create::<params::IpPoolSiloLink, views::IpPoolSilo>(
        client, &url, &link,
    )
    .await;
}

/// What you want for any test that is not testing IP logic specifically
pub async fn create_default_ip_pool(
    client: &ClientTestContext,
) -> views::IpPool {
    let (pool, ..) = create_ip_pool(&client, "default", None).await;
    link_ip_pool(&client, "default", &DEFAULT_SILO.id(), true).await;
    pool
}

pub async fn create_floating_ip(
    client: &ClientTestContext,
    fip_name: &str,
    project: &str,
    address: Option<IpAddr>,
    parent_pool_name: Option<&str>,
) -> FloatingIp {
    object_create(
        client,
        &format!("/v1/floating-ips?project={project}"),
        &params::FloatingIpCreate {
            identity: IdentityMetadataCreateParams {
                name: fip_name.parse().unwrap(),
                description: String::from("a floating ip"),
            },
            address,
            pool: parent_pool_name.map(|v| NameOrId::Name(v.parse().unwrap())),
        },
    )
    .await
}

pub async fn create_certificate(
    client: &ClientTestContext,
    cert_name: &str,
    cert: String,
    key: String,
) -> Certificate {
    let url = "/v1/certificates".to_string();
    object_create(
        client,
        &url,
        &params::CertificateCreate {
            identity: IdentityMetadataCreateParams {
                name: cert_name.parse().unwrap(),
                description: String::from("sells rainsticks"),
            },
            cert,
            key,
            service: shared::ServiceUsingCertificate::ExternalApi,
        },
    )
    .await
}

pub async fn delete_certificate(client: &ClientTestContext, cert_name: &str) {
    let url = format!("/v1/certificates/{}", cert_name);
    object_delete(client, &url).await
}

pub async fn create_switch(
    client: &ClientTestContext,
    serial: &str,
    part: &str,
    revision: i64,
    rack_id: Uuid,
) -> views::Switch {
    object_put(
        client,
        "/switches",
        &internal_params::SwitchPutRequest {
            baseboard: Baseboard {
                serial_number: serial.to_string(),
                part_number: part.to_string(),
                revision,
            },
            rack_id,
        },
    )
    .await
}

pub async fn create_physical_disk(
    client: &ClientTestContext,
    vendor: &str,
    serial: &str,
    model: &str,
    variant: PhysicalDiskKind,
    sled_id: Uuid,
) -> internal_params::PhysicalDiskPutResponse {
    object_put(
        client,
        "/physical-disk",
        &internal_params::PhysicalDiskPutRequest {
            vendor: vendor.to_string(),
            serial: serial.to_string(),
            model: model.to_string(),
            variant,
            sled_id,
        },
    )
    .await
}

pub async fn delete_physical_disk(
    client: &ClientTestContext,
    vendor: &str,
    serial: &str,
    model: &str,
    sled_id: Uuid,
) {
    let body = internal_params::PhysicalDiskDeleteRequest {
        vendor: vendor.to_string(),
        serial: serial.to_string(),
        model: model.to_string(),
        sled_id,
    };

    NexusRequest::new(
        RequestBuilder::new(client, http::Method::DELETE, "/physical-disk")
            .body(Some(&body))
            .expect_status(Some(http::StatusCode::NO_CONTENT)),
    )
    .authn_as(AuthnMode::PrivilegedUser)
    .execute()
    .await
    .unwrap_or_else(|_| {
        panic!("failed to make \"delete\" request of physical disk")
    });
}

pub async fn create_silo(
    client: &ClientTestContext,
    silo_name: &str,
    discoverable: bool,
    identity_mode: shared::SiloIdentityMode,
) -> Silo {
    object_create(
        client,
        "/v1/system/silos",
        &params::SiloCreate {
            identity: IdentityMetadataCreateParams {
                name: silo_name.parse().unwrap(),
                description: "a silo".to_string(),
            },
            quotas: params::SiloQuotasCreate::arbitrarily_high_default(),
            discoverable,
            identity_mode,
            admin_group_name: None,
            tls_certificates: vec![],
            mapped_fleet_roles: Default::default(),
        },
    )
    .await
}

pub async fn create_local_user(
    client: &ClientTestContext,
    silo: &views::Silo,
    username: &UserId,
    password: params::UserPassword,
) -> User {
    let silo_name = &silo.identity.name;
    let url =
        format!("/v1/system/identity-providers/local/users?silo={}", silo_name);
    object_create(
        client,
        &url,
        &params::UserCreate { external_id: username.to_owned(), password },
    )
    .await
}

pub async fn create_project(
    client: &ClientTestContext,
    project_name: &str,
) -> Project {
    object_create(
        client,
        "/v1/projects",
        &params::ProjectCreate {
            identity: IdentityMetadataCreateParams {
                name: project_name.parse().unwrap(),
                description: "a pier".to_string(),
            },
        },
    )
    .await
}

pub async fn create_disk(
    client: &ClientTestContext,
    project_name: &str,
    disk_name: &str,
) -> Disk {
    let url = format!("/v1/disks?project={}", project_name);
    object_create(
        client,
        &url,
        &params::DiskCreate {
            identity: IdentityMetadataCreateParams {
                name: disk_name.parse().unwrap(),
                description: String::from("sells rainsticks"),
            },
            disk_source: params::DiskSource::Blank {
                block_size: params::BlockSize::try_from(512).unwrap(),
            },
            size: ByteCount::from_gibibytes_u32(1),
        },
    )
    .await
}

pub async fn delete_disk(
    client: &ClientTestContext,
    project_name: &str,
    disk_name: &str,
) {
    let url = format!("/v1/disks/{}?project={}", disk_name, project_name,);
    object_delete(client, &url).await
}

/// Creates an instance with a default NIC and no disks.
///
/// Wrapper around [`create_instance_with`].
pub async fn create_instance(
    client: &ClientTestContext,
    project_name: &str,
    instance_name: &str,
) -> Instance {
    create_instance_with(
        client,
        project_name,
        instance_name,
        &params::InstanceNetworkInterfaceAttachment::Default,
        // Disks=
        Vec::<params::InstanceDiskAttachment>::new(),
        // External IPs=
        Vec::<params::ExternalIpCreate>::new(),
        true,
    )
    .await
}

/// Creates an instance with attached resources.
pub async fn create_instance_with(
    client: &ClientTestContext,
    project_name: &str,
    instance_name: &str,
    nics: &params::InstanceNetworkInterfaceAttachment,
    disks: Vec<params::InstanceDiskAttachment>,
    external_ips: Vec<params::ExternalIpCreate>,
    start: bool,
) -> Instance {
    let url = format!("/v1/instances?project={}", project_name);
    object_create(
        client,
        &url,
        &params::InstanceCreate {
            identity: IdentityMetadataCreateParams {
                name: instance_name.parse().unwrap(),
                description: format!("instance {:?}", instance_name),
            },
            ncpus: InstanceCpuCount(4),
            memory: ByteCount::from_gibibytes_u32(1),
            hostname: String::from("the_host"),
            user_data:
                b"#cloud-config\nsystem_info:\n  default_user:\n    name: oxide"
                    .to_vec(),
            network_interfaces: nics.clone(),
            external_ips,
            disks,
            start,
        },
    )
    .await
}

pub async fn create_vpc(
    client: &ClientTestContext,
    project_name: &str,
    vpc_name: &str,
) -> Vpc {
    object_create(
        &client,
        format!("/v1/vpcs?project={}", &project_name).as_str(),
        &params::VpcCreate {
            identity: IdentityMetadataCreateParams {
                name: vpc_name.parse().unwrap(),
                description: "vpc description".to_string(),
            },
            ipv6_prefix: None,
            dns_name: "abc".parse().unwrap(),
        },
    )
    .await
}

// TODO: probably would be cleaner to replace these helpers with something that
// just generates the create params since that's the noisiest part
pub async fn create_vpc_with_error(
    client: &ClientTestContext,
    project_name: &str,
    vpc_name: &str,
    status: StatusCode,
) -> HttpErrorResponseBody {
    NexusRequest::new(
        RequestBuilder::new(
            client,
            Method::POST,
            format!("/v1/vpcs?project={}", &project_name).as_str(),
        )
        .body(Some(&params::VpcCreate {
            identity: IdentityMetadataCreateParams {
                name: vpc_name.parse().unwrap(),
                description: String::from("vpc description"),
            },
            ipv6_prefix: None,
            dns_name: "abc".parse().unwrap(),
        }))
        .expect_status(Some(status)),
    )
    .authn_as(AuthnMode::PrivilegedUser)
    .execute()
    .await
    .unwrap()
    .parsed_body()
    .unwrap()
}

pub async fn create_router(
    client: &ClientTestContext,
    project_name: &str,
    vpc_name: &str,
    router_name: &str,
) -> VpcRouter {
    NexusRequest::objects_post(
        &client,
        format!("/v1/vpc-routers?project={}&vpc={}", &project_name, &vpc_name)
            .as_str(),
        &params::VpcRouterCreate {
            identity: IdentityMetadataCreateParams {
                name: router_name.parse().unwrap(),
                description: String::from("router description"),
            },
        },
    )
    .authn_as(AuthnMode::PrivilegedUser)
    .execute()
    .await
    .unwrap()
    .parsed_body()
    .unwrap()
}

/// Grant a role on a resource to a user
///
/// * `grant_resource_url`: URL of the resource we're granting the role on
/// * `grant_role`: the role we're granting
/// * `grant_user`: the uuid of the user we're granting the role to
/// * `run_as`: the user _doing_ the granting
pub async fn grant_iam<T>(
    client: &ClientTestContext,
    grant_resource_url: &str,
    grant_role: T,
    grant_user: Uuid,
    run_as: AuthnMode,
) where
    T: serde::Serialize + serde::de::DeserializeOwned,
{
    let policy_url = format!("{}/policy", grant_resource_url);
    let existing_policy: shared::Policy<T> =
        NexusRequest::object_get(client, &policy_url)
            .authn_as(run_as.clone())
            .execute()
            .await
            .expect("failed to fetch policy")
            .parsed_body()
            .expect("failed to parse policy");
    let new_role_assignment = shared::RoleAssignment {
        identity_type: IdentityType::SiloUser,
        identity_id: grant_user,
        role_name: grant_role,
    };
    let new_role_assignments = existing_policy
        .role_assignments
        .into_iter()
        .chain(std::iter::once(new_role_assignment))
        .collect();

    let new_policy = shared::Policy { role_assignments: new_role_assignments };

    // TODO-correctness use etag when we have it
    NexusRequest::object_put(client, &policy_url, Some(&new_policy))
        .authn_as(run_as)
        .execute()
        .await
        .expect("failed to update policy");
}

pub async fn project_get(
    client: &ClientTestContext,
    project_url: &str,
) -> Project {
    NexusRequest::object_get(client, project_url)
        .authn_as(AuthnMode::PrivilegedUser)
        .execute()
        .await
        .expect("failed to get project")
        .parsed_body()
        .expect("failed to parse Project")
}

pub async fn projects_list(
    client: &ClientTestContext,
    projects_url: &str,
    initial_params: &str,
    limit: Option<usize>,
) -> Vec<Project> {
    NexusRequest::iter_collection_authn(
        client,
        projects_url,
        initial_params,
        limit,
    )
    .await
    .expect("failed to list projects")
    .all_items
    .into_iter()
    .collect()
}

pub struct TestDataset {
    pub id: Uuid,
}

pub struct TestZpool {
    pub id: Uuid,
    pub size: ByteCount,
    pub datasets: Vec<TestDataset>,
}

pub struct DiskTest {
    pub sled_agent: Arc<SledAgent>,
    pub zpools: Vec<TestZpool>,
}

impl DiskTest {
    pub const DEFAULT_ZPOOL_SIZE_GIB: u32 = 10;

    // Creates fake physical storage, an organization, and a project.
    pub async fn new<N: NexusServer>(
        cptestctx: &ControlPlaneTestContext<N>,
    ) -> Self {
        let sled_agent = cptestctx.sled_agent.sled_agent.clone();

        let mut disk_test = Self { sled_agent, zpools: vec![] };

        // Create three Zpools, each 10 GiB, each with one Crucible dataset.
        for _ in 0..3 {
            disk_test
                .add_zpool_with_dataset(cptestctx, Self::DEFAULT_ZPOOL_SIZE_GIB)
                .await;
        }

        disk_test
    }

    pub async fn add_zpool_with_dataset<N: NexusServer>(
        &mut self,
        cptestctx: &ControlPlaneTestContext<N>,
        gibibytes: u32,
    ) {
        let zpool = TestZpool {
            id: Uuid::new_v4(),
            size: ByteCount::from_gibibytes_u32(gibibytes),
            datasets: vec![TestDataset { id: Uuid::new_v4() }],
        };

        self.sled_agent
            .create_external_physical_disk(
                "test-vendor".into(),
                "test-serial".into(),
                "test-model".into(),
            )
            .await;
        self.sled_agent
            .create_zpool(
                zpool.id,
                "test-vendor".into(),
                "test-serial".into(),
                "test-model".into(),
                zpool.size.to_bytes(),
            )
            .await;

        for dataset in &zpool.datasets {
            let address = self
                .sled_agent
                .create_crucible_dataset(zpool.id, dataset.id)
                .await;

            // By default, regions are created immediately.
            let crucible = self
                .sled_agent
                .get_crucible_dataset(zpool.id, dataset.id)
                .await;
            crucible
                .set_create_callback(Box::new(|_| RegionState::Created))
                .await;

            let address = match address {
                std::net::SocketAddr::V6(addr) => addr,
                _ => panic!("Unsupported address type: {address} "),
            };

            cptestctx
                .server
                .upsert_crucible_dataset(dataset.id, zpool.id, address)
                .await;
        }

        self.zpools.push(zpool);
    }

    pub async fn set_requested_then_created_callback(&self) {
        for zpool in &self.zpools {
            for dataset in &zpool.datasets {
                let crucible = self
                    .sled_agent
                    .get_crucible_dataset(zpool.id, dataset.id)
                    .await;
                let called = std::sync::atomic::AtomicBool::new(false);
                crucible
                    .set_create_callback(Box::new(move |_| {
                        if !called.load(std::sync::atomic::Ordering::SeqCst) {
                            called.store(
                                true,
                                std::sync::atomic::Ordering::SeqCst,
                            );
                            RegionState::Requested
                        } else {
                            RegionState::Created
                        }
                    }))
                    .await;
            }
        }
    }

    pub async fn set_always_fail_callback(&self) {
        for zpool in &self.zpools {
            for dataset in &zpool.datasets {
                let crucible = self
                    .sled_agent
                    .get_crucible_dataset(zpool.id, dataset.id)
                    .await;
                crucible
                    .set_create_callback(Box::new(|_| RegionState::Failed))
                    .await;
            }
        }
    }

    /// Returns true if all Crucible resources were cleaned up, false otherwise.
    pub async fn crucible_resources_deleted(&self) -> bool {
        for zpool in &self.zpools {
            for dataset in &zpool.datasets {
                let crucible = self
                    .sled_agent
                    .get_crucible_dataset(zpool.id, dataset.id)
                    .await;
                if !crucible.is_empty().await {
                    return false;
                }
            }
        }

        true
    }
}<|MERGE_RESOLUTION|>--- conflicted
+++ resolved
@@ -106,11 +106,7 @@
         .execute()
         .await
         .unwrap_or_else(|e| {
-<<<<<<< HEAD
-            panic!("failed to make \"create\" request to {path}: {e}")
-=======
             panic!("failed to make \"POST\" request to {path}: {e}")
->>>>>>> bf498332
         })
         .parsed_body()
         .unwrap()
