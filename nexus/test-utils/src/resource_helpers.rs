--- conflicted
+++ resolved
@@ -237,12 +237,8 @@
                 b"#cloud-config\nsystem_info:\n  default_user:\n    name: oxide"
                     .to_vec(),
             network_interfaces: nics.clone(),
-<<<<<<< HEAD
+            external_ips: vec![],
             disks,
-=======
-            external_ips: vec![],
-            disks: vec![],
->>>>>>> d023a6d9
         },
     )
     .await
