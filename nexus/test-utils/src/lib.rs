// This Source Code Form is subject to the terms of the Mozilla Public
// License, v. 2.0. If a copy of the MPL was not distributed with this
// file, You can obtain one at https://mozilla.org/MPL/2.0/.

//! Integration testing facilities for Nexus

use dropshot::test_util::ClientTestContext;
use dropshot::test_util::LogContext;
use dropshot::ConfigDropshot;
use dropshot::ConfigLogging;
use dropshot::ConfigLoggingLevel;
use nexus_test_interface::NexusServer;
use nexus_types::internal_api::params::ServiceKind;
use nexus_types::internal_api::params::ServicePutRequest;
use omicron_common::api::external::IdentityMetadata;
use omicron_common::api::internal::nexus::ProducerEndpoint;
use omicron_common::nexus_config;
use omicron_sled_agent::sim;
use omicron_test_utils::dev;
use oximeter_collector::Oximeter;
use oximeter_producer::Server as ProducerServer;
use slog::o;
use slog::Logger;
use std::fmt::Debug;
use std::net::{IpAddr, Ipv6Addr, SocketAddr, SocketAddrV6};
use std::path::Path;
use std::time::Duration;
use uuid::Uuid;

pub mod db;
pub mod http_testing;
pub mod resource_helpers;

pub const SLED_AGENT_UUID: &str = "b6d65341-167c-41df-9b5c-41cded99c229";
pub const RACK_UUID: &str = "c19a698f-c6f9-4a17-ae30-20d711b8f7dc";
pub const OXIMETER_UUID: &str = "39e6175b-4df2-4730-b11d-cbc1e60a2e78";
pub const PRODUCER_UUID: &str = "a6458b7d-87c3-4483-be96-854d814c20de";

/// The reported amount of hardware threads for an emulated sled agent.
pub const TEST_HARDWARE_THREADS: u32 = 16;
/// The reported amount of physical RAM for an emulated sled agent.
pub const TEST_PHYSICAL_RAM: u64 = 32 * (1 << 30);

pub struct ControlPlaneTestContext<N> {
    pub external_client: ClientTestContext,
    pub internal_client: ClientTestContext,
    pub server: N,
    pub database: dev::db::CockroachInstance,
    pub clickhouse: dev::clickhouse::ClickHouseInstance,
    pub logctx: LogContext,
    pub sled_agent_storage: tempfile::TempDir,
    pub sled_agent: sim::Server,
    pub oximeter: Oximeter,
    pub producer: ProducerServer,
    pub dendrite: dev::dendrite::DendriteInstance,
}

impl<N: NexusServer> ControlPlaneTestContext<N> {
    pub async fn teardown(mut self) {
        self.server.close().await;
        self.database.cleanup().await.unwrap();
        self.clickhouse.cleanup().await.unwrap();
        self.sled_agent.http_server.close().await.unwrap();
        self.oximeter.close().await.unwrap();
        self.producer.close().await.unwrap();
        self.dendrite.cleanup().await.unwrap();
        self.logctx.cleanup_successful();
    }

    pub async fn external_http_client(&self) -> ClientTestContext {
        self.server
            .get_http_server_external_address()
            .await
            .map(|addr| {
                ClientTestContext::new(
                    addr,
                    self.logctx.log.new(
                        o!("component" => "external http client test context"),
                    ),
                )
            })
            .unwrap()
    }

    pub async fn external_https_client(&self) -> ClientTestContext {
        self.server
            .get_https_server_external_address()
            .await
            .map(|addr| {
                ClientTestContext::new(
                    addr,
                    self.logctx.log.new(
                        o!("component" => "external https client test context"),
                    ),
                )
            })
            .unwrap()
    }
}

pub fn load_test_config() -> omicron_common::nexus_config::Config {
    // We load as much configuration as we can from the test suite configuration
    // file.  In practice, TestContext requires that:
    //
    // - the Nexus TCP listen port be 0,
    // - the CockroachDB TCP listen port be 0, and
    // - if the log will go to a file then the path must be the sentinel value
    //   "UNUSED".
    // - each Nexus created for testing gets its own id so they don't see each
    //   others sagas and try to recover them
    //
    // (See LogContext::new() for details.)  Given these restrictions, it may
    // seem barely worth reading a config file at all.  However, developers can
    // change the logging level and local IP if they want, and as we add more
    // configuration options, we expect many of those can be usefully configured
    // (and reconfigured) for the test suite.
    let config_file_path = Path::new("tests/config.test.toml");
    let mut config =
        omicron_common::nexus_config::Config::from_file(config_file_path)
            .expect("failed to load config.test.toml");
    config.deployment.id = Uuid::new_v4();
    config
}

pub async fn test_setup<N: NexusServer>(
    test_name: &str,
) -> ControlPlaneTestContext<N> {
    let mut config = load_test_config();
    test_setup_with_config::<N>(test_name, &mut config).await
}

pub async fn test_setup_with_config<N: NexusServer>(
    test_name: &str,
    config: &mut omicron_common::nexus_config::Config,
) -> ControlPlaneTestContext<N> {
    let logctx = LogContext::new(test_name, &config.pkg.log);
    let log = &logctx.log;

    // Start up CockroachDB.
    let database = db::test_setup_database(log).await;

    // Start ClickHouse database server.
    let clickhouse = dev::clickhouse::ClickHouseInstance::new(0).await.unwrap();

    // Set up a stub instance of dendrite
    let dendrite = dev::dendrite::DendriteInstance::start(0).await.unwrap();

    // Store actual address/port information for the databases after they start.
    config.deployment.database =
        nexus_config::Database::FromUrl { url: database.pg_config().clone() };
    config
        .pkg
        .timeseries_db
        .address
        .as_mut()
        .expect("Tests expect to set a port of Clickhouse")
        .set_port(clickhouse.port());

<<<<<<< HEAD
    // Begin starting Nexus.
    let (nexus_internal, nexus_internal_addr) =
        N::start_internal(&config, &logctx.log).await;
=======
    config
        .pkg
        .dendrite
        .address
        .as_mut()
        .expect("Tests expect an explicit dendrite address")
        .set_port(dendrite.port);

    let server = N::start_and_populate(&config, &logctx.log).await;

    let external_server_addr =
        server.get_http_server_external_address().await.unwrap();
    let internal_server_addr = server.get_http_server_internal_address().await;

    let testctx_external = ClientTestContext::new(
        external_server_addr,
        logctx.log.new(o!("component" => "external client test context")),
    );
    let testctx_internal = ClientTestContext::new(
        internal_server_addr,
        logctx.log.new(o!("component" => "internal client test context")),
    );
>>>>>>> 75a74622

    // Set up a single sled agent.
    let sa_id = Uuid::parse_str(SLED_AGENT_UUID).unwrap();
    let tempdir = tempfile::tempdir().unwrap();
    let sled_agent = start_sled_agent(
        logctx.log.new(o!(
            "component" => "omicron_sled_agent::sim::Server",
            "sled_id" => sa_id.to_string(),
        )),
        nexus_internal_addr,
        sa_id,
        tempdir.path(),
    )
    .await
    .unwrap();

    // Finish setting up Nexus by initializing the rack.  We need to include
    // information about the internal DNS server started within the simulated
    // Sled Agent.
    let dns_server_address = match sled_agent.dns_dropshot_server.local_addr() {
        SocketAddr::V4(_) => panic!("expected DNS server to have IPv6 address"),
        SocketAddr::V6(addr) => addr,
    };
    let dns_service = ServicePutRequest {
        service_id: Uuid::new_v4(),
        sled_id: sa_id,
        address: dns_server_address,
        kind: ServiceKind::InternalDNSConfig,
    };
    let server = N::start(nexus_internal, &config, vec![dns_service]).await;

    let external_server_addr =
        server.get_http_server_external_address().await.unwrap();
    let internal_server_addr = server.get_http_server_internal_address().await;

    let testctx_external = ClientTestContext::new(
        external_server_addr,
        logctx.log.new(o!("component" => "external client test context")),
    );
    let testctx_internal = ClientTestContext::new(
        internal_server_addr,
        logctx.log.new(o!("component" => "internal client test context")),
    );

    // Set Nexus' shared resolver to point to the simulated sled agent's
    // internal DNS server
    server
        .set_resolver(
            internal_dns::resolver::Resolver::new_from_addrs(
                logctx.log.new(o!("component" => "DnsResolver")),
                vec![*sled_agent.dns_server.local_address()],
            )
            .unwrap(),
        )
        .await;

    // Set up an Oximeter collector server
    let collector_id = Uuid::parse_str(OXIMETER_UUID).unwrap();
    let oximeter = start_oximeter(
        log.new(o!("component" => "oximeter")),
        internal_server_addr,
        clickhouse.port(),
        collector_id,
    )
    .await
    .unwrap();

    // Set up a test metric producer server
    let producer_id = Uuid::parse_str(PRODUCER_UUID).unwrap();
    let producer =
        start_producer_server(internal_server_addr, producer_id).await.unwrap();
    register_test_producer(&producer).unwrap();

    ControlPlaneTestContext {
        server,
        external_client: testctx_external,
        internal_client: testctx_internal,
        database,
        clickhouse,
        sled_agent_storage: tempdir,
        sled_agent,
        oximeter,
        producer,
        logctx,
        dendrite,
    }
}

pub async fn start_sled_agent(
    log: Logger,
    nexus_address: SocketAddr,
    id: Uuid,
    update_directory: &Path,
) -> Result<sim::Server, String> {
    let config = sim::Config {
        id,
        sim_mode: sim::SimMode::Explicit,
        nexus_address,
        dropshot: ConfigDropshot {
            bind_address: SocketAddr::new(Ipv6Addr::LOCALHOST.into(), 0),
            request_body_max_bytes: 1024 * 1024,
            ..Default::default()
        },
        // TODO-cleanup this is unused
        log: ConfigLogging::StderrTerminal { level: ConfigLoggingLevel::Debug },
        storage: sim::ConfigStorage {
            zpools: vec![],
            ip: IpAddr::from(Ipv6Addr::LOCALHOST),
        },
        updates: sim::ConfigUpdates {
            zone_artifact_path: update_directory.to_path_buf(),
        },
        hardware: sim::ConfigHardware {
            hardware_threads: TEST_HARDWARE_THREADS,
            physical_ram: TEST_PHYSICAL_RAM,
        },
    };

    let (server, _rack_init_request) =
        sim::Server::start(&config, &log).await?;
    Ok(server)
}

pub async fn start_oximeter(
    log: Logger,
    nexus_address: SocketAddr,
    db_port: u16,
    id: Uuid,
) -> Result<Oximeter, String> {
    let db = oximeter_collector::DbConfig {
        address: Some(SocketAddr::new(Ipv6Addr::LOCALHOST.into(), db_port)),
        batch_size: 10,
        batch_interval: 1,
    };
    let config = oximeter_collector::Config {
        nexus_address: Some(nexus_address),
        db,
        log: ConfigLogging::StderrTerminal { level: ConfigLoggingLevel::Error },
    };
    let args = oximeter_collector::OximeterArguments {
        id,
        address: SocketAddrV6::new(Ipv6Addr::LOCALHOST, 0, 0, 0),
    };
    Oximeter::with_logger(&config, &args, log).await.map_err(|e| e.to_string())
}

#[derive(Debug, Clone, oximeter::Target)]
struct IntegrationTarget {
    pub name: String,
}

#[derive(Debug, Clone, oximeter::Metric)]
struct IntegrationMetric {
    pub name: String,
    pub datum: i64,
}

// A producer of simple counter metrics used in the integration tests
#[derive(Debug, Clone)]
struct IntegrationProducer {
    pub target: IntegrationTarget,
    pub metric: IntegrationMetric,
}

impl oximeter::Producer for IntegrationProducer {
    fn produce(
        &mut self,
    ) -> Result<
        Box<(dyn Iterator<Item = oximeter::types::Sample> + 'static)>,
        oximeter::MetricsError,
    > {
        use oximeter::Metric;
        let sample = oximeter::types::Sample::new(&self.target, &self.metric);
        *self.metric.datum_mut() += 1;
        Ok(Box::new(vec![sample].into_iter()))
    }
}

/// Creates and starts a producer server.
///
/// Actual producers can be registered with the [`register_producer`]
/// helper function.
pub async fn start_producer_server(
    nexus_address: SocketAddr,
    id: Uuid,
) -> Result<ProducerServer, String> {
    // Set up a producer server.
    //
    // This listens on any available port, and the server internally updates this to the actual
    // bound port of the Dropshot HTTP server.
    let producer_address = SocketAddr::new(Ipv6Addr::LOCALHOST.into(), 0);
    let server_info = ProducerEndpoint {
        id,
        address: producer_address,
        base_route: "/collect".to_string(),
        interval: Duration::from_secs(1),
    };
    let config = oximeter_producer::Config {
        server_info,
        registration_address: nexus_address,
        dropshot_config: ConfigDropshot {
            bind_address: producer_address,
            ..Default::default()
        },
        logging_config: ConfigLogging::StderrTerminal {
            level: ConfigLoggingLevel::Error,
        },
    };
    let server =
        ProducerServer::start(&config).await.map_err(|e| e.to_string())?;
    Ok(server)
}

/// Registers an arbitrary producer with the test server.
pub fn register_producer(
    server: &ProducerServer,
    producer: impl oximeter::Producer,
) -> Result<(), String> {
    server.registry().register_producer(producer).map_err(|e| e.to_string())?;
    Ok(())
}

/// Registers a sample-generating test-specific producer.
pub fn register_test_producer(server: &ProducerServer) -> Result<(), String> {
    // Create and register an actual metric producer.
    let test_producer = IntegrationProducer {
        target: IntegrationTarget {
            name: "integration-test-target".to_string(),
        },
        metric: IntegrationMetric {
            name: "integration-test-metric".to_string(),
            datum: 0,
        },
    };
    register_producer(server, test_producer)
}

/// Returns whether the two identity metadata objects are identical.
pub fn identity_eq(ident1: &IdentityMetadata, ident2: &IdentityMetadata) {
    assert_eq!(ident1.id, ident2.id);
    assert_eq!(ident1.name, ident2.name);
    assert_eq!(ident1.description, ident2.description);
    assert_eq!(ident1.time_created, ident2.time_created);
    assert_eq!(ident1.time_modified, ident2.time_modified);
}

/// Order-agnostic vec equality
pub fn assert_same_items<T: PartialEq + Debug>(v1: Vec<T>, v2: Vec<T>) {
    assert_eq!(v1.len(), v2.len(), "{:?} and {:?} don't match", v1, v2);
    for item in v1.iter() {
        assert!(v2.contains(item), "{:?} and {:?} don't match", v1, v2);
    }
}<|MERGE_RESOLUTION|>--- conflicted
+++ resolved
@@ -155,12 +155,6 @@
         .as_mut()
         .expect("Tests expect to set a port of Clickhouse")
         .set_port(clickhouse.port());
-
-<<<<<<< HEAD
-    // Begin starting Nexus.
-    let (nexus_internal, nexus_internal_addr) =
-        N::start_internal(&config, &logctx.log).await;
-=======
     config
         .pkg
         .dendrite
@@ -169,21 +163,9 @@
         .expect("Tests expect an explicit dendrite address")
         .set_port(dendrite.port);
 
-    let server = N::start_and_populate(&config, &logctx.log).await;
-
-    let external_server_addr =
-        server.get_http_server_external_address().await.unwrap();
-    let internal_server_addr = server.get_http_server_internal_address().await;
-
-    let testctx_external = ClientTestContext::new(
-        external_server_addr,
-        logctx.log.new(o!("component" => "external client test context")),
-    );
-    let testctx_internal = ClientTestContext::new(
-        internal_server_addr,
-        logctx.log.new(o!("component" => "internal client test context")),
-    );
->>>>>>> 75a74622
+    // Begin starting Nexus.
+    let (nexus_internal, nexus_internal_addr) =
+        N::start_internal(&config, &logctx.log).await;
 
     // Set up a single sled agent.
     let sa_id = Uuid::parse_str(SLED_AGENT_UUID).unwrap();
