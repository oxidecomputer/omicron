--- conflicted
+++ resolved
@@ -272,7 +272,13 @@
         }
     }
 
-<<<<<<< HEAD
+    pub fn internal_client(&self) -> nexus_client::Client {
+        nexus_client::Client::new(
+            &format!("http://{}", self.internal_client.bind_address),
+            self.internal_client.client_log.clone(),
+        )
+    }
+
     /// Stop a Dendrite instance for testing failure scenarios
     pub async fn stop_dendrite(
         &self,
@@ -287,13 +293,6 @@
         if let Some(mut dendrite) = dendrite_opt {
             dendrite.cleanup().await.unwrap();
         }
-=======
-    pub fn internal_client(&self) -> nexus_client::Client {
-        nexus_client::Client::new(
-            &format!("http://{}", self.internal_client.bind_address),
-            self.internal_client.client_log.clone(),
-        )
->>>>>>> babc81d6
     }
 
     pub async fn teardown(mut self) {
