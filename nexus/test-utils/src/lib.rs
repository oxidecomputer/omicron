--- conflicted
+++ resolved
@@ -289,7 +289,6 @@
     };
     let external_dns_zone_name =
         internal_dns::names::DNS_ZONE_EXTERNAL_TESTING.to_string();
-<<<<<<< HEAD
     let silo_name: Name = "test-suite-silo".parse().unwrap();
     let user_name = UserId::try_from("test-privileged".to_string()).unwrap();
     let user_password_hash = nexus_passwords::Hasher::default()
@@ -303,9 +302,7 @@
         user_name: user_name.clone(),
         user_password_hash,
     };
-=======
-
->>>>>>> a1cc3d32
+
     let server = N::start(
         nexus_internal,
         &config,
