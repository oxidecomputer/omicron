// This Source Code Form is subject to the terms of the Mozilla Public
// License, v. 2.0. If a copy of the MPL was not distributed with this
// file, You can obtain one at https://mozilla.org/MPL/2.0/.

//! Integration testing facilities for Nexus

use anyhow::Context;
use anyhow::Result;
use camino::Utf8Path;
use dns_service_client::types::DnsConfigParams;
use dropshot::test_util::ClientTestContext;
use dropshot::test_util::LogContext;
use dropshot::ConfigDropshot;
use dropshot::ConfigLogging;
use dropshot::ConfigLoggingLevel;
use dropshot::HandlerTaskMode;
use futures::future::BoxFuture;
use futures::FutureExt;
use gateway_test_utils::setup::GatewayTestContext;
use nexus_test_interface::NexusServer;
use nexus_types::external_api::params::UserId;
use nexus_types::internal_api::params::Certificate;
use nexus_types::internal_api::params::DatasetCreateRequest;
use nexus_types::internal_api::params::DatasetKind;
use nexus_types::internal_api::params::DatasetPutRequest;
use nexus_types::internal_api::params::RecoverySiloConfig;
use nexus_types::internal_api::params::ServiceKind;
use nexus_types::internal_api::params::ServiceNic;
use nexus_types::internal_api::params::ServicePutRequest;
use omicron_common::address::DNS_OPTE_IPV4_SUBNET;
use omicron_common::address::NEXUS_OPTE_IPV4_SUBNET;
use omicron_common::api::external::MacAddr;
use omicron_common::api::external::{IdentityMetadata, Name};
use omicron_common::api::internal::nexus::ProducerEndpoint;
use omicron_common::api::internal::nexus::ProducerKind;
use omicron_common::api::internal::shared::SwitchLocation;
use omicron_common::nexus_config;
use omicron_common::nexus_config::NUM_INITIAL_RESERVED_IP_ADDRESSES;
use omicron_sled_agent::sim;
use omicron_test_utils::dev;
use oximeter_collector::Oximeter;
use oximeter_producer::LogConfig;
use oximeter_producer::Server as ProducerServer;
use slog::{debug, error, o, Logger};
use std::collections::HashMap;
use std::fmt::Debug;
use std::net::{IpAddr, Ipv6Addr, SocketAddr, SocketAddrV6};
use std::time::Duration;
use trust_dns_resolver::config::NameServerConfig;
use trust_dns_resolver::config::Protocol;
use trust_dns_resolver::config::ResolverConfig;
use trust_dns_resolver::config::ResolverOpts;
use trust_dns_resolver::TokioAsyncResolver;
use uuid::Uuid;

pub use sim::TEST_HARDWARE_THREADS;
pub use sim::TEST_RESERVOIR_RAM;

pub mod db;
pub mod http_testing;
pub mod resource_helpers;

pub const SLED_AGENT_UUID: &str = "b6d65341-167c-41df-9b5c-41cded99c229";
pub const RACK_UUID: &str = "c19a698f-c6f9-4a17-ae30-20d711b8f7dc";
pub const SWITCH_UUID: &str = "dae4e1f1-410e-4314-bff1-fec0504be07e";
pub const OXIMETER_UUID: &str = "39e6175b-4df2-4730-b11d-cbc1e60a2e78";
pub const PRODUCER_UUID: &str = "a6458b7d-87c3-4483-be96-854d814c20de";
<<<<<<< HEAD
/// This is not random: It's a v5 UUID derived from:
///
/// Uuid::new_v5(
///     HARDWARE_UUID_NAMESPACE,
///     ("test-vendor", "test-serial", "test-model"),
/// )
pub const PHYSICAL_DISK_UUID: &str = "25849923-2232-5d20-b939-ffee5bc3dd89";
pub const RACK_SUBNET: &str = "fd00:1122:3344:01::/56";

/// The reported amount of hardware threads for an emulated sled agent.
pub const TEST_HARDWARE_THREADS: u32 = 16;
/// The reported amount of physical RAM for an emulated sled agent.
pub const TEST_PHYSICAL_RAM: u64 = 32 * (1 << 30);
/// The reported amount of VMM reservoir RAM for an emulated sled agent.
pub const TEST_RESERVOIR_RAM: u64 = 16 * (1 << 30);
=======
pub const RACK_SUBNET: &str = "fd00:1122:3344:0100::/56";
>>>>>>> 119bcd1f

/// Password for the user created by the test suite
///
/// This is only used by the test suite and `omicron-dev run-all` (the latter of
/// which uses the test suite setup code for most of its operation).   These are
/// both transient deployments with no sensitive data.
pub const TEST_SUITE_PASSWORD: &str = "oxide";

pub struct ControlPlaneTestContext<N> {
    pub start_time: chrono::DateTime<chrono::Utc>,
    pub external_client: ClientTestContext,
    pub internal_client: ClientTestContext,
    pub server: N,
    pub database: dev::db::CockroachInstance,
    pub clickhouse: dev::clickhouse::ClickHouseInstance,
    pub logctx: LogContext,
    pub sled_agent_storage: camino_tempfile::Utf8TempDir,
    pub sled_agent: sim::Server,
    pub oximeter: Oximeter,
    pub producer: ProducerServer,
    pub gateway: GatewayTestContext,
    pub dendrite: HashMap<SwitchLocation, dev::dendrite::DendriteInstance>,
    pub mgd: HashMap<SwitchLocation, dev::maghemite::MgdInstance>,
    pub external_dns_zone_name: String,
    pub external_dns: dns_server::TransientServer,
    pub internal_dns: dns_server::TransientServer,
    pub silo_name: Name,
    pub user_name: UserId,
}

impl<N: NexusServer> ControlPlaneTestContext<N> {
    pub fn wildcard_silo_dns_name(&self) -> String {
        format!("*.sys.{}", self.external_dns_zone_name)
    }

    pub async fn teardown(mut self) {
        self.server.close().await;
        self.database.cleanup().await.unwrap();
        self.clickhouse.cleanup().await.unwrap();
        self.sled_agent.http_server.close().await.unwrap();
        self.oximeter.close().await.unwrap();
        self.producer.close().await.unwrap();
        self.gateway.teardown().await;
        for (_, mut dendrite) in self.dendrite {
            dendrite.cleanup().await.unwrap();
        }
        for (_, mut mgd) in self.mgd {
            mgd.cleanup().await.unwrap();
        }
        self.logctx.cleanup_successful();
    }
}

pub fn load_test_config() -> omicron_common::nexus_config::Config {
    // We load as much configuration as we can from the test suite configuration
    // file.  In practice, TestContext requires that:
    //
    // - the Nexus TCP listen port be 0,
    // - the CockroachDB TCP listen port be 0, and
    // - if the log will go to a file then the path must be the sentinel value
    //   "UNUSED".
    // - each Nexus created for testing gets its own id so they don't see each
    //   others sagas and try to recover them
    //
    // (See LogContext::new() for details.)  Given these restrictions, it may
    // seem barely worth reading a config file at all.  However, developers can
    // change the logging level and local IP if they want, and as we add more
    // configuration options, we expect many of those can be usefully configured
    // (and reconfigured) for the test suite.
    let config_file_path = Utf8Path::new("tests/config.test.toml");
    let mut config =
        omicron_common::nexus_config::Config::from_file(config_file_path)
            .expect("failed to load config.test.toml");
    config.deployment.id = Uuid::new_v4();
    config
}

pub async fn test_setup<N: NexusServer>(
    test_name: &str,
) -> ControlPlaneTestContext<N> {
    let mut config = load_test_config();
    test_setup_with_config::<N>(
        test_name,
        &mut config,
        sim::SimMode::Explicit,
        None,
    )
    .await
}

struct RackInitRequestBuilder {
    services: Vec<nexus_types::internal_api::params::ServicePutRequest>,
    datasets: Vec<nexus_types::internal_api::params::DatasetCreateRequest>,
    internal_dns_config: internal_dns::DnsConfigBuilder,
    mac_addrs: Box<dyn Iterator<Item = MacAddr> + Send>,
}

impl RackInitRequestBuilder {
    fn new() -> Self {
        Self {
            services: vec![],
            datasets: vec![],
            internal_dns_config: internal_dns::DnsConfigBuilder::new(),
            mac_addrs: Box::new(MacAddr::iter_system()),
        }
    }

    // Keeps track of:
    // - The "ServicePutRequest" (for handoff to Nexus)
    // - The internal DNS configuration for this service
    fn add_service(
        &mut self,
        address: SocketAddrV6,
        kind: ServiceKind,
        service_name: internal_dns::ServiceName,
        sled_id: Uuid,
    ) {
        let zone_id = Uuid::new_v4();
        self.services.push(ServicePutRequest {
            address,
            kind,
            service_id: Uuid::new_v4(),
            sled_id,
            zone_id: Some(zone_id),
        });
        let zone = self
            .internal_dns_config
            .host_zone(zone_id, *address.ip())
            .expect("Failed to set up DNS for {kind}");
        self.internal_dns_config
            .service_backend_zone(service_name, &zone, address.port())
            .expect("Failed to set up DNS for {kind}");
    }

    // Keeps track of:
    // - The "DatasetPutRequest" (for handoff to Nexus)
    // - The internal DNS configuration for this service
    fn add_dataset(
        &mut self,
        zpool_id: Uuid,
        dataset_id: Uuid,
        address: SocketAddrV6,
        kind: DatasetKind,
        service_name: internal_dns::ServiceName,
    ) {
        self.datasets.push(DatasetCreateRequest {
            zpool_id,
            dataset_id,
            request: DatasetPutRequest { address, kind },
        });
        let zone = self
            .internal_dns_config
            .host_zone(dataset_id, *address.ip())
            .expect("Failed to set up DNS for {kind}");
        self.internal_dns_config
            .service_backend_zone(service_name, &zone, address.port())
            .expect("Failed to set up DNS for {kind}");
    }
}

pub struct ControlPlaneTestContextBuilder<'a, N: NexusServer> {
    pub config: &'a mut omicron_common::nexus_config::Config,
    test_name: &'a str,
    rack_init_builder: RackInitRequestBuilder,

    pub start_time: chrono::DateTime<chrono::Utc>,
    pub logctx: LogContext,

    pub external_client: Option<ClientTestContext>,
    pub internal_client: Option<ClientTestContext>,

    pub server: Option<N>,
    pub database: Option<dev::db::CockroachInstance>,
    pub clickhouse: Option<dev::clickhouse::ClickHouseInstance>,
    pub sled_agent_storage: Option<camino_tempfile::Utf8TempDir>,
    pub sled_agent: Option<sim::Server>,
    pub oximeter: Option<Oximeter>,
    pub producer: Option<ProducerServer>,
    pub gateway: Option<GatewayTestContext>,
    pub dendrite: HashMap<SwitchLocation, dev::dendrite::DendriteInstance>,
    pub mgd: HashMap<SwitchLocation, dev::maghemite::MgdInstance>,

    // NOTE: Only exists after starting Nexus, until external Nexus is
    // initialized.
    nexus_internal: Option<<N as NexusServer>::InternalServer>,
    nexus_internal_addr: Option<SocketAddr>,

    pub external_dns_zone_name: Option<String>,
    pub external_dns: Option<dns_server::TransientServer>,
    pub internal_dns: Option<dns_server::TransientServer>,
    dns_config: Option<DnsConfigParams>,

    pub silo_name: Option<Name>,
    pub user_name: Option<UserId>,
}

type StepInitFn<'a, N> = Box<
    dyn for<'b> FnOnce(
        &'b mut ControlPlaneTestContextBuilder<'a, N>,
    ) -> BoxFuture<'b, ()>,
>;

impl<'a, N: NexusServer> ControlPlaneTestContextBuilder<'a, N> {
    pub fn new(
        test_name: &'a str,
        config: &'a mut omicron_common::nexus_config::Config,
    ) -> Self {
        let start_time = chrono::Utc::now();
        let logctx = LogContext::new(test_name, &config.pkg.log);

        Self {
            config,
            test_name,
            rack_init_builder: RackInitRequestBuilder::new(),
            start_time,
            logctx,
            external_client: None,
            internal_client: None,
            server: None,
            database: None,
            clickhouse: None,
            sled_agent_storage: None,
            sled_agent: None,
            oximeter: None,
            producer: None,
            gateway: None,
            dendrite: HashMap::new(),
            mgd: HashMap::new(),
            nexus_internal: None,
            nexus_internal_addr: None,
            external_dns_zone_name: None,
            external_dns: None,
            internal_dns: None,
            dns_config: None,
            silo_name: None,
            user_name: None,
        }
    }

    pub async fn init_with_steps(
        &mut self,
        steps: Vec<(&str, StepInitFn<'a, N>)>,
        timeout: Duration,
    ) {
        let log = self.logctx.log.new(o!("component" => "init_with_steps"));
        for (step_name, step) in steps {
            debug!(log, "Running step {step_name}");
            let step_fut = step(self);
            match tokio::time::timeout(timeout, step_fut).await {
                Ok(()) => {}
                Err(_) => {
                    error!(
                        log,
                        "Timed out after {timeout:?} \
                         while running step {step_name}, failing test"
                    );
                    panic!(
                        "Timed out after {timeout:?} while running step {step_name}",
                    );
                }
            }
        }
    }

    pub async fn start_crdb(&mut self, populate: bool) {
        let populate = if populate {
            PopulateCrdb::FromEnvironmentSeed
        } else {
            PopulateCrdb::Empty
        };
        self.start_crdb_impl(populate).await;
    }

    /// Private implementation of `start_crdb` that allows for a seed tarball to
    /// be passed in. See [`PopulateCrdb`] for more details.
    async fn start_crdb_impl(&mut self, populate: PopulateCrdb) {
        let log = &self.logctx.log;
        debug!(log, "Starting CRDB");

        // Start up CockroachDB.
        let database = match populate {
            PopulateCrdb::FromEnvironmentSeed => {
                db::test_setup_database(log).await
            }
            #[cfg(feature = "omicron-dev")]
            PopulateCrdb::FromSeed { input_tar } => {
                db::test_setup_database_from_seed(log, input_tar).await
            }
            PopulateCrdb::Empty => db::test_setup_database_empty(log).await,
        };

        eprintln!("DB URL: {}", database.pg_config());
        let address = database
            .pg_config()
            .to_string()
            .split("postgresql://root@")
            .nth(1)
            .expect("Malformed URL: Missing postgresql prefix")
            .split('/')
            .next()
            .expect("Malformed URL: No slash after port")
            .parse::<std::net::SocketAddrV6>()
            .expect("Failed to parse port");

        let zpool_id = Uuid::new_v4();
        let dataset_id = Uuid::new_v4();
        eprintln!("DB address: {}", address);
        self.rack_init_builder.add_dataset(
            zpool_id,
            dataset_id,
            address,
            DatasetKind::Cockroach,
            internal_dns::ServiceName::Cockroach,
        );
        self.database = Some(database);
    }

    // Start ClickHouse database server.
    pub async fn start_clickhouse(&mut self) {
        let log = &self.logctx.log;
        debug!(log, "Starting Clickhouse");
        let clickhouse = dev::clickhouse::ClickHouseInstance::new_single_node(
            &self.logctx,
            0,
        )
        .await
        .unwrap();
        let port = clickhouse.port();

        let zpool_id = Uuid::new_v4();
        let dataset_id = Uuid::new_v4();
        let address = SocketAddrV6::new(Ipv6Addr::LOCALHOST, port, 0, 0);
        self.rack_init_builder.add_dataset(
            zpool_id,
            dataset_id,
            address,
            DatasetKind::Clickhouse,
            internal_dns::ServiceName::Clickhouse,
        );
        self.clickhouse = Some(clickhouse);

        // NOTE: We could pass this port information via DNS, rather than
        // requiring it to be known before Nexus starts.
        self.config
            .pkg
            .timeseries_db
            .address
            .as_mut()
            .expect("Tests expect to set a port of Clickhouse")
            .set_port(port);
    }

    pub async fn start_gateway(&mut self) {
        // For now, this MGS is not configured to match up in any way with
        // either the simulated sled agent or the Dendrite instances.  It's
        // useful for testing stuff unrelated to that.  But at some point we
        // will probably want the reported data to match up better.
        debug!(&self.logctx.log, "Starting Management Gateway");
        let gateway = gateway_test_utils::setup::test_setup(
            self.test_name,
            gateway_messages::SpPort::One,
        )
        .await;
        let fake_mgs_zone_id = Uuid::new_v4();
        let SocketAddr::V6(v6addr) = gateway.client.bind_address else {
            panic!("MGS unexpectedly listening on IPv4?");
        };
        let zone = self
            .rack_init_builder
            .internal_dns_config
            .host_zone(fake_mgs_zone_id, *v6addr.ip())
            .expect("Failed to add DNS for MGS zone");
        self.rack_init_builder
            .internal_dns_config
            .service_backend_zone(
                internal_dns::ServiceName::ManagementGatewayService,
                &zone,
                v6addr.port(),
            )
            .expect("Failed to add DNS for MGS service");
        self.gateway = Some(gateway);
    }

    pub async fn start_dendrite(&mut self, switch_location: SwitchLocation) {
        let log = &self.logctx.log;
        debug!(log, "Starting Dendrite for {switch_location}");

        // Set up a stub instance of dendrite
        let dendrite = dev::dendrite::DendriteInstance::start(0).await.unwrap();
        let port = dendrite.port;
        self.dendrite.insert(switch_location, dendrite);

        let address = SocketAddrV6::new(Ipv6Addr::LOCALHOST, port, 0, 0);

        // Update the configuration options for Nexus, if it's launched later.
        //
        // NOTE: If dendrite is started after Nexus, this is ignored.
        let config = omicron_common::nexus_config::DpdConfig {
            address: std::net::SocketAddr::V6(address),
        };
        self.config.pkg.dendrite.insert(switch_location, config);

        let sled_id = Uuid::parse_str(SLED_AGENT_UUID).unwrap();
        self.rack_init_builder.add_service(
            address,
            ServiceKind::Dendrite,
            internal_dns::ServiceName::Dendrite,
            sled_id,
        );
    }

    pub async fn start_mgd(&mut self, switch_location: SwitchLocation) {
        let log = &self.logctx.log;
        debug!(log, "Starting mgd for {switch_location}");

        // Set up an instance of mgd
        let mgd = dev::maghemite::MgdInstance::start(0).await.unwrap();
        let port = mgd.port;
        self.mgd.insert(switch_location, mgd);
        let address = SocketAddrV6::new(Ipv6Addr::LOCALHOST, port, 0, 0);

        debug!(log, "mgd port is {port}");

        let config = omicron_common::nexus_config::MgdConfig {
            address: std::net::SocketAddr::V6(address),
        };
        self.config.pkg.mgd.insert(switch_location, config);

        let sled_id = Uuid::parse_str(SLED_AGENT_UUID).unwrap();
        self.rack_init_builder.add_service(
            address,
            ServiceKind::Mgd,
            internal_dns::ServiceName::Mgd,
            sled_id,
        );
    }

    pub async fn start_oximeter(&mut self) {
        let log = &self.logctx.log;
        debug!(log, "Starting Oximeter");

        let nexus_internal_addr = self
            .nexus_internal_addr
            .expect("Must start Nexus internally before Oximeter");

        let clickhouse = self
            .clickhouse
            .as_ref()
            .expect("Must start Clickhouse before oximeter");

        // Set up an Oximeter collector server
        let collector_id = Uuid::parse_str(OXIMETER_UUID).unwrap();
        let oximeter = start_oximeter(
            log.new(o!("component" => "oximeter")),
            nexus_internal_addr,
            clickhouse.port(),
            collector_id,
        )
        .await
        .unwrap();

        self.oximeter = Some(oximeter);
    }

    pub async fn start_producer_server(&mut self) {
        let log = &self.logctx.log;
        debug!(log, "Starting test metric Producer Server");

        let nexus_internal_addr = self
            .nexus_internal_addr
            .expect("Must start Nexus internally before producer server");

        // Set up a test metric producer server
        let producer_id = Uuid::parse_str(PRODUCER_UUID).unwrap();
        let producer = start_producer_server(nexus_internal_addr, producer_id)
            .await
            .unwrap();
        register_test_producer(&producer).unwrap();

        self.producer = Some(producer);
    }

    // Begin starting Nexus.
    pub async fn start_nexus_internal(&mut self) {
        let log = &self.logctx.log;
        debug!(log, "Starting Nexus (internal API)");

        self.config.deployment.internal_dns =
            nexus_config::InternalDns::FromAddress {
                address: self
                    .internal_dns
                    .as_ref()
                    .expect("Must initialize internal DNS server first")
                    .dns_server
                    .local_address(),
            };
        self.config.deployment.database = nexus_config::Database::FromUrl {
            url: self
                .database
                .as_ref()
                .expect("Must start CRDB before Nexus")
                .pg_config()
                .clone(),
        };

        let (nexus_internal, nexus_internal_addr) =
            N::start_internal(&self.config, &log).await;

        let address = SocketAddrV6::new(
            match nexus_internal_addr.ip() {
                IpAddr::V4(addr) => addr.to_ipv6_mapped(),
                IpAddr::V6(addr) => addr,
            },
            nexus_internal_addr.port(),
            0,
            0,
        );

        let sled_id = Uuid::parse_str(SLED_AGENT_UUID).unwrap();
        let mac = self
            .rack_init_builder
            .mac_addrs
            .next()
            .expect("ran out of MAC addresses");
        self.rack_init_builder.add_service(
            address,
            ServiceKind::Nexus {
                external_address: self
                    .config
                    .deployment
                    .dropshot_external
                    .dropshot
                    .bind_address
                    .ip(),
                nic: ServiceNic {
                    id: Uuid::new_v4(),
                    name: "nexus".parse().unwrap(),
                    ip: NEXUS_OPTE_IPV4_SUBNET
                        .nth(NUM_INITIAL_RESERVED_IP_ADDRESSES as u32 + 1)
                        .unwrap()
                        .into(),
                    mac,
                    slot: 0,
                },
            },
            internal_dns::ServiceName::Nexus,
            sled_id,
        );

        self.nexus_internal = Some(nexus_internal);
        self.nexus_internal_addr = Some(nexus_internal_addr);
    }

    pub async fn populate_internal_dns(&mut self) {
        let log = &self.logctx.log;
        debug!(log, "Populating Internal DNS");

        // Populate the internal DNS system with all known DNS records
        let internal_dns_address = self
            .internal_dns
            .as_ref()
            .expect("Must start internal DNS server first")
            .dropshot_server
            .local_addr();
        let dns_config_client = dns_service_client::Client::new(
            &format!("http://{}", internal_dns_address),
            log.clone(),
        );

        let dns_config =
            self.rack_init_builder.internal_dns_config.clone().build();

        slog::info!(log, "DNS population: {:#?}", dns_config);
        dns_config_client.dns_config_put(&dns_config).await.expect(
            "Failed to send initial DNS records to internal DNS server",
        );
        self.dns_config = Some(dns_config);
    }

    // Perform RSS handoff
    pub async fn start_nexus_external(
        &mut self,
        tls_certificates: Vec<Certificate>,
    ) {
        let log = &self.logctx.log;
        debug!(log, "Starting Nexus (external API)");

        let dns_config = self.dns_config.clone().expect(
            "populate_internal_dns must be called before start_nexus_external",
        );

        // Create a recovery silo
        let external_dns_zone_name =
            internal_dns::names::DNS_ZONE_EXTERNAL_TESTING.to_string();
        let silo_name: Name = "test-suite-silo".parse().unwrap();
        let user_name =
            UserId::try_from("test-privileged".to_string()).unwrap();
        let user_password_hash = omicron_passwords::Hasher::default()
            .create_password(
                &omicron_passwords::Password::new(TEST_SUITE_PASSWORD).unwrap(),
            )
            .unwrap()
            .as_str()
            .parse()
            .unwrap();
        let recovery_silo = RecoverySiloConfig {
            silo_name: silo_name.clone(),
            user_name: user_name.clone(),
            user_password_hash,
        };

        // Handoff all known service information to Nexus
        let server = N::start(
            self.nexus_internal
                .take()
                .expect("Must launch internal nexus first"),
            &self.config,
            self.rack_init_builder.services.clone(),
            // NOTE: We should probably hand off
            // "self.rack_init_builder.datasets" here, but Nexus won't be happy
            // if we pass it right now:
            //
            // - When we "call .add_dataset(...)", we need to keep track of
            // which zpool the dataset is coming from. For these synthetic
            // environments, we make this value up.
            // - When we tell Nexus about datasets, we need to provide the
            // parent zpool UUID, which must be known to Nexus's database.
            // - The sled agent we're creating to run alongside this test DOES
            // create synthetic zpools on boot, but
            //   (a) They're not the same zpools we're making up when we start
            //   Clickhouse / CRDB (we're basically making distinct calls to
            //   Uuid::new_v4()).
            //   (b) These sled-agent-created zpools are registered with Nexus
            //   asynchronously, and we're not making any effort (currently) to
            //   wait for them to be known to Nexus.
            vec![],
            dns_config,
            &external_dns_zone_name,
            recovery_silo,
            tls_certificates,
        )
        .await;

        let external_server_addr =
            server.get_http_server_external_address().await;
        let internal_server_addr =
            server.get_http_server_internal_address().await;
        let testctx_external = ClientTestContext::new(
            external_server_addr,
            self.logctx
                .log
                .new(o!("component" => "external client test context")),
        );
        let testctx_internal = ClientTestContext::new(
            internal_server_addr,
            self.logctx
                .log
                .new(o!("component" => "internal client test context")),
        );

        self.external_dns_zone_name = Some(external_dns_zone_name);
        self.external_client = Some(testctx_external);
        self.internal_client = Some(testctx_internal);
        self.silo_name = Some(silo_name);
        self.user_name = Some(user_name);
        self.server = Some(server);
    }

    pub async fn start_sled(&mut self, sim_mode: sim::SimMode) {
        let nexus_address =
            self.nexus_internal_addr.expect("Must launch Nexus first");

        // Set up a single sled agent.
        let sa_id = Uuid::parse_str(SLED_AGENT_UUID).unwrap();
        let tempdir = camino_tempfile::tempdir().unwrap();
        let sled_agent = start_sled_agent(
            self.logctx.log.new(o!(
                "component" => "omicron_sled_agent::sim::Server",
                "sled_id" => sa_id.to_string(),
            )),
            nexus_address,
            sa_id,
            tempdir.path(),
            sim_mode,
        )
        .await
        .expect("Failed to start sled agent");

        self.sled_agent = Some(sled_agent);
        self.sled_agent_storage = Some(tempdir);
    }

    // Set up the Crucible Pantry on an existing Sled Agent.
    pub async fn start_crucible_pantry(&mut self) {
        let sled_agent = self
            .sled_agent
            .as_mut()
            .expect("Cannot start pantry without first starting sled agent");

        let pantry = sled_agent.start_pantry().await;
        let address = pantry.addr();

        let SocketAddr::V6(address) = address else {
            panic!("Expected IPv6 Pantry Address");
        };

        let sled_id = Uuid::parse_str(SLED_AGENT_UUID).unwrap();
        self.rack_init_builder.add_service(
            address,
            ServiceKind::CruciblePantry,
            internal_dns::ServiceName::CruciblePantry,
            sled_id,
        );
    }

    // Set up an external DNS server.
    pub async fn start_external_dns(&mut self) {
        let log = self.logctx.log.new(o!("component" => "external_dns_server"));
        let sled_id = Uuid::parse_str(SLED_AGENT_UUID).unwrap();

        let dns = dns_server::TransientServer::new(&log).await.unwrap();

        let SocketAddr::V6(dns_address) = dns.dns_server.local_address() else {
            panic!("Unsupported IPv4 DNS address");
        };
        let SocketAddr::V6(dropshot_address) = dns.dropshot_server.local_addr()
        else {
            panic!("Unsupported IPv4 Dropshot address");
        };

        let mac = self
            .rack_init_builder
            .mac_addrs
            .next()
            .expect("ran out of MAC addresses");
        self.rack_init_builder.add_service(
            dropshot_address,
            ServiceKind::ExternalDns {
                external_address: (*dns_address.ip()).into(),
                nic: ServiceNic {
                    id: Uuid::new_v4(),
                    name: "external-dns".parse().unwrap(),
                    ip: DNS_OPTE_IPV4_SUBNET
                        .nth(NUM_INITIAL_RESERVED_IP_ADDRESSES as u32 + 1)
                        .unwrap()
                        .into(),
                    mac,
                    slot: 0,
                },
            },
            internal_dns::ServiceName::ExternalDns,
            sled_id,
        );
        self.external_dns = Some(dns);
    }

    // Set up an internal DNS server.
    pub async fn start_internal_dns(&mut self) {
        let log = self.logctx.log.new(o!("component" => "internal_dns_server"));
        let sled_id = Uuid::parse_str(SLED_AGENT_UUID).unwrap();
        let dns = dns_server::TransientServer::new(&log).await.unwrap();

        let SocketAddr::V6(address) = dns.dropshot_server.local_addr() else {
            panic!("Unsupported IPv4 DNS address");
        };
        self.rack_init_builder.add_service(
            address,
            ServiceKind::InternalDns,
            internal_dns::ServiceName::InternalDns,
            sled_id,
        );

        self.internal_dns = Some(dns);
    }

    pub fn build(self) -> ControlPlaneTestContext<N> {
        ControlPlaneTestContext {
            start_time: self.start_time,
            server: self.server.unwrap(),
            external_client: self.external_client.unwrap(),
            internal_client: self.internal_client.unwrap(),
            database: self.database.unwrap(),
            clickhouse: self.clickhouse.unwrap(),
            sled_agent_storage: self.sled_agent_storage.unwrap(),
            sled_agent: self.sled_agent.unwrap(),
            oximeter: self.oximeter.unwrap(),
            producer: self.producer.unwrap(),
            logctx: self.logctx,
            gateway: self.gateway.unwrap(),
            dendrite: self.dendrite,
            mgd: self.mgd,
            external_dns_zone_name: self.external_dns_zone_name.unwrap(),
            external_dns: self.external_dns.unwrap(),
            internal_dns: self.internal_dns.unwrap(),
            silo_name: self.silo_name.unwrap(),
            user_name: self.user_name.unwrap(),
        }
    }

    pub async fn teardown(self) {
        if let Some(server) = self.server {
            server.close().await;
        }
        if let Some(mut database) = self.database {
            database.cleanup().await.unwrap();
        }
        if let Some(mut clickhouse) = self.clickhouse {
            clickhouse.cleanup().await.unwrap();
        }
        if let Some(sled_agent) = self.sled_agent {
            sled_agent.http_server.close().await.unwrap();
        }
        if let Some(oximeter) = self.oximeter {
            oximeter.close().await.unwrap();
        }
        if let Some(producer) = self.producer {
            producer.close().await.unwrap();
        }
        if let Some(gateway) = self.gateway {
            gateway.teardown().await;
        }
        for (_, mut dendrite) in self.dendrite {
            dendrite.cleanup().await.unwrap();
        }
        for (_, mut mgd) in self.mgd {
            mgd.cleanup().await.unwrap();
        }
        self.logctx.cleanup_successful();
    }
}

/// How to populate CockroachDB.
///
/// This is private because we want to ensure that tests use the setup script
/// rather than trying to create their own seed tarballs. This may need to be
/// revisited if circumstances change.
#[derive(Clone, Debug)]
enum PopulateCrdb {
    /// Populate Cockroach from the `CRDB_SEED_TAR_ENV` environment variable.
    ///
    /// Any tests that depend on nexus-test-utils should have this environment
    /// variable available.
    FromEnvironmentSeed,

    /// Populate Cockroach from the seed located at this path.
    #[cfg(feature = "omicron-dev")]
    FromSeed { input_tar: camino::Utf8PathBuf },

    /// Do not populate Cockroach.
    Empty,
}

/// Setup routine to use for `omicron-dev`. Use [`test_setup_with_config`] for
/// tests.
///
/// The main difference from tests is that this routine ensures the seed tarball
/// exists (or creates a seed tarball if it doesn't exist). For tests, this
/// should be done in the `crdb-seed` setup script.
#[cfg(feature = "omicron-dev")]
pub async fn omicron_dev_setup_with_config<N: NexusServer>(
    config: &mut omicron_common::nexus_config::Config,
) -> Result<ControlPlaneTestContext<N>> {
    let builder =
        ControlPlaneTestContextBuilder::<N>::new("omicron-dev", config);

    let log = &builder.logctx.log;
    debug!(log, "Ensuring seed tarball exists");

    // Start up a ControlPlaneTestContext, which tautologically sets up
    // everything needed for a simulated control plane.
    let why_invalidate =
        omicron_test_utils::dev::seed::should_invalidate_seed();
    let (seed_tar, status) =
        omicron_test_utils::dev::seed::ensure_seed_tarball_exists(
            log,
            why_invalidate,
        )
        .await
        .context("error ensuring seed tarball exists")?;
    status.log(log, &seed_tar);

    Ok(setup_with_config_impl(
        builder,
        PopulateCrdb::FromSeed { input_tar: seed_tar },
        sim::SimMode::Auto,
        None,
    )
    .await)
}

/// Setup routine to use for tests.
pub async fn test_setup_with_config<N: NexusServer>(
    test_name: &str,
    config: &mut omicron_common::nexus_config::Config,
    sim_mode: sim::SimMode,
    initial_cert: Option<Certificate>,
) -> ControlPlaneTestContext<N> {
    let builder = ControlPlaneTestContextBuilder::<N>::new(test_name, config);
    setup_with_config_impl(
        builder,
        PopulateCrdb::FromEnvironmentSeed,
        sim_mode,
        initial_cert,
    )
    .await
}

async fn setup_with_config_impl<N: NexusServer>(
    mut builder: ControlPlaneTestContextBuilder<'_, N>,
    populate: PopulateCrdb,
    sim_mode: sim::SimMode,
    initial_cert: Option<Certificate>,
) -> ControlPlaneTestContext<N> {
    const STEP_TIMEOUT: Duration = Duration::from_secs(60);

    builder
        .init_with_steps(
            vec![
                (
                    "start_crdb",
                    Box::new(|builder| {
                        builder.start_crdb_impl(populate).boxed()
                    }),
                ),
                (
                    "start_clickhouse",
                    Box::new(|builder| builder.start_clickhouse().boxed()),
                ),
                (
                    "start_gateway",
                    Box::new(|builder| builder.start_gateway().boxed()),
                ),
                (
                    "start_dendrite_switch0",
                    Box::new(|builder| {
                        builder.start_dendrite(SwitchLocation::Switch0).boxed()
                    }),
                ),
                (
                    "start_dendrite_switch1",
                    Box::new(|builder| {
                        builder.start_dendrite(SwitchLocation::Switch1).boxed()
                    }),
                ),
                (
                    "start_mgd_switch0",
                    Box::new(|builder| {
                        builder.start_mgd(SwitchLocation::Switch0).boxed()
                    }),
                ),
                (
                    "start_mgd_switch1",
                    Box::new(|builder| {
                        builder.start_mgd(SwitchLocation::Switch1).boxed()
                    }),
                ),
                (
                    "start_internal_dns",
                    Box::new(|builder| builder.start_internal_dns().boxed()),
                ),
                (
                    "start_external_dns",
                    Box::new(|builder| builder.start_external_dns().boxed()),
                ),
                (
                    "start_nexus_internal",
                    Box::new(|builder| builder.start_nexus_internal().boxed()),
                ),
                (
                    "start_sled",
                    Box::new(move |builder| {
                        builder.start_sled(sim_mode).boxed()
                    }),
                ),
                (
                    "start_crucible_pantry",
                    Box::new(|builder| builder.start_crucible_pantry().boxed()),
                ),
                (
                    "populate_internal_dns",
                    Box::new(|builder| builder.populate_internal_dns().boxed()),
                ),
                (
                    "start_nexus_external",
                    Box::new(|builder| {
                        builder
                            .start_nexus_external(
                                initial_cert.into_iter().collect(),
                            )
                            .boxed()
                    }),
                ),
                (
                    "start_oximeter",
                    Box::new(|builder| builder.start_oximeter().boxed()),
                ),
                (
                    "start_producer_server",
                    Box::new(|builder| builder.start_producer_server().boxed()),
                ),
            ],
            STEP_TIMEOUT,
        )
        .await;

    builder.build()
}

pub async fn start_sled_agent(
    log: Logger,
    nexus_address: SocketAddr,
    id: Uuid,
    update_directory: &Utf8Path,
    sim_mode: sim::SimMode,
) -> Result<sim::Server, String> {
    let config = sim::Config::for_testing(
        id,
        sim_mode,
        Some(nexus_address),
        Some(update_directory),
        None,
    );
    let server = sim::Server::start(&config, &log, true)
        .await
        .map_err(|e| e.to_string())?;
    Ok(server)
}

pub async fn start_oximeter(
    log: Logger,
    nexus_address: SocketAddr,
    db_port: u16,
    id: Uuid,
) -> Result<Oximeter, String> {
    let db = oximeter_collector::DbConfig {
        address: Some(SocketAddr::new(Ipv6Addr::LOCALHOST.into(), db_port)),
        batch_size: 10,
        batch_interval: 1,
    };
    let config = oximeter_collector::Config {
        nexus_address: Some(nexus_address),
        db,
        log: ConfigLogging::StderrTerminal { level: ConfigLoggingLevel::Error },
    };
    let args = oximeter_collector::OximeterArguments {
        id,
        address: SocketAddrV6::new(Ipv6Addr::LOCALHOST, 0, 0, 0),
    };
    Oximeter::with_logger(&config, &args, log).await.map_err(|e| e.to_string())
}

#[derive(Debug, Clone, oximeter::Target)]
struct IntegrationTarget {
    pub target_name: String,
}

#[derive(Debug, Clone, oximeter::Metric)]
struct IntegrationMetric {
    pub metric_name: String,
    pub datum: i64,
}

// A producer of simple counter metrics used in the integration tests
#[derive(Debug, Clone)]
struct IntegrationProducer {
    pub target: IntegrationTarget,
    pub metric: IntegrationMetric,
}

impl oximeter::Producer for IntegrationProducer {
    fn produce(
        &mut self,
    ) -> Result<
        Box<(dyn Iterator<Item = oximeter::types::Sample> + 'static)>,
        oximeter::MetricsError,
    > {
        use oximeter::Metric;
        let sample = oximeter::types::Sample::new(&self.target, &self.metric)?;
        *self.metric.datum_mut() += 1;
        Ok(Box::new(vec![sample].into_iter()))
    }
}

/// Creates and starts a producer server.
///
/// Actual producers can be registered with the [`register_producer`]
/// helper function.
pub async fn start_producer_server(
    nexus_address: SocketAddr,
    id: Uuid,
) -> Result<ProducerServer, String> {
    // Set up a producer server.
    //
    // This listens on any available port, and the server internally updates this to the actual
    // bound port of the Dropshot HTTP server.
    let producer_address = SocketAddr::new(Ipv6Addr::LOCALHOST.into(), 0);
    let server_info = ProducerEndpoint {
        id,
        kind: ProducerKind::Service,
        address: producer_address,
        base_route: "/collect".to_string(),
        interval: Duration::from_secs(1),
    };
    let config = oximeter_producer::Config {
        server_info,
        registration_address: nexus_address,
        dropshot: ConfigDropshot {
            bind_address: producer_address,
            ..Default::default()
        },
        log: LogConfig::Config(ConfigLogging::StderrTerminal {
            level: ConfigLoggingLevel::Error,
        }),
    };
    let server =
        ProducerServer::start(&config).await.map_err(|e| e.to_string())?;
    Ok(server)
}

/// Registers an arbitrary producer with the test server.
pub fn register_producer(
    server: &ProducerServer,
    producer: impl oximeter::Producer,
) -> Result<(), String> {
    server.registry().register_producer(producer).map_err(|e| e.to_string())?;
    Ok(())
}

/// Registers a sample-generating test-specific producer.
pub fn register_test_producer(server: &ProducerServer) -> Result<(), String> {
    // Create and register an actual metric producer.
    let test_producer = IntegrationProducer {
        target: IntegrationTarget {
            target_name: "integration-test-target".to_string(),
        },
        metric: IntegrationMetric {
            metric_name: "integration-test-metric".to_string(),
            datum: 0,
        },
    };
    register_producer(server, test_producer)
}

/// Returns whether the two identity metadata objects are identical.
pub fn identity_eq(ident1: &IdentityMetadata, ident2: &IdentityMetadata) {
    assert_eq!(ident1.id, ident2.id);
    assert_eq!(ident1.name, ident2.name);
    assert_eq!(ident1.description, ident2.description);
    assert_eq!(ident1.time_created, ident2.time_created);
    assert_eq!(ident1.time_modified, ident2.time_modified);
}

/// Order-agnostic vec equality
pub fn assert_same_items<T: PartialEq + Debug>(v1: Vec<T>, v2: Vec<T>) {
    assert_eq!(v1.len(), v2.len(), "{:?} and {:?} don't match", v1, v2);
    for item in v1.iter() {
        assert!(v2.contains(item), "{:?} and {:?} don't match", v1, v2);
    }
}

pub async fn start_dns_server(
    log: slog::Logger,
    storage_path: &Utf8Path,
) -> Result<
    (
        dns_server::dns_server::ServerHandle,
        dropshot::HttpServer<dns_server::http_server::Context>,
        TokioAsyncResolver,
    ),
    anyhow::Error,
> {
    let config_store = dns_server::storage::Config {
        keep_old_generations: 3,
        storage_path: storage_path.into(),
    };
    let store = dns_server::storage::Store::new(
        log.new(o!("component" => "DnsStore")),
        &config_store,
    )
    .unwrap();

    let (dns_server, http_server) = dns_server::start_servers(
        log,
        store,
        &dns_server::dns_server::Config {
            bind_address: "[::1]:0".parse().unwrap(),
        },
        &dropshot::ConfigDropshot {
            bind_address: "[::1]:0".parse().unwrap(),
            request_body_max_bytes: 8 * 1024,
            default_handler_task_mode: HandlerTaskMode::Detached,
        },
    )
    .await
    .unwrap();

    let mut resolver_config = ResolverConfig::new();
    resolver_config.add_name_server(NameServerConfig {
        socket_addr: dns_server.local_address(),
        protocol: Protocol::Udp,
        tls_dns_name: None,
        trust_nx_responses: false,
        bind_addr: None,
    });
    let resolver =
        TokioAsyncResolver::tokio(resolver_config, ResolverOpts::default())
            .context("creating DNS resolver")?;

    Ok((dns_server, http_server, resolver))
}<|MERGE_RESOLUTION|>--- conflicted
+++ resolved
@@ -65,7 +65,7 @@
 pub const SWITCH_UUID: &str = "dae4e1f1-410e-4314-bff1-fec0504be07e";
 pub const OXIMETER_UUID: &str = "39e6175b-4df2-4730-b11d-cbc1e60a2e78";
 pub const PRODUCER_UUID: &str = "a6458b7d-87c3-4483-be96-854d814c20de";
-<<<<<<< HEAD
+
 /// This is not random: It's a v5 UUID derived from:
 ///
 /// Uuid::new_v5(
@@ -73,17 +73,7 @@
 ///     ("test-vendor", "test-serial", "test-model"),
 /// )
 pub const PHYSICAL_DISK_UUID: &str = "25849923-2232-5d20-b939-ffee5bc3dd89";
-pub const RACK_SUBNET: &str = "fd00:1122:3344:01::/56";
-
-/// The reported amount of hardware threads for an emulated sled agent.
-pub const TEST_HARDWARE_THREADS: u32 = 16;
-/// The reported amount of physical RAM for an emulated sled agent.
-pub const TEST_PHYSICAL_RAM: u64 = 32 * (1 << 30);
-/// The reported amount of VMM reservoir RAM for an emulated sled agent.
-pub const TEST_RESERVOIR_RAM: u64 = 16 * (1 << 30);
-=======
 pub const RACK_SUBNET: &str = "fd00:1122:3344:0100::/56";
->>>>>>> 119bcd1f
 
 /// Password for the user created by the test suite
 ///
