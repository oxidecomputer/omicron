// This Source Code Form is subject to the terms of the Mozilla Public
// License, v. 2.0. If a copy of the MPL was not distributed with this
// file, You can obtain one at https://mozilla.org/MPL/2.0/.

//! Integration testing facilities for Nexus

#[cfg(feature = "omicron-dev")]
use anyhow::Context;
use anyhow::Result;
use camino::Utf8Path;
use camino::Utf8PathBuf;
use chrono::Utc;
use dropshot::ConfigLogging;
use dropshot::ConfigLoggingLevel;
use dropshot::HandlerTaskMode;
use dropshot::test_util::ClientTestContext;
use dropshot::test_util::LogContext;
use futures::FutureExt;
use futures::future::BoxFuture;
use gateway_test_utils::setup::DEFAULT_SP_SIM_CONFIG;
use gateway_test_utils::setup::GatewayTestContext;
use hickory_resolver::TokioResolver;
use hickory_resolver::config::NameServerConfig;
use hickory_resolver::config::ResolverConfig;
use hickory_resolver::config::ResolverOpts;
use hickory_resolver::name_server::TokioConnectionProvider;
use hickory_resolver::proto::xfer::Protocol;
use id_map::IdMap;
use internal_dns_types::config::DnsConfigBuilder;
use internal_dns_types::names::DNS_ZONE_EXTERNAL_TESTING;
use internal_dns_types::names::ServiceName;
use nexus_config::Database;
use nexus_config::DpdConfig;
use nexus_config::InternalDns;
use nexus_config::MgdConfig;
use nexus_config::NUM_INITIAL_RESERVED_IP_ADDRESSES;
use nexus_config::NexusConfig;
use nexus_db_queries::context::OpContext;
use nexus_db_queries::db::pub_test_utils::crdb;
use nexus_sled_agent_shared::inventory::HostPhase2DesiredSlots;
use nexus_sled_agent_shared::inventory::OmicronSledConfig;
use nexus_sled_agent_shared::inventory::OmicronZoneDataset;
use nexus_sled_agent_shared::inventory::SledCpuFamily;
use nexus_sled_agent_shared::recovery_silo::RecoverySiloConfig;
use nexus_test_interface::NexusServer;
use nexus_types::deployment::Blueprint;
use nexus_types::deployment::BlueprintDatasetConfig;
use nexus_types::deployment::BlueprintDatasetDisposition;
use nexus_types::deployment::BlueprintHostPhase2DesiredSlots;
use nexus_types::deployment::BlueprintPhysicalDiskConfig;
use nexus_types::deployment::BlueprintPhysicalDiskDisposition;
use nexus_types::deployment::BlueprintSledConfig;
use nexus_types::deployment::BlueprintZoneConfig;
use nexus_types::deployment::BlueprintZoneDisposition;
use nexus_types::deployment::BlueprintZoneImageSource;
use nexus_types::deployment::BlueprintZoneType;
use nexus_types::deployment::CockroachDbPreserveDowngrade;
use nexus_types::deployment::OmicronZoneExternalFloatingAddr;
use nexus_types::deployment::OmicronZoneExternalFloatingIp;
use nexus_types::deployment::OmicronZoneExternalSnatIp;
use nexus_types::deployment::OximeterReadMode;
use nexus_types::deployment::PlannerConfig;
use nexus_types::deployment::PlanningReport;
use nexus_types::deployment::ReconfiguratorConfig;
use nexus_types::deployment::blueprint_zone_type;
use nexus_types::external_api::views::SledState;
use nexus_types::internal_api::params::DnsConfigParams;
use omicron_common::address::DNS_OPTE_IPV4_SUBNET;
use omicron_common::address::NEXUS_OPTE_IPV4_SUBNET;
use omicron_common::address::NTP_OPTE_IPV4_SUBNET;
use omicron_common::address::NTP_PORT;
use omicron_common::api::external::Generation;
use omicron_common::api::external::MacAddr;
use omicron_common::api::external::UserId;
use omicron_common::api::external::Vni;
use omicron_common::api::external::{IdentityMetadata, Name};
use omicron_common::api::internal::nexus::Certificate;
use omicron_common::api::internal::nexus::ProducerEndpoint;
use omicron_common::api::internal::nexus::ProducerKind;
use omicron_common::api::internal::shared::DatasetKind;
use omicron_common::api::internal::shared::NetworkInterface;
use omicron_common::api::internal::shared::NetworkInterfaceKind;
use omicron_common::api::internal::shared::SourceNatConfig;
use omicron_common::api::internal::shared::SwitchLocation;
use omicron_common::disk::CompressionAlgorithm;
use omicron_common::zpool_name::ZpoolName;
use omicron_sled_agent::sim;
use omicron_test_utils::dev;
use omicron_test_utils::dev::poll;
use omicron_test_utils::dev::poll::{CondCheckError, wait_for_condition};
use omicron_uuid_kinds::BlueprintUuid;
use omicron_uuid_kinds::DatasetUuid;
use omicron_uuid_kinds::ExternalIpUuid;
use omicron_uuid_kinds::GenericUuid;
use omicron_uuid_kinds::OmicronZoneUuid;
use omicron_uuid_kinds::PhysicalDiskUuid;
use omicron_uuid_kinds::SledUuid;
use omicron_uuid_kinds::ZpoolUuid;
use oximeter_collector::Oximeter;
use oximeter_producer::LogConfig;
use oximeter_producer::Server as ProducerServer;
use sled_agent_client::types::EarlyNetworkConfig;
use sled_agent_client::types::EarlyNetworkConfigBody;
use sled_agent_client::types::RackNetworkConfigV2;
use slog::{Logger, debug, error, o};
use slog_error_chain::InlineErrorChain;
use std::collections::BTreeMap;
use std::collections::HashMap;
use std::fmt::Debug;
use std::iter::{once, repeat, zip};
use std::net::{IpAddr, Ipv4Addr, Ipv6Addr, SocketAddr, SocketAddrV6};
use std::sync::Arc;
use std::time::Duration;
use uuid::Uuid;

use nexus_types::deployment::PendingMgsUpdates;
pub use sim::TEST_HARDWARE_THREADS;
pub use sim::TEST_RESERVOIR_RAM;

pub mod background;
pub mod db;
pub mod http_testing;
pub mod resource_helpers;
pub mod sql;

pub const SLED_AGENT_UUID: &str = "b6d65341-167c-41df-9b5c-41cded99c229";
pub const SLED_AGENT2_UUID: &str = "039be560-54cc-49e3-88df-1a29dadbf913";
pub const RACK_UUID: &str = nexus_db_queries::db::pub_test_utils::RACK_UUID;
pub const SWITCH_UUID: &str = "dae4e1f1-410e-4314-bff1-fec0504be07e";
pub const PHYSICAL_DISK_UUID: &str = "fbf4e1f1-410e-4314-bff1-fec0504be07e";
pub const OXIMETER_UUID: &str = "39e6175b-4df2-4730-b11d-cbc1e60a2e78";
pub const PRODUCER_UUID: &str = "a6458b7d-87c3-4483-be96-854d814c20de";
pub const RACK_SUBNET: &str = "fd00:1122:3344:0100::/56";

/// Password for the user created by the test suite
///
/// This is only used by the test suite and `omicron-dev run-all` (the latter of
/// which uses the test suite setup code for most of its operation).   These are
/// both transient deployments with no sensitive data.
pub const TEST_SUITE_PASSWORD: &str = "oxide";

pub struct ControlPlaneTestContextSledAgent {
    _storage: camino_tempfile::Utf8TempDir,

    server: sim::Server,
}

impl ControlPlaneTestContextSledAgent {
    pub fn sled_agent(&self) -> &Arc<sim::SledAgent> {
        &self.server.sled_agent
    }

    pub fn server(&self) -> &sim::Server {
        &self.server
    }

    pub fn sled_agent_id(&self) -> SledUuid {
        self.server.sled_agent.id
    }

    pub fn local_addr(&self) -> SocketAddr {
        self.server.http_server.local_addr()
    }

    pub async fn start_pantry(&mut self) -> &sim::PantryServer {
        self.server.start_pantry().await
    }

    pub async fn teardown(self) {
        self.server.http_server.close().await.unwrap();
    }
}

pub struct ControlPlaneTestContext<N> {
    pub start_time: chrono::DateTime<chrono::Utc>,
    pub external_client: ClientTestContext,
    pub techport_client: ClientTestContext,
    pub internal_client: ClientTestContext,
    pub server: N,
    pub database: dev::db::CockroachInstance,
    pub database_admin: omicron_cockroach_admin::Server,
    pub clickhouse: dev::clickhouse::ClickHouseDeployment,
    pub logctx: LogContext,
    pub sled_agents: Vec<ControlPlaneTestContextSledAgent>,
    pub oximeter: Oximeter,
    pub producer: ProducerServer,
    pub gateway: BTreeMap<SwitchLocation, GatewayTestContext>,
    pub dendrite: HashMap<SwitchLocation, dev::dendrite::DendriteInstance>,
    pub mgd: HashMap<SwitchLocation, dev::maghemite::MgdInstance>,
    pub external_dns_zone_name: String,
    pub external_dns: dns_server::TransientServer,
    pub internal_dns: dns_server::TransientServer,
    pub initial_blueprint_id: BlueprintUuid,
    pub silo_name: Name,
    pub user_name: UserId,
    pub password: String,
}

impl<N: NexusServer> ControlPlaneTestContext<N> {
    /// Return the first simulated ['sim::Server']
    pub fn first_sim_server(&self) -> &sim::Server {
        self.sled_agents[0].server()
    }

    /// Return the first simulated Sled Agent
    pub fn first_sled_agent(&self) -> &Arc<sim::SledAgent> {
        self.sled_agents[0].sled_agent()
    }

    pub fn first_sled_id(&self) -> SledUuid {
        self.sled_agents[0].sled_agent_id()
    }

    pub fn second_sled_id(&self) -> SledUuid {
        self.sled_agents[1].sled_agent_id()
    }

    pub fn all_sled_agents(&self) -> impl Iterator<Item = &sim::Server> {
        self.sled_agents.iter().map(|sa| sa.server())
    }

    /// Return an iterator over all sled agents except the first one
    pub fn extra_sled_agents(&self) -> impl Iterator<Item = &sim::Server> {
        self.all_sled_agents().skip(1)
    }

    /// Find a sled agent that doesn't match the provided ID
    pub fn find_sled_agent(&self, exclude_sled: SledUuid) -> Option<SledUuid> {
        self.all_sled_agents()
            .find(|sa| sa.sled_agent.id != exclude_sled)
            .map(|sa| sa.sled_agent.id)
    }

    pub fn wildcard_silo_dns_name(&self) -> String {
        format!("*.sys.{}", self.external_dns_zone_name)
    }

    /// Wait until at least one inventory collection has been inserted into the
    /// datastore.
    ///
    /// # Panics
    ///
    /// Panics if an inventory collection is not found within `timeout`.
    pub async fn wait_for_at_least_one_inventory_collection(
        &self,
        timeout: Duration,
    ) {
        let datastore = self.server.datastore();
        let opctx =
            OpContext::for_tests(self.logctx.log.clone(), datastore.clone());

        match wait_for_condition(
            || async {
                match datastore.inventory_get_latest_collection(&opctx).await {
                    Ok(Some(_)) => Ok(()),
                    Ok(None) => Err(CondCheckError::NotYet),
                    Err(err) => Err(CondCheckError::Failed(err)),
                }
            },
            &Duration::from_millis(500),
            &timeout,
        )
        .await
        {
            Ok(()) => (),
            Err(poll::Error::TimedOut(elapsed)) => {
                panic!("no inventory collection found within {elapsed:?}");
            }
            Err(poll::Error::PermanentError(err)) => {
                panic!(
                    "failed waiting for inventory collection: {}",
                    InlineErrorChain::new(&err)
                );
            }
        }
    }

    pub async fn teardown(mut self) {
        self.server.close().await;
        self.database.cleanup().await.unwrap();
        self.clickhouse.cleanup().await.unwrap();

        for sled_agent in self.sled_agents {
            sled_agent.teardown().await;
        }

        self.oximeter.close().await.unwrap();
        self.producer.close().await.unwrap();
        for (_, gateway) in self.gateway {
            gateway.teardown().await;
        }
        for (_, mut dendrite) in self.dendrite {
            dendrite.cleanup().await.unwrap();
        }
        for (_, mut mgd) in self.mgd {
            mgd.cleanup().await.unwrap();
        }
        self.logctx.cleanup_successful();
    }
}

pub fn load_test_config() -> NexusConfig {
    // We load as much configuration as we can from the test suite configuration
    // file.  In practice, TestContext requires that:
    //
    // - the Nexus TCP listen port be 0,
    // - the CockroachDB TCP listen port be 0, and
    // - if the log will go to a file then the path must be the sentinel value
    //   "UNUSED".
    //
    // (See LogContext::new() for details.)  Given these restrictions, it may
    // seem barely worth reading a config file at all.  However, developers can
    // change the logging level and local IP if they want, and as we add more
    // configuration options, we expect many of those can be usefully configured
    // (and reconfigured) for the test suite.
    let config_file_path = Utf8Path::new("tests/config.test.toml");
    NexusConfig::from_file(config_file_path)
        .expect("failed to load config.test.toml")
}

pub async fn test_setup<N: NexusServer>(
    test_name: &str,
    extra_sled_agents: u16,
) -> ControlPlaneTestContext<N> {
    let mut config = load_test_config();
    test_setup_with_config::<N>(
        test_name,
        &mut config,
        sim::SimMode::Explicit,
        None,
        extra_sled_agents,
        DEFAULT_SP_SIM_CONFIG.into(),
    )
    .await
}

struct RackInitRequestBuilder {
    internal_dns_config: DnsConfigBuilder,
    mac_addrs: Box<dyn Iterator<Item = MacAddr> + Send>,
}

impl RackInitRequestBuilder {
    fn new() -> Self {
        Self {
            internal_dns_config: DnsConfigBuilder::new(),
            mac_addrs: Box::new(MacAddr::iter_system()),
        }
    }

    fn add_service_to_dns(
        &mut self,
        zone_id: OmicronZoneUuid,
        address: SocketAddrV6,
        service_name: ServiceName,
    ) {
        let zone = self
            .internal_dns_config
            .host_zone(zone_id, *address.ip())
            .expect("Failed to set up DNS for {kind}");
        self.internal_dns_config
            .service_backend_zone(service_name, &zone, address.port())
            .expect("Failed to set up DNS for {kind}");
    }

    fn add_gz_service_to_dns(
        &mut self,
        sled_id: SledUuid,
        address: SocketAddrV6,
        service_name: ServiceName,
    ) {
        let sled = self
            .internal_dns_config
            .host_sled(sled_id, *address.ip())
            .expect("Failed to set up DNS for GZ service");
        self.internal_dns_config
            .service_backend_sled(service_name, &sled, address.port())
            .expect("Failed to set up DNS for GZ service");
    }

    // Special handling of ClickHouse, which has multiple SRV records for its
    // single zone.
    fn add_clickhouse_to_dns(
        &mut self,
        zone_id: OmicronZoneUuid,
        address: SocketAddrV6,
    ) {
        self.internal_dns_config
            .host_zone_clickhouse_single_node(
                zone_id,
                ServiceName::Clickhouse,
                address,
                true,
            )
            .expect("Failed to setup ClickHouse DNS");
    }

    // Special handling of internal DNS, which has a second A/AAAA record and an
    // NS record pointing to it.
    fn add_internal_name_server_to_dns(
        &mut self,
        zone_id: OmicronZoneUuid,
        http_address: SocketAddrV6,
        dns_address: SocketAddrV6,
    ) {
        self.internal_dns_config
            .host_zone_internal_dns(
                zone_id,
                ServiceName::InternalDns,
                http_address,
                dns_address,
            )
            .expect("Failed to setup internal DNS");
    }
}

pub struct ControlPlaneTestContextBuilder<'a, N: NexusServer> {
    pub config: &'a mut NexusConfig,
    test_name: &'a str,
    rack_init_builder: RackInitRequestBuilder,

    pub start_time: chrono::DateTime<chrono::Utc>,
    pub logctx: LogContext,

    pub external_client: Option<ClientTestContext>,
    pub techport_client: Option<ClientTestContext>,
    pub internal_client: Option<ClientTestContext>,

    pub server: Option<N>,
    pub database: Option<dev::db::CockroachInstance>,
    pub database_admin: Option<omicron_cockroach_admin::Server>,
    pub clickhouse: Option<dev::clickhouse::ClickHouseDeployment>,
    pub sled_agents: Vec<ControlPlaneTestContextSledAgent>,
    pub oximeter: Option<Oximeter>,
    pub producer: Option<ProducerServer>,
    pub gateway: BTreeMap<SwitchLocation, GatewayTestContext>,
    pub dendrite: HashMap<SwitchLocation, dev::dendrite::DendriteInstance>,
    pub mgd: HashMap<SwitchLocation, dev::maghemite::MgdInstance>,

    // NOTE: Only exists after starting Nexus, until external Nexus is
    // initialized.
    nexus_internal: Option<<N as NexusServer>::InternalServer>,
    nexus_internal_addr: Option<SocketAddr>,

    pub external_dns_zone_name: Option<String>,
    pub external_dns: Option<dns_server::TransientServer>,
    pub internal_dns: Option<dns_server::TransientServer>,
    dns_config: Option<DnsConfigParams>,
    initial_blueprint_id: Option<BlueprintUuid>,

    // Build sled configs as we go, ensuring that sled-agent's
    // initial configuration agrees with the blueprint we build.
    blueprint_zones: Vec<BlueprintZoneConfig>,
    blueprint_sleds: Option<BTreeMap<SledUuid, BlueprintSledConfig>>,

    pub silo_name: Option<Name>,
    pub user_name: Option<UserId>,
    pub password: Option<String>,

    pub simulated_upstairs: Arc<sim::SimulatedUpstairs>,
}

type StepInitFn<'a, N> = Box<
    dyn for<'b> FnOnce(
        &'b mut ControlPlaneTestContextBuilder<'a, N>,
    ) -> BoxFuture<'b, ()>,
>;

impl<'a, N: NexusServer> ControlPlaneTestContextBuilder<'a, N> {
    pub fn new(test_name: &'a str, config: &'a mut NexusConfig) -> Self {
        let start_time = chrono::Utc::now();
        let logctx = LogContext::new(test_name, &config.pkg.log);

        let simulated_upstairs_log = logctx.log.new(o!(
            "component" => "omicron_sled_agent::sim::SimulatedUpstairs",
        ));

        Self {
            config,
            test_name,
            rack_init_builder: RackInitRequestBuilder::new(),
            start_time,
            logctx,
            external_client: None,
            techport_client: None,
            internal_client: None,
            server: None,
            database: None,
            database_admin: None,
            clickhouse: None,
            sled_agents: vec![],
            oximeter: None,
            producer: None,
            gateway: BTreeMap::new(),
            dendrite: HashMap::new(),
            mgd: HashMap::new(),
            nexus_internal: None,
            nexus_internal_addr: None,
            external_dns_zone_name: None,
            external_dns: None,
            internal_dns: None,
            dns_config: None,
            initial_blueprint_id: None,
            blueprint_zones: Vec::new(),
            blueprint_sleds: None,
            silo_name: None,
            user_name: None,
            password: None,
            simulated_upstairs: Arc::new(sim::SimulatedUpstairs::new(
                simulated_upstairs_log,
            )),
        }
    }

    pub async fn init_with_steps(
        &mut self,
        steps: Vec<(&str, StepInitFn<'a, N>)>,
        timeout: Duration,
    ) {
        let log = self.logctx.log.new(o!("component" => "init_with_steps"));
        for (step_name, step) in steps {
            debug!(log, "Running step {step_name}");
            let step_fut = step(self);
            match tokio::time::timeout(timeout, step_fut).await {
                Ok(()) => {}
                Err(_) => {
                    error!(
                        log,
                        "Timed out after {timeout:?} \
                         while running step {step_name}, failing test"
                    );
                    panic!(
                        "Timed out after {timeout:?} while running step {step_name}",
                    );
                }
            }
        }
    }

    pub async fn start_crdb(&mut self, populate: bool) {
        let populate = if populate {
            PopulateCrdb::FromEnvironmentSeed
        } else {
            PopulateCrdb::Empty
        };
        self.start_crdb_impl(populate).await;
    }

    /// Private implementation of `start_crdb` that allows for a seed tarball to
    /// be passed in. See [`PopulateCrdb`] for more details.
    async fn start_crdb_impl(&mut self, populate: PopulateCrdb) {
        let log = &self.logctx.log;
        debug!(log, "Starting CRDB");

        // Start up CockroachDB.
        let database = match populate {
            PopulateCrdb::FromEnvironmentSeed => {
                crdb::test_setup_database(log).await
            }
            #[cfg(feature = "omicron-dev")]
            PopulateCrdb::FromSeed { input_tar } => {
                crdb::test_setup_database_from_seed(log, input_tar).await
            }
            PopulateCrdb::Empty => crdb::test_setup_database_empty(log).await,
        };

        eprintln!("DB URL: {}", database.pg_config());
        let address = database
            .pg_config()
            .to_string()
            .split("postgresql://root@")
            .nth(1)
            .expect("Malformed URL: Missing postgresql prefix")
            .split('/')
            .next()
            .expect("Malformed URL: No slash after port")
            .parse::<std::net::SocketAddrV6>()
            .expect("Failed to parse port");

        let zone_id = OmicronZoneUuid::new_v4();
        let zpool_id = ZpoolUuid::new_v4();
        eprintln!("DB address: {}", address);
        self.rack_init_builder.add_service_to_dns(
            zone_id,
            address,
            ServiceName::Cockroach,
        );
        let pool_name = illumos_utils::zpool::ZpoolName::new_external(zpool_id)
            .to_string()
            .parse()
            .unwrap();
        self.blueprint_zones.push(BlueprintZoneConfig {
            disposition: BlueprintZoneDisposition::InService,
            id: zone_id,
            filesystem_pool: ZpoolName::new_external(zpool_id),
            zone_type: BlueprintZoneType::CockroachDb(
                blueprint_zone_type::CockroachDb {
                    address,
                    dataset: OmicronZoneDataset { pool_name },
                },
            ),
            image_source: BlueprintZoneImageSource::InstallDataset,
        });
        let http_address = database.http_addr();
        self.database = Some(database);

        let cli = omicron_cockroach_admin::CockroachCli::new(
            omicron_test_utils::dev::db::COCKROACHDB_BIN.into(),
            address,
            http_address,
        );
        let server = omicron_cockroach_admin::start_server(
            zone_id,
            cli,
            omicron_cockroach_admin::Config {
                dropshot: dropshot::ConfigDropshot::default(),
                log: ConfigLogging::StderrTerminal {
                    level: ConfigLoggingLevel::Error,
                },
            },
        )
        .await
        .expect("Failed to start CRDB admin server");

        self.database_admin = Some(server);
    }

    // Start ClickHouse database server.
    pub async fn start_clickhouse(&mut self) {
        let log = &self.logctx.log;
        debug!(log, "Starting Clickhouse");
        let clickhouse =
            dev::clickhouse::ClickHouseDeployment::new_single_node(
                &self.logctx,
            )
            .await
            .unwrap();

        let zone_id = OmicronZoneUuid::new_v4();
        let zpool_id = ZpoolUuid::new_v4();
        let http_address = clickhouse.http_address();
        let http_port = http_address.port();
        let native_address = clickhouse.native_address();
        self.rack_init_builder.add_clickhouse_to_dns(zone_id, http_address);
        self.clickhouse = Some(clickhouse);

        // NOTE: We could pass this port information via DNS, rather than
        // requiring it to be known before Nexus starts.
        //
        // See https://github.com/oxidecomputer/omicron/issues/6407.
        self.config
            .pkg
            .timeseries_db
            .address
            .as_mut()
            .expect("Tests expect to set a port of Clickhouse")
            .set_port(http_port);
        self.config.pkg.timeseries_db.address = Some(native_address.into());

        let pool_name = illumos_utils::zpool::ZpoolName::new_external(zpool_id)
            .to_string()
            .parse()
            .unwrap();
        self.blueprint_zones.push(BlueprintZoneConfig {
            disposition: BlueprintZoneDisposition::InService,
            id: zone_id,
            filesystem_pool: ZpoolName::new_external(zpool_id),
            zone_type: BlueprintZoneType::Clickhouse(
                blueprint_zone_type::Clickhouse {
                    address: http_address,
                    dataset: OmicronZoneDataset { pool_name },
                },
            ),
            image_source: BlueprintZoneImageSource::InstallDataset,
        });
    }

    pub async fn start_gateway(
        &mut self,
        switch_location: SwitchLocation,
        port: Option<u16>,
        sp_sim_config_file: Utf8PathBuf,
    ) {
        debug!(&self.logctx.log, "Starting Management Gateway");
        let (mut mgs_config, sp_sim_config) =
            gateway_test_utils::setup::load_test_config(sp_sim_config_file);

        if switch_location == SwitchLocation::Switch1 {
            for config in mgs_config.switch.location.determination.iter_mut() {
                let swap = config.sp_port_1.clone();
                config.sp_port_1 = config.sp_port_2.clone();
                config.sp_port_2 = swap;
            }
        }

        let mgs_addr =
            port.map(|port| SocketAddrV6::new(Ipv6Addr::LOCALHOST, port, 0, 0));
        let gateway = gateway_test_utils::setup::test_setup_with_config(
            self.test_name,
            gateway_messages::SpPort::One,
            mgs_config,
            &sp_sim_config,
            mgs_addr,
        )
        .await;
        self.gateway.insert(switch_location, gateway);
    }

    pub async fn start_dendrite(&mut self, switch_location: SwitchLocation) {
        let log = &self.logctx.log;
        debug!(log, "Starting Dendrite for {switch_location}");
        let mgs = self.gateway.get(&switch_location).unwrap();
        let mgs_addr = mgs.client.bind_address;

        // Set up a stub instance of dendrite
        let dendrite = dev::dendrite::DendriteInstance::start(
            0,
            self.nexus_internal_addr,
            Some(mgs_addr),
        )
        .await
        .unwrap();
        let port = dendrite.port;
        self.dendrite.insert(switch_location, dendrite);

        let address = SocketAddrV6::new(Ipv6Addr::LOCALHOST, port, 0, 0);

        // Update the configuration options for Nexus, if it's launched later.
        //
        // NOTE: If dendrite is started after Nexus, this is ignored.
        let config = DpdConfig { address: std::net::SocketAddr::V6(address) };
        self.config.pkg.dendrite.insert(switch_location, config);
    }

    pub async fn start_mgd(&mut self, switch_location: SwitchLocation) {
        let log = &self.logctx.log;
        debug!(log, "Starting mgd for {switch_location}");

        // Set up an instance of mgd
        let mgd = dev::maghemite::MgdInstance::start(0).await.unwrap();
        let port = mgd.port;
        self.mgd.insert(switch_location, mgd);
        let address = SocketAddrV6::new(Ipv6Addr::LOCALHOST, port, 0, 0);

        debug!(log, "mgd port is {port}");

        let config = MgdConfig { address: std::net::SocketAddr::V6(address) };
        self.config.pkg.mgd.insert(switch_location, config);
    }

    pub async fn record_switch_dns(
        &mut self,
        sled_id: SledUuid,
        switch_location: SwitchLocation,
    ) {
        let log = &self.logctx.log;
        debug!(
            log,
            "Recording DNS for the switch zones";
            "sled_id" => sled_id.to_string(),
            "switch_location" => switch_location.to_string(),
        );

        self.rack_init_builder
            .internal_dns_config
            .host_zone_switch(
                sled_id,
                Ipv6Addr::LOCALHOST,
                self.dendrite.get(&switch_location).unwrap().port,
                self.gateway.get(&switch_location).unwrap().port,
                self.mgd.get(&switch_location).unwrap().port,
            )
            .unwrap();
    }

    pub async fn start_oximeter(&mut self) {
        let log = &self.logctx.log;
        debug!(log, "Starting Oximeter");

        let nexus_internal_addr = self
            .nexus_internal_addr
            .expect("Must start Nexus internally before Oximeter");

        let clickhouse = self
            .clickhouse
            .as_ref()
            .expect("Must start Clickhouse before oximeter");

        // Set up an Oximeter collector server
        let collector_id = Uuid::parse_str(OXIMETER_UUID).unwrap();
        let oximeter = start_oximeter(
            log.new(o!("component" => "oximeter")),
            nexus_internal_addr,
            clickhouse.native_address().port(),
            collector_id,
        )
        .await
        .unwrap();

        self.oximeter = Some(oximeter);
    }

    pub async fn start_producer_server(&mut self) {
        let log = &self.logctx.log;
        debug!(log, "Starting test metric Producer Server");

        let nexus_internal_addr = self
            .nexus_internal_addr
            .expect("Must start Nexus internally before producer server");

        // Set up a test metric producer server
        let producer_id = Uuid::parse_str(PRODUCER_UUID).unwrap();
        let producer =
            start_producer_server(nexus_internal_addr, producer_id).unwrap();
        register_test_producer(&producer).unwrap();

        self.producer = Some(producer);
    }

    // Begin starting Nexus.
    pub async fn start_nexus_internal(&mut self) -> Result<(), String> {
        let log = &self.logctx.log;
        debug!(log, "Starting Nexus (internal API)");

        // In tests, disable blueprint planning.
        self.config.pkg.initial_reconfigurator_config =
            Some(ReconfiguratorConfig {
                planner_enabled: false,
                planner_config: PlannerConfig::default(),
            });
        self.config.deployment.internal_dns = InternalDns::FromAddress {
            address: self
                .internal_dns
                .as_ref()
                .expect("Must initialize internal DNS server first")
                .dns_server
                .local_address(),
        };
        self.config.deployment.database = Database::FromUrl {
            url: self
                .database
                .as_ref()
                .expect("Must start CRDB before Nexus")
                .pg_config()
                .clone(),
        };

        let (nexus_internal, nexus_internal_addr) =
            N::start_internal(&self.config, &log).await?;

        let address = SocketAddrV6::new(
            match nexus_internal_addr.ip() {
                IpAddr::V4(addr) => addr.to_ipv6_mapped(),
                IpAddr::V6(addr) => addr,
            },
            nexus_internal_addr.port(),
            0,
            0,
        );

        self.rack_init_builder.add_service_to_dns(
            self.config.deployment.id,
            address,
            ServiceName::Nexus,
        );
        self.record_nexus_zone(self.config.clone(), address, 0);
        self.nexus_internal = Some(nexus_internal);
        self.nexus_internal_addr = Some(nexus_internal_addr);
        Ok(())
    }

    pub async fn configure_second_nexus(&mut self) {
        let log = &self.logctx.log;
        debug!(log, "Configuring second Nexus (not to run)");
        // Besides the Nexus that we just started, add an entry in the blueprint
        // for the Nexus that developers can start using
        // nexus/examples/config-second.toml.
        //
        // The details in its BlueprintZoneType mostly don't matter because
        // those are mostly used for DNS (which we don't usually need here) and
        // to tell sled agent how to start the zone (which isn't what's going on
        // here).  But it does need to be present for it to be able to determine
        // on startup if it needs to quiesce.
        let second_nexus_config_path =
            Utf8Path::new(env!("CARGO_MANIFEST_DIR"))
                .join("../examples/config-second.toml");
        let mut second_nexus_config =
            NexusConfig::from_file(&second_nexus_config_path).unwrap();
        // Okay, this is particularly awful.  The system does not allow multiple
        // zones to use the same external IP -- makes sense.  But it actually is
        // fine here because the IP is localhost and we're using host
        // networking, and we've already ensured that the ports will be unique.
        // Avoid tripping up the validation by using some other IP.  This won't
        // be used for anything.  Pick something that's not in use anywhere
        // else.  This range is guaranteed by RFC 6666 to discard traffic.
        second_nexus_config
            .deployment
            .dropshot_external
            .dropshot
            .bind_address
            .set_ip("100::1".parse().unwrap());
        let SocketAddr::V6(second_internal_address) =
            second_nexus_config.deployment.dropshot_internal.bind_address
        else {
            panic!(
                "expected IPv6 address for dropshot_internal in \
                 nexus/examples/config-second.toml"
            );
        };
        self.record_nexus_zone(second_nexus_config, second_internal_address, 1);
    }

    fn record_nexus_zone(
        &mut self,
        config: NexusConfig,
        internal_address: SocketAddrV6,
        which: usize,
    ) {
        let id = config.deployment.id;
        let mac = self
            .rack_init_builder
            .mac_addrs
            .next()
            .expect("ran out of MAC addresses");
        self.blueprint_zones.push(BlueprintZoneConfig {
            disposition: BlueprintZoneDisposition::InService,
            id,
            filesystem_pool: ZpoolName::new_external(ZpoolUuid::new_v4()),
            zone_type: BlueprintZoneType::Nexus(blueprint_zone_type::Nexus {
                external_dns_servers: config
                    .deployment
                    .external_dns_servers
                    .clone(),
                external_ip: OmicronZoneExternalFloatingIp {
                    id: ExternalIpUuid::new_v4(),
                    ip: config
                        .deployment
                        .dropshot_external
                        .dropshot
                        .bind_address
                        .ip(),
                },
                external_tls: config.deployment.dropshot_external.tls,
                internal_address,
                nic: NetworkInterface {
                    id: Uuid::new_v4(),
                    ip: NEXUS_OPTE_IPV4_SUBNET
                        .nth(NUM_INITIAL_RESERVED_IP_ADDRESSES + 1 + which)
                        .unwrap()
                        .into(),
                    kind: NetworkInterfaceKind::Service {
                        id: id.into_untyped_uuid(),
                    },
                    mac,
                    name: format!("nexus-{}", id).parse().unwrap(),
                    primary: true,
                    slot: 0,
                    subnet: (*NEXUS_OPTE_IPV4_SUBNET).into(),
                    vni: Vni::SERVICES_VNI,
                    transit_ips: vec![],
                },
                nexus_generation: Generation::new(),
            }),
            image_source: BlueprintZoneImageSource::InstallDataset,
        });
    }

    pub async fn populate_internal_dns(&mut self) {
        let log = &self.logctx.log;
        debug!(log, "Populating Internal DNS");

        // Populate the internal DNS system with all known DNS records
        let internal_dns_address = self
            .internal_dns
            .as_ref()
            .expect("Must start internal DNS server first")
            .dropshot_server
            .local_addr();
        let dns_config_client = dns_service_client::Client::new(
            &format!("http://{}", internal_dns_address),
            log.clone(),
        );

        let dns_config = self
            .rack_init_builder
            .internal_dns_config
            .clone()
            .build_full_config_for_initial_generation();

        slog::info!(log, "DNS population: {:#?}", dns_config);
        dns_config_client.dns_config_put(&dns_config).await.expect(
            "Failed to send initial DNS records to internal DNS server",
        );
        self.dns_config = Some(dns_config);
    }

    /// Perform RSS handoff
    pub async fn start_nexus_external(
        &mut self,
        tls_certificates: Vec<Certificate>,
    ) {
        let log = &self.logctx.log;
        debug!(log, "Starting Nexus (external API)");

        let dns_config = self.dns_config.clone().expect(
            "populate_internal_dns must be called before start_nexus_external",
        );

        // Create a recovery silo
        let external_dns_zone_name = DNS_ZONE_EXTERNAL_TESTING.to_string();
        let silo_name: Name = "test-suite-silo".parse().unwrap();
        let user_name =
            UserId::try_from("test-privileged".to_string()).unwrap();
        let user_password_hash = omicron_passwords::Hasher::default()
            .create_password(
                &omicron_passwords::Password::new(TEST_SUITE_PASSWORD).unwrap(),
            )
            .unwrap()
            .as_str()
            .parse()
            .unwrap();
        let recovery_silo = RecoverySiloConfig {
            silo_name: silo_name.clone(),
            user_name: user_name.clone(),
            user_password_hash,
        };

        // Construct an initial blueprint that agrees with the sled-agents'
        // post-initialization configuration (generation 2).
        let sleds = self
            .blueprint_sleds
            .take()
            .expect("should have already made blueprint sled configs");
        let id = BlueprintUuid::new_v4();
        let blueprint = Blueprint {
            id,
            sleds,
            pending_mgs_updates: PendingMgsUpdates::new(),
            parent_blueprint_id: None,
            internal_dns_version: dns_config.generation,
            external_dns_version: Generation::new(),
            target_release_minimum_generation: Generation::new(),
            nexus_generation: Generation::new(),
            cockroachdb_fingerprint: String::new(),
            cockroachdb_setting_preserve_downgrade:
                CockroachDbPreserveDowngrade::DoNotModify,
            // Clickhouse clusters are not generated by RSS. One must run
            // reconfigurator for that.
            clickhouse_cluster_config: None,
            oximeter_read_version: Generation::new(),
            oximeter_read_mode: OximeterReadMode::SingleNode,
            time_created: Utc::now(),
            creator: "nexus-test-utils".to_string(),
            comment: "initial test blueprint".to_string(),
            report: PlanningReport::new(id),
        };

        self.initial_blueprint_id = Some(blueprint.id);

        // Handoff all known service information to Nexus
        let server = N::start(
            self.nexus_internal
                .take()
                .expect("Must launch internal nexus first"),
            self.config,
            blueprint,
            // NOTE: We should probably hand off
            // "self.rack_init_builder.datasets" here, but Nexus won't be happy
            // if we pass it right now:
            //
            // - When we "call .add_dataset(...)", we need to keep track of
            // which zpool the dataset is coming from. For these synthetic
            // environments, we make this value up.
            // - When we tell Nexus about datasets, we need to provide the
            // parent zpool UUID, which must be known to Nexus's database.
            // - The sled agent we're creating to run alongside this test DOES
            // create synthetic zpools on boot, but
            //   (a) They're not the same zpools we're making up when we start
            //   Clickhouse / CRDB (we're basically making distinct calls to
            //   Uuid::new_v4()).
            //   (b) These sled-agent-created zpools are registered with Nexus
            //   asynchronously, and we're not making any effort (currently) to
            //   wait for them to be known to Nexus.
            vec![],
            vec![],
            vec![],
            dns_config,
            &external_dns_zone_name,
            recovery_silo,
            tls_certificates,
        )
        .await;

        let external_server_addr =
            server.get_http_server_external_address().await;
        let techport_external_server_addr =
            server.get_http_server_techport_address().await;
        let internal_server_addr =
            server.get_http_server_internal_address().await;
        let testctx_external = ClientTestContext::new(
            external_server_addr,
            self.logctx
                .log
                .new(o!("component" => "external client test context")),
        );
        let testctx_techport = ClientTestContext::new(
            techport_external_server_addr,
            self.logctx.log.new(
                o!("component" => "techport external client test context"),
            ),
        );
        let testctx_internal = ClientTestContext::new(
            internal_server_addr,
            self.logctx
                .log
                .new(o!("component" => "internal client test context")),
        );

        self.external_dns_zone_name = Some(external_dns_zone_name);
        self.external_client = Some(testctx_external);
        self.techport_client = Some(testctx_techport);
        self.internal_client = Some(testctx_internal);
        self.silo_name = Some(silo_name);
        self.user_name = Some(user_name);
        self.password = Some(TEST_SUITE_PASSWORD.to_string());
        self.server = Some(server);
    }

    /// Set up a single sled agent.
    pub async fn start_sled(
        &mut self,
        sled_id: SledUuid,
        sled_index: u16,
        sim_mode: sim::SimMode,
    ) {
        let nexus_address =
            self.nexus_internal_addr.expect("Must launch Nexus first");

        let tempdir = camino_tempfile::tempdir().unwrap();
        let sled_agent = start_sled_agent(
            self.logctx.log.new(o!(
                "component" => "omicron_sled_agent::sim::Server",
                "sled_id" => sled_id.to_string(),
            )),
            nexus_address,
            sled_id,
            sled_index,
            tempdir.path(),
            sim_mode,
            &self.simulated_upstairs,
        )
        .await
        .expect("Failed to start sled agent");

        // Add a DNS entry for the TUF Repo Depot on this simulated sled agent.
        let SocketAddr::V6(server_addr_v6) = sled_agent.repo_depot_address
        else {
            panic!("expected sim sled agent to be listening on IPv6");
        };
        self.rack_init_builder.add_gz_service_to_dns(
            sled_id,
            server_addr_v6,
            ServiceName::RepoDepot,
        );

        self.sled_agents.push(ControlPlaneTestContextSledAgent {
            _storage: tempdir,
            server: sled_agent,
        });
    }

    /// Tell our first Sled Agent to report the zones that we configured, and
    /// tell the other Sled Agents to report they have no zones configured, and
    /// write the early network config to all sleds.
    pub async fn configure_sled_agents(&mut self) {
        let early_network_config = EarlyNetworkConfig {
            body: EarlyNetworkConfigBody {
                ntp_servers: Vec::new(),
                rack_network_config: Some(RackNetworkConfigV2 {
                    bfd: Vec::new(),
                    bgp: Vec::new(),
                    infra_ip_first: "192.0.2.10".parse().unwrap(),
                    infra_ip_last: "192.0.2.100".parse().unwrap(),
                    ports: Vec::new(),
                    rack_subnet: "fd00:1122:3344:0100::/56".parse().unwrap(),
                }),
            },
            generation: 1,
            schema_version: 2,
        };

        macro_rules! from_clone {
            ($source: expr) => {
                $source.clone().into_iter().map(From::from).collect()
            };
        }

        // The first sled agent is the only one that'll have configured
        // blueprint zones, but the others all need to have disks.
        let zones = once(from_clone!(self.blueprint_zones))
            .chain(repeat(Vec::<BlueprintZoneConfig>::new()));

        // Compute the sled configurations once, and let the blueprint
        // builder copy them.
        self.make_sled_configs();
        let sled_configs = self
            .blueprint_sleds
            .as_ref()
            .expect("should have just made blueprint sled configs");

        // Send the sled-agents their new configurations.
        // This generation number should match the one in
        // `make_sled_configs`.
        let generation = Generation::from_u32(2);

        for (sled_agent, sled_zones) in zip(self.sled_agents.iter(), zones) {
            let sled_id = sled_agent.sled_agent_id();
            let client = sled_agent_client::Client::new(
                &format!("http://{}", sled_agent.local_addr()),
                self.logctx.log.clone(),
            );

            let disks = from_clone!(sled_configs[&sled_id].disks);
            let datasets = from_clone!(sled_configs[&sled_id].datasets);
            let zones = from_clone!(sled_zones);
            client
                .omicron_config_put(&OmicronSledConfig {
                    generation,
                    disks,
                    datasets,
                    zones,
                    remove_mupdate_override: None,
                    host_phase_2: HostPhase2DesiredSlots::current_contents(),
                })
                .await
                .expect("Failed to configure sled agent {sled_id} with zones");

            client
                .write_network_bootstore_config(&early_network_config)
                .await
                .expect(
                    "Failed to write early networking config \
                     to bootstore on sled {sled_id}",
                );
        }
    }

    /// Set up a single "extra" sled agent, meaning not the special first one.
    pub async fn extra_sled_agent(
        &mut self,
        sled_id: SledUuid,
        sled_index: u16,
        sim_mode: sim::SimMode,
    ) {
        let nexus_address =
            self.nexus_internal_addr.expect("Must launch Nexus first");

        let tempdir = camino_tempfile::tempdir().unwrap();
        let sled_agent = start_sled_agent(
            self.logctx.log.new(o!(
                "component" => "omicron_sled_agent::sim::Server",
                "sled_id" => sled_id.to_string(),
            )),
            nexus_address,
            sled_id,
            sled_index,
            tempdir.path(),
            sim_mode,
            &self.simulated_upstairs,
        )
        .await
        .expect("Failed to start sled agent");

        self.sled_agents.push(ControlPlaneTestContextSledAgent {
            _storage: tempdir,
            server: sled_agent,
        })
    }

    /// Configure a mock boundary-NTP server on the first sled agent
    pub async fn configure_boundary_ntp(&mut self) {
        let mac = self
            .rack_init_builder
            .mac_addrs
            .next()
            .expect("ran out of MAC addresses");
        let internal_ip = NTP_OPTE_IPV4_SUBNET
            .nth(NUM_INITIAL_RESERVED_IP_ADDRESSES + 1)
            .unwrap();
        let external_ip = IpAddr::V4(Ipv4Addr::new(1, 2, 3, 4));
        let address = format!("[::1]:{NTP_PORT}").parse().unwrap(); // localhost
        let zone_id = OmicronZoneUuid::new_v4();
        let zpool_id = ZpoolUuid::new_v4();

        self.rack_init_builder.add_service_to_dns(
            zone_id,
            address,
            ServiceName::BoundaryNtp,
        );
        self.blueprint_zones.push(BlueprintZoneConfig {
            disposition: BlueprintZoneDisposition::InService,
            id: zone_id,
            filesystem_pool: ZpoolName::new_external(zpool_id),
            zone_type: BlueprintZoneType::BoundaryNtp(
                blueprint_zone_type::BoundaryNtp {
                    address,
                    ntp_servers: vec![],
                    dns_servers: vec![],
                    domain: None,
                    nic: NetworkInterface {
                        id: Uuid::new_v4(),
                        kind: NetworkInterfaceKind::Service {
                            id: zone_id.into_untyped_uuid(),
                        },
                        ip: internal_ip.into(),
                        mac,
                        name: format!("boundary-ntp-{zone_id}")
                            .parse()
                            .unwrap(),
                        primary: true,
                        slot: 0,
                        subnet: (*NTP_OPTE_IPV4_SUBNET).into(),
                        vni: Vni::SERVICES_VNI,
                        transit_ips: vec![],
                    },
                    external_ip: OmicronZoneExternalSnatIp {
                        id: ExternalIpUuid::new_v4(),
                        snat_cfg: SourceNatConfig::new(external_ip, 0, 16383)
                            .unwrap(),
                    },
                },
            ),
            image_source: BlueprintZoneImageSource::InstallDataset,
        });
    }

    /// Set up the Crucible Pantry on the first sled agent
    pub async fn start_crucible_pantry(&mut self) {
        let pantry = self.sled_agents[0].start_pantry().await;
        let address = pantry.addr();

        let SocketAddr::V6(address) = address else {
            panic!("Expected IPv6 Pantry Address");
        };

        let zone_id = OmicronZoneUuid::new_v4();
        self.rack_init_builder.add_service_to_dns(
            zone_id,
            address,
            ServiceName::CruciblePantry,
        );
        self.blueprint_zones.push(BlueprintZoneConfig {
            disposition: BlueprintZoneDisposition::InService,
            id: zone_id,
            filesystem_pool: ZpoolName::new_external(ZpoolUuid::new_v4()),
            zone_type: BlueprintZoneType::CruciblePantry(
                blueprint_zone_type::CruciblePantry { address },
            ),
            image_source: BlueprintZoneImageSource::InstallDataset,
        });
    }

    /// Set up an external DNS server on the first sled agent.
    pub async fn start_external_dns(&mut self) {
        let log = self.logctx.log.new(o!("component" => "external_dns_server"));

        let dns = dns_server::TransientServer::new(&log).await.unwrap();

        let SocketAddr::V6(dns_address) = dns.dns_server.local_address() else {
            panic!("Unsupported IPv4 DNS address");
        };
        let SocketAddr::V6(dropshot_address) = dns.dropshot_server.local_addr()
        else {
            panic!("Unsupported IPv4 Dropshot address");
        };

        let mac = self
            .rack_init_builder
            .mac_addrs
            .next()
            .expect("ran out of MAC addresses");
        let zone_id = OmicronZoneUuid::new_v4();
        self.rack_init_builder.add_service_to_dns(
            zone_id,
            dropshot_address,
            ServiceName::ExternalDns,
        );

        let zpool_id = ZpoolUuid::new_v4();
        let pool_name = illumos_utils::zpool::ZpoolName::new_external(zpool_id)
            .to_string()
            .parse()
            .unwrap();
        self.blueprint_zones.push(BlueprintZoneConfig {
            disposition: BlueprintZoneDisposition::InService,
            id: zone_id,
            filesystem_pool: ZpoolName::new_external(zpool_id),
            zone_type: BlueprintZoneType::ExternalDns(
                blueprint_zone_type::ExternalDns {
                    dataset: OmicronZoneDataset { pool_name },
                    dns_address: OmicronZoneExternalFloatingAddr {
                        id: ExternalIpUuid::new_v4(),
                        addr: dns_address.into(),
                    },
                    http_address: dropshot_address,
                    nic: NetworkInterface {
                        id: Uuid::new_v4(),
                        ip: DNS_OPTE_IPV4_SUBNET
                            .nth(NUM_INITIAL_RESERVED_IP_ADDRESSES + 1)
                            .unwrap()
                            .into(),
                        kind: NetworkInterfaceKind::Service {
                            id: zone_id.into_untyped_uuid(),
                        },
                        mac,
                        name: format!("external-dns-{}", zone_id)
                            .parse()
                            .unwrap(),
                        primary: true,
                        slot: 0,
                        subnet: (*DNS_OPTE_IPV4_SUBNET).into(),
                        vni: Vni::SERVICES_VNI,
                        transit_ips: vec![],
                    },
                },
            ),
            image_source: BlueprintZoneImageSource::InstallDataset,
        });

        self.external_dns = Some(dns);
    }

    /// Set up an internal DNS server on the first sled agent
    pub async fn start_internal_dns(&mut self) {
        let log = self.logctx.log.new(o!("component" => "internal_dns_server"));
        let dns = dns_server::TransientServer::new(&log).await.unwrap();

        let SocketAddr::V6(dns_address) = dns.dns_server.local_address() else {
            panic!("Unsupported IPv4 DNS address");
        };
        let SocketAddr::V6(http_address) = dns.dropshot_server.local_addr()
        else {
            panic!("Unsupported IPv4 DNS address");
        };
        let zone_id = OmicronZoneUuid::new_v4();
        self.rack_init_builder.add_internal_name_server_to_dns(
            zone_id,
            http_address,
            dns_address,
        );

        let zpool_id = ZpoolUuid::new_v4();
        let pool_name = illumos_utils::zpool::ZpoolName::new_external(zpool_id)
            .to_string()
            .parse()
            .unwrap();
        self.blueprint_zones.push(BlueprintZoneConfig {
            disposition: BlueprintZoneDisposition::InService,
            id: zone_id,
            filesystem_pool: ZpoolName::new_external(zpool_id),
            zone_type: BlueprintZoneType::InternalDns(
                blueprint_zone_type::InternalDns {
                    dataset: OmicronZoneDataset { pool_name },
                    dns_address,
                    http_address,
                    gz_address: Ipv6Addr::LOCALHOST,
                    gz_address_index: 0,
                },
            ),
            image_source: BlueprintZoneImageSource::InstallDataset,
        });

        self.internal_dns = Some(dns);
    }

    pub fn build(self) -> ControlPlaneTestContext<N> {
        ControlPlaneTestContext {
            start_time: self.start_time,
            server: self.server.unwrap(),
            external_client: self.external_client.unwrap(),
            techport_client: self.techport_client.unwrap(),
            internal_client: self.internal_client.unwrap(),
            database: self.database.unwrap(),
            database_admin: self.database_admin.unwrap(),
            clickhouse: self.clickhouse.unwrap(),
            sled_agents: self.sled_agents,
            oximeter: self.oximeter.unwrap(),
            producer: self.producer.unwrap(),
            logctx: self.logctx,
            gateway: self.gateway,
            dendrite: self.dendrite,
            mgd: self.mgd,
            external_dns_zone_name: self.external_dns_zone_name.unwrap(),
            external_dns: self.external_dns.unwrap(),
            internal_dns: self.internal_dns.unwrap(),
            initial_blueprint_id: self.initial_blueprint_id.unwrap(),
            silo_name: self.silo_name.unwrap(),
            user_name: self.user_name.unwrap(),
            password: self.password.unwrap(),
        }
    }

    pub async fn teardown(self) {
        if let Some(server) = self.server {
            server.close().await;
        }
        if let Some(nexus_internal) = self.nexus_internal {
            N::stop_internal(nexus_internal).await;
        }
        if let Some(mut database) = self.database {
            database.cleanup().await.unwrap();
        }
        if let Some(mut clickhouse) = self.clickhouse {
            clickhouse.cleanup().await.unwrap();
        }
        for sled_agent in self.sled_agents {
            sled_agent.teardown().await;
        }
        if let Some(oximeter) = self.oximeter {
            oximeter.close().await.unwrap();
        }
        if let Some(producer) = self.producer {
            producer.close().await.unwrap();
        }
        for (_, gateway) in self.gateway {
            gateway.teardown().await;
        }
        for (_, mut dendrite) in self.dendrite {
            dendrite.cleanup().await.unwrap();
        }
        for (_, mut mgd) in self.mgd {
            mgd.cleanup().await.unwrap();
        }
        self.logctx.cleanup_successful();
    }

    fn make_sled_configs(&mut self) {
        assert!(
            self.blueprint_sleds.is_none(),
            "should not have made sled configs yet"
        );

        let mut blueprint_sleds = BTreeMap::new();
        let mut disk_index = 0;

        // The first sled agent is the only one that'll have configured
        // blueprint zones, but the others all need to have disks.
        let maybe_zones = once(Some(&self.blueprint_zones)).chain(repeat(None));

        // The generation number that the sled-agents' configuration
        // will have when this blueprint is executed. Should match
        // the one in `configure_sled_agents`.
        let sled_agent_generation = Generation::from_u32(2);

        for (sled_agent, maybe_zones) in
            zip(self.sled_agents.iter(), maybe_zones)
        {
            let sled_id = sled_agent.sled_agent_id();

            let mut disks = IdMap::new();
            let mut datasets = IdMap::new();
            let zones = if let Some(zones) = maybe_zones {
                for zone in zones {
                    let zpool = &zone.filesystem_pool;
                    disks.insert(BlueprintPhysicalDiskConfig {
                        disposition:
                            BlueprintPhysicalDiskDisposition::InService,
                        identity: omicron_common::disk::DiskIdentity {
                            vendor: "nexus-tests".to_string(),
                            model: "nexus-test-model".to_string(),
                            serial: format!("nexus-test-disk-{disk_index}"),
                        },
                        id: PhysicalDiskUuid::new_v4(),
                        pool_id: zpool.id(),
                    });
                    disk_index += 1;
                    let id = DatasetUuid::new_v4();
                    datasets.insert(BlueprintDatasetConfig {
                        disposition: BlueprintDatasetDisposition::InService,
                        id,
                        pool: *zpool,
                        kind: DatasetKind::TransientZone {
                            name: illumos_utils::zone::zone_name(
                                zone.zone_type.kind().zone_prefix(),
                                Some(zone.id),
                            ),
                        },
                        address: None,
                        quota: None,
                        reservation: None,
                        compression: CompressionAlgorithm::Off,
                    });
                }
                zones.iter().cloned().collect()
            } else {
                IdMap::new()
            };

            // Populate extra fake disks, giving each sled 10 total.
            if disks.len() < 10 {
                for _ in disks.len()..10 {
                    disks.insert(BlueprintPhysicalDiskConfig {
                        disposition:
                            BlueprintPhysicalDiskDisposition::InService,
                        identity: omicron_common::disk::DiskIdentity {
                            vendor: "nexus-tests".to_string(),
                            model: "nexus-test-model".to_string(),
                            serial: format!("nexus-test-disk-{disk_index}"),
                        },
                        id: PhysicalDiskUuid::new_v4(),
                        pool_id: ZpoolUuid::new_v4(),
                    });
                    disk_index += 1;
                }
            }
            blueprint_sleds.insert(
                sled_id,
                BlueprintSledConfig {
                    state: SledState::Active,
                    sled_agent_generation,
                    disks,
                    datasets,
                    zones,
                    remove_mupdate_override: None,
                    host_phase_2:
                        BlueprintHostPhase2DesiredSlots::current_contents(),
                },
            );
        }

        self.blueprint_sleds = Some(blueprint_sleds);
    }
}

/// How to populate CockroachDB.
///
/// This is private because we want to ensure that tests use the setup script
/// rather than trying to create their own seed tarballs. This may need to be
/// revisited if circumstances change.
#[derive(Clone, Debug)]
enum PopulateCrdb {
    /// Populate Cockroach from the `CRDB_SEED_TAR_ENV` environment variable.
    ///
    /// Any tests that depend on nexus-test-utils should have this environment
    /// variable available.
    FromEnvironmentSeed,

    /// Populate Cockroach from the seed located at this path.
    #[cfg(feature = "omicron-dev")]
    FromSeed { input_tar: camino::Utf8PathBuf },

    /// Do not populate Cockroach.
    Empty,
}

/// Setup routine to use for `omicron-dev`. Use [`test_setup_with_config`] for
/// tests.
///
/// The main difference from tests is that this routine ensures the seed tarball
/// exists (or creates a seed tarball if it doesn't exist). For tests, this
/// should be done in the `crdb-seed` setup script.
#[cfg(feature = "omicron-dev")]
pub async fn omicron_dev_setup_with_config<N: NexusServer>(
    config: &mut NexusConfig,
    extra_sled_agents: u16,
    gateway_config_file: Utf8PathBuf,
) -> Result<ControlPlaneTestContext<N>> {
    let builder =
        ControlPlaneTestContextBuilder::<N>::new("omicron-dev", config);

    let log = &builder.logctx.log;
    debug!(log, "Ensuring seed tarball exists");

    // Start up a ControlPlaneTestContext, which tautologically sets up
    // everything needed for a simulated control plane.
    let why_invalidate =
        omicron_test_utils::dev::seed::should_invalidate_seed();
    let (seed_tar, status) =
        omicron_test_utils::dev::seed::ensure_seed_tarball_exists(
            log,
            why_invalidate,
        )
        .await
        .context("error ensuring seed tarball exists")?;
    status.log(log, &seed_tar);

    Ok(setup_with_config_impl(
        builder,
        PopulateCrdb::FromSeed { input_tar: seed_tar },
        sim::SimMode::Auto,
        None,
        extra_sled_agents,
        gateway_config_file,
        true,
    )
    .await)
}

/// Setup routine to use for tests.
pub async fn test_setup_with_config<N: NexusServer>(
    test_name: &str,
    config: &mut NexusConfig,
    sim_mode: sim::SimMode,
    initial_cert: Option<Certificate>,
    extra_sled_agents: u16,
    gateway_config_file: Utf8PathBuf,
) -> ControlPlaneTestContext<N> {
    let builder = ControlPlaneTestContextBuilder::<N>::new(test_name, config);
    setup_with_config_impl(
        builder,
        PopulateCrdb::FromEnvironmentSeed,
        sim_mode,
        initial_cert,
        extra_sled_agents,
        gateway_config_file,
        false,
    )
    .await
}

async fn setup_with_config_impl<N: NexusServer>(
    mut builder: ControlPlaneTestContextBuilder<'_, N>,
    populate: PopulateCrdb,
    sim_mode: sim::SimMode,
    initial_cert: Option<Certificate>,
    extra_sled_agents: u16,
    gateway_config_file: Utf8PathBuf,
    second_nexus: bool,
) -> ControlPlaneTestContext<N> {
    const STEP_TIMEOUT: Duration = Duration::from_secs(600);

    // All setups will start with CRDB and clickhouse
    builder
        .init_with_steps(
            vec![
                (
                    "start_crdb",
                    Box::new(|builder| {
                        builder.start_crdb_impl(populate).boxed()
                    }),
                ),
                (
                    "start_clickhouse",
                    Box::new(|builder| builder.start_clickhouse().boxed()),
                ),
            ],
            STEP_TIMEOUT,
        )
        .await;

    // Usually our switch services rely on SMF updates to get information about
    // DNS and Nexus, but we currently don't use SMF to manage the services used in
    // the test context so we need to make the Nexus / DNS information available
    // to get the switch services working.
    builder
        .init_with_steps(
            vec![
                (
                    "start_internal_dns",
                    Box::new(|builder| builder.start_internal_dns().boxed()),
                ),
                (
                    "start_external_dns",
                    Box::new(|builder| builder.start_external_dns().boxed()),
                ),
                (
                    "start_nexus_internal",
                    Box::new(|builder| {
                        builder
                            .start_nexus_internal()
                            .map(|r| r.unwrap())
                            .boxed()
                    }),
                ),
            ],
            STEP_TIMEOUT,
        )
        .await;

    // By default there is only 1 sled agent, and this means only switch0 will
    // be configured. If extra sled agents are requested, then the second sled
    // agent will be for switch1.

    let mgs_config = gateway_config_file.clone();
    builder
        .init_with_steps(
            vec![
                (
                    "start_gateway_switch0",
                    Box::new(|builder| {
                        builder
                            .start_gateway(
                                SwitchLocation::Switch0,
                                None,
                                mgs_config,
                            )
                            .boxed()
                    }),
                ),
                (
                    "start_dendrite_switch0",
                    Box::new(|builder| {
                        builder.start_dendrite(SwitchLocation::Switch0).boxed()
                    }),
                ),
                (
                    "start_mgd_switch0",
                    Box::new(|builder| {
                        builder.start_mgd(SwitchLocation::Switch0).boxed()
                    }),
                ),
                (
                    "record_switch_dns",
                    Box::new(|builder| {
                        builder
                            .record_switch_dns(
                                SLED_AGENT_UUID.parse().unwrap(),
                                SwitchLocation::Switch0,
                            )
                            .boxed()
                    }),
                ),
            ],
            STEP_TIMEOUT,
        )
        .await;

    if extra_sled_agents > 0 {
        builder
            .init_with_steps(
                vec![
                    (
                        "start_gateway_switch1",
                        Box::new(|builder| {
                            builder
                                .start_gateway(
                                    SwitchLocation::Switch1,
                                    None,
                                    gateway_config_file,
                                )
                                .boxed()
                        }),
                    ),
                    (
                        "start_dendrite_switch1",
                        Box::new(|builder| {
                            builder
                                .start_dendrite(SwitchLocation::Switch1)
                                .boxed()
                        }),
                    ),
                    (
                        "start_mgd_switch1",
                        Box::new(|builder| {
                            builder.start_mgd(SwitchLocation::Switch1).boxed()
                        }),
                    ),
                    (
                        "record_switch_dns",
                        Box::new(|builder| {
                            builder
                                .record_switch_dns(
                                    SLED_AGENT2_UUID.parse().unwrap(),
                                    SwitchLocation::Switch1,
                                )
                                .boxed()
                        }),
                    ),
                ],
                STEP_TIMEOUT,
            )
            .await;
    }

<<<<<<< HEAD
=======
    builder
        .init_with_steps(
            vec![
                (
                    "start_internal_dns",
                    Box::new(|builder| builder.start_internal_dns().boxed()),
                ),
                (
                    "start_external_dns",
                    Box::new(|builder| builder.start_external_dns().boxed()),
                ),
                (
                    "start_nexus_internal",
                    Box::new(|builder| {
                        builder
                            .start_nexus_internal()
                            .map(|r| r.unwrap())
                            .boxed()
                    }),
                ),
            ],
            STEP_TIMEOUT,
        )
        .await;

    if second_nexus {
        builder
            .init_with_steps(
                vec![(
                    "configure_second_nexus",
                    Box::new(|builder| {
                        builder.configure_second_nexus().boxed()
                    }),
                )],
                STEP_TIMEOUT,
            )
            .await;
    }

>>>>>>> e44ad557
    // The first and second sled agents have special UUIDs, and any extra ones
    // after that are random.

    builder
        .init_with_steps(
            vec![(
                "start_sled1",
                Box::new(move |builder| {
                    builder
                        .start_sled(
                            SLED_AGENT_UUID.parse().unwrap(),
                            0,
                            sim_mode,
                        )
                        .boxed()
                }),
            )],
            STEP_TIMEOUT,
        )
        .await;

    if extra_sled_agents > 0 {
        builder
            .init_with_steps(
                vec![(
                    "start_sled2",
                    Box::new(move |builder| {
                        builder
                            .start_sled(
                                SLED_AGENT2_UUID.parse().unwrap(),
                                1,
                                sim_mode,
                            )
                            .boxed()
                    }),
                )],
                STEP_TIMEOUT,
            )
            .await;
    }

    for index in 1..extra_sled_agents {
        builder
            .init_with_steps(
                vec![(
                    "add_extra_sled_agent",
                    Box::new(move |builder| {
                        builder
                            .extra_sled_agent(
                                SledUuid::new_v4(),
                                index.checked_add(1).unwrap(),
                                sim_mode,
                            )
                            .boxed()
                    }),
                )],
                STEP_TIMEOUT,
            )
            .await;
    }

    // Start expected services: these will all be allocated to the first sled
    // agent. Afterwards, configure the sled agents and start the rest of the
    // the required services.

    builder
        .init_with_steps(
            vec![
                (
                    "configure_boundary_ntp",
                    Box::new(|builder| {
                        builder.configure_boundary_ntp().boxed()
                    }),
                ),
                (
                    "start_crucible_pantry",
                    Box::new(|builder| builder.start_crucible_pantry().boxed()),
                ),
                (
                    "populate_internal_dns",
                    Box::new(|builder| builder.populate_internal_dns().boxed()),
                ),
                (
                    "configure_sled_agents",
                    Box::new(|builder| builder.configure_sled_agents().boxed()),
                ),
                (
                    "start_nexus_external",
                    Box::new(|builder| {
                        builder
                            .start_nexus_external(
                                initial_cert.into_iter().collect(),
                            )
                            .boxed()
                    }),
                ),
                (
                    "start_oximeter",
                    Box::new(|builder| builder.start_oximeter().boxed()),
                ),
                (
                    "start_producer_server",
                    Box::new(|builder| builder.start_producer_server().boxed()),
                ),
            ],
            STEP_TIMEOUT,
        )
        .await;

    builder.build()
}

/// Starts a simulated sled agent
///
/// Note: you should probably use the `extra_sled_agents` macro parameter on
/// `nexus_test` instead!
pub async fn start_sled_agent(
    log: Logger,
    nexus_address: SocketAddr,
    id: SledUuid,
    sled_index: u16,
    update_directory: &Utf8Path,
    sim_mode: sim::SimMode,
    simulated_upstairs: &Arc<sim::SimulatedUpstairs>,
) -> Result<sim::Server, String> {
    let config = sim::Config::for_testing(
        id,
        sim_mode,
        Some(nexus_address),
        Some(update_directory),
        sim::ZpoolConfig::None,
        SledCpuFamily::AmdMilan,
    );
    start_sled_agent_with_config(log, &config, sled_index, simulated_upstairs)
        .await
}

pub async fn start_sled_agent_with_config(
    log: Logger,
    config: &sim::Config,
    sled_index: u16,
    simulated_upstairs: &Arc<sim::SimulatedUpstairs>,
) -> Result<sim::Server, String> {
    let server =
        sim::Server::start(&config, &log, true, simulated_upstairs, sled_index)
            .await
            .map_err(|e| e.to_string())?;
    Ok(server)
}

pub async fn start_oximeter(
    log: Logger,
    nexus_address: SocketAddr,
    native_port: u16,
    id: Uuid,
) -> Result<Oximeter, String> {
    let db = oximeter_collector::DbConfig {
        address: Some(SocketAddr::new(Ipv6Addr::LOCALHOST.into(), native_port)),
        batch_size: 10,
        batch_interval: 1,
        replicated: false,
    };
    let config = oximeter_collector::Config {
        nexus_address: Some(nexus_address),
        db,
        // The collector only learns about producers when it refreshes its list
        // from Nexus. This interval is quite short, and much smaller than the
        // one we use in production. That's important for test latency, but not
        // strictly required for correctness.
        refresh_interval: Duration::from_secs(2),
        log: ConfigLogging::StderrTerminal { level: ConfigLoggingLevel::Error },
    };
    let args = oximeter_collector::OximeterArguments {
        id,
        address: SocketAddrV6::new(Ipv6Addr::LOCALHOST, 0, 0, 0),
    };
    Oximeter::with_logger(&config, &args, log).await.map_err(|e| e.to_string())
}

#[derive(Debug, Clone, oximeter::Target)]
struct IntegrationTarget {
    pub target_name: String,
}

#[derive(Debug, Clone, oximeter::Metric)]
struct IntegrationMetric {
    pub metric_name: String,
    pub datum: i64,
}

// A producer of simple counter metrics used in the integration tests
#[derive(Debug, Clone)]
struct IntegrationProducer {
    pub target: IntegrationTarget,
    pub metric: IntegrationMetric,
}

impl oximeter::Producer for IntegrationProducer {
    fn produce(
        &mut self,
    ) -> Result<
        Box<(dyn Iterator<Item = oximeter::types::Sample> + 'static)>,
        oximeter::MetricsError,
    > {
        use oximeter::Metric;
        let sample = oximeter::types::Sample::new(&self.target, &self.metric)?;
        *self.metric.datum_mut() += 1;
        Ok(Box::new(vec![sample].into_iter()))
    }
}

/// Creates and starts a producer server.
///
/// Actual producers can be registered with the [`register_producer`]
/// helper function.
pub fn start_producer_server(
    nexus_address: SocketAddr,
    id: Uuid,
) -> Result<ProducerServer, String> {
    // Set up a producer server.
    //
    // This listens on any available port, and the server internally updates this to the actual
    // bound port of the Dropshot HTTP server.
    let producer_address = SocketAddr::new(Ipv6Addr::LOCALHOST.into(), 0);
    let server_info = ProducerEndpoint {
        id,
        kind: ProducerKind::Service,
        address: producer_address,
        interval: Duration::from_secs(1),
    };
    let config = oximeter_producer::Config {
        server_info,
        registration_address: Some(nexus_address),
        default_request_body_max_bytes: 1024,
        log: LogConfig::Config(ConfigLogging::StderrTerminal {
            level: ConfigLoggingLevel::Error,
        }),
    };
    ProducerServer::start(&config).map_err(|e| e.to_string())
}

/// Registers an arbitrary producer with the test server.
pub fn register_producer(
    server: &ProducerServer,
    producer: impl oximeter::Producer,
) -> Result<(), String> {
    server.registry().register_producer(producer).map_err(|e| e.to_string())?;
    Ok(())
}

/// Registers a sample-generating test-specific producer.
pub fn register_test_producer(server: &ProducerServer) -> Result<(), String> {
    // Create and register an actual metric producer.
    let test_producer = IntegrationProducer {
        target: IntegrationTarget {
            target_name: "integration-test-target".to_string(),
        },
        metric: IntegrationMetric {
            metric_name: "integration-test-metric".to_string(),
            datum: 0,
        },
    };
    register_producer(server, test_producer)
}

/// Returns whether the two identity metadata objects are identical.
pub fn identity_eq(ident1: &IdentityMetadata, ident2: &IdentityMetadata) {
    assert_eq!(ident1.id, ident2.id);
    assert_eq!(ident1.name, ident2.name);
    assert_eq!(ident1.description, ident2.description);
    assert_eq!(ident1.time_created, ident2.time_created);
    assert_eq!(ident1.time_modified, ident2.time_modified);
}

/// Order-agnostic vec equality
pub fn assert_same_items<T: PartialEq + Debug>(v1: Vec<T>, v2: Vec<T>) {
    assert_eq!(v1.len(), v2.len(), "{:?} and {:?} don't match", v1, v2);
    for item in v1.iter() {
        assert!(v2.contains(item), "{:?} and {:?} don't match", v1, v2);
    }
}

pub async fn start_dns_server(
    log: slog::Logger,
    storage_path: &Utf8Path,
) -> Result<
    (
        dns_server::dns_server::ServerHandle,
        dropshot::HttpServer<dns_server::http_server::Context>,
        TokioResolver,
    ),
    anyhow::Error,
> {
    let config_store = dns_server::storage::Config {
        keep_old_generations: 3,
        storage_path: storage_path.into(),
    };
    let store = dns_server::storage::Store::new(
        log.new(o!("component" => "DnsStore")),
        &config_store,
    )
    .unwrap();

    let (dns_server, http_server) = dns_server::start_servers(
        log,
        store,
        &dns_server::dns_server::Config {
            bind_address: "[::1]:0".parse().unwrap(),
        },
        &dropshot::ConfigDropshot {
            bind_address: "[::1]:0".parse().unwrap(),
            default_request_body_max_bytes: 8 * 1024,
            default_handler_task_mode: HandlerTaskMode::Detached,
            log_headers: vec![],
        },
    )
    .await
    .unwrap();

    let mut resolver_config = ResolverConfig::new();
    resolver_config.add_name_server(NameServerConfig::new(
        dns_server.local_address(),
        Protocol::Udp,
    ));
    let mut resolver_opts = ResolverOpts::default();
    resolver_opts.edns0 = true;
    let resolver = TokioResolver::builder_with_config(
        resolver_config,
        TokioConnectionProvider::default(),
    )
    .with_options(resolver_opts)
    .build();

    Ok((dns_server, http_server, resolver))
}

/// Wait until a producer is registered with Oximeter.
///
/// This blocks until the producer is registered, for up to 60s. It panics if
/// the retry loop hits a permanent error.
pub async fn wait_for_producer<G: GenericUuid>(
    oximeter: &oximeter_collector::Oximeter,
    producer_id: G,
) {
    wait_for_producer_impl(oximeter, producer_id.into_untyped_uuid()).await;
}

// This function is outlined from wait_for_producer to avoid unnecessary
// monomorphization.
async fn wait_for_producer_impl(
    oximeter: &oximeter_collector::Oximeter,
    producer_id: Uuid,
) {
    wait_for_condition(
        || async {
            if oximeter
                .list_producers(None, usize::MAX)
                .iter()
                .any(|p| p.id == producer_id)
            {
                Ok(())
            } else {
                Err(CondCheckError::<()>::NotYet)
            }
        },
        &Duration::from_secs(1),
        &Duration::from_secs(60),
    )
    .await
    .expect("Failed to find producer within time limit");
}<|MERGE_RESOLUTION|>--- conflicted
+++ resolved
@@ -1776,6 +1776,20 @@
         )
         .await;
 
+    if second_nexus {
+        builder
+            .init_with_steps(
+                vec![(
+                    "configure_second_nexus",
+                    Box::new(|builder| {
+                        builder.configure_second_nexus().boxed()
+                    }),
+                )],
+                STEP_TIMEOUT,
+            )
+            .await;
+    }
+
     // By default there is only 1 sled agent, and this means only switch0 will
     // be configured. If extra sled agents are requested, then the second sled
     // agent will be for switch1.
@@ -1871,48 +1885,6 @@
             .await;
     }
 
-<<<<<<< HEAD
-=======
-    builder
-        .init_with_steps(
-            vec![
-                (
-                    "start_internal_dns",
-                    Box::new(|builder| builder.start_internal_dns().boxed()),
-                ),
-                (
-                    "start_external_dns",
-                    Box::new(|builder| builder.start_external_dns().boxed()),
-                ),
-                (
-                    "start_nexus_internal",
-                    Box::new(|builder| {
-                        builder
-                            .start_nexus_internal()
-                            .map(|r| r.unwrap())
-                            .boxed()
-                    }),
-                ),
-            ],
-            STEP_TIMEOUT,
-        )
-        .await;
-
-    if second_nexus {
-        builder
-            .init_with_steps(
-                vec![(
-                    "configure_second_nexus",
-                    Box::new(|builder| {
-                        builder.configure_second_nexus().boxed()
-                    }),
-                )],
-                STEP_TIMEOUT,
-            )
-            .await;
-    }
-
->>>>>>> e44ad557
     // The first and second sled agents have special UUIDs, and any extra ones
     // after that are random.
 
