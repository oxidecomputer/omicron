// This Source Code Form is subject to the terms of the Mozilla Public
// License, v. 2.0. If a copy of the MPL was not distributed with this
// file, You can obtain one at https://mozilla.org/MPL/2.0/.

//! Integration testing facilities for Nexus

use anyhow::Context;
use dropshot::test_util::ClientTestContext;
use dropshot::test_util::LogContext;
use dropshot::ConfigDropshot;
use dropshot::ConfigLogging;
use dropshot::ConfigLoggingLevel;
use nexus_test_interface::NexusServer;
use nexus_types::internal_api::params::ServiceKind;
use nexus_types::internal_api::params::ServicePutRequest;
use omicron_common::api::external::IdentityMetadata;
use omicron_common::api::internal::nexus::ProducerEndpoint;
use omicron_common::nexus_config;
use omicron_sled_agent::sim;
use omicron_test_utils::dev;
use oximeter_collector::Oximeter;
use oximeter_producer::Server as ProducerServer;
use slog::o;
use slog::Logger;
use std::fmt::Debug;
use std::net::{IpAddr, Ipv6Addr, SocketAddr, SocketAddrV6};
use std::path::Path;
use std::time::Duration;
use trust_dns_resolver::config::NameServerConfig;
use trust_dns_resolver::config::Protocol;
use trust_dns_resolver::config::ResolverConfig;
use trust_dns_resolver::config::ResolverOpts;
use trust_dns_resolver::TokioAsyncResolver;
use uuid::Uuid;

pub mod db;
pub mod http_testing;
pub mod resource_helpers;

pub const SLED_AGENT_UUID: &str = "b6d65341-167c-41df-9b5c-41cded99c229";
pub const RACK_UUID: &str = "c19a698f-c6f9-4a17-ae30-20d711b8f7dc";
pub const OXIMETER_UUID: &str = "39e6175b-4df2-4730-b11d-cbc1e60a2e78";
pub const PRODUCER_UUID: &str = "a6458b7d-87c3-4483-be96-854d814c20de";

/// The reported amount of hardware threads for an emulated sled agent.
pub const TEST_HARDWARE_THREADS: u32 = 16;
/// The reported amount of physical RAM for an emulated sled agent.
pub const TEST_PHYSICAL_RAM: u64 = 32 * (1 << 30);

pub struct ControlPlaneTestContext<N> {
    pub external_client: ClientTestContext,
    pub internal_client: ClientTestContext,
    pub server: N,
    pub database: dev::db::CockroachInstance,
    pub clickhouse: dev::clickhouse::ClickHouseInstance,
    pub logctx: LogContext,
    pub sled_agent_storage: tempfile::TempDir,
    pub sled_agent: sim::Server,
    pub oximeter: Oximeter,
    pub producer: ProducerServer,
    pub dendrite: dev::dendrite::DendriteInstance,
    pub external_dns_zone_name: String,
    pub external_dns_server: dns_server::dns_server::ServerHandle,
    pub external_dns_config_server:
        dropshot::HttpServer<dns_server::http_server::Context>,
    pub external_dns_resolver: trust_dns_resolver::TokioAsyncResolver,
}

impl<N: NexusServer> ControlPlaneTestContext<N> {
    pub async fn teardown(mut self) {
        self.server.close().await;
        self.database.cleanup().await.unwrap();
        self.clickhouse.cleanup().await.unwrap();
        self.sled_agent.http_server.close().await.unwrap();
        self.oximeter.close().await.unwrap();
        self.producer.close().await.unwrap();
        self.dendrite.cleanup().await.unwrap();
        self.logctx.cleanup_successful();
    }

    pub async fn external_http_client(&self) -> ClientTestContext {
        self.server
            .get_http_server_external_address()
            .await
            .map(|addr| {
                ClientTestContext::new(
                    addr,
                    self.logctx.log.new(
                        o!("component" => "external http client test context"),
                    ),
                )
            })
            .unwrap()
    }

    pub async fn external_https_client(&self) -> ClientTestContext {
        self.server
            .get_https_server_external_address()
            .await
            .map(|addr| {
                ClientTestContext::new(
                    addr,
                    self.logctx.log.new(
                        o!("component" => "external https client test context"),
                    ),
                )
            })
            .unwrap()
    }
}

pub fn load_test_config() -> omicron_common::nexus_config::Config {
    // We load as much configuration as we can from the test suite configuration
    // file.  In practice, TestContext requires that:
    //
    // - the Nexus TCP listen port be 0,
    // - the CockroachDB TCP listen port be 0, and
    // - if the log will go to a file then the path must be the sentinel value
    //   "UNUSED".
    // - each Nexus created for testing gets its own id so they don't see each
    //   others sagas and try to recover them
    //
    // (See LogContext::new() for details.)  Given these restrictions, it may
    // seem barely worth reading a config file at all.  However, developers can
    // change the logging level and local IP if they want, and as we add more
    // configuration options, we expect many of those can be usefully configured
    // (and reconfigured) for the test suite.
    let config_file_path = Path::new("tests/config.test.toml");
    let mut config =
        omicron_common::nexus_config::Config::from_file(config_file_path)
            .expect("failed to load config.test.toml");
    config.deployment.id = Uuid::new_v4();
    config
}

pub async fn test_setup<N: NexusServer>(
    test_name: &str,
) -> ControlPlaneTestContext<N> {
    let mut config = load_test_config();
    test_setup_with_config::<N>(test_name, &mut config, sim::SimMode::Explicit)
        .await
}

pub async fn test_setup_with_config<N: NexusServer>(
    test_name: &str,
    config: &mut omicron_common::nexus_config::Config,
    sim_mode: sim::SimMode,
) -> ControlPlaneTestContext<N> {
    let logctx = LogContext::new(test_name, &config.pkg.log);
    let log = &logctx.log;

    // Start up CockroachDB.
    let database = db::test_setup_database(log).await;

    // Start ClickHouse database server.
    let clickhouse = dev::clickhouse::ClickHouseInstance::new(0).await.unwrap();

    // Set up a stub instance of dendrite
    let dendrite = dev::dendrite::DendriteInstance::start(0).await.unwrap();

    // Store actual address/port information for the databases after they start.
    config.deployment.database =
        nexus_config::Database::FromUrl { url: database.pg_config().clone() };
    config
        .pkg
        .timeseries_db
        .address
        .as_mut()
        .expect("Tests expect to set a port of Clickhouse")
        .set_port(clickhouse.port());
    config
        .pkg
        .dendrite
        .address
        .as_mut()
        .expect("Tests expect an explicit dendrite address")
        .set_port(dendrite.port);

    // Begin starting Nexus.
    let (nexus_internal, nexus_internal_addr) =
        N::start_internal(&config, &logctx.log).await;

    // Set up a single sled agent.
    let sa_id = Uuid::parse_str(SLED_AGENT_UUID).unwrap();
    let tempdir = tempfile::tempdir().unwrap();
    let sled_agent = start_sled_agent(
        logctx.log.new(o!(
            "component" => "omicron_sled_agent::sim::Server",
            "sled_id" => sa_id.to_string(),
        )),
        nexus_internal_addr,
        sa_id,
        tempdir.path(),
        sim_mode,
    )
    .await
    .unwrap();

    // Set up an external DNS server.
    let (
        external_dns_server,
        external_dns_config_server,
        external_dns_resolver,
    ) = start_dns_server(
        logctx.log.new(o!(
            "component" => "external_dns_server",
        )),
        tempdir.path(),
    )
    .await
    .unwrap();

    // Finish setting up Nexus by initializing the rack.  We need to include
    // information about the internal DNS server started within the simulated
    // Sled Agent.
    let dns_server_address_internal = match sled_agent
        .dns_dropshot_server
        .local_addr()
    {
        SocketAddr::V4(_) => panic!("expected DNS server to have IPv6 address"),
        SocketAddr::V6(addr) => addr,
    };
<<<<<<< HEAD
    let dns_server_dns_address = match sled_agent.dns_server.local_address() {
        SocketAddr::V4(_) => panic!("expected DNS server to have IPv6 address"),
        SocketAddr::V6(addr) => *addr,
    };
    let dns_server_zone = Uuid::new_v4();
    let dns_service_config = ServicePutRequest {
        service_id: Uuid::new_v4(),
        sled_id: sa_id,
        zone_id: Some(dns_server_zone),
        address: dns_server_address,
        kind: ServiceKind::InternalDnsConfig,
    };
    let dns_service_dns = ServicePutRequest {
        service_id: Uuid::new_v4(),
        sled_id: sa_id,
        zone_id: Some(dns_server_zone),
        address: dns_server_dns_address,
        kind: ServiceKind::InternalDns,
    };
    let server = N::start(
        nexus_internal,
        &config,
        vec![dns_service_config, dns_service_dns],
=======
    let dns_service_internal = ServicePutRequest {
        service_id: Uuid::new_v4(),
        sled_id: sa_id,
        address: dns_server_address_internal,
        kind: ServiceKind::InternalDnsConfig,
    };
    let dns_server_address_external = match external_dns_config_server
        .local_addr()
    {
        SocketAddr::V4(_) => panic!("expected DNS server to have IPv6 address"),
        SocketAddr::V6(addr) => addr,
    };
    let dns_service_external = ServicePutRequest {
        service_id: Uuid::new_v4(),
        sled_id: sa_id,
        address: dns_server_address_external,
        kind: ServiceKind::ExternalDnsConfig,
    };
    let nexus_service = ServicePutRequest {
        service_id: Uuid::new_v4(),
        sled_id: sa_id,
        address: SocketAddrV6::new(
            match nexus_internal_addr.ip() {
                IpAddr::V4(addr) => addr.to_ipv6_mapped(),
                IpAddr::V6(addr) => addr,
            },
            nexus_internal_addr.port(),
            0,
            0,
        ),
        kind: ServiceKind::Nexus {
            external_address: config
                .deployment
                .dropshot_external
                .bind_address
                .ip(),
        },
    };
    let external_dns_zone_name =
        internal_dns::names::DNS_ZONE_EXTERNAL_TESTING.to_string();
    let server = N::start(
        nexus_internal,
        &config,
        vec![dns_service_internal, dns_service_external, nexus_service],
        &external_dns_zone_name,
>>>>>>> 00221b42
    )
    .await;

    let external_server_addr =
        server.get_http_server_external_address().await.unwrap();
    let internal_server_addr = server.get_http_server_internal_address().await;

    let testctx_external = ClientTestContext::new(
        external_server_addr,
        logctx.log.new(o!("component" => "external client test context")),
    );
    let testctx_internal = ClientTestContext::new(
        internal_server_addr,
        logctx.log.new(o!("component" => "internal client test context")),
    );

    // Set Nexus' shared resolver to point to the simulated sled agent's
    // internal DNS server
    server
        .set_resolver(
            internal_dns::resolver::Resolver::new_from_addrs(
                logctx.log.new(o!("component" => "DnsResolver")),
                vec![*sled_agent.dns_server.local_address()],
            )
            .unwrap(),
        )
        .await;

    // Set up an Oximeter collector server
    let collector_id = Uuid::parse_str(OXIMETER_UUID).unwrap();
    let oximeter = start_oximeter(
        log.new(o!("component" => "oximeter")),
        internal_server_addr,
        clickhouse.port(),
        collector_id,
    )
    .await
    .unwrap();

    // Set up a test metric producer server
    let producer_id = Uuid::parse_str(PRODUCER_UUID).unwrap();
    let producer =
        start_producer_server(internal_server_addr, producer_id).await.unwrap();
    register_test_producer(&producer).unwrap();

    ControlPlaneTestContext {
        server,
        external_client: testctx_external,
        internal_client: testctx_internal,
        database,
        clickhouse,
        sled_agent_storage: tempdir,
        sled_agent,
        oximeter,
        producer,
        logctx,
        dendrite,
        external_dns_zone_name,
        external_dns_server,
        external_dns_config_server,
        external_dns_resolver,
    }
}

pub async fn start_sled_agent(
    log: Logger,
    nexus_address: SocketAddr,
    id: Uuid,
    update_directory: &Path,
    sim_mode: sim::SimMode,
) -> Result<sim::Server, String> {
    let config = sim::Config {
        id,
        sim_mode,
        nexus_address,
        dropshot: ConfigDropshot {
            bind_address: SocketAddr::new(Ipv6Addr::LOCALHOST.into(), 0),
            request_body_max_bytes: 1024 * 1024,
            ..Default::default()
        },
        // TODO-cleanup this is unused
        log: ConfigLogging::StderrTerminal { level: ConfigLoggingLevel::Debug },
        storage: sim::ConfigStorage {
            zpools: vec![],
            ip: IpAddr::from(Ipv6Addr::LOCALHOST),
        },
        updates: sim::ConfigUpdates {
            zone_artifact_path: update_directory.to_path_buf(),
        },
        hardware: sim::ConfigHardware {
            hardware_threads: TEST_HARDWARE_THREADS,
            physical_ram: TEST_PHYSICAL_RAM,
        },
    };

    let (server, _rack_init_request) =
        sim::Server::start(&config, &log, &sim::RssArgs::default()).await?;
    Ok(server)
}

pub async fn start_oximeter(
    log: Logger,
    nexus_address: SocketAddr,
    db_port: u16,
    id: Uuid,
) -> Result<Oximeter, String> {
    let db = oximeter_collector::DbConfig {
        address: Some(SocketAddr::new(Ipv6Addr::LOCALHOST.into(), db_port)),
        batch_size: 10,
        batch_interval: 1,
    };
    let config = oximeter_collector::Config {
        nexus_address: Some(nexus_address),
        db,
        log: ConfigLogging::StderrTerminal { level: ConfigLoggingLevel::Error },
    };
    let args = oximeter_collector::OximeterArguments {
        id,
        address: SocketAddrV6::new(Ipv6Addr::LOCALHOST, 0, 0, 0),
    };
    Oximeter::with_logger(&config, &args, log).await.map_err(|e| e.to_string())
}

#[derive(Debug, Clone, oximeter::Target)]
struct IntegrationTarget {
    pub name: String,
}

#[derive(Debug, Clone, oximeter::Metric)]
struct IntegrationMetric {
    pub name: String,
    pub datum: i64,
}

// A producer of simple counter metrics used in the integration tests
#[derive(Debug, Clone)]
struct IntegrationProducer {
    pub target: IntegrationTarget,
    pub metric: IntegrationMetric,
}

impl oximeter::Producer for IntegrationProducer {
    fn produce(
        &mut self,
    ) -> Result<
        Box<(dyn Iterator<Item = oximeter::types::Sample> + 'static)>,
        oximeter::MetricsError,
    > {
        use oximeter::Metric;
        let sample = oximeter::types::Sample::new(&self.target, &self.metric);
        *self.metric.datum_mut() += 1;
        Ok(Box::new(vec![sample].into_iter()))
    }
}

/// Creates and starts a producer server.
///
/// Actual producers can be registered with the [`register_producer`]
/// helper function.
pub async fn start_producer_server(
    nexus_address: SocketAddr,
    id: Uuid,
) -> Result<ProducerServer, String> {
    // Set up a producer server.
    //
    // This listens on any available port, and the server internally updates this to the actual
    // bound port of the Dropshot HTTP server.
    let producer_address = SocketAddr::new(Ipv6Addr::LOCALHOST.into(), 0);
    let server_info = ProducerEndpoint {
        id,
        address: producer_address,
        base_route: "/collect".to_string(),
        interval: Duration::from_secs(1),
    };
    let config = oximeter_producer::Config {
        server_info,
        registration_address: nexus_address,
        dropshot_config: ConfigDropshot {
            bind_address: producer_address,
            ..Default::default()
        },
        logging_config: ConfigLogging::StderrTerminal {
            level: ConfigLoggingLevel::Error,
        },
    };
    let server =
        ProducerServer::start(&config).await.map_err(|e| e.to_string())?;
    Ok(server)
}

/// Registers an arbitrary producer with the test server.
pub fn register_producer(
    server: &ProducerServer,
    producer: impl oximeter::Producer,
) -> Result<(), String> {
    server.registry().register_producer(producer).map_err(|e| e.to_string())?;
    Ok(())
}

/// Registers a sample-generating test-specific producer.
pub fn register_test_producer(server: &ProducerServer) -> Result<(), String> {
    // Create and register an actual metric producer.
    let test_producer = IntegrationProducer {
        target: IntegrationTarget {
            name: "integration-test-target".to_string(),
        },
        metric: IntegrationMetric {
            name: "integration-test-metric".to_string(),
            datum: 0,
        },
    };
    register_producer(server, test_producer)
}

/// Returns whether the two identity metadata objects are identical.
pub fn identity_eq(ident1: &IdentityMetadata, ident2: &IdentityMetadata) {
    assert_eq!(ident1.id, ident2.id);
    assert_eq!(ident1.name, ident2.name);
    assert_eq!(ident1.description, ident2.description);
    assert_eq!(ident1.time_created, ident2.time_created);
    assert_eq!(ident1.time_modified, ident2.time_modified);
}

/// Order-agnostic vec equality
pub fn assert_same_items<T: PartialEq + Debug>(v1: Vec<T>, v2: Vec<T>) {
    assert_eq!(v1.len(), v2.len(), "{:?} and {:?} don't match", v1, v2);
    for item in v1.iter() {
        assert!(v2.contains(item), "{:?} and {:?} don't match", v1, v2);
    }
}

pub async fn start_dns_server(
    log: slog::Logger,
    storage_path: &Path,
) -> Result<
    (
        dns_server::dns_server::ServerHandle,
        dropshot::HttpServer<dns_server::http_server::Context>,
        TokioAsyncResolver,
    ),
    anyhow::Error,
> {
    let config_store = dns_server::storage::Config {
        keep_old_generations: 3,
        storage_path: storage_path.to_string_lossy().into_owned().into(),
    };
    let store = dns_server::storage::Store::new(
        log.new(o!("component" => "DnsStore")),
        &config_store,
    )
    .unwrap();

    let (dns_server, http_server) = dns_server::start_servers(
        log,
        store,
        &dns_server::dns_server::Config {
            bind_address: "[::1]:0".parse().unwrap(),
        },
        &dropshot::ConfigDropshot {
            bind_address: "[::1]:0".parse().unwrap(),
            request_body_max_bytes: 8 * 1024,
            ..Default::default()
        },
    )
    .await
    .unwrap();

    let mut resolver_config = ResolverConfig::new();
    resolver_config.add_name_server(NameServerConfig {
        socket_addr: *dns_server.local_address(),
        protocol: Protocol::Udp,
        tls_dns_name: None,
        trust_nx_responses: false,
        bind_addr: None,
    });
    let resolver =
        TokioAsyncResolver::tokio(resolver_config, ResolverOpts::default())
            .context("creating DNS resolver")?;

    Ok((dns_server, http_server, resolver))
}<|MERGE_RESOLUTION|>--- conflicted
+++ resolved
@@ -220,8 +220,10 @@
         SocketAddr::V4(_) => panic!("expected DNS server to have IPv6 address"),
         SocketAddr::V6(addr) => addr,
     };
-<<<<<<< HEAD
-    let dns_server_dns_address = match sled_agent.dns_server.local_address() {
+    let dns_server_dns_address_internal = match sled_agent
+        .dns_server
+        .local_address()
+    {
         SocketAddr::V4(_) => panic!("expected DNS server to have IPv6 address"),
         SocketAddr::V6(addr) => *addr,
     };
@@ -230,26 +232,15 @@
         service_id: Uuid::new_v4(),
         sled_id: sa_id,
         zone_id: Some(dns_server_zone),
-        address: dns_server_address,
+        address: dns_server_address_internal,
         kind: ServiceKind::InternalDnsConfig,
     };
     let dns_service_dns = ServicePutRequest {
         service_id: Uuid::new_v4(),
         sled_id: sa_id,
         zone_id: Some(dns_server_zone),
-        address: dns_server_dns_address,
+        address: dns_server_dns_address_internal,
         kind: ServiceKind::InternalDns,
-    };
-    let server = N::start(
-        nexus_internal,
-        &config,
-        vec![dns_service_config, dns_service_dns],
-=======
-    let dns_service_internal = ServicePutRequest {
-        service_id: Uuid::new_v4(),
-        sled_id: sa_id,
-        address: dns_server_address_internal,
-        kind: ServiceKind::InternalDnsConfig,
     };
     let dns_server_address_external = match external_dns_config_server
         .local_addr()
@@ -260,12 +251,14 @@
     let dns_service_external = ServicePutRequest {
         service_id: Uuid::new_v4(),
         sled_id: sa_id,
+        zone_id: Some(Uuid::new_v4()),
         address: dns_server_address_external,
         kind: ServiceKind::ExternalDnsConfig,
     };
     let nexus_service = ServicePutRequest {
         service_id: Uuid::new_v4(),
         sled_id: sa_id,
+        zone_id: Some(Uuid::new_v4()),
         address: SocketAddrV6::new(
             match nexus_internal_addr.ip() {
                 IpAddr::V4(addr) => addr.to_ipv6_mapped(),
@@ -285,12 +278,17 @@
     };
     let external_dns_zone_name =
         internal_dns::names::DNS_ZONE_EXTERNAL_TESTING.to_string();
+
     let server = N::start(
         nexus_internal,
         &config,
-        vec![dns_service_internal, dns_service_external, nexus_service],
+        vec![
+            dns_service_config,
+            dns_service_dns,
+            dns_service_external,
+            nexus_service,
+        ],
         &external_dns_zone_name,
->>>>>>> 00221b42
     )
     .await;
 
