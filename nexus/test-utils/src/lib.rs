// This Source Code Form is subject to the terms of the Mozilla Public
// License, v. 2.0. If a copy of the MPL was not distributed with this
// file, You can obtain one at https://mozilla.org/MPL/2.0/.

//! Integration testing facilities for Nexus

use nexus_test_interface::NexusServer;
use omicron_common::api::external::IdentityMetadata;
use omicron_sled_agent::sim;
use omicron_test_utils::dev::poll::{CondCheckError, wait_for_condition};
use omicron_uuid_kinds::GenericUuid;
use std::fmt::Debug;
use std::net::Ipv6Addr;
use std::time::Duration;
use uuid::Uuid;

pub use sim::TEST_HARDWARE_THREADS;
pub use sim::TEST_RESERVOIR_RAM;

pub mod background;
pub mod db;
pub mod http_testing;
mod nexus_test;
pub mod resource_helpers;
pub mod sql;
mod starter;

pub use nexus_test::ControlPlaneTestContext;
pub use nexus_test::load_test_config;
#[cfg(feature = "omicron-dev")]
pub use nexus_test::omicron_dev_setup_with_config;
pub use nexus_test::test_setup;
pub use nexus_test::test_setup_with_config;
pub use starter::ControlPlaneStarter;
pub use starter::ControlPlaneTestContextSledAgent;
pub use starter::register_test_producer;
pub use starter::start_oximeter;
pub use starter::start_producer_server;
pub use starter::start_sled_agent;
pub use starter::start_sled_agent_with_config;

pub const SLED_AGENT_UUID: &str = "b6d65341-167c-41df-9b5c-41cded99c229";
pub const SLED_AGENT2_UUID: &str = "039be560-54cc-49e3-88df-1a29dadbf913";
pub const RACK_UUID: &str = nexus_db_queries::db::pub_test_utils::RACK_UUID;
pub const SWITCH_UUID: &str = "dae4e1f1-410e-4314-bff1-fec0504be07e";
pub const PHYSICAL_DISK_UUID: &str = "fbf4e1f1-410e-4314-bff1-fec0504be07e";
pub const OXIMETER_UUID: &str = "39e6175b-4df2-4730-b11d-cbc1e60a2e78";
pub const PRODUCER_UUID: &str = "a6458b7d-87c3-4483-be96-854d814c20de";
pub const RACK_SUBNET: &str = "fd00:1122:3344:0100::/56";

/// Password for the user created by the test suite
///
/// This is only used by the test suite and `omicron-dev run-all` (the latter of
/// which uses the test suite setup code for most of its operation).   These are
/// both transient deployments with no sensitive data.
pub const TEST_SUITE_PASSWORD: &str = "oxide";

<<<<<<< HEAD
pub struct ControlPlaneTestContextSledAgent {
    _storage: camino_tempfile::Utf8TempDir,

    server: sim::Server,
}

impl ControlPlaneTestContextSledAgent {
    pub fn sled_agent(&self) -> &Arc<sim::SledAgent> {
        &self.server.sled_agent
    }

    pub fn server(&self) -> &sim::Server {
        &self.server
    }

    pub fn sled_agent_id(&self) -> SledUuid {
        self.server.sled_agent.id
    }

    pub fn local_addr(&self) -> SocketAddr {
        self.server.http_server.local_addr()
    }

    pub async fn start_pantry(&mut self) -> &sim::PantryServer {
        self.server.start_pantry().await
    }

    pub async fn teardown(self) {
        self.server.http_server.close().await.unwrap();
    }
}

pub struct ControlPlaneTestContext<N> {
    pub start_time: chrono::DateTime<chrono::Utc>,
    pub external_client: ClientTestContext,
    pub techport_client: ClientTestContext,
    pub internal_client: ClientTestContext,
    pub lockstep_client: ClientTestContext,
    pub server: N,
    pub database: dev::db::CockroachInstance,
    pub database_admin: omicron_cockroach_admin::Server,
    pub clickhouse: dev::clickhouse::ClickHouseDeployment,
    pub logctx: LogContext,
    pub sled_agents: Vec<ControlPlaneTestContextSledAgent>,
    pub oximeter: Oximeter,
    pub producer: ProducerServer,
    pub gateway: BTreeMap<SwitchLocation, GatewayTestContext>,
    pub dendrite:
        RwLock<HashMap<SwitchLocation, dev::dendrite::DendriteInstance>>,
    pub mgd: HashMap<SwitchLocation, dev::maghemite::MgdInstance>,
    pub external_dns_zone_name: String,
    pub external_dns: dns_server::TransientServer,
    pub internal_dns: dns_server::TransientServer,
    pub initial_blueprint_id: BlueprintUuid,
    pub silo_name: Name,
    pub user_name: UserId,
    pub password: String,
}

impl<N: NexusServer> ControlPlaneTestContext<N> {
    /// Return the first simulated ['sim::Server']
    pub fn first_sim_server(&self) -> &sim::Server {
        self.sled_agents[0].server()
    }

    /// Return the first simulated Sled Agent
    pub fn first_sled_agent(&self) -> &Arc<sim::SledAgent> {
        self.sled_agents[0].sled_agent()
    }

    pub fn first_sled_id(&self) -> SledUuid {
        self.sled_agents[0].sled_agent_id()
    }

    pub fn second_sled_id(&self) -> SledUuid {
        self.sled_agents[1].sled_agent_id()
    }

    pub fn all_sled_agents(&self) -> impl Iterator<Item = &sim::Server> {
        self.sled_agents.iter().map(|sa| sa.server())
    }

    /// Return an iterator over all sled agents except the first one
    pub fn extra_sled_agents(&self) -> impl Iterator<Item = &sim::Server> {
        self.all_sled_agents().skip(1)
    }

    /// Find a sled agent that doesn't match the provided ID
    pub fn find_sled_agent(&self, exclude_sled: SledUuid) -> Option<SledUuid> {
        self.all_sled_agents()
            .find(|sa| sa.sled_agent.id != exclude_sled)
            .map(|sa| sa.sled_agent.id)
    }

    pub fn wildcard_silo_dns_name(&self) -> String {
        format!("*.sys.{}", self.external_dns_zone_name)
    }

    /// Wait until at least one inventory collection has been inserted into the
    /// datastore.
    ///
    /// # Panics
    ///
    /// Panics if an inventory collection is not found within `timeout`.
    pub async fn wait_for_at_least_one_inventory_collection(
        &self,
        timeout: Duration,
    ) {
        let mut inv_rx = self.server.inventory_load_rx();

        match wait_for_watch_channel_condition(
            &mut inv_rx,
            async |inv| {
                if inv.is_some() {
                    Ok(())
                } else {
                    Err(CondCheckError::<()>::NotYet)
                }
            },
            timeout,
        )
        .await
        {
            Ok(()) => (),
            Err(poll::Error::TimedOut(elapsed)) => {
                panic!("no inventory collection found within {elapsed:?}");
            }
            Err(poll::Error::PermanentError(())) => {
                unreachable!("check can only fail via timeout")
            }
        }
    }

    pub fn internal_client(&self) -> nexus_client::Client {
        nexus_client::Client::new(
            &format!("http://{}", self.internal_client.bind_address),
            self.internal_client.client_log.clone(),
        )
    }

    pub fn lockstep_client(&self) -> nexus_lockstep_client::Client {
        nexus_lockstep_client::Client::new(
            &format!("http://{}", self.lockstep_client.bind_address),
            self.lockstep_client.client_log.clone(),
        )
    }

    /// Stop a Dendrite instance for testing failure scenarios.
    pub async fn stop_dendrite(
        &self,
        switch_location: omicron_common::api::external::SwitchLocation,
    ) {
        use slog::debug;
        let log = &self.logctx.log;
        debug!(log, "Stopping Dendrite for {switch_location}");

        let dendrite_opt =
            { self.dendrite.write().unwrap().remove(&switch_location) };
        if let Some(mut dendrite) = dendrite_opt {
            dendrite.cleanup().await.unwrap();
        }
    }

    /// Restart a Dendrite instance for testing drift correction scenarios.
    ///
    /// Simulates a switch restart where DPD loses its programmed state.
    /// Restarts on the same port so test DNS stays valid.
    pub async fn restart_dendrite(
        &self,
        switch_location: omicron_common::api::external::SwitchLocation,
    ) {
        let mut old = self
            .dendrite
            .write()
            .unwrap()
            .remove(&switch_location)
            .expect("Dendrite should be running");
        let port = old.port;
        old.cleanup().await.unwrap();

        let mgs = self.gateway.get(&switch_location).unwrap();
        let mgs_addr =
            SocketAddrV6::new(Ipv6Addr::LOCALHOST, mgs.port, 0, 0).into();

        let dendrite = dev::dendrite::DendriteInstance::start(
            port,
            Some(self.internal_client.bind_address),
            Some(mgs_addr),
        )
        .await
        .unwrap();

        // Wait for Dendrite to be ready before returning.
        // We check `switch_identifiers()` rather than just `dpd_uptime()`
        // because Nexus needs switch_identifiers to work to determine which
        // switch to program.
        let dpd_client = dpd_client::Client::new(
            &format!("http://[::1]:{port}"),
            dpd_client::ClientState {
                tag: String::from("test-restart-wait"),
                log: self.logctx.log.clone(),
            },
        );
        loop {
            match dpd_client.switch_identifiers().await {
                Ok(_) => break,
                Err(_) => {
                    tokio::time::sleep(std::time::Duration::from_millis(50))
                        .await;
                }
            }
        }

        self.dendrite.write().unwrap().insert(switch_location, dendrite);
    }

    pub async fn teardown(mut self) {
        self.server.close().await;
        self.database.cleanup().await.unwrap();
        self.clickhouse.cleanup().await.unwrap();

        for sled_agent in self.sled_agents {
            sled_agent.teardown().await;
        }

        self.oximeter.close().await.unwrap();
        self.producer.close().await.unwrap();
        for (_, gateway) in self.gateway {
            gateway.teardown().await;
        }
        for (_, mut dendrite) in self.dendrite.into_inner().unwrap() {
            dendrite.cleanup().await.unwrap();
        }
        for (_, mut mgd) in self.mgd {
            mgd.cleanup().await.unwrap();
        }
        self.logctx.cleanup_successful();
    }
}

pub fn load_test_config() -> NexusConfig {
    // We load as much configuration as we can from the test suite configuration
    // file.  In practice, TestContext requires that:
    //
    // - the Nexus TCP listen port be 0,
    // - the CockroachDB TCP listen port be 0, and
    // - if the log will go to a file then the path must be the sentinel value
    //   "UNUSED".
    //
    // (See LogContext::new() for details.)  Given these restrictions, it may
    // seem barely worth reading a config file at all.  However, developers can
    // change the logging level and local IP if they want, and as we add more
    // configuration options, we expect many of those can be usefully configured
    // (and reconfigured) for the test suite.
    let config_file_path = Utf8Path::new("tests/config.test.toml");
    NexusConfig::from_file(config_file_path)
        .expect("failed to load config.test.toml")
}

pub async fn test_setup<N: NexusServer>(
    test_name: &str,
    extra_sled_agents: u16,
) -> ControlPlaneTestContext<N> {
    let mut config = load_test_config();
    test_setup_with_config::<N>(
        test_name,
        &mut config,
        sim::SimMode::Explicit,
        None,
        extra_sled_agents,
        DEFAULT_SP_SIM_CONFIG.into(),
    )
    .await
}

struct RackInitRequestBuilder {
    internal_dns_config: DnsConfigBuilder,
    mac_addrs: Box<dyn Iterator<Item = MacAddr> + Send>,
}

impl RackInitRequestBuilder {
    fn new() -> Self {
        Self {
            internal_dns_config: DnsConfigBuilder::new(),
            mac_addrs: Box::new(MacAddr::iter_system()),
        }
    }

    fn add_service_to_dns(
        &mut self,
        zone_id: OmicronZoneUuid,
        address: SocketAddrV6,
        service_name: ServiceName,
    ) {
        let zone = self
            .internal_dns_config
            .host_zone(zone_id, *address.ip())
            .expect("Failed to set up DNS for {kind}");
        self.internal_dns_config
            .service_backend_zone(service_name, &zone, address.port())
            .expect("Failed to set up DNS for {kind}");
    }

    fn add_gz_service_to_dns(
        &mut self,
        sled_id: SledUuid,
        address: SocketAddrV6,
        service_name: ServiceName,
    ) {
        let sled = self
            .internal_dns_config
            .host_sled(sled_id, *address.ip())
            .expect("Failed to set up DNS for GZ service");
        self.internal_dns_config
            .service_backend_sled(service_name, &sled, address.port())
            .expect("Failed to set up DNS for GZ service");
    }

    // Special handling of Nexus, which has multiple SRV records for its single
    // zone.
    fn add_nexus_to_dns(
        &mut self,
        zone_id: OmicronZoneUuid,
        address: SocketAddrV6,
        lockstep_port: u16,
    ) {
        self.internal_dns_config
            .host_zone_nexus(zone_id, address, lockstep_port)
            .expect("Failed to set up Nexus DNS");
    }

    // Special handling of ClickHouse, which has multiple SRV records for its
    // single zone.
    fn add_clickhouse_to_dns(
        &mut self,
        zone_id: OmicronZoneUuid,
        address: SocketAddrV6,
    ) {
        self.internal_dns_config
            .host_zone_clickhouse_single_node(
                zone_id,
                ServiceName::Clickhouse,
                address,
                true,
            )
            .expect("Failed to setup ClickHouse DNS");
    }

    // Special handling of internal DNS, which has a second A/AAAA record and an
    // NS record pointing to it.
    fn add_internal_name_server_to_dns(
        &mut self,
        zone_id: OmicronZoneUuid,
        http_address: SocketAddrV6,
        dns_address: SocketAddrV6,
    ) {
        self.internal_dns_config
            .host_zone_internal_dns(
                zone_id,
                ServiceName::InternalDns,
                http_address,
                dns_address,
            )
            .expect("Failed to setup internal DNS");
    }
}

pub struct ControlPlaneTestContextBuilder<'a, N: NexusServer> {
    pub config: &'a mut NexusConfig,
    test_name: &'a str,
    rack_init_builder: RackInitRequestBuilder,

    pub start_time: chrono::DateTime<chrono::Utc>,
    pub logctx: LogContext,

    pub external_client: Option<ClientTestContext>,
    pub techport_client: Option<ClientTestContext>,
    pub internal_client: Option<ClientTestContext>,
    pub lockstep_client: Option<ClientTestContext>,

    pub server: Option<N>,
    pub database: Option<dev::db::CockroachInstance>,
    pub database_admin: Option<omicron_cockroach_admin::Server>,
    pub clickhouse: Option<dev::clickhouse::ClickHouseDeployment>,
    pub sled_agents: Vec<ControlPlaneTestContextSledAgent>,
    pub oximeter: Option<Oximeter>,
    pub producer: Option<ProducerServer>,
    pub gateway: BTreeMap<SwitchLocation, GatewayTestContext>,
    pub dendrite:
        RwLock<HashMap<SwitchLocation, dev::dendrite::DendriteInstance>>,
    pub mgd: HashMap<SwitchLocation, dev::maghemite::MgdInstance>,

    // NOTE: Only exists after starting Nexus, until external Nexus is
    // initialized.
    nexus_internal: Option<<N as NexusServer>::InternalServer>,
    nexus_internal_addr: Option<SocketAddr>,

    pub external_dns_zone_name: Option<String>,
    pub external_dns: Option<dns_server::TransientServer>,
    pub internal_dns: Option<dns_server::TransientServer>,
    dns_config: Option<DnsConfigParams>,
    initial_blueprint_id: Option<BlueprintUuid>,

    // Build sled configs as we go, ensuring that sled-agent's
    // initial configuration agrees with the blueprint we build.
    blueprint_zones: Vec<BlueprintZoneConfig>,
    blueprint_sleds: Option<BTreeMap<SledUuid, BlueprintSledConfig>>,

    pub silo_name: Option<Name>,
    pub user_name: Option<UserId>,
    pub password: Option<String>,

    pub simulated_upstairs: Arc<sim::SimulatedUpstairs>,
}

type StepInitFn<'a, N> = Box<
    dyn for<'b> FnOnce(
        &'b mut ControlPlaneTestContextBuilder<'a, N>,
    ) -> BoxFuture<'b, ()>,
>;

impl<'a, N: NexusServer> ControlPlaneTestContextBuilder<'a, N> {
    pub fn new(test_name: &'a str, config: &'a mut NexusConfig) -> Self {
        let start_time = chrono::Utc::now();
        let logctx = LogContext::new(test_name, &config.pkg.log);

        let simulated_upstairs_log = logctx.log.new(o!(
            "component" => "omicron_sled_agent::sim::SimulatedUpstairs",
        ));

        Self {
            config,
            test_name,
            rack_init_builder: RackInitRequestBuilder::new(),
            start_time,
            logctx,
            external_client: None,
            techport_client: None,
            internal_client: None,
            lockstep_client: None,
            server: None,
            database: None,
            database_admin: None,
            clickhouse: None,
            sled_agents: vec![],
            oximeter: None,
            producer: None,
            gateway: BTreeMap::new(),
            dendrite: RwLock::new(HashMap::new()),
            mgd: HashMap::new(),
            nexus_internal: None,
            nexus_internal_addr: None,
            external_dns_zone_name: None,
            external_dns: None,
            internal_dns: None,
            dns_config: None,
            initial_blueprint_id: None,
            blueprint_zones: Vec::new(),
            blueprint_sleds: None,
            silo_name: None,
            user_name: None,
            password: None,
            simulated_upstairs: Arc::new(sim::SimulatedUpstairs::new(
                simulated_upstairs_log,
            )),
        }
    }

    pub async fn init_with_steps(
        &mut self,
        steps: Vec<(&str, StepInitFn<'a, N>)>,
        timeout: Duration,
    ) {
        let log = self.logctx.log.new(o!("component" => "init_with_steps"));
        for (step_name, step) in steps {
            debug!(log, "Running step {step_name}");
            let step_fut = step(self);
            match tokio::time::timeout(timeout, step_fut).await {
                Ok(()) => {}
                Err(_) => {
                    error!(
                        log,
                        "Timed out after {timeout:?} \
                         while running step {step_name}, failing test"
                    );
                    panic!(
                        "Timed out after {timeout:?} while running step {step_name}",
                    );
                }
            }
        }
    }

    pub async fn start_crdb(&mut self, populate: bool) {
        let populate = if populate {
            PopulateCrdb::FromEnvironmentSeed
        } else {
            PopulateCrdb::Empty
        };
        self.start_crdb_impl(populate).await;
    }

    /// Private implementation of `start_crdb` that allows for a seed tarball to
    /// be passed in. See [`PopulateCrdb`] for more details.
    async fn start_crdb_impl(&mut self, populate: PopulateCrdb) {
        let log = &self.logctx.log;
        debug!(log, "Starting CRDB");

        // Start up CockroachDB.
        let database = match populate {
            PopulateCrdb::FromEnvironmentSeed => {
                crdb::test_setup_database(log).await
            }
            #[cfg(feature = "omicron-dev")]
            PopulateCrdb::FromSeed { input_tar } => {
                crdb::test_setup_database_from_seed(log, input_tar).await
            }
            PopulateCrdb::Empty => crdb::test_setup_database_empty(log).await,
        };

        eprintln!("DB URL: {}", database.pg_config());
        let address = database
            .pg_config()
            .to_string()
            .split("postgresql://root@")
            .nth(1)
            .expect("Malformed URL: Missing postgresql prefix")
            .split('/')
            .next()
            .expect("Malformed URL: No slash after port")
            .parse::<std::net::SocketAddrV6>()
            .expect("Failed to parse port");

        let zone_id = OmicronZoneUuid::new_v4();
        let zpool_id = ZpoolUuid::new_v4();
        eprintln!("DB address: {}", address);
        self.rack_init_builder.add_service_to_dns(
            zone_id,
            address,
            ServiceName::Cockroach,
        );
        let pool_name = illumos_utils::zpool::ZpoolName::new_external(zpool_id)
            .to_string()
            .parse()
            .unwrap();
        self.blueprint_zones.push(BlueprintZoneConfig {
            disposition: BlueprintZoneDisposition::InService,
            id: zone_id,
            filesystem_pool: ZpoolName::new_external(zpool_id),
            zone_type: BlueprintZoneType::CockroachDb(
                blueprint_zone_type::CockroachDb {
                    address,
                    dataset: OmicronZoneDataset { pool_name },
                },
            ),
            image_source: BlueprintZoneImageSource::InstallDataset,
        });
        let http_address = database.http_addr();
        self.database = Some(database);

        let cli = omicron_cockroach_admin::CockroachCli::new(
            omicron_test_utils::dev::db::COCKROACHDB_BIN.into(),
            address,
            http_address,
        );
        let server = omicron_cockroach_admin::start_server(
            zone_id,
            cli,
            omicron_cockroach_admin::Config {
                dropshot: dropshot::ConfigDropshot::default(),
                log: ConfigLogging::StderrTerminal {
                    level: ConfigLoggingLevel::Error,
                },
            },
        )
        .await
        .expect("Failed to start CRDB admin server");

        self.database_admin = Some(server);
    }

    // Start ClickHouse database server.
    pub async fn start_clickhouse(&mut self) {
        let log = &self.logctx.log;
        debug!(log, "Starting Clickhouse");
        let clickhouse =
            dev::clickhouse::ClickHouseDeployment::new_single_node(
                &self.logctx,
            )
            .await
            .unwrap();

        let zone_id = OmicronZoneUuid::new_v4();
        let zpool_id = ZpoolUuid::new_v4();
        let http_address = clickhouse.http_address();
        let http_port = http_address.port();
        let native_address = clickhouse.native_address();
        self.rack_init_builder.add_clickhouse_to_dns(zone_id, http_address);
        self.clickhouse = Some(clickhouse);

        // NOTE: We could pass this port information via DNS, rather than
        // requiring it to be known before Nexus starts.
        //
        // See https://github.com/oxidecomputer/omicron/issues/6407.
        self.config
            .pkg
            .timeseries_db
            .address
            .as_mut()
            .expect("Tests expect to set a port of Clickhouse")
            .set_port(http_port);
        self.config.pkg.timeseries_db.address = Some(native_address.into());

        let pool_name = illumos_utils::zpool::ZpoolName::new_external(zpool_id)
            .to_string()
            .parse()
            .unwrap();
        self.blueprint_zones.push(BlueprintZoneConfig {
            disposition: BlueprintZoneDisposition::InService,
            id: zone_id,
            filesystem_pool: ZpoolName::new_external(zpool_id),
            zone_type: BlueprintZoneType::Clickhouse(
                blueprint_zone_type::Clickhouse {
                    address: http_address,
                    dataset: OmicronZoneDataset { pool_name },
                },
            ),
            image_source: BlueprintZoneImageSource::InstallDataset,
        });
    }

    pub async fn start_gateway(
        &mut self,
        switch_location: SwitchLocation,
        port: Option<u16>,
        sp_sim_config_file: Utf8PathBuf,
    ) {
        debug!(&self.logctx.log, "Starting Management Gateway");
        let (mut mgs_config, sp_sim_config) =
            gateway_test_utils::setup::load_test_config(sp_sim_config_file);

        // The sp_sim_config_file contains suitable configuration information for a MGS daemon running on
        // switch0. For switch1, the port information needs to be flipped in order for MGS to correctly identify
        // itself as the switch1 MGS daemon.
        if switch_location == SwitchLocation::Switch1 {
            for config in mgs_config.switch.location.determination.iter_mut() {
                let swap = config.sp_port_1.clone();
                config.sp_port_1 = config.sp_port_2.clone();
                config.sp_port_2 = swap;
            }
        }

        let mgs_addr =
            port.map(|port| SocketAddrV6::new(Ipv6Addr::LOCALHOST, port, 0, 0));
        let gateway = gateway_test_utils::setup::test_setup_with_config(
            self.test_name,
            gateway_messages::SpPort::One,
            mgs_config,
            &sp_sim_config,
            mgs_addr,
        )
        .await;
        self.gateway.insert(switch_location, gateway);
    }

    pub async fn start_dendrite(&mut self, switch_location: SwitchLocation) {
        let log = &self.logctx.log;
        debug!(log, "Starting Dendrite for {switch_location}");
        let mgs = self.gateway.get(&switch_location).unwrap();
        let mgs_addr =
            SocketAddrV6::new(Ipv6Addr::LOCALHOST, mgs.port, 0, 0).into();

        // Set up a stub instance of dendrite
        let dendrite = dev::dendrite::DendriteInstance::start(
            0,
            self.nexus_internal_addr,
            Some(mgs_addr),
        )
        .await
        .unwrap();
        let port = dendrite.port;
        self.dendrite.write().unwrap().insert(switch_location, dendrite);

        let address = SocketAddrV6::new(Ipv6Addr::LOCALHOST, port, 0, 0);

        // Update the configuration options for Nexus, if it's launched later.
        //
        // NOTE: If dendrite is started after Nexus, this is ignored.
        let config = DpdConfig { address: std::net::SocketAddr::V6(address) };
        self.config.pkg.dendrite.insert(switch_location, config);
    }

    pub async fn start_mgd(&mut self, switch_location: SwitchLocation) {
        let log = &self.logctx.log;
        debug!(log, "Starting mgd for {switch_location}");

        // Set up an instance of mgd
        let mgd = dev::maghemite::MgdInstance::start(0).await.unwrap();
        let port = mgd.port;
        self.mgd.insert(switch_location, mgd);
        let address = SocketAddrV6::new(Ipv6Addr::LOCALHOST, port, 0, 0);

        debug!(log, "mgd port is {port}");

        let config = MgdConfig { address: std::net::SocketAddr::V6(address) };
        self.config.pkg.mgd.insert(switch_location, config);
    }

    pub async fn record_switch_dns(
        &mut self,
        sled_id: SledUuid,
        switch_location: SwitchLocation,
    ) {
        let log = &self.logctx.log;
        debug!(
            log,
            "Recording DNS for the switch zones";
            "sled_id" => sled_id.to_string(),
            "switch_location" => switch_location.to_string(),
        );

        self.rack_init_builder
            .internal_dns_config
            .host_zone_switch(
                sled_id,
                Ipv6Addr::LOCALHOST,
                self.dendrite
                    .read()
                    .unwrap()
                    .get(&switch_location)
                    .unwrap()
                    .port,
                self.gateway.get(&switch_location).unwrap().port,
                self.mgd.get(&switch_location).unwrap().port,
            )
            .unwrap()
    }

    pub async fn start_oximeter(&mut self) {
        let log = &self.logctx.log;
        debug!(log, "Starting Oximeter");

        let nexus_internal_addr = self
            .nexus_internal_addr
            .expect("Must start Nexus internally before Oximeter");

        let clickhouse = self
            .clickhouse
            .as_ref()
            .expect("Must start Clickhouse before oximeter");

        // Set up an Oximeter collector server
        let collector_id = Uuid::parse_str(OXIMETER_UUID).unwrap();
        let oximeter = start_oximeter(
            log.new(o!("component" => "oximeter")),
            nexus_internal_addr,
            clickhouse.native_address().port(),
            collector_id,
        )
        .await
        .unwrap();

        self.oximeter = Some(oximeter);
    }

    pub async fn start_producer_server(&mut self) {
        let log = &self.logctx.log;
        debug!(log, "Starting test metric Producer Server");

        let nexus_internal_addr = self
            .nexus_internal_addr
            .expect("Must start Nexus internally before producer server");

        // Set up a test metric producer server
        let producer_id = Uuid::parse_str(PRODUCER_UUID).unwrap();
        let producer =
            start_producer_server(nexus_internal_addr, producer_id).unwrap();
        register_test_producer(&producer).unwrap();

        self.producer = Some(producer);
    }

    // Begin starting Nexus.
    pub async fn start_nexus_internal(&mut self) -> Result<(), String> {
        let log = &self.logctx.log;
        debug!(log, "Starting Nexus (internal API)");

        // In tests, disable blueprint planning.
        self.config.pkg.initial_reconfigurator_config =
            Some(ReconfiguratorConfig {
                planner_enabled: false,
                planner_config: PlannerConfig::default(),
                tuf_repo_pruner_enabled: true,
            });
        self.config.deployment.internal_dns = InternalDns::FromAddress {
            address: self
                .internal_dns
                .as_ref()
                .expect("Must initialize internal DNS server first")
                .dns_server
                .local_address(),
        };
        self.config.deployment.database = Database::FromUrl {
            url: self
                .database
                .as_ref()
                .expect("Must start CRDB before Nexus")
                .pg_config()
                .clone(),
        };

        let nexus_internal = N::start_internal(&self.config, &log).await?;
        let nexus_internal_addr =
            nexus_internal.get_http_server_internal_address();
        let internal_address = match nexus_internal_addr {
            SocketAddr::V4(addr) => {
                SocketAddrV6::new(addr.ip().to_ipv6_mapped(), addr.port(), 0, 0)
            }
            SocketAddr::V6(addr) => addr,
        };
        let lockstep_address = match nexus_internal
            .get_http_server_lockstep_address()
        {
            SocketAddr::V4(addr) => {
                SocketAddrV6::new(addr.ip().to_ipv6_mapped(), addr.port(), 0, 0)
            }
            SocketAddr::V6(addr) => addr,
        };
        assert_eq!(internal_address.ip(), lockstep_address.ip());

        self.rack_init_builder.add_nexus_to_dns(
            self.config.deployment.id,
            internal_address,
            lockstep_address.port(),
        );
        self.record_nexus_zone(
            self.config.clone(),
            internal_address,
            lockstep_address.port(),
            0,
        );
        self.nexus_internal = Some(nexus_internal);
        self.nexus_internal_addr = Some(nexus_internal_addr);
        Ok(())
    }

    pub async fn configure_second_nexus(&mut self) {
        let log = &self.logctx.log;
        debug!(log, "Configuring second Nexus (not to run)");
        // Besides the Nexus that we just started, add an entry in the blueprint
        // for the Nexus that developers can start using
        // nexus/examples/config-second.toml.
        //
        // The details in its BlueprintZoneType mostly don't matter because
        // those are mostly used for DNS (which we don't usually need here) and
        // to tell sled agent how to start the zone (which isn't what's going on
        // here).  But it does need to be present for it to be able to determine
        // on startup if it needs to quiesce.
        let second_nexus_config_path =
            Utf8Path::new(env!("CARGO_MANIFEST_DIR"))
                .join("../examples/config-second.toml");
        let mut second_nexus_config =
            NexusConfig::from_file(&second_nexus_config_path).unwrap();
        // Okay, this is particularly awful.  The system does not allow multiple
        // zones to use the same external IP -- makes sense.  But it actually is
        // fine here because the IP is localhost and we're using host
        // networking, and we've already ensured that the ports will be unique.
        // Avoid tripping up the validation by using some other IP.  This won't
        // be used for anything.  Pick something that's not in use anywhere
        // else.  This range is guaranteed by RFC 6666 to discard traffic.
        second_nexus_config
            .deployment
            .dropshot_external
            .dropshot
            .bind_address
            .set_ip("100::1".parse().unwrap());
        let SocketAddr::V6(second_internal_address) =
            second_nexus_config.deployment.dropshot_internal.bind_address
        else {
            panic!(
                "expected IPv6 address for dropshot_internal in \
                 nexus/examples/config-second.toml"
            );
        };
        let second_lockstep_port = second_nexus_config
            .deployment
            .dropshot_lockstep
            .bind_address
            .port();
        self.record_nexus_zone(
            second_nexus_config,
            second_internal_address,
            second_lockstep_port,
            1,
        );
    }

    fn record_nexus_zone(
        &mut self,
        config: NexusConfig,
        internal_address: SocketAddrV6,
        lockstep_port: u16,
        which: usize,
    ) {
        let id = config.deployment.id;
        let mac = self
            .rack_init_builder
            .mac_addrs
            .next()
            .expect("ran out of MAC addresses");
        let ip_config = PrivateIpConfig::new_ipv4(
            NEXUS_OPTE_IPV4_SUBNET
                .nth(NUM_INITIAL_RESERVED_IP_ADDRESSES + 1 + which)
                .unwrap(),
            *NEXUS_OPTE_IPV4_SUBNET,
        )
        .unwrap();
        self.blueprint_zones.push(BlueprintZoneConfig {
            disposition: BlueprintZoneDisposition::InService,
            id,
            filesystem_pool: ZpoolName::new_external(ZpoolUuid::new_v4()),
            zone_type: BlueprintZoneType::Nexus(blueprint_zone_type::Nexus {
                external_dns_servers: config
                    .deployment
                    .external_dns_servers
                    .clone(),
                external_ip: OmicronZoneExternalFloatingIp {
                    id: ExternalIpUuid::new_v4(),
                    ip: config
                        .deployment
                        .dropshot_external
                        .dropshot
                        .bind_address
                        .ip(),
                },
                external_tls: config.deployment.dropshot_external.tls,
                internal_address,
                lockstep_port,
                nic: NetworkInterface {
                    id: Uuid::new_v4(),
                    kind: NetworkInterfaceKind::Service {
                        id: id.into_untyped_uuid(),
                    },
                    mac,
                    name: format!("nexus-{}", id).parse().unwrap(),
                    ip_config,
                    primary: true,
                    slot: 0,
                    vni: Vni::SERVICES_VNI,
                },
                nexus_generation: Generation::new(),
            }),
            image_source: BlueprintZoneImageSource::InstallDataset,
        });
    }

    pub async fn populate_internal_dns(&mut self) {
        let log = &self.logctx.log;
        debug!(log, "Populating Internal DNS");

        // Populate the internal DNS system with all known DNS records
        let internal_dns_address = self
            .internal_dns
            .as_ref()
            .expect("Must start internal DNS server first")
            .dropshot_server
            .local_addr();
        let dns_config_client = dns_service_client::Client::new(
            &format!("http://{}", internal_dns_address),
            log.clone(),
        );

        let dns_config = self
            .rack_init_builder
            .internal_dns_config
            .clone()
            .build_full_config_for_initial_generation();

        slog::info!(log, "DNS population: {:#?}", dns_config);
        dns_config_client.dns_config_put(&dns_config).await.expect(
            "Failed to send initial DNS records to internal DNS server",
        );
        self.dns_config = Some(dns_config);
    }

    /// Perform RSS handoff
    pub async fn start_nexus_external(
        &mut self,
        tls_certificates: Vec<Certificate>,
    ) {
        let log = &self.logctx.log;
        debug!(log, "Starting Nexus (external API)");

        let dns_config = self.dns_config.clone().expect(
            "populate_internal_dns must be called before start_nexus_external",
        );

        // Create a recovery silo
        let external_dns_zone_name = DNS_ZONE_EXTERNAL_TESTING.to_string();
        let silo_name: Name = "test-suite-silo".parse().unwrap();
        let user_name =
            UserId::try_from("test-privileged".to_string()).unwrap();
        let user_password_hash = omicron_passwords::Hasher::default()
            .create_password(
                &omicron_passwords::Password::new(TEST_SUITE_PASSWORD).unwrap(),
            )
            .unwrap()
            .as_str()
            .parse()
            .unwrap();
        let recovery_silo = RecoverySiloConfig {
            silo_name: silo_name.clone(),
            user_name: user_name.clone(),
            user_password_hash,
        };

        // Construct an initial blueprint that agrees with the sled-agents'
        // post-initialization configuration (generation 2).
        let sleds = self
            .blueprint_sleds
            .take()
            .expect("should have already made blueprint sled configs");
        let id = BlueprintUuid::new_v4();
        let blueprint = Blueprint {
            id,
            sleds,
            pending_mgs_updates: PendingMgsUpdates::new(),
            parent_blueprint_id: None,
            internal_dns_version: dns_config.generation,
            external_dns_version: Generation::new(),
            target_release_minimum_generation: Generation::new(),
            nexus_generation: Generation::new(),
            cockroachdb_fingerprint: String::new(),
            cockroachdb_setting_preserve_downgrade:
                CockroachDbPreserveDowngrade::DoNotModify,
            // Clickhouse clusters are not generated by RSS. One must run
            // reconfigurator for that.
            clickhouse_cluster_config: None,
            oximeter_read_version: Generation::new(),
            oximeter_read_mode: OximeterReadMode::SingleNode,
            time_created: Utc::now(),
            creator: "nexus-test-utils".to_string(),
            comment: "initial test blueprint".to_string(),
            source: BlueprintSource::Test,
        };

        self.initial_blueprint_id = Some(blueprint.id);

        // Handoff all known service information to Nexus
        let server = N::start(
            self.nexus_internal
                .take()
                .expect("Must launch internal nexus first"),
            self.config,
            blueprint,
            // NOTE: We should probably hand off
            // "self.rack_init_builder.datasets" here, but Nexus won't be happy
            // if we pass it right now:
            //
            // - When we "call .add_dataset(...)", we need to keep track of
            // which zpool the dataset is coming from. For these synthetic
            // environments, we make this value up.
            // - When we tell Nexus about datasets, we need to provide the
            // parent zpool UUID, which must be known to Nexus's database.
            // - The sled agent we're creating to run alongside this test DOES
            // create synthetic zpools on boot, but
            //   (a) They're not the same zpools we're making up when we start
            //   Clickhouse / CRDB (we're basically making distinct calls to
            //   Uuid::new_v4()).
            //   (b) These sled-agent-created zpools are registered with Nexus
            //   asynchronously, and we're not making any effort (currently) to
            //   wait for them to be known to Nexus.
            vec![],
            vec![],
            vec![],
            dns_config,
            &external_dns_zone_name,
            recovery_silo,
            tls_certificates,
        )
        .await;

        let external_server_addr = server.get_http_server_external_address();
        let techport_external_server_addr =
            server.get_http_server_techport_address();
        let internal_server_addr = server.get_http_server_internal_address();
        let lockstep_server_addr = server.get_http_server_lockstep_address();
        let testctx_external = ClientTestContext::new(
            external_server_addr,
            self.logctx
                .log
                .new(o!("component" => "external client test context")),
        );
        let testctx_techport = ClientTestContext::new(
            techport_external_server_addr,
            self.logctx.log.new(
                o!("component" => "techport external client test context"),
            ),
        );
        let testctx_internal = ClientTestContext::new(
            internal_server_addr,
            self.logctx
                .log
                .new(o!("component" => "internal client test context")),
        );
        let testctx_lockstep = ClientTestContext::new(
            lockstep_server_addr,
            self.logctx
                .log
                .new(o!("component" => "lockstep client test context")),
        );

        self.external_dns_zone_name = Some(external_dns_zone_name);
        self.external_client = Some(testctx_external);
        self.techport_client = Some(testctx_techport);
        self.internal_client = Some(testctx_internal);
        self.lockstep_client = Some(testctx_lockstep);
        self.silo_name = Some(silo_name);
        self.user_name = Some(user_name);
        self.password = Some(TEST_SUITE_PASSWORD.to_string());
        self.server = Some(server);
    }

    /// Set up a single sled agent.
    pub async fn start_sled(
        &mut self,
        sled_id: SledUuid,
        sled_index: u16,
        sim_mode: sim::SimMode,
    ) {
        let nexus_address =
            self.nexus_internal_addr.expect("Must launch Nexus first");

        let tempdir = camino_tempfile::tempdir().unwrap();
        let sled_agent = start_sled_agent(
            self.logctx.log.new(o!(
                "component" => "omicron_sled_agent::sim::Server",
                "sled_id" => sled_id.to_string(),
            )),
            nexus_address,
            sled_id,
            sled_index,
            tempdir.path(),
            sim_mode,
            &self.simulated_upstairs,
        )
        .await
        .expect("Failed to start sled agent");

        // Add a DNS entry for the TUF Repo Depot on this simulated sled agent.
        let SocketAddr::V6(server_addr_v6) = sled_agent.repo_depot_address
        else {
            panic!("expected sim sled agent to be listening on IPv6");
        };
        self.rack_init_builder.add_gz_service_to_dns(
            sled_id,
            server_addr_v6,
            ServiceName::RepoDepot,
        );

        self.sled_agents.push(ControlPlaneTestContextSledAgent {
            _storage: tempdir,
            server: sled_agent,
        });
    }

    /// Tell our first Sled Agent to report the zones that we configured, and
    /// tell the other Sled Agents to report they have no zones configured, and
    /// write the early network config to all sleds.
    pub async fn configure_sled_agents(&mut self) {
        let early_network_config = EarlyNetworkConfig {
            body: EarlyNetworkConfigBody {
                ntp_servers: Vec::new(),
                rack_network_config: Some(RackNetworkConfigV2 {
                    bfd: Vec::new(),
                    bgp: Vec::new(),
                    infra_ip_first: "192.0.2.10".parse().unwrap(),
                    infra_ip_last: "192.0.2.100".parse().unwrap(),
                    ports: Vec::new(),
                    rack_subnet: "fd00:1122:3344:0100::/56".parse().unwrap(),
                }),
            },
            generation: 1,
            schema_version: 2,
        };

        macro_rules! from_clone {
            ($source: expr) => {
                $source.clone().into_iter().map(From::from).collect()
            };
        }

        // The first sled agent is the only one that'll have configured
        // blueprint zones, but the others all need to have disks.
        let zones = once(from_clone!(self.blueprint_zones))
            .chain(repeat(Vec::<BlueprintZoneConfig>::new()));

        // Compute the sled configurations once, and let the blueprint
        // builder copy them.
        self.make_sled_configs();
        let sled_configs = self
            .blueprint_sleds
            .as_ref()
            .expect("should have just made blueprint sled configs");

        // Send the sled-agents their new configurations.
        // This generation number should match the one in
        // `make_sled_configs`.
        let generation = Generation::from_u32(2);

        for (sled_agent, sled_zones) in zip(self.sled_agents.iter(), zones) {
            let sled_id = sled_agent.sled_agent_id();
            let client = sled_agent_client::Client::new(
                &format!("http://{}", sled_agent.local_addr()),
                self.logctx.log.clone(),
            );

            let disks = from_clone!(sled_configs[&sled_id].disks);
            let datasets = from_clone!(sled_configs[&sled_id].datasets);
            let zones = from_clone!(sled_zones);
            client
                .omicron_config_put(&OmicronSledConfig {
                    generation,
                    disks,
                    datasets,
                    zones,
                    remove_mupdate_override: None,
                    host_phase_2: HostPhase2DesiredSlots::current_contents(),
                })
                .await
                .expect("Failed to configure sled agent {sled_id} with zones");

            client
                .write_network_bootstore_config(&early_network_config)
                .await
                .expect(
                    "Failed to write early networking config \
                     to bootstore on sled {sled_id}",
                );
        }
    }

    /// Set up a single "extra" sled agent, meaning not the special first one.
    pub async fn extra_sled_agent(
        &mut self,
        sled_id: SledUuid,
        sled_index: u16,
        sim_mode: sim::SimMode,
    ) {
        let nexus_address =
            self.nexus_internal_addr.expect("Must launch Nexus first");

        let tempdir = camino_tempfile::tempdir().unwrap();
        let sled_agent = start_sled_agent(
            self.logctx.log.new(o!(
                "component" => "omicron_sled_agent::sim::Server",
                "sled_id" => sled_id.to_string(),
            )),
            nexus_address,
            sled_id,
            sled_index,
            tempdir.path(),
            sim_mode,
            &self.simulated_upstairs,
        )
        .await
        .expect("Failed to start sled agent");

        self.sled_agents.push(ControlPlaneTestContextSledAgent {
            _storage: tempdir,
            server: sled_agent,
        })
    }

    /// Configure a mock boundary-NTP server on the first sled agent
    pub async fn configure_boundary_ntp(&mut self) {
        let mac = self
            .rack_init_builder
            .mac_addrs
            .next()
            .expect("ran out of MAC addresses");
        let internal_ip = NTP_OPTE_IPV4_SUBNET
            .nth(NUM_INITIAL_RESERVED_IP_ADDRESSES + 1)
            .unwrap();
        let private_ip_config =
            PrivateIpConfig::new_ipv4(internal_ip, *NTP_OPTE_IPV4_SUBNET)
                .unwrap();
        let external_ip = IpAddr::V4(Ipv4Addr::new(1, 2, 3, 4));
        let address = format!("[::1]:{NTP_PORT}").parse().unwrap(); // localhost
        let zone_id = OmicronZoneUuid::new_v4();
        let zpool_id = ZpoolUuid::new_v4();

        self.rack_init_builder.add_service_to_dns(
            zone_id,
            address,
            ServiceName::BoundaryNtp,
        );
        self.blueprint_zones.push(BlueprintZoneConfig {
            disposition: BlueprintZoneDisposition::InService,
            id: zone_id,
            filesystem_pool: ZpoolName::new_external(zpool_id),
            zone_type: BlueprintZoneType::BoundaryNtp(
                blueprint_zone_type::BoundaryNtp {
                    address,
                    ntp_servers: vec![],
                    dns_servers: vec![],
                    domain: None,
                    nic: NetworkInterface {
                        id: Uuid::new_v4(),
                        kind: NetworkInterfaceKind::Service {
                            id: zone_id.into_untyped_uuid(),
                        },
                        ip_config: private_ip_config,
                        mac,
                        name: format!("boundary-ntp-{zone_id}")
                            .parse()
                            .unwrap(),
                        primary: true,
                        slot: 0,
                        vni: Vni::SERVICES_VNI,
                    },
                    external_ip: OmicronZoneExternalSnatIp {
                        id: ExternalIpUuid::new_v4(),
                        snat_cfg: SourceNatConfig::new(external_ip, 0, 16383)
                            .unwrap(),
                    },
                },
            ),
            image_source: BlueprintZoneImageSource::InstallDataset,
        });
    }

    /// Set up the Crucible Pantry on the first sled agent
    pub async fn start_crucible_pantry(&mut self) {
        let pantry = self.sled_agents[0].start_pantry().await;
        let address = pantry.addr();

        let SocketAddr::V6(address) = address else {
            panic!("Expected IPv6 Pantry Address");
        };

        let zone_id = OmicronZoneUuid::new_v4();
        self.rack_init_builder.add_service_to_dns(
            zone_id,
            address,
            ServiceName::CruciblePantry,
        );
        self.blueprint_zones.push(BlueprintZoneConfig {
            disposition: BlueprintZoneDisposition::InService,
            id: zone_id,
            filesystem_pool: ZpoolName::new_external(ZpoolUuid::new_v4()),
            zone_type: BlueprintZoneType::CruciblePantry(
                blueprint_zone_type::CruciblePantry { address },
            ),
            image_source: BlueprintZoneImageSource::InstallDataset,
        });
    }

    /// Set up an external DNS server on the first sled agent.
    pub async fn start_external_dns(&mut self) {
        let log = self.logctx.log.new(o!("component" => "external_dns_server"));

        let dns = dns_server::TransientServer::new(&log).await.unwrap();

        let SocketAddr::V6(dns_address) = dns.dns_server.local_address() else {
            panic!("Unsupported IPv4 DNS address");
        };
        let SocketAddr::V6(dropshot_address) = dns.dropshot_server.local_addr()
        else {
            panic!("Unsupported IPv4 Dropshot address");
        };

        let mac = self
            .rack_init_builder
            .mac_addrs
            .next()
            .expect("ran out of MAC addresses");
        let zone_id = OmicronZoneUuid::new_v4();
        self.rack_init_builder.add_service_to_dns(
            zone_id,
            dropshot_address,
            ServiceName::ExternalDns,
        );

        let zpool_id = ZpoolUuid::new_v4();
        let pool_name = illumos_utils::zpool::ZpoolName::new_external(zpool_id)
            .to_string()
            .parse()
            .unwrap();

        let ip_config = if dns.dns_server.local_address().is_ipv4() {
            PrivateIpConfig::new_ipv4(
                DNS_OPTE_IPV4_SUBNET
                    .nth(NUM_INITIAL_RESERVED_IP_ADDRESSES + 1)
                    .unwrap(),
                *DNS_OPTE_IPV4_SUBNET,
            )
            .unwrap()
        } else {
            PrivateIpConfig::new_ipv6(
                DNS_OPTE_IPV6_SUBNET
                    .nth(NUM_INITIAL_RESERVED_IP_ADDRESSES as u128 + 1)
                    .unwrap(),
                *DNS_OPTE_IPV6_SUBNET,
            )
            .unwrap()
        };
        self.blueprint_zones.push(BlueprintZoneConfig {
            disposition: BlueprintZoneDisposition::InService,
            id: zone_id,
            filesystem_pool: ZpoolName::new_external(zpool_id),
            zone_type: BlueprintZoneType::ExternalDns(
                blueprint_zone_type::ExternalDns {
                    dataset: OmicronZoneDataset { pool_name },
                    dns_address: OmicronZoneExternalFloatingAddr {
                        id: ExternalIpUuid::new_v4(),
                        addr: dns_address.into(),
                    },
                    http_address: dropshot_address,
                    nic: NetworkInterface {
                        id: Uuid::new_v4(),
                        kind: NetworkInterfaceKind::Service {
                            id: zone_id.into_untyped_uuid(),
                        },
                        mac,
                        name: format!("external-dns-{}", zone_id)
                            .parse()
                            .unwrap(),
                        ip_config,
                        primary: true,
                        slot: 0,
                        vni: Vni::SERVICES_VNI,
                    },
                },
            ),
            image_source: BlueprintZoneImageSource::InstallDataset,
        });

        self.external_dns = Some(dns);
    }

    /// Set up an internal DNS server on the first sled agent
    pub async fn start_internal_dns(&mut self) {
        let log = self.logctx.log.new(o!("component" => "internal_dns_server"));
        let dns = dns_server::TransientServer::new(&log).await.unwrap();

        let SocketAddr::V6(dns_address) = dns.dns_server.local_address() else {
            panic!("Unsupported IPv4 DNS address");
        };
        let SocketAddr::V6(http_address) = dns.dropshot_server.local_addr()
        else {
            panic!("Unsupported IPv4 DNS address");
        };
        let zone_id = OmicronZoneUuid::new_v4();
        self.rack_init_builder.add_internal_name_server_to_dns(
            zone_id,
            http_address,
            dns_address,
        );

        let zpool_id = ZpoolUuid::new_v4();
        let pool_name = illumos_utils::zpool::ZpoolName::new_external(zpool_id)
            .to_string()
            .parse()
            .unwrap();
        self.blueprint_zones.push(BlueprintZoneConfig {
            disposition: BlueprintZoneDisposition::InService,
            id: zone_id,
            filesystem_pool: ZpoolName::new_external(zpool_id),
            zone_type: BlueprintZoneType::InternalDns(
                blueprint_zone_type::InternalDns {
                    dataset: OmicronZoneDataset { pool_name },
                    dns_address,
                    http_address,
                    gz_address: Ipv6Addr::LOCALHOST,
                    gz_address_index: 0,
                },
            ),
            image_source: BlueprintZoneImageSource::InstallDataset,
        });

        self.internal_dns = Some(dns);
    }

    pub fn build(self) -> ControlPlaneTestContext<N> {
        ControlPlaneTestContext {
            start_time: self.start_time,
            server: self.server.unwrap(),
            external_client: self.external_client.unwrap(),
            techport_client: self.techport_client.unwrap(),
            internal_client: self.internal_client.unwrap(),
            lockstep_client: self.lockstep_client.unwrap(),
            database: self.database.unwrap(),
            database_admin: self.database_admin.unwrap(),
            clickhouse: self.clickhouse.unwrap(),
            sled_agents: self.sled_agents,
            oximeter: self.oximeter.unwrap(),
            producer: self.producer.unwrap(),
            logctx: self.logctx,
            gateway: self.gateway,
            dendrite: RwLock::new(self.dendrite.into_inner().unwrap()),
            mgd: self.mgd,
            external_dns_zone_name: self.external_dns_zone_name.unwrap(),
            external_dns: self.external_dns.unwrap(),
            internal_dns: self.internal_dns.unwrap(),
            initial_blueprint_id: self.initial_blueprint_id.unwrap(),
            silo_name: self.silo_name.unwrap(),
            user_name: self.user_name.unwrap(),
            password: self.password.unwrap(),
        }
    }

    pub async fn teardown(self) {
        if let Some(server) = self.server {
            server.close().await;
        }
        if let Some(nexus_internal) = self.nexus_internal {
            N::stop_internal(nexus_internal).await;
        }
        if let Some(mut database) = self.database {
            database.cleanup().await.unwrap();
        }
        if let Some(mut clickhouse) = self.clickhouse {
            clickhouse.cleanup().await.unwrap();
        }
        for sled_agent in self.sled_agents {
            sled_agent.teardown().await;
        }
        if let Some(oximeter) = self.oximeter {
            oximeter.close().await.unwrap();
        }
        if let Some(producer) = self.producer {
            producer.close().await.unwrap();
        }
        for (_, gateway) in self.gateway {
            gateway.teardown().await;
        }
        for (_, mut dendrite) in self.dendrite.into_inner().unwrap() {
            dendrite.cleanup().await.unwrap();
        }
        for (_, mut mgd) in self.mgd {
            mgd.cleanup().await.unwrap();
        }
        self.logctx.cleanup_successful();
    }

    fn make_sled_configs(&mut self) {
        assert!(
            self.blueprint_sleds.is_none(),
            "should not have made sled configs yet"
        );

        let mut blueprint_sleds = BTreeMap::new();
        let mut disk_index = 0;

        // The first sled agent is the only one that'll have configured
        // blueprint zones, but the others all need to have disks.
        let maybe_zones = once(Some(&self.blueprint_zones)).chain(repeat(None));

        // The generation number that the sled-agents' configuration
        // will have when this blueprint is executed. Should match
        // the one in `configure_sled_agents`.
        let sled_agent_generation = Generation::from_u32(2);

        for (sled_agent, maybe_zones) in
            zip(self.sled_agents.iter(), maybe_zones)
        {
            let sled_id = sled_agent.sled_agent_id();

            let mut disks = IdOrdMap::new();
            let mut datasets = IdOrdMap::new();
            let zones = if let Some(zones) = maybe_zones {
                for zone in zones {
                    let zpool = &zone.filesystem_pool;
                    disks
                        .insert_unique(BlueprintPhysicalDiskConfig {
                            disposition:
                                BlueprintPhysicalDiskDisposition::InService,
                            identity: omicron_common::disk::DiskIdentity {
                                vendor: "nexus-tests".to_string(),
                                model: "nexus-test-model".to_string(),
                                serial: format!("nexus-test-disk-{disk_index}"),
                            },
                            id: PhysicalDiskUuid::new_v4(),
                            pool_id: zpool.id(),
                        })
                        .expect("freshly generated disk IDs are unique");
                    disk_index += 1;
                    let id = DatasetUuid::new_v4();
                    datasets
                        .insert_unique(BlueprintDatasetConfig {
                            disposition: BlueprintDatasetDisposition::InService,
                            id,
                            pool: *zpool,
                            kind: DatasetKind::TransientZone {
                                name: illumos_utils::zone::zone_name(
                                    zone.zone_type.kind().zone_prefix(),
                                    Some(zone.id),
                                ),
                            },
                            address: None,
                            quota: None,
                            reservation: None,
                            compression: CompressionAlgorithm::Off,
                        })
                        .expect("freshly generated dataset IDs are unique");
                }
                zones.iter().cloned().collect()
            } else {
                IdOrdMap::new()
            };

            // Populate extra fake disks, giving each sled 10 total.
            if disks.len() < 10 {
                for _ in disks.len()..10 {
                    disks
                        .insert_unique(BlueprintPhysicalDiskConfig {
                            disposition:
                                BlueprintPhysicalDiskDisposition::InService,
                            identity: omicron_common::disk::DiskIdentity {
                                vendor: "nexus-tests".to_string(),
                                model: "nexus-test-model".to_string(),
                                serial: format!("nexus-test-disk-{disk_index}"),
                            },
                            id: PhysicalDiskUuid::new_v4(),
                            pool_id: ZpoolUuid::new_v4(),
                        })
                        .expect("freshly generated disk IDs are unique");
                    disk_index += 1;
                }
            }
            blueprint_sleds.insert(
                sled_id,
                BlueprintSledConfig {
                    state: SledState::Active,
                    subnet: Ipv6Subnet::new(Ipv6Addr::LOCALHOST),
                    sled_agent_generation,
                    disks,
                    datasets,
                    zones,
                    remove_mupdate_override: None,
                    host_phase_2:
                        BlueprintHostPhase2DesiredSlots::current_contents(),
                },
            );
        }

        self.blueprint_sleds = Some(blueprint_sleds);
    }
}

/// How to populate CockroachDB.
///
/// This is private because we want to ensure that tests use the setup script
/// rather than trying to create their own seed tarballs. This may need to be
/// revisited if circumstances change.
#[derive(Clone, Debug)]
enum PopulateCrdb {
    /// Populate Cockroach from the `CRDB_SEED_TAR_ENV` environment variable.
    ///
    /// Any tests that depend on nexus-test-utils should have this environment
    /// variable available.
    FromEnvironmentSeed,

    /// Populate Cockroach from the seed located at this path.
    #[cfg(feature = "omicron-dev")]
    FromSeed { input_tar: camino::Utf8PathBuf },

    /// Do not populate Cockroach.
    Empty,
}

/// Setup routine to use for `omicron-dev`. Use [`test_setup_with_config`] for
/// tests.
///
/// The main difference from tests is that this routine ensures the seed tarball
/// exists (or creates a seed tarball if it doesn't exist). For tests, this
/// should be done in the `crdb-seed` setup script.
#[cfg(feature = "omicron-dev")]
pub async fn omicron_dev_setup_with_config<N: NexusServer>(
    config: &mut NexusConfig,
    extra_sled_agents: u16,
    gateway_config_file: Utf8PathBuf,
) -> Result<ControlPlaneTestContext<N>> {
    let builder =
        ControlPlaneTestContextBuilder::<N>::new("omicron-dev", config);

    let log = &builder.logctx.log;
    debug!(log, "Ensuring seed tarball exists");

    // Start up a ControlPlaneTestContext, which tautologically sets up
    // everything needed for a simulated control plane.
    let why_invalidate =
        omicron_test_utils::dev::seed::should_invalidate_seed();
    let (seed_tar, status) =
        omicron_test_utils::dev::seed::ensure_seed_tarball_exists(
            log,
            why_invalidate,
        )
        .await
        .context("error ensuring seed tarball exists")?;
    status.log(log, &seed_tar);

    Ok(setup_with_config_impl(
        builder,
        PopulateCrdb::FromSeed { input_tar: seed_tar },
        sim::SimMode::Auto,
        None,
        extra_sled_agents,
        gateway_config_file,
        true,
    )
    .await)
}

/// Setup routine to use for tests.
pub async fn test_setup_with_config<N: NexusServer>(
    test_name: &str,
    config: &mut NexusConfig,
    sim_mode: sim::SimMode,
    initial_cert: Option<Certificate>,
    extra_sled_agents: u16,
    gateway_config_file: Utf8PathBuf,
) -> ControlPlaneTestContext<N> {
    let builder = ControlPlaneTestContextBuilder::<N>::new(test_name, config);
    setup_with_config_impl(
        builder,
        PopulateCrdb::FromEnvironmentSeed,
        sim_mode,
        initial_cert,
        extra_sled_agents,
        gateway_config_file,
        false,
    )
    .await
}

async fn setup_with_config_impl<N: NexusServer>(
    mut builder: ControlPlaneTestContextBuilder<'_, N>,
    populate: PopulateCrdb,
    sim_mode: sim::SimMode,
    initial_cert: Option<Certificate>,
    extra_sled_agents: u16,
    gateway_config_file: Utf8PathBuf,
    second_nexus: bool,
) -> ControlPlaneTestContext<N> {
    const STEP_TIMEOUT: Duration = Duration::from_secs(600);

    // All setups will start with CRDB and clickhouse
    builder
        .init_with_steps(
            vec![
                (
                    "start_crdb",
                    Box::new(|builder| {
                        builder.start_crdb_impl(populate).boxed()
                    }),
                ),
                (
                    "start_clickhouse",
                    Box::new(|builder| builder.start_clickhouse().boxed()),
                ),
            ],
            STEP_TIMEOUT,
        )
        .await;

    // Usually our switch services rely on SMF updates to get information about
    // DNS and Nexus, but we currently don't use SMF to manage the services used in
    // the test context so we need to make the Nexus / DNS information available
    // to get the switch services working.
    builder
        .init_with_steps(
            vec![
                (
                    "start_internal_dns",
                    Box::new(|builder| builder.start_internal_dns().boxed()),
                ),
                (
                    "start_external_dns",
                    Box::new(|builder| builder.start_external_dns().boxed()),
                ),
                (
                    "start_nexus_internal",
                    Box::new(|builder| {
                        builder
                            .start_nexus_internal()
                            .map(|r| r.unwrap())
                            .boxed()
                    }),
                ),
            ],
            STEP_TIMEOUT,
        )
        .await;

    if second_nexus {
        builder
            .init_with_steps(
                vec![(
                    "configure_second_nexus",
                    Box::new(|builder| {
                        builder.configure_second_nexus().boxed()
                    }),
                )],
                STEP_TIMEOUT,
            )
            .await;
    }

    // By default there is only 1 sled agent, and this means only switch0 will
    // be configured. If extra sled agents are requested, then the second sled
    // agent will be for switch1.

    let mgs_config = gateway_config_file.clone();
    builder
        .init_with_steps(
            vec![
                (
                    "start_gateway_switch0",
                    Box::new(|builder| {
                        builder
                            .start_gateway(
                                SwitchLocation::Switch0,
                                None,
                                mgs_config,
                            )
                            .boxed()
                    }),
                ),
                (
                    "start_dendrite_switch0",
                    Box::new(|builder| {
                        builder.start_dendrite(SwitchLocation::Switch0).boxed()
                    }),
                ),
                (
                    "start_mgd_switch0",
                    Box::new(|builder| {
                        builder.start_mgd(SwitchLocation::Switch0).boxed()
                    }),
                ),
                (
                    "record_switch_dns",
                    Box::new(|builder| {
                        builder
                            .record_switch_dns(
                                SLED_AGENT_UUID.parse().unwrap(),
                                SwitchLocation::Switch0,
                            )
                            .boxed()
                    }),
                ),
            ],
            STEP_TIMEOUT,
        )
        .await;

    if extra_sled_agents > 0 {
        builder
            .init_with_steps(
                vec![
                    (
                        "start_gateway_switch1",
                        Box::new(|builder| {
                            builder
                                .start_gateway(
                                    SwitchLocation::Switch1,
                                    None,
                                    gateway_config_file,
                                )
                                .boxed()
                        }),
                    ),
                    (
                        "start_dendrite_switch1",
                        Box::new(|builder| {
                            builder
                                .start_dendrite(SwitchLocation::Switch1)
                                .boxed()
                        }),
                    ),
                    (
                        "start_mgd_switch1",
                        Box::new(|builder| {
                            builder.start_mgd(SwitchLocation::Switch1).boxed()
                        }),
                    ),
                    (
                        "record_switch_dns",
                        Box::new(|builder| {
                            builder
                                .record_switch_dns(
                                    SLED_AGENT2_UUID.parse().unwrap(),
                                    SwitchLocation::Switch1,
                                )
                                .boxed()
                        }),
                    ),
                ],
                STEP_TIMEOUT,
            )
            .await;
    }

    // The first and second sled agents have special UUIDs, and any extra ones
    // after that are random.

    builder
        .init_with_steps(
            vec![(
                "start_sled1",
                Box::new(move |builder| {
                    builder
                        .start_sled(
                            SLED_AGENT_UUID.parse().unwrap(),
                            0,
                            sim_mode,
                        )
                        .boxed()
                }),
            )],
            STEP_TIMEOUT,
        )
        .await;

    if extra_sled_agents > 0 {
        builder
            .init_with_steps(
                vec![(
                    "start_sled2",
                    Box::new(move |builder| {
                        builder
                            .start_sled(
                                SLED_AGENT2_UUID.parse().unwrap(),
                                1,
                                sim_mode,
                            )
                            .boxed()
                    }),
                )],
                STEP_TIMEOUT,
            )
            .await;
    }

    for index in 1..extra_sled_agents {
        builder
            .init_with_steps(
                vec![(
                    "add_extra_sled_agent",
                    Box::new(move |builder| {
                        builder
                            .extra_sled_agent(
                                SledUuid::new_v4(),
                                index.checked_add(1).unwrap(),
                                sim_mode,
                            )
                            .boxed()
                    }),
                )],
                STEP_TIMEOUT,
            )
            .await;
    }

    // Start expected services: these will all be allocated to the first sled
    // agent. Afterwards, configure the sled agents and start the rest of the
    // the required services.

    builder
        .init_with_steps(
            vec![
                (
                    "configure_boundary_ntp",
                    Box::new(|builder| {
                        builder.configure_boundary_ntp().boxed()
                    }),
                ),
                (
                    "start_crucible_pantry",
                    Box::new(|builder| builder.start_crucible_pantry().boxed()),
                ),
                (
                    "populate_internal_dns",
                    Box::new(|builder| builder.populate_internal_dns().boxed()),
                ),
                (
                    "configure_sled_agents",
                    Box::new(|builder| builder.configure_sled_agents().boxed()),
                ),
                (
                    "start_nexus_external",
                    Box::new(|builder| {
                        builder
                            .start_nexus_external(
                                initial_cert.into_iter().collect(),
                            )
                            .boxed()
                    }),
                ),
                (
                    "start_oximeter",
                    Box::new(|builder| builder.start_oximeter().boxed()),
                ),
                (
                    "start_producer_server",
                    Box::new(|builder| builder.start_producer_server().boxed()),
                ),
            ],
            STEP_TIMEOUT,
        )
        .await;

    builder.build()
}

/// Starts a simulated sled agent
///
/// Note: you should probably use the `extra_sled_agents` macro parameter on
/// `nexus_test` instead!
pub async fn start_sled_agent(
    log: Logger,
    nexus_address: SocketAddr,
    id: SledUuid,
    sled_index: u16,
    update_directory: &Utf8Path,
    sim_mode: sim::SimMode,
    simulated_upstairs: &Arc<sim::SimulatedUpstairs>,
) -> Result<sim::Server, String> {
    // Generate a baseboard serial number that matches the SP configuration
    // (SimGimlet00, SimGimlet01, etc.) so that inventory can link sled agents
    // to their corresponding SPs via baseboard_id.
    let baseboard_serial = format!("SimGimlet{:02}", sled_index);

    let config = sim::Config::for_testing_with_baseboard(
        id,
        sim_mode,
        Some(nexus_address),
        Some(update_directory),
        sim::ZpoolConfig::None,
        SledCpuFamily::AmdMilan,
        Some(baseboard_serial),
    );
    start_sled_agent_with_config(log, &config, sled_index, simulated_upstairs)
        .await
}

pub async fn start_sled_agent_with_config(
    log: Logger,
    config: &sim::Config,
    sled_index: u16,
    simulated_upstairs: &Arc<sim::SimulatedUpstairs>,
) -> Result<sim::Server, String> {
    let server =
        sim::Server::start(&config, &log, true, simulated_upstairs, sled_index)
            .await
            .map_err(|e| e.to_string())?;
    Ok(server)
}

pub async fn start_oximeter(
    log: Logger,
    nexus_address: SocketAddr,
    native_port: u16,
    id: Uuid,
) -> Result<Oximeter, String> {
    let db = oximeter_collector::DbConfig {
        address: Some(SocketAddr::new(Ipv6Addr::LOCALHOST.into(), native_port)),
        batch_size: 10,
        batch_interval: 1,
        replicated: false,
    };
    let config = oximeter_collector::Config {
        nexus_address: Some(nexus_address),
        db,
        // The collector only learns about producers when it refreshes its list
        // from Nexus. This interval is quite short, and much smaller than the
        // one we use in production. That's important for test latency, but not
        // strictly required for correctness.
        refresh_interval: Duration::from_secs(2),
        log: ConfigLogging::StderrTerminal { level: ConfigLoggingLevel::Error },
    };
    let args = oximeter_collector::OximeterArguments {
        id,
        address: SocketAddrV6::new(Ipv6Addr::LOCALHOST, 0, 0, 0),
    };
    Oximeter::with_logger(&config, &args, log).await.map_err(|e| e.to_string())
}

#[derive(Debug, Clone, oximeter::Target)]
struct IntegrationTarget {
    pub target_name: String,
}

#[derive(Debug, Clone, oximeter::Metric)]
struct IntegrationMetric {
    pub metric_name: String,
    pub datum: i64,
}

// A producer of simple counter metrics used in the integration tests
#[derive(Debug, Clone)]
struct IntegrationProducer {
    pub target: IntegrationTarget,
    pub metric: IntegrationMetric,
}

impl oximeter::Producer for IntegrationProducer {
    fn produce(
        &mut self,
    ) -> Result<
        Box<(dyn Iterator<Item = oximeter::types::Sample> + 'static)>,
        oximeter::MetricsError,
    > {
        use oximeter::Metric;
        let sample = oximeter::types::Sample::new(&self.target, &self.metric)?;
        *self.metric.datum_mut() += 1;
        Ok(Box::new(vec![sample].into_iter()))
    }
}

/// Creates and starts a producer server.
///
/// Actual producers can be registered with the [`register_producer`]
/// helper function.
pub fn start_producer_server(
    nexus_address: SocketAddr,
    id: Uuid,
) -> Result<ProducerServer, String> {
    // Set up a producer server.
    //
    // This listens on any available port, and the server internally updates this to the actual
    // bound port of the Dropshot HTTP server.
    let producer_address = SocketAddr::new(Ipv6Addr::LOCALHOST.into(), 0);
    let server_info = ProducerEndpoint {
        id,
        kind: ProducerKind::Service,
        address: producer_address,
        interval: Duration::from_secs(1),
    };
    let config = oximeter_producer::Config {
        server_info,
        registration_address: Some(nexus_address),
        default_request_body_max_bytes: 1024,
        log: LogConfig::Config(ConfigLogging::StderrTerminal {
            level: ConfigLoggingLevel::Error,
        }),
    };
    ProducerServer::start(&config).map_err(|e| e.to_string())
}

/// Registers an arbitrary producer with the test server.
pub fn register_producer(
    server: &ProducerServer,
    producer: impl oximeter::Producer,
) -> Result<(), String> {
    server.registry().register_producer(producer).map_err(|e| e.to_string())?;
    Ok(())
}

/// Registers a sample-generating test-specific producer.
pub fn register_test_producer(server: &ProducerServer) -> Result<(), String> {
    // Create and register an actual metric producer.
    let test_producer = IntegrationProducer {
        target: IntegrationTarget {
            target_name: "integration-test-target".to_string(),
        },
        metric: IntegrationMetric {
            metric_name: "integration-test-metric".to_string(),
            datum: 0,
        },
    };
    register_producer(server, test_producer)
}

=======
>>>>>>> ebcb8768
/// Returns whether the two identity metadata objects are identical.
pub fn identity_eq(ident1: &IdentityMetadata, ident2: &IdentityMetadata) {
    assert_eq!(ident1.id, ident2.id);
    assert_eq!(ident1.name, ident2.name);
    assert_eq!(ident1.description, ident2.description);
    assert_eq!(ident1.time_created, ident2.time_created);
    assert_eq!(ident1.time_modified, ident2.time_modified);
}

/// Order-agnostic vec equality
pub fn assert_same_items<T: PartialEq + Debug>(v1: Vec<T>, v2: Vec<T>) {
    assert_eq!(v1.len(), v2.len(), "{:?} and {:?} don't match", v1, v2);
    for item in v1.iter() {
        assert!(v2.contains(item), "{:?} and {:?} don't match", v1, v2);
    }
}

/// Wait until a producer is registered with Oximeter.
///
/// This blocks until the producer is registered, for up to 60s. It panics if
/// the retry loop hits a permanent error.
pub async fn wait_for_producer<G: GenericUuid>(
    oximeter: &oximeter_collector::Oximeter,
    producer_id: G,
) {
    wait_for_producer_impl(oximeter, producer_id.into_untyped_uuid()).await;
}

// This function is outlined from wait_for_producer to avoid unnecessary
// monomorphization.
async fn wait_for_producer_impl(
    oximeter: &oximeter_collector::Oximeter,
    producer_id: Uuid,
) {
    wait_for_condition(
        || async {
            if oximeter
                .list_producers(None, usize::MAX)
                .iter()
                .any(|p| p.id == producer_id)
            {
                Ok(())
            } else {
                Err(CondCheckError::<()>::NotYet)
            }
        },
        &Duration::from_secs(1),
        &Duration::from_secs(60),
    )
    .await
    .expect("Failed to find producer within time limit");
}

/// Build a DPD client for test validation using the first running dendrite instance
pub fn dpd_client<N: NexusServer>(
    cptestctx: &ControlPlaneTestContext<N>,
) -> dpd_client::Client {
    // Get the first available dendrite instance and extract the values we need
    let dendrite_guard = cptestctx.dendrite.read().unwrap();
    let (switch_location, dendrite_instance) = dendrite_guard
        .iter()
        .next()
        .expect("No dendrite instances running for test");

    // Copy the values we need while the guard is still alive
    let switch_location = *switch_location;
    let port = dendrite_instance.port;
    drop(dendrite_guard);

    let client_state = dpd_client::ClientState {
        tag: String::from("nexus-test"),
        log: cptestctx.logctx.log.new(slog::o!(
            "component" => "DpdClient",
            "switch" => switch_location.to_string()
        )),
    };

    let addr = Ipv6Addr::LOCALHOST;
    dpd_client::Client::new(&format!("http://[{addr}]:{port}"), client_state)
}<|MERGE_RESOLUTION|>--- conflicted
+++ resolved
@@ -55,2185 +55,6 @@
 /// both transient deployments with no sensitive data.
 pub const TEST_SUITE_PASSWORD: &str = "oxide";
 
-<<<<<<< HEAD
-pub struct ControlPlaneTestContextSledAgent {
-    _storage: camino_tempfile::Utf8TempDir,
-
-    server: sim::Server,
-}
-
-impl ControlPlaneTestContextSledAgent {
-    pub fn sled_agent(&self) -> &Arc<sim::SledAgent> {
-        &self.server.sled_agent
-    }
-
-    pub fn server(&self) -> &sim::Server {
-        &self.server
-    }
-
-    pub fn sled_agent_id(&self) -> SledUuid {
-        self.server.sled_agent.id
-    }
-
-    pub fn local_addr(&self) -> SocketAddr {
-        self.server.http_server.local_addr()
-    }
-
-    pub async fn start_pantry(&mut self) -> &sim::PantryServer {
-        self.server.start_pantry().await
-    }
-
-    pub async fn teardown(self) {
-        self.server.http_server.close().await.unwrap();
-    }
-}
-
-pub struct ControlPlaneTestContext<N> {
-    pub start_time: chrono::DateTime<chrono::Utc>,
-    pub external_client: ClientTestContext,
-    pub techport_client: ClientTestContext,
-    pub internal_client: ClientTestContext,
-    pub lockstep_client: ClientTestContext,
-    pub server: N,
-    pub database: dev::db::CockroachInstance,
-    pub database_admin: omicron_cockroach_admin::Server,
-    pub clickhouse: dev::clickhouse::ClickHouseDeployment,
-    pub logctx: LogContext,
-    pub sled_agents: Vec<ControlPlaneTestContextSledAgent>,
-    pub oximeter: Oximeter,
-    pub producer: ProducerServer,
-    pub gateway: BTreeMap<SwitchLocation, GatewayTestContext>,
-    pub dendrite:
-        RwLock<HashMap<SwitchLocation, dev::dendrite::DendriteInstance>>,
-    pub mgd: HashMap<SwitchLocation, dev::maghemite::MgdInstance>,
-    pub external_dns_zone_name: String,
-    pub external_dns: dns_server::TransientServer,
-    pub internal_dns: dns_server::TransientServer,
-    pub initial_blueprint_id: BlueprintUuid,
-    pub silo_name: Name,
-    pub user_name: UserId,
-    pub password: String,
-}
-
-impl<N: NexusServer> ControlPlaneTestContext<N> {
-    /// Return the first simulated ['sim::Server']
-    pub fn first_sim_server(&self) -> &sim::Server {
-        self.sled_agents[0].server()
-    }
-
-    /// Return the first simulated Sled Agent
-    pub fn first_sled_agent(&self) -> &Arc<sim::SledAgent> {
-        self.sled_agents[0].sled_agent()
-    }
-
-    pub fn first_sled_id(&self) -> SledUuid {
-        self.sled_agents[0].sled_agent_id()
-    }
-
-    pub fn second_sled_id(&self) -> SledUuid {
-        self.sled_agents[1].sled_agent_id()
-    }
-
-    pub fn all_sled_agents(&self) -> impl Iterator<Item = &sim::Server> {
-        self.sled_agents.iter().map(|sa| sa.server())
-    }
-
-    /// Return an iterator over all sled agents except the first one
-    pub fn extra_sled_agents(&self) -> impl Iterator<Item = &sim::Server> {
-        self.all_sled_agents().skip(1)
-    }
-
-    /// Find a sled agent that doesn't match the provided ID
-    pub fn find_sled_agent(&self, exclude_sled: SledUuid) -> Option<SledUuid> {
-        self.all_sled_agents()
-            .find(|sa| sa.sled_agent.id != exclude_sled)
-            .map(|sa| sa.sled_agent.id)
-    }
-
-    pub fn wildcard_silo_dns_name(&self) -> String {
-        format!("*.sys.{}", self.external_dns_zone_name)
-    }
-
-    /// Wait until at least one inventory collection has been inserted into the
-    /// datastore.
-    ///
-    /// # Panics
-    ///
-    /// Panics if an inventory collection is not found within `timeout`.
-    pub async fn wait_for_at_least_one_inventory_collection(
-        &self,
-        timeout: Duration,
-    ) {
-        let mut inv_rx = self.server.inventory_load_rx();
-
-        match wait_for_watch_channel_condition(
-            &mut inv_rx,
-            async |inv| {
-                if inv.is_some() {
-                    Ok(())
-                } else {
-                    Err(CondCheckError::<()>::NotYet)
-                }
-            },
-            timeout,
-        )
-        .await
-        {
-            Ok(()) => (),
-            Err(poll::Error::TimedOut(elapsed)) => {
-                panic!("no inventory collection found within {elapsed:?}");
-            }
-            Err(poll::Error::PermanentError(())) => {
-                unreachable!("check can only fail via timeout")
-            }
-        }
-    }
-
-    pub fn internal_client(&self) -> nexus_client::Client {
-        nexus_client::Client::new(
-            &format!("http://{}", self.internal_client.bind_address),
-            self.internal_client.client_log.clone(),
-        )
-    }
-
-    pub fn lockstep_client(&self) -> nexus_lockstep_client::Client {
-        nexus_lockstep_client::Client::new(
-            &format!("http://{}", self.lockstep_client.bind_address),
-            self.lockstep_client.client_log.clone(),
-        )
-    }
-
-    /// Stop a Dendrite instance for testing failure scenarios.
-    pub async fn stop_dendrite(
-        &self,
-        switch_location: omicron_common::api::external::SwitchLocation,
-    ) {
-        use slog::debug;
-        let log = &self.logctx.log;
-        debug!(log, "Stopping Dendrite for {switch_location}");
-
-        let dendrite_opt =
-            { self.dendrite.write().unwrap().remove(&switch_location) };
-        if let Some(mut dendrite) = dendrite_opt {
-            dendrite.cleanup().await.unwrap();
-        }
-    }
-
-    /// Restart a Dendrite instance for testing drift correction scenarios.
-    ///
-    /// Simulates a switch restart where DPD loses its programmed state.
-    /// Restarts on the same port so test DNS stays valid.
-    pub async fn restart_dendrite(
-        &self,
-        switch_location: omicron_common::api::external::SwitchLocation,
-    ) {
-        let mut old = self
-            .dendrite
-            .write()
-            .unwrap()
-            .remove(&switch_location)
-            .expect("Dendrite should be running");
-        let port = old.port;
-        old.cleanup().await.unwrap();
-
-        let mgs = self.gateway.get(&switch_location).unwrap();
-        let mgs_addr =
-            SocketAddrV6::new(Ipv6Addr::LOCALHOST, mgs.port, 0, 0).into();
-
-        let dendrite = dev::dendrite::DendriteInstance::start(
-            port,
-            Some(self.internal_client.bind_address),
-            Some(mgs_addr),
-        )
-        .await
-        .unwrap();
-
-        // Wait for Dendrite to be ready before returning.
-        // We check `switch_identifiers()` rather than just `dpd_uptime()`
-        // because Nexus needs switch_identifiers to work to determine which
-        // switch to program.
-        let dpd_client = dpd_client::Client::new(
-            &format!("http://[::1]:{port}"),
-            dpd_client::ClientState {
-                tag: String::from("test-restart-wait"),
-                log: self.logctx.log.clone(),
-            },
-        );
-        loop {
-            match dpd_client.switch_identifiers().await {
-                Ok(_) => break,
-                Err(_) => {
-                    tokio::time::sleep(std::time::Duration::from_millis(50))
-                        .await;
-                }
-            }
-        }
-
-        self.dendrite.write().unwrap().insert(switch_location, dendrite);
-    }
-
-    pub async fn teardown(mut self) {
-        self.server.close().await;
-        self.database.cleanup().await.unwrap();
-        self.clickhouse.cleanup().await.unwrap();
-
-        for sled_agent in self.sled_agents {
-            sled_agent.teardown().await;
-        }
-
-        self.oximeter.close().await.unwrap();
-        self.producer.close().await.unwrap();
-        for (_, gateway) in self.gateway {
-            gateway.teardown().await;
-        }
-        for (_, mut dendrite) in self.dendrite.into_inner().unwrap() {
-            dendrite.cleanup().await.unwrap();
-        }
-        for (_, mut mgd) in self.mgd {
-            mgd.cleanup().await.unwrap();
-        }
-        self.logctx.cleanup_successful();
-    }
-}
-
-pub fn load_test_config() -> NexusConfig {
-    // We load as much configuration as we can from the test suite configuration
-    // file.  In practice, TestContext requires that:
-    //
-    // - the Nexus TCP listen port be 0,
-    // - the CockroachDB TCP listen port be 0, and
-    // - if the log will go to a file then the path must be the sentinel value
-    //   "UNUSED".
-    //
-    // (See LogContext::new() for details.)  Given these restrictions, it may
-    // seem barely worth reading a config file at all.  However, developers can
-    // change the logging level and local IP if they want, and as we add more
-    // configuration options, we expect many of those can be usefully configured
-    // (and reconfigured) for the test suite.
-    let config_file_path = Utf8Path::new("tests/config.test.toml");
-    NexusConfig::from_file(config_file_path)
-        .expect("failed to load config.test.toml")
-}
-
-pub async fn test_setup<N: NexusServer>(
-    test_name: &str,
-    extra_sled_agents: u16,
-) -> ControlPlaneTestContext<N> {
-    let mut config = load_test_config();
-    test_setup_with_config::<N>(
-        test_name,
-        &mut config,
-        sim::SimMode::Explicit,
-        None,
-        extra_sled_agents,
-        DEFAULT_SP_SIM_CONFIG.into(),
-    )
-    .await
-}
-
-struct RackInitRequestBuilder {
-    internal_dns_config: DnsConfigBuilder,
-    mac_addrs: Box<dyn Iterator<Item = MacAddr> + Send>,
-}
-
-impl RackInitRequestBuilder {
-    fn new() -> Self {
-        Self {
-            internal_dns_config: DnsConfigBuilder::new(),
-            mac_addrs: Box::new(MacAddr::iter_system()),
-        }
-    }
-
-    fn add_service_to_dns(
-        &mut self,
-        zone_id: OmicronZoneUuid,
-        address: SocketAddrV6,
-        service_name: ServiceName,
-    ) {
-        let zone = self
-            .internal_dns_config
-            .host_zone(zone_id, *address.ip())
-            .expect("Failed to set up DNS for {kind}");
-        self.internal_dns_config
-            .service_backend_zone(service_name, &zone, address.port())
-            .expect("Failed to set up DNS for {kind}");
-    }
-
-    fn add_gz_service_to_dns(
-        &mut self,
-        sled_id: SledUuid,
-        address: SocketAddrV6,
-        service_name: ServiceName,
-    ) {
-        let sled = self
-            .internal_dns_config
-            .host_sled(sled_id, *address.ip())
-            .expect("Failed to set up DNS for GZ service");
-        self.internal_dns_config
-            .service_backend_sled(service_name, &sled, address.port())
-            .expect("Failed to set up DNS for GZ service");
-    }
-
-    // Special handling of Nexus, which has multiple SRV records for its single
-    // zone.
-    fn add_nexus_to_dns(
-        &mut self,
-        zone_id: OmicronZoneUuid,
-        address: SocketAddrV6,
-        lockstep_port: u16,
-    ) {
-        self.internal_dns_config
-            .host_zone_nexus(zone_id, address, lockstep_port)
-            .expect("Failed to set up Nexus DNS");
-    }
-
-    // Special handling of ClickHouse, which has multiple SRV records for its
-    // single zone.
-    fn add_clickhouse_to_dns(
-        &mut self,
-        zone_id: OmicronZoneUuid,
-        address: SocketAddrV6,
-    ) {
-        self.internal_dns_config
-            .host_zone_clickhouse_single_node(
-                zone_id,
-                ServiceName::Clickhouse,
-                address,
-                true,
-            )
-            .expect("Failed to setup ClickHouse DNS");
-    }
-
-    // Special handling of internal DNS, which has a second A/AAAA record and an
-    // NS record pointing to it.
-    fn add_internal_name_server_to_dns(
-        &mut self,
-        zone_id: OmicronZoneUuid,
-        http_address: SocketAddrV6,
-        dns_address: SocketAddrV6,
-    ) {
-        self.internal_dns_config
-            .host_zone_internal_dns(
-                zone_id,
-                ServiceName::InternalDns,
-                http_address,
-                dns_address,
-            )
-            .expect("Failed to setup internal DNS");
-    }
-}
-
-pub struct ControlPlaneTestContextBuilder<'a, N: NexusServer> {
-    pub config: &'a mut NexusConfig,
-    test_name: &'a str,
-    rack_init_builder: RackInitRequestBuilder,
-
-    pub start_time: chrono::DateTime<chrono::Utc>,
-    pub logctx: LogContext,
-
-    pub external_client: Option<ClientTestContext>,
-    pub techport_client: Option<ClientTestContext>,
-    pub internal_client: Option<ClientTestContext>,
-    pub lockstep_client: Option<ClientTestContext>,
-
-    pub server: Option<N>,
-    pub database: Option<dev::db::CockroachInstance>,
-    pub database_admin: Option<omicron_cockroach_admin::Server>,
-    pub clickhouse: Option<dev::clickhouse::ClickHouseDeployment>,
-    pub sled_agents: Vec<ControlPlaneTestContextSledAgent>,
-    pub oximeter: Option<Oximeter>,
-    pub producer: Option<ProducerServer>,
-    pub gateway: BTreeMap<SwitchLocation, GatewayTestContext>,
-    pub dendrite:
-        RwLock<HashMap<SwitchLocation, dev::dendrite::DendriteInstance>>,
-    pub mgd: HashMap<SwitchLocation, dev::maghemite::MgdInstance>,
-
-    // NOTE: Only exists after starting Nexus, until external Nexus is
-    // initialized.
-    nexus_internal: Option<<N as NexusServer>::InternalServer>,
-    nexus_internal_addr: Option<SocketAddr>,
-
-    pub external_dns_zone_name: Option<String>,
-    pub external_dns: Option<dns_server::TransientServer>,
-    pub internal_dns: Option<dns_server::TransientServer>,
-    dns_config: Option<DnsConfigParams>,
-    initial_blueprint_id: Option<BlueprintUuid>,
-
-    // Build sled configs as we go, ensuring that sled-agent's
-    // initial configuration agrees with the blueprint we build.
-    blueprint_zones: Vec<BlueprintZoneConfig>,
-    blueprint_sleds: Option<BTreeMap<SledUuid, BlueprintSledConfig>>,
-
-    pub silo_name: Option<Name>,
-    pub user_name: Option<UserId>,
-    pub password: Option<String>,
-
-    pub simulated_upstairs: Arc<sim::SimulatedUpstairs>,
-}
-
-type StepInitFn<'a, N> = Box<
-    dyn for<'b> FnOnce(
-        &'b mut ControlPlaneTestContextBuilder<'a, N>,
-    ) -> BoxFuture<'b, ()>,
->;
-
-impl<'a, N: NexusServer> ControlPlaneTestContextBuilder<'a, N> {
-    pub fn new(test_name: &'a str, config: &'a mut NexusConfig) -> Self {
-        let start_time = chrono::Utc::now();
-        let logctx = LogContext::new(test_name, &config.pkg.log);
-
-        let simulated_upstairs_log = logctx.log.new(o!(
-            "component" => "omicron_sled_agent::sim::SimulatedUpstairs",
-        ));
-
-        Self {
-            config,
-            test_name,
-            rack_init_builder: RackInitRequestBuilder::new(),
-            start_time,
-            logctx,
-            external_client: None,
-            techport_client: None,
-            internal_client: None,
-            lockstep_client: None,
-            server: None,
-            database: None,
-            database_admin: None,
-            clickhouse: None,
-            sled_agents: vec![],
-            oximeter: None,
-            producer: None,
-            gateway: BTreeMap::new(),
-            dendrite: RwLock::new(HashMap::new()),
-            mgd: HashMap::new(),
-            nexus_internal: None,
-            nexus_internal_addr: None,
-            external_dns_zone_name: None,
-            external_dns: None,
-            internal_dns: None,
-            dns_config: None,
-            initial_blueprint_id: None,
-            blueprint_zones: Vec::new(),
-            blueprint_sleds: None,
-            silo_name: None,
-            user_name: None,
-            password: None,
-            simulated_upstairs: Arc::new(sim::SimulatedUpstairs::new(
-                simulated_upstairs_log,
-            )),
-        }
-    }
-
-    pub async fn init_with_steps(
-        &mut self,
-        steps: Vec<(&str, StepInitFn<'a, N>)>,
-        timeout: Duration,
-    ) {
-        let log = self.logctx.log.new(o!("component" => "init_with_steps"));
-        for (step_name, step) in steps {
-            debug!(log, "Running step {step_name}");
-            let step_fut = step(self);
-            match tokio::time::timeout(timeout, step_fut).await {
-                Ok(()) => {}
-                Err(_) => {
-                    error!(
-                        log,
-                        "Timed out after {timeout:?} \
-                         while running step {step_name}, failing test"
-                    );
-                    panic!(
-                        "Timed out after {timeout:?} while running step {step_name}",
-                    );
-                }
-            }
-        }
-    }
-
-    pub async fn start_crdb(&mut self, populate: bool) {
-        let populate = if populate {
-            PopulateCrdb::FromEnvironmentSeed
-        } else {
-            PopulateCrdb::Empty
-        };
-        self.start_crdb_impl(populate).await;
-    }
-
-    /// Private implementation of `start_crdb` that allows for a seed tarball to
-    /// be passed in. See [`PopulateCrdb`] for more details.
-    async fn start_crdb_impl(&mut self, populate: PopulateCrdb) {
-        let log = &self.logctx.log;
-        debug!(log, "Starting CRDB");
-
-        // Start up CockroachDB.
-        let database = match populate {
-            PopulateCrdb::FromEnvironmentSeed => {
-                crdb::test_setup_database(log).await
-            }
-            #[cfg(feature = "omicron-dev")]
-            PopulateCrdb::FromSeed { input_tar } => {
-                crdb::test_setup_database_from_seed(log, input_tar).await
-            }
-            PopulateCrdb::Empty => crdb::test_setup_database_empty(log).await,
-        };
-
-        eprintln!("DB URL: {}", database.pg_config());
-        let address = database
-            .pg_config()
-            .to_string()
-            .split("postgresql://root@")
-            .nth(1)
-            .expect("Malformed URL: Missing postgresql prefix")
-            .split('/')
-            .next()
-            .expect("Malformed URL: No slash after port")
-            .parse::<std::net::SocketAddrV6>()
-            .expect("Failed to parse port");
-
-        let zone_id = OmicronZoneUuid::new_v4();
-        let zpool_id = ZpoolUuid::new_v4();
-        eprintln!("DB address: {}", address);
-        self.rack_init_builder.add_service_to_dns(
-            zone_id,
-            address,
-            ServiceName::Cockroach,
-        );
-        let pool_name = illumos_utils::zpool::ZpoolName::new_external(zpool_id)
-            .to_string()
-            .parse()
-            .unwrap();
-        self.blueprint_zones.push(BlueprintZoneConfig {
-            disposition: BlueprintZoneDisposition::InService,
-            id: zone_id,
-            filesystem_pool: ZpoolName::new_external(zpool_id),
-            zone_type: BlueprintZoneType::CockroachDb(
-                blueprint_zone_type::CockroachDb {
-                    address,
-                    dataset: OmicronZoneDataset { pool_name },
-                },
-            ),
-            image_source: BlueprintZoneImageSource::InstallDataset,
-        });
-        let http_address = database.http_addr();
-        self.database = Some(database);
-
-        let cli = omicron_cockroach_admin::CockroachCli::new(
-            omicron_test_utils::dev::db::COCKROACHDB_BIN.into(),
-            address,
-            http_address,
-        );
-        let server = omicron_cockroach_admin::start_server(
-            zone_id,
-            cli,
-            omicron_cockroach_admin::Config {
-                dropshot: dropshot::ConfigDropshot::default(),
-                log: ConfigLogging::StderrTerminal {
-                    level: ConfigLoggingLevel::Error,
-                },
-            },
-        )
-        .await
-        .expect("Failed to start CRDB admin server");
-
-        self.database_admin = Some(server);
-    }
-
-    // Start ClickHouse database server.
-    pub async fn start_clickhouse(&mut self) {
-        let log = &self.logctx.log;
-        debug!(log, "Starting Clickhouse");
-        let clickhouse =
-            dev::clickhouse::ClickHouseDeployment::new_single_node(
-                &self.logctx,
-            )
-            .await
-            .unwrap();
-
-        let zone_id = OmicronZoneUuid::new_v4();
-        let zpool_id = ZpoolUuid::new_v4();
-        let http_address = clickhouse.http_address();
-        let http_port = http_address.port();
-        let native_address = clickhouse.native_address();
-        self.rack_init_builder.add_clickhouse_to_dns(zone_id, http_address);
-        self.clickhouse = Some(clickhouse);
-
-        // NOTE: We could pass this port information via DNS, rather than
-        // requiring it to be known before Nexus starts.
-        //
-        // See https://github.com/oxidecomputer/omicron/issues/6407.
-        self.config
-            .pkg
-            .timeseries_db
-            .address
-            .as_mut()
-            .expect("Tests expect to set a port of Clickhouse")
-            .set_port(http_port);
-        self.config.pkg.timeseries_db.address = Some(native_address.into());
-
-        let pool_name = illumos_utils::zpool::ZpoolName::new_external(zpool_id)
-            .to_string()
-            .parse()
-            .unwrap();
-        self.blueprint_zones.push(BlueprintZoneConfig {
-            disposition: BlueprintZoneDisposition::InService,
-            id: zone_id,
-            filesystem_pool: ZpoolName::new_external(zpool_id),
-            zone_type: BlueprintZoneType::Clickhouse(
-                blueprint_zone_type::Clickhouse {
-                    address: http_address,
-                    dataset: OmicronZoneDataset { pool_name },
-                },
-            ),
-            image_source: BlueprintZoneImageSource::InstallDataset,
-        });
-    }
-
-    pub async fn start_gateway(
-        &mut self,
-        switch_location: SwitchLocation,
-        port: Option<u16>,
-        sp_sim_config_file: Utf8PathBuf,
-    ) {
-        debug!(&self.logctx.log, "Starting Management Gateway");
-        let (mut mgs_config, sp_sim_config) =
-            gateway_test_utils::setup::load_test_config(sp_sim_config_file);
-
-        // The sp_sim_config_file contains suitable configuration information for a MGS daemon running on
-        // switch0. For switch1, the port information needs to be flipped in order for MGS to correctly identify
-        // itself as the switch1 MGS daemon.
-        if switch_location == SwitchLocation::Switch1 {
-            for config in mgs_config.switch.location.determination.iter_mut() {
-                let swap = config.sp_port_1.clone();
-                config.sp_port_1 = config.sp_port_2.clone();
-                config.sp_port_2 = swap;
-            }
-        }
-
-        let mgs_addr =
-            port.map(|port| SocketAddrV6::new(Ipv6Addr::LOCALHOST, port, 0, 0));
-        let gateway = gateway_test_utils::setup::test_setup_with_config(
-            self.test_name,
-            gateway_messages::SpPort::One,
-            mgs_config,
-            &sp_sim_config,
-            mgs_addr,
-        )
-        .await;
-        self.gateway.insert(switch_location, gateway);
-    }
-
-    pub async fn start_dendrite(&mut self, switch_location: SwitchLocation) {
-        let log = &self.logctx.log;
-        debug!(log, "Starting Dendrite for {switch_location}");
-        let mgs = self.gateway.get(&switch_location).unwrap();
-        let mgs_addr =
-            SocketAddrV6::new(Ipv6Addr::LOCALHOST, mgs.port, 0, 0).into();
-
-        // Set up a stub instance of dendrite
-        let dendrite = dev::dendrite::DendriteInstance::start(
-            0,
-            self.nexus_internal_addr,
-            Some(mgs_addr),
-        )
-        .await
-        .unwrap();
-        let port = dendrite.port;
-        self.dendrite.write().unwrap().insert(switch_location, dendrite);
-
-        let address = SocketAddrV6::new(Ipv6Addr::LOCALHOST, port, 0, 0);
-
-        // Update the configuration options for Nexus, if it's launched later.
-        //
-        // NOTE: If dendrite is started after Nexus, this is ignored.
-        let config = DpdConfig { address: std::net::SocketAddr::V6(address) };
-        self.config.pkg.dendrite.insert(switch_location, config);
-    }
-
-    pub async fn start_mgd(&mut self, switch_location: SwitchLocation) {
-        let log = &self.logctx.log;
-        debug!(log, "Starting mgd for {switch_location}");
-
-        // Set up an instance of mgd
-        let mgd = dev::maghemite::MgdInstance::start(0).await.unwrap();
-        let port = mgd.port;
-        self.mgd.insert(switch_location, mgd);
-        let address = SocketAddrV6::new(Ipv6Addr::LOCALHOST, port, 0, 0);
-
-        debug!(log, "mgd port is {port}");
-
-        let config = MgdConfig { address: std::net::SocketAddr::V6(address) };
-        self.config.pkg.mgd.insert(switch_location, config);
-    }
-
-    pub async fn record_switch_dns(
-        &mut self,
-        sled_id: SledUuid,
-        switch_location: SwitchLocation,
-    ) {
-        let log = &self.logctx.log;
-        debug!(
-            log,
-            "Recording DNS for the switch zones";
-            "sled_id" => sled_id.to_string(),
-            "switch_location" => switch_location.to_string(),
-        );
-
-        self.rack_init_builder
-            .internal_dns_config
-            .host_zone_switch(
-                sled_id,
-                Ipv6Addr::LOCALHOST,
-                self.dendrite
-                    .read()
-                    .unwrap()
-                    .get(&switch_location)
-                    .unwrap()
-                    .port,
-                self.gateway.get(&switch_location).unwrap().port,
-                self.mgd.get(&switch_location).unwrap().port,
-            )
-            .unwrap()
-    }
-
-    pub async fn start_oximeter(&mut self) {
-        let log = &self.logctx.log;
-        debug!(log, "Starting Oximeter");
-
-        let nexus_internal_addr = self
-            .nexus_internal_addr
-            .expect("Must start Nexus internally before Oximeter");
-
-        let clickhouse = self
-            .clickhouse
-            .as_ref()
-            .expect("Must start Clickhouse before oximeter");
-
-        // Set up an Oximeter collector server
-        let collector_id = Uuid::parse_str(OXIMETER_UUID).unwrap();
-        let oximeter = start_oximeter(
-            log.new(o!("component" => "oximeter")),
-            nexus_internal_addr,
-            clickhouse.native_address().port(),
-            collector_id,
-        )
-        .await
-        .unwrap();
-
-        self.oximeter = Some(oximeter);
-    }
-
-    pub async fn start_producer_server(&mut self) {
-        let log = &self.logctx.log;
-        debug!(log, "Starting test metric Producer Server");
-
-        let nexus_internal_addr = self
-            .nexus_internal_addr
-            .expect("Must start Nexus internally before producer server");
-
-        // Set up a test metric producer server
-        let producer_id = Uuid::parse_str(PRODUCER_UUID).unwrap();
-        let producer =
-            start_producer_server(nexus_internal_addr, producer_id).unwrap();
-        register_test_producer(&producer).unwrap();
-
-        self.producer = Some(producer);
-    }
-
-    // Begin starting Nexus.
-    pub async fn start_nexus_internal(&mut self) -> Result<(), String> {
-        let log = &self.logctx.log;
-        debug!(log, "Starting Nexus (internal API)");
-
-        // In tests, disable blueprint planning.
-        self.config.pkg.initial_reconfigurator_config =
-            Some(ReconfiguratorConfig {
-                planner_enabled: false,
-                planner_config: PlannerConfig::default(),
-                tuf_repo_pruner_enabled: true,
-            });
-        self.config.deployment.internal_dns = InternalDns::FromAddress {
-            address: self
-                .internal_dns
-                .as_ref()
-                .expect("Must initialize internal DNS server first")
-                .dns_server
-                .local_address(),
-        };
-        self.config.deployment.database = Database::FromUrl {
-            url: self
-                .database
-                .as_ref()
-                .expect("Must start CRDB before Nexus")
-                .pg_config()
-                .clone(),
-        };
-
-        let nexus_internal = N::start_internal(&self.config, &log).await?;
-        let nexus_internal_addr =
-            nexus_internal.get_http_server_internal_address();
-        let internal_address = match nexus_internal_addr {
-            SocketAddr::V4(addr) => {
-                SocketAddrV6::new(addr.ip().to_ipv6_mapped(), addr.port(), 0, 0)
-            }
-            SocketAddr::V6(addr) => addr,
-        };
-        let lockstep_address = match nexus_internal
-            .get_http_server_lockstep_address()
-        {
-            SocketAddr::V4(addr) => {
-                SocketAddrV6::new(addr.ip().to_ipv6_mapped(), addr.port(), 0, 0)
-            }
-            SocketAddr::V6(addr) => addr,
-        };
-        assert_eq!(internal_address.ip(), lockstep_address.ip());
-
-        self.rack_init_builder.add_nexus_to_dns(
-            self.config.deployment.id,
-            internal_address,
-            lockstep_address.port(),
-        );
-        self.record_nexus_zone(
-            self.config.clone(),
-            internal_address,
-            lockstep_address.port(),
-            0,
-        );
-        self.nexus_internal = Some(nexus_internal);
-        self.nexus_internal_addr = Some(nexus_internal_addr);
-        Ok(())
-    }
-
-    pub async fn configure_second_nexus(&mut self) {
-        let log = &self.logctx.log;
-        debug!(log, "Configuring second Nexus (not to run)");
-        // Besides the Nexus that we just started, add an entry in the blueprint
-        // for the Nexus that developers can start using
-        // nexus/examples/config-second.toml.
-        //
-        // The details in its BlueprintZoneType mostly don't matter because
-        // those are mostly used for DNS (which we don't usually need here) and
-        // to tell sled agent how to start the zone (which isn't what's going on
-        // here).  But it does need to be present for it to be able to determine
-        // on startup if it needs to quiesce.
-        let second_nexus_config_path =
-            Utf8Path::new(env!("CARGO_MANIFEST_DIR"))
-                .join("../examples/config-second.toml");
-        let mut second_nexus_config =
-            NexusConfig::from_file(&second_nexus_config_path).unwrap();
-        // Okay, this is particularly awful.  The system does not allow multiple
-        // zones to use the same external IP -- makes sense.  But it actually is
-        // fine here because the IP is localhost and we're using host
-        // networking, and we've already ensured that the ports will be unique.
-        // Avoid tripping up the validation by using some other IP.  This won't
-        // be used for anything.  Pick something that's not in use anywhere
-        // else.  This range is guaranteed by RFC 6666 to discard traffic.
-        second_nexus_config
-            .deployment
-            .dropshot_external
-            .dropshot
-            .bind_address
-            .set_ip("100::1".parse().unwrap());
-        let SocketAddr::V6(second_internal_address) =
-            second_nexus_config.deployment.dropshot_internal.bind_address
-        else {
-            panic!(
-                "expected IPv6 address for dropshot_internal in \
-                 nexus/examples/config-second.toml"
-            );
-        };
-        let second_lockstep_port = second_nexus_config
-            .deployment
-            .dropshot_lockstep
-            .bind_address
-            .port();
-        self.record_nexus_zone(
-            second_nexus_config,
-            second_internal_address,
-            second_lockstep_port,
-            1,
-        );
-    }
-
-    fn record_nexus_zone(
-        &mut self,
-        config: NexusConfig,
-        internal_address: SocketAddrV6,
-        lockstep_port: u16,
-        which: usize,
-    ) {
-        let id = config.deployment.id;
-        let mac = self
-            .rack_init_builder
-            .mac_addrs
-            .next()
-            .expect("ran out of MAC addresses");
-        let ip_config = PrivateIpConfig::new_ipv4(
-            NEXUS_OPTE_IPV4_SUBNET
-                .nth(NUM_INITIAL_RESERVED_IP_ADDRESSES + 1 + which)
-                .unwrap(),
-            *NEXUS_OPTE_IPV4_SUBNET,
-        )
-        .unwrap();
-        self.blueprint_zones.push(BlueprintZoneConfig {
-            disposition: BlueprintZoneDisposition::InService,
-            id,
-            filesystem_pool: ZpoolName::new_external(ZpoolUuid::new_v4()),
-            zone_type: BlueprintZoneType::Nexus(blueprint_zone_type::Nexus {
-                external_dns_servers: config
-                    .deployment
-                    .external_dns_servers
-                    .clone(),
-                external_ip: OmicronZoneExternalFloatingIp {
-                    id: ExternalIpUuid::new_v4(),
-                    ip: config
-                        .deployment
-                        .dropshot_external
-                        .dropshot
-                        .bind_address
-                        .ip(),
-                },
-                external_tls: config.deployment.dropshot_external.tls,
-                internal_address,
-                lockstep_port,
-                nic: NetworkInterface {
-                    id: Uuid::new_v4(),
-                    kind: NetworkInterfaceKind::Service {
-                        id: id.into_untyped_uuid(),
-                    },
-                    mac,
-                    name: format!("nexus-{}", id).parse().unwrap(),
-                    ip_config,
-                    primary: true,
-                    slot: 0,
-                    vni: Vni::SERVICES_VNI,
-                },
-                nexus_generation: Generation::new(),
-            }),
-            image_source: BlueprintZoneImageSource::InstallDataset,
-        });
-    }
-
-    pub async fn populate_internal_dns(&mut self) {
-        let log = &self.logctx.log;
-        debug!(log, "Populating Internal DNS");
-
-        // Populate the internal DNS system with all known DNS records
-        let internal_dns_address = self
-            .internal_dns
-            .as_ref()
-            .expect("Must start internal DNS server first")
-            .dropshot_server
-            .local_addr();
-        let dns_config_client = dns_service_client::Client::new(
-            &format!("http://{}", internal_dns_address),
-            log.clone(),
-        );
-
-        let dns_config = self
-            .rack_init_builder
-            .internal_dns_config
-            .clone()
-            .build_full_config_for_initial_generation();
-
-        slog::info!(log, "DNS population: {:#?}", dns_config);
-        dns_config_client.dns_config_put(&dns_config).await.expect(
-            "Failed to send initial DNS records to internal DNS server",
-        );
-        self.dns_config = Some(dns_config);
-    }
-
-    /// Perform RSS handoff
-    pub async fn start_nexus_external(
-        &mut self,
-        tls_certificates: Vec<Certificate>,
-    ) {
-        let log = &self.logctx.log;
-        debug!(log, "Starting Nexus (external API)");
-
-        let dns_config = self.dns_config.clone().expect(
-            "populate_internal_dns must be called before start_nexus_external",
-        );
-
-        // Create a recovery silo
-        let external_dns_zone_name = DNS_ZONE_EXTERNAL_TESTING.to_string();
-        let silo_name: Name = "test-suite-silo".parse().unwrap();
-        let user_name =
-            UserId::try_from("test-privileged".to_string()).unwrap();
-        let user_password_hash = omicron_passwords::Hasher::default()
-            .create_password(
-                &omicron_passwords::Password::new(TEST_SUITE_PASSWORD).unwrap(),
-            )
-            .unwrap()
-            .as_str()
-            .parse()
-            .unwrap();
-        let recovery_silo = RecoverySiloConfig {
-            silo_name: silo_name.clone(),
-            user_name: user_name.clone(),
-            user_password_hash,
-        };
-
-        // Construct an initial blueprint that agrees with the sled-agents'
-        // post-initialization configuration (generation 2).
-        let sleds = self
-            .blueprint_sleds
-            .take()
-            .expect("should have already made blueprint sled configs");
-        let id = BlueprintUuid::new_v4();
-        let blueprint = Blueprint {
-            id,
-            sleds,
-            pending_mgs_updates: PendingMgsUpdates::new(),
-            parent_blueprint_id: None,
-            internal_dns_version: dns_config.generation,
-            external_dns_version: Generation::new(),
-            target_release_minimum_generation: Generation::new(),
-            nexus_generation: Generation::new(),
-            cockroachdb_fingerprint: String::new(),
-            cockroachdb_setting_preserve_downgrade:
-                CockroachDbPreserveDowngrade::DoNotModify,
-            // Clickhouse clusters are not generated by RSS. One must run
-            // reconfigurator for that.
-            clickhouse_cluster_config: None,
-            oximeter_read_version: Generation::new(),
-            oximeter_read_mode: OximeterReadMode::SingleNode,
-            time_created: Utc::now(),
-            creator: "nexus-test-utils".to_string(),
-            comment: "initial test blueprint".to_string(),
-            source: BlueprintSource::Test,
-        };
-
-        self.initial_blueprint_id = Some(blueprint.id);
-
-        // Handoff all known service information to Nexus
-        let server = N::start(
-            self.nexus_internal
-                .take()
-                .expect("Must launch internal nexus first"),
-            self.config,
-            blueprint,
-            // NOTE: We should probably hand off
-            // "self.rack_init_builder.datasets" here, but Nexus won't be happy
-            // if we pass it right now:
-            //
-            // - When we "call .add_dataset(...)", we need to keep track of
-            // which zpool the dataset is coming from. For these synthetic
-            // environments, we make this value up.
-            // - When we tell Nexus about datasets, we need to provide the
-            // parent zpool UUID, which must be known to Nexus's database.
-            // - The sled agent we're creating to run alongside this test DOES
-            // create synthetic zpools on boot, but
-            //   (a) They're not the same zpools we're making up when we start
-            //   Clickhouse / CRDB (we're basically making distinct calls to
-            //   Uuid::new_v4()).
-            //   (b) These sled-agent-created zpools are registered with Nexus
-            //   asynchronously, and we're not making any effort (currently) to
-            //   wait for them to be known to Nexus.
-            vec![],
-            vec![],
-            vec![],
-            dns_config,
-            &external_dns_zone_name,
-            recovery_silo,
-            tls_certificates,
-        )
-        .await;
-
-        let external_server_addr = server.get_http_server_external_address();
-        let techport_external_server_addr =
-            server.get_http_server_techport_address();
-        let internal_server_addr = server.get_http_server_internal_address();
-        let lockstep_server_addr = server.get_http_server_lockstep_address();
-        let testctx_external = ClientTestContext::new(
-            external_server_addr,
-            self.logctx
-                .log
-                .new(o!("component" => "external client test context")),
-        );
-        let testctx_techport = ClientTestContext::new(
-            techport_external_server_addr,
-            self.logctx.log.new(
-                o!("component" => "techport external client test context"),
-            ),
-        );
-        let testctx_internal = ClientTestContext::new(
-            internal_server_addr,
-            self.logctx
-                .log
-                .new(o!("component" => "internal client test context")),
-        );
-        let testctx_lockstep = ClientTestContext::new(
-            lockstep_server_addr,
-            self.logctx
-                .log
-                .new(o!("component" => "lockstep client test context")),
-        );
-
-        self.external_dns_zone_name = Some(external_dns_zone_name);
-        self.external_client = Some(testctx_external);
-        self.techport_client = Some(testctx_techport);
-        self.internal_client = Some(testctx_internal);
-        self.lockstep_client = Some(testctx_lockstep);
-        self.silo_name = Some(silo_name);
-        self.user_name = Some(user_name);
-        self.password = Some(TEST_SUITE_PASSWORD.to_string());
-        self.server = Some(server);
-    }
-
-    /// Set up a single sled agent.
-    pub async fn start_sled(
-        &mut self,
-        sled_id: SledUuid,
-        sled_index: u16,
-        sim_mode: sim::SimMode,
-    ) {
-        let nexus_address =
-            self.nexus_internal_addr.expect("Must launch Nexus first");
-
-        let tempdir = camino_tempfile::tempdir().unwrap();
-        let sled_agent = start_sled_agent(
-            self.logctx.log.new(o!(
-                "component" => "omicron_sled_agent::sim::Server",
-                "sled_id" => sled_id.to_string(),
-            )),
-            nexus_address,
-            sled_id,
-            sled_index,
-            tempdir.path(),
-            sim_mode,
-            &self.simulated_upstairs,
-        )
-        .await
-        .expect("Failed to start sled agent");
-
-        // Add a DNS entry for the TUF Repo Depot on this simulated sled agent.
-        let SocketAddr::V6(server_addr_v6) = sled_agent.repo_depot_address
-        else {
-            panic!("expected sim sled agent to be listening on IPv6");
-        };
-        self.rack_init_builder.add_gz_service_to_dns(
-            sled_id,
-            server_addr_v6,
-            ServiceName::RepoDepot,
-        );
-
-        self.sled_agents.push(ControlPlaneTestContextSledAgent {
-            _storage: tempdir,
-            server: sled_agent,
-        });
-    }
-
-    /// Tell our first Sled Agent to report the zones that we configured, and
-    /// tell the other Sled Agents to report they have no zones configured, and
-    /// write the early network config to all sleds.
-    pub async fn configure_sled_agents(&mut self) {
-        let early_network_config = EarlyNetworkConfig {
-            body: EarlyNetworkConfigBody {
-                ntp_servers: Vec::new(),
-                rack_network_config: Some(RackNetworkConfigV2 {
-                    bfd: Vec::new(),
-                    bgp: Vec::new(),
-                    infra_ip_first: "192.0.2.10".parse().unwrap(),
-                    infra_ip_last: "192.0.2.100".parse().unwrap(),
-                    ports: Vec::new(),
-                    rack_subnet: "fd00:1122:3344:0100::/56".parse().unwrap(),
-                }),
-            },
-            generation: 1,
-            schema_version: 2,
-        };
-
-        macro_rules! from_clone {
-            ($source: expr) => {
-                $source.clone().into_iter().map(From::from).collect()
-            };
-        }
-
-        // The first sled agent is the only one that'll have configured
-        // blueprint zones, but the others all need to have disks.
-        let zones = once(from_clone!(self.blueprint_zones))
-            .chain(repeat(Vec::<BlueprintZoneConfig>::new()));
-
-        // Compute the sled configurations once, and let the blueprint
-        // builder copy them.
-        self.make_sled_configs();
-        let sled_configs = self
-            .blueprint_sleds
-            .as_ref()
-            .expect("should have just made blueprint sled configs");
-
-        // Send the sled-agents their new configurations.
-        // This generation number should match the one in
-        // `make_sled_configs`.
-        let generation = Generation::from_u32(2);
-
-        for (sled_agent, sled_zones) in zip(self.sled_agents.iter(), zones) {
-            let sled_id = sled_agent.sled_agent_id();
-            let client = sled_agent_client::Client::new(
-                &format!("http://{}", sled_agent.local_addr()),
-                self.logctx.log.clone(),
-            );
-
-            let disks = from_clone!(sled_configs[&sled_id].disks);
-            let datasets = from_clone!(sled_configs[&sled_id].datasets);
-            let zones = from_clone!(sled_zones);
-            client
-                .omicron_config_put(&OmicronSledConfig {
-                    generation,
-                    disks,
-                    datasets,
-                    zones,
-                    remove_mupdate_override: None,
-                    host_phase_2: HostPhase2DesiredSlots::current_contents(),
-                })
-                .await
-                .expect("Failed to configure sled agent {sled_id} with zones");
-
-            client
-                .write_network_bootstore_config(&early_network_config)
-                .await
-                .expect(
-                    "Failed to write early networking config \
-                     to bootstore on sled {sled_id}",
-                );
-        }
-    }
-
-    /// Set up a single "extra" sled agent, meaning not the special first one.
-    pub async fn extra_sled_agent(
-        &mut self,
-        sled_id: SledUuid,
-        sled_index: u16,
-        sim_mode: sim::SimMode,
-    ) {
-        let nexus_address =
-            self.nexus_internal_addr.expect("Must launch Nexus first");
-
-        let tempdir = camino_tempfile::tempdir().unwrap();
-        let sled_agent = start_sled_agent(
-            self.logctx.log.new(o!(
-                "component" => "omicron_sled_agent::sim::Server",
-                "sled_id" => sled_id.to_string(),
-            )),
-            nexus_address,
-            sled_id,
-            sled_index,
-            tempdir.path(),
-            sim_mode,
-            &self.simulated_upstairs,
-        )
-        .await
-        .expect("Failed to start sled agent");
-
-        self.sled_agents.push(ControlPlaneTestContextSledAgent {
-            _storage: tempdir,
-            server: sled_agent,
-        })
-    }
-
-    /// Configure a mock boundary-NTP server on the first sled agent
-    pub async fn configure_boundary_ntp(&mut self) {
-        let mac = self
-            .rack_init_builder
-            .mac_addrs
-            .next()
-            .expect("ran out of MAC addresses");
-        let internal_ip = NTP_OPTE_IPV4_SUBNET
-            .nth(NUM_INITIAL_RESERVED_IP_ADDRESSES + 1)
-            .unwrap();
-        let private_ip_config =
-            PrivateIpConfig::new_ipv4(internal_ip, *NTP_OPTE_IPV4_SUBNET)
-                .unwrap();
-        let external_ip = IpAddr::V4(Ipv4Addr::new(1, 2, 3, 4));
-        let address = format!("[::1]:{NTP_PORT}").parse().unwrap(); // localhost
-        let zone_id = OmicronZoneUuid::new_v4();
-        let zpool_id = ZpoolUuid::new_v4();
-
-        self.rack_init_builder.add_service_to_dns(
-            zone_id,
-            address,
-            ServiceName::BoundaryNtp,
-        );
-        self.blueprint_zones.push(BlueprintZoneConfig {
-            disposition: BlueprintZoneDisposition::InService,
-            id: zone_id,
-            filesystem_pool: ZpoolName::new_external(zpool_id),
-            zone_type: BlueprintZoneType::BoundaryNtp(
-                blueprint_zone_type::BoundaryNtp {
-                    address,
-                    ntp_servers: vec![],
-                    dns_servers: vec![],
-                    domain: None,
-                    nic: NetworkInterface {
-                        id: Uuid::new_v4(),
-                        kind: NetworkInterfaceKind::Service {
-                            id: zone_id.into_untyped_uuid(),
-                        },
-                        ip_config: private_ip_config,
-                        mac,
-                        name: format!("boundary-ntp-{zone_id}")
-                            .parse()
-                            .unwrap(),
-                        primary: true,
-                        slot: 0,
-                        vni: Vni::SERVICES_VNI,
-                    },
-                    external_ip: OmicronZoneExternalSnatIp {
-                        id: ExternalIpUuid::new_v4(),
-                        snat_cfg: SourceNatConfig::new(external_ip, 0, 16383)
-                            .unwrap(),
-                    },
-                },
-            ),
-            image_source: BlueprintZoneImageSource::InstallDataset,
-        });
-    }
-
-    /// Set up the Crucible Pantry on the first sled agent
-    pub async fn start_crucible_pantry(&mut self) {
-        let pantry = self.sled_agents[0].start_pantry().await;
-        let address = pantry.addr();
-
-        let SocketAddr::V6(address) = address else {
-            panic!("Expected IPv6 Pantry Address");
-        };
-
-        let zone_id = OmicronZoneUuid::new_v4();
-        self.rack_init_builder.add_service_to_dns(
-            zone_id,
-            address,
-            ServiceName::CruciblePantry,
-        );
-        self.blueprint_zones.push(BlueprintZoneConfig {
-            disposition: BlueprintZoneDisposition::InService,
-            id: zone_id,
-            filesystem_pool: ZpoolName::new_external(ZpoolUuid::new_v4()),
-            zone_type: BlueprintZoneType::CruciblePantry(
-                blueprint_zone_type::CruciblePantry { address },
-            ),
-            image_source: BlueprintZoneImageSource::InstallDataset,
-        });
-    }
-
-    /// Set up an external DNS server on the first sled agent.
-    pub async fn start_external_dns(&mut self) {
-        let log = self.logctx.log.new(o!("component" => "external_dns_server"));
-
-        let dns = dns_server::TransientServer::new(&log).await.unwrap();
-
-        let SocketAddr::V6(dns_address) = dns.dns_server.local_address() else {
-            panic!("Unsupported IPv4 DNS address");
-        };
-        let SocketAddr::V6(dropshot_address) = dns.dropshot_server.local_addr()
-        else {
-            panic!("Unsupported IPv4 Dropshot address");
-        };
-
-        let mac = self
-            .rack_init_builder
-            .mac_addrs
-            .next()
-            .expect("ran out of MAC addresses");
-        let zone_id = OmicronZoneUuid::new_v4();
-        self.rack_init_builder.add_service_to_dns(
-            zone_id,
-            dropshot_address,
-            ServiceName::ExternalDns,
-        );
-
-        let zpool_id = ZpoolUuid::new_v4();
-        let pool_name = illumos_utils::zpool::ZpoolName::new_external(zpool_id)
-            .to_string()
-            .parse()
-            .unwrap();
-
-        let ip_config = if dns.dns_server.local_address().is_ipv4() {
-            PrivateIpConfig::new_ipv4(
-                DNS_OPTE_IPV4_SUBNET
-                    .nth(NUM_INITIAL_RESERVED_IP_ADDRESSES + 1)
-                    .unwrap(),
-                *DNS_OPTE_IPV4_SUBNET,
-            )
-            .unwrap()
-        } else {
-            PrivateIpConfig::new_ipv6(
-                DNS_OPTE_IPV6_SUBNET
-                    .nth(NUM_INITIAL_RESERVED_IP_ADDRESSES as u128 + 1)
-                    .unwrap(),
-                *DNS_OPTE_IPV6_SUBNET,
-            )
-            .unwrap()
-        };
-        self.blueprint_zones.push(BlueprintZoneConfig {
-            disposition: BlueprintZoneDisposition::InService,
-            id: zone_id,
-            filesystem_pool: ZpoolName::new_external(zpool_id),
-            zone_type: BlueprintZoneType::ExternalDns(
-                blueprint_zone_type::ExternalDns {
-                    dataset: OmicronZoneDataset { pool_name },
-                    dns_address: OmicronZoneExternalFloatingAddr {
-                        id: ExternalIpUuid::new_v4(),
-                        addr: dns_address.into(),
-                    },
-                    http_address: dropshot_address,
-                    nic: NetworkInterface {
-                        id: Uuid::new_v4(),
-                        kind: NetworkInterfaceKind::Service {
-                            id: zone_id.into_untyped_uuid(),
-                        },
-                        mac,
-                        name: format!("external-dns-{}", zone_id)
-                            .parse()
-                            .unwrap(),
-                        ip_config,
-                        primary: true,
-                        slot: 0,
-                        vni: Vni::SERVICES_VNI,
-                    },
-                },
-            ),
-            image_source: BlueprintZoneImageSource::InstallDataset,
-        });
-
-        self.external_dns = Some(dns);
-    }
-
-    /// Set up an internal DNS server on the first sled agent
-    pub async fn start_internal_dns(&mut self) {
-        let log = self.logctx.log.new(o!("component" => "internal_dns_server"));
-        let dns = dns_server::TransientServer::new(&log).await.unwrap();
-
-        let SocketAddr::V6(dns_address) = dns.dns_server.local_address() else {
-            panic!("Unsupported IPv4 DNS address");
-        };
-        let SocketAddr::V6(http_address) = dns.dropshot_server.local_addr()
-        else {
-            panic!("Unsupported IPv4 DNS address");
-        };
-        let zone_id = OmicronZoneUuid::new_v4();
-        self.rack_init_builder.add_internal_name_server_to_dns(
-            zone_id,
-            http_address,
-            dns_address,
-        );
-
-        let zpool_id = ZpoolUuid::new_v4();
-        let pool_name = illumos_utils::zpool::ZpoolName::new_external(zpool_id)
-            .to_string()
-            .parse()
-            .unwrap();
-        self.blueprint_zones.push(BlueprintZoneConfig {
-            disposition: BlueprintZoneDisposition::InService,
-            id: zone_id,
-            filesystem_pool: ZpoolName::new_external(zpool_id),
-            zone_type: BlueprintZoneType::InternalDns(
-                blueprint_zone_type::InternalDns {
-                    dataset: OmicronZoneDataset { pool_name },
-                    dns_address,
-                    http_address,
-                    gz_address: Ipv6Addr::LOCALHOST,
-                    gz_address_index: 0,
-                },
-            ),
-            image_source: BlueprintZoneImageSource::InstallDataset,
-        });
-
-        self.internal_dns = Some(dns);
-    }
-
-    pub fn build(self) -> ControlPlaneTestContext<N> {
-        ControlPlaneTestContext {
-            start_time: self.start_time,
-            server: self.server.unwrap(),
-            external_client: self.external_client.unwrap(),
-            techport_client: self.techport_client.unwrap(),
-            internal_client: self.internal_client.unwrap(),
-            lockstep_client: self.lockstep_client.unwrap(),
-            database: self.database.unwrap(),
-            database_admin: self.database_admin.unwrap(),
-            clickhouse: self.clickhouse.unwrap(),
-            sled_agents: self.sled_agents,
-            oximeter: self.oximeter.unwrap(),
-            producer: self.producer.unwrap(),
-            logctx: self.logctx,
-            gateway: self.gateway,
-            dendrite: RwLock::new(self.dendrite.into_inner().unwrap()),
-            mgd: self.mgd,
-            external_dns_zone_name: self.external_dns_zone_name.unwrap(),
-            external_dns: self.external_dns.unwrap(),
-            internal_dns: self.internal_dns.unwrap(),
-            initial_blueprint_id: self.initial_blueprint_id.unwrap(),
-            silo_name: self.silo_name.unwrap(),
-            user_name: self.user_name.unwrap(),
-            password: self.password.unwrap(),
-        }
-    }
-
-    pub async fn teardown(self) {
-        if let Some(server) = self.server {
-            server.close().await;
-        }
-        if let Some(nexus_internal) = self.nexus_internal {
-            N::stop_internal(nexus_internal).await;
-        }
-        if let Some(mut database) = self.database {
-            database.cleanup().await.unwrap();
-        }
-        if let Some(mut clickhouse) = self.clickhouse {
-            clickhouse.cleanup().await.unwrap();
-        }
-        for sled_agent in self.sled_agents {
-            sled_agent.teardown().await;
-        }
-        if let Some(oximeter) = self.oximeter {
-            oximeter.close().await.unwrap();
-        }
-        if let Some(producer) = self.producer {
-            producer.close().await.unwrap();
-        }
-        for (_, gateway) in self.gateway {
-            gateway.teardown().await;
-        }
-        for (_, mut dendrite) in self.dendrite.into_inner().unwrap() {
-            dendrite.cleanup().await.unwrap();
-        }
-        for (_, mut mgd) in self.mgd {
-            mgd.cleanup().await.unwrap();
-        }
-        self.logctx.cleanup_successful();
-    }
-
-    fn make_sled_configs(&mut self) {
-        assert!(
-            self.blueprint_sleds.is_none(),
-            "should not have made sled configs yet"
-        );
-
-        let mut blueprint_sleds = BTreeMap::new();
-        let mut disk_index = 0;
-
-        // The first sled agent is the only one that'll have configured
-        // blueprint zones, but the others all need to have disks.
-        let maybe_zones = once(Some(&self.blueprint_zones)).chain(repeat(None));
-
-        // The generation number that the sled-agents' configuration
-        // will have when this blueprint is executed. Should match
-        // the one in `configure_sled_agents`.
-        let sled_agent_generation = Generation::from_u32(2);
-
-        for (sled_agent, maybe_zones) in
-            zip(self.sled_agents.iter(), maybe_zones)
-        {
-            let sled_id = sled_agent.sled_agent_id();
-
-            let mut disks = IdOrdMap::new();
-            let mut datasets = IdOrdMap::new();
-            let zones = if let Some(zones) = maybe_zones {
-                for zone in zones {
-                    let zpool = &zone.filesystem_pool;
-                    disks
-                        .insert_unique(BlueprintPhysicalDiskConfig {
-                            disposition:
-                                BlueprintPhysicalDiskDisposition::InService,
-                            identity: omicron_common::disk::DiskIdentity {
-                                vendor: "nexus-tests".to_string(),
-                                model: "nexus-test-model".to_string(),
-                                serial: format!("nexus-test-disk-{disk_index}"),
-                            },
-                            id: PhysicalDiskUuid::new_v4(),
-                            pool_id: zpool.id(),
-                        })
-                        .expect("freshly generated disk IDs are unique");
-                    disk_index += 1;
-                    let id = DatasetUuid::new_v4();
-                    datasets
-                        .insert_unique(BlueprintDatasetConfig {
-                            disposition: BlueprintDatasetDisposition::InService,
-                            id,
-                            pool: *zpool,
-                            kind: DatasetKind::TransientZone {
-                                name: illumos_utils::zone::zone_name(
-                                    zone.zone_type.kind().zone_prefix(),
-                                    Some(zone.id),
-                                ),
-                            },
-                            address: None,
-                            quota: None,
-                            reservation: None,
-                            compression: CompressionAlgorithm::Off,
-                        })
-                        .expect("freshly generated dataset IDs are unique");
-                }
-                zones.iter().cloned().collect()
-            } else {
-                IdOrdMap::new()
-            };
-
-            // Populate extra fake disks, giving each sled 10 total.
-            if disks.len() < 10 {
-                for _ in disks.len()..10 {
-                    disks
-                        .insert_unique(BlueprintPhysicalDiskConfig {
-                            disposition:
-                                BlueprintPhysicalDiskDisposition::InService,
-                            identity: omicron_common::disk::DiskIdentity {
-                                vendor: "nexus-tests".to_string(),
-                                model: "nexus-test-model".to_string(),
-                                serial: format!("nexus-test-disk-{disk_index}"),
-                            },
-                            id: PhysicalDiskUuid::new_v4(),
-                            pool_id: ZpoolUuid::new_v4(),
-                        })
-                        .expect("freshly generated disk IDs are unique");
-                    disk_index += 1;
-                }
-            }
-            blueprint_sleds.insert(
-                sled_id,
-                BlueprintSledConfig {
-                    state: SledState::Active,
-                    subnet: Ipv6Subnet::new(Ipv6Addr::LOCALHOST),
-                    sled_agent_generation,
-                    disks,
-                    datasets,
-                    zones,
-                    remove_mupdate_override: None,
-                    host_phase_2:
-                        BlueprintHostPhase2DesiredSlots::current_contents(),
-                },
-            );
-        }
-
-        self.blueprint_sleds = Some(blueprint_sleds);
-    }
-}
-
-/// How to populate CockroachDB.
-///
-/// This is private because we want to ensure that tests use the setup script
-/// rather than trying to create their own seed tarballs. This may need to be
-/// revisited if circumstances change.
-#[derive(Clone, Debug)]
-enum PopulateCrdb {
-    /// Populate Cockroach from the `CRDB_SEED_TAR_ENV` environment variable.
-    ///
-    /// Any tests that depend on nexus-test-utils should have this environment
-    /// variable available.
-    FromEnvironmentSeed,
-
-    /// Populate Cockroach from the seed located at this path.
-    #[cfg(feature = "omicron-dev")]
-    FromSeed { input_tar: camino::Utf8PathBuf },
-
-    /// Do not populate Cockroach.
-    Empty,
-}
-
-/// Setup routine to use for `omicron-dev`. Use [`test_setup_with_config`] for
-/// tests.
-///
-/// The main difference from tests is that this routine ensures the seed tarball
-/// exists (or creates a seed tarball if it doesn't exist). For tests, this
-/// should be done in the `crdb-seed` setup script.
-#[cfg(feature = "omicron-dev")]
-pub async fn omicron_dev_setup_with_config<N: NexusServer>(
-    config: &mut NexusConfig,
-    extra_sled_agents: u16,
-    gateway_config_file: Utf8PathBuf,
-) -> Result<ControlPlaneTestContext<N>> {
-    let builder =
-        ControlPlaneTestContextBuilder::<N>::new("omicron-dev", config);
-
-    let log = &builder.logctx.log;
-    debug!(log, "Ensuring seed tarball exists");
-
-    // Start up a ControlPlaneTestContext, which tautologically sets up
-    // everything needed for a simulated control plane.
-    let why_invalidate =
-        omicron_test_utils::dev::seed::should_invalidate_seed();
-    let (seed_tar, status) =
-        omicron_test_utils::dev::seed::ensure_seed_tarball_exists(
-            log,
-            why_invalidate,
-        )
-        .await
-        .context("error ensuring seed tarball exists")?;
-    status.log(log, &seed_tar);
-
-    Ok(setup_with_config_impl(
-        builder,
-        PopulateCrdb::FromSeed { input_tar: seed_tar },
-        sim::SimMode::Auto,
-        None,
-        extra_sled_agents,
-        gateway_config_file,
-        true,
-    )
-    .await)
-}
-
-/// Setup routine to use for tests.
-pub async fn test_setup_with_config<N: NexusServer>(
-    test_name: &str,
-    config: &mut NexusConfig,
-    sim_mode: sim::SimMode,
-    initial_cert: Option<Certificate>,
-    extra_sled_agents: u16,
-    gateway_config_file: Utf8PathBuf,
-) -> ControlPlaneTestContext<N> {
-    let builder = ControlPlaneTestContextBuilder::<N>::new(test_name, config);
-    setup_with_config_impl(
-        builder,
-        PopulateCrdb::FromEnvironmentSeed,
-        sim_mode,
-        initial_cert,
-        extra_sled_agents,
-        gateway_config_file,
-        false,
-    )
-    .await
-}
-
-async fn setup_with_config_impl<N: NexusServer>(
-    mut builder: ControlPlaneTestContextBuilder<'_, N>,
-    populate: PopulateCrdb,
-    sim_mode: sim::SimMode,
-    initial_cert: Option<Certificate>,
-    extra_sled_agents: u16,
-    gateway_config_file: Utf8PathBuf,
-    second_nexus: bool,
-) -> ControlPlaneTestContext<N> {
-    const STEP_TIMEOUT: Duration = Duration::from_secs(600);
-
-    // All setups will start with CRDB and clickhouse
-    builder
-        .init_with_steps(
-            vec![
-                (
-                    "start_crdb",
-                    Box::new(|builder| {
-                        builder.start_crdb_impl(populate).boxed()
-                    }),
-                ),
-                (
-                    "start_clickhouse",
-                    Box::new(|builder| builder.start_clickhouse().boxed()),
-                ),
-            ],
-            STEP_TIMEOUT,
-        )
-        .await;
-
-    // Usually our switch services rely on SMF updates to get information about
-    // DNS and Nexus, but we currently don't use SMF to manage the services used in
-    // the test context so we need to make the Nexus / DNS information available
-    // to get the switch services working.
-    builder
-        .init_with_steps(
-            vec![
-                (
-                    "start_internal_dns",
-                    Box::new(|builder| builder.start_internal_dns().boxed()),
-                ),
-                (
-                    "start_external_dns",
-                    Box::new(|builder| builder.start_external_dns().boxed()),
-                ),
-                (
-                    "start_nexus_internal",
-                    Box::new(|builder| {
-                        builder
-                            .start_nexus_internal()
-                            .map(|r| r.unwrap())
-                            .boxed()
-                    }),
-                ),
-            ],
-            STEP_TIMEOUT,
-        )
-        .await;
-
-    if second_nexus {
-        builder
-            .init_with_steps(
-                vec![(
-                    "configure_second_nexus",
-                    Box::new(|builder| {
-                        builder.configure_second_nexus().boxed()
-                    }),
-                )],
-                STEP_TIMEOUT,
-            )
-            .await;
-    }
-
-    // By default there is only 1 sled agent, and this means only switch0 will
-    // be configured. If extra sled agents are requested, then the second sled
-    // agent will be for switch1.
-
-    let mgs_config = gateway_config_file.clone();
-    builder
-        .init_with_steps(
-            vec![
-                (
-                    "start_gateway_switch0",
-                    Box::new(|builder| {
-                        builder
-                            .start_gateway(
-                                SwitchLocation::Switch0,
-                                None,
-                                mgs_config,
-                            )
-                            .boxed()
-                    }),
-                ),
-                (
-                    "start_dendrite_switch0",
-                    Box::new(|builder| {
-                        builder.start_dendrite(SwitchLocation::Switch0).boxed()
-                    }),
-                ),
-                (
-                    "start_mgd_switch0",
-                    Box::new(|builder| {
-                        builder.start_mgd(SwitchLocation::Switch0).boxed()
-                    }),
-                ),
-                (
-                    "record_switch_dns",
-                    Box::new(|builder| {
-                        builder
-                            .record_switch_dns(
-                                SLED_AGENT_UUID.parse().unwrap(),
-                                SwitchLocation::Switch0,
-                            )
-                            .boxed()
-                    }),
-                ),
-            ],
-            STEP_TIMEOUT,
-        )
-        .await;
-
-    if extra_sled_agents > 0 {
-        builder
-            .init_with_steps(
-                vec![
-                    (
-                        "start_gateway_switch1",
-                        Box::new(|builder| {
-                            builder
-                                .start_gateway(
-                                    SwitchLocation::Switch1,
-                                    None,
-                                    gateway_config_file,
-                                )
-                                .boxed()
-                        }),
-                    ),
-                    (
-                        "start_dendrite_switch1",
-                        Box::new(|builder| {
-                            builder
-                                .start_dendrite(SwitchLocation::Switch1)
-                                .boxed()
-                        }),
-                    ),
-                    (
-                        "start_mgd_switch1",
-                        Box::new(|builder| {
-                            builder.start_mgd(SwitchLocation::Switch1).boxed()
-                        }),
-                    ),
-                    (
-                        "record_switch_dns",
-                        Box::new(|builder| {
-                            builder
-                                .record_switch_dns(
-                                    SLED_AGENT2_UUID.parse().unwrap(),
-                                    SwitchLocation::Switch1,
-                                )
-                                .boxed()
-                        }),
-                    ),
-                ],
-                STEP_TIMEOUT,
-            )
-            .await;
-    }
-
-    // The first and second sled agents have special UUIDs, and any extra ones
-    // after that are random.
-
-    builder
-        .init_with_steps(
-            vec![(
-                "start_sled1",
-                Box::new(move |builder| {
-                    builder
-                        .start_sled(
-                            SLED_AGENT_UUID.parse().unwrap(),
-                            0,
-                            sim_mode,
-                        )
-                        .boxed()
-                }),
-            )],
-            STEP_TIMEOUT,
-        )
-        .await;
-
-    if extra_sled_agents > 0 {
-        builder
-            .init_with_steps(
-                vec![(
-                    "start_sled2",
-                    Box::new(move |builder| {
-                        builder
-                            .start_sled(
-                                SLED_AGENT2_UUID.parse().unwrap(),
-                                1,
-                                sim_mode,
-                            )
-                            .boxed()
-                    }),
-                )],
-                STEP_TIMEOUT,
-            )
-            .await;
-    }
-
-    for index in 1..extra_sled_agents {
-        builder
-            .init_with_steps(
-                vec![(
-                    "add_extra_sled_agent",
-                    Box::new(move |builder| {
-                        builder
-                            .extra_sled_agent(
-                                SledUuid::new_v4(),
-                                index.checked_add(1).unwrap(),
-                                sim_mode,
-                            )
-                            .boxed()
-                    }),
-                )],
-                STEP_TIMEOUT,
-            )
-            .await;
-    }
-
-    // Start expected services: these will all be allocated to the first sled
-    // agent. Afterwards, configure the sled agents and start the rest of the
-    // the required services.
-
-    builder
-        .init_with_steps(
-            vec![
-                (
-                    "configure_boundary_ntp",
-                    Box::new(|builder| {
-                        builder.configure_boundary_ntp().boxed()
-                    }),
-                ),
-                (
-                    "start_crucible_pantry",
-                    Box::new(|builder| builder.start_crucible_pantry().boxed()),
-                ),
-                (
-                    "populate_internal_dns",
-                    Box::new(|builder| builder.populate_internal_dns().boxed()),
-                ),
-                (
-                    "configure_sled_agents",
-                    Box::new(|builder| builder.configure_sled_agents().boxed()),
-                ),
-                (
-                    "start_nexus_external",
-                    Box::new(|builder| {
-                        builder
-                            .start_nexus_external(
-                                initial_cert.into_iter().collect(),
-                            )
-                            .boxed()
-                    }),
-                ),
-                (
-                    "start_oximeter",
-                    Box::new(|builder| builder.start_oximeter().boxed()),
-                ),
-                (
-                    "start_producer_server",
-                    Box::new(|builder| builder.start_producer_server().boxed()),
-                ),
-            ],
-            STEP_TIMEOUT,
-        )
-        .await;
-
-    builder.build()
-}
-
-/// Starts a simulated sled agent
-///
-/// Note: you should probably use the `extra_sled_agents` macro parameter on
-/// `nexus_test` instead!
-pub async fn start_sled_agent(
-    log: Logger,
-    nexus_address: SocketAddr,
-    id: SledUuid,
-    sled_index: u16,
-    update_directory: &Utf8Path,
-    sim_mode: sim::SimMode,
-    simulated_upstairs: &Arc<sim::SimulatedUpstairs>,
-) -> Result<sim::Server, String> {
-    // Generate a baseboard serial number that matches the SP configuration
-    // (SimGimlet00, SimGimlet01, etc.) so that inventory can link sled agents
-    // to their corresponding SPs via baseboard_id.
-    let baseboard_serial = format!("SimGimlet{:02}", sled_index);
-
-    let config = sim::Config::for_testing_with_baseboard(
-        id,
-        sim_mode,
-        Some(nexus_address),
-        Some(update_directory),
-        sim::ZpoolConfig::None,
-        SledCpuFamily::AmdMilan,
-        Some(baseboard_serial),
-    );
-    start_sled_agent_with_config(log, &config, sled_index, simulated_upstairs)
-        .await
-}
-
-pub async fn start_sled_agent_with_config(
-    log: Logger,
-    config: &sim::Config,
-    sled_index: u16,
-    simulated_upstairs: &Arc<sim::SimulatedUpstairs>,
-) -> Result<sim::Server, String> {
-    let server =
-        sim::Server::start(&config, &log, true, simulated_upstairs, sled_index)
-            .await
-            .map_err(|e| e.to_string())?;
-    Ok(server)
-}
-
-pub async fn start_oximeter(
-    log: Logger,
-    nexus_address: SocketAddr,
-    native_port: u16,
-    id: Uuid,
-) -> Result<Oximeter, String> {
-    let db = oximeter_collector::DbConfig {
-        address: Some(SocketAddr::new(Ipv6Addr::LOCALHOST.into(), native_port)),
-        batch_size: 10,
-        batch_interval: 1,
-        replicated: false,
-    };
-    let config = oximeter_collector::Config {
-        nexus_address: Some(nexus_address),
-        db,
-        // The collector only learns about producers when it refreshes its list
-        // from Nexus. This interval is quite short, and much smaller than the
-        // one we use in production. That's important for test latency, but not
-        // strictly required for correctness.
-        refresh_interval: Duration::from_secs(2),
-        log: ConfigLogging::StderrTerminal { level: ConfigLoggingLevel::Error },
-    };
-    let args = oximeter_collector::OximeterArguments {
-        id,
-        address: SocketAddrV6::new(Ipv6Addr::LOCALHOST, 0, 0, 0),
-    };
-    Oximeter::with_logger(&config, &args, log).await.map_err(|e| e.to_string())
-}
-
-#[derive(Debug, Clone, oximeter::Target)]
-struct IntegrationTarget {
-    pub target_name: String,
-}
-
-#[derive(Debug, Clone, oximeter::Metric)]
-struct IntegrationMetric {
-    pub metric_name: String,
-    pub datum: i64,
-}
-
-// A producer of simple counter metrics used in the integration tests
-#[derive(Debug, Clone)]
-struct IntegrationProducer {
-    pub target: IntegrationTarget,
-    pub metric: IntegrationMetric,
-}
-
-impl oximeter::Producer for IntegrationProducer {
-    fn produce(
-        &mut self,
-    ) -> Result<
-        Box<(dyn Iterator<Item = oximeter::types::Sample> + 'static)>,
-        oximeter::MetricsError,
-    > {
-        use oximeter::Metric;
-        let sample = oximeter::types::Sample::new(&self.target, &self.metric)?;
-        *self.metric.datum_mut() += 1;
-        Ok(Box::new(vec![sample].into_iter()))
-    }
-}
-
-/// Creates and starts a producer server.
-///
-/// Actual producers can be registered with the [`register_producer`]
-/// helper function.
-pub fn start_producer_server(
-    nexus_address: SocketAddr,
-    id: Uuid,
-) -> Result<ProducerServer, String> {
-    // Set up a producer server.
-    //
-    // This listens on any available port, and the server internally updates this to the actual
-    // bound port of the Dropshot HTTP server.
-    let producer_address = SocketAddr::new(Ipv6Addr::LOCALHOST.into(), 0);
-    let server_info = ProducerEndpoint {
-        id,
-        kind: ProducerKind::Service,
-        address: producer_address,
-        interval: Duration::from_secs(1),
-    };
-    let config = oximeter_producer::Config {
-        server_info,
-        registration_address: Some(nexus_address),
-        default_request_body_max_bytes: 1024,
-        log: LogConfig::Config(ConfigLogging::StderrTerminal {
-            level: ConfigLoggingLevel::Error,
-        }),
-    };
-    ProducerServer::start(&config).map_err(|e| e.to_string())
-}
-
-/// Registers an arbitrary producer with the test server.
-pub fn register_producer(
-    server: &ProducerServer,
-    producer: impl oximeter::Producer,
-) -> Result<(), String> {
-    server.registry().register_producer(producer).map_err(|e| e.to_string())?;
-    Ok(())
-}
-
-/// Registers a sample-generating test-specific producer.
-pub fn register_test_producer(server: &ProducerServer) -> Result<(), String> {
-    // Create and register an actual metric producer.
-    let test_producer = IntegrationProducer {
-        target: IntegrationTarget {
-            target_name: "integration-test-target".to_string(),
-        },
-        metric: IntegrationMetric {
-            metric_name: "integration-test-metric".to_string(),
-            datum: 0,
-        },
-    };
-    register_producer(server, test_producer)
-}
-
-=======
->>>>>>> ebcb8768
 /// Returns whether the two identity metadata objects are identical.
 pub fn identity_eq(ident1: &IdentityMetadata, ident2: &IdentityMetadata) {
     assert_eq!(ident1.id, ident2.id);
