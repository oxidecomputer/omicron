--- conflicted
+++ resolved
@@ -291,20 +291,6 @@
         internal_dns::names::DNS_ZONE_EXTERNAL_TESTING.to_string();
     let silo_name: Name = "test-suite-silo".parse().unwrap();
     let user_name = UserId::try_from("test-privileged".to_string()).unwrap();
-<<<<<<< HEAD
-    let recovery_silo = RecoverySiloConfig {
-        silo_name: silo_name.clone(),
-        user_name: user_name.clone(),
-        // The test suite's password is "oxide".  This password is only used by
-        // the test suite (and `omicron-dev run-all`) in transient deployments
-        // with no sensitive data.
-        user_password_hash: "$argon2id$v=19$m=98304,t=13,p=1$\
-            RUlWc0ZxaHo0WFdrN0N6ZQ$S8p52j85GPvMhR/ek3GL0el/oProgTwWpHJZ8lsQQoY"
-            .to_string()
-            .try_into()
-            .unwrap(),
-    };
-=======
     let user_password_hash = nexus_passwords::Hasher::default()
         .create_password(
             &nexus_passwords::Password::new(TEST_SUITE_PASSWORD).unwrap(),
@@ -317,7 +303,6 @@
         user_password_hash,
     };
 
->>>>>>> 3072e204
     let server = N::start(
         nexus_internal,
         &config,
