--- conflicted
+++ resolved
@@ -222,13 +222,8 @@
     let dns_service_internal = ServicePutRequest {
         service_id: Uuid::new_v4(),
         sled_id: sa_id,
-<<<<<<< HEAD
         address: dns_server_address_internal,
-        kind: ServiceKind::InternalDNSConfig,
-=======
-        address: dns_server_address,
         kind: ServiceKind::InternalDnsConfig,
->>>>>>> ce2b6864
     };
     let dns_server_address_external = match external_dns_config_server
         .local_addr()
@@ -240,7 +235,7 @@
         service_id: Uuid::new_v4(),
         sled_id: sa_id,
         address: dns_server_address_external,
-        kind: ServiceKind::ExternalDNSConfig,
+        kind: ServiceKind::ExternalDnsConfig,
     };
     let nexus_service = ServicePutRequest {
         service_id: Uuid::new_v4(),
