--- conflicted
+++ resolved
@@ -14,13 +14,10 @@
 use dropshot::ConfigLoggingLevel;
 use nexus_test_interface::NexusServer;
 use nexus_types::external_api::params::UserId;
-<<<<<<< HEAD
+use nexus_types::internal_api::params::Certificate;
 use nexus_types::internal_api::params::DatasetCreateRequest;
 use nexus_types::internal_api::params::DatasetKind;
 use nexus_types::internal_api::params::DatasetPutRequest;
-=======
-use nexus_types::internal_api::params::Certificate;
->>>>>>> f79b0fe9
 use nexus_types::internal_api::params::RecoverySiloConfig;
 use nexus_types::internal_api::params::ServiceKind;
 use nexus_types::internal_api::params::ServiceNic;
@@ -143,23 +140,11 @@
     .await
 }
 
-<<<<<<< HEAD
 struct RackInitRequestBuilder {
     services: Vec<nexus_types::internal_api::params::ServicePutRequest>,
     datasets: Vec<nexus_types::internal_api::params::DatasetCreateRequest>,
     internal_dns_config: internal_dns::DnsConfigBuilder,
 }
-=======
-pub async fn test_setup_with_config<N: NexusServer>(
-    test_name: &str,
-    config: &mut omicron_common::nexus_config::Config,
-    sim_mode: sim::SimMode,
-    initial_cert: Option<Certificate>,
-) -> ControlPlaneTestContext<N> {
-    let start_time = chrono::Utc::now();
-    let logctx = LogContext::new(test_name, &config.pkg.log);
-    let log = &logctx.log;
->>>>>>> f79b0fe9
 
 impl RackInitRequestBuilder {
     fn new() -> Self {
@@ -295,14 +280,14 @@
         // Start up CockroachDB.
         let database = db::test_setup_database(log).await;
 
-        eprintln!("DB URL: {}", database.pg_config().to_string());
+        eprintln!("DB URL: {}", database.pg_config());
         let address = database
             .pg_config()
             .to_string()
             .split("postgresql://root@")
             .nth(1)
             .expect("Malformed URL: Missing postgresql prefix")
-            .split("/")
+            .split('/')
             .next()
             .expect("Malformed URL: No slash after port")
             .parse::<std::net::SocketAddrV6>()
@@ -401,7 +386,6 @@
         let log = &self.logctx.log;
         debug!(log, "Starting test metric Producer Server");
 
-<<<<<<< HEAD
         let nexus_internal_addr = self
             .nexus_internal_addr
             .expect("Must start Nexus internally before producer server");
@@ -423,72 +407,18 @@
 
         self.config.deployment.internal_dns =
             nexus_config::InternalDns::FromAddress {
-                address: self
+                address: *self
                     .internal_dns
                     .as_ref()
                     .expect("Must initialize internal DNS server first")
                     .server
-                    .local_address()
-                    .clone(),
+                    .local_address(),
             };
         self.config.deployment.database = nexus_config::Database::FromDns;
         let (nexus_internal, nexus_internal_addr) =
             N::start_internal(&self.config, &log).await;
 
         let address = SocketAddrV6::new(
-=======
-    // Finish setting up Nexus by initializing the rack.  We need to include
-    // information about the internal DNS server started within the simulated
-    // Sled Agent.
-    let dns_server_address_internal =
-        match sled_agent.dns_dropshot_server.local_addr() {
-            SocketAddr::V4(_) => panic!(
-            "expected internal DNS config (HTTP) server to have IPv6 address"
-        ),
-            SocketAddr::V6(addr) => addr,
-        };
-    if let SocketAddr::V4(_) = sled_agent.dns_server.local_address() {
-        panic!("expected internal DNS server to have IPv6 address");
-    }
-    let dns_server_zone = Uuid::new_v4();
-    let dns_service_internal = ServicePutRequest {
-        service_id: Uuid::new_v4(),
-        sled_id: sa_id,
-        zone_id: Some(dns_server_zone),
-        address: dns_server_address_internal,
-        kind: ServiceKind::InternalDns,
-    };
-    let dns_server_address_external =
-        match external_dns_config_server.local_addr() {
-            SocketAddr::V4(_) => panic!(
-            "expected external DNS config (HTTP) server to have IPv6 address"
-        ),
-            SocketAddr::V6(addr) => addr,
-        };
-    let dns_service_external = ServicePutRequest {
-        service_id: Uuid::new_v4(),
-        sled_id: sa_id,
-        zone_id: Some(Uuid::new_v4()),
-        address: dns_server_address_external,
-        kind: ServiceKind::ExternalDns {
-            external_address: external_dns_server.local_address().ip(),
-            nic: ServiceNic {
-                id: Uuid::new_v4(),
-                name: "external-dns".parse().unwrap(),
-                ip: DNS_OPTE_IPV4_SUBNET
-                    .nth(NUM_INITIAL_RESERVED_IP_ADDRESSES as u32 + 1)
-                    .unwrap()
-                    .into(),
-                mac: MacAddr::random_system(),
-            },
-        },
-    };
-    let nexus_service = ServicePutRequest {
-        service_id: Uuid::new_v4(),
-        sled_id: sa_id,
-        zone_id: Some(Uuid::new_v4()),
-        address: SocketAddrV6::new(
->>>>>>> f79b0fe9
             match nexus_internal_addr.ip() {
                 IpAddr::V4(addr) => addr.to_ipv6_mapped(),
                 IpAddr::V6(addr) => addr,
@@ -496,7 +426,6 @@
             nexus_internal_addr.port(),
             0,
             0,
-<<<<<<< HEAD
         );
 
         let sled_id = Uuid::parse_str(SLED_AGENT_UUID).unwrap();
@@ -507,8 +436,18 @@
                     .config
                     .deployment
                     .dropshot_external
+                    .dropshot
                     .bind_address
                     .ip(),
+                nic: ServiceNic {
+                    id: Uuid::new_v4(),
+                    name: "nexus".parse().unwrap(),
+                    ip: NEXUS_OPTE_IPV4_SUBNET
+                        .nth(NUM_INITIAL_RESERVED_IP_ADDRESSES as u32 + 1)
+                        .unwrap()
+                        .into(),
+                    mac: MacAddr::random_system(),
+                },
             },
             internal_dns::ServiceName::Nexus,
             sled_id,
@@ -541,7 +480,11 @@
     }
 
     // Perform RSS handoff
-    pub async fn start_nexus_external(&mut self, dns_config: DnsConfigParams) {
+    pub async fn start_nexus_external(
+        &mut self,
+        dns_config: DnsConfigParams,
+        tls_certificates: Vec<Certificate>,
+    ) {
         let log = &self.logctx.log;
         debug!(log, "Starting Nexus (external API)");
 
@@ -554,76 +497,6 @@
         let user_password_hash = omicron_passwords::Hasher::default()
             .create_password(
                 &omicron_passwords::Password::new(TEST_SUITE_PASSWORD).unwrap(),
-=======
-        ),
-        kind: ServiceKind::Nexus {
-            external_address: config
-                .deployment
-                .dropshot_external
-                .dropshot
-                .bind_address
-                .ip(),
-            nic: ServiceNic {
-                id: Uuid::new_v4(),
-                name: "nexus".parse().unwrap(),
-                ip: NEXUS_OPTE_IPV4_SUBNET
-                    .nth(NUM_INITIAL_RESERVED_IP_ADDRESSES as u32 + 1)
-                    .unwrap()
-                    .into(),
-                mac: MacAddr::random_system(),
-            },
-        },
-    };
-    let external_dns_zone_name =
-        internal_dns::names::DNS_ZONE_EXTERNAL_TESTING.to_string();
-    let silo_name: Name = "test-suite-silo".parse().unwrap();
-    let user_name = UserId::try_from("test-privileged".to_string()).unwrap();
-    let user_password_hash = omicron_passwords::Hasher::default()
-        .create_password(
-            &omicron_passwords::Password::new(TEST_SUITE_PASSWORD).unwrap(),
-        )
-        .unwrap()
-        .as_str()
-        .parse()
-        .unwrap();
-    let recovery_silo = RecoverySiloConfig {
-        silo_name: silo_name.clone(),
-        user_name: user_name.clone(),
-        user_password_hash,
-    };
-
-    let tls_certificates = initial_cert.into_iter().collect();
-
-    let server = N::start(
-        nexus_internal,
-        &config,
-        vec![dns_service_internal, dns_service_external, nexus_service],
-        &external_dns_zone_name,
-        recovery_silo,
-        tls_certificates,
-    )
-    .await;
-
-    let external_server_addr = server.get_http_server_external_address().await;
-    let internal_server_addr = server.get_http_server_internal_address().await;
-
-    let testctx_external = ClientTestContext::new(
-        external_server_addr,
-        logctx.log.new(o!("component" => "external client test context")),
-    );
-    let testctx_internal = ClientTestContext::new(
-        internal_server_addr,
-        logctx.log.new(o!("component" => "internal client test context")),
-    );
-
-    // Set Nexus' shared resolver to point to the simulated sled agent's
-    // internal DNS server
-    server
-        .set_resolver(
-            internal_dns::resolver::Resolver::new_from_addrs(
-                logctx.log.new(o!("component" => "DnsResolver")),
-                vec![*sled_agent.dns_server.local_address()],
->>>>>>> f79b0fe9
             )
             .unwrap()
             .as_str()
@@ -648,11 +521,12 @@
             dns_config,
             &external_dns_zone_name,
             recovery_silo,
+            tls_certificates,
         )
         .await;
 
         let external_server_addr =
-            server.get_http_server_external_address().await.unwrap();
+            server.get_http_server_external_address().await;
         let internal_server_addr =
             server.get_http_server_internal_address().await;
         let testctx_external = ClientTestContext::new(
@@ -692,13 +566,12 @@
 
     pub async fn start_sled(&mut self, sim_mode: sim::SimMode) {
         let nexus_address = sim::NexusAddressSource::FromDns {
-            internal_dns_address: self
+            internal_dns_address: *self
                 .internal_dns
                 .as_ref()
                 .expect("Must initialize internal DNS server first")
                 .server
-                .local_address()
-                .clone(),
+                .local_address(),
         };
 
         // Set up a single sled agent.
@@ -751,25 +624,30 @@
 
         let dns = dns_server::InMemoryServer::new(&log).await.unwrap();
 
-        let SocketAddr::V6(address) = *dns.server.local_address() else {
+        let SocketAddr::V6(dns_address) = *dns.server.local_address() else {
             panic!("Unsupported IPv4 DNS address");
         };
+        let SocketAddr::V6(dropshot_address) = dns.dropshot_server.local_addr() else {
+            panic!("Unsupported IPv4 Dropshot address");
+        };
+
         self.rack_init_builder.add_service(
-            address,
-            ServiceKind::ExternalDns,
+            dropshot_address,
+            ServiceKind::ExternalDns {
+                external_address: (*dns_address.ip()).into(),
+                nic: ServiceNic {
+                    id: Uuid::new_v4(),
+                    name: "external-dns".parse().unwrap(),
+                    ip: DNS_OPTE_IPV4_SUBNET
+                        .nth(NUM_INITIAL_RESERVED_IP_ADDRESSES as u32 + 1)
+                        .unwrap()
+                        .into(),
+                    mac: MacAddr::random_system(),
+                },
+            },
             internal_dns::ServiceName::ExternalDns,
             sled_id,
         );
-        let SocketAddr::V6(address) = dns.dropshot_server.local_addr() else {
-            panic!("Unsupported IPv4 DNS address");
-        };
-        self.rack_init_builder.add_service(
-            address,
-            ServiceKind::ExternalDnsConfig,
-            internal_dns::ServiceName::ExternalDns,
-            sled_id,
-        );
-
         self.external_dns = Some(dns);
     }
 
@@ -785,16 +663,6 @@
         self.rack_init_builder.add_service(
             address,
             ServiceKind::InternalDns,
-            internal_dns::ServiceName::InternalDns,
-            sled_id,
-        );
-
-        let SocketAddr::V6(address) = dns.dropshot_server.local_addr() else {
-            panic!("Unsupported IPv4 DNS address");
-        };
-        self.rack_init_builder.add_service(
-            address,
-            ServiceKind::InternalDnsConfig,
             internal_dns::ServiceName::InternalDns,
             sled_id,
         );
@@ -854,6 +722,7 @@
     test_name: &str,
     config: &mut omicron_common::nexus_config::Config,
     sim_mode: sim::SimMode,
+    initial_cert: Option<Certificate>,
 ) -> ControlPlaneTestContext<N> {
     let mut builder =
         ControlPlaneTestContextBuilder::<N>::new(test_name, config);
@@ -877,7 +746,9 @@
     // Give Nexus necessary information to find the Crucible Pantry
     let dns_config = builder.populate_internal_dns().await;
 
-    builder.start_nexus_external(dns_config).await;
+    builder
+        .start_nexus_external(dns_config, initial_cert.into_iter().collect())
+        .await;
 
     builder.start_oximeter().await;
     builder.start_producer_server().await;
