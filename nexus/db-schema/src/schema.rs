--- conflicted
+++ resolved
@@ -1847,16 +1847,17 @@
 }
 
 table! {
-<<<<<<< HEAD
+    reconfigurator_chicken_switches (version) {
+        version -> Int8,
+        planner_enabled -> Bool,
+        time_modified -> Timestamptz,
+    }
+}
+
+table! {
     inv_cockroachdb_status (inv_collection_id) {
         inv_collection_id -> Uuid,
         ranges_underreplicated -> Nullable<Int8>,
-=======
-    reconfigurator_chicken_switches (version) {
-        version -> Int8,
-        planner_enabled -> Bool,
-        time_modified -> Timestamptz,
->>>>>>> 7d19f04c
     }
 }
 
