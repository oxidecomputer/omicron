--- conflicted
+++ resolved
@@ -2777,11 +2777,7 @@
         ip_pool_range_id -> Uuid,
         vni -> Int4,
         multicast_ip -> Inet,
-<<<<<<< HEAD
         source_ips -> Array<Inet>,
-=======
-        mvlan -> Nullable<Int2>,
->>>>>>> dc791eb6
         underlay_group_id -> Nullable<Uuid>,
         underlay_salt -> Nullable<Int2>,
         tag -> Nullable<Text>,
