// This Source Code Form is subject to the terms of the Mozilla Public
// License, v. 2.0. If a copy of the MPL was not distributed with this
// file, You can obtain one at https://mozilla.org/MPL/2.0/.

//! Enumerations used in the database schema.

use diesel::SqlType;
use diesel::query_builder::QueryId;

/// Macro to define enums with static query IDs.
macro_rules! define_enums {
    ($($enum_name:ident => $postgres_name:literal),* $(,)?) => {
        $(
            #[derive(Clone, Copy, Debug, PartialEq, SqlType, QueryId)]
            #[diesel(postgres_type(name = $postgres_name, schema = "public"))]
            pub struct $enum_name;
        )*
    };
}

define_enums! {
    // Please keep this list in alphabetical order.
    AddressLotKindEnum => "address_lot_kind",
    AffinityPolicyEnum => "affinity_policy",
    AuthenticationModeEnum => "authentication_mode",
    BfdModeEnum => "bfd_mode",
    BlockSizeEnum => "block_size",
    BpDatasetDispositionEnum => "bp_dataset_disposition",
    BpPhysicalDiskDispositionEnum => "bp_physical_disk_disposition",
    BpZoneDispositionEnum => "bp_zone_disposition",
    CabooseWhichEnum => "caboose_which",
    ClickhouseModeEnum => "clickhouse_mode",
    DatasetKindEnum => "dataset_kind",
<<<<<<< HEAD
    DbSwitchInterfaceKindEnum => "switch_interface_kind",
    DnsGroupEnum => "dns_group",
=======
>>>>>>> b022ce02
    DownstairsClientStopRequestReasonEnum => "downstairs_client_stop_request_reason_type",
    DownstairsClientStoppedReasonEnum => "downstairs_client_stopped_reason_type",
    FailureDomainEnum => "failure_domain",
    HwPowerStateEnum => "hw_power_state",
    HwRotSlotEnum => "hw_rot_slot",
    IdentityProviderTypeEnum => "provider_type",
    IdentityTypeEnum => "identity_type",
    InstanceAutoRestartPolicyEnum => "instance_auto_restart",
    InstanceStateEnum => "instance_state_v2",
    IpAttachStateEnum => "ip_attach_state",
    IpKindEnum => "ip_kind",
    IpPoolResourceTypeEnum => "ip_pool_resource_type",
    MigrationStateEnum => "migration_state",
    NetworkInterfaceKindEnum => "network_interface_kind",
    PhysicalDiskKindEnum => "physical_disk_kind",
    PhysicalDiskPolicyEnum => "physical_disk_policy",
    PhysicalDiskStateEnum => "physical_disk_state",
    ProducerKindEnum => "producer_kind",
    ReadOnlyTargetReplacementTypeEnum => "read_only_target_replacement_type",
    RegionReplacementStateEnum => "region_replacement_state",
    RegionReplacementStepTypeEnum => "region_replacement_step_type",
    RegionSnapshotReplacementStateEnum => "region_snapshot_replacement_state",
    RegionSnapshotReplacementStepStateEnum => "region_snapshot_replacement_step_state",
    RotImageErrorEnum => "rot_image_error",
    RotPageWhichEnum => "root_of_trust_page_which",
    RouterRouteKindEnum => "router_route_kind",
    SagaCachedStateEnum => "saga_state",
    ServiceKindEnum => "service_kind",
    SledPolicyEnum => "sled_policy",
    SledRoleEnum => "sled_role",
    SledStateEnum => "sled_state",
    SnapshotStateEnum => "snapshot_state",
    SpTypeEnum => "sp_type",
    SupportBundleStateEnum => "support_bundle_state",
    SwitchInterfaceKindEnum => "switch_interface_kind",
    SwitchLinkFecEnum => "switch_link_fec",
    SwitchLinkSpeedEnum => "switch_link_speed",
    SwitchPortGeometryEnum => "switch_port_geometry",
    TargetReleaseSourceEnum => "target_release_source",
    UpstairsRepairNotificationTypeEnum => "upstairs_repair_notification_type",
    UpstairsRepairTypeEnum => "upstairs_repair_type",
    UserProvisionTypeEnum => "user_provision_type",
    VmmStateEnum => "vmm_state",
    VolumeResourceUsageTypeEnum => "volume_resource_usage_type",
    VpcFirewallRuleActionEnum => "vpc_firewall_rule_action",
    VpcFirewallRuleDirectionEnum => "vpc_firewall_rule_direction",
    VpcFirewallRuleProtocolEnum => "vpc_firewall_rule_protocol",
    VpcFirewallRuleStatusEnum => "vpc_firewall_rule_status",
    VpcRouterKindEnum => "vpc_router_kind",
    ZoneTypeEnum => "zone_type",
}<|MERGE_RESOLUTION|>--- conflicted
+++ resolved
@@ -31,11 +31,7 @@
     CabooseWhichEnum => "caboose_which",
     ClickhouseModeEnum => "clickhouse_mode",
     DatasetKindEnum => "dataset_kind",
-<<<<<<< HEAD
-    DbSwitchInterfaceKindEnum => "switch_interface_kind",
     DnsGroupEnum => "dns_group",
-=======
->>>>>>> b022ce02
     DownstairsClientStopRequestReasonEnum => "downstairs_client_stop_request_reason_type",
     DownstairsClientStoppedReasonEnum => "downstairs_client_stopped_reason_type",
     FailureDomainEnum => "failure_domain",
