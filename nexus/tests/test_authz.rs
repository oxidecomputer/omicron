//! Basic end-to-end tests for authorization
use common::http_testing::RequestBuilder;
use dropshot::HttpErrorResponseBody;
<<<<<<< HEAD
use futures::Future;
use omicron_common::api::external::{
    IdentityMetadataCreateParams, OrganizationCreateParams,
};
=======
>>>>>>> d6463f46

pub mod common;
use common::test_setup;
use http::method::Method;
use http::StatusCode;
use omicron_common::api::external::IdentityMetadataCreateParams;
use omicron_nexus::authn::external::spoof::HTTP_HEADER_OXIDE_AUTHN_SPOOF;
use omicron_nexus::external_api::params;

extern crate slog;

// TODO-coverage It would be nice to have tests that attempt to hit every
// OpenAPI endpoint with valid arguments and:
// (a) missing credentials (should all fail with 401, 403, or 404)
// (b) bogus credentials (should all fail with a 400-level error)
// (c) valid credentials for a user with no access to anything (should fail with
//     403 or 404)
// For now, we manually test one endpoint that we know should be protected with
// authz so that we're at least testing the mechanism itself.  Testing this for
// all endpoints would ensure that we've applied the mechanism consistently and
// correctly for all endpoints.
#[tokio::test]
async fn test_authz_basic() {
    let cptestctx = test_setup("test_authz_basic").await;
    let log = &cptestctx.logctx.log;
    let client = &cptestctx.external_client;

    // With no credentials, we should get back a 401 "Unauthorized" response.
    let error =
        try_create_organization(log, &client, None, StatusCode::UNAUTHORIZED)
            .await;
    assert_eq!(error.error_code, Some(String::from("Unauthorized")));
    assert_eq!(error.message.as_str(), "credentials missing or invalid");

    // If we provide the valid credentials of an unprivileged user, we should
    // get back a 403 "Forbidden" response.
    let error = try_create_organization(
        log,
        &client,
        Some(omicron_nexus::authn::TEST_USER_UUID_UNPRIVILEGED),
        StatusCode::FORBIDDEN,
    )
    .await;
    assert_eq!(error.error_code, Some(String::from("Forbidden")));
    assert_eq!(error.message.as_str(), "Forbidden");

    // If we provide invalid credentials altogether, we should get an error.
    // This is sort of duplicated by a test in test_authn_http() (which tests
    // the authentication system in general, outside the context of Nexus).
    // This one verifies that we've correctly integrated authn with Nexus.
    let error = try_create_organization(
        &log,
        &client,
        Some(omicron_nexus::authn::external::spoof::SPOOF_RESERVED_BAD_ACTOR),
        StatusCode::UNAUTHORIZED,
    )
    .await;
    assert_eq!(error.error_code, Some(String::from("Unauthorized")));
    assert_eq!(error.message.as_str(), "credentials missing or invalid");

    let error = try_create_organization(
        &log,
        &client,
        Some(omicron_nexus::authn::external::spoof::SPOOF_RESERVED_BAD_CREDS),
        StatusCode::UNAUTHORIZED,
    )
    .await;
    assert_eq!(error.error_code, Some(String::from("Unauthorized")));
    assert_eq!(error.message.as_str(), "credentials missing or invalid");

    cptestctx.teardown().await;
}

fn try_create_organization(
    log: &slog::Logger,
    client: &dropshot::test_util::ClientTestContext,
    maybe_user_id: Option<&'static str>,
    expected_status: http::StatusCode,
<<<<<<< HEAD
) -> impl Future<Output=HttpErrorResponseBody> {
    let log = log.new(slog::o!());
    let input = OrganizationCreateParams {
=======
) -> HttpErrorResponseBody {
    let organization_name = "a-crime-family";
    let input = params::OrganizationCreate {
>>>>>>> d6463f46
        identity: IdentityMetadataCreateParams {
            name: "a-crime-family".parse().unwrap(),
            description: "an org".to_string(),
        },
    };

    let mut builder =
        RequestBuilder::new(client, Method::POST, "/organizations")
            .body(Some(input))
            .expect_status(Some(expected_status));
    if let Some(user_id) = maybe_user_id {
        let authn_header = http::HeaderValue::from_static(user_id);
        builder = builder.header(HTTP_HEADER_OXIDE_AUTHN_SPOOF, authn_header);
    }

    async move {
        builder
            .execute(&log, &hyper::Client::new())
            .await
            .expect("failed to make request")
            .expect_response_body()
            .unwrap()
    }
}<|MERGE_RESOLUTION|>--- conflicted
+++ resolved
@@ -1,13 +1,10 @@
 //! Basic end-to-end tests for authorization
 use common::http_testing::RequestBuilder;
 use dropshot::HttpErrorResponseBody;
-<<<<<<< HEAD
 use futures::Future;
 use omicron_common::api::external::{
     IdentityMetadataCreateParams, OrganizationCreateParams,
 };
-=======
->>>>>>> d6463f46
 
 pub mod common;
 use common::test_setup;
@@ -81,20 +78,14 @@
     cptestctx.teardown().await;
 }
 
-fn try_create_organization(
+async fn try_create_organization(
     log: &slog::Logger,
     client: &dropshot::test_util::ClientTestContext,
     maybe_user_id: Option<&'static str>,
     expected_status: http::StatusCode,
-<<<<<<< HEAD
-) -> impl Future<Output=HttpErrorResponseBody> {
+) -> HttpErrorResponseBody {
     let log = log.new(slog::o!());
-    let input = OrganizationCreateParams {
-=======
-) -> HttpErrorResponseBody {
-    let organization_name = "a-crime-family";
-    let input = params::OrganizationCreate {
->>>>>>> d6463f46
+    let input = params::OrganizationCreateParams {
         identity: IdentityMetadataCreateParams {
             name: "a-crime-family".parse().unwrap(),
             description: "an org".to_string(),
@@ -110,12 +101,10 @@
         builder = builder.header(HTTP_HEADER_OXIDE_AUTHN_SPOOF, authn_header);
     }
 
-    async move {
-        builder
-            .execute(&log, &hyper::Client::new())
-            .await
-            .expect("failed to make request")
-            .expect_response_body()
-            .unwrap()
-    }
+    builder
+        .execute(&log, &hyper::Client::new())
+        .await
+        .expect("failed to make request")
+        .expect_response_body()
+        .unwrap()
 }