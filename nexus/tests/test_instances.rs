/*!
 * Tests basic instance support in the API
 */

use http::method::Method;
use http::StatusCode;
use omicron_common::api::external::ByteCount;
use omicron_common::api::external::IdentityMetadataCreateParams;
use omicron_common::api::external::Instance;
use omicron_common::api::external::InstanceCpuCount;
use omicron_common::api::external::InstanceCreateParams;
use omicron_common::api::external::InstanceState;
use omicron_common::api::external::Name;
use omicron_common::SledAgentTestInterfaces as _;
use omicron_nexus::Nexus;
use omicron_nexus::TestInterfaces as _;
use std::convert::TryFrom;
use std::sync::Arc;
use uuid::Uuid;

use dropshot::test_util::object_delete;
use dropshot::test_util::object_get;
use dropshot::test_util::objects_list_page;
use dropshot::test_util::objects_post;
use dropshot::test_util::read_json;
use dropshot::test_util::ClientTestContext;

pub mod common;
use common::identity_eq;
use common::resource_helpers::{create_organization, create_project};
use common::test_setup;

static PROJECT_NAME: &str = "springfield-squidport";

#[tokio::test]
async fn test_instances_access_before_create_returns_not_found() {
    let cptestctx =
        test_setup("test_instances_access_before_create_returns_not_found")
            .await;
    let client = &cptestctx.external_client;

    /* Create a project that we'll use for testing. */
<<<<<<< HEAD
    let org_name = "test-org";
    create_organization(&client, &org_name).await;
    let project_name = "springfield-squidport";
    let url_instances = format!(
        "/organizations/{}/projects/{}/instances",
        org_name, project_name
    );
    let _ = create_project(&client, &org_name, &project_name).await;
=======
    let url_instances = format!("/projects/{}/instances", PROJECT_NAME);
    let _ = create_project(&client, &PROJECT_NAME).await;
>>>>>>> 7af7f7c1

    /* List instances.  There aren't any yet. */
    let instances = instances_list(&client, &url_instances).await;
    assert_eq!(instances.len(), 0);

    /* Make sure we get a 404 if we fetch one. */
    let instance_url = format!("{}/just-rainsticks", url_instances);
    let error = client
        .make_request_error(Method::GET, &instance_url, StatusCode::NOT_FOUND)
        .await;
    assert_eq!(
        error.message,
        "not found: instance with name \"just-rainsticks\""
    );

    /* Ditto if we try to delete one. */
    let error = client
        .make_request_error(
            Method::DELETE,
            &instance_url,
            StatusCode::NOT_FOUND,
        )
        .await;
    assert_eq!(
        error.message,
        "not found: instance with name \"just-rainsticks\""
    );
    cptestctx.teardown().await;
}

#[tokio::test]
async fn test_instances_create_reboot_halt() {
    let cptestctx = test_setup("test_instances_create_reboot_halt").await;
    let client = &cptestctx.external_client;
    let apictx = &cptestctx.server.apictx;
    let nexus = &apictx.nexus;

    /* Create a project that we'll use for testing. */
    let url_instances = format!("/projects/{}/instances", PROJECT_NAME);
    let _ = create_project(&client, &PROJECT_NAME).await;

    /* Create an instance. */
    let instance_url = format!("{}/just-rainsticks", url_instances);
    let new_instance = InstanceCreateParams {
        identity: IdentityMetadataCreateParams {
            name: Name::try_from("just-rainsticks").unwrap(),
            description: String::from("sells rainsticks"),
        },
        ncpus: InstanceCpuCount(4),
        memory: ByteCount::from_mebibytes_u32(256),
        hostname: String::from("rainsticks"),
    };
    let instance: Instance =
        objects_post(&client, &url_instances, new_instance.clone()).await;
    assert_eq!(instance.identity.name, "just-rainsticks");
    assert_eq!(instance.identity.description, "sells rainsticks");
    let InstanceCpuCount(nfoundcpus) = instance.ncpus;
    assert_eq!(nfoundcpus, 4);
    assert_eq!(instance.memory.to_whole_mebibytes(), 256);
    assert_eq!(instance.hostname, "rainsticks");
    assert_eq!(instance.runtime.run_state, InstanceState::Starting);

    /* Attempt to create a second instance with a conflicting name. */
    let error = client
        .make_request_error_body(
            Method::POST,
            &url_instances,
            new_instance,
            StatusCode::BAD_REQUEST,
        )
        .await;
    assert_eq!(error.message, "already exists: instance \"just-rainsticks\"");

    /* List instances again and expect to find the one we just created. */
    let instances = instances_list(&client, &url_instances).await;
    assert_eq!(instances.len(), 1);
    instances_eq(&instances[0], &instance);

    /* Fetch the instance and expect it to match. */
    let instance = instance_get(&client, &instance_url).await;
    instances_eq(&instances[0], &instance);
    assert_eq!(instance.runtime.run_state, InstanceState::Starting);

    /*
     * Now, simulate completion of instance boot and check the state reported.
     */
    instance_simulate(nexus, &instance.identity.id).await;
    let instance_next = instance_get(&client, &instance_url).await;
    identity_eq(&instance.identity, &instance_next.identity);
    assert_eq!(instance_next.runtime.run_state, InstanceState::Running);
    assert!(
        instance_next.runtime.time_run_state_updated
            > instance.runtime.time_run_state_updated
    );

    /*
     * Request another boot.  This should succeed without changing the state,
     * not even the state timestamp.
     */
    let instance = instance_next;
    let instance_next =
        instance_post(&client, &instance_url, InstanceOp::Start).await;
    instances_eq(&instance, &instance_next);
    let instance_next = instance_get(&client, &instance_url).await;
    instances_eq(&instance, &instance_next);

    /*
     * Reboot the instance.
     */
    let instance = instance_next;
    let instance_next =
        instance_post(&client, &instance_url, InstanceOp::Reboot).await;
    assert_eq!(instance_next.runtime.run_state, InstanceState::Rebooting);
    assert!(
        instance_next.runtime.time_run_state_updated
            > instance.runtime.time_run_state_updated
    );

    let instance = instance_next;
    instance_simulate(nexus, &instance.identity.id).await;
    let instance_next = instance_get(&client, &instance_url).await;
    assert_eq!(instance_next.runtime.run_state, InstanceState::Starting);
    assert!(
        instance_next.runtime.time_run_state_updated
            > instance.runtime.time_run_state_updated
    );

    let instance = instance_next;
    instance_simulate(nexus, &instance.identity.id).await;
    let instance_next = instance_get(&client, &instance_url).await;
    assert_eq!(instance_next.runtime.run_state, InstanceState::Running);
    assert!(
        instance_next.runtime.time_run_state_updated
            > instance.runtime.time_run_state_updated
    );

    /*
     * Request a halt and verify both the immediate state and the finished state.
     */
    let instance = instance_next;
    let instance_next =
        instance_post(&client, &instance_url, InstanceOp::Stop).await;
    assert_eq!(instance_next.runtime.run_state, InstanceState::Stopping);
    assert!(
        instance_next.runtime.time_run_state_updated
            > instance.runtime.time_run_state_updated
    );

    let instance = instance_next;
    instance_simulate(nexus, &instance.identity.id).await;
    let instance_next = instance_get(&client, &instance_url).await;
    assert_eq!(instance_next.runtime.run_state, InstanceState::Stopped);
    assert!(
        instance_next.runtime.time_run_state_updated
            > instance.runtime.time_run_state_updated
    );

    /*
     * Request another halt.  This should succeed without changing the state,
     * not even the state timestamp.
     */
    let instance = instance_next;
    let instance_next =
        instance_post(&client, &instance_url, InstanceOp::Stop).await;
    instances_eq(&instance, &instance_next);
    let instance_next = instance_get(&client, &instance_url).await;
    instances_eq(&instance, &instance_next);

    /*
     * Attempt to reboot the halted instance.  This should fail.
     */
    let error = client
        .make_request_error(
            Method::POST,
            &format!("{}/reboot", instance_url),
            StatusCode::BAD_REQUEST,
        )
        .await;
    assert_eq!(error.message, "cannot reboot instance in state \"stopped\"");

    /*
     * Start the instance.  While it's starting, issue a reboot.  This should
     * succeed, having stopped in between.
     */
    let instance = instance_next;
    let instance_next =
        instance_post(&client, &instance_url, InstanceOp::Start).await;
    assert_eq!(instance_next.runtime.run_state, InstanceState::Starting);
    assert!(
        instance_next.runtime.time_run_state_updated
            > instance.runtime.time_run_state_updated
    );

    let instance = instance_next;
    let instance_next =
        instance_post(&client, &instance_url, InstanceOp::Reboot).await;
    assert_eq!(instance_next.runtime.run_state, InstanceState::Rebooting);
    assert!(
        instance_next.runtime.time_run_state_updated
            > instance.runtime.time_run_state_updated
    );

    let instance = instance_next;
    instance_simulate(nexus, &instance.identity.id).await;
    let instance_next = instance_get(&client, &instance_url).await;
    assert_eq!(instance_next.runtime.run_state, InstanceState::Starting);
    assert!(
        instance_next.runtime.time_run_state_updated
            > instance.runtime.time_run_state_updated
    );

    let instance = instance_next;
    instance_simulate(nexus, &instance.identity.id).await;
    let instance_next = instance_get(&client, &instance_url).await;
    assert_eq!(instance_next.runtime.run_state, InstanceState::Running);
    assert!(
        instance_next.runtime.time_run_state_updated
            > instance.runtime.time_run_state_updated
    );

    /*
     * Stop the instance.  While it's stopping, issue a reboot.  This should
     * fail because you cannot stop an instance that's en route to a stopped
     * state.
     */
    let instance = instance_next;
    let instance_next =
        instance_post(&client, &instance_url, InstanceOp::Stop).await;
    assert_eq!(instance_next.runtime.run_state, InstanceState::Stopping);
    assert!(
        instance_next.runtime.time_run_state_updated
            > instance.runtime.time_run_state_updated
    );

    let error = client
        .make_request_error(
            Method::POST,
            &format!("{}/reboot", instance_url),
            StatusCode::BAD_REQUEST,
        )
        .await;
    assert_eq!(error.message, "cannot reboot instance in state \"stopping\"");
    let instance = instance_next;
    instance_simulate(nexus, &instance.identity.id).await;
    let instance_next = instance_get(&client, &instance_url).await;
    assert_eq!(instance_next.runtime.run_state, InstanceState::Stopped);
    assert!(
        instance_next.runtime.time_run_state_updated
            > instance.runtime.time_run_state_updated
    );

    /* TODO-coverage add a test to try to delete the project at this point. */

    /* Delete the instance. */
    client
        .make_request_no_body(
            Method::DELETE,
            &instance_url,
            StatusCode::NO_CONTENT,
        )
        .await
        .unwrap();

    /*
     * TODO-coverage re-add tests that check the server-side state after
     * deleting.  We need to figure out how these actually get cleaned up from
     * the API namespace when this happens.
     */

    /*
     * Once more, try to reboot it.  This should not work on a destroyed
     * instance.
     */
    client
        .make_request_error(
            Method::POST,
            &format!("{}/reboot", instance_url),
            StatusCode::NOT_FOUND,
        )
        .await;

    /*
     * Similarly, we should not be able to start or stop the instance.
     */
    client
        .make_request_error(
            Method::POST,
            &format!("{}/start", instance_url),
            StatusCode::NOT_FOUND,
        )
        .await;

    client
        .make_request_error(
            Method::POST,
            &format!("{}/stop", instance_url),
            StatusCode::NOT_FOUND,
        )
        .await;

    cptestctx.teardown().await;
}

#[tokio::test]
async fn test_instances_delete_fails_when_running_succeeds_when_stopped() {
    let cptestctx = test_setup(
        "test_instances_delete_fails_when_running_succeeds_when_stopped",
    )
    .await;
    let client = &cptestctx.external_client;
    let apictx = &cptestctx.server.apictx;
    let nexus = &apictx.nexus;

    // Create a project that we'll use for testing.
    let url_instances = format!("/projects/{}/instances", PROJECT_NAME);
    let _ = create_project(&client, &PROJECT_NAME).await;

    // Create an instance.
    let instance_url = format!("{}/just-rainsticks", url_instances);
    let new_instance = InstanceCreateParams {
        identity: IdentityMetadataCreateParams {
            name: Name::try_from("just-rainsticks").unwrap(),
            description: String::from("sells rainsticks"),
        },
        ncpus: InstanceCpuCount(4),
        memory: ByteCount::from_mebibytes_u32(256),
        hostname: String::from("rainsticks"),
    };
    let instance: Instance =
        objects_post(&client, &url_instances, new_instance.clone()).await;

    // Simulate the instance booting.
    instance_simulate(nexus, &instance.identity.id).await;
    let instance_next = instance_get(&client, &instance_url).await;
    identity_eq(&instance.identity, &instance_next.identity);
    assert_eq!(instance_next.runtime.run_state, InstanceState::Running);

    // Attempt to delete a running instance. This should fail.
    let error = client
        .make_request_error(
            Method::DELETE,
            &instance_url,
            StatusCode::BAD_REQUEST,
        )
        .await;
    assert_eq!(
        error.message,
        "instance cannot be deleted in state \"running\""
    );

    // Stop the instance
    let instance =
        instance_post(&client, &instance_url, InstanceOp::Stop).await;
    instance_simulate(nexus, &instance.identity.id).await;
    let instance = instance_get(&client, &instance_url).await;
    assert_eq!(instance.runtime.run_state, InstanceState::Stopped);

    // Now deletion should succeed.
    object_delete(&client, &instance_url).await;

    cptestctx.teardown().await;
}

#[tokio::test]
async fn test_instances_invalid_creation_returns_bad_request() {
    /*
     * The rest of these examples attempt to create invalid instances.  We don't
     * do exhaustive tests of the model here -- those are part of unit tests --
     * but we exercise a few different types of errors to make sure those get
     * passed through properly.
     */
    let cptestctx =
        test_setup("test_instances_invalid_creation_returns_bad_request").await;
    let client = &cptestctx.external_client;
    let url_instances = format!("/projects/{}/instances", PROJECT_NAME);

    let error = client
        .make_request_with_body(
            Method::POST,
            &url_instances,
            "{".into(),
            StatusCode::BAD_REQUEST,
        )
        .await
        .unwrap_err();
    assert!(error
        .message
        .starts_with("unable to parse body: EOF while parsing an object"));

    let request_body = r##"
        {
            "name": "an-instance",
            "description": "will never exist",
            "ncpus": -3,
            "memory": 256,
            "hostname": "localhost",
        }
    "##;
    let error = client
        .make_request_with_body(
            Method::POST,
            &url_instances,
            request_body.into(),
            StatusCode::BAD_REQUEST,
        )
        .await
        .unwrap_err();
    assert!(error
        .message
        .starts_with("unable to parse body: invalid value: integer `-3`"));

    cptestctx.teardown().await;
}

async fn instance_get(
    client: &ClientTestContext,
    instance_url: &str,
) -> Instance {
    object_get::<Instance>(client, instance_url).await
}

async fn instances_list(
    client: &ClientTestContext,
    instances_url: &str,
) -> Vec<Instance> {
    objects_list_page::<Instance>(client, instances_url).await.items
}

/**
 * Convenience function for starting, stopping, or rebooting an instance.
 */
enum InstanceOp {
    Start,
    Stop,
    Reboot,
}
async fn instance_post(
    client: &ClientTestContext,
    instance_url: &str,
    which: InstanceOp,
) -> Instance {
    let url = format!(
        "{}/{}",
        instance_url,
        match which {
            InstanceOp::Start => "start",
            InstanceOp::Stop => "stop",
            InstanceOp::Reboot => "reboot",
        }
    );
    let mut response = client
        .make_request_with_body(
            Method::POST,
            &url,
            "".into(),
            StatusCode::ACCEPTED,
        )
        .await
        .unwrap();
    read_json::<Instance>(&mut response).await
}

fn instances_eq(instance1: &Instance, instance2: &Instance) {
    identity_eq(&instance1.identity, &instance2.identity);
    assert_eq!(instance1.project_id, instance2.project_id);

    let InstanceCpuCount(nfoundcpus1) = instance1.ncpus;
    let InstanceCpuCount(nfoundcpus2) = instance2.ncpus;
    assert_eq!(nfoundcpus1, nfoundcpus2);

    assert_eq!(instance1.memory.to_bytes(), instance2.memory.to_bytes());
    assert_eq!(instance1.hostname, instance2.hostname);
    assert_eq!(instance1.runtime.run_state, instance2.runtime.run_state);
    assert_eq!(
        instance1.runtime.time_run_state_updated,
        instance2.runtime.time_run_state_updated
    );
}

/**
 * Simulate completion of an ongoing instance state transition.  To do this, we
 * have to look up the instance, then get the sled agent associated with that
 * instance, and then tell it to finish simulating whatever async transition is
 * going on.
 */
async fn instance_simulate(nexus: &Arc<Nexus>, id: &Uuid) {
    let sa = nexus.instance_sled_by_id(id).await.unwrap();
    sa.instance_finish_transition(id.clone()).await;
}<|MERGE_RESOLUTION|>--- conflicted
+++ resolved
@@ -30,6 +30,7 @@
 use common::resource_helpers::{create_organization, create_project};
 use common::test_setup;
 
+static ORGANIZATION_NAME: &str = "test-org";
 static PROJECT_NAME: &str = "springfield-squidport";
 
 #[tokio::test]
@@ -40,19 +41,12 @@
     let client = &cptestctx.external_client;
 
     /* Create a project that we'll use for testing. */
-<<<<<<< HEAD
-    let org_name = "test-org";
-    create_organization(&client, &org_name).await;
-    let project_name = "springfield-squidport";
+    create_organization(&client, ORGANIZATION_NAME).await;
     let url_instances = format!(
         "/organizations/{}/projects/{}/instances",
-        org_name, project_name
-    );
-    let _ = create_project(&client, &org_name, &project_name).await;
-=======
-    let url_instances = format!("/projects/{}/instances", PROJECT_NAME);
-    let _ = create_project(&client, &PROJECT_NAME).await;
->>>>>>> 7af7f7c1
+        ORGANIZATION_NAME, PROJECT_NAME
+    );
+    let _ = create_project(&client, ORGANIZATION_NAME, PROJECT_NAME).await;
 
     /* List instances.  There aren't any yet. */
     let instances = instances_list(&client, &url_instances).await;
@@ -91,8 +85,12 @@
     let nexus = &apictx.nexus;
 
     /* Create a project that we'll use for testing. */
-    let url_instances = format!("/projects/{}/instances", PROJECT_NAME);
-    let _ = create_project(&client, &PROJECT_NAME).await;
+    create_organization(&client, ORGANIZATION_NAME).await;
+    let url_instances = format!(
+        "/organizations/{}/projects/{}/instances",
+        ORGANIZATION_NAME, PROJECT_NAME
+    );
+    let _ = create_project(&client, ORGANIZATION_NAME, PROJECT_NAME).await;
 
     /* Create an instance. */
     let instance_url = format!("{}/just-rainsticks", url_instances);
@@ -367,8 +365,12 @@
     let nexus = &apictx.nexus;
 
     // Create a project that we'll use for testing.
-    let url_instances = format!("/projects/{}/instances", PROJECT_NAME);
-    let _ = create_project(&client, &PROJECT_NAME).await;
+    create_organization(&client, ORGANIZATION_NAME).await;
+    let url_instances = format!(
+        "/organizations/{}/projects/{}/instances",
+        ORGANIZATION_NAME, PROJECT_NAME
+    );
+    let _ = create_project(&client, ORGANIZATION_NAME, PROJECT_NAME).await;
 
     // Create an instance.
     let instance_url = format!("{}/just-rainsticks", url_instances);
@@ -427,7 +429,10 @@
     let cptestctx =
         test_setup("test_instances_invalid_creation_returns_bad_request").await;
     let client = &cptestctx.external_client;
-    let url_instances = format!("/projects/{}/instances", PROJECT_NAME);
+    let url_instances = format!(
+        "/organizations/{}/projects/{}/instances",
+        ORGANIZATION_NAME, PROJECT_NAME
+    );
 
     let error = client
         .make_request_with_body(
