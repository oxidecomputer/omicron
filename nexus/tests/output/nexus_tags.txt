API operations found with tag "disks"
OPERATION ID                             URL PATH
<<<<<<< HEAD
disk_get_by_id                           /by_id/disks/{id}
project_disks_delete_disk                /organizations/{organization_name}/projects/{project_name}/disks/{disk_name}
project_disks_get                        /organizations/{organization_name}/projects/{project_name}/disks
project_disks_get_disk                   /organizations/{organization_name}/projects/{project_name}/disks/{disk_name}
project_disks_post                       /organizations/{organization_name}/projects/{project_name}/disks
=======
disk_create                              /organizations/{organization_name}/projects/{project_name}/disks
disk_delete                              /organizations/{organization_name}/projects/{project_name}/disks/{disk_name}
disk_list                                /organizations/{organization_name}/projects/{project_name}/disks
disk_view                                /organizations/{organization_name}/projects/{project_name}/disks/{disk_name}
>>>>>>> 226eb9a4

API operations found with tag "hardware"
OPERATION ID                             URL PATH
rack_list                                /hardware/racks
rack_view                                /hardware/racks/{rack_id}
sled_list                                /hardware/sleds
sled_view                                /hardware/sleds/{sled_id}

API operations found with tag "hidden"
OPERATION ID                             URL PATH
device_access_token                      /device/token
device_auth_confirm                      /device/confirm
device_auth_request                      /device/auth
device_auth_verify                       /device/verify
logout                                   /logout
session_me                               /session/me
spoof_login                              /login

API operations found with tag "images"
OPERATION ID                             URL PATH
<<<<<<< HEAD
image_get_by_id                          /by_id/images/{id}
project_images_delete_image              /organizations/{organization_name}/projects/{project_name}/images/{image_name}
project_images_get                       /organizations/{organization_name}/projects/{project_name}/images
project_images_get_image                 /organizations/{organization_name}/projects/{project_name}/images/{image_name}
project_images_post                      /organizations/{organization_name}/projects/{project_name}/images

API operations found with tag "images:global"
OPERATION ID                             URL PATH
global_image_get_by_id                   /by_id/global-images/{id}
images_delete_image                      /images/{image_name}
images_get                               /images
images_get_image                         /images/{image_name}
images_post                              /images

API operations found with tag "instances"
OPERATION ID                             URL PATH
instance_disks_attach                    /organizations/{organization_name}/projects/{project_name}/instances/{instance_name}/disks/attach
instance_disks_detach                    /organizations/{organization_name}/projects/{project_name}/instances/{instance_name}/disks/detach
instance_disks_get                       /organizations/{organization_name}/projects/{project_name}/instances/{instance_name}/disks
instance_get_by_id                       /by_id/instances/{id}
instance_network_interfaces_delete_interface /organizations/{organization_name}/projects/{project_name}/instances/{instance_name}/network-interfaces/{interface_name}
instance_network_interfaces_get          /organizations/{organization_name}/projects/{project_name}/instances/{instance_name}/network-interfaces
instance_network_interfaces_get_interface /organizations/{organization_name}/projects/{project_name}/instances/{instance_name}/network-interfaces/{interface_name}
instance_network_interfaces_post         /organizations/{organization_name}/projects/{project_name}/instances/{instance_name}/network-interfaces
instance_network_interfaces_put_interface /organizations/{organization_name}/projects/{project_name}/instances/{instance_name}/network-interfaces/{interface_name}
network_interface_get_by_id              /by_id/network-interfaces/{id}
project_instances_delete_instance        /organizations/{organization_name}/projects/{project_name}/instances/{instance_name}
project_instances_get                    /organizations/{organization_name}/projects/{project_name}/instances
project_instances_get_instance           /organizations/{organization_name}/projects/{project_name}/instances/{instance_name}
project_instances_instance_reboot        /organizations/{organization_name}/projects/{project_name}/instances/{instance_name}/reboot
project_instances_instance_serial_get    /organizations/{organization_name}/projects/{project_name}/instances/{instance_name}/serial
project_instances_instance_start         /organizations/{organization_name}/projects/{project_name}/instances/{instance_name}/start
project_instances_instance_stop          /organizations/{organization_name}/projects/{project_name}/instances/{instance_name}/stop
project_instances_migrate_instance       /organizations/{organization_name}/projects/{project_name}/instances/{instance_name}/migrate
project_instances_post                   /organizations/{organization_name}/projects/{project_name}/instances
=======
image_create                             /organizations/{organization_name}/projects/{project_name}/images
image_delete                             /organizations/{organization_name}/projects/{project_name}/images/{image_name}
image_list                               /organizations/{organization_name}/projects/{project_name}/images
image_view                               /organizations/{organization_name}/projects/{project_name}/images/{image_name}

API operations found with tag "images:global"
OPERATION ID                             URL PATH
image_global_create                      /images
image_global_delete                      /images/{image_name}
image_global_list                        /images
image_global_view                        /images/{image_name}

API operations found with tag "instances"
OPERATION ID                             URL PATH
instance_create                          /organizations/{organization_name}/projects/{project_name}/instances
instance_delete                          /organizations/{organization_name}/projects/{project_name}/instances/{instance_name}
instance_disk_attach                     /organizations/{organization_name}/projects/{project_name}/instances/{instance_name}/disks/attach
instance_disk_detach                     /organizations/{organization_name}/projects/{project_name}/instances/{instance_name}/disks/detach
instance_disk_list                       /organizations/{organization_name}/projects/{project_name}/instances/{instance_name}/disks
instance_list                            /organizations/{organization_name}/projects/{project_name}/instances
instance_migrate                         /organizations/{organization_name}/projects/{project_name}/instances/{instance_name}/migrate
instance_network_interface_create        /organizations/{organization_name}/projects/{project_name}/instances/{instance_name}/network-interfaces
instance_network_interface_delete        /organizations/{organization_name}/projects/{project_name}/instances/{instance_name}/network-interfaces/{interface_name}
instance_network_interface_list          /organizations/{organization_name}/projects/{project_name}/instances/{instance_name}/network-interfaces
instance_network_interface_update        /organizations/{organization_name}/projects/{project_name}/instances/{instance_name}/network-interfaces/{interface_name}
instance_network_interface_view          /organizations/{organization_name}/projects/{project_name}/instances/{instance_name}/network-interfaces/{interface_name}
instance_reboot                          /organizations/{organization_name}/projects/{project_name}/instances/{instance_name}/reboot
instance_serial_console                  /organizations/{organization_name}/projects/{project_name}/instances/{instance_name}/serial-console
instance_start                           /organizations/{organization_name}/projects/{project_name}/instances/{instance_name}/start
instance_stop                            /organizations/{organization_name}/projects/{project_name}/instances/{instance_name}/stop
instance_view                            /organizations/{organization_name}/projects/{project_name}/instances/{instance_name}
>>>>>>> 226eb9a4

API operations found with tag "ip-pools"
OPERATION ID                             URL PATH
ip_pool_create                           /ip-pools
ip_pool_delete                           /ip-pools/{pool_name}
ip_pool_list                             /ip-pools
ip_pool_range_add                        /ip-pools/{pool_name}/ranges/add
ip_pool_range_list                       /ip-pools/{pool_name}/ranges
ip_pool_range_remove                     /ip-pools/{pool_name}/ranges/remove
ip_pool_update                           /ip-pools/{pool_name}
ip_pool_view                             /ip-pools/{pool_name}

API operations found with tag "login"
OPERATION ID                             URL PATH
consume_credentials                      /login/{silo_name}/{provider_name}
login                                    /login/{silo_name}/{provider_name}

API operations found with tag "metrics"
OPERATION ID                             URL PATH
timeseries_schema_get                    /timeseries/schema

API operations found with tag "organizations"
OPERATION ID                             URL PATH
<<<<<<< HEAD
organization_get_by_id                   /by_id/organizations/{id}
organization_get_policy                  /organizations/{organization_name}/policy
organization_put_policy                  /organizations/{organization_name}/policy
organizations_delete_organization        /organizations/{organization_name}
organizations_get                        /organizations
organizations_get_organization           /organizations/{organization_name}
organizations_post                       /organizations
organizations_put_organization           /organizations/{organization_name}
=======
organization_create                      /organizations
organization_delete                      /organizations/{organization_name}
organization_list                        /organizations
organization_policy_update               /organizations/{organization_name}/policy
organization_policy_view                 /organizations/{organization_name}/policy
organization_update                      /organizations/{organization_name}
organization_view                        /organizations/{organization_name}
>>>>>>> 226eb9a4

API operations found with tag "policy"
OPERATION ID                             URL PATH
policy_update                            /policy
policy_view                              /policy

API operations found with tag "projects"
OPERATION ID                             URL PATH
<<<<<<< HEAD
organization_projects_delete_project     /organizations/{organization_name}/projects/{project_name}
organization_projects_get                /organizations/{organization_name}/projects
organization_projects_get_project        /organizations/{organization_name}/projects/{project_name}
organization_projects_get_project_policy /organizations/{organization_name}/projects/{project_name}/policy
organization_projects_post               /organizations/{organization_name}/projects
organization_projects_put_project        /organizations/{organization_name}/projects/{project_name}
organization_projects_put_project_policy /organizations/{organization_name}/projects/{project_name}/policy
project_get_by_id                        /by_id/projects/{id}

API operations found with tag "racks"
OPERATION ID                             URL PATH
hardware_racks_get                       /hardware/racks
hardware_racks_get_rack                  /hardware/racks/{rack_id}

API operations found with tag "roles"
OPERATION ID                             URL PATH
roles_get                                /roles
roles_get_role                           /roles/{role_name}

API operations found with tag "routers"
OPERATION ID                             URL PATH
router_get_by_id                         /by_id/router/{id}
vpc_routers_delete_router                /organizations/{organization_name}/projects/{project_name}/vpcs/{vpc_name}/routers/{router_name}
vpc_routers_get                          /organizations/{organization_name}/projects/{project_name}/vpcs/{vpc_name}/routers
vpc_routers_get_router                   /organizations/{organization_name}/projects/{project_name}/vpcs/{vpc_name}/routers/{router_name}
vpc_routers_post                         /organizations/{organization_name}/projects/{project_name}/vpcs/{vpc_name}/routers
vpc_routers_put_router                   /organizations/{organization_name}/projects/{project_name}/vpcs/{vpc_name}/routers/{router_name}

API operations found with tag "routes"
OPERATION ID                             URL PATH
route_get_by_id                          /by_id/route/{id}
routers_routes_delete_route              /organizations/{organization_name}/projects/{project_name}/vpcs/{vpc_name}/routers/{router_name}/routes/{route_name}
routers_routes_get                       /organizations/{organization_name}/projects/{project_name}/vpcs/{vpc_name}/routers/{router_name}/routes
routers_routes_get_route                 /organizations/{organization_name}/projects/{project_name}/vpcs/{vpc_name}/routers/{router_name}/routes/{route_name}
routers_routes_post                      /organizations/{organization_name}/projects/{project_name}/vpcs/{vpc_name}/routers/{router_name}/routes
routers_routes_put_route                 /organizations/{organization_name}/projects/{project_name}/vpcs/{vpc_name}/routers/{router_name}/routes/{route_name}
=======
project_create                           /organizations/{organization_name}/projects
project_delete                           /organizations/{organization_name}/projects/{project_name}
project_list                             /organizations/{organization_name}/projects
project_policy_update                    /organizations/{organization_name}/projects/{project_name}/policy
project_policy_view                      /organizations/{organization_name}/projects/{project_name}/policy
project_update                           /organizations/{organization_name}/projects/{project_name}
project_view                             /organizations/{organization_name}/projects/{project_name}

API operations found with tag "roles"
OPERATION ID                             URL PATH
role_list                                /roles
role_view                                /roles/{role_name}
>>>>>>> 226eb9a4

API operations found with tag "sagas"
OPERATION ID                             URL PATH
saga_list                                /sagas
saga_view                                /sagas/{saga_id}

API operations found with tag "session"
OPERATION ID                             URL PATH
session_sshkey_create                    /session/me/sshkeys
session_sshkey_delete                    /session/me/sshkeys/{ssh_key_name}
session_sshkey_list                      /session/me/sshkeys
session_sshkey_view                      /session/me/sshkeys/{ssh_key_name}

API operations found with tag "silos"
OPERATION ID                             URL PATH
silo_create                              /silos
silo_delete                              /silos/{silo_name}
silo_identity_provider_create            /silos/{silo_name}/saml_identity_providers
silo_identity_provider_list              /silos/{silo_name}/identity_providers
silo_identity_provider_view              /silos/{silo_name}/saml_identity_providers/{provider_name}
silo_list                                /silos
silo_policy_update                       /silos/{silo_name}/policy
silo_policy_view                         /silos/{silo_name}/policy
silo_view                                /silos/{silo_name}
user_list                                /users

API operations found with tag "snapshots"
OPERATION ID                             URL PATH
<<<<<<< HEAD
project_snapshots_delete_snapshot        /organizations/{organization_name}/projects/{project_name}/snapshots/{snapshot_name}
project_snapshots_get                    /organizations/{organization_name}/projects/{project_name}/snapshots
project_snapshots_get_snapshot           /organizations/{organization_name}/projects/{project_name}/snapshots/{snapshot_name}
project_snapshots_post                   /organizations/{organization_name}/projects/{project_name}/snapshots
snapshot_get_by_id                       /by_id/snapshots/{id}

API operations found with tag "sshkeys"
OPERATION ID                             URL PATH
sshkeys_delete_key                       /session/me/sshkeys/{ssh_key_name}
sshkeys_get                              /session/me/sshkeys
sshkeys_get_key                          /session/me/sshkeys/{ssh_key_name}
sshkeys_post                             /session/me/sshkeys

API operations found with tag "subnets"
OPERATION ID                             URL PATH
subnet_get_by_id                         /by_id/subnets/{id}
subnet_network_interfaces_get            /organizations/{organization_name}/projects/{project_name}/vpcs/{vpc_name}/subnets/{subnet_name}/network-interfaces
vpc_subnets_delete_subnet                /organizations/{organization_name}/projects/{project_name}/vpcs/{vpc_name}/subnets/{subnet_name}
vpc_subnets_get                          /organizations/{organization_name}/projects/{project_name}/vpcs/{vpc_name}/subnets
vpc_subnets_get_subnet                   /organizations/{organization_name}/projects/{project_name}/vpcs/{vpc_name}/subnets/{subnet_name}
vpc_subnets_post                         /organizations/{organization_name}/projects/{project_name}/vpcs/{vpc_name}/subnets
vpc_subnets_put_subnet                   /organizations/{organization_name}/projects/{project_name}/vpcs/{vpc_name}/subnets/{subnet_name}
=======
snapshot_create                          /organizations/{organization_name}/projects/{project_name}/snapshots
snapshot_delete                          /organizations/{organization_name}/projects/{project_name}/snapshots/{snapshot_name}
snapshot_list                            /organizations/{organization_name}/projects/{project_name}/snapshots
snapshot_view                            /organizations/{organization_name}/projects/{project_name}/snapshots/{snapshot_name}
>>>>>>> 226eb9a4

API operations found with tag "system"
OPERATION ID                             URL PATH
system_user_list                         /system/user
system_user_view                         /system/user/{user_name}

API operations found with tag "updates"
OPERATION ID                             URL PATH
updates_refresh                          /updates/refresh

API operations found with tag "vpcs"
OPERATION ID                             URL PATH
<<<<<<< HEAD
project_vpcs_delete_vpc                  /organizations/{organization_name}/projects/{project_name}/vpcs/{vpc_name}
project_vpcs_get                         /organizations/{organization_name}/projects/{project_name}/vpcs
project_vpcs_get_vpc                     /organizations/{organization_name}/projects/{project_name}/vpcs/{vpc_name}
project_vpcs_post                        /organizations/{organization_name}/projects/{project_name}/vpcs
project_vpcs_put_vpc                     /organizations/{organization_name}/projects/{project_name}/vpcs/{vpc_name}
vpc_get_by_id                            /by_id/vpcs/{id}
=======
vpc_create                               /organizations/{organization_name}/projects/{project_name}/vpcs
vpc_delete                               /organizations/{organization_name}/projects/{project_name}/vpcs/{vpc_name}
vpc_firewall_rules_update                /organizations/{organization_name}/projects/{project_name}/vpcs/{vpc_name}/firewall/rules
vpc_firewall_rules_view                  /organizations/{organization_name}/projects/{project_name}/vpcs/{vpc_name}/firewall/rules
vpc_list                                 /organizations/{organization_name}/projects/{project_name}/vpcs
vpc_router_create                        /organizations/{organization_name}/projects/{project_name}/vpcs/{vpc_name}/routers
vpc_router_delete                        /organizations/{organization_name}/projects/{project_name}/vpcs/{vpc_name}/routers/{router_name}
vpc_router_list                          /organizations/{organization_name}/projects/{project_name}/vpcs/{vpc_name}/routers
vpc_router_route_create                  /organizations/{organization_name}/projects/{project_name}/vpcs/{vpc_name}/routers/{router_name}/routes
vpc_router_route_delete                  /organizations/{organization_name}/projects/{project_name}/vpcs/{vpc_name}/routers/{router_name}/routes/{route_name}
vpc_router_route_list                    /organizations/{organization_name}/projects/{project_name}/vpcs/{vpc_name}/routers/{router_name}/routes
vpc_router_route_update                  /organizations/{organization_name}/projects/{project_name}/vpcs/{vpc_name}/routers/{router_name}/routes/{route_name}
vpc_router_route_view                    /organizations/{organization_name}/projects/{project_name}/vpcs/{vpc_name}/routers/{router_name}/routes/{route_name}
vpc_router_update                        /organizations/{organization_name}/projects/{project_name}/vpcs/{vpc_name}/routers/{router_name}
vpc_router_view                          /organizations/{organization_name}/projects/{project_name}/vpcs/{vpc_name}/routers/{router_name}
vpc_subnet_create                        /organizations/{organization_name}/projects/{project_name}/vpcs/{vpc_name}/subnets
vpc_subnet_delete                        /organizations/{organization_name}/projects/{project_name}/vpcs/{vpc_name}/subnets/{subnet_name}
vpc_subnet_list                          /organizations/{organization_name}/projects/{project_name}/vpcs/{vpc_name}/subnets
vpc_subnet_list_network_interfaces       /organizations/{organization_name}/projects/{project_name}/vpcs/{vpc_name}/subnets/{subnet_name}/network-interfaces
vpc_subnet_update                        /organizations/{organization_name}/projects/{project_name}/vpcs/{vpc_name}/subnets/{subnet_name}
vpc_subnet_view                          /organizations/{organization_name}/projects/{project_name}/vpcs/{vpc_name}/subnets/{subnet_name}
vpc_update                               /organizations/{organization_name}/projects/{project_name}/vpcs/{vpc_name}
vpc_view                                 /organizations/{organization_name}/projects/{project_name}/vpcs/{vpc_name}
>>>>>>> 226eb9a4
<|MERGE_RESOLUTION|>--- conflicted
+++ resolved
@@ -1,17 +1,10 @@
 API operations found with tag "disks"
 OPERATION ID                             URL PATH
-<<<<<<< HEAD
 disk_get_by_id                           /by_id/disks/{id}
-project_disks_delete_disk                /organizations/{organization_name}/projects/{project_name}/disks/{disk_name}
-project_disks_get                        /organizations/{organization_name}/projects/{project_name}/disks
-project_disks_get_disk                   /organizations/{organization_name}/projects/{project_name}/disks/{disk_name}
-project_disks_post                       /organizations/{organization_name}/projects/{project_name}/disks
-=======
 disk_create                              /organizations/{organization_name}/projects/{project_name}/disks
 disk_delete                              /organizations/{organization_name}/projects/{project_name}/disks/{disk_name}
 disk_list                                /organizations/{organization_name}/projects/{project_name}/disks
 disk_view                                /organizations/{organization_name}/projects/{project_name}/disks/{disk_name}
->>>>>>> 226eb9a4
 
 API operations found with tag "hardware"
 OPERATION ID                             URL PATH
@@ -32,43 +25,6 @@
 
 API operations found with tag "images"
 OPERATION ID                             URL PATH
-<<<<<<< HEAD
-image_get_by_id                          /by_id/images/{id}
-project_images_delete_image              /organizations/{organization_name}/projects/{project_name}/images/{image_name}
-project_images_get                       /organizations/{organization_name}/projects/{project_name}/images
-project_images_get_image                 /organizations/{organization_name}/projects/{project_name}/images/{image_name}
-project_images_post                      /organizations/{organization_name}/projects/{project_name}/images
-
-API operations found with tag "images:global"
-OPERATION ID                             URL PATH
-global_image_get_by_id                   /by_id/global-images/{id}
-images_delete_image                      /images/{image_name}
-images_get                               /images
-images_get_image                         /images/{image_name}
-images_post                              /images
-
-API operations found with tag "instances"
-OPERATION ID                             URL PATH
-instance_disks_attach                    /organizations/{organization_name}/projects/{project_name}/instances/{instance_name}/disks/attach
-instance_disks_detach                    /organizations/{organization_name}/projects/{project_name}/instances/{instance_name}/disks/detach
-instance_disks_get                       /organizations/{organization_name}/projects/{project_name}/instances/{instance_name}/disks
-instance_get_by_id                       /by_id/instances/{id}
-instance_network_interfaces_delete_interface /organizations/{organization_name}/projects/{project_name}/instances/{instance_name}/network-interfaces/{interface_name}
-instance_network_interfaces_get          /organizations/{organization_name}/projects/{project_name}/instances/{instance_name}/network-interfaces
-instance_network_interfaces_get_interface /organizations/{organization_name}/projects/{project_name}/instances/{instance_name}/network-interfaces/{interface_name}
-instance_network_interfaces_post         /organizations/{organization_name}/projects/{project_name}/instances/{instance_name}/network-interfaces
-instance_network_interfaces_put_interface /organizations/{organization_name}/projects/{project_name}/instances/{instance_name}/network-interfaces/{interface_name}
-network_interface_get_by_id              /by_id/network-interfaces/{id}
-project_instances_delete_instance        /organizations/{organization_name}/projects/{project_name}/instances/{instance_name}
-project_instances_get                    /organizations/{organization_name}/projects/{project_name}/instances
-project_instances_get_instance           /organizations/{organization_name}/projects/{project_name}/instances/{instance_name}
-project_instances_instance_reboot        /organizations/{organization_name}/projects/{project_name}/instances/{instance_name}/reboot
-project_instances_instance_serial_get    /organizations/{organization_name}/projects/{project_name}/instances/{instance_name}/serial
-project_instances_instance_start         /organizations/{organization_name}/projects/{project_name}/instances/{instance_name}/start
-project_instances_instance_stop          /organizations/{organization_name}/projects/{project_name}/instances/{instance_name}/stop
-project_instances_migrate_instance       /organizations/{organization_name}/projects/{project_name}/instances/{instance_name}/migrate
-project_instances_post                   /organizations/{organization_name}/projects/{project_name}/instances
-=======
 image_create                             /organizations/{organization_name}/projects/{project_name}/images
 image_delete                             /organizations/{organization_name}/projects/{project_name}/images/{image_name}
 image_list                               /organizations/{organization_name}/projects/{project_name}/images
@@ -100,7 +56,6 @@
 instance_start                           /organizations/{organization_name}/projects/{project_name}/instances/{instance_name}/start
 instance_stop                            /organizations/{organization_name}/projects/{project_name}/instances/{instance_name}/stop
 instance_view                            /organizations/{organization_name}/projects/{project_name}/instances/{instance_name}
->>>>>>> 226eb9a4
 
 API operations found with tag "ip-pools"
 OPERATION ID                             URL PATH
@@ -124,16 +79,6 @@
 
 API operations found with tag "organizations"
 OPERATION ID                             URL PATH
-<<<<<<< HEAD
-organization_get_by_id                   /by_id/organizations/{id}
-organization_get_policy                  /organizations/{organization_name}/policy
-organization_put_policy                  /organizations/{organization_name}/policy
-organizations_delete_organization        /organizations/{organization_name}
-organizations_get                        /organizations
-organizations_get_organization           /organizations/{organization_name}
-organizations_post                       /organizations
-organizations_put_organization           /organizations/{organization_name}
-=======
 organization_create                      /organizations
 organization_delete                      /organizations/{organization_name}
 organization_list                        /organizations
@@ -141,7 +86,6 @@
 organization_policy_view                 /organizations/{organization_name}/policy
 organization_update                      /organizations/{organization_name}
 organization_view                        /organizations/{organization_name}
->>>>>>> 226eb9a4
 
 API operations found with tag "policy"
 OPERATION ID                             URL PATH
@@ -150,44 +94,6 @@
 
 API operations found with tag "projects"
 OPERATION ID                             URL PATH
-<<<<<<< HEAD
-organization_projects_delete_project     /organizations/{organization_name}/projects/{project_name}
-organization_projects_get                /organizations/{organization_name}/projects
-organization_projects_get_project        /organizations/{organization_name}/projects/{project_name}
-organization_projects_get_project_policy /organizations/{organization_name}/projects/{project_name}/policy
-organization_projects_post               /organizations/{organization_name}/projects
-organization_projects_put_project        /organizations/{organization_name}/projects/{project_name}
-organization_projects_put_project_policy /organizations/{organization_name}/projects/{project_name}/policy
-project_get_by_id                        /by_id/projects/{id}
-
-API operations found with tag "racks"
-OPERATION ID                             URL PATH
-hardware_racks_get                       /hardware/racks
-hardware_racks_get_rack                  /hardware/racks/{rack_id}
-
-API operations found with tag "roles"
-OPERATION ID                             URL PATH
-roles_get                                /roles
-roles_get_role                           /roles/{role_name}
-
-API operations found with tag "routers"
-OPERATION ID                             URL PATH
-router_get_by_id                         /by_id/router/{id}
-vpc_routers_delete_router                /organizations/{organization_name}/projects/{project_name}/vpcs/{vpc_name}/routers/{router_name}
-vpc_routers_get                          /organizations/{organization_name}/projects/{project_name}/vpcs/{vpc_name}/routers
-vpc_routers_get_router                   /organizations/{organization_name}/projects/{project_name}/vpcs/{vpc_name}/routers/{router_name}
-vpc_routers_post                         /organizations/{organization_name}/projects/{project_name}/vpcs/{vpc_name}/routers
-vpc_routers_put_router                   /organizations/{organization_name}/projects/{project_name}/vpcs/{vpc_name}/routers/{router_name}
-
-API operations found with tag "routes"
-OPERATION ID                             URL PATH
-route_get_by_id                          /by_id/route/{id}
-routers_routes_delete_route              /organizations/{organization_name}/projects/{project_name}/vpcs/{vpc_name}/routers/{router_name}/routes/{route_name}
-routers_routes_get                       /organizations/{organization_name}/projects/{project_name}/vpcs/{vpc_name}/routers/{router_name}/routes
-routers_routes_get_route                 /organizations/{organization_name}/projects/{project_name}/vpcs/{vpc_name}/routers/{router_name}/routes/{route_name}
-routers_routes_post                      /organizations/{organization_name}/projects/{project_name}/vpcs/{vpc_name}/routers/{router_name}/routes
-routers_routes_put_route                 /organizations/{organization_name}/projects/{project_name}/vpcs/{vpc_name}/routers/{router_name}/routes/{route_name}
-=======
 project_create                           /organizations/{organization_name}/projects
 project_delete                           /organizations/{organization_name}/projects/{project_name}
 project_list                             /organizations/{organization_name}/projects
@@ -200,7 +106,6 @@
 OPERATION ID                             URL PATH
 role_list                                /roles
 role_view                                /roles/{role_name}
->>>>>>> 226eb9a4
 
 API operations found with tag "sagas"
 OPERATION ID                             URL PATH
@@ -229,35 +134,10 @@
 
 API operations found with tag "snapshots"
 OPERATION ID                             URL PATH
-<<<<<<< HEAD
-project_snapshots_delete_snapshot        /organizations/{organization_name}/projects/{project_name}/snapshots/{snapshot_name}
-project_snapshots_get                    /organizations/{organization_name}/projects/{project_name}/snapshots
-project_snapshots_get_snapshot           /organizations/{organization_name}/projects/{project_name}/snapshots/{snapshot_name}
-project_snapshots_post                   /organizations/{organization_name}/projects/{project_name}/snapshots
-snapshot_get_by_id                       /by_id/snapshots/{id}
-
-API operations found with tag "sshkeys"
-OPERATION ID                             URL PATH
-sshkeys_delete_key                       /session/me/sshkeys/{ssh_key_name}
-sshkeys_get                              /session/me/sshkeys
-sshkeys_get_key                          /session/me/sshkeys/{ssh_key_name}
-sshkeys_post                             /session/me/sshkeys
-
-API operations found with tag "subnets"
-OPERATION ID                             URL PATH
-subnet_get_by_id                         /by_id/subnets/{id}
-subnet_network_interfaces_get            /organizations/{organization_name}/projects/{project_name}/vpcs/{vpc_name}/subnets/{subnet_name}/network-interfaces
-vpc_subnets_delete_subnet                /organizations/{organization_name}/projects/{project_name}/vpcs/{vpc_name}/subnets/{subnet_name}
-vpc_subnets_get                          /organizations/{organization_name}/projects/{project_name}/vpcs/{vpc_name}/subnets
-vpc_subnets_get_subnet                   /organizations/{organization_name}/projects/{project_name}/vpcs/{vpc_name}/subnets/{subnet_name}
-vpc_subnets_post                         /organizations/{organization_name}/projects/{project_name}/vpcs/{vpc_name}/subnets
-vpc_subnets_put_subnet                   /organizations/{organization_name}/projects/{project_name}/vpcs/{vpc_name}/subnets/{subnet_name}
-=======
 snapshot_create                          /organizations/{organization_name}/projects/{project_name}/snapshots
 snapshot_delete                          /organizations/{organization_name}/projects/{project_name}/snapshots/{snapshot_name}
 snapshot_list                            /organizations/{organization_name}/projects/{project_name}/snapshots
 snapshot_view                            /organizations/{organization_name}/projects/{project_name}/snapshots/{snapshot_name}
->>>>>>> 226eb9a4
 
 API operations found with tag "system"
 OPERATION ID                             URL PATH
@@ -270,14 +150,6 @@
 
 API operations found with tag "vpcs"
 OPERATION ID                             URL PATH
-<<<<<<< HEAD
-project_vpcs_delete_vpc                  /organizations/{organization_name}/projects/{project_name}/vpcs/{vpc_name}
-project_vpcs_get                         /organizations/{organization_name}/projects/{project_name}/vpcs
-project_vpcs_get_vpc                     /organizations/{organization_name}/projects/{project_name}/vpcs/{vpc_name}
-project_vpcs_post                        /organizations/{organization_name}/projects/{project_name}/vpcs
-project_vpcs_put_vpc                     /organizations/{organization_name}/projects/{project_name}/vpcs/{vpc_name}
-vpc_get_by_id                            /by_id/vpcs/{id}
-=======
 vpc_create                               /organizations/{organization_name}/projects/{project_name}/vpcs
 vpc_delete                               /organizations/{organization_name}/projects/{project_name}/vpcs/{vpc_name}
 vpc_firewall_rules_update                /organizations/{organization_name}/projects/{project_name}/vpcs/{vpc_name}/firewall/rules
@@ -301,4 +173,3 @@
 vpc_subnet_view                          /organizations/{organization_name}/projects/{project_name}/vpcs/{vpc_name}/subnets/{subnet_name}
 vpc_update                               /organizations/{organization_name}/projects/{project_name}/vpcs/{vpc_name}
 vpc_view                                 /organizations/{organization_name}/projects/{project_name}/vpcs/{vpc_name}
->>>>>>> 226eb9a4
