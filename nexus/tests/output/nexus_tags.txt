API operations found with tag "disks"
OPERATION ID                             URL PATH
disk_create                              /v1/disks
disk_delete                              /v1/disks/{disk}
disk_list                                /v1/disks
disk_metrics_list                        /v1/disks/{disk}/metrics/{metric}
disk_view                                /v1/disks/{disk}

API operations found with tag "hidden"
OPERATION ID                             URL PATH
device_access_token                      /device/token
device_auth_confirm                      /device/confirm
device_auth_request                      /device/auth
login_spoof                              /login
logout                                   /logout
session_me                               /session/me
session_me_groups                        /session/me/groups

API operations found with tag "images"
OPERATION ID                             URL PATH
image_create                             /organizations/{organization_name}/projects/{project_name}/images
image_create_v1                          /v1/images
image_delete                             /organizations/{organization_name}/projects/{project_name}/images/{image_name}
image_delete_v1                          /v1/images/{image}
image_list                               /organizations/{organization_name}/projects/{project_name}/images
image_list_v1                            /v1/images
image_view                               /organizations/{organization_name}/projects/{project_name}/images/{image_name}
image_view_by_id                         /by-id/images/{id}
image_view_v1                            /v1/images/{image}

API operations found with tag "instances"
OPERATION ID                             URL PATH
instance_create                          /organizations/{organization_name}/projects/{project_name}/instances
instance_create_v1                       /v1/instances
instance_delete                          /organizations/{organization_name}/projects/{project_name}/instances/{instance_name}
instance_delete_v1                       /v1/instances/{instance}
instance_disk_attach                     /organizations/{organization_name}/projects/{project_name}/instances/{instance_name}/disks/attach
instance_disk_attach_v1                  /v1/instances/{instance}/disks/attach
instance_disk_detach                     /organizations/{organization_name}/projects/{project_name}/instances/{instance_name}/disks/detach
instance_disk_detach_v1                  /v1/instances/{instance}/disks/detach
instance_disk_list                       /organizations/{organization_name}/projects/{project_name}/instances/{instance_name}/disks
instance_disk_list_v1                    /v1/instances/{instance}/disks
instance_external_ip_list                /organizations/{organization_name}/projects/{project_name}/instances/{instance_name}/external-ips
instance_external_ip_list_v1             /v1/instances/{instance}/external-ips
instance_list                            /organizations/{organization_name}/projects/{project_name}/instances
instance_list_v1                         /v1/instances
instance_migrate                         /organizations/{organization_name}/projects/{project_name}/instances/{instance_name}/migrate
instance_migrate_v1                      /v1/instances/{instance}/migrate
instance_network_interface_create        /organizations/{organization_name}/projects/{project_name}/instances/{instance_name}/network-interfaces
instance_network_interface_create_v1     /v1/network-interfaces
instance_network_interface_delete        /organizations/{organization_name}/projects/{project_name}/instances/{instance_name}/network-interfaces/{interface_name}
instance_network_interface_delete_v1     /v1/network-interfaces/{interface}
instance_network_interface_list          /organizations/{organization_name}/projects/{project_name}/instances/{instance_name}/network-interfaces
instance_network_interface_list_v1       /v1/network-interfaces
instance_network_interface_update        /organizations/{organization_name}/projects/{project_name}/instances/{instance_name}/network-interfaces/{interface_name}
instance_network_interface_update_v1     /v1/network-interfaces/{interface}
instance_network_interface_view          /organizations/{organization_name}/projects/{project_name}/instances/{instance_name}/network-interfaces/{interface_name}
instance_network_interface_view_by_id    /by-id/network-interfaces/{id}
instance_network_interface_view_v1       /v1/network-interfaces/{interface}
instance_reboot                          /organizations/{organization_name}/projects/{project_name}/instances/{instance_name}/reboot
instance_reboot_v1                       /v1/instances/{instance}/reboot
instance_serial_console                  /organizations/{organization_name}/projects/{project_name}/instances/{instance_name}/serial-console
instance_serial_console_stream           /organizations/{organization_name}/projects/{project_name}/instances/{instance_name}/serial-console/stream
instance_serial_console_stream_v1        /v1/instances/{instance}/serial-console/stream
instance_serial_console_v1               /v1/instances/{instance}/serial-console
instance_start                           /organizations/{organization_name}/projects/{project_name}/instances/{instance_name}/start
instance_start_v1                        /v1/instances/{instance}/start
instance_stop                            /organizations/{organization_name}/projects/{project_name}/instances/{instance_name}/stop
instance_stop_v1                         /v1/instances/{instance}/stop
instance_view                            /organizations/{organization_name}/projects/{project_name}/instances/{instance_name}
instance_view_by_id                      /by-id/instances/{id}
instance_view_v1                         /v1/instances/{instance}

API operations found with tag "login"
OPERATION ID                             URL PATH
login_local                              /login/{silo_name}/local
login_saml                               /login/{silo_name}/saml/{provider_name}
login_saml_begin                         /login/{silo_name}/saml/{provider_name}

API operations found with tag "organizations"
OPERATION ID                             URL PATH
organization_create                      /organizations
organization_create_v1                   /v1/organizations
organization_delete                      /organizations/{organization_name}
organization_delete_v1                   /v1/organizations/{organization}
organization_list                        /organizations
organization_list_v1                     /v1/organizations
organization_policy_update               /organizations/{organization_name}/policy
organization_policy_update_v1            /v1/organizations/{organization}/policy
organization_policy_view                 /organizations/{organization_name}/policy
organization_policy_view_v1              /v1/organizations/{organization}/policy
organization_update                      /organizations/{organization_name}
organization_update_v1                   /v1/organizations/{organization}
organization_view                        /organizations/{organization_name}
organization_view_by_id                  /by-id/organizations/{id}
organization_view_v1                     /v1/organizations/{organization}

API operations found with tag "policy"
OPERATION ID                             URL PATH
system_policy_update                     /system/policy
system_policy_update_v1                  /v1/system/policy
system_policy_view                       /system/policy
system_policy_view_v1                    /v1/system/policy

API operations found with tag "projects"
OPERATION ID                             URL PATH
project_create                           /organizations/{organization_name}/projects
project_create_v1                        /v1/projects
project_delete                           /organizations/{organization_name}/projects/{project_name}
project_delete_v1                        /v1/projects/{project}
project_list                             /organizations/{organization_name}/projects
project_list_v1                          /v1/projects
project_policy_update                    /organizations/{organization_name}/projects/{project_name}/policy
project_policy_update_v1                 /v1/projects/{project}/policy
project_policy_view                      /organizations/{organization_name}/projects/{project_name}/policy
project_policy_view_v1                   /v1/projects/{project}/policy
project_update                           /organizations/{organization_name}/projects/{project_name}
project_update_v1                        /v1/projects/{project}
project_view                             /organizations/{organization_name}/projects/{project_name}
project_view_by_id                       /by-id/projects/{id}
project_view_v1                          /v1/projects/{project}

API operations found with tag "roles"
OPERATION ID                             URL PATH
role_list                                /roles
role_list_v1                             /v1/system/roles
role_view                                /roles/{role_name}
role_view_v1                             /v1/system/roles/{role_name}

API operations found with tag "session"
OPERATION ID                             URL PATH
current_user_groups_v1                   /v1/me/groups
current_user_ssh_key_create_v1           /v1/me/ssh-keys
current_user_ssh_key_delete_v1           /v1/me/ssh-keys/{ssh_key}
current_user_ssh_key_list_v1             /v1/me/ssh-keys
current_user_ssh_key_view_v1             /v1/me/ssh-keys/{ssh_key}
current_user_view_v1                     /v1/me
session_sshkey_create                    /session/me/sshkeys
session_sshkey_delete                    /session/me/sshkeys/{ssh_key_name}
session_sshkey_list                      /session/me/sshkeys
session_sshkey_view                      /session/me/sshkeys/{ssh_key_name}

API operations found with tag "silos"
OPERATION ID                             URL PATH
group_list                               /groups
group_list_v1                            /v1/groups
group_view                               /v1/groups/{group}
policy_update                            /policy
policy_update_v1                         /v1/policy
policy_view                              /policy
policy_view_v1                           /v1/policy
user_list                                /users
user_list_v1                             /v1/users

API operations found with tag "snapshots"
OPERATION ID                             URL PATH
snapshot_create                          /v1/snapshots
snapshot_delete                          /v1/snapshots/{snapshot}
snapshot_list                            /v1/snapshots
snapshot_view                            /v1/snapshots/{snapshot}

API operations found with tag "system"
OPERATION ID                             URL PATH
certificate_create                       /system/certificates
certificate_create_v1                    /v1/system/certificates
certificate_delete                       /system/certificates/{certificate}
certificate_delete_v1                    /v1/system/certificates/{certificate}
certificate_list                         /system/certificates
certificate_list_v1                      /v1/system/certificates
certificate_view                         /system/certificates/{certificate}
certificate_view_v1                      /v1/system/certificates/{certificate}
<<<<<<< HEAD
ip_pool_create                           /system/ip-pools
ip_pool_create_v1                        /v1/system/ip-pools
ip_pool_delete                           /system/ip-pools/{pool_name}
ip_pool_delete_v1                        /v1/system/ip-pools/{pool}
ip_pool_list                             /system/ip-pools
ip_pool_list_v1                          /v1/system/ip-pools
ip_pool_range_add                        /system/ip-pools/{pool_name}/ranges/add
ip_pool_range_add_v1                     /v1/system/ip-pools/{pool}/ranges/add
ip_pool_range_list                       /system/ip-pools/{pool_name}/ranges
ip_pool_range_list_v1                    /v1/system/ip-pools/{pool}/ranges
ip_pool_range_remove                     /system/ip-pools/{pool_name}/ranges/remove
ip_pool_range_remove_v1                  /v1/system/ip-pools/{pool}/ranges/remove
ip_pool_service_range_add                /system/ip-pools-service/ranges/add
ip_pool_service_range_add_v1             /v1/system/ip-pools-service/ranges/add
ip_pool_service_range_list               /system/ip-pools-service/ranges
ip_pool_service_range_list_v1            /v1/system/ip-pools-service/ranges
ip_pool_service_range_remove             /system/ip-pools-service/ranges/remove
ip_pool_service_range_remove_v1          /v1/system/ip-pools-service/ranges/remove
ip_pool_service_view                     /system/ip-pools-service
ip_pool_service_view_v1                  /v1/system/ip-pools-service
ip_pool_update                           /system/ip-pools/{pool_name}
ip_pool_update_v1                        /v1/system/ip-pools/{pool}
ip_pool_view                             /system/ip-pools/{pool_name}
ip_pool_view_by_id                       /system/by-id/ip-pools/{id}
ip_pool_view_v1                          /v1/system/ip-pools/{pool}
local_idp_user_create                    /v1/system/identity-providers/local/users
local_idp_user_delete                    /v1/system/identity-providers/local/users/{user_id}
local_idp_user_set_password              /v1/system/identity-providers/local/users/{user_id}/set-password
=======
ip_pool_create                           /v1/system/ip-pools
ip_pool_delete                           /v1/system/ip-pools/{pool}
ip_pool_list                             /v1/system/ip-pools
ip_pool_range_add                        /v1/system/ip-pools/{pool}/ranges/add
ip_pool_range_list                       /v1/system/ip-pools/{pool}/ranges
ip_pool_range_remove                     /v1/system/ip-pools/{pool}/ranges/remove
ip_pool_service_range_add                /v1/system/ip-pools-service/ranges/add
ip_pool_service_range_list               /v1/system/ip-pools-service/ranges
ip_pool_service_range_remove             /v1/system/ip-pools-service/ranges/remove
ip_pool_service_view                     /v1/system/ip-pools-service
ip_pool_update                           /v1/system/ip-pools/{pool}
ip_pool_view                             /v1/system/ip-pools/{pool}
local_idp_user_create                    /system/silos/{silo_name}/identity-providers/local/users
local_idp_user_create_v1                 /v1/system/identity-providers/local/users
local_idp_user_delete                    /system/silos/{silo_name}/identity-providers/local/users/{user_id}
local_idp_user_delete_v1                 /v1/system/identity-providers/local/users/{user_id}
local_idp_user_set_password              /system/silos/{silo_name}/identity-providers/local/users/{user_id}/set-password
local_idp_user_set_password_v1           /v1/system/identity-providers/local/users/{user_id}/set-password
>>>>>>> a3efa17e
physical_disk_list                       /system/hardware/disks
physical_disk_list_v1                    /v1/system/hardware/disks
rack_list                                /system/hardware/racks
rack_list_v1                             /v1/system/hardware/racks
rack_view                                /system/hardware/racks/{rack_id}
rack_view_v1                             /v1/system/hardware/racks/{rack_id}
saga_list                                /system/sagas
saga_list_v1                             /v1/system/sagas
saga_view                                /system/sagas/{saga_id}
saga_view_v1                             /v1/system/sagas/{saga_id}
saml_identity_provider_create            /v1/system/identity-providers/saml
saml_identity_provider_view              /v1/system/identity-providers/saml/{provider}
silo_create                              /system/silos
silo_create_v1                           /v1/system/silos
silo_delete                              /system/silos/{silo_name}
silo_delete_v1                           /v1/system/silos/{silo}
silo_identity_provider_list              /v1/system/identity-providers
silo_list                                /system/silos
silo_list_v1                             /v1/system/silos
silo_policy_update                       /system/silos/{silo_name}/policy
silo_policy_update_v1                    /v1/system/silos/{silo}/policy
silo_policy_view                         /system/silos/{silo_name}/policy
silo_policy_view_v1                      /v1/system/silos/{silo}/policy
silo_user_list_v1                        /v1/system/users
silo_user_view                           /system/silos/{silo_name}/users/id/{user_id}
silo_user_view_v1                        /v1/system/users/{user_id}
silo_users_list                          /system/silos/{silo_name}/users/all
silo_view                                /system/silos/{silo_name}
silo_view_by_id                          /system/by-id/silos/{id}
silo_view_v1                             /v1/system/silos/{silo}
sled_list                                /system/hardware/sleds
sled_list_v1                             /v1/system/hardware/sleds
sled_physical_disk_list                  /system/hardware/sleds/{sled_id}/disks
sled_physical_disk_list_v1               /v1/system/hardware/sleds/{sled_id}/disks
sled_view                                /system/hardware/sleds/{sled_id}
sled_view_v1                             /v1/system/hardware/sleds/{sled_id}
system_component_version_list            /v1/system/update/components
system_image_create                      /system/images
system_image_delete                      /system/images/{image_name}
system_image_list                        /system/images
system_image_view                        /system/images/{image_name}
system_image_view_by_id                  /system/by-id/images/{id}
system_metric                            /v1/system/metrics/{metric_name}
system_update_components_list            /v1/system/update/updates/{version}/components
system_update_list                       /v1/system/update/updates
system_update_refresh                    /v1/system/update/refresh
system_update_start                      /v1/system/update/start
system_update_stop                       /v1/system/update/stop
system_update_view                       /v1/system/update/updates/{version}
system_user_list                         /system/user
system_user_view                         /system/user/{user_name}
system_version                           /v1/system/update/version
update_deployment_view                   /v1/system/update/deployments/{id}
update_deployments_list                  /v1/system/update/deployments
user_builtin_list                        /v1/system/users-builtin
user_builtin_view                        /v1/system/users-builtin/{user}

API operations found with tag "vpcs"
OPERATION ID                             URL PATH
vpc_create                               /organizations/{organization_name}/projects/{project_name}/vpcs
vpc_create_v1                            /v1/vpcs
vpc_delete                               /organizations/{organization_name}/projects/{project_name}/vpcs/{vpc_name}
vpc_delete_v1                            /v1/vpcs/{vpc}
vpc_firewall_rules_update                /organizations/{organization_name}/projects/{project_name}/vpcs/{vpc_name}/firewall/rules
vpc_firewall_rules_update_v1             /v1/vpc-firewall-rules
vpc_firewall_rules_view                  /organizations/{organization_name}/projects/{project_name}/vpcs/{vpc_name}/firewall/rules
vpc_firewall_rules_view_v1               /v1/vpc-firewall-rules
vpc_list                                 /organizations/{organization_name}/projects/{project_name}/vpcs
vpc_list_v1                              /v1/vpcs
vpc_router_create                        /organizations/{organization_name}/projects/{project_name}/vpcs/{vpc_name}/routers
vpc_router_create_v1                     /v1/vpc-routers
vpc_router_delete                        /organizations/{organization_name}/projects/{project_name}/vpcs/{vpc_name}/routers/{router_name}
vpc_router_delete_v1                     /v1/vpc-routers/{router}
vpc_router_list                          /organizations/{organization_name}/projects/{project_name}/vpcs/{vpc_name}/routers
vpc_router_list_v1                       /v1/vpc-routers
vpc_router_route_create                  /organizations/{organization_name}/projects/{project_name}/vpcs/{vpc_name}/routers/{router_name}/routes
vpc_router_route_create_v1               /v1/vpc-router-routes
vpc_router_route_delete                  /organizations/{organization_name}/projects/{project_name}/vpcs/{vpc_name}/routers/{router_name}/routes/{route_name}
vpc_router_route_delete_v1               /v1/vpc-router-routes/{route}
vpc_router_route_list                    /organizations/{organization_name}/projects/{project_name}/vpcs/{vpc_name}/routers/{router_name}/routes
vpc_router_route_list_v1                 /v1/vpc-router-routes
vpc_router_route_update                  /organizations/{organization_name}/projects/{project_name}/vpcs/{vpc_name}/routers/{router_name}/routes/{route_name}
vpc_router_route_update_v1               /v1/vpc-router-routes/{route}
vpc_router_route_view                    /organizations/{organization_name}/projects/{project_name}/vpcs/{vpc_name}/routers/{router_name}/routes/{route_name}
vpc_router_route_view_by_id              /by-id/vpc-router-routes/{id}
vpc_router_route_view_v1                 /v1/vpc-router-routes/{route}
vpc_router_update                        /organizations/{organization_name}/projects/{project_name}/vpcs/{vpc_name}/routers/{router_name}
vpc_router_update_v1                     /v1/vpc-routers/{router}
vpc_router_view                          /organizations/{organization_name}/projects/{project_name}/vpcs/{vpc_name}/routers/{router_name}
vpc_router_view_by_id                    /by-id/vpc-routers/{id}
vpc_router_view_v1                       /v1/vpc-routers/{router}
vpc_subnet_create                        /organizations/{organization_name}/projects/{project_name}/vpcs/{vpc_name}/subnets
vpc_subnet_create_v1                     /v1/vpc-subnets
vpc_subnet_delete                        /organizations/{organization_name}/projects/{project_name}/vpcs/{vpc_name}/subnets/{subnet_name}
vpc_subnet_delete_v1                     /v1/vpc-subnets/{subnet}
vpc_subnet_list                          /organizations/{organization_name}/projects/{project_name}/vpcs/{vpc_name}/subnets
vpc_subnet_list_network_interfaces       /organizations/{organization_name}/projects/{project_name}/vpcs/{vpc_name}/subnets/{subnet_name}/network-interfaces
vpc_subnet_list_network_interfaces_v1    /v1/vpc-subnets/{subnet}/network-interfaces
vpc_subnet_list_v1                       /v1/vpc-subnets
vpc_subnet_update                        /organizations/{organization_name}/projects/{project_name}/vpcs/{vpc_name}/subnets/{subnet_name}
vpc_subnet_update_v1                     /v1/vpc-subnets/{subnet}
vpc_subnet_view                          /organizations/{organization_name}/projects/{project_name}/vpcs/{vpc_name}/subnets/{subnet_name}
vpc_subnet_view_by_id                    /by-id/vpc-subnets/{id}
vpc_subnet_view_v1                       /v1/vpc-subnets/{subnet}
vpc_update                               /organizations/{organization_name}/projects/{project_name}/vpcs/{vpc_name}
vpc_update_v1                            /v1/vpcs/{vpc}
vpc_view                                 /organizations/{organization_name}/projects/{project_name}/vpcs/{vpc_name}
vpc_view_by_id                           /by-id/vpcs/{id}
vpc_view_v1                              /v1/vpcs/{vpc}
<|MERGE_RESOLUTION|>--- conflicted
+++ resolved
@@ -169,36 +169,6 @@
 certificate_list_v1                      /v1/system/certificates
 certificate_view                         /system/certificates/{certificate}
 certificate_view_v1                      /v1/system/certificates/{certificate}
-<<<<<<< HEAD
-ip_pool_create                           /system/ip-pools
-ip_pool_create_v1                        /v1/system/ip-pools
-ip_pool_delete                           /system/ip-pools/{pool_name}
-ip_pool_delete_v1                        /v1/system/ip-pools/{pool}
-ip_pool_list                             /system/ip-pools
-ip_pool_list_v1                          /v1/system/ip-pools
-ip_pool_range_add                        /system/ip-pools/{pool_name}/ranges/add
-ip_pool_range_add_v1                     /v1/system/ip-pools/{pool}/ranges/add
-ip_pool_range_list                       /system/ip-pools/{pool_name}/ranges
-ip_pool_range_list_v1                    /v1/system/ip-pools/{pool}/ranges
-ip_pool_range_remove                     /system/ip-pools/{pool_name}/ranges/remove
-ip_pool_range_remove_v1                  /v1/system/ip-pools/{pool}/ranges/remove
-ip_pool_service_range_add                /system/ip-pools-service/ranges/add
-ip_pool_service_range_add_v1             /v1/system/ip-pools-service/ranges/add
-ip_pool_service_range_list               /system/ip-pools-service/ranges
-ip_pool_service_range_list_v1            /v1/system/ip-pools-service/ranges
-ip_pool_service_range_remove             /system/ip-pools-service/ranges/remove
-ip_pool_service_range_remove_v1          /v1/system/ip-pools-service/ranges/remove
-ip_pool_service_view                     /system/ip-pools-service
-ip_pool_service_view_v1                  /v1/system/ip-pools-service
-ip_pool_update                           /system/ip-pools/{pool_name}
-ip_pool_update_v1                        /v1/system/ip-pools/{pool}
-ip_pool_view                             /system/ip-pools/{pool_name}
-ip_pool_view_by_id                       /system/by-id/ip-pools/{id}
-ip_pool_view_v1                          /v1/system/ip-pools/{pool}
-local_idp_user_create                    /v1/system/identity-providers/local/users
-local_idp_user_delete                    /v1/system/identity-providers/local/users/{user_id}
-local_idp_user_set_password              /v1/system/identity-providers/local/users/{user_id}/set-password
-=======
 ip_pool_create                           /v1/system/ip-pools
 ip_pool_delete                           /v1/system/ip-pools/{pool}
 ip_pool_list                             /v1/system/ip-pools
@@ -211,13 +181,9 @@
 ip_pool_service_view                     /v1/system/ip-pools-service
 ip_pool_update                           /v1/system/ip-pools/{pool}
 ip_pool_view                             /v1/system/ip-pools/{pool}
-local_idp_user_create                    /system/silos/{silo_name}/identity-providers/local/users
-local_idp_user_create_v1                 /v1/system/identity-providers/local/users
-local_idp_user_delete                    /system/silos/{silo_name}/identity-providers/local/users/{user_id}
-local_idp_user_delete_v1                 /v1/system/identity-providers/local/users/{user_id}
-local_idp_user_set_password              /system/silos/{silo_name}/identity-providers/local/users/{user_id}/set-password
-local_idp_user_set_password_v1           /v1/system/identity-providers/local/users/{user_id}/set-password
->>>>>>> a3efa17e
+local_idp_user_create                    /v1/system/identity-providers/local/users
+local_idp_user_delete                    /v1/system/identity-providers/local/users/{user_id}
+local_idp_user_set_password              /v1/system/identity-providers/local/users/{user_id}/set-password
 physical_disk_list                       /system/hardware/disks
 physical_disk_list_v1                    /v1/system/hardware/disks
 rack_list                                /system/hardware/racks
