--- conflicted
+++ resolved
@@ -1,29 +1,15 @@
 API operations found with tag "disks"
 OPERATION ID                             URL PATH
-<<<<<<< HEAD
-disk_bulk_write_import_start_v1          /v1/disks/{disk}/bulk-write-start
-disk_bulk_write_import_stop_v1           /v1/disks/{disk}/bulk-write-stop
-disk_bulk_write_import_v1                /v1/disks/{disk}/bulk-write
-disk_create                              /organizations/{organization_name}/projects/{project_name}/disks
-disk_create_v1                           /v1/disks
-disk_delete                              /organizations/{organization_name}/projects/{project_name}/disks/{disk_name}
-disk_delete_v1                           /v1/disks/{disk}
-disk_finalize_import_v1                  /v1/disks/{disk}/finalize
-disk_import_blocks_from_url_v1           /v1/disks/{disk}/import
-disk_list                                /organizations/{organization_name}/projects/{project_name}/disks
-disk_list_v1                             /v1/disks
-disk_metrics_list                        /organizations/{organization_name}/projects/{project_name}/disks/{disk_name}/metrics/{metric_name}
-disk_metrics_list_v1                     /v1/disks/{disk}/metrics/{metric}
-disk_view                                /organizations/{organization_name}/projects/{project_name}/disks/{disk_name}
-disk_view_by_id                          /by-id/disks/{id}
-disk_view_v1                             /v1/disks/{disk}
-=======
+disk_bulk_write_import                   /v1/disks/{disk}/bulk-write
+disk_bulk_write_import_start             /v1/disks/{disk}/bulk-write-start
+disk_bulk_write_import_stop              /v1/disks/{disk}/bulk-write-stop
 disk_create                              /v1/disks
 disk_delete                              /v1/disks/{disk}
+disk_finalize_import                     /v1/disks/{disk}/finalize
+disk_import_blocks_from_url              /v1/disks/{disk}/import
 disk_list                                /v1/disks
 disk_metrics_list                        /v1/disks/{disk}/metrics/{metric}
 disk_view                                /v1/disks/{disk}
->>>>>>> 3b44b42a
 
 API operations found with tag "hidden"
 OPERATION ID                             URL PATH
