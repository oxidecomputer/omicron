API operations found with tag "disks"
OPERATION ID                             METHOD   URL PATH
disk_bulk_write_import                   POST     /v1/disks/{disk}/bulk-write
disk_bulk_write_import_start             POST     /v1/disks/{disk}/bulk-write-start
disk_bulk_write_import_stop              POST     /v1/disks/{disk}/bulk-write-stop
disk_create                              POST     /v1/disks
disk_delete                              DELETE   /v1/disks/{disk}
disk_finalize_import                     POST     /v1/disks/{disk}/finalize
disk_list                                GET      /v1/disks
disk_metrics_list                        GET      /v1/disks/{disk}/metrics/{metric}
disk_view                                GET      /v1/disks/{disk}

API operations found with tag "floating-ips"
OPERATION ID                             METHOD   URL PATH
floating_ip_create                       POST     /v1/floating-ips
floating_ip_delete                       DELETE   /v1/floating-ips/{floating_ip}
floating_ip_list                         GET      /v1/floating-ips
floating_ip_view                         GET      /v1/floating-ips/{floating_ip}

API operations found with tag "hidden"
OPERATION ID                             METHOD   URL PATH
device_access_token                      POST     /device/token
device_auth_confirm                      POST     /device/confirm
device_auth_request                      POST     /device/auth
logout                                   POST     /v1/logout

API operations found with tag "images"
OPERATION ID                             METHOD   URL PATH
image_create                             POST     /v1/images
image_delete                             DELETE   /v1/images/{image}
image_demote                             POST     /v1/images/{image}/demote
image_list                               GET      /v1/images
image_promote                            POST     /v1/images/{image}/promote
image_view                               GET      /v1/images/{image}

API operations found with tag "instances"
OPERATION ID                             METHOD   URL PATH
instance_create                          POST     /v1/instances
instance_delete                          DELETE   /v1/instances/{instance}
instance_disk_attach                     POST     /v1/instances/{instance}/disks/attach
instance_disk_detach                     POST     /v1/instances/{instance}/disks/detach
instance_disk_list                       GET      /v1/instances/{instance}/disks
instance_external_ip_list                GET      /v1/instances/{instance}/external-ips
instance_list                            GET      /v1/instances
instance_migrate                         POST     /v1/instances/{instance}/migrate
instance_network_interface_create        POST     /v1/network-interfaces
instance_network_interface_delete        DELETE   /v1/network-interfaces/{interface}
instance_network_interface_list          GET      /v1/network-interfaces
instance_network_interface_update        PUT      /v1/network-interfaces/{interface}
instance_network_interface_view          GET      /v1/network-interfaces/{interface}
instance_reboot                          POST     /v1/instances/{instance}/reboot
instance_serial_console                  GET      /v1/instances/{instance}/serial-console
instance_serial_console_stream           GET      /v1/instances/{instance}/serial-console/stream
instance_start                           POST     /v1/instances/{instance}/start
instance_stop                            POST     /v1/instances/{instance}/stop
instance_view                            GET      /v1/instances/{instance}

API operations found with tag "login"
OPERATION ID                             METHOD   URL PATH
login_local                              POST     /v1/login/{silo_name}/local
login_saml                               POST     /login/{silo_name}/saml/{provider_name}

API operations found with tag "metrics"
OPERATION ID                             METHOD   URL PATH
silo_metric                              GET      /v1/metrics/{metric_name}

API operations found with tag "policy"
OPERATION ID                             METHOD   URL PATH
system_policy_update                     PUT      /v1/system/policy
system_policy_view                       GET      /v1/system/policy

API operations found with tag "projects"
OPERATION ID                             METHOD   URL PATH
project_create                           POST     /v1/projects
project_delete                           DELETE   /v1/projects/{project}
project_ip_pool_list                     GET      /v1/ip-pools
project_ip_pool_view                     GET      /v1/ip-pools/{pool}
project_list                             GET      /v1/projects
project_policy_update                    PUT      /v1/projects/{project}/policy
project_policy_view                      GET      /v1/projects/{project}/policy
project_update                           PUT      /v1/projects/{project}
project_view                             GET      /v1/projects/{project}

API operations found with tag "roles"
OPERATION ID                             METHOD   URL PATH
role_list                                GET      /v1/system/roles
role_view                                GET      /v1/system/roles/{role_name}

API operations found with tag "session"
OPERATION ID                             METHOD   URL PATH
current_user_groups                      GET      /v1/me/groups
current_user_ssh_key_create              POST     /v1/me/ssh-keys
current_user_ssh_key_delete              DELETE   /v1/me/ssh-keys/{ssh_key}
current_user_ssh_key_list                GET      /v1/me/ssh-keys
current_user_ssh_key_view                GET      /v1/me/ssh-keys/{ssh_key}
current_user_view                        GET      /v1/me

API operations found with tag "silos"
OPERATION ID                             METHOD   URL PATH
certificate_create                       POST     /v1/certificates
certificate_delete                       DELETE   /v1/certificates/{certificate}
certificate_list                         GET      /v1/certificates
certificate_view                         GET      /v1/certificates/{certificate}
group_list                               GET      /v1/groups
group_view                               GET      /v1/groups/{group_id}
policy_update                            PUT      /v1/policy
policy_view                              GET      /v1/policy
user_list                                GET      /v1/users
utilization_view                         GET      /v1/utilization

API operations found with tag "snapshots"
OPERATION ID                             METHOD   URL PATH
snapshot_create                          POST     /v1/snapshots
snapshot_delete                          DELETE   /v1/snapshots/{snapshot}
snapshot_list                            GET      /v1/snapshots
snapshot_view                            GET      /v1/snapshots/{snapshot}

API operations found with tag "system/hardware"
OPERATION ID                             METHOD   URL PATH
networking_switch_port_apply_settings    POST     /v1/system/hardware/switch-port/{port}/settings
networking_switch_port_clear_settings    DELETE   /v1/system/hardware/switch-port/{port}/settings
networking_switch_port_list              GET      /v1/system/hardware/switch-port
physical_disk_list                       GET      /v1/system/hardware/disks
rack_list                                GET      /v1/system/hardware/racks
rack_view                                GET      /v1/system/hardware/racks/{rack_id}
sled_add                                 POST     /v1/system/hardware/sleds
sled_instance_list                       GET      /v1/system/hardware/sleds/{sled_id}/instances
sled_list                                GET      /v1/system/hardware/sleds
<<<<<<< HEAD
sled_list_uninitialized                  GET      /v1/system/hardware/uninitialized-sleds
=======
sled_list_uninitialized                  GET      /v1/system/hardware/sleds-uninitialized
>>>>>>> 8ad838ea
sled_physical_disk_list                  GET      /v1/system/hardware/sleds/{sled_id}/disks
sled_set_provision_state                 PUT      /v1/system/hardware/sleds/{sled_id}/provision-state
sled_view                                GET      /v1/system/hardware/sleds/{sled_id}
switch_list                              GET      /v1/system/hardware/switches
switch_view                              GET      /v1/system/hardware/switches/{switch_id}

API operations found with tag "system/metrics"
OPERATION ID                             METHOD   URL PATH
system_metric                            GET      /v1/system/metrics/{metric_name}

API operations found with tag "system/networking"
OPERATION ID                             METHOD   URL PATH
ip_pool_create                           POST     /v1/system/ip-pools
ip_pool_delete                           DELETE   /v1/system/ip-pools/{pool}
ip_pool_list                             GET      /v1/system/ip-pools
ip_pool_range_add                        POST     /v1/system/ip-pools/{pool}/ranges/add
ip_pool_range_list                       GET      /v1/system/ip-pools/{pool}/ranges
ip_pool_range_remove                     POST     /v1/system/ip-pools/{pool}/ranges/remove
ip_pool_service_range_add                POST     /v1/system/ip-pools-service/ranges/add
ip_pool_service_range_list               GET      /v1/system/ip-pools-service/ranges
ip_pool_service_range_remove             POST     /v1/system/ip-pools-service/ranges/remove
ip_pool_service_view                     GET      /v1/system/ip-pools-service
ip_pool_update                           PUT      /v1/system/ip-pools/{pool}
ip_pool_view                             GET      /v1/system/ip-pools/{pool}
networking_address_lot_block_list        GET      /v1/system/networking/address-lot/{address_lot}/blocks
networking_address_lot_create            POST     /v1/system/networking/address-lot
networking_address_lot_delete            DELETE   /v1/system/networking/address-lot/{address_lot}
networking_address_lot_list              GET      /v1/system/networking/address-lot
networking_bgp_announce_set_create       POST     /v1/system/networking/bgp-announce
networking_bgp_announce_set_delete       DELETE   /v1/system/networking/bgp-announce
networking_bgp_announce_set_list         GET      /v1/system/networking/bgp-announce
networking_bgp_config_create             POST     /v1/system/networking/bgp
networking_bgp_config_delete             DELETE   /v1/system/networking/bgp
networking_bgp_config_list               GET      /v1/system/networking/bgp
networking_bgp_imported_routes_ipv4      GET      /v1/system/networking/bgp-routes-ipv4
networking_bgp_status                    GET      /v1/system/networking/bgp-status
networking_loopback_address_create       POST     /v1/system/networking/loopback-address
networking_loopback_address_delete       DELETE   /v1/system/networking/loopback-address/{rack_id}/{switch_location}/{address}/{subnet_mask}
networking_loopback_address_list         GET      /v1/system/networking/loopback-address
networking_switch_port_settings_create   POST     /v1/system/networking/switch-port-settings
networking_switch_port_settings_delete   DELETE   /v1/system/networking/switch-port-settings
networking_switch_port_settings_list     GET      /v1/system/networking/switch-port-settings
networking_switch_port_settings_view     GET      /v1/system/networking/switch-port-settings/{port}

API operations found with tag "system/silos"
OPERATION ID                             METHOD   URL PATH
local_idp_user_create                    POST     /v1/system/identity-providers/local/users
local_idp_user_delete                    DELETE   /v1/system/identity-providers/local/users/{user_id}
local_idp_user_set_password              POST     /v1/system/identity-providers/local/users/{user_id}/set-password
saml_identity_provider_create            POST     /v1/system/identity-providers/saml
saml_identity_provider_view              GET      /v1/system/identity-providers/saml/{provider}
silo_create                              POST     /v1/system/silos
silo_delete                              DELETE   /v1/system/silos/{silo}
silo_identity_provider_list              GET      /v1/system/identity-providers
silo_list                                GET      /v1/system/silos
silo_policy_update                       PUT      /v1/system/silos/{silo}/policy
silo_policy_view                         GET      /v1/system/silos/{silo}/policy
silo_quotas_update                       PUT      /v1/system/silos/{silo}/quotas
silo_quotas_view                         GET      /v1/system/silos/{silo}/quotas
silo_user_list                           GET      /v1/system/users
silo_user_view                           GET      /v1/system/users/{user_id}
silo_utilization_list                    GET      /v1/system/utilization/silos
silo_utilization_view                    GET      /v1/system/utilization/silos/{silo}
silo_view                                GET      /v1/system/silos/{silo}
system_quotas_list                       GET      /v1/system/silo-quotas
user_builtin_list                        GET      /v1/system/users-builtin
user_builtin_view                        GET      /v1/system/users-builtin/{user}

API operations found with tag "system/status"
OPERATION ID                             METHOD   URL PATH
ping                                     GET      /v1/ping

API operations found with tag "vpcs"
OPERATION ID                             METHOD   URL PATH
vpc_create                               POST     /v1/vpcs
vpc_delete                               DELETE   /v1/vpcs/{vpc}
vpc_firewall_rules_update                PUT      /v1/vpc-firewall-rules
vpc_firewall_rules_view                  GET      /v1/vpc-firewall-rules
vpc_list                                 GET      /v1/vpcs
vpc_subnet_create                        POST     /v1/vpc-subnets
vpc_subnet_delete                        DELETE   /v1/vpc-subnets/{subnet}
vpc_subnet_list                          GET      /v1/vpc-subnets
vpc_subnet_list_network_interfaces       GET      /v1/vpc-subnets/{subnet}/network-interfaces
vpc_subnet_update                        PUT      /v1/vpc-subnets/{subnet}
vpc_subnet_view                          GET      /v1/vpc-subnets/{subnet}
vpc_update                               PUT      /v1/vpcs/{vpc}
vpc_view                                 GET      /v1/vpcs/{vpc}
<|MERGE_RESOLUTION|>--- conflicted
+++ resolved
@@ -126,11 +126,7 @@
 sled_add                                 POST     /v1/system/hardware/sleds
 sled_instance_list                       GET      /v1/system/hardware/sleds/{sled_id}/instances
 sled_list                                GET      /v1/system/hardware/sleds
-<<<<<<< HEAD
-sled_list_uninitialized                  GET      /v1/system/hardware/uninitialized-sleds
-=======
 sled_list_uninitialized                  GET      /v1/system/hardware/sleds-uninitialized
->>>>>>> 8ad838ea
 sled_physical_disk_list                  GET      /v1/system/hardware/sleds/{sled_id}/disks
 sled_set_provision_state                 PUT      /v1/system/hardware/sleds/{sled_id}/provision-state
 sled_view                                GET      /v1/system/hardware/sleds/{sled_id}
