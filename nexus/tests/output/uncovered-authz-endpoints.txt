API endpoints with no coverage in authz tests:
organization_delete                      (delete "/organizations/{organization_name}")
<<<<<<< HEAD
project_delete                           (delete "/organizations/{organization_name}/projects/{project_name}")
=======
image_delete                             (delete "/organizations/{organization_name}/projects/{project_name}/images/{image_name}")
>>>>>>> 05c8ddda
instance_delete                          (delete "/organizations/{organization_name}/projects/{project_name}/instances/{instance_name}")
instance_network_interface_delete        (delete "/organizations/{organization_name}/projects/{project_name}/instances/{instance_name}/network-interfaces/{interface_name}")
vpc_delete                               (delete "/organizations/{organization_name}/projects/{project_name}/vpcs/{vpc_name}")
vpc_router_delete                        (delete "/organizations/{organization_name}/projects/{project_name}/vpcs/{vpc_name}/routers/{router_name}")
vpc_router_route_delete                  (delete "/organizations/{organization_name}/projects/{project_name}/vpcs/{vpc_name}/routers/{router_name}/routes/{route_name}")
vpc_subnet_delete                        (delete "/organizations/{organization_name}/projects/{project_name}/vpcs/{vpc_name}/subnets/{subnet_name}")
session_sshkey_delete                    (delete "/session/me/sshkeys/{ssh_key_name}")
certificate_delete                       (delete "/system/certificates/{certificate}")
system_image_delete                      (delete "/system/images/{image_name}")
silo_delete                              (delete "/system/silos/{silo_name}")
instance_view_by_id                      (get    "/by-id/instances/{id}")
instance_network_interface_view_by_id    (get    "/by-id/network-interfaces/{id}")
organization_view_by_id                  (get    "/by-id/organizations/{id}")
group_list                               (get    "/groups")
login_saml_begin                         (get    "/login/{silo_name}/saml/{provider_name}")
organization_list                        (get    "/organizations")
organization_view                        (get    "/organizations/{organization_name}")
organization_policy_view                 (get    "/organizations/{organization_name}/policy")
<<<<<<< HEAD
project_list                             (get    "/organizations/{organization_name}/projects")
project_view                             (get    "/organizations/{organization_name}/projects/{project_name}")
=======
image_list                               (get    "/organizations/{organization_name}/projects/{project_name}/images")
image_view                               (get    "/organizations/{organization_name}/projects/{project_name}/images/{image_name}")
>>>>>>> 05c8ddda
instance_list                            (get    "/organizations/{organization_name}/projects/{project_name}/instances")
instance_view                            (get    "/organizations/{organization_name}/projects/{project_name}/instances/{instance_name}")
instance_disk_list                       (get    "/organizations/{organization_name}/projects/{project_name}/instances/{instance_name}/disks")
instance_external_ip_list                (get    "/organizations/{organization_name}/projects/{project_name}/instances/{instance_name}/external-ips")
instance_network_interface_list          (get    "/organizations/{organization_name}/projects/{project_name}/instances/{instance_name}/network-interfaces")
instance_network_interface_view          (get    "/organizations/{organization_name}/projects/{project_name}/instances/{instance_name}/network-interfaces/{interface_name}")
instance_serial_console                  (get    "/organizations/{organization_name}/projects/{project_name}/instances/{instance_name}/serial-console")
instance_serial_console_stream           (get    "/organizations/{organization_name}/projects/{project_name}/instances/{instance_name}/serial-console/stream")
vpc_list                                 (get    "/organizations/{organization_name}/projects/{project_name}/vpcs")
vpc_view                                 (get    "/organizations/{organization_name}/projects/{project_name}/vpcs/{vpc_name}")
vpc_firewall_rules_view                  (get    "/organizations/{organization_name}/projects/{project_name}/vpcs/{vpc_name}/firewall/rules")
vpc_router_list                          (get    "/organizations/{organization_name}/projects/{project_name}/vpcs/{vpc_name}/routers")
vpc_router_view                          (get    "/organizations/{organization_name}/projects/{project_name}/vpcs/{vpc_name}/routers/{router_name}")
vpc_router_route_list                    (get    "/organizations/{organization_name}/projects/{project_name}/vpcs/{vpc_name}/routers/{router_name}/routes")
vpc_router_route_view                    (get    "/organizations/{organization_name}/projects/{project_name}/vpcs/{vpc_name}/routers/{router_name}/routes/{route_name}")
vpc_subnet_list                          (get    "/organizations/{organization_name}/projects/{project_name}/vpcs/{vpc_name}/subnets")
vpc_subnet_view                          (get    "/organizations/{organization_name}/projects/{project_name}/vpcs/{vpc_name}/subnets/{subnet_name}")
vpc_subnet_list_network_interfaces       (get    "/organizations/{organization_name}/projects/{project_name}/vpcs/{vpc_name}/subnets/{subnet_name}/network-interfaces")
policy_view                              (get    "/policy")
session_me                               (get    "/session/me")
session_me_groups                        (get    "/session/me/groups")
session_sshkey_list                      (get    "/session/me/sshkeys")
session_sshkey_view                      (get    "/session/me/sshkeys/{ssh_key_name}")
system_image_view_by_id                  (get    "/system/by-id/images/{id}")
silo_view_by_id                          (get    "/system/by-id/silos/{id}")
certificate_list                         (get    "/system/certificates")
certificate_view                         (get    "/system/certificates/{certificate}")
physical_disk_list                       (get    "/system/hardware/disks")
rack_list                                (get    "/system/hardware/racks")
rack_view                                (get    "/system/hardware/racks/{rack_id}")
sled_list                                (get    "/system/hardware/sleds")
sled_view                                (get    "/system/hardware/sleds/{sled_id}")
sled_physical_disk_list                  (get    "/system/hardware/sleds/{sled_id}/disks")
system_image_list                        (get    "/system/images")
system_image_view                        (get    "/system/images/{image_name}")
system_policy_view                       (get    "/system/policy")
saga_list                                (get    "/system/sagas")
saga_view                                (get    "/system/sagas/{saga_id}")
silo_list                                (get    "/system/silos")
silo_view                                (get    "/system/silos/{silo_name}")
silo_policy_view                         (get    "/system/silos/{silo_name}/policy")
silo_users_list                          (get    "/system/silos/{silo_name}/users/all")
silo_user_view                           (get    "/system/silos/{silo_name}/users/id/{user_id}")
user_list                                (get    "/users")
device_auth_request                      (post   "/device/auth")
device_auth_confirm                      (post   "/device/confirm")
device_access_token                      (post   "/device/token")
login_spoof                              (post   "/login")
login_local                              (post   "/login/{silo_name}/local")
login_saml                               (post   "/login/{silo_name}/saml/{provider_name}")
logout                                   (post   "/logout")
organization_create                      (post   "/organizations")
<<<<<<< HEAD
project_create                           (post   "/organizations/{organization_name}/projects")
=======
image_create                             (post   "/organizations/{organization_name}/projects/{project_name}/images")
>>>>>>> 05c8ddda
instance_create                          (post   "/organizations/{organization_name}/projects/{project_name}/instances")
instance_disk_attach                     (post   "/organizations/{organization_name}/projects/{project_name}/instances/{instance_name}/disks/attach")
instance_disk_detach                     (post   "/organizations/{organization_name}/projects/{project_name}/instances/{instance_name}/disks/detach")
instance_migrate                         (post   "/organizations/{organization_name}/projects/{project_name}/instances/{instance_name}/migrate")
instance_network_interface_create        (post   "/organizations/{organization_name}/projects/{project_name}/instances/{instance_name}/network-interfaces")
instance_reboot                          (post   "/organizations/{organization_name}/projects/{project_name}/instances/{instance_name}/reboot")
instance_start                           (post   "/organizations/{organization_name}/projects/{project_name}/instances/{instance_name}/start")
instance_stop                            (post   "/organizations/{organization_name}/projects/{project_name}/instances/{instance_name}/stop")
vpc_create                               (post   "/organizations/{organization_name}/projects/{project_name}/vpcs")
vpc_router_create                        (post   "/organizations/{organization_name}/projects/{project_name}/vpcs/{vpc_name}/routers")
vpc_router_route_create                  (post   "/organizations/{organization_name}/projects/{project_name}/vpcs/{vpc_name}/routers/{router_name}/routes")
vpc_subnet_create                        (post   "/organizations/{organization_name}/projects/{project_name}/vpcs/{vpc_name}/subnets")
session_sshkey_create                    (post   "/session/me/sshkeys")
certificate_create                       (post   "/system/certificates")
system_image_create                      (post   "/system/images")
silo_create                              (post   "/system/silos")
organization_update                      (put    "/organizations/{organization_name}")
organization_policy_update               (put    "/organizations/{organization_name}/policy")
instance_network_interface_update        (put    "/organizations/{organization_name}/projects/{project_name}/instances/{instance_name}/network-interfaces/{interface_name}")
vpc_update                               (put    "/organizations/{organization_name}/projects/{project_name}/vpcs/{vpc_name}")
vpc_firewall_rules_update                (put    "/organizations/{organization_name}/projects/{project_name}/vpcs/{vpc_name}/firewall/rules")
vpc_router_update                        (put    "/organizations/{organization_name}/projects/{project_name}/vpcs/{vpc_name}/routers/{router_name}")
vpc_router_route_update                  (put    "/organizations/{organization_name}/projects/{project_name}/vpcs/{vpc_name}/routers/{router_name}/routes/{route_name}")
vpc_subnet_update                        (put    "/organizations/{organization_name}/projects/{project_name}/vpcs/{vpc_name}/subnets/{subnet_name}")
policy_update                            (put    "/policy")
system_policy_update                     (put    "/system/policy")
silo_policy_update                       (put    "/system/silos/{silo_name}/policy")<|MERGE_RESOLUTION|>--- conflicted
+++ resolved
@@ -1,10 +1,5 @@
 API endpoints with no coverage in authz tests:
 organization_delete                      (delete "/organizations/{organization_name}")
-<<<<<<< HEAD
-project_delete                           (delete "/organizations/{organization_name}/projects/{project_name}")
-=======
-image_delete                             (delete "/organizations/{organization_name}/projects/{project_name}/images/{image_name}")
->>>>>>> 05c8ddda
 instance_delete                          (delete "/organizations/{organization_name}/projects/{project_name}/instances/{instance_name}")
 instance_network_interface_delete        (delete "/organizations/{organization_name}/projects/{project_name}/instances/{instance_name}/network-interfaces/{interface_name}")
 vpc_delete                               (delete "/organizations/{organization_name}/projects/{project_name}/vpcs/{vpc_name}")
@@ -23,13 +18,6 @@
 organization_list                        (get    "/organizations")
 organization_view                        (get    "/organizations/{organization_name}")
 organization_policy_view                 (get    "/organizations/{organization_name}/policy")
-<<<<<<< HEAD
-project_list                             (get    "/organizations/{organization_name}/projects")
-project_view                             (get    "/organizations/{organization_name}/projects/{project_name}")
-=======
-image_list                               (get    "/organizations/{organization_name}/projects/{project_name}/images")
-image_view                               (get    "/organizations/{organization_name}/projects/{project_name}/images/{image_name}")
->>>>>>> 05c8ddda
 instance_list                            (get    "/organizations/{organization_name}/projects/{project_name}/instances")
 instance_view                            (get    "/organizations/{organization_name}/projects/{project_name}/instances/{instance_name}")
 instance_disk_list                       (get    "/organizations/{organization_name}/projects/{project_name}/instances/{instance_name}/disks")
@@ -82,11 +70,6 @@
 login_saml                               (post   "/login/{silo_name}/saml/{provider_name}")
 logout                                   (post   "/logout")
 organization_create                      (post   "/organizations")
-<<<<<<< HEAD
-project_create                           (post   "/organizations/{organization_name}/projects")
-=======
-image_create                             (post   "/organizations/{organization_name}/projects/{project_name}/images")
->>>>>>> 05c8ddda
 instance_create                          (post   "/organizations/{organization_name}/projects/{project_name}/instances")
 instance_disk_attach                     (post   "/organizations/{organization_name}/projects/{project_name}/instances/{instance_name}/disks/attach")
 instance_disk_detach                     (post   "/organizations/{organization_name}/projects/{project_name}/instances/{instance_name}/disks/detach")
