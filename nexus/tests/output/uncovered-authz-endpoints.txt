--- conflicted
+++ resolved
@@ -5,14 +5,11 @@
 instance_delete                          (delete "/organizations/{organization_name}/projects/{project_name}/instances/{instance_name}")
 instance_network_interface_delete        (delete "/organizations/{organization_name}/projects/{project_name}/instances/{instance_name}/network-interfaces/{interface_name}")
 snapshot_delete                          (delete "/organizations/{organization_name}/projects/{project_name}/snapshots/{snapshot_name}")
-<<<<<<< HEAD
 vpc_delete                               (delete "/organizations/{organization_name}/projects/{project_name}/vpcs/{vpc_name}")
 vpc_router_delete                        (delete "/organizations/{organization_name}/projects/{project_name}/vpcs/{vpc_name}/routers/{router_name}")
 vpc_router_route_delete                  (delete "/organizations/{organization_name}/projects/{project_name}/vpcs/{vpc_name}/routers/{router_name}/routes/{route_name}")
 vpc_subnet_delete                        (delete "/organizations/{organization_name}/projects/{project_name}/vpcs/{vpc_name}/subnets/{subnet_name}")
-=======
 certificate_delete                       (delete "/system/certificates/{certificate}")
->>>>>>> 99082878
 disk_view_by_id                          (get    "/by-id/disks/{id}")
 instance_view_by_id                      (get    "/by-id/instances/{id}")
 instance_network_interface_view_by_id    (get    "/by-id/network-interfaces/{id}")
@@ -76,14 +73,11 @@
 instance_start                           (post   "/organizations/{organization_name}/projects/{project_name}/instances/{instance_name}/start")
 instance_stop                            (post   "/organizations/{organization_name}/projects/{project_name}/instances/{instance_name}/stop")
 snapshot_create                          (post   "/organizations/{organization_name}/projects/{project_name}/snapshots")
-<<<<<<< HEAD
 vpc_create                               (post   "/organizations/{organization_name}/projects/{project_name}/vpcs")
 vpc_router_create                        (post   "/organizations/{organization_name}/projects/{project_name}/vpcs/{vpc_name}/routers")
 vpc_router_route_create                  (post   "/organizations/{organization_name}/projects/{project_name}/vpcs/{vpc_name}/routers/{router_name}/routes")
 vpc_subnet_create                        (post   "/organizations/{organization_name}/projects/{project_name}/vpcs/{vpc_name}/subnets")
-=======
 certificate_create                       (post   "/system/certificates")
->>>>>>> 99082878
 organization_update                      (put    "/organizations/{organization_name}")
 organization_policy_update               (put    "/organizations/{organization_name}/policy")
 project_update                           (put    "/organizations/{organization_name}/projects/{project_name}")
