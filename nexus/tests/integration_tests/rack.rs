// This Source Code Form is subject to the terms of the Mozilla Public
// License, v. 2.0. If a copy of the MPL was not distributed with this
// file, You can obtain one at https://mozilla.org/MPL/2.0/.

use http::Method;
use http::StatusCode;
use nexus_test_utils::http_testing::AuthnMode;
use nexus_test_utils::http_testing::NexusRequest;
use nexus_test_utils::http_testing::RequestBuilder;
<<<<<<< HEAD
=======
use nexus_test_utils::TEST_SUITE_PASSWORD;
>>>>>>> 3072e204
use nexus_test_utils_macros::nexus_test;
use omicron_nexus::external_api::params;
use omicron_nexus::external_api::views::Rack;
use omicron_nexus::TestInterfaces;

type ControlPlaneTestContext =
    nexus_test_utils::ControlPlaneTestContext<omicron_nexus::Server>;

#[nexus_test]
async fn test_list_own_rack(cptestctx: &ControlPlaneTestContext) {
    let client = &cptestctx.external_client;

    let racks_url = "/v1/system/hardware/racks";
    let racks: Vec<Rack> =
        NexusRequest::iter_collection_authn(client, racks_url, "", None)
            .await
            .expect("failed to list racks")
            .all_items;

    assert_eq!(1, racks.len());
    assert_eq!(cptestctx.server.apictx().nexus.rack_id(), racks[0].identity.id);
}

#[nexus_test]
async fn test_get_own_rack(cptestctx: &ControlPlaneTestContext) {
    let client = &cptestctx.external_client;

    let expected_id = cptestctx.server.apictx().nexus.rack_id();
    let rack_url = format!("/v1/system/hardware/racks/{}", expected_id);
    let rack = NexusRequest::object_get(client, &rack_url)
        .authn_as(AuthnMode::PrivilegedUser)
        .execute()
        .await
        .expect("failed to get rack")
        .parsed_body::<Rack>()
        .unwrap();

    assert_eq!(expected_id, rack.identity.id);
}

#[nexus_test]
async fn test_rack_initialization(cptestctx: &ControlPlaneTestContext) {
    // The ControlPlaneTestContext has already done rack initialization.  Here
    // we can verify some of the higher-level consequences.
    let client = &cptestctx.external_client;

    // Verify that the initial user can log in with the expected password.
    // This password is (implicitly) determined by the password hash that we
    // provide when setting up the rack (when setting up the
    // ControlPlaneTestContext).  We use the status code to verify a successful
    // login.
    let login_url = format!("/login/{}/local", cptestctx.silo_name);
    let username = cptestctx.user_name.clone();
<<<<<<< HEAD
    let password: params::Password = "oxide".parse().unwrap();
=======
    let password: params::Password = TEST_SUITE_PASSWORD.parse().unwrap();
>>>>>>> 3072e204
    let _ = RequestBuilder::new(&client, Method::POST, &login_url)
        .body(Some(&params::UsernamePasswordCredentials { username, password }))
        .expect_status(Some(StatusCode::SEE_OTHER))
        .execute()
        .await
        .expect("failed to log in");

    // Verify the external DNS record for the initial Silo.
    crate::integration_tests::silos::verify_silo_dns_name(
        cptestctx,
        cptestctx.silo_name.as_str(),
        true,
    )
    .await;
}<|MERGE_RESOLUTION|>--- conflicted
+++ resolved
@@ -7,10 +7,7 @@
 use nexus_test_utils::http_testing::AuthnMode;
 use nexus_test_utils::http_testing::NexusRequest;
 use nexus_test_utils::http_testing::RequestBuilder;
-<<<<<<< HEAD
-=======
 use nexus_test_utils::TEST_SUITE_PASSWORD;
->>>>>>> 3072e204
 use nexus_test_utils_macros::nexus_test;
 use omicron_nexus::external_api::params;
 use omicron_nexus::external_api::views::Rack;
@@ -64,11 +61,7 @@
     // login.
     let login_url = format!("/login/{}/local", cptestctx.silo_name);
     let username = cptestctx.user_name.clone();
-<<<<<<< HEAD
-    let password: params::Password = "oxide".parse().unwrap();
-=======
     let password: params::Password = TEST_SUITE_PASSWORD.parse().unwrap();
->>>>>>> 3072e204
     let _ = RequestBuilder::new(&client, Method::POST, &login_url)
         .body(Some(&params::UsernamePasswordCredentials { username, password }))
         .expect_status(Some(StatusCode::SEE_OTHER))
