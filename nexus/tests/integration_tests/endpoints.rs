--- conflicted
+++ resolved
@@ -742,7 +742,6 @@
         },
 
         VerifyEndpoint {
-<<<<<<< HEAD
             url: &*DEMO_SILO_USERS_LIST_URL,
             visibility: Visibility::Public,
             unprivileged_access: UnprivilegedAccess::ReadOnly,
@@ -764,17 +763,20 @@
 
         VerifyEndpoint {
             url: &*DEMO_SILO_USER_ID_URL,
-=======
+            visibility: Visibility::Public,
+            unprivileged_access: UnprivilegedAccess::ReadOnly,
+            allowed_methods: vec![
+                AllowedMethod::Get,
+                AllowedMethod::Delete,
+            ],
+        },
+
+        VerifyEndpoint {
             url: "/groups",
->>>>>>> fa094cd0
             visibility: Visibility::Public,
             unprivileged_access: UnprivilegedAccess::ReadOnly,
             allowed_methods: vec![
                 AllowedMethod::Get,
-<<<<<<< HEAD
-                AllowedMethod::Delete,
-=======
->>>>>>> fa094cd0
             ],
         },
 
