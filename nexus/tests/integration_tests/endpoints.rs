// This Source Code Form is subject to the terms of the Mozilla Public
// License, v. 2.0. If a copy of the MPL was not distributed with this
// file, You can obtain one at https://mozilla.org/MPL/2.0/.

//! Authz-related configuration for API endpoints
//!
//! This is used for various authz-related tests.
//! THERE ARE NO TESTS IN THIS FILE.

use crate::integration_tests::unauthorized::HTTP_SERVER;
use chrono::Utc;
use http::method::Method;
use internal_dns::names::DNS_ZONE_EXTERNAL_TESTING;
use nexus_db_queries::authn;
use nexus_db_queries::db::fixed_data::silo::DEFAULT_SILO;
use nexus_db_queries::db::identity::Resource;
use nexus_test_utils::resource_helpers::DiskTest;
use nexus_test_utils::RACK_UUID;
use nexus_test_utils::SLED_AGENT_UUID;
use nexus_test_utils::SWITCH_UUID;
use nexus_types::external_api::params;
use nexus_types::external_api::shared;
use nexus_types::external_api::shared::Baseboard;
use nexus_types::external_api::shared::IpRange;
use nexus_types::external_api::shared::Ipv4Range;
use nexus_types::external_api::shared::UninitializedSled;
use omicron_common::api::external::AddressLotKind;
use omicron_common::api::external::ByteCount;
use omicron_common::api::external::IdentityMetadataCreateParams;
use omicron_common::api::external::IdentityMetadataUpdateParams;
use omicron_common::api::external::InstanceCpuCount;
use omicron_common::api::external::Ipv4Net;
use omicron_common::api::external::Name;
use omicron_common::api::external::NameOrId;
use omicron_common::api::external::RouteDestination;
use omicron_common::api::external::RouteTarget;
use omicron_common::api::external::SemverVersion;
use omicron_common::api::external::VpcFirewallRuleUpdateParams;
use omicron_test_utils::certificates::CertificateChain;
use once_cell::sync::Lazy;
use std::net::IpAddr;
use std::net::Ipv4Addr;
use std::str::FromStr;
use uuid::Uuid;

pub static HARDWARE_RACK_URL: Lazy<String> =
    Lazy::new(|| format!("/v1/system/hardware/racks/{}", RACK_UUID));
pub const HARDWARE_UNINITIALIZED_SLEDS: &'static str =
    "/v1/system/hardware/uninitialized-sleds";
pub static HARDWARE_SLED_URL: Lazy<String> =
    Lazy::new(|| format!("/v1/system/hardware/sleds/{}", SLED_AGENT_UUID));
pub static HARDWARE_SLED_PROVISION_STATE_URL: Lazy<String> = Lazy::new(|| {
    format!("/v1/system/hardware/sleds/{}/provision-state", SLED_AGENT_UUID)
});
pub static DEMO_SLED_PROVISION_STATE: Lazy<params::SledProvisionStateParams> =
    Lazy::new(|| {
        params::SledProvisionStateParams {
            state: nexus_types::external_api::views::SledProvisionState::NonProvisionable,
        }
    });

pub static HARDWARE_SWITCH_URL: Lazy<String> =
    Lazy::new(|| format!("/v1/system/hardware/switches/{}", SWITCH_UUID));
pub const HARDWARE_DISK_URL: &'static str = "/v1/system/hardware/disks";
pub static HARDWARE_SLED_DISK_URL: Lazy<String> = Lazy::new(|| {
    format!("/v1/system/hardware/sleds/{}/disks", SLED_AGENT_UUID)
});

pub static SLED_INSTANCES_URL: Lazy<String> = Lazy::new(|| {
    format!("/v1/system/hardware/sleds/{}/instances", SLED_AGENT_UUID)
});
pub static DEMO_UNINITIALIZED_SLED: Lazy<UninitializedSled> =
    Lazy::new(|| UninitializedSled {
        baseboard: Baseboard {
            serial: "demo-serial".to_string(),
            part: "demo-part".to_string(),
            revision: 6,
        },
        rack_id: Uuid::new_v4(),
<<<<<<< HEAD
        cubby: 1,
    });

// Global policy
pub const SYSTEM_POLICY_URL: &'static str = "/v1/system/policy";

// Silo used for testing
pub static DEMO_SILO_NAME: Lazy<Name> =
    Lazy::new(|| "demo-silo".parse().unwrap());
pub static DEMO_SILO_URL: Lazy<String> =
    Lazy::new(|| format!("/v1/system/silos/{}", *DEMO_SILO_NAME));
pub static DEMO_SILO_POLICY_URL: Lazy<String> =
    Lazy::new(|| format!("/v1/system/silos/{}/policy", *DEMO_SILO_NAME));
pub static DEMO_SILO_QUOTAS_URL: Lazy<String> =
    Lazy::new(|| format!("/v1/system/silos/{}/quotas", *DEMO_SILO_NAME));
pub static DEMO_SILO_CREATE: Lazy<params::SiloCreate> =
    Lazy::new(|| params::SiloCreate {
        identity: IdentityMetadataCreateParams {
            name: DEMO_SILO_NAME.clone(),
            description: String::from(""),
        },
        quotas: params::SiloQuotasCreate::arbitrarily_high_default(),
        discoverable: true,
        identity_mode: shared::SiloIdentityMode::SamlJit,
        admin_group_name: None,
        tls_certificates: vec![],
        mapped_fleet_roles: Default::default(),
    });

// Use the default Silo for testing the local IdP
pub static DEMO_SILO_USERS_CREATE_URL: Lazy<String> = Lazy::new(|| {
    format!(
=======
        cubby: 1
    };

    // Global policy
    pub static ref SYSTEM_POLICY_URL: &'static str = "/v1/system/policy";

    // Silo used for testing
    pub static ref DEMO_SILO_NAME: Name = "demo-silo".parse().unwrap();
    pub static ref DEMO_SILO_URL: String =
        format!("/v1/system/silos/{}", *DEMO_SILO_NAME);
    pub static ref DEMO_SILO_POLICY_URL: String =
        format!("/v1/system/silos/{}/policy", *DEMO_SILO_NAME);
    pub static ref DEMO_SILO_QUOTAS_URL: String =
        format!("/v1/system/silos/{}/quotas", *DEMO_SILO_NAME);
    pub static ref DEMO_SILO_CREATE: params::SiloCreate =
        params::SiloCreate {
            identity: IdentityMetadataCreateParams {
                name: DEMO_SILO_NAME.clone(),
                description: String::from(""),
            },
            quotas: params::SiloQuotasCreate::arbitrarily_high_default(),
            discoverable: true,
            identity_mode: shared::SiloIdentityMode::SamlJit,
            admin_group_name: None,
            tls_certificates: vec![],
            mapped_fleet_roles: Default::default(),
        };

    pub static ref DEMO_SILO_UTIL_URL: String = format!("/v1/system/utilization/silos/{}", *DEMO_SILO_NAME);

    // Use the default Silo for testing the local IdP
    pub static ref DEMO_SILO_USERS_CREATE_URL: String = format!(
>>>>>>> d5fb85eb
        "/v1/system/identity-providers/local/users?silo={}",
        DEFAULT_SILO.identity().name,
    )
});
pub static DEMO_SILO_USERS_LIST_URL: Lazy<String> = Lazy::new(|| {
    format!("/v1/system/users?silo={}", DEFAULT_SILO.identity().name,)
});
pub static DEMO_SILO_USER_ID_GET_URL: Lazy<String> = Lazy::new(|| {
    format!("/v1/system/users/{{id}}?silo={}", DEFAULT_SILO.identity().name,)
});
pub static DEMO_SILO_USER_ID_DELETE_URL: Lazy<String> = Lazy::new(|| {
    format!(
        "/v1/system/identity-providers/local/users/{{id}}?silo={}",
        DEFAULT_SILO.identity().name,
    )
});
pub static DEMO_SILO_USER_ID_SET_PASSWORD_URL: Lazy<String> = Lazy::new(|| {
    format!(
        "/v1/system/identity-providers/local/users/{{id}}/set-password?silo={}",
        DEFAULT_SILO.identity().name,
<<<<<<< HEAD
    )
});

// Project used for testing
pub static DEMO_PROJECT_NAME: Lazy<Name> =
    Lazy::new(|| "demo-project".parse().unwrap());
pub static DEMO_PROJECT_URL: Lazy<String> =
    Lazy::new(|| format!("/v1/projects/{}", *DEMO_PROJECT_NAME));
pub static DEMO_PROJECT_SELECTOR: Lazy<String> =
    Lazy::new(|| format!("project={}", *DEMO_PROJECT_NAME));
pub static DEMO_PROJECT_POLICY_URL: Lazy<String> =
    Lazy::new(|| format!("/v1/projects/{}/policy", *DEMO_PROJECT_NAME));
pub static DEMO_PROJECT_URL_IMAGES: Lazy<String> =
    Lazy::new(|| format!("/v1/images?project={}", *DEMO_PROJECT_NAME));
pub static DEMO_PROJECT_URL_INSTANCES: Lazy<String> =
    Lazy::new(|| format!("/v1/instances?project={}", *DEMO_PROJECT_NAME));
pub static DEMO_PROJECT_URL_SNAPSHOTS: Lazy<String> =
    Lazy::new(|| format!("/v1/snapshots?project={}", *DEMO_PROJECT_NAME));
pub static DEMO_PROJECT_URL_VPCS: Lazy<String> =
    Lazy::new(|| format!("/v1/vpcs?project={}", *DEMO_PROJECT_NAME));
pub static DEMO_PROJECT_URL_FIPS: Lazy<String> =
    Lazy::new(|| format!("/v1/floating-ips?project={}", *DEMO_PROJECT_NAME));
pub static DEMO_PROJECT_CREATE: Lazy<params::ProjectCreate> =
    Lazy::new(|| params::ProjectCreate {
        identity: IdentityMetadataCreateParams {
            name: DEMO_PROJECT_NAME.clone(),
            description: String::from(""),
        },
    });

// VPC used for testing
pub static DEMO_VPC_NAME: Lazy<Name> =
    Lazy::new(|| "demo-vpc".parse().unwrap());
pub static DEMO_VPC_URL: Lazy<String> = Lazy::new(|| {
    format!("/v1/vpcs/{}?{}", *DEMO_VPC_NAME, *DEMO_PROJECT_SELECTOR)
});
pub static DEMO_VPC_SELECTOR: Lazy<String> = Lazy::new(|| {
    format!("project={}&vpc={}", *DEMO_PROJECT_NAME, *DEMO_VPC_NAME)
});
pub static DEMO_VPC_URL_FIREWALL_RULES: Lazy<String> =
    Lazy::new(|| format!("/v1/vpc-firewall-rules?{}", *DEMO_VPC_SELECTOR));
pub static DEMO_VPC_URL_ROUTERS: Lazy<String> =
    Lazy::new(|| format!("/v1/vpc-routers?{}", *DEMO_VPC_SELECTOR));
pub static DEMO_VPC_URL_SUBNETS: Lazy<String> =
    Lazy::new(|| format!("/v1/vpc-subnets?{}", *DEMO_VPC_SELECTOR));
pub static DEMO_VPC_CREATE: Lazy<params::VpcCreate> =
    Lazy::new(|| params::VpcCreate {
        identity: IdentityMetadataCreateParams {
            name: DEMO_VPC_NAME.clone(),
            description: String::from(""),
        },
        ipv6_prefix: None,
        dns_name: DEMO_VPC_NAME.clone(),
    });

// VPC Subnet used for testing
pub static DEMO_VPC_SUBNET_NAME: Lazy<Name> =
    Lazy::new(|| "demo-vpc-subnet".parse().unwrap());
pub static DEMO_VPC_SUBNET_URL: Lazy<String> = Lazy::new(|| {
    format!("/v1/vpc-subnets/{}?{}", *DEMO_VPC_SUBNET_NAME, *DEMO_VPC_SELECTOR)
});
pub static DEMO_VPC_SUBNET_INTERFACES_URL: Lazy<String> = Lazy::new(|| {
    format!(
        "/v1/vpc-subnets/{}/network-interfaces?{}",
        *DEMO_VPC_SUBNET_NAME, *DEMO_VPC_SELECTOR
    )
});
pub static DEMO_VPC_SUBNET_CREATE: Lazy<params::VpcSubnetCreate> =
    Lazy::new(|| params::VpcSubnetCreate {
        identity: IdentityMetadataCreateParams {
            name: DEMO_VPC_SUBNET_NAME.clone(),
            description: String::from(""),
        },
        ipv4_block: Ipv4Net("10.1.2.3/8".parse().unwrap()),
        ipv6_block: None,
    });

// VPC Router used for testing
pub static DEMO_VPC_ROUTER_NAME: Lazy<Name> =
    Lazy::new(|| "demo-vpc-router".parse().unwrap());
pub static DEMO_VPC_ROUTER_URL: Lazy<String> = Lazy::new(|| {
    format!(
        "/v1/vpc-routers/{}?project={}&vpc={}",
        *DEMO_VPC_ROUTER_NAME, *DEMO_PROJECT_NAME, *DEMO_VPC_NAME
    )
});
pub static DEMO_VPC_ROUTER_URL_ROUTES: Lazy<String> = Lazy::new(|| {
    format!(
        "/v1/vpc-router-routes?project={}&vpc={}&router={}",
        *DEMO_PROJECT_NAME, *DEMO_VPC_NAME, *DEMO_VPC_ROUTER_NAME
    )
});
pub static DEMO_VPC_ROUTER_CREATE: Lazy<params::VpcRouterCreate> =
    Lazy::new(|| params::VpcRouterCreate {
        identity: IdentityMetadataCreateParams {
            name: DEMO_VPC_ROUTER_NAME.clone(),
            description: String::from(""),
        },
    });

// Router Route used for testing
pub static DEMO_ROUTER_ROUTE_NAME: Lazy<Name> =
    Lazy::new(|| "demo-router-route".parse().unwrap());
pub static DEMO_ROUTER_ROUTE_URL: Lazy<String> = Lazy::new(|| {
    format!(
        "/v1/vpc-router-routes/{}?project={}&vpc={}&router={}",
        *DEMO_ROUTER_ROUTE_NAME,
        *DEMO_PROJECT_NAME,
        *DEMO_VPC_NAME,
        *DEMO_VPC_ROUTER_NAME
    )
});
pub static DEMO_ROUTER_ROUTE_CREATE: Lazy<params::RouterRouteCreate> =
    Lazy::new(|| params::RouterRouteCreate {
        identity: IdentityMetadataCreateParams {
            name: DEMO_ROUTER_ROUTE_NAME.clone(),
            description: String::from(""),
        },
        target: RouteTarget::Ip(IpAddr::from(Ipv4Addr::new(127, 0, 0, 1))),
        destination: RouteDestination::Subnet("loopback".parse().unwrap()),
    });

// Disk used for testing
pub static DEMO_DISK_NAME: Lazy<Name> =
    Lazy::new(|| "demo-disk".parse().unwrap());

// TODO: Once we can test a URL multiple times we should also a case to exercise
// authz for disks filtered by instances
pub static DEMO_DISKS_URL: Lazy<String> =
    Lazy::new(|| format!("/v1/disks?{}", *DEMO_PROJECT_SELECTOR));
pub static DEMO_DISK_URL: Lazy<String> = Lazy::new(|| {
    format!("/v1/disks/{}?{}", *DEMO_DISK_NAME, *DEMO_PROJECT_SELECTOR)
});
pub static DEMO_DISK_CREATE: Lazy<params::DiskCreate> = Lazy::new(|| {
    params::DiskCreate {
        identity: IdentityMetadataCreateParams {
            name: DEMO_DISK_NAME.clone(),
            description: "".parse().unwrap(),
        },
        disk_source: params::DiskSource::Blank {
            block_size: params::BlockSize::try_from(4096).unwrap(),
        },
        size: ByteCount::from_gibibytes_u32(
            // divide by at least two to leave space for snapshot blocks
            DiskTest::DEFAULT_ZPOOL_SIZE_GIB / 5,
        ),
    }
});
pub static DEMO_DISK_METRICS_URL: Lazy<String> = Lazy::new(|| {
    format!(
        "/v1/disks/{}/metrics/activated?start_time={:?}&end_time={:?}&{}",
        *DEMO_DISK_NAME,
        Utc::now(),
        Utc::now(),
        *DEMO_PROJECT_SELECTOR,
    )
});

// Related to importing blocks from an external source
pub static DEMO_IMPORT_DISK_NAME: Lazy<Name> =
    Lazy::new(|| "demo-import-disk".parse().unwrap());
pub static DEMO_IMPORT_DISK_CREATE: Lazy<params::DiskCreate> =
    Lazy::new(|| {
=======
    );
}

lazy_static! {

    // Project used for testing
    pub static ref DEMO_PROJECT_NAME: Name = "demo-project".parse().unwrap();
    pub static ref DEMO_PROJECT_URL: String =
        format!("/v1/projects/{}", *DEMO_PROJECT_NAME);
    pub static ref DEMO_PROJECT_SELECTOR: String =
        format!("project={}", *DEMO_PROJECT_NAME);
    pub static ref DEMO_PROJECT_POLICY_URL: String =
        format!("/v1/projects/{}/policy", *DEMO_PROJECT_NAME);
    pub static ref DEMO_PROJECT_URL_DISKS: String =
        format!("/v1/disks?project={}",  *DEMO_PROJECT_NAME);
    pub static ref DEMO_PROJECT_URL_IMAGES: String =
        format!("/v1/images?project={}", *DEMO_PROJECT_NAME);
    pub static ref DEMO_PROJECT_URL_INSTANCES: String = format!("/v1/instances?project={}", *DEMO_PROJECT_NAME);
    pub static ref DEMO_PROJECT_URL_SNAPSHOTS: String = format!("/v1/snapshots?project={}", *DEMO_PROJECT_NAME);
    pub static ref DEMO_PROJECT_URL_VPCS: String = format!("/v1/vpcs?project={}", *DEMO_PROJECT_NAME);
    pub static ref DEMO_PROJECT_URL_FIPS: String = format!("/v1/floating-ips?project={}", *DEMO_PROJECT_NAME);
    pub static ref DEMO_PROJECT_CREATE: params::ProjectCreate =
        params::ProjectCreate {
            identity: IdentityMetadataCreateParams {
                name: DEMO_PROJECT_NAME.clone(),
                description: String::from(""),
            },
        };

    // VPC used for testing
    pub static ref DEMO_VPC_NAME: Name = "demo-vpc".parse().unwrap();
    pub static ref DEMO_VPC_URL: String =
        format!("/v1/vpcs/{}?{}", *DEMO_VPC_NAME, *DEMO_PROJECT_SELECTOR);

    pub static ref DEMO_VPC_SELECTOR: String =
        format!("project={}&vpc={}", *DEMO_PROJECT_NAME, *DEMO_VPC_NAME);
    pub static ref DEMO_VPC_URL_FIREWALL_RULES: String =
        format!("/v1/vpc-firewall-rules?{}", *DEMO_VPC_SELECTOR);
    pub static ref DEMO_VPC_URL_ROUTERS: String =
        format!("/v1/vpc-routers?{}", *DEMO_VPC_SELECTOR);
    pub static ref DEMO_VPC_URL_SUBNETS: String =
        format!("/v1/vpc-subnets?{}", *DEMO_VPC_SELECTOR);
    pub static ref DEMO_VPC_CREATE: params::VpcCreate =
        params::VpcCreate {
            identity: IdentityMetadataCreateParams {
                name: DEMO_VPC_NAME.clone(),
                description: String::from(""),
            },
            ipv6_prefix: None,
            dns_name: DEMO_VPC_NAME.clone(),
        };

    // VPC Subnet used for testing
    pub static ref DEMO_VPC_SUBNET_NAME: Name =
        "demo-vpc-subnet".parse().unwrap();
    pub static ref DEMO_VPC_SUBNET_URL: String =
        format!("/v1/vpc-subnets/{}?{}", *DEMO_VPC_SUBNET_NAME, *DEMO_VPC_SELECTOR);
    pub static ref DEMO_VPC_SUBNET_INTERFACES_URL: String =
        format!("/v1/vpc-subnets/{}/network-interfaces?{}", *DEMO_VPC_SUBNET_NAME, *DEMO_VPC_SELECTOR);
    pub static ref DEMO_VPC_SUBNET_CREATE: params::VpcSubnetCreate =
        params::VpcSubnetCreate {
            identity: IdentityMetadataCreateParams {
                name: DEMO_VPC_SUBNET_NAME.clone(),
                description: String::from(""),
            },
            ipv4_block: Ipv4Net("10.1.2.3/8".parse().unwrap()),
            ipv6_block: None,
        };

    // VPC Router used for testing
    pub static ref DEMO_VPC_ROUTER_NAME: Name =
        "demo-vpc-router".parse().unwrap();
    pub static ref DEMO_VPC_ROUTER_URL: String =
        format!("/v1/vpc-routers/{}?project={}&vpc={}", *DEMO_VPC_ROUTER_NAME, *DEMO_PROJECT_NAME, *DEMO_VPC_NAME);
    pub static ref DEMO_VPC_ROUTER_URL_ROUTES: String =
        format!("/v1/vpc-router-routes?project={}&vpc={}&router={}", *DEMO_PROJECT_NAME, *DEMO_VPC_NAME, *DEMO_VPC_ROUTER_NAME);
    pub static ref DEMO_VPC_ROUTER_CREATE: params::VpcRouterCreate =
        params::VpcRouterCreate {
            identity: IdentityMetadataCreateParams {
                name: DEMO_VPC_ROUTER_NAME.clone(),
                description: String::from(""),
            },
        };

    // Router Route used for testing
    pub static ref DEMO_ROUTER_ROUTE_NAME: Name =
        "demo-router-route".parse().unwrap();
    pub static ref DEMO_ROUTER_ROUTE_URL: String =
        format!("/v1/vpc-router-routes/{}?project={}&vpc={}&router={}", *DEMO_ROUTER_ROUTE_NAME, *DEMO_PROJECT_NAME, *DEMO_VPC_NAME, *DEMO_VPC_ROUTER_NAME);
    pub static ref DEMO_ROUTER_ROUTE_CREATE: params::RouterRouteCreate =
        params::RouterRouteCreate {
            identity: IdentityMetadataCreateParams {
                name: DEMO_ROUTER_ROUTE_NAME.clone(),
                description: String::from(""),
            },
            target: RouteTarget::Ip(IpAddr::from(Ipv4Addr::new(127, 0, 0, 1))),
            destination: RouteDestination::Subnet("loopback".parse().unwrap()),
        };

    // Disk used for testing
    pub static ref DEMO_DISK_NAME: Name = "demo-disk".parse().unwrap();
    // TODO: Once we can test a URL multiple times we should also a case to exercise authz for disks filtered by instances
    pub static ref DEMO_DISKS_URL: String =
        format!("/v1/disks?{}", *DEMO_PROJECT_SELECTOR);
    pub static ref DEMO_DISK_URL: String =
        format!("/v1/disks/{}?{}", *DEMO_DISK_NAME, *DEMO_PROJECT_SELECTOR);
    pub static ref DEMO_DISK_CREATE: params::DiskCreate =
        params::DiskCreate {
            identity: IdentityMetadataCreateParams {
                name: DEMO_DISK_NAME.clone(),
                description: "".parse().unwrap(),
            },
            disk_source: params::DiskSource::Blank {
                block_size: params::BlockSize::try_from(4096).unwrap(),
            },
            size: ByteCount::from_gibibytes_u32(
                // divide by at least two to leave space for snapshot blocks
                DiskTest::DEFAULT_ZPOOL_SIZE_GIB / 5
            ),
        };
    pub static ref DEMO_DISK_METRICS_URL: String =
        format!(
            "/v1/disks/{}/metrics/activated?start_time={:?}&end_time={:?}&{}",
            *DEMO_DISK_NAME,
            Utc::now(),
            Utc::now(),
            *DEMO_PROJECT_SELECTOR,
        );

    // Related to importing blocks from an external source
    pub static ref DEMO_IMPORT_DISK_NAME: Name = "demo-import-disk".parse().unwrap();
    pub static ref DEMO_IMPORT_DISK_URL: String =
        format!("/v1/disks/{}?{}", *DEMO_IMPORT_DISK_NAME, *DEMO_PROJECT_SELECTOR);
    pub static ref DEMO_IMPORT_DISK_CREATE: params::DiskCreate =
>>>>>>> d5fb85eb
        params::DiskCreate {
            identity: IdentityMetadataCreateParams {
                name: DEMO_IMPORT_DISK_NAME.clone(),
                description: "".parse().unwrap(),
            },
            disk_source: params::DiskSource::ImportingBlocks {
                block_size: params::BlockSize::try_from(4096).unwrap(),
            },
            size: ByteCount::from_gibibytes_u32(
                // divide by at least two to leave space for snapshot blocks
                DiskTest::DEFAULT_ZPOOL_SIZE_GIB / 5,
            ),
        }
    });
pub static DEMO_IMPORT_DISK_BULK_WRITE_START_URL: Lazy<String> =
    Lazy::new(|| {
        format!(
            "/v1/disks/{}/bulk-write-start?{}",
            *DEMO_IMPORT_DISK_NAME, *DEMO_PROJECT_SELECTOR
        )
    });
pub static DEMO_IMPORT_DISK_BULK_WRITE_URL: Lazy<String> = Lazy::new(|| {
    format!(
        "/v1/disks/{}/bulk-write?{}",
        *DEMO_IMPORT_DISK_NAME, *DEMO_PROJECT_SELECTOR
    )
});
pub static DEMO_IMPORT_DISK_BULK_WRITE_STOP_URL: Lazy<String> =
    Lazy::new(|| {
        format!(
            "/v1/disks/{}/bulk-write-stop?{}",
            *DEMO_IMPORT_DISK_NAME, *DEMO_PROJECT_SELECTOR
        )
    });
pub static DEMO_IMPORT_DISK_FINALIZE_URL: Lazy<String> = Lazy::new(|| {
    format!(
        "/v1/disks/{}/finalize?{}",
        *DEMO_IMPORT_DISK_NAME, *DEMO_PROJECT_SELECTOR
    )
});

// Instance used for testing
pub static DEMO_INSTANCE_NAME: Lazy<Name> =
    Lazy::new(|| "demo-instance".parse().unwrap());
pub static DEMO_INSTANCE_URL: Lazy<String> = Lazy::new(|| {
    format!("/v1/instances/{}?{}", *DEMO_INSTANCE_NAME, *DEMO_PROJECT_SELECTOR)
});
pub static DEMO_INSTANCE_START_URL: Lazy<String> = Lazy::new(|| {
    format!(
        "/v1/instances/{}/start?{}",
        *DEMO_INSTANCE_NAME, *DEMO_PROJECT_SELECTOR
    )
});
pub static DEMO_INSTANCE_STOP_URL: Lazy<String> = Lazy::new(|| {
    format!(
        "/v1/instances/{}/stop?{}",
        *DEMO_INSTANCE_NAME, *DEMO_PROJECT_SELECTOR
    )
});
pub static DEMO_INSTANCE_REBOOT_URL: Lazy<String> = Lazy::new(|| {
    format!(
        "/v1/instances/{}/reboot?{}",
        *DEMO_INSTANCE_NAME, *DEMO_PROJECT_SELECTOR
    )
});
pub static DEMO_INSTANCE_MIGRATE_URL: Lazy<String> = Lazy::new(|| {
    format!(
        "/v1/instances/{}/migrate?{}",
        *DEMO_INSTANCE_NAME, *DEMO_PROJECT_SELECTOR
    )
});
pub static DEMO_INSTANCE_SERIAL_URL: Lazy<String> = Lazy::new(|| {
    format!(
        "/v1/instances/{}/serial-console?{}",
        *DEMO_INSTANCE_NAME, *DEMO_PROJECT_SELECTOR
    )
});
pub static DEMO_INSTANCE_SERIAL_STREAM_URL: Lazy<String> = Lazy::new(|| {
    format!(
        "/v1/instances/{}/serial-console/stream?{}",
        *DEMO_INSTANCE_NAME, *DEMO_PROJECT_SELECTOR
    )
});
pub static DEMO_INSTANCE_DISKS_URL: Lazy<String> = Lazy::new(|| {
    format!(
        "/v1/instances/{}/disks?{}",
        *DEMO_INSTANCE_NAME, *DEMO_PROJECT_SELECTOR
    )
});
pub static DEMO_INSTANCE_DISKS_ATTACH_URL: Lazy<String> = Lazy::new(|| {
    format!(
        "/v1/instances/{}/disks/attach?{}",
        *DEMO_INSTANCE_NAME, *DEMO_PROJECT_SELECTOR
    )
});
pub static DEMO_INSTANCE_DISKS_DETACH_URL: Lazy<String> = Lazy::new(|| {
    format!(
        "/v1/instances/{}/disks/detach?{}",
        *DEMO_INSTANCE_NAME, *DEMO_PROJECT_SELECTOR
    )
});
pub static DEMO_INSTANCE_NICS_URL: Lazy<String> = Lazy::new(|| {
    format!(
        "/v1/network-interfaces?project={}&instance={}",
        *DEMO_PROJECT_NAME, *DEMO_INSTANCE_NAME
    )
});
pub static DEMO_INSTANCE_EXTERNAL_IPS_URL: Lazy<String> = Lazy::new(|| {
    format!(
        "/v1/instances/{}/external-ips?{}",
        *DEMO_INSTANCE_NAME, *DEMO_PROJECT_SELECTOR
    )
});
pub static DEMO_INSTANCE_CREATE: Lazy<params::InstanceCreate> =
    Lazy::new(|| params::InstanceCreate {
        identity: IdentityMetadataCreateParams {
            name: DEMO_INSTANCE_NAME.clone(),
            description: String::from(""),
        },
        ncpus: InstanceCpuCount(1),
        memory: ByteCount::from_gibibytes_u32(16),
        hostname: String::from("demo-instance"),
        user_data: vec![],
        network_interfaces: params::InstanceNetworkInterfaceAttachment::Default,
        external_ips: vec![params::ExternalIpCreate::Ephemeral {
            pool_name: Some(DEMO_IP_POOL_NAME.clone()),
        }],
        disks: vec![],
        start: true,
    });

// The instance needs a network interface, too.
pub static DEMO_INSTANCE_NIC_NAME: Lazy<Name> =
    Lazy::new(|| nexus_defaults::DEFAULT_PRIMARY_NIC_NAME.parse().unwrap());
pub static DEMO_INSTANCE_NIC_URL: Lazy<String> = Lazy::new(|| {
    format!(
        "/v1/network-interfaces/{}?project={}&instance={}",
        *DEMO_INSTANCE_NIC_NAME, *DEMO_PROJECT_NAME, *DEMO_INSTANCE_NAME
    )
});
pub static DEMO_INSTANCE_NIC_CREATE: Lazy<
    params::InstanceNetworkInterfaceCreate,
> = Lazy::new(|| params::InstanceNetworkInterfaceCreate {
    identity: IdentityMetadataCreateParams {
        name: DEMO_INSTANCE_NIC_NAME.clone(),
        description: String::from(""),
    },
    vpc_name: DEMO_VPC_NAME.clone(),
    subnet_name: DEMO_VPC_SUBNET_NAME.clone(),
    ip: None,
});
pub static DEMO_INSTANCE_NIC_PUT: Lazy<params::InstanceNetworkInterfaceUpdate> =
    Lazy::new(|| params::InstanceNetworkInterfaceUpdate {
        identity: IdentityMetadataUpdateParams {
            name: None,
            description: Some(String::from("an updated description")),
        },
        primary: false,
    });

pub static DEMO_CERTIFICATE_NAME: Lazy<Name> =
    Lazy::new(|| "demo-certificate".parse().unwrap());
pub const DEMO_CERTIFICATES_URL: &'static str = "/v1/certificates";
pub const DEMO_CERTIFICATE_URL: &'static str =
    "/v1/certificates/demo-certificate";
pub static DEMO_CERTIFICATE: Lazy<CertificateChain> = Lazy::new(|| {
    CertificateChain::new(format!("*.sys.{DNS_ZONE_EXTERNAL_TESTING}"))
});
pub static DEMO_CERTIFICATE_CREATE: Lazy<params::CertificateCreate> =
    Lazy::new(|| params::CertificateCreate {
        identity: IdentityMetadataCreateParams {
            name: DEMO_CERTIFICATE_NAME.clone(),
            description: String::from(""),
        },
        cert: DEMO_CERTIFICATE.cert_chain_as_pem(),
        key: DEMO_CERTIFICATE.end_cert_private_key_as_pem(),
        service: shared::ServiceUsingCertificate::ExternalApi,
    });

pub const DEMO_SWITCH_PORT_URL: &'static str =
    "/v1/system/hardware/switch-port";
pub static DEMO_SWITCH_PORT_SETTINGS_APPLY_URL: Lazy<String> = Lazy::new(
    || {
        format!(
        "/v1/system/hardware/switch-port/qsfp7/settings?rack_id={}&switch_location={}",
        uuid::Uuid::new_v4(),
        "switch0",
    )
    },
);
pub static DEMO_SWITCH_PORT_SETTINGS: Lazy<params::SwitchPortApplySettings> =
    Lazy::new(|| params::SwitchPortApplySettings {
        port_settings: NameOrId::Name("portofino".parse().unwrap()),
    });

pub static DEMO_LOOPBACK_CREATE_URL: Lazy<String> =
    Lazy::new(|| "/v1/system/networking/loopback-address".into());
pub static DEMO_LOOPBACK_URL: Lazy<String> = Lazy::new(|| {
    format!(
        "/v1/system/networking/loopback-address/{}/{}/{}",
        uuid::Uuid::new_v4(),
        "switch0",
        "203.0.113.99/24",
    )
});
pub static DEMO_LOOPBACK_CREATE: Lazy<params::LoopbackAddressCreate> =
    Lazy::new(|| params::LoopbackAddressCreate {
        address_lot: NameOrId::Name("parkinglot".parse().unwrap()),
        rack_id: uuid::Uuid::new_v4(),
        switch_location: "switch0".parse().unwrap(),
        address: "203.0.113.99".parse().unwrap(),
        mask: 24,
        anycast: false,
    });

pub const DEMO_SWITCH_PORT_SETTINGS_URL: &'static str =
    "/v1/system/networking/switch-port-settings?port_settings=portofino";
pub const DEMO_SWITCH_PORT_SETTINGS_INFO_URL: &'static str =
    "/v1/system/networking/switch-port-settings/protofino";
pub static DEMO_SWITCH_PORT_SETTINGS_CREATE: Lazy<
    params::SwitchPortSettingsCreate,
> = Lazy::new(|| {
    params::SwitchPortSettingsCreate::new(IdentityMetadataCreateParams {
        name: "portofino".parse().unwrap(),
        description: "just a port".into(),
    })
});

pub const DEMO_ADDRESS_LOTS_URL: &'static str =
    "/v1/system/networking/address-lot";
pub const DEMO_ADDRESS_LOT_URL: &'static str =
    "/v1/system/networking/address-lot/parkinglot";
pub const DEMO_ADDRESS_LOT_BLOCKS_URL: &'static str =
    "/v1/system/networking/address-lot/parkinglot/blocks";
pub static DEMO_ADDRESS_LOT_CREATE: Lazy<params::AddressLotCreate> =
    Lazy::new(|| params::AddressLotCreate {
        identity: IdentityMetadataCreateParams {
            name: "parkinglot".parse().unwrap(),
            description: "an address parking lot".into(),
        },
        kind: AddressLotKind::Infra,
        blocks: vec![params::AddressLotBlockCreate {
            first_address: "203.0.113.10".parse().unwrap(),
            last_address: "203.0.113.20".parse().unwrap(),
        }],
    });

pub const DEMO_BGP_CONFIG_CREATE_URL: &'static str =
    "/v1/system/networking/bgp?name_or_id=as47";
pub static DEMO_BGP_CONFIG: Lazy<params::BgpConfigCreate> =
    Lazy::new(|| params::BgpConfigCreate {
        identity: IdentityMetadataCreateParams {
            name: "as47".parse().unwrap(),
            description: "BGP config for AS47".into(),
        },
        bgp_announce_set_id: NameOrId::Name("instances".parse().unwrap()),
        asn: 47,
        vrf: None,
    });
pub const DEMO_BGP_ANNOUNCE_SET_URL: &'static str =
    "/v1/system/networking/bgp-announce?name_or_id=a-bag-of-addrs";
pub static DEMO_BGP_ANNOUNCE: Lazy<params::BgpAnnounceSetCreate> =
    Lazy::new(|| params::BgpAnnounceSetCreate {
        identity: IdentityMetadataCreateParams {
            name: "a-bag-of-addrs".parse().unwrap(),
            description: "a bag of addrs".into(),
        },
        announcement: vec![params::BgpAnnouncementCreate {
            address_lot_block: NameOrId::Name("some-block".parse().unwrap()),
            network: "10.0.0.0/16".parse().unwrap(),
        }],
    });
pub const DEMO_BGP_STATUS_URL: &'static str =
    "/v1/system/networking/bgp-status";
pub const DEMO_BGP_ROUTES_IPV4_URL: &'static str =
    "/v1/system/networking/bgp-routes-ipv4?asn=47";

// Project Images
pub static DEMO_IMAGE_NAME: Lazy<Name> =
    Lazy::new(|| "demo-image".parse().unwrap());
pub static DEMO_PROJECT_IMAGES_URL: Lazy<String> =
    Lazy::new(|| format!("/v1/images?project={}", *DEMO_PROJECT_NAME));
pub static DEMO_PROJECT_IMAGE_URL: Lazy<String> = Lazy::new(|| {
    format!("/v1/images/{}?project={}", *DEMO_IMAGE_NAME, *DEMO_PROJECT_NAME)
});
pub static DEMO_PROJECT_PROMOTE_IMAGE_URL: Lazy<String> = Lazy::new(|| {
    format!(
        "/v1/images/{}/promote?project={}",
        *DEMO_IMAGE_NAME, *DEMO_PROJECT_NAME
    )
});

pub static DEMO_SILO_DEMOTE_IMAGE_URL: Lazy<String> = Lazy::new(|| {
    format!(
        "/v1/images/{}/demote?project={}",
        *DEMO_IMAGE_NAME, *DEMO_PROJECT_NAME
    )
});

pub static DEMO_IMAGE_CREATE: Lazy<params::ImageCreate> =
    Lazy::new(|| params::ImageCreate {
        identity: IdentityMetadataCreateParams {
            name: DEMO_IMAGE_NAME.clone(),
            description: String::from(""),
        },
        source: params::ImageSource::YouCanBootAnythingAsLongAsItsAlpine,
        os: "fake-os".to_string(),
        version: "1.0".to_string(),
    });

// IP Pools
pub static DEMO_IP_POOLS_PROJ_URL: Lazy<String> =
    Lazy::new(|| format!("/v1/ip-pools?project={}", *DEMO_PROJECT_NAME));
pub const DEMO_IP_POOLS_URL: &'static str = "/v1/system/ip-pools";
pub static DEMO_IP_POOL_NAME: Lazy<Name> =
    Lazy::new(|| "default".parse().unwrap());
pub static DEMO_IP_POOL_CREATE: Lazy<params::IpPoolCreate> =
    Lazy::new(|| params::IpPoolCreate {
        identity: IdentityMetadataCreateParams {
            name: DEMO_IP_POOL_NAME.clone(),
            description: String::from("an IP pool"),
        },
        silo: None,
        is_default: true,
    });
pub static DEMO_IP_POOL_PROJ_URL: Lazy<String> = Lazy::new(|| {
    format!(
        "/v1/ip-pools/{}?project={}",
        *DEMO_IP_POOL_NAME, *DEMO_PROJECT_NAME
    )
});
pub static DEMO_IP_POOL_URL: Lazy<String> =
    Lazy::new(|| format!("/v1/system/ip-pools/{}", *DEMO_IP_POOL_NAME));
pub static DEMO_IP_POOL_UPDATE: Lazy<params::IpPoolUpdate> =
    Lazy::new(|| params::IpPoolUpdate {
        identity: IdentityMetadataUpdateParams {
            name: None,
            description: Some(String::from("a new IP pool")),
        },
    });
pub static DEMO_IP_POOL_RANGE: Lazy<IpRange> = Lazy::new(|| {
    IpRange::V4(
        Ipv4Range::new(
            std::net::Ipv4Addr::new(10, 0, 0, 0),
            std::net::Ipv4Addr::new(10, 0, 0, 255),
        )
        .unwrap(),
    )
});
pub static DEMO_IP_POOL_RANGES_URL: Lazy<String> =
    Lazy::new(|| format!("{}/ranges", *DEMO_IP_POOL_URL));
pub static DEMO_IP_POOL_RANGES_ADD_URL: Lazy<String> =
    Lazy::new(|| format!("{}/add", *DEMO_IP_POOL_RANGES_URL));
pub static DEMO_IP_POOL_RANGES_DEL_URL: Lazy<String> =
    Lazy::new(|| format!("{}/remove", *DEMO_IP_POOL_RANGES_URL));

// IP Pools (Services)
pub const DEMO_IP_POOL_SERVICE_URL: &'static str =
    "/v1/system/ip-pools-service";
pub static DEMO_IP_POOL_SERVICE_RANGES_URL: Lazy<String> =
    Lazy::new(|| format!("{}/ranges", DEMO_IP_POOL_SERVICE_URL));
pub static DEMO_IP_POOL_SERVICE_RANGES_ADD_URL: Lazy<String> =
    Lazy::new(|| format!("{}/add", *DEMO_IP_POOL_SERVICE_RANGES_URL));
pub static DEMO_IP_POOL_SERVICE_RANGES_DEL_URL: Lazy<String> =
    Lazy::new(|| format!("{}/remove", *DEMO_IP_POOL_SERVICE_RANGES_URL));

// Snapshots
pub static DEMO_SNAPSHOT_NAME: Lazy<Name> =
    Lazy::new(|| "demo-snapshot".parse().unwrap());
pub static DEMO_SNAPSHOT_URL: Lazy<String> = Lazy::new(|| {
    format!(
        "/v1/snapshots/{}?project={}",
        *DEMO_SNAPSHOT_NAME, *DEMO_PROJECT_NAME
    )
});
pub static DEMO_SNAPSHOT_CREATE: Lazy<params::SnapshotCreate> =
    Lazy::new(|| params::SnapshotCreate {
        identity: IdentityMetadataCreateParams {
            name: DEMO_SNAPSHOT_NAME.clone(),
            description: String::from(""),
        },
        disk: DEMO_DISK_NAME.clone().into(),
    });

// SSH keys
pub const DEMO_SSHKEYS_URL: &'static str = "/v1/me/ssh-keys";
pub static DEMO_SSHKEY_NAME: Lazy<Name> =
    Lazy::new(|| "aaaaa-ssh-key".parse().unwrap());

pub static DEMO_SSHKEY_CREATE: Lazy<params::SshKeyCreate> =
    Lazy::new(|| params::SshKeyCreate {
        identity: IdentityMetadataCreateParams {
            name: DEMO_SSHKEY_NAME.clone(),
            description: "a demo key".to_string(),
        },

        public_key: "AAAAAAAAAAAAAAA".to_string(),
    });

pub static DEMO_SPECIFIC_SSHKEY_URL: Lazy<String> =
    Lazy::new(|| format!("{}/{}", DEMO_SSHKEYS_URL, *DEMO_SSHKEY_NAME));

// System update

pub static DEMO_SYSTEM_UPDATE_PARAMS: Lazy<params::SystemUpdatePath> =
    Lazy::new(|| params::SystemUpdatePath {
        version: SemverVersion::new(1, 0, 0),
    });

// Project Floating IPs
pub static DEMO_FLOAT_IP_NAME: Lazy<Name> =
    Lazy::new(|| "float-ip".parse().unwrap());

pub static DEMO_FLOAT_IP_URL: Lazy<String> = Lazy::new(|| {
    format!(
        "/v1/floating-ips/{}?project={}",
        *DEMO_FLOAT_IP_NAME, *DEMO_PROJECT_NAME
    )
});

pub static DEMO_FLOAT_IP_CREATE: Lazy<params::FloatingIpCreate> =
    Lazy::new(|| params::FloatingIpCreate {
        identity: IdentityMetadataCreateParams {
            name: DEMO_FLOAT_IP_NAME.clone(),
            description: String::from("a new IP pool"),
        },
        address: Some(std::net::Ipv4Addr::new(10, 0, 0, 141).into()),
        pool: None,
    });

// Identity providers
pub const IDENTITY_PROVIDERS_URL: &'static str =
    "/v1/system/identity-providers?silo=demo-silo";
pub const SAML_IDENTITY_PROVIDERS_URL: &'static str =
    "/v1/system/identity-providers/saml?silo=demo-silo";
pub static DEMO_SAML_IDENTITY_PROVIDER_NAME: Lazy<Name> =
    Lazy::new(|| "demo-saml-provider".parse().unwrap());

pub static SPECIFIC_SAML_IDENTITY_PROVIDER_URL: Lazy<String> =
    Lazy::new(|| {
        format!(
            "/v1/system/identity-providers/saml/{}?silo=demo-silo",
            *DEMO_SAML_IDENTITY_PROVIDER_NAME
        )
    });

pub static SAML_IDENTITY_PROVIDER: Lazy<params::SamlIdentityProviderCreate> =
    Lazy::new(|| params::SamlIdentityProviderCreate {
        identity: IdentityMetadataCreateParams {
            name: DEMO_SAML_IDENTITY_PROVIDER_NAME.clone(),
            description: "a demo provider".to_string(),
        },

        idp_metadata_source: params::IdpMetadataSource::Url {
            url: HTTP_SERVER.url("/descriptor").to_string(),
        },

        idp_entity_id: "entity_id".to_string(),
        sp_client_id: "client_id".to_string(),
        acs_url: "http://acs".to_string(),
        slo_url: "http://slo".to_string(),
        technical_contact_email: "technical@fake".to_string(),

        signing_keypair: None,

        group_attribute_name: None,
    });

pub static DEMO_SYSTEM_METRICS_URL: Lazy<String> = Lazy::new(|| {
    format!(
        "/v1/system/metrics/virtual_disk_space_provisioned?start_time={:?}&end_time={:?}",
        Utc::now(),
        Utc::now(),
    )
});

pub static DEMO_SILO_METRICS_URL: Lazy<String> = Lazy::new(|| {
    format!(
        "/v1/metrics/virtual_disk_space_provisioned?start_time={:?}&end_time={:?}",
        Utc::now(),
        Utc::now(),
    )
});

// Users
pub static DEMO_USER_CREATE: Lazy<params::UserCreate> =
    Lazy::new(|| params::UserCreate {
        external_id: params::UserId::from_str("dummy-user").unwrap(),
        password: params::UserPassword::LoginDisallowed,
    });

/// Describes an API endpoint to be verified by the "unauthorized" test
///
/// These structs are also used to check whether we're covering all endpoints in
/// the public OpenAPI spec.
#[derive(Debug)]
pub struct VerifyEndpoint {
    /// URL path for the HTTP resource to test
    ///
    /// Note that we might talk about the "GET organization" endpoint, and might
    /// write that "GET /organizations/{organization_name}".  But the URL here
    /// is for a specific HTTP resource, so it would look like
    /// "/organizations/demo-org" rather than
    /// "/organizations/{organization_name}".
    pub url: &'static str,

    /// Specifies whether an HTTP resource handled by this endpoint is visible
    /// to unauthenticated or unauthorized users
    ///
    /// If it's [`Visibility::Public`] (like "/v1/organizations"), unauthorized
    /// users can expect to get back a 401 or 403 when they attempt to access
    /// it.  If it's [`Visibility::Protected`] (like a specific Organization),
    /// unauthorized users will get a 404.
    pub visibility: Visibility,

    /// Specify level of unprivileged access an authenticated user has
    pub unprivileged_access: UnprivilegedAccess,

    /// Specifies what HTTP methods are supported for this HTTP resource
    ///
    /// The test runner tests a variety of HTTP methods.  For each method, if
    /// it's not in this list, we expect a 405 "Method Not Allowed" response.
    /// For `PUT` and `POST`, the item in `allowed_methods` also contains the
    /// contents of the body to send with the `PUT` or `POST` request.  This
    /// should be valid input for the endpoint.  Otherwise, Nexus could choose
    /// to fail with a 400-level validation error, which would obscure the
    /// authn/authz error we're looking for.
    pub allowed_methods: Vec<AllowedMethod>,
}

/// Describe what access authenticated unprivileged users have.
#[derive(Clone, Copy, Debug, PartialEq)]
pub enum UnprivilegedAccess {
    /// Users have full CRUD access to the endpoint
    Full,

    /// Users only have read access to the endpoint
    ReadOnly,

    /// Users have no access at all to the endpoint
    None,
}

/// Describes the visibility of an HTTP resource
#[derive(Debug)]
pub enum Visibility {
    /// All users can see the resource (including unauthenticated or
    /// unauthorized users)
    ///
    /// "/v1/organizations" is Public, for example.
    Public,

    /// Only users with certain privileges can see this endpoint
    ///
    /// "/organizations/demo-org" is not public, for example.
    Protected,
}

/// Describes an HTTP method supported by a particular API endpoint
#[derive(Debug)]
pub enum AllowedMethod {
    /// HTTP "DELETE" method
    Delete,
    /// HTTP "GET" method
    Get,
    /// HTTP "GET" method, but where we cannot statically define a URL that will
    /// work (so the test runner should not expect to get a 200).  This should
    /// be uncommon.  In most cases, resources are identified either by names
    /// that we define here or uuids that we control in the test suite (e.g.,
    /// the rack and sled uuids).
    ///
    /// This is not necessary for methods other than `GET`.  We only need this
    /// to configure the test's expectation for *privileged* requests.  For the
    /// other HTTP methods, we only make unprivileged requests, and they should
    /// always fail in the correct way.
    GetNonexistent,
    /// HTTP "GET" method that is not yet implemented
    ///
    /// This should be a transient state, used only for stub APIs.
    ///
    /// This is not necessary for methods other than `GET`.  We only need this
    /// to configure the test's expectation for *privileged* requests.  For the
    /// other HTTP methods, we only make unprivileged requests, and they should
    /// always fail in the correct way.
    #[allow(dead_code)]
    GetUnimplemented,
    /// HTTP "GET" method with websocket handshake headers.
    GetWebsocket,
    /// HTTP "POST" method, with sample input (which should be valid input for
    /// this endpoint)
    Post(serde_json::Value),
    /// HTTP "PUT" method, with sample input (which should be valid input for
    /// this endpoint)
    Put(serde_json::Value),
}

impl AllowedMethod {
    /// Returns the [`http::Method`] used to make a request for this HTTP method
    pub fn http_method(&self) -> &'static http::Method {
        match self {
            AllowedMethod::Delete => &Method::DELETE,
            AllowedMethod::Get => &Method::GET,
            AllowedMethod::GetNonexistent => &Method::GET,
            AllowedMethod::GetUnimplemented => &Method::GET,
            AllowedMethod::GetWebsocket => &Method::GET,
            AllowedMethod::Post(_) => &Method::POST,
            AllowedMethod::Put(_) => &Method::PUT,
        }
    }

    /// Returns a JSON value suitable for use as the request body when making a
    /// request to a specific endpoint using this HTTP method
    ///
    /// If this returns `None`, the request body should be empty.
    pub fn body(&self) -> Option<&serde_json::Value> {
        match self {
            AllowedMethod::Delete
            | AllowedMethod::Get
            | AllowedMethod::GetNonexistent
            | AllowedMethod::GetUnimplemented
            | AllowedMethod::GetWebsocket => None,
            AllowedMethod::Post(body) => Some(&body),
            AllowedMethod::Put(body) => Some(&body),
        }
    }
}

<<<<<<< HEAD
pub static URL_USERS_DB_INIT: Lazy<String> = Lazy::new(|| {
    format!("/v1/system/users-builtin/{}", authn::USER_DB_INIT.name)
});

/// List of endpoints to be verified
pub static VERIFY_ENDPOINTS: Lazy<Vec<VerifyEndpoint>> = Lazy::new(|| {
    vec![
    // Global IAM policy
    VerifyEndpoint {
        url: &SYSTEM_POLICY_URL,
        visibility: Visibility::Public,
        unprivileged_access: UnprivilegedAccess::None,
        allowed_methods: vec![
            AllowedMethod::Get,
            AllowedMethod::Put(
                serde_json::to_value(
                    &shared::Policy::<shared::FleetRole> {
                        role_assignments: vec![]
=======
lazy_static! {
    pub static ref URL_USERS_DB_INIT: String =
        format!("/v1/system/users-builtin/{}", authn::USER_DB_INIT.name);

    /// List of endpoints to be verified
    pub static ref VERIFY_ENDPOINTS: Vec<VerifyEndpoint> = vec![
        // Global IAM policy
        VerifyEndpoint {
            url: &SYSTEM_POLICY_URL,
            visibility: Visibility::Public,
            unprivileged_access: UnprivilegedAccess::None,
            allowed_methods: vec![
                AllowedMethod::Get,
                AllowedMethod::Put(
                    serde_json::to_value(
                        &shared::Policy::<shared::FleetRole> {
                            role_assignments: vec![]
                        }
                    ).unwrap()
                ),
            ],
        },

        // IP Pools top-level endpoint
        VerifyEndpoint {
            url: &DEMO_IP_POOLS_URL,
            visibility: Visibility::Public,
            unprivileged_access: UnprivilegedAccess::None,
            allowed_methods: vec![
                AllowedMethod::Get,
                AllowedMethod::Post(
                    serde_json::to_value(&*DEMO_IP_POOL_CREATE).unwrap()
                ),
            ],
        },
        VerifyEndpoint {
            url: &DEMO_IP_POOLS_PROJ_URL,
            visibility: Visibility::Public,
            unprivileged_access: UnprivilegedAccess::ReadOnly,
            allowed_methods: vec![
                AllowedMethod::Get
            ],
        },

        // Single IP Pool endpoint
        VerifyEndpoint {
            url: &DEMO_IP_POOL_URL,
            visibility: Visibility::Protected,
            unprivileged_access: UnprivilegedAccess::None,
            allowed_methods: vec![
                AllowedMethod::Get,
                AllowedMethod::Put(
                    serde_json::to_value(&*DEMO_IP_POOL_UPDATE).unwrap()
                ),
                AllowedMethod::Delete,
            ],
        },
        VerifyEndpoint {
            url: &DEMO_IP_POOL_PROJ_URL,
            visibility: Visibility::Protected,
            unprivileged_access: UnprivilegedAccess::ReadOnly,
            allowed_methods: vec![
                AllowedMethod::Get
            ],
        },

        // IP Pool ranges endpoint
        VerifyEndpoint {
            url: &DEMO_IP_POOL_RANGES_URL,
            visibility: Visibility::Protected,
            unprivileged_access: UnprivilegedAccess::None,
            allowed_methods: vec![
                AllowedMethod::Get
            ],
        },

        // IP Pool ranges/add endpoint
        VerifyEndpoint {
            url: &DEMO_IP_POOL_RANGES_ADD_URL,
            visibility: Visibility::Protected,
            unprivileged_access: UnprivilegedAccess::None,
            allowed_methods: vec![
                AllowedMethod::Post(
                    serde_json::to_value(&*DEMO_IP_POOL_RANGE).unwrap()
                ),
            ],
        },

        // IP Pool ranges/delete endpoint
        VerifyEndpoint {
            url: &DEMO_IP_POOL_RANGES_DEL_URL,
            visibility: Visibility::Protected,
            unprivileged_access: UnprivilegedAccess::None,
            allowed_methods: vec![
                AllowedMethod::Post(
                    serde_json::to_value(&*DEMO_IP_POOL_RANGE).unwrap()
                ),
            ],
        },

        // IP Pool endpoint (Oxide services)
        VerifyEndpoint {
            url: &DEMO_IP_POOL_SERVICE_URL,
            visibility: Visibility::Public,
            unprivileged_access: UnprivilegedAccess::None,
            allowed_methods: vec![
                AllowedMethod::Get
            ],
        },

        // IP Pool ranges endpoint (Oxide services)
        VerifyEndpoint {
            url: &DEMO_IP_POOL_SERVICE_RANGES_URL,
            visibility: Visibility::Public,
            unprivileged_access: UnprivilegedAccess::None,
            allowed_methods: vec![
                AllowedMethod::Get
            ],
        },

        // IP Pool ranges/add endpoint (Oxide services)
        VerifyEndpoint {
            url: &DEMO_IP_POOL_SERVICE_RANGES_ADD_URL,
            visibility: Visibility::Public,
            unprivileged_access: UnprivilegedAccess::None,
            allowed_methods: vec![
                AllowedMethod::Post(
                    serde_json::to_value(&*DEMO_IP_POOL_RANGE).unwrap()
                ),
            ],
        },

        // IP Pool ranges/delete endpoint (Oxide services)
        VerifyEndpoint {
            url: &DEMO_IP_POOL_SERVICE_RANGES_DEL_URL,
            visibility: Visibility::Public,
            unprivileged_access: UnprivilegedAccess::None,
            allowed_methods: vec![
                AllowedMethod::Post(
                    serde_json::to_value(&*DEMO_IP_POOL_RANGE).unwrap()
                ),
            ],
        },

        /* Silos */
        VerifyEndpoint {
            url: "/v1/system/silos",
            visibility: Visibility::Public,
            unprivileged_access: UnprivilegedAccess::None,
            allowed_methods: vec![
                AllowedMethod::Get,
                AllowedMethod::Post(
                    serde_json::to_value(&*DEMO_SILO_CREATE).unwrap()
                )
            ],
        },
        VerifyEndpoint {
            url: &DEMO_SILO_URL,
            visibility: Visibility::Protected,
            unprivileged_access: UnprivilegedAccess::None,
            allowed_methods: vec![
                AllowedMethod::Get,
                AllowedMethod::Delete,
            ],
        },
        VerifyEndpoint {
            url: &DEMO_SILO_POLICY_URL,
            visibility: Visibility::Protected,
            unprivileged_access: UnprivilegedAccess::None,
            allowed_methods: vec![
                AllowedMethod::Get,
                AllowedMethod::Put(
                    serde_json::to_value(
                        &shared::Policy::<shared::SiloRole> {
                            role_assignments: vec![]
                        }
                    ).unwrap()
                ),
            ],
        },
        VerifyEndpoint {
            url: &DEMO_SILO_QUOTAS_URL,
            visibility: Visibility::Protected,
            unprivileged_access: UnprivilegedAccess::None,
            allowed_methods: vec![
                AllowedMethod::Get,
                AllowedMethod::Put(
                    serde_json::to_value(
                        params::SiloQuotasCreate::empty()
                    ).unwrap()
                )
            ],
        },
        VerifyEndpoint {
            url: "/v1/system/silo-quotas",
            visibility: Visibility::Public,
            unprivileged_access: UnprivilegedAccess::None,
            allowed_methods: vec![
                AllowedMethod::Get
            ],
        },
        VerifyEndpoint {
            url: "/v1/system/utilization/silos",
            visibility: Visibility::Public,
            unprivileged_access: UnprivilegedAccess::None,
            allowed_methods: vec![
                AllowedMethod::Get
            ]
        },
        VerifyEndpoint {
            url: &DEMO_SILO_UTIL_URL,
            visibility: Visibility::Protected,
            unprivileged_access: UnprivilegedAccess::None,
            allowed_methods: vec![
                AllowedMethod::Get
            ]
        },
        VerifyEndpoint {
            url: "/v1/utilization",
            visibility: Visibility::Public,
            unprivileged_access: UnprivilegedAccess::ReadOnly,
            allowed_methods: vec![
                AllowedMethod::Get
            ]
        },
        VerifyEndpoint {
            url: "/v1/policy",
            visibility: Visibility::Public,
            unprivileged_access: UnprivilegedAccess::ReadOnly,
            allowed_methods: vec![
                AllowedMethod::Get,
                AllowedMethod::Put(
                    serde_json::to_value(
                        &shared::Policy::<shared::SiloRole> {
                            role_assignments: vec![]
                        }
                    ).unwrap()
                ),
            ],
        },

        VerifyEndpoint {
            url: "/v1/users",
            visibility: Visibility::Public,
            unprivileged_access: UnprivilegedAccess::ReadOnly,
            allowed_methods: vec![
                AllowedMethod::Get,
            ],
        },

        VerifyEndpoint {
            url: "/v1/groups",
            visibility: Visibility::Public,
            unprivileged_access: UnprivilegedAccess::ReadOnly,
            allowed_methods: vec![
                AllowedMethod::Get,
            ],
        },

        VerifyEndpoint {
            // non-existent UUID that will 404
            url: "/v1/groups/8d90b9a5-1cea-4a2b-9af4-71467dd33a04",
            visibility: Visibility::Public,
            unprivileged_access: UnprivilegedAccess::ReadOnly,
            allowed_methods: vec![
                AllowedMethod::GetNonexistent,
            ],
        },

        VerifyEndpoint {
            url: &DEMO_SILO_USERS_LIST_URL,
            visibility: Visibility::Public,
            unprivileged_access: UnprivilegedAccess::ReadOnly,
            allowed_methods: vec![ AllowedMethod::Get ],
        },

        VerifyEndpoint {
            url: &DEMO_SILO_USERS_CREATE_URL,
            visibility: Visibility::Public,
            unprivileged_access: UnprivilegedAccess::ReadOnly,
            allowed_methods: vec![
                AllowedMethod::Post(
                    serde_json::to_value(
                        &*DEMO_USER_CREATE
                    ).unwrap()
                ),
            ],
        },

        VerifyEndpoint {
            url: &DEMO_SILO_USER_ID_GET_URL,
            visibility: Visibility::Public,
            unprivileged_access: UnprivilegedAccess::ReadOnly,
            allowed_methods: vec![
                AllowedMethod::Get,
            ],
        },

        VerifyEndpoint {
            url: &DEMO_SILO_USER_ID_DELETE_URL,
            visibility: Visibility::Public,
            unprivileged_access: UnprivilegedAccess::ReadOnly,
            allowed_methods: vec![
                AllowedMethod::Delete,
            ],
        },

        VerifyEndpoint {
            url: &DEMO_SILO_USER_ID_SET_PASSWORD_URL,
            visibility: Visibility::Public,
            unprivileged_access: UnprivilegedAccess::ReadOnly,
            allowed_methods: vec![
                AllowedMethod::Post(serde_json::to_value(
                    params::UserPassword::LoginDisallowed
                ).unwrap()),
            ],
        },

        /* Projects */

        // TODO-security TODO-correctness One thing that's a little strange
        // here: we currently return a 404 if you attempt to create a Project
        // inside an Organization and you're not authorized to do that.  In an
        // ideal world, we'd return a 403 if you can _see_ the Organization and
        // a 404 if not.  But we don't really know if you should be able to see
        // the Organization.  Right now, the only real way to tell that is if
        // you have permissions on anything _inside_ the Organization, which is
        // incredibly expensive to determine in general.
        // TODO: reevaluate the above comment and the change to unprivileged_access below
        VerifyEndpoint {
            url: "/v1/projects",
            visibility: Visibility::Public,
            unprivileged_access: UnprivilegedAccess::None,
            allowed_methods: vec![
                AllowedMethod::Get,
                AllowedMethod::Post(
                    serde_json::to_value(&*DEMO_PROJECT_CREATE).unwrap()
                ),
            ],
        },

        VerifyEndpoint {
            url: &DEMO_PROJECT_URL,
            visibility: Visibility::Protected,
            unprivileged_access: UnprivilegedAccess::None,
            allowed_methods: vec![
                AllowedMethod::Get,
                AllowedMethod::Delete,
                AllowedMethod::Put(
                    serde_json::to_value(params::ProjectUpdate{
                        identity: IdentityMetadataUpdateParams {
                            name: None,
                            description: Some("different".to_string())
                        },
                    }).unwrap()
                ),
            ],
        },

        VerifyEndpoint {
            url: &DEMO_PROJECT_POLICY_URL,
            visibility: Visibility::Protected,
            unprivileged_access: UnprivilegedAccess::None,
            allowed_methods: vec![
                AllowedMethod::Get,
                AllowedMethod::Put(
                    serde_json::to_value(
                        &shared::Policy::<shared::ProjectRole> {
                            role_assignments: vec![]
                        }
                    ).unwrap()
                ),
            ],
        },

        /* VPCs */
        VerifyEndpoint {
            url: &DEMO_PROJECT_URL_VPCS,
            visibility: Visibility::Protected,
            unprivileged_access: UnprivilegedAccess::None,
            allowed_methods: vec![
                AllowedMethod::Get,
                AllowedMethod::Post(
                    serde_json::to_value(&*DEMO_VPC_CREATE).unwrap()
                ),
            ],
        },

        VerifyEndpoint {
            url: &DEMO_VPC_URL,
            visibility: Visibility::Protected,
            unprivileged_access: UnprivilegedAccess::None,
            allowed_methods: vec![
                AllowedMethod::Get,
                AllowedMethod::Put(
                    serde_json::to_value(&params::VpcUpdate {
                        identity: IdentityMetadataUpdateParams {
                            name: None,
                            description: Some("different".to_string())
                        },
                        dns_name: None,
                    }).unwrap()
                ),
                AllowedMethod::Delete,
            ],
        },

        /* Firewall rules */
        VerifyEndpoint {
            url: &DEMO_VPC_URL_FIREWALL_RULES,
            visibility: Visibility::Protected,
            unprivileged_access: UnprivilegedAccess::None,
            allowed_methods: vec![
                AllowedMethod::Get,
                AllowedMethod::Put(
                    serde_json::to_value(VpcFirewallRuleUpdateParams {
                        rules: vec![],
                    }).unwrap()
                ),
            ],
        },

        /* VPC Subnets */
        VerifyEndpoint {
            url: &DEMO_VPC_URL_SUBNETS,
            visibility: Visibility::Protected,
            unprivileged_access: UnprivilegedAccess::None,
            allowed_methods: vec![
                AllowedMethod::Get,
                AllowedMethod::Post(
                    serde_json::to_value(&*DEMO_VPC_SUBNET_CREATE).unwrap()
                ),
            ],
        },

        VerifyEndpoint {
            url: &DEMO_VPC_SUBNET_URL,
            visibility: Visibility::Protected,
            unprivileged_access: UnprivilegedAccess::None,
            allowed_methods: vec![
                AllowedMethod::Get,
                AllowedMethod::Put(
                    serde_json::to_value(&params::VpcSubnetUpdate {
                        identity: IdentityMetadataUpdateParams {
                            name: None,
                            description: Some("different".to_string())
                        },
                    }).unwrap()
                ),
                AllowedMethod::Delete,
            ],
        },

        VerifyEndpoint {
            url: &DEMO_VPC_SUBNET_INTERFACES_URL,
            visibility: Visibility::Protected,
            unprivileged_access: UnprivilegedAccess::None,
            allowed_methods: vec![
                AllowedMethod::Get,
            ],
        },

        /* VPC Routers */

        VerifyEndpoint {
            url: &DEMO_VPC_URL_ROUTERS,
            visibility: Visibility::Protected,
            unprivileged_access: UnprivilegedAccess::None,
            allowed_methods: vec![
                AllowedMethod::Get,
                AllowedMethod::Post(
                    serde_json::to_value(&*DEMO_VPC_ROUTER_CREATE).unwrap()
                ),
            ],
        },

        VerifyEndpoint {
            url: &DEMO_VPC_ROUTER_URL,
            visibility: Visibility::Protected,
            unprivileged_access: UnprivilegedAccess::None,
            allowed_methods: vec![
                AllowedMethod::Get,
                AllowedMethod::Put(
                    serde_json::to_value(&params::VpcRouterUpdate {
                        identity: IdentityMetadataUpdateParams {
                            name: None,
                            description: Some("different".to_string())
                        },
                    }).unwrap()
                ),
                AllowedMethod::Delete,
            ],
        },

        /* Router Routes */

        VerifyEndpoint {
            url: &DEMO_VPC_ROUTER_URL_ROUTES,
            visibility: Visibility::Protected,
            unprivileged_access: UnprivilegedAccess::None,
            allowed_methods: vec![
                AllowedMethod::Get,
                AllowedMethod::Post(
                    serde_json::to_value(&*DEMO_ROUTER_ROUTE_CREATE).unwrap()
                ),
            ],
        },

        VerifyEndpoint {
            url: &DEMO_ROUTER_ROUTE_URL,
            visibility: Visibility::Protected,
            unprivileged_access: UnprivilegedAccess::None,
            allowed_methods: vec![
                AllowedMethod::Get,
                AllowedMethod::Put(
                    serde_json::to_value(&params::RouterRouteUpdate {
                        identity: IdentityMetadataUpdateParams {
                            name: None,
                            description: Some("different".to_string())
                        },
                        target: RouteTarget::Ip(
                            IpAddr::from(Ipv4Addr::new(127, 0, 0, 1))),
                        destination: RouteDestination::Subnet(
                            "loopback".parse().unwrap()),
                    }).unwrap()
                ),
                AllowedMethod::Delete,
            ],
        },

        /* Disks */

        VerifyEndpoint {
            url: &DEMO_DISKS_URL,
            visibility: Visibility::Protected,
            unprivileged_access: UnprivilegedAccess::None,
            allowed_methods: vec![
                AllowedMethod::Get,
                AllowedMethod::Post(
                    serde_json::to_value(&*DEMO_DISK_CREATE).unwrap()
                ),
            ],
        },

        VerifyEndpoint {
            url: &DEMO_DISK_URL,
            visibility: Visibility::Protected,
            unprivileged_access: UnprivilegedAccess::None,
            allowed_methods: vec![
                AllowedMethod::Get,
                AllowedMethod::Delete,
            ],
        },

        VerifyEndpoint {
            url: &DEMO_DISK_METRICS_URL,
            visibility: Visibility::Protected,
            unprivileged_access: UnprivilegedAccess::None,
            allowed_methods: vec![
                AllowedMethod::Get,
            ],
        },

        VerifyEndpoint {
            url: &DEMO_INSTANCE_DISKS_URL,
            visibility: Visibility::Protected,
            unprivileged_access: UnprivilegedAccess::None,
            allowed_methods: vec![
                AllowedMethod::Get,
            ]
        },

        VerifyEndpoint {
            url: &DEMO_INSTANCE_DISKS_ATTACH_URL,
            visibility: Visibility::Protected,
            unprivileged_access: UnprivilegedAccess::None,
            allowed_methods: vec![
                AllowedMethod::Post(
                    serde_json::to_value(params::DiskPath {
                        disk: DEMO_DISK_NAME.clone().into()
                    }).unwrap()
                )
            ],
        },

        VerifyEndpoint {
            url: &DEMO_INSTANCE_DISKS_DETACH_URL,
            visibility: Visibility::Protected,
            unprivileged_access: UnprivilegedAccess::None,
            allowed_methods: vec![
                AllowedMethod::Post(
                    serde_json::to_value(params::DiskPath {
                        disk: DEMO_DISK_NAME.clone().into()
                    }).unwrap()
                )
            ],
        },

        VerifyEndpoint {
            url: &DEMO_IMPORT_DISK_BULK_WRITE_START_URL,
            visibility: Visibility::Protected,
            unprivileged_access: UnprivilegedAccess::None,
            allowed_methods: vec![
                AllowedMethod::Post(serde_json::value::Value::Null),
            ],
        },

        VerifyEndpoint {
            url: &DEMO_IMPORT_DISK_BULK_WRITE_URL,
            visibility: Visibility::Protected,
            unprivileged_access: UnprivilegedAccess::None,
            allowed_methods: vec![
                AllowedMethod::Post(
                    serde_json::to_value(params::ImportBlocksBulkWrite {
                        offset: 0,
                        base64_encoded_data: "AAAAAAAAAAAAAAAAAAAAAAAAAAAAAAAAAAAAAAAAAAAAAAAAAAAAAAAAAAAAAAAAAAAAAAAAAAAAAAAAAAAAAAAAAAAAAAAAAAAAAAAAAAAAAAAAAAAAAAAAAAAAAAAAAAAAAAAAAAAAAAAAAAAAAAAAAAAAAAAAAAAAAAAAAAAAAAAAAAAAAAAAAAAAAAAAAAAAAAAAAAAAAAAAAAAAAAAAAAAAAAAAAAAAAAAAAAAAAAAAAAAAAAAAAAAAAAAAAAAAAAAAAAAAAAAAAAAAAAAAAAAAAAAAAAAAAAAAAAAAAAAAAAAAAAAAAAAAAAAAAAAAAAAAAAAAAAAAAAAAAAAAAAAAAAAAAAAAAAAAAAAAAAAAAAAAAAAAAAAAAAAAAAAAAAAAAAAAAAAAAAAAAAAAAAAAAAAAAAAAAAAAAAAAAAAAAAAAAAAAAAAAAAAAAAAAAAAAAAAAAAAAAAAAAAAAAAAAAAAAAAAAAAAAAAAAAAAAAAAAAAAAAAAAAAAAAAAAAAAAAAAAAAAAAAAAAAAAAAAAAAAAAAAAAAAAAAAAAAAAAAAAAAAAAAAAAAAAAAAAAAAAAAAAAAAAAAAAAAAAAAAAAAAAAAAAAAAAAAAAAAAAAAAAAAAAAAAAAAAAAAAAAAAAAAAAAAAAAAAAAAAAAAAAAAAAAAAAAAAAAAAAAAAAAAAAAAAAAAAAAAAAAAAAAAAAAAAAAAAAAAAAAAAAAAAAAAAAAAAAAAAAAAAAAAAAAAAAAAAAAAAAAAAAAAAAAAAAAAAAAAAAAAAAAAAAAAAAAAAAAAAAAAAAAAAAAAAAAAAAAAAAAAAAAAAAAAAAAAAAAAAAAAAAAAAAAAAAAAAAAAAAAAAAAAAAAAAAAAAAAAAAAAAAAAAAAAAAAAAAAAAAAAAAAAAAAAAAAAAAAAAAAAAAAAAAAAAAAAAAAAAAAAAAAAAAAAAAAAAAAAAAAAAAAAAAAAAAAAAAAAAAAAAAAAAAAAAAAAAAAAAAAAAAAAAAAAAAAAAAAAAAAAAAAAAAAAAAAAAAAAAAAAAAAAAAAAAAAAAAAAAAAAAAAAAAAAAAAAAAAAAAAAAAAAAAAAAAAAAAAAAAAAAAAAAAAAAAAAAAAAAAAAAAAAAAAAAAAAAAAAAAAAAAAAAAAAAAAAAAAAAAAAAAAAAAAAAAAAAAAAAAAAAAAAAAAAAAAAAAAAAAAAAAAAAAAAAAAAAAAAAAAAAAAAAAAAAAAAAAAAAAAAAAAAAAAAAAAAAAAAAAAAAAAAAAAAAAAAAAAAAAAAAAAAAAAAAAAAAAAAAAAAAAAAAAAAAAAAAAAAAAAAAAAAAAAAAAAAAAAAAAAAAAAAAAAAAAAAAAAAAAAAAAAAAAAAAAAAAAAAAAAAAAAAAAAAAAAAAAAAAAAAAAAAAAAAAAAAAAAAAAAAAAAAAAAAAAAAAAAAAAAAAAAAAAAAAAAAAAAAAAAAAAAAAAAAAAAAAAAAAAAAAAAAAAAAAAAAAAAAAAAAAAAAAAAAAAAAAAAAAAAAAAAAAAAAAAAAAAAAAAAAAAAAAAAAAAAAAAAAAAAAAAAAAAAAAAAAAAAAAAAAAAAAAAAAAAAAAAAAAAAAAAAAAAAAAAAAAAAAAAAAAAAAAAAAAAAAAAAAAAAAAAAAAAAAAAAAAAAAAAAAAAAAAAAAAAAAAAAAAAAAAAAAAAAAAAAAAAAAAAAAAAAAAAAAAAAAAAAAAAAAAAAAAAAAAAAAAAAAAAAAAAAAAAAAAAAAAAAAAAAAAAAAAAAAAAAAAAAAAAAAAAAAAAAAAAAAAAAAAAAAAAAAAAAAAAAAAAAAAAAAAAAAAAAAAAAAAAAAAAAAAAAAAAAAAAAAAAAAAAAAAAAAAAAAAAAAAAAAAAAAAAAAAAAAAAAAAAAAAAAAAAAAAAAAAAAAAAAAAAAAAAAAAAAAAAAAAAAAAAAAAAAAAAAAAAAAAAAAAAAAAAAAAAAAAAAAAAAAAAAAAAAAAAAAAAAAAAAAAAAAAAAAAAAAAAAAAAAAAAAAAAAAAAAAAAAAAAAAAAAAAAAAAAAAAAAAAAAAAAAAAAAAAAAAAAAAAAAAAAAAAAAAAAAAAAAAAAAAAAAAAAAAAAAAAAAAAAAAAAAAAAAAAAAAAAAAAAAAAAAAAAAAAAAAAAAAAAAAAAAAAAAAAAAAAAAAAAAAAAAAAAAAAAAAAAAAAAAAAAAAAAAAAAAAAAAAAAAAAAAAAAAAAAAAAAAAAAAAAAAAAAAAAAAAAAAAAAAAAAAAAAAAAAAAAAAAAAAAAAAAAAAAAAAAAAAAAAAAAAAAAAAAAAAAAAAAAAAAAAAAAAAAAAAAAAAAAAAAAAAAAAAAAAAAAAAAAAAAAAAAAAAAAAAAAAAAAAAAAAAAAAAAAAAAAAAAAAAAAAAAAAAAAAAAAAAAAAAAAAAAAAAAAAAAAAAAAAAAAAAAAAAAAAAAAAAAAAAAAAAAAAAAAAAAAAAAAAAAAAAAAAAAAAAAAAAAAAAAAAAAAAAAAAAAAAAAAAAAAAAAAAAAAAAAAAAAAAAAAAAAAAAAAAAAAAAAAAAAAAAAAAAAAAAAAAAAAAAAAAAAAAAAAAAAAAAAAAAAAAAAAAAAAAAAAAAAAAAAAAAAAAAAAAAAAAAAAAAAAAAAAAAAAAAAAAAAAAAAAAAAAAAAAAAAAAAAAAAAAAAAAAAAAAAAAAAAAAAAAAAAAAAAAAAAAAAAAAAAAAAAAAAAAAAAAAAAAAAAAAAAAAAAAAAAAAAAAAAAAAAAAAAAAAAAAAAAAAAAAAAAAAAAAAAAAAAAAAAAAAAAAAAAAAAAAAAAAAAAAAAAAAAAAAAAAAAAAAAAAAAAAAAAAAAAAAAAAAAAAAAAAAAAAAAAAAAAAAAAAAAAAAAAAAAAAAAAAAAAAAAAAAAAAAAAAAAAAAAAAAAAAAAAAAAAAAAAAAAAAAAAAAAAAAAAAAAAAAAAAAAAAAAAAAAAAAAAAAAAAAAAAAAAAAAAAAAAAAAAAAAAAAAAAAAAAAAAAAAAAAAAAAAAAAAAAAAAAAAAAAAAAAAAAAAAAAAAAAAAAAAAAAAAAAAAAAAAAAAAAAAAAAAAAAAAAAAAAAAAAAAAAAAAAAAAAAAAAAAAAAAAAAAAAAAAAAAAAAAAAAAAAAAAAAAAAAAAAAAAAAAAAAAAAAAAAAAAAAAAAAAAAAAAAAAAAAAAAAAAAAAAAAAAAAAAAAAAAAAAAAAAAAAAAAAAAAAAAAAAAAAAAAAAAAAAAAAAAAAAAAAAAAAAAAAAAAAAAAAAAAAAAAAAAAAAAAAAAAAAAAAAAAAAAAAAAAAAAAAAAAAAAAAAAAAAAAAAAAAAAAAAAAAAAAAAAAAAAAAAAAAAAAAAAAAAAAAAAAAAAAAAAAAAAAAAAAAAAAAAAAAAAAAAAAAAAAAAAAAAAAAAAAAAAAAAAAAAAAAAAAAAAAAAAAAAAAAAAAAAAAAAAAAAAAAAAAAAAAAAAAAAAAAAAAAAAAAAAAAAAAAAAAAAAAAAAAAAAAAAAAAAAAAAAAAAAAAAAAAAAAAAAAAAAAAAAAAAAAAAAAAAAAAAAAAAAAAAAAAAAAAAAAAAAAAAAAAAAAAAAAAAAAAAAAAAAAAAAAAAAAAAAAAAAAAAAAAAAAAAAAAAAAAAAAAAAAAAAAAAAAAAAAAAAAAAAAAAAAAAAAAAAAAAAAAAAAAAAAAAAAAAAAAAAAAAAAAAAAAAAAAAAAAAAAAAAAAAAAAAAAAAAAAAAAAAAAAAAAAAAAAAAAAAAAAAAAAAAAAAAAAAAAAAAAAAAAAAAAAAAAAAAAAAAAAAAAAAAAAAAAAAAAAAAAAAAAAAAAAAAAAAAAAAAAAAAAAAAAAAAAAAAAAAAAAAAAAAAAAAAAAAAAAAAAAAAAAAAAAAAAAAAAAAAAAAAAAAAAAAAAAAAAAAAAAAAAAAAAAAAAAAAAAAAAAAAAAAAAAAAAAAAAAAAAAAAAAAAAAAAAAAAAAAAAAAAAAAAAAAAAAAAAAAAAAAAAAAAAAAAAAAAAAAAAAAAAAAAAAAAAAAAAAAAAAAAAAAAAAAAAAAAAAAAAAAAAAAAAAAAAAAAAAAAAAAAAAAAAAAAAAAAAAAAAAAAAAAAAAAAAAAAAAAAAAAAAAAAAAAAAAAAAAAAAAAAAAAAAAAAAAAAAAAAAAAAAAAAAAAAAAAAAAAAAAAAAAAAAAAAAAAAAAAAAAAAAAAAAAAAAAAAAAAAAAAAAAAAAAAAAAAAAAAAAAAAAAAAAAAAAAAAAAAAAAAAAAAAAAAAAAAAAAAAAAAAAAAAAAAAAAAAAAAAAAAAAAAAAAAAAAAAAAAAAAAAAAAAAAAAAAAAAAAAAAAAAAAAAAAAAAAAAAAAAAAAAAAAAAAAAAAAAAAAAAAAAAAAAAAAAAAAAAAAAAAAAAAAAAAAAAAAAAAAAAAAAAAAAAAAAAAAAAAAAAAAAAAAAAAAAAAAAAAAAAAAAAAAAAAAAAAAAAAAAAAAAAAAAAAAAAAAAAAAAAAAAAAAAAAAAAAAAAAAAAAAAAAAAAAAAAAAAAAAAAAAAAAAAAAAAAAAAAAAAAAAAAAAAAAAAAAAAAAAAAAAAAAAAAAAAAAAAAAAAAAAAAAAAAAAAAAAAAAAAAAAAAAAAAAAAAAAAAAAAAAAAAAAAAAAAAAAAAAAAAAAAAAAAAAAAAAAAAAAAAAAAAAAAAAAAAAAAAAAAAAAAAAAAAAAAAAAAAAAAAAAAAAAAAAAAAAAAAAAAAAAAAAAAAAAAAAAAAAAAAAAAAAAAAAAAAAAAAAAAAAAAAAAAAAAAAAAAAAAAAAAAAAAAAAAAAAAAAAAAAAAAAAAAAAAAAAAAAAAAAAAAAAAAAAAAAAAAAAAAAAAAAAAAAAAAAAAAAAAAAAAAAAAAAAAAAAAAAAAAAAAAAAAAAAAAAAAAAAAAAAAAAAAAAAAAAAAAAAAAAAAAAAAAAAAAAAAAAAAAAAAAAAAAAAAAAAAAAAAAAAAAAAAAAAAAAAAAAAAAAAAAAAAAAAAAAAAAAAAAAAAAAAAAAAAAAAAAAAAAAAAAAAAAAAAAAAAAAAAAAAAAAAAAAAAAAAAAAAAAAAAAAAAAAAAAAAAAAAAAAAAAAAAAAAAAAAAAAAAAAAAAAAAAAAAAAAAAAAAAAAAAAAAAAAAAAAAAAAAAAAAAAAAAAAAAAAAAAAAAAAAAAAAAAAAAAAAAAAAAAAAAAAAAAAAAAAAAAAAAAAAAAAAAAAAAAAAAAAAAAAAAAAAAAAAAAAAAAAAAAAAAAAAAAAAAAAAAAAAAAAAAAAAAAAAAAAAAAAAAAAAAAAAAAAAAAAAAAAAAAAAAAAAAAAAAAAAAAAAAAAAAAAAAAAAAAAAAAAAAAAAAAAAAAAAAAAAAAAAAAAAAAAAAAAAAAAAAAAAAAAAAAAAAAAAAAAAAAAAAAAAAAAAAAAAAAAAAAAAAAAAAAAAAAA==".into(),
                    }).unwrap()),
            ],
        },

        VerifyEndpoint {
            url: &DEMO_IMPORT_DISK_BULK_WRITE_STOP_URL,
            visibility: Visibility::Protected,
            unprivileged_access: UnprivilegedAccess::None,
            allowed_methods: vec![
                AllowedMethod::Post(serde_json::value::Value::Null),
            ],
        },

        VerifyEndpoint {
            url: &DEMO_IMPORT_DISK_FINALIZE_URL,
            visibility: Visibility::Protected,
            unprivileged_access: UnprivilegedAccess::None,
            allowed_methods: vec![
                AllowedMethod::Post(serde_json::from_str("{}").unwrap()),
            ],
        },

        /* Project images */

        VerifyEndpoint {
            url: &DEMO_PROJECT_URL_IMAGES,
            visibility: Visibility::Protected,
            unprivileged_access: UnprivilegedAccess::None,
            allowed_methods: vec![
                AllowedMethod::Get,
                AllowedMethod::Post(
                    serde_json::to_value(&*DEMO_IMAGE_CREATE).unwrap()
                ),
            ],
        },

        VerifyEndpoint {
            url: &DEMO_PROJECT_IMAGE_URL,
            visibility: Visibility::Protected,
            unprivileged_access: UnprivilegedAccess::None,
            allowed_methods: vec![
                AllowedMethod::Get,
                AllowedMethod::Delete,
            ],
        },

        VerifyEndpoint {
            url: &DEMO_PROJECT_PROMOTE_IMAGE_URL,
            visibility: Visibility::Protected,
            unprivileged_access: UnprivilegedAccess::None,
            allowed_methods: vec![
                AllowedMethod::Post(serde_json::value::Value::Null),
            ],
        },

        VerifyEndpoint {
            url: &DEMO_SILO_DEMOTE_IMAGE_URL,
            visibility: Visibility::Protected,
            unprivileged_access: UnprivilegedAccess::None,
            allowed_methods: vec![
                AllowedMethod::Post(serde_json::value::Value::Null),
            ],
        },

        /* Snapshots */

        VerifyEndpoint {
            url: &DEMO_PROJECT_URL_SNAPSHOTS,
            visibility: Visibility::Protected,
            unprivileged_access: UnprivilegedAccess::None,
            allowed_methods: vec![
                AllowedMethod::Get,
                AllowedMethod::Post(
                    serde_json::to_value(DEMO_SNAPSHOT_CREATE.clone()).unwrap(),
                )
            ]
        },

        VerifyEndpoint {
            url: &DEMO_SNAPSHOT_URL,
            visibility: Visibility::Protected,
            unprivileged_access: UnprivilegedAccess::None,
            allowed_methods: vec![
                AllowedMethod::Get,
                AllowedMethod::Delete,
            ]
        },

        /* Instances */
        VerifyEndpoint {
            url: &DEMO_PROJECT_URL_INSTANCES,
            visibility: Visibility::Protected,
            unprivileged_access: UnprivilegedAccess::None,
            allowed_methods: vec![
                AllowedMethod::Get,
                AllowedMethod::Post(
                    serde_json::to_value(&*DEMO_INSTANCE_CREATE).unwrap()
                ),
            ],
        },

        VerifyEndpoint {
            url: &DEMO_INSTANCE_URL,
            visibility: Visibility::Protected,
            unprivileged_access: UnprivilegedAccess::None,
            allowed_methods: vec![
                AllowedMethod::Get,
                AllowedMethod::Delete,
            ],
        },

        VerifyEndpoint {
            url: &DEMO_INSTANCE_START_URL,
            visibility: Visibility::Protected,
            unprivileged_access: UnprivilegedAccess::None,
            allowed_methods: vec![
                AllowedMethod::Post(serde_json::Value::Null)
            ],
        },
        VerifyEndpoint {
            url: &DEMO_INSTANCE_STOP_URL,
            visibility: Visibility::Protected,
            unprivileged_access: UnprivilegedAccess::None,
            allowed_methods: vec![
                AllowedMethod::Post(serde_json::Value::Null)
            ],
        },
        VerifyEndpoint {
            url: &DEMO_INSTANCE_REBOOT_URL,
            visibility: Visibility::Protected,
            unprivileged_access: UnprivilegedAccess::None,
            allowed_methods: vec![
                AllowedMethod::Post(serde_json::Value::Null)
            ],
        },
        VerifyEndpoint {
            url: &DEMO_INSTANCE_MIGRATE_URL,
            visibility: Visibility::Protected,
            unprivileged_access: UnprivilegedAccess::None,
            allowed_methods: vec![
                AllowedMethod::Post(serde_json::to_value(
                    params::InstanceMigrate {
                        dst_sled_id: uuid::Uuid::new_v4(),
>>>>>>> d5fb85eb
                    }
                ).unwrap()
            ),
        ],
    },

    // IP Pools top-level endpoint
    VerifyEndpoint {
        url: &DEMO_IP_POOLS_URL,
        visibility: Visibility::Public,
        unprivileged_access: UnprivilegedAccess::None,
        allowed_methods: vec![
            AllowedMethod::Get,
            AllowedMethod::Post(
                serde_json::to_value(&*DEMO_IP_POOL_CREATE).unwrap()
            ),
        ],
    },
    VerifyEndpoint {
        url: &DEMO_IP_POOLS_PROJ_URL,
        visibility: Visibility::Public,
        unprivileged_access: UnprivilegedAccess::ReadOnly,
        allowed_methods: vec![
            AllowedMethod::Get
        ],
    },

    // Single IP Pool endpoint
    VerifyEndpoint {
        url: &DEMO_IP_POOL_URL,
        visibility: Visibility::Protected,
        unprivileged_access: UnprivilegedAccess::None,
        allowed_methods: vec![
            AllowedMethod::Get,
            AllowedMethod::Put(
                serde_json::to_value(&*DEMO_IP_POOL_UPDATE).unwrap()
            ),
            AllowedMethod::Delete,
        ],
    },
    VerifyEndpoint {
        url: &DEMO_IP_POOL_PROJ_URL,
        visibility: Visibility::Protected,
        unprivileged_access: UnprivilegedAccess::ReadOnly,
        allowed_methods: vec![
            AllowedMethod::Get
        ],
    },

    // IP Pool ranges endpoint
    VerifyEndpoint {
        url: &DEMO_IP_POOL_RANGES_URL,
        visibility: Visibility::Protected,
        unprivileged_access: UnprivilegedAccess::None,
        allowed_methods: vec![
            AllowedMethod::Get
        ],
    },

    // IP Pool ranges/add endpoint
    VerifyEndpoint {
        url: &DEMO_IP_POOL_RANGES_ADD_URL,
        visibility: Visibility::Protected,
        unprivileged_access: UnprivilegedAccess::None,
        allowed_methods: vec![
            AllowedMethod::Post(
                serde_json::to_value(&*DEMO_IP_POOL_RANGE).unwrap()
            ),
        ],
    },

    // IP Pool ranges/delete endpoint
    VerifyEndpoint {
        url: &DEMO_IP_POOL_RANGES_DEL_URL,
        visibility: Visibility::Protected,
        unprivileged_access: UnprivilegedAccess::None,
        allowed_methods: vec![
            AllowedMethod::Post(
                serde_json::to_value(&*DEMO_IP_POOL_RANGE).unwrap()
            ),
        ],
    },

    // IP Pool endpoint (Oxide services)
    VerifyEndpoint {
        url: &DEMO_IP_POOL_SERVICE_URL,
        visibility: Visibility::Public,
        unprivileged_access: UnprivilegedAccess::None,
        allowed_methods: vec![
            AllowedMethod::Get
        ],
    },

    // IP Pool ranges endpoint (Oxide services)
    VerifyEndpoint {
        url: &DEMO_IP_POOL_SERVICE_RANGES_URL,
        visibility: Visibility::Public,
        unprivileged_access: UnprivilegedAccess::None,
        allowed_methods: vec![
            AllowedMethod::Get
        ],
    },

    // IP Pool ranges/add endpoint (Oxide services)
    VerifyEndpoint {
        url: &DEMO_IP_POOL_SERVICE_RANGES_ADD_URL,
        visibility: Visibility::Public,
        unprivileged_access: UnprivilegedAccess::None,
        allowed_methods: vec![
            AllowedMethod::Post(
                serde_json::to_value(&*DEMO_IP_POOL_RANGE).unwrap()
            ),
        ],
    },

    // IP Pool ranges/delete endpoint (Oxide services)
    VerifyEndpoint {
        url: &DEMO_IP_POOL_SERVICE_RANGES_DEL_URL,
        visibility: Visibility::Public,
        unprivileged_access: UnprivilegedAccess::None,
        allowed_methods: vec![
            AllowedMethod::Post(
                serde_json::to_value(&*DEMO_IP_POOL_RANGE).unwrap()
            ),
        ],
    },

    /* Silos */
    VerifyEndpoint {
        url: "/v1/system/silos",
        visibility: Visibility::Public,
        unprivileged_access: UnprivilegedAccess::None,
        allowed_methods: vec![
            AllowedMethod::Get,
            AllowedMethod::Post(
                serde_json::to_value(&*DEMO_SILO_CREATE).unwrap()
            )
        ],
    },
    VerifyEndpoint {
        url: &DEMO_SILO_URL,
        visibility: Visibility::Protected,
        unprivileged_access: UnprivilegedAccess::None,
        allowed_methods: vec![
            AllowedMethod::Get,
            AllowedMethod::Delete,
        ],
    },
    VerifyEndpoint {
        url: &DEMO_SILO_POLICY_URL,
        visibility: Visibility::Protected,
        unprivileged_access: UnprivilegedAccess::None,
        allowed_methods: vec![
            AllowedMethod::Get,
            AllowedMethod::Put(
                serde_json::to_value(
                    &shared::Policy::<shared::SiloRole> {
                        role_assignments: vec![]
                    }
                ).unwrap()
            ),
        ],
    },
    VerifyEndpoint {
        url: &DEMO_SILO_QUOTAS_URL,
        visibility: Visibility::Protected,
        unprivileged_access: UnprivilegedAccess::None,
        allowed_methods: vec![
            AllowedMethod::Get,
            AllowedMethod::Put(
                serde_json::to_value(
                    params::SiloQuotasCreate::empty()
                ).unwrap()
            )
        ],
    },
    VerifyEndpoint {
        url: "/v1/system/silo-quotas",
        visibility: Visibility::Public,
        unprivileged_access: UnprivilegedAccess::None,
        allowed_methods: vec![
            AllowedMethod::Get
        ],
    },
    VerifyEndpoint {
        url: "/v1/policy",
        visibility: Visibility::Public,
        unprivileged_access: UnprivilegedAccess::ReadOnly,
        allowed_methods: vec![
            AllowedMethod::Get,
            AllowedMethod::Put(
                serde_json::to_value(
                    &shared::Policy::<shared::SiloRole> {
                        role_assignments: vec![]
                    }
                ).unwrap()
            ),
        ],
    },

    VerifyEndpoint {
        url: "/v1/users",
        visibility: Visibility::Public,
        unprivileged_access: UnprivilegedAccess::ReadOnly,
        allowed_methods: vec![
            AllowedMethod::Get,
        ],
    },

    VerifyEndpoint {
        url: "/v1/groups",
        visibility: Visibility::Public,
        unprivileged_access: UnprivilegedAccess::ReadOnly,
        allowed_methods: vec![
            AllowedMethod::Get,
        ],
    },

    VerifyEndpoint {
        // non-existent UUID that will 404
        url: "/v1/groups/8d90b9a5-1cea-4a2b-9af4-71467dd33a04",
        visibility: Visibility::Public,
        unprivileged_access: UnprivilegedAccess::ReadOnly,
        allowed_methods: vec![
            AllowedMethod::GetNonexistent,
        ],
    },

    VerifyEndpoint {
        url: &DEMO_SILO_USERS_LIST_URL,
        visibility: Visibility::Public,
        unprivileged_access: UnprivilegedAccess::ReadOnly,
        allowed_methods: vec![ AllowedMethod::Get ],
    },

    VerifyEndpoint {
        url: &DEMO_SILO_USERS_CREATE_URL,
        visibility: Visibility::Public,
        unprivileged_access: UnprivilegedAccess::ReadOnly,
        allowed_methods: vec![
            AllowedMethod::Post(
                serde_json::to_value(
                    &*DEMO_USER_CREATE
                ).unwrap()
            ),
        ],
    },

    VerifyEndpoint {
        url: &DEMO_SILO_USER_ID_GET_URL,
        visibility: Visibility::Public,
        unprivileged_access: UnprivilegedAccess::ReadOnly,
        allowed_methods: vec![
            AllowedMethod::Get,
        ],
    },

    VerifyEndpoint {
        url: &DEMO_SILO_USER_ID_DELETE_URL,
        visibility: Visibility::Public,
        unprivileged_access: UnprivilegedAccess::ReadOnly,
        allowed_methods: vec![
            AllowedMethod::Delete,
        ],
    },

    VerifyEndpoint {
        url: &DEMO_SILO_USER_ID_SET_PASSWORD_URL,
        visibility: Visibility::Public,
        unprivileged_access: UnprivilegedAccess::ReadOnly,
        allowed_methods: vec![
            AllowedMethod::Post(serde_json::to_value(
                params::UserPassword::LoginDisallowed
            ).unwrap()),
        ],
    },

    /* Projects */

    // TODO-security TODO-correctness One thing that's a little strange
    // here: we currently return a 404 if you attempt to create a Project
    // inside an Organization and you're not authorized to do that.  In an
    // ideal world, we'd return a 403 if you can _see_ the Organization and
    // a 404 if not.  But we don't really know if you should be able to see
    // the Organization.  Right now, the only real way to tell that is if
    // you have permissions on anything _inside_ the Organization, which is
    // incredibly expensive to determine in general.
    // TODO: reevaluate the above comment and the change to unprivileged_access below
    VerifyEndpoint {
        url: "/v1/projects",
        visibility: Visibility::Public,
        unprivileged_access: UnprivilegedAccess::None,
        allowed_methods: vec![
            AllowedMethod::Get,
            AllowedMethod::Post(
                serde_json::to_value(&*DEMO_PROJECT_CREATE).unwrap()
            ),
        ],
    },

    VerifyEndpoint {
        url: &DEMO_PROJECT_URL,
        visibility: Visibility::Protected,
        unprivileged_access: UnprivilegedAccess::None,
        allowed_methods: vec![
            AllowedMethod::Get,
            AllowedMethod::Delete,
            AllowedMethod::Put(
                serde_json::to_value(params::ProjectUpdate{
                    identity: IdentityMetadataUpdateParams {
                        name: None,
                        description: Some("different".to_string())
                    },
                }).unwrap()
            ),
        ],
    },

    VerifyEndpoint {
        url: &DEMO_PROJECT_POLICY_URL,
        visibility: Visibility::Protected,
        unprivileged_access: UnprivilegedAccess::None,
        allowed_methods: vec![
            AllowedMethod::Get,
            AllowedMethod::Put(
                serde_json::to_value(
                    &shared::Policy::<shared::ProjectRole> {
                        role_assignments: vec![]
                    }
                ).unwrap()
            ),
        ],
    },

    /* VPCs */
    VerifyEndpoint {
        url: &DEMO_PROJECT_URL_VPCS,
        visibility: Visibility::Protected,
        unprivileged_access: UnprivilegedAccess::None,
        allowed_methods: vec![
            AllowedMethod::Get,
            AllowedMethod::Post(
                serde_json::to_value(&*DEMO_VPC_CREATE).unwrap()
            ),
        ],
    },

    VerifyEndpoint {
        url: &DEMO_VPC_URL,
        visibility: Visibility::Protected,
        unprivileged_access: UnprivilegedAccess::None,
        allowed_methods: vec![
            AllowedMethod::Get,
            AllowedMethod::Put(
                serde_json::to_value(&params::VpcUpdate {
                    identity: IdentityMetadataUpdateParams {
                        name: None,
                        description: Some("different".to_string())
                    },
                    dns_name: None,
                }).unwrap()
            ),
            AllowedMethod::Delete,
        ],
    },

    /* Firewall rules */
    VerifyEndpoint {
        url: &DEMO_VPC_URL_FIREWALL_RULES,
        visibility: Visibility::Protected,
        unprivileged_access: UnprivilegedAccess::None,
        allowed_methods: vec![
            AllowedMethod::Get,
            AllowedMethod::Put(
                serde_json::to_value(VpcFirewallRuleUpdateParams {
                    rules: vec![],
                }).unwrap()
            ),
        ],
    },

    /* VPC Subnets */
    VerifyEndpoint {
        url: &DEMO_VPC_URL_SUBNETS,
        visibility: Visibility::Protected,
        unprivileged_access: UnprivilegedAccess::None,
        allowed_methods: vec![
            AllowedMethod::Get,
            AllowedMethod::Post(
                serde_json::to_value(&*DEMO_VPC_SUBNET_CREATE).unwrap()
            ),
        ],
    },

    VerifyEndpoint {
        url: &DEMO_VPC_SUBNET_URL,
        visibility: Visibility::Protected,
        unprivileged_access: UnprivilegedAccess::None,
        allowed_methods: vec![
            AllowedMethod::Get,
            AllowedMethod::Put(
                serde_json::to_value(&params::VpcSubnetUpdate {
                    identity: IdentityMetadataUpdateParams {
                        name: None,
                        description: Some("different".to_string())
                    },
                }).unwrap()
            ),
            AllowedMethod::Delete,
        ],
    },

    VerifyEndpoint {
        url: &DEMO_VPC_SUBNET_INTERFACES_URL,
        visibility: Visibility::Protected,
        unprivileged_access: UnprivilegedAccess::None,
        allowed_methods: vec![
            AllowedMethod::Get,
        ],
    },

    /* VPC Routers */

    VerifyEndpoint {
        url: &DEMO_VPC_URL_ROUTERS,
        visibility: Visibility::Protected,
        unprivileged_access: UnprivilegedAccess::None,
        allowed_methods: vec![
            AllowedMethod::Get,
            AllowedMethod::Post(
                serde_json::to_value(&*DEMO_VPC_ROUTER_CREATE).unwrap()
            ),
        ],
    },

    VerifyEndpoint {
        url: &DEMO_VPC_ROUTER_URL,
        visibility: Visibility::Protected,
        unprivileged_access: UnprivilegedAccess::None,
        allowed_methods: vec![
            AllowedMethod::Get,
            AllowedMethod::Put(
                serde_json::to_value(&params::VpcRouterUpdate {
                    identity: IdentityMetadataUpdateParams {
                        name: None,
                        description: Some("different".to_string())
                    },
                }).unwrap()
            ),
            AllowedMethod::Delete,
        ],
    },

    /* Router Routes */

    VerifyEndpoint {
        url: &DEMO_VPC_ROUTER_URL_ROUTES,
        visibility: Visibility::Protected,
        unprivileged_access: UnprivilegedAccess::None,
        allowed_methods: vec![
            AllowedMethod::Get,
            AllowedMethod::Post(
                serde_json::to_value(&*DEMO_ROUTER_ROUTE_CREATE).unwrap()
            ),
        ],
    },

    VerifyEndpoint {
        url: &DEMO_ROUTER_ROUTE_URL,
        visibility: Visibility::Protected,
        unprivileged_access: UnprivilegedAccess::None,
        allowed_methods: vec![
            AllowedMethod::Get,
            AllowedMethod::Put(
                serde_json::to_value(&params::RouterRouteUpdate {
                    identity: IdentityMetadataUpdateParams {
                        name: None,
                        description: Some("different".to_string())
                    },
                    target: RouteTarget::Ip(
                        IpAddr::from(Ipv4Addr::new(127, 0, 0, 1))),
                    destination: RouteDestination::Subnet(
                        "loopback".parse().unwrap()),
                }).unwrap()
            ),
            AllowedMethod::Delete,
        ],
    },

    /* Disks */

    VerifyEndpoint {
        url: &DEMO_DISKS_URL,
        visibility: Visibility::Protected,
        unprivileged_access: UnprivilegedAccess::None,
        allowed_methods: vec![
            AllowedMethod::Get,
            AllowedMethod::Post(
                serde_json::to_value(&*DEMO_DISK_CREATE).unwrap()
            ),
        ],
    },

    VerifyEndpoint {
        url: &DEMO_DISK_URL,
        visibility: Visibility::Protected,
        unprivileged_access: UnprivilegedAccess::None,
        allowed_methods: vec![
            AllowedMethod::Get,
            AllowedMethod::Delete,
        ],
    },

    VerifyEndpoint {
        url: &DEMO_DISK_METRICS_URL,
        visibility: Visibility::Protected,
        unprivileged_access: UnprivilegedAccess::None,
        allowed_methods: vec![
            AllowedMethod::Get,
        ],
    },

    VerifyEndpoint {
        url: &DEMO_INSTANCE_DISKS_URL,
        visibility: Visibility::Protected,
        unprivileged_access: UnprivilegedAccess::None,
        allowed_methods: vec![
            AllowedMethod::Get,
        ]
    },

    VerifyEndpoint {
        url: &DEMO_INSTANCE_DISKS_ATTACH_URL,
        visibility: Visibility::Protected,
        unprivileged_access: UnprivilegedAccess::None,
        allowed_methods: vec![
            AllowedMethod::Post(
                serde_json::to_value(params::DiskPath {
                    disk: DEMO_DISK_NAME.clone().into()
                }).unwrap()
            )
        ],
    },

    VerifyEndpoint {
        url: &DEMO_INSTANCE_DISKS_DETACH_URL,
        visibility: Visibility::Protected,
        unprivileged_access: UnprivilegedAccess::None,
        allowed_methods: vec![
            AllowedMethod::Post(
                serde_json::to_value(params::DiskPath {
                    disk: DEMO_DISK_NAME.clone().into()
                }).unwrap()
            )
        ],
    },

    VerifyEndpoint {
        url: &DEMO_IMPORT_DISK_BULK_WRITE_START_URL,
        visibility: Visibility::Protected,
        unprivileged_access: UnprivilegedAccess::None,
        allowed_methods: vec![
            AllowedMethod::Post(serde_json::value::Value::Null),
        ],
    },

    VerifyEndpoint {
        url: &DEMO_IMPORT_DISK_BULK_WRITE_URL,
        visibility: Visibility::Protected,
        unprivileged_access: UnprivilegedAccess::None,
        allowed_methods: vec![
            AllowedMethod::Post(
                serde_json::to_value(params::ImportBlocksBulkWrite {
                    offset: 0,
                    base64_encoded_data: "AAAAAAAAAAAAAAAAAAAAAAAAAAAAAAAAAAAAAAAAAAAAAAAAAAAAAAAAAAAAAAAAAAAAAAAAAAAAAAAAAAAAAAAAAAAAAAAAAAAAAAAAAAAAAAAAAAAAAAAAAAAAAAAAAAAAAAAAAAAAAAAAAAAAAAAAAAAAAAAAAAAAAAAAAAAAAAAAAAAAAAAAAAAAAAAAAAAAAAAAAAAAAAAAAAAAAAAAAAAAAAAAAAAAAAAAAAAAAAAAAAAAAAAAAAAAAAAAAAAAAAAAAAAAAAAAAAAAAAAAAAAAAAAAAAAAAAAAAAAAAAAAAAAAAAAAAAAAAAAAAAAAAAAAAAAAAAAAAAAAAAAAAAAAAAAAAAAAAAAAAAAAAAAAAAAAAAAAAAAAAAAAAAAAAAAAAAAAAAAAAAAAAAAAAAAAAAAAAAAAAAAAAAAAAAAAAAAAAAAAAAAAAAAAAAAAAAAAAAAAAAAAAAAAAAAAAAAAAAAAAAAAAAAAAAAAAAAAAAAAAAAAAAAAAAAAAAAAAAAAAAAAAAAAAAAAAAAAAAAAAAAAAAAAAAAAAAAAAAAAAAAAAAAAAAAAAAAAAAAAAAAAAAAAAAAAAAAAAAAAAAAAAAAAAAAAAAAAAAAAAAAAAAAAAAAAAAAAAAAAAAAAAAAAAAAAAAAAAAAAAAAAAAAAAAAAAAAAAAAAAAAAAAAAAAAAAAAAAAAAAAAAAAAAAAAAAAAAAAAAAAAAAAAAAAAAAAAAAAAAAAAAAAAAAAAAAAAAAAAAAAAAAAAAAAAAAAAAAAAAAAAAAAAAAAAAAAAAAAAAAAAAAAAAAAAAAAAAAAAAAAAAAAAAAAAAAAAAAAAAAAAAAAAAAAAAAAAAAAAAAAAAAAAAAAAAAAAAAAAAAAAAAAAAAAAAAAAAAAAAAAAAAAAAAAAAAAAAAAAAAAAAAAAAAAAAAAAAAAAAAAAAAAAAAAAAAAAAAAAAAAAAAAAAAAAAAAAAAAAAAAAAAAAAAAAAAAAAAAAAAAAAAAAAAAAAAAAAAAAAAAAAAAAAAAAAAAAAAAAAAAAAAAAAAAAAAAAAAAAAAAAAAAAAAAAAAAAAAAAAAAAAAAAAAAAAAAAAAAAAAAAAAAAAAAAAAAAAAAAAAAAAAAAAAAAAAAAAAAAAAAAAAAAAAAAAAAAAAAAAAAAAAAAAAAAAAAAAAAAAAAAAAAAAAAAAAAAAAAAAAAAAAAAAAAAAAAAAAAAAAAAAAAAAAAAAAAAAAAAAAAAAAAAAAAAAAAAAAAAAAAAAAAAAAAAAAAAAAAAAAAAAAAAAAAAAAAAAAAAAAAAAAAAAAAAAAAAAAAAAAAAAAAAAAAAAAAAAAAAAAAAAAAAAAAAAAAAAAAAAAAAAAAAAAAAAAAAAAAAAAAAAAAAAAAAAAAAAAAAAAAAAAAAAAAAAAAAAAAAAAAAAAAAAAAAAAAAAAAAAAAAAAAAAAAAAAAAAAAAAAAAAAAAAAAAAAAAAAAAAAAAAAAAAAAAAAAAAAAAAAAAAAAAAAAAAAAAAAAAAAAAAAAAAAAAAAAAAAAAAAAAAAAAAAAAAAAAAAAAAAAAAAAAAAAAAAAAAAAAAAAAAAAAAAAAAAAAAAAAAAAAAAAAAAAAAAAAAAAAAAAAAAAAAAAAAAAAAAAAAAAAAAAAAAAAAAAAAAAAAAAAAAAAAAAAAAAAAAAAAAAAAAAAAAAAAAAAAAAAAAAAAAAAAAAAAAAAAAAAAAAAAAAAAAAAAAAAAAAAAAAAAAAAAAAAAAAAAAAAAAAAAAAAAAAAAAAAAAAAAAAAAAAAAAAAAAAAAAAAAAAAAAAAAAAAAAAAAAAAAAAAAAAAAAAAAAAAAAAAAAAAAAAAAAAAAAAAAAAAAAAAAAAAAAAAAAAAAAAAAAAAAAAAAAAAAAAAAAAAAAAAAAAAAAAAAAAAAAAAAAAAAAAAAAAAAAAAAAAAAAAAAAAAAAAAAAAAAAAAAAAAAAAAAAAAAAAAAAAAAAAAAAAAAAAAAAAAAAAAAAAAAAAAAAAAAAAAAAAAAAAAAAAAAAAAAAAAAAAAAAAAAAAAAAAAAAAAAAAAAAAAAAAAAAAAAAAAAAAAAAAAAAAAAAAAAAAAAAAAAAAAAAAAAAAAAAAAAAAAAAAAAAAAAAAAAAAAAAAAAAAAAAAAAAAAAAAAAAAAAAAAAAAAAAAAAAAAAAAAAAAAAAAAAAAAAAAAAAAAAAAAAAAAAAAAAAAAAAAAAAAAAAAAAAAAAAAAAAAAAAAAAAAAAAAAAAAAAAAAAAAAAAAAAAAAAAAAAAAAAAAAAAAAAAAAAAAAAAAAAAAAAAAAAAAAAAAAAAAAAAAAAAAAAAAAAAAAAAAAAAAAAAAAAAAAAAAAAAAAAAAAAAAAAAAAAAAAAAAAAAAAAAAAAAAAAAAAAAAAAAAAAAAAAAAAAAAAAAAAAAAAAAAAAAAAAAAAAAAAAAAAAAAAAAAAAAAAAAAAAAAAAAAAAAAAAAAAAAAAAAAAAAAAAAAAAAAAAAAAAAAAAAAAAAAAAAAAAAAAAAAAAAAAAAAAAAAAAAAAAAAAAAAAAAAAAAAAAAAAAAAAAAAAAAAAAAAAAAAAAAAAAAAAAAAAAAAAAAAAAAAAAAAAAAAAAAAAAAAAAAAAAAAAAAAAAAAAAAAAAAAAAAAAAAAAAAAAAAAAAAAAAAAAAAAAAAAAAAAAAAAAAAAAAAAAAAAAAAAAAAAAAAAAAAAAAAAAAAAAAAAAAAAAAAAAAAAAAAAAAAAAAAAAAAAAAAAAAAAAAAAAAAAAAAAAAAAAAAAAAAAAAAAAAAAAAAAAAAAAAAAAAAAAAAAAAAAAAAAAAAAAAAAAAAAAAAAAAAAAAAAAAAAAAAAAAAAAAAAAAAAAAAAAAAAAAAAAAAAAAAAAAAAAAAAAAAAAAAAAAAAAAAAAAAAAAAAAAAAAAAAAAAAAAAAAAAAAAAAAAAAAAAAAAAAAAAAAAAAAAAAAAAAAAAAAAAAAAAAAAAAAAAAAAAAAAAAAAAAAAAAAAAAAAAAAAAAAAAAAAAAAAAAAAAAAAAAAAAAAAAAAAAAAAAAAAAAAAAAAAAAAAAAAAAAAAAAAAAAAAAAAAAAAAAAAAAAAAAAAAAAAAAAAAAAAAAAAAAAAAAAAAAAAAAAAAAAAAAAAAAAAAAAAAAAAAAAAAAAAAAAAAAAAAAAAAAAAAAAAAAAAAAAAAAAAAAAAAAAAAAAAAAAAAAAAAAAAAAAAAAAAAAAAAAAAAAAAAAAAAAAAAAAAAAAAAAAAAAAAAAAAAAAAAAAAAAAAAAAAAAAAAAAAAAAAAAAAAAAAAAAAAAAAAAAAAAAAAAAAAAAAAAAAAAAAAAAAAAAAAAAAAAAAAAAAAAAAAAAAAAAAAAAAAAAAAAAAAAAAAAAAAAAAAAAAAAAAAAAAAAAAAAAAAAAAAAAAAAAAAAAAAAAAAAAAAAAAAAAAAAAAAAAAAAAAAAAAAAAAAAAAAAAAAAAAAAAAAAAAAAAAAAAAAAAAAAAAAAAAAAAAAAAAAAAAAAAAAAAAAAAAAAAAAAAAAAAAAAAAAAAAAAAAAAAAAAAAAAAAAAAAAAAAAAAAAAAAAAAAAAAAAAAAAAAAAAAAAAAAAAAAAAAAAAAAAAAAAAAAAAAAAAAAAAAAAAAAAAAAAAAAAAAAAAAAAAAAAAAAAAAAAAAAAAAAAAAAAAAAAAAAAAAAAAAAAAAAAAAAAAAAAAAAAAAAAAAAAAAAAAAAAAAAAAAAAAAAAAAAAAAAAAAAAAAAAAAAAAAAAAAAAAAAAAAAAAAAAAAAAAAAAAAAAAAAAAAAAAAAAAAAAAAAAAAAAAAAAAAAAAAAAAAAAAAAAAAAAAAAAAAAAAAAAAAAAAAAAAAAAAAAAAAAAAAAAAAAAAAAAAAAAAAAAAAAAAAAAAAAAAAAAAAAAAAAAAAAAAAAAAAAAAAAAAAAAAAAAAAAAAAAAAAAAAAAAAAAAAAAAAAAAAAAAAAAAAAAAAAAAAAAAAAAAAAAAAAAAAAAAAAAAAAAAAAAAAAAAAAAAAAAAAAAAAAAAAAAAAAAAAAAAAAAAAAAAAAAAAAAAAAAAAAAAAAAAAAAAAAAAAAAAAAAAAAAAAAAAAAAAAAAAAAAAAAAAAAAAAAAAAAAAAAAAAAAAAAAAAAAAAAAAAAAAAAAAAAAAAAAAAAAAAAAAAAAAAAAAAAAAAAAAAAAAAAAAAAAAAAAAAAAAAAAAAAAAAAAAAAAAAAAAAAAAAAAAAAAAAAAAAAAAAAAAAAAAAAAAAAAAAAAAAAAAAAAAAAAAAAAAAAAAAAAAAAAAAAAAAAAAAAAAAAAAAAAAAAAAAAAAAAAAAAAAAAAAAAAAAAAAAAAAAAAAAAAAAAAAAAAAAAAAAAAAAAAAAAAAAAAAAAAAAAAAAAAAAAAAAAAAAAAAAAAAAAAAAAAAAAAAAAAAAAAAAAAAAAAAAAAAAAAAAAAAAAAAAAAAAAAAAAAAAAAAAAAAAAAAAAAAAAAAAAAAAAAAAAAAAAAAAAAAAAAAAAAAAAAAAAAAAAAAAAAAAAAAAAAAAAAAAAAAAAAAAAAAAAAAAAAAAAAAAAAAAAAAAAAAAAAAAAAAAAAAAAAAAAAAAAAAAAAAAAAAAAAAAAAAAAAAAAAAAAAAAAAAAAAAAAAAAAAAAAAAAAAAAAAAAAAAAAAAAAAAAAAAAAAAAAAAAAAAAAAAAAAAAAAAAAAAAAAAAAAAAAAAAAAAAAAAAAAAAAAAAAAAAAAAAAAAAAAAAAAAAAAAAAAAAAAAAAAAAAAAAAAAAAAAAAAAAAAAAAAAAAAAAAAAAAAAAAAAAAAAAAAAAAAAAAAAAAAAAAAAAAAAAAAAAAAAAAAAAAAAAAAAAAAAAAAAAAAAAAAAAAAAAAAAAAAAAAAAAAAAAAAAAAAAAAAAAAAAAAAAAAAAAAAAAAAAAAAAAAAAAAAAAAAAAAAAAAAAAAAAAAAAAAAAAAAAAAAAAAAAAAAAAAAAAAAAAAAAAAAAAAAAAAAAAAAAAAAAAAAAAAAAAAAAAAAAAAAAAAAAAAAAAAAAAAAAAAAAAAAAAAAAAAAAAAAAAAAAAAAAAAAAAAAAAAAAAAAAAAAAAAAAAAAAAAAAAAAAAAAAAAAAAAAAAAAAAAAAAAAAAAAAAAAAAAAAAAAAAAAAAAAAAAAAAAAAAAAAAAAAAAAAAAAAAAAAAAAAAAAAAAAAAAAAAAAAAAAAAAAAAAAAAAAAAAAAAAAAAAAAAAAAAAAAAAAAAAAAAAAAAAAAAAAAAAAAAAAAAAAAAAAAAAAAAAAAAAAAAAAAAAAAAAAAAAAAAAAAAAAAAAAAAAAAAAAAAAAAAAAAAAAAAAAAAAAAAAAAAAAAAAAAAAAAAAAAAAAAAAAAAAAAAAAAAAAAAAAAAAAAAAAAAAAAAAAAAAAAAAAAAAAAAAAAAAAAAAAAAAAAAAAAAAAAAAAAAAAAAAAAAAAAAAAAAAAAAA==".into(),
                }).unwrap()),
        ],
    },

    VerifyEndpoint {
        url: &DEMO_IMPORT_DISK_BULK_WRITE_STOP_URL,
        visibility: Visibility::Protected,
        unprivileged_access: UnprivilegedAccess::None,
        allowed_methods: vec![
            AllowedMethod::Post(serde_json::value::Value::Null),
        ],
    },

    VerifyEndpoint {
        url: &DEMO_IMPORT_DISK_FINALIZE_URL,
        visibility: Visibility::Protected,
        unprivileged_access: UnprivilegedAccess::None,
        allowed_methods: vec![
            AllowedMethod::Post(serde_json::from_str("{}").unwrap()),
        ],
    },

    /* Project images */

    VerifyEndpoint {
        url: &DEMO_PROJECT_URL_IMAGES,
        visibility: Visibility::Protected,
        unprivileged_access: UnprivilegedAccess::None,
        allowed_methods: vec![
            AllowedMethod::Get,
            AllowedMethod::Post(
                serde_json::to_value(&*DEMO_IMAGE_CREATE).unwrap()
            ),
        ],
    },

    VerifyEndpoint {
        url: &DEMO_PROJECT_IMAGE_URL,
        visibility: Visibility::Protected,
        unprivileged_access: UnprivilegedAccess::None,
        allowed_methods: vec![
            AllowedMethod::Get,
            AllowedMethod::Delete,
        ],
    },

    VerifyEndpoint {
        url: &DEMO_PROJECT_PROMOTE_IMAGE_URL,
        visibility: Visibility::Protected,
        unprivileged_access: UnprivilegedAccess::None,
        allowed_methods: vec![
            AllowedMethod::Post(serde_json::value::Value::Null),
        ],
    },

    VerifyEndpoint {
        url: &DEMO_SILO_DEMOTE_IMAGE_URL,
        visibility: Visibility::Protected,
        unprivileged_access: UnprivilegedAccess::None,
        allowed_methods: vec![
            AllowedMethod::Post(serde_json::value::Value::Null),
        ],
    },

    /* Snapshots */

    VerifyEndpoint {
        url: &DEMO_PROJECT_URL_SNAPSHOTS,
        visibility: Visibility::Protected,
        unprivileged_access: UnprivilegedAccess::None,
        allowed_methods: vec![
            AllowedMethod::Get,
            AllowedMethod::Post(
                serde_json::to_value(DEMO_SNAPSHOT_CREATE.clone()).unwrap(),
            )
        ]
    },

    VerifyEndpoint {
        url: &DEMO_SNAPSHOT_URL,
        visibility: Visibility::Protected,
        unprivileged_access: UnprivilegedAccess::None,
        allowed_methods: vec![
            AllowedMethod::Get,
            AllowedMethod::Delete,
        ]
    },

    /* Instances */
    VerifyEndpoint {
        url: &DEMO_PROJECT_URL_INSTANCES,
        visibility: Visibility::Protected,
        unprivileged_access: UnprivilegedAccess::None,
        allowed_methods: vec![
            AllowedMethod::Get,
            AllowedMethod::Post(
                serde_json::to_value(&*DEMO_INSTANCE_CREATE).unwrap()
            ),
        ],
    },

    VerifyEndpoint {
        url: &DEMO_INSTANCE_URL,
        visibility: Visibility::Protected,
        unprivileged_access: UnprivilegedAccess::None,
        allowed_methods: vec![
            AllowedMethod::Get,
            AllowedMethod::Delete,
        ],
    },

    VerifyEndpoint {
        url: &DEMO_INSTANCE_START_URL,
        visibility: Visibility::Protected,
        unprivileged_access: UnprivilegedAccess::None,
        allowed_methods: vec![
            AllowedMethod::Post(serde_json::Value::Null)
        ],
    },
    VerifyEndpoint {
        url: &DEMO_INSTANCE_STOP_URL,
        visibility: Visibility::Protected,
        unprivileged_access: UnprivilegedAccess::None,
        allowed_methods: vec![
            AllowedMethod::Post(serde_json::Value::Null)
        ],
    },
    VerifyEndpoint {
        url: &DEMO_INSTANCE_REBOOT_URL,
        visibility: Visibility::Protected,
        unprivileged_access: UnprivilegedAccess::None,
        allowed_methods: vec![
            AllowedMethod::Post(serde_json::Value::Null)
        ],
    },
    VerifyEndpoint {
        url: &DEMO_INSTANCE_MIGRATE_URL,
        visibility: Visibility::Protected,
        unprivileged_access: UnprivilegedAccess::None,
        allowed_methods: vec![
            AllowedMethod::Post(serde_json::to_value(
                params::InstanceMigrate {
                    dst_sled_id: uuid::Uuid::new_v4(),
                }
            ).unwrap()),
        ],
    },
    VerifyEndpoint {
        url: &DEMO_INSTANCE_SERIAL_URL,
        visibility: Visibility::Protected,
        unprivileged_access: UnprivilegedAccess::None,
        allowed_methods: vec![
            AllowedMethod::GetNonexistent // has required query parameters
        ],
    },
    VerifyEndpoint {
        url: &DEMO_INSTANCE_SERIAL_STREAM_URL,
        visibility: Visibility::Protected,
        unprivileged_access: UnprivilegedAccess::None,
        allowed_methods: vec![
            AllowedMethod::GetWebsocket
        ],
    },

    /* Instance NICs */
    VerifyEndpoint {
        url: &DEMO_INSTANCE_NICS_URL,
        visibility: Visibility::Protected,
        unprivileged_access: UnprivilegedAccess::None,
        allowed_methods: vec![
            AllowedMethod::Get,
            AllowedMethod::Post(
                serde_json::to_value(&*DEMO_INSTANCE_NIC_CREATE).unwrap()
            ),
        ],
    },

    VerifyEndpoint {
        url: &DEMO_INSTANCE_NIC_URL,
        visibility: Visibility::Protected,
        unprivileged_access: UnprivilegedAccess::None,
        allowed_methods: vec![
            AllowedMethod::Get,
            AllowedMethod::Delete,
            AllowedMethod::Put(
                serde_json::to_value(&*DEMO_INSTANCE_NIC_PUT).unwrap()
            ),
        ],
    },

    /* Instance external IP addresses */
    VerifyEndpoint {
        url: &DEMO_INSTANCE_EXTERNAL_IPS_URL,
        visibility: Visibility::Protected,
        unprivileged_access: UnprivilegedAccess::None,
        allowed_methods: vec![AllowedMethod::Get],
    },

    /* IAM */

    VerifyEndpoint {
        url: "/v1/system/roles",
        visibility: Visibility::Public,
        unprivileged_access: UnprivilegedAccess::None,
        allowed_methods: vec![AllowedMethod::Get],
    },
    VerifyEndpoint {
        url: "/v1/system/roles/fleet.admin",
        visibility: Visibility::Protected,
        unprivileged_access: UnprivilegedAccess::None,
        allowed_methods: vec![AllowedMethod::Get],
    },

    VerifyEndpoint {
        url: "/v1/system/users-builtin",
        visibility: Visibility::Public,
        unprivileged_access: UnprivilegedAccess::None,
        allowed_methods: vec![AllowedMethod::Get],
    },
    VerifyEndpoint {
        url: &URL_USERS_DB_INIT,
        visibility: Visibility::Protected,
        unprivileged_access: UnprivilegedAccess::None,
        allowed_methods: vec![AllowedMethod::Get],
    },

    /* Hardware */

    VerifyEndpoint {
        url: "/v1/system/hardware/racks",
        visibility: Visibility::Public,
        unprivileged_access: UnprivilegedAccess::None,
        allowed_methods: vec![AllowedMethod::Get],
    },

    VerifyEndpoint {
        url: &HARDWARE_RACK_URL,
        visibility: Visibility::Protected,
        unprivileged_access: UnprivilegedAccess::None,
        allowed_methods: vec![AllowedMethod::Get],
    },

    VerifyEndpoint {
        url: &HARDWARE_UNINITIALIZED_SLEDS,
        visibility: Visibility::Public,
        unprivileged_access: UnprivilegedAccess::None,
        allowed_methods: vec![AllowedMethod::Get],
    },

    VerifyEndpoint {
        url: "/v1/system/hardware/sleds",
        visibility: Visibility::Public,
        unprivileged_access: UnprivilegedAccess::None,
        allowed_methods: vec![AllowedMethod::Get, AllowedMethod::Post(
            serde_json::to_value(&*DEMO_UNINITIALIZED_SLED).unwrap()
        )],
    },

    VerifyEndpoint {
        url: &SLED_INSTANCES_URL,
        visibility: Visibility::Protected,
        unprivileged_access: UnprivilegedAccess::None,
        allowed_methods: vec![AllowedMethod::Get],
    },

    VerifyEndpoint {
        url: &HARDWARE_SLED_URL,
        visibility: Visibility::Protected,
        unprivileged_access: UnprivilegedAccess::None,
        allowed_methods: vec![AllowedMethod::Get],
    },

    VerifyEndpoint {
        url: &HARDWARE_SLED_PROVISION_STATE_URL,
        visibility: Visibility::Protected,
        unprivileged_access: UnprivilegedAccess::None,
        allowed_methods: vec![AllowedMethod::Put(
            serde_json::to_value(&*DEMO_SLED_PROVISION_STATE).unwrap()
        )],
    },

    VerifyEndpoint {
        url: "/v1/system/hardware/switches",
        visibility: Visibility::Public,
        unprivileged_access: UnprivilegedAccess::None,
        allowed_methods: vec![AllowedMethod::Get],
    },

    // TODO: Switches should be configured alongside sled agents during test setup
    VerifyEndpoint {
        url: &HARDWARE_SWITCH_URL,
        visibility: Visibility::Protected,
        unprivileged_access: UnprivilegedAccess::None,
        allowed_methods: vec![AllowedMethod::GetNonexistent],
    },

    VerifyEndpoint {
        url: &HARDWARE_DISK_URL,
        visibility: Visibility::Public,
        unprivileged_access: UnprivilegedAccess::None,
        allowed_methods: vec![AllowedMethod::Get],
    },

    VerifyEndpoint {
        url: &HARDWARE_SLED_DISK_URL,
        visibility: Visibility::Public,
        unprivileged_access: UnprivilegedAccess::None,
        allowed_methods: vec![AllowedMethod::Get],
    },

    /* Updates */

    VerifyEndpoint {
        url: "/v1/system/update/refresh",
        visibility: Visibility::Public,
        unprivileged_access: UnprivilegedAccess::None,
        allowed_methods: vec![AllowedMethod::Post(
            serde_json::Value::Null
        )],
    },

    VerifyEndpoint {
        url: "/v1/system/update/version",
        visibility: Visibility::Public,
        unprivileged_access: UnprivilegedAccess::None,
        allowed_methods: vec![AllowedMethod::Get],
    },

    VerifyEndpoint {
        url: "/v1/system/update/components",
        visibility: Visibility::Public,
        unprivileged_access: UnprivilegedAccess::None,
        allowed_methods: vec![AllowedMethod::Get],
    },

    VerifyEndpoint {
        url: "/v1/system/update/updates",
        visibility: Visibility::Public,
        unprivileged_access: UnprivilegedAccess::None,
        allowed_methods: vec![AllowedMethod::Get],
    },

    // TODO: make system update endpoints work instead of expecting 404

    VerifyEndpoint {
        url: "/v1/system/update/updates/1.0.0",
        visibility: Visibility::Public,
        unprivileged_access: UnprivilegedAccess::None,
        allowed_methods: vec![AllowedMethod::Get],
    },

    VerifyEndpoint {
        url: "/v1/system/update/updates/1.0.0/components",
        visibility: Visibility::Public,
        unprivileged_access: UnprivilegedAccess::None,
        allowed_methods: vec![AllowedMethod::Get],
    },

    VerifyEndpoint {
        url: "/v1/system/update/start",
        visibility: Visibility::Public,
        unprivileged_access: UnprivilegedAccess::None,
        allowed_methods: vec![AllowedMethod::Post(
            serde_json::to_value(&*DEMO_SYSTEM_UPDATE_PARAMS).unwrap()
        )],
    },

    VerifyEndpoint {
        url: "/v1/system/update/stop",
        visibility: Visibility::Public,
        unprivileged_access: UnprivilegedAccess::None,
        allowed_methods: vec![AllowedMethod::Post(
            serde_json::Value::Null
        )],
    },

    VerifyEndpoint {
        url: "/v1/system/update/deployments",
        visibility: Visibility::Public,
        unprivileged_access: UnprivilegedAccess::None,
        allowed_methods: vec![AllowedMethod::Get],
    },

    VerifyEndpoint {
        url: "/v1/system/update/deployments/120bbb6f-660a-440c-8cb7-199be202ddff",
        visibility: Visibility::Public,
        unprivileged_access: UnprivilegedAccess::None,
        allowed_methods: vec![AllowedMethod::GetNonexistent],
    },

    /* Metrics */

    VerifyEndpoint {
        url: &DEMO_SYSTEM_METRICS_URL,
        visibility: Visibility::Public,
        unprivileged_access: UnprivilegedAccess::None,
        allowed_methods: vec![
            AllowedMethod::Get,
        ],
    },

    VerifyEndpoint {
        url: &DEMO_SILO_METRICS_URL,
        visibility: Visibility::Public,
        // unprivileged user has silo read, otherwise they wouldn't be able
        // to do anything
        unprivileged_access: UnprivilegedAccess::ReadOnly,
        allowed_methods: vec![
            AllowedMethod::Get,
        ],
    },

    /* Silo identity providers */

    VerifyEndpoint {
        url: &IDENTITY_PROVIDERS_URL,
        visibility: Visibility::Public,
        unprivileged_access: UnprivilegedAccess::ReadOnly,
        allowed_methods: vec![
            AllowedMethod::Get,
        ],
    },

    VerifyEndpoint {
        url: &SAML_IDENTITY_PROVIDERS_URL,
        // The visibility here deserves some explanation.  In order to
        // create a real SAML identity provider for doing tests, we have to
        // do it in a non-default Silo (because the default one does not
        // support creating a SAML identity provider).  But unprivileged
        // users won't be able to see that Silo.  So from their perspective,
        // it's like an object in a container they can't see (which is what
        // Visibility::Protected means).
        visibility: Visibility::Protected,
        unprivileged_access: UnprivilegedAccess::None,
        allowed_methods: vec![AllowedMethod::Post(
            serde_json::to_value(&*SAML_IDENTITY_PROVIDER).unwrap(),
        )],
    },
    VerifyEndpoint {
        url: &SPECIFIC_SAML_IDENTITY_PROVIDER_URL,
        visibility: Visibility::Protected,
        unprivileged_access: UnprivilegedAccess::None,
        allowed_methods: vec![AllowedMethod::Get],
    },

    /* Misc */

    VerifyEndpoint {
        url: "/v1/me",
        visibility: Visibility::Public,
        unprivileged_access: UnprivilegedAccess::ReadOnly,
        allowed_methods: vec![
            AllowedMethod::Get,
        ],
    },
    VerifyEndpoint {
        url: "/v1/me/groups",
        visibility: Visibility::Public,
        unprivileged_access: UnprivilegedAccess::ReadOnly,
        allowed_methods: vec![
            AllowedMethod::Get,
        ],
    },

    /* SSH keys */

    VerifyEndpoint {
        url: &DEMO_SSHKEYS_URL,
        visibility: Visibility::Protected,
        unprivileged_access: UnprivilegedAccess::Full,
        allowed_methods: vec![
            AllowedMethod::Get,
            AllowedMethod::Post(
                serde_json::to_value(&*DEMO_SSHKEY_CREATE).unwrap(),
            ),
        ],
    },
    VerifyEndpoint {
        url: &DEMO_SPECIFIC_SSHKEY_URL,
        visibility: Visibility::Protected,
        unprivileged_access: UnprivilegedAccess::Full,
        allowed_methods: vec![
            AllowedMethod::Get,
            AllowedMethod::Delete,
        ],
    },

    /* Certificates */
    VerifyEndpoint {
        url: &DEMO_CERTIFICATES_URL,
        visibility: Visibility::Public,
        unprivileged_access: UnprivilegedAccess::None,
        allowed_methods: vec![
            AllowedMethod::Get,
            AllowedMethod::Post(
                serde_json::to_value(&*DEMO_CERTIFICATE_CREATE).unwrap(),
            ),
        ],
    },
    VerifyEndpoint {
        url: &DEMO_CERTIFICATE_URL,
        visibility: Visibility::Protected,
        unprivileged_access: UnprivilegedAccess::None,
        allowed_methods: vec![
            AllowedMethod::Get,
            AllowedMethod::Delete,
        ],
    },

    /* External Networking */

    VerifyEndpoint {
        url: &DEMO_SWITCH_PORT_URL,
        visibility: Visibility::Public,
        unprivileged_access: UnprivilegedAccess::None,
        allowed_methods: vec![
            AllowedMethod::Get,
        ],
    },


    VerifyEndpoint {
        url: &DEMO_SWITCH_PORT_SETTINGS_APPLY_URL,
        visibility: Visibility::Public,
        unprivileged_access: UnprivilegedAccess::None,
        allowed_methods: vec![
            AllowedMethod::Delete,
            AllowedMethod::Post(
                serde_json::to_value(&*DEMO_SWITCH_PORT_SETTINGS).unwrap(),
            ),
        ],
    },

    VerifyEndpoint {
        url: &DEMO_ADDRESS_LOTS_URL,
        visibility: Visibility::Public,
        unprivileged_access: UnprivilegedAccess::None,
        allowed_methods: vec![
            AllowedMethod::Post(
                serde_json::to_value(&*DEMO_ADDRESS_LOT_CREATE).unwrap(),
            ),
            AllowedMethod::Get
        ],
    },

    VerifyEndpoint {
        url: &DEMO_ADDRESS_LOT_URL,
        visibility: Visibility::Protected,
        unprivileged_access: UnprivilegedAccess::None,
        allowed_methods: vec![
            AllowedMethod::Delete,
        ]
    },

    VerifyEndpoint {
        url: &DEMO_ADDRESS_LOT_BLOCKS_URL,
        visibility: Visibility::Protected,
        unprivileged_access: UnprivilegedAccess::None,
        allowed_methods: vec![
            AllowedMethod::GetNonexistent
        ],
    },

    VerifyEndpoint {
        url: &DEMO_LOOPBACK_CREATE_URL,
        visibility: Visibility::Public,
        unprivileged_access: UnprivilegedAccess::None,
        allowed_methods: vec![
            AllowedMethod::Post(
                serde_json::to_value(&*DEMO_LOOPBACK_CREATE).unwrap(),
            ),
            AllowedMethod::Get,
        ],
    },

    VerifyEndpoint {
        url: &DEMO_LOOPBACK_URL,
        visibility: Visibility::Protected,
        unprivileged_access: UnprivilegedAccess::None,
        allowed_methods: vec![
            AllowedMethod::Delete
        ],
    },

    VerifyEndpoint {
        url: &DEMO_SWITCH_PORT_SETTINGS_URL,
        visibility: Visibility::Public,
        unprivileged_access: UnprivilegedAccess::None,
        allowed_methods: vec![
            AllowedMethod::Post(
                serde_json::to_value(
                    &*DEMO_SWITCH_PORT_SETTINGS_CREATE).unwrap(),
            ),
            AllowedMethod::Get,
            AllowedMethod::Delete
        ],
    },

    VerifyEndpoint {
        url: &DEMO_SWITCH_PORT_SETTINGS_INFO_URL,
        visibility: Visibility::Public,
        unprivileged_access: UnprivilegedAccess::None,
        allowed_methods: vec![
            AllowedMethod::GetNonexistent
        ],
    },
    VerifyEndpoint {
        url: &DEMO_BGP_CONFIG_CREATE_URL,
        visibility: Visibility::Public,
        unprivileged_access: UnprivilegedAccess::None,
        allowed_methods: vec![
            AllowedMethod::Post(
                serde_json::to_value(&*DEMO_BGP_CONFIG).unwrap(),
            ),
            AllowedMethod::Get,
            AllowedMethod::Delete
        ],
    },

    VerifyEndpoint {
        url: &DEMO_BGP_ANNOUNCE_SET_URL,
        visibility: Visibility::Public,
        unprivileged_access: UnprivilegedAccess::None,
        allowed_methods: vec![
            AllowedMethod::Post(
                serde_json::to_value(&*DEMO_BGP_ANNOUNCE).unwrap(),
            ),
            AllowedMethod::GetNonexistent,
            AllowedMethod::Delete
        ],
    },

    VerifyEndpoint {
        url: &DEMO_BGP_STATUS_URL,
        visibility: Visibility::Public,
        unprivileged_access: UnprivilegedAccess::None,
        allowed_methods: vec![
            AllowedMethod::GetNonexistent,
        ],
    },

    VerifyEndpoint {
        url: &DEMO_BGP_ROUTES_IPV4_URL,
        visibility: Visibility::Public,
        unprivileged_access: UnprivilegedAccess::None,
        allowed_methods: vec![
            AllowedMethod::GetNonexistent,
        ],
    },

    // Floating IPs
    VerifyEndpoint {
        url: &DEMO_PROJECT_URL_FIPS,
        visibility: Visibility::Protected,
        unprivileged_access: UnprivilegedAccess::None,
        allowed_methods: vec![
            AllowedMethod::Post(
                serde_json::to_value(&*DEMO_FLOAT_IP_CREATE).unwrap(),
            ),
            AllowedMethod::Get,
        ],
    },

    VerifyEndpoint {
        url: &DEMO_FLOAT_IP_URL,
        visibility: Visibility::Protected,
        unprivileged_access: UnprivilegedAccess::None,
        allowed_methods: vec![
            AllowedMethod::Get,
            AllowedMethod::Delete,
        ],
    }
]
});<|MERGE_RESOLUTION|>--- conflicted
+++ resolved
@@ -77,7 +77,6 @@
             revision: 6,
         },
         rack_id: Uuid::new_v4(),
-<<<<<<< HEAD
         cubby: 1,
     });
 
@@ -107,43 +106,12 @@
         mapped_fleet_roles: Default::default(),
     });
 
+pub static DEMO_SILO_UTIL_URL: Lazy<String> =
+    Lazy::new(|| format!("/v1/system/utilization/silos/{}", *DEMO_SILO_NAME));
+
 // Use the default Silo for testing the local IdP
 pub static DEMO_SILO_USERS_CREATE_URL: Lazy<String> = Lazy::new(|| {
     format!(
-=======
-        cubby: 1
-    };
-
-    // Global policy
-    pub static ref SYSTEM_POLICY_URL: &'static str = "/v1/system/policy";
-
-    // Silo used for testing
-    pub static ref DEMO_SILO_NAME: Name = "demo-silo".parse().unwrap();
-    pub static ref DEMO_SILO_URL: String =
-        format!("/v1/system/silos/{}", *DEMO_SILO_NAME);
-    pub static ref DEMO_SILO_POLICY_URL: String =
-        format!("/v1/system/silos/{}/policy", *DEMO_SILO_NAME);
-    pub static ref DEMO_SILO_QUOTAS_URL: String =
-        format!("/v1/system/silos/{}/quotas", *DEMO_SILO_NAME);
-    pub static ref DEMO_SILO_CREATE: params::SiloCreate =
-        params::SiloCreate {
-            identity: IdentityMetadataCreateParams {
-                name: DEMO_SILO_NAME.clone(),
-                description: String::from(""),
-            },
-            quotas: params::SiloQuotasCreate::arbitrarily_high_default(),
-            discoverable: true,
-            identity_mode: shared::SiloIdentityMode::SamlJit,
-            admin_group_name: None,
-            tls_certificates: vec![],
-            mapped_fleet_roles: Default::default(),
-        };
-
-    pub static ref DEMO_SILO_UTIL_URL: String = format!("/v1/system/utilization/silos/{}", *DEMO_SILO_NAME);
-
-    // Use the default Silo for testing the local IdP
-    pub static ref DEMO_SILO_USERS_CREATE_URL: String = format!(
->>>>>>> d5fb85eb
         "/v1/system/identity-providers/local/users?silo={}",
         DEFAULT_SILO.identity().name,
     )
@@ -164,7 +132,6 @@
     format!(
         "/v1/system/identity-providers/local/users/{{id}}/set-password?silo={}",
         DEFAULT_SILO.identity().name,
-<<<<<<< HEAD
     )
 });
 
@@ -328,142 +295,6 @@
     Lazy::new(|| "demo-import-disk".parse().unwrap());
 pub static DEMO_IMPORT_DISK_CREATE: Lazy<params::DiskCreate> =
     Lazy::new(|| {
-=======
-    );
-}
-
-lazy_static! {
-
-    // Project used for testing
-    pub static ref DEMO_PROJECT_NAME: Name = "demo-project".parse().unwrap();
-    pub static ref DEMO_PROJECT_URL: String =
-        format!("/v1/projects/{}", *DEMO_PROJECT_NAME);
-    pub static ref DEMO_PROJECT_SELECTOR: String =
-        format!("project={}", *DEMO_PROJECT_NAME);
-    pub static ref DEMO_PROJECT_POLICY_URL: String =
-        format!("/v1/projects/{}/policy", *DEMO_PROJECT_NAME);
-    pub static ref DEMO_PROJECT_URL_DISKS: String =
-        format!("/v1/disks?project={}",  *DEMO_PROJECT_NAME);
-    pub static ref DEMO_PROJECT_URL_IMAGES: String =
-        format!("/v1/images?project={}", *DEMO_PROJECT_NAME);
-    pub static ref DEMO_PROJECT_URL_INSTANCES: String = format!("/v1/instances?project={}", *DEMO_PROJECT_NAME);
-    pub static ref DEMO_PROJECT_URL_SNAPSHOTS: String = format!("/v1/snapshots?project={}", *DEMO_PROJECT_NAME);
-    pub static ref DEMO_PROJECT_URL_VPCS: String = format!("/v1/vpcs?project={}", *DEMO_PROJECT_NAME);
-    pub static ref DEMO_PROJECT_URL_FIPS: String = format!("/v1/floating-ips?project={}", *DEMO_PROJECT_NAME);
-    pub static ref DEMO_PROJECT_CREATE: params::ProjectCreate =
-        params::ProjectCreate {
-            identity: IdentityMetadataCreateParams {
-                name: DEMO_PROJECT_NAME.clone(),
-                description: String::from(""),
-            },
-        };
-
-    // VPC used for testing
-    pub static ref DEMO_VPC_NAME: Name = "demo-vpc".parse().unwrap();
-    pub static ref DEMO_VPC_URL: String =
-        format!("/v1/vpcs/{}?{}", *DEMO_VPC_NAME, *DEMO_PROJECT_SELECTOR);
-
-    pub static ref DEMO_VPC_SELECTOR: String =
-        format!("project={}&vpc={}", *DEMO_PROJECT_NAME, *DEMO_VPC_NAME);
-    pub static ref DEMO_VPC_URL_FIREWALL_RULES: String =
-        format!("/v1/vpc-firewall-rules?{}", *DEMO_VPC_SELECTOR);
-    pub static ref DEMO_VPC_URL_ROUTERS: String =
-        format!("/v1/vpc-routers?{}", *DEMO_VPC_SELECTOR);
-    pub static ref DEMO_VPC_URL_SUBNETS: String =
-        format!("/v1/vpc-subnets?{}", *DEMO_VPC_SELECTOR);
-    pub static ref DEMO_VPC_CREATE: params::VpcCreate =
-        params::VpcCreate {
-            identity: IdentityMetadataCreateParams {
-                name: DEMO_VPC_NAME.clone(),
-                description: String::from(""),
-            },
-            ipv6_prefix: None,
-            dns_name: DEMO_VPC_NAME.clone(),
-        };
-
-    // VPC Subnet used for testing
-    pub static ref DEMO_VPC_SUBNET_NAME: Name =
-        "demo-vpc-subnet".parse().unwrap();
-    pub static ref DEMO_VPC_SUBNET_URL: String =
-        format!("/v1/vpc-subnets/{}?{}", *DEMO_VPC_SUBNET_NAME, *DEMO_VPC_SELECTOR);
-    pub static ref DEMO_VPC_SUBNET_INTERFACES_URL: String =
-        format!("/v1/vpc-subnets/{}/network-interfaces?{}", *DEMO_VPC_SUBNET_NAME, *DEMO_VPC_SELECTOR);
-    pub static ref DEMO_VPC_SUBNET_CREATE: params::VpcSubnetCreate =
-        params::VpcSubnetCreate {
-            identity: IdentityMetadataCreateParams {
-                name: DEMO_VPC_SUBNET_NAME.clone(),
-                description: String::from(""),
-            },
-            ipv4_block: Ipv4Net("10.1.2.3/8".parse().unwrap()),
-            ipv6_block: None,
-        };
-
-    // VPC Router used for testing
-    pub static ref DEMO_VPC_ROUTER_NAME: Name =
-        "demo-vpc-router".parse().unwrap();
-    pub static ref DEMO_VPC_ROUTER_URL: String =
-        format!("/v1/vpc-routers/{}?project={}&vpc={}", *DEMO_VPC_ROUTER_NAME, *DEMO_PROJECT_NAME, *DEMO_VPC_NAME);
-    pub static ref DEMO_VPC_ROUTER_URL_ROUTES: String =
-        format!("/v1/vpc-router-routes?project={}&vpc={}&router={}", *DEMO_PROJECT_NAME, *DEMO_VPC_NAME, *DEMO_VPC_ROUTER_NAME);
-    pub static ref DEMO_VPC_ROUTER_CREATE: params::VpcRouterCreate =
-        params::VpcRouterCreate {
-            identity: IdentityMetadataCreateParams {
-                name: DEMO_VPC_ROUTER_NAME.clone(),
-                description: String::from(""),
-            },
-        };
-
-    // Router Route used for testing
-    pub static ref DEMO_ROUTER_ROUTE_NAME: Name =
-        "demo-router-route".parse().unwrap();
-    pub static ref DEMO_ROUTER_ROUTE_URL: String =
-        format!("/v1/vpc-router-routes/{}?project={}&vpc={}&router={}", *DEMO_ROUTER_ROUTE_NAME, *DEMO_PROJECT_NAME, *DEMO_VPC_NAME, *DEMO_VPC_ROUTER_NAME);
-    pub static ref DEMO_ROUTER_ROUTE_CREATE: params::RouterRouteCreate =
-        params::RouterRouteCreate {
-            identity: IdentityMetadataCreateParams {
-                name: DEMO_ROUTER_ROUTE_NAME.clone(),
-                description: String::from(""),
-            },
-            target: RouteTarget::Ip(IpAddr::from(Ipv4Addr::new(127, 0, 0, 1))),
-            destination: RouteDestination::Subnet("loopback".parse().unwrap()),
-        };
-
-    // Disk used for testing
-    pub static ref DEMO_DISK_NAME: Name = "demo-disk".parse().unwrap();
-    // TODO: Once we can test a URL multiple times we should also a case to exercise authz for disks filtered by instances
-    pub static ref DEMO_DISKS_URL: String =
-        format!("/v1/disks?{}", *DEMO_PROJECT_SELECTOR);
-    pub static ref DEMO_DISK_URL: String =
-        format!("/v1/disks/{}?{}", *DEMO_DISK_NAME, *DEMO_PROJECT_SELECTOR);
-    pub static ref DEMO_DISK_CREATE: params::DiskCreate =
-        params::DiskCreate {
-            identity: IdentityMetadataCreateParams {
-                name: DEMO_DISK_NAME.clone(),
-                description: "".parse().unwrap(),
-            },
-            disk_source: params::DiskSource::Blank {
-                block_size: params::BlockSize::try_from(4096).unwrap(),
-            },
-            size: ByteCount::from_gibibytes_u32(
-                // divide by at least two to leave space for snapshot blocks
-                DiskTest::DEFAULT_ZPOOL_SIZE_GIB / 5
-            ),
-        };
-    pub static ref DEMO_DISK_METRICS_URL: String =
-        format!(
-            "/v1/disks/{}/metrics/activated?start_time={:?}&end_time={:?}&{}",
-            *DEMO_DISK_NAME,
-            Utc::now(),
-            Utc::now(),
-            *DEMO_PROJECT_SELECTOR,
-        );
-
-    // Related to importing blocks from an external source
-    pub static ref DEMO_IMPORT_DISK_NAME: Name = "demo-import-disk".parse().unwrap();
-    pub static ref DEMO_IMPORT_DISK_URL: String =
-        format!("/v1/disks/{}?{}", *DEMO_IMPORT_DISK_NAME, *DEMO_PROJECT_SELECTOR);
-    pub static ref DEMO_IMPORT_DISK_CREATE: params::DiskCreate =
->>>>>>> d5fb85eb
         params::DiskCreate {
             identity: IdentityMetadataCreateParams {
                 name: DEMO_IMPORT_DISK_NAME.clone(),
@@ -1091,7 +922,6 @@
     }
 }
 
-<<<<<<< HEAD
 pub static URL_USERS_DB_INIT: Lazy<String> = Lazy::new(|| {
     format!("/v1/system/users-builtin/{}", authn::USER_DB_INIT.name)
 });
@@ -1099,24 +929,6 @@
 /// List of endpoints to be verified
 pub static VERIFY_ENDPOINTS: Lazy<Vec<VerifyEndpoint>> = Lazy::new(|| {
     vec![
-    // Global IAM policy
-    VerifyEndpoint {
-        url: &SYSTEM_POLICY_URL,
-        visibility: Visibility::Public,
-        unprivileged_access: UnprivilegedAccess::None,
-        allowed_methods: vec![
-            AllowedMethod::Get,
-            AllowedMethod::Put(
-                serde_json::to_value(
-                    &shared::Policy::<shared::FleetRole> {
-                        role_assignments: vec![]
-=======
-lazy_static! {
-    pub static ref URL_USERS_DB_INIT: String =
-        format!("/v1/system/users-builtin/{}", authn::USER_DB_INIT.name);
-
-    /// List of endpoints to be verified
-    pub static ref VERIFY_ENDPOINTS: Vec<VerifyEndpoint> = vec![
         // Global IAM policy
         VerifyEndpoint {
             url: &SYSTEM_POLICY_URL,
@@ -1133,7 +945,6 @@
                 ),
             ],
         },
-
         // IP Pools top-level endpoint
         VerifyEndpoint {
             url: &DEMO_IP_POOLS_URL,
@@ -1870,7 +1681,6 @@
                 AllowedMethod::Post(serde_json::to_value(
                     params::InstanceMigrate {
                         dst_sled_id: uuid::Uuid::new_v4(),
->>>>>>> d5fb85eb
                     }
                 ).unwrap()
             ),
