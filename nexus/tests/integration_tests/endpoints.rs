--- conflicted
+++ resolved
@@ -218,11 +218,8 @@
         );
 }
 
-<<<<<<< HEAD
-=======
 // Separate lazy_static! blocks to avoid hitting some recursion limit when
 // compiling
->>>>>>> daf316d5
 lazy_static! {
     // Instance used for testing
     pub static ref DEMO_INSTANCE_NAME: Name = "demo-instance".parse().unwrap();
