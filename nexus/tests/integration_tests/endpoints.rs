--- conflicted
+++ resolved
@@ -150,34 +150,6 @@
     });
 
 // Project used for testing
-<<<<<<< HEAD
-pub static DEMO_PROJECT_NAME: Lazy<Name> =
-    Lazy::new(|| "demo-project".parse().unwrap());
-pub static DEMO_PROJECT_URL: Lazy<String> =
-    Lazy::new(|| format!("/v1/projects/{}", *DEMO_PROJECT_NAME));
-pub static DEMO_PROJECT_SELECTOR: Lazy<String> =
-    Lazy::new(|| format!("project={}", *DEMO_PROJECT_NAME));
-pub static DEMO_PROJECT_POLICY_URL: Lazy<String> =
-    Lazy::new(|| format!("/v1/projects/{}/policy", *DEMO_PROJECT_NAME));
-pub static DEMO_PROJECT_URL_IMAGES: Lazy<String> =
-    Lazy::new(|| format!("/v1/images?project={}", *DEMO_PROJECT_NAME));
-pub static DEMO_PROJECT_URL_INSTANCES: Lazy<String> =
-    Lazy::new(|| format!("/v1/instances?project={}", *DEMO_PROJECT_NAME));
-pub static DEMO_PROJECT_URL_AFFINITY_GROUPS: Lazy<String> =
-    Lazy::new(|| format!("/v1/affinity-groups?project={}", *DEMO_PROJECT_NAME));
-pub static DEMO_PROJECT_URL_ANTI_AFFINITY_GROUPS: Lazy<String> =
-    Lazy::new(|| {
-        format!("/v1/anti-affinity-groups?project={}", *DEMO_PROJECT_NAME)
-    });
-pub static DEMO_PROJECT_URL_SNAPSHOTS: Lazy<String> =
-    Lazy::new(|| format!("/v1/snapshots?project={}", *DEMO_PROJECT_NAME));
-pub static DEMO_PROJECT_URL_VPCS: Lazy<String> =
-    Lazy::new(|| format!("/v1/vpcs?project={}", *DEMO_PROJECT_NAME));
-pub static DEMO_PROJECT_URL_FIPS: Lazy<String> =
-    Lazy::new(|| format!("/v1/floating-ips?project={}", *DEMO_PROJECT_NAME));
-pub static DEMO_PROJECT_CREATE: Lazy<params::ProjectCreate> =
-    Lazy::new(|| params::ProjectCreate {
-=======
 pub static DEMO_PROJECT_NAME: LazyLock<Name> =
     LazyLock::new(|| "demo-project".parse().unwrap());
 pub static DEMO_PROJECT_URL: LazyLock<String> =
@@ -190,16 +162,20 @@
     LazyLock::new(|| format!("/v1/images?project={}", *DEMO_PROJECT_NAME));
 pub static DEMO_PROJECT_URL_INSTANCES: LazyLock<String> =
     LazyLock::new(|| format!("/v1/instances?project={}", *DEMO_PROJECT_NAME));
+pub static DEMO_PROJECT_URL_AFFINITY_GROUPS: LazyLock<String> =
+    LazyLock::new(|| format!("/v1/affinity-groups?project={}", *DEMO_PROJECT_NAME));
+pub static DEMO_PROJECT_URL_ANTI_AFFINITY_GROUPS: LazyLock<String> =
+    LazyLock::new(|| {
+        format!("/v1/anti-affinity-groups?project={}", *DEMO_PROJECT_NAME)
+    });
 pub static DEMO_PROJECT_URL_SNAPSHOTS: LazyLock<String> =
     LazyLock::new(|| format!("/v1/snapshots?project={}", *DEMO_PROJECT_NAME));
 pub static DEMO_PROJECT_URL_VPCS: LazyLock<String> =
     LazyLock::new(|| format!("/v1/vpcs?project={}", *DEMO_PROJECT_NAME));
-pub static DEMO_PROJECT_URL_FIPS: LazyLock<String> = LazyLock::new(|| {
-    format!("/v1/floating-ips?project={}", *DEMO_PROJECT_NAME)
-});
+pub static DEMO_PROJECT_URL_FIPS: LazyLock<String> =
+    LazyLock::new(|| format!("/v1/floating-ips?project={}", *DEMO_PROJECT_NAME));
 pub static DEMO_PROJECT_CREATE: LazyLock<params::ProjectCreate> =
     LazyLock::new(|| params::ProjectCreate {
->>>>>>> 01914c38
         identity: IdentityMetadataCreateParams {
             name: DEMO_PROJECT_NAME.clone(),
             description: String::from(""),
@@ -467,22 +443,22 @@
 
 // Affinity/Anti- group used for testing
 
-pub static DEMO_AFFINITY_GROUP_NAME: Lazy<Name> =
-    Lazy::new(|| "demo-affinity-group".parse().unwrap());
-pub static DEMO_AFFINITY_GROUP_URL: Lazy<String> = Lazy::new(|| {
+pub static DEMO_AFFINITY_GROUP_NAME: LazyLock<Name> =
+    LazyLock::new(|| "demo-affinity-group".parse().unwrap());
+pub static DEMO_AFFINITY_GROUP_URL: LazyLock<String> = LazyLock::new(|| {
     format!(
         "/v1/affinity-groups/{}?{}",
         *DEMO_AFFINITY_GROUP_NAME, *DEMO_PROJECT_SELECTOR
     )
 });
-pub static DEMO_AFFINITY_GROUP_MEMBERS_URL: Lazy<String> = Lazy::new(|| {
+pub static DEMO_AFFINITY_GROUP_MEMBERS_URL: LazyLock<String> = LazyLock::new(|| {
     format!(
         "/v1/affinity-groups/{}/members?{}",
         *DEMO_AFFINITY_GROUP_NAME, *DEMO_PROJECT_SELECTOR
     )
 });
-pub static DEMO_AFFINITY_GROUP_INSTANCE_MEMBER_URL: Lazy<String> =
-    Lazy::new(|| {
+pub static DEMO_AFFINITY_GROUP_INSTANCE_MEMBER_URL: LazyLock<String> =
+    LazyLock::new(|| {
         format!(
             "/v1/affinity-groups/{}/members/instance/{}?{}",
             *DEMO_AFFINITY_GROUP_NAME,
@@ -490,8 +466,8 @@
             *DEMO_PROJECT_SELECTOR
         )
     });
-pub static DEMO_AFFINITY_GROUP_CREATE: Lazy<params::AffinityGroupCreate> =
-    Lazy::new(|| params::AffinityGroupCreate {
+pub static DEMO_AFFINITY_GROUP_CREATE: LazyLock<params::AffinityGroupCreate> =
+    LazyLock::new(|| params::AffinityGroupCreate {
         identity: IdentityMetadataCreateParams {
             name: DEMO_AFFINITY_GROUP_NAME.clone(),
             description: String::from(""),
@@ -499,34 +475,34 @@
         policy: AffinityPolicy::Allow,
         failure_domain: FailureDomain::Sled,
     });
-pub static DEMO_AFFINITY_GROUP_UPDATE: Lazy<params::AffinityGroupUpdate> =
-    Lazy::new(|| params::AffinityGroupUpdate {
+pub static DEMO_AFFINITY_GROUP_UPDATE: LazyLock<params::AffinityGroupUpdate> =
+    LazyLock::new(|| params::AffinityGroupUpdate {
         identity: IdentityMetadataUpdateParams {
             name: None,
             description: Some(String::from("an updated description")),
         },
     });
 
-pub static DEMO_ANTI_AFFINITY_GROUP_NAME: Lazy<Name> =
-    Lazy::new(|| "demo-anti-affinity-group".parse().unwrap());
-pub static DEMO_ANTI_AFFINITY_GROUPS_URL: Lazy<String> = Lazy::new(|| {
+pub static DEMO_ANTI_AFFINITY_GROUP_NAME: LazyLock<Name> =
+    LazyLock::new(|| "demo-anti-affinity-group".parse().unwrap());
+pub static DEMO_ANTI_AFFINITY_GROUPS_URL: LazyLock<String> = LazyLock::new(|| {
     format!("/v1/anti-affinity-groups?{}", *DEMO_PROJECT_SELECTOR)
 });
-pub static DEMO_ANTI_AFFINITY_GROUP_URL: Lazy<String> = Lazy::new(|| {
+pub static DEMO_ANTI_AFFINITY_GROUP_URL: LazyLock<String> = LazyLock::new(|| {
     format!(
         "/v1/anti-affinity-groups/{}?{}",
         *DEMO_ANTI_AFFINITY_GROUP_NAME, *DEMO_PROJECT_SELECTOR
     )
 });
-pub static DEMO_ANTI_AFFINITY_GROUP_MEMBERS_URL: Lazy<String> =
-    Lazy::new(|| {
+pub static DEMO_ANTI_AFFINITY_GROUP_MEMBERS_URL: LazyLock<String> =
+    LazyLock::new(|| {
         format!(
             "/v1/anti-affinity-groups/{}/members?{}",
             *DEMO_ANTI_AFFINITY_GROUP_NAME, *DEMO_PROJECT_SELECTOR
         )
     });
-pub static DEMO_ANTI_AFFINITY_GROUP_INSTANCE_MEMBER_URL: Lazy<String> =
-    Lazy::new(|| {
+pub static DEMO_ANTI_AFFINITY_GROUP_INSTANCE_MEMBER_URL: LazyLock<String> =
+    LazyLock::new(|| {
         format!(
             "/v1/anti-affinity-groups/{}/members/instance/{}?{}",
             *DEMO_ANTI_AFFINITY_GROUP_NAME,
@@ -534,9 +510,9 @@
             *DEMO_PROJECT_SELECTOR
         )
     });
-pub static DEMO_ANTI_AFFINITY_GROUP_CREATE: Lazy<
+pub static DEMO_ANTI_AFFINITY_GROUP_CREATE: LazyLock<
     params::AntiAffinityGroupCreate,
-> = Lazy::new(|| params::AntiAffinityGroupCreate {
+> = LazyLock::new(|| params::AntiAffinityGroupCreate {
     identity: IdentityMetadataCreateParams {
         name: DEMO_ANTI_AFFINITY_GROUP_NAME.clone(),
         description: String::from(""),
@@ -544,9 +520,9 @@
     policy: AffinityPolicy::Allow,
     failure_domain: FailureDomain::Sled,
 });
-pub static DEMO_ANTI_AFFINITY_GROUP_UPDATE: Lazy<
+pub static DEMO_ANTI_AFFINITY_GROUP_UPDATE: LazyLock<
     params::AntiAffinityGroupUpdate,
-> = Lazy::new(|| params::AntiAffinityGroupUpdate {
+> = LazyLock::new(|| params::AntiAffinityGroupUpdate {
     identity: IdentityMetadataUpdateParams {
         name: None,
         description: Some(String::from("an updated description")),
@@ -554,17 +530,11 @@
 });
 
 // Instance used for testing
-<<<<<<< HEAD
-pub static DEMO_INSTANCE_NAME: Lazy<Name> =
-    Lazy::new(|| "demo-instance".parse().unwrap());
-pub static DEMO_STOPPED_INSTANCE_NAME: Lazy<Name> =
-    Lazy::new(|| "demo-stopped-instance".parse().unwrap());
-pub static DEMO_INSTANCE_URL: Lazy<String> = Lazy::new(|| {
-=======
 pub static DEMO_INSTANCE_NAME: LazyLock<Name> =
     LazyLock::new(|| "demo-instance".parse().unwrap());
+pub static DEMO_STOPPED_INSTANCE_NAME: LazyLock<Name> =
+    LazyLock::new(|| "demo-stopped-instance".parse().unwrap());
 pub static DEMO_INSTANCE_URL: LazyLock<String> = LazyLock::new(|| {
->>>>>>> 01914c38
     format!("/v1/instances/{}?{}", *DEMO_INSTANCE_NAME, *DEMO_PROJECT_SELECTOR)
 });
 pub static DEMO_INSTANCE_START_URL: LazyLock<String> = LazyLock::new(|| {
@@ -664,9 +634,8 @@
         start: true,
         auto_restart_policy: Default::default(),
     });
-<<<<<<< HEAD
-pub static DEMO_STOPPED_INSTANCE_CREATE: Lazy<params::InstanceCreate> =
-    Lazy::new(|| params::InstanceCreate {
+pub static DEMO_STOPPED_INSTANCE_CREATE: LazyLock<params::InstanceCreate> =
+    LazyLock::new(|| params::InstanceCreate {
         identity: IdentityMetadataCreateParams {
             name: DEMO_STOPPED_INSTANCE_NAME.clone(),
             description: String::from(""),
@@ -685,12 +654,8 @@
         start: true,
         auto_restart_policy: Default::default(),
     });
-pub static DEMO_INSTANCE_UPDATE: Lazy<params::InstanceUpdate> =
-    Lazy::new(|| params::InstanceUpdate {
-=======
 pub static DEMO_INSTANCE_UPDATE: LazyLock<params::InstanceUpdate> =
     LazyLock::new(|| params::InstanceUpdate {
->>>>>>> 01914c38
         boot_disk: None,
         auto_restart_policy: None,
         ncpus: InstanceCpuCount(1),
