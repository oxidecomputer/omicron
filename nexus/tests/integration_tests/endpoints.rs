// This Source Code Form is subject to the terms of the Mozilla Public
// License, v. 2.0. If a copy of the MPL was not distributed with this
// file, You can obtain one at https://mozilla.org/MPL/2.0/.

//! Authz-related configuration for API endpoints
//!
//! This is used for various authz-related tests.
//! THERE ARE NO TESTS IN THIS FILE.

use crate::integration_tests::unauthorized::HTTP_SERVER;
use chrono::Utc;
use http::method::Method;
use lazy_static::lazy_static;
use nexus_test_utils::resource_helpers::DiskTest;
use nexus_test_utils::RACK_UUID;
use nexus_test_utils::SLED_AGENT_UUID;
use omicron_common::api::external::ByteCount;
use omicron_common::api::external::IdentityMetadataCreateParams;
use omicron_common::api::external::IdentityMetadataUpdateParams;
use omicron_common::api::external::InstanceCpuCount;
use omicron_common::api::external::Ipv4Net;
use omicron_common::api::external::Name;
use omicron_common::api::external::RouteDestination;
use omicron_common::api::external::RouteTarget;
use omicron_common::api::external::RouterRouteCreateParams;
use omicron_common::api::external::RouterRouteUpdateParams;
use omicron_common::api::external::VpcFirewallRuleUpdateParams;
use omicron_nexus::authn;
use omicron_nexus::authz;
use omicron_nexus::db::fixed_data::silo::DEFAULT_SILO;
use omicron_nexus::db::identity::Resource;
use omicron_nexus::external_api::params;
use omicron_nexus::external_api::shared;
use omicron_nexus::external_api::shared::IpRange;
use omicron_nexus::external_api::shared::Ipv4Range;
use std::net::IpAddr;
use std::net::Ipv4Addr;
use std::str::FromStr;

lazy_static! {
    pub static ref HARDWARE_RACK_URL: String =
        format!("/system/hardware/racks/{}", RACK_UUID);
    pub static ref HARDWARE_SLED_URL: String =
        format!("/system/hardware/sleds/{}", SLED_AGENT_UUID);

    // Global policy
    pub static ref SYSTEM_POLICY_URL: &'static str = "/system/policy";

    // Silo used for testing
    pub static ref DEMO_SILO_NAME: Name = "demo-silo".parse().unwrap();
    pub static ref DEMO_SILO_URL: String =
        format!("/system/silos/{}", *DEMO_SILO_NAME);
    pub static ref DEMO_SILO_POLICY_URL: String =
        format!("/system/silos/{}/policy", *DEMO_SILO_NAME);
    pub static ref DEMO_SILO_CREATE: params::SiloCreate =
        params::SiloCreate {
            identity: IdentityMetadataCreateParams {
                name: DEMO_SILO_NAME.clone(),
                description: String::from(""),
            },
            discoverable: true,
            identity_mode: shared::SiloIdentityMode::SamlJit,
            admin_group_name: None,
        };
    // Use the default Silo for testing the local IdP
    pub static ref DEMO_SILO_USERS_CREATE_URL: String = format!(
        "/system/silos/{}/identity-providers/local/users",
        DEFAULT_SILO.identity().name,
    );
    pub static ref DEMO_SILO_USERS_LIST_URL: String = format!(
        "/system/silos/{}/users/all",
        DEFAULT_SILO.identity().name,
    );
    pub static ref DEMO_SILO_USER_ID_GET_URL: String = format!(
        "/system/silos/{}/users/id/{{id}}",
        DEFAULT_SILO.identity().name,
    );
    pub static ref DEMO_SILO_USER_ID_DELETE_URL: String = format!(
        "/system/silos/{}/identity-providers/local/users/{{id}}",
        DEFAULT_SILO.identity().name,
    );
    pub static ref DEMO_SILO_USER_ID_SET_PASSWORD_URL: String = format!(
        "/system/silos/{}/identity-providers/local/users/{{id}}/set-password",
        DEFAULT_SILO.identity().name,
    );

    // Organization used for testing
    pub static ref DEMO_ORG_NAME: Name = "demo-org".parse().unwrap();
    pub static ref DEMO_ORG_URL: String =
        format!("/v1/organizations/{}", *DEMO_ORG_NAME);
    pub static ref DEMO_ORG_POLICY_URL: String =
        format!("/v1/organizations/{}/policy", *DEMO_ORG_NAME);
    pub static ref DEMO_ORG_PROJECTS_URL: String = format!("/v1/projects?organization={}", *DEMO_ORG_NAME);
    pub static ref DEMO_ORG_CREATE: params::OrganizationCreate =
        params::OrganizationCreate {
            identity: IdentityMetadataCreateParams {
                name: DEMO_ORG_NAME.clone(),
                description: String::from(""),
            },
        };

    // Project used for testing
    pub static ref DEMO_PROJECT_NAME: Name = "demo-project".parse().unwrap();
    pub static ref DEMO_PROJECT_URL: String =
        format!("/v1/projects/{}?organization={}", *DEMO_PROJECT_NAME, *DEMO_ORG_NAME);
    pub static ref DEMO_PROJECT_SELECTOR: String =
        format!("organization={}&project={}", *DEMO_ORG_NAME, *DEMO_PROJECT_NAME);
    pub static ref DEMO_PROJECT_POLICY_URL: String =
<<<<<<< HEAD
        format!("{}/policy", *DEMO_PROJECT_URL);
=======
        format!("/v1/projects/{}/policy?organization={}", *DEMO_PROJECT_NAME, *DEMO_ORG_NAME);
    pub static ref DEMO_PROJECT_URL_DISKS: String =
        format!("/organizations/{}/projects/{}/disks", *DEMO_ORG_NAME, *DEMO_PROJECT_NAME);
>>>>>>> 8db8fa2c
    pub static ref DEMO_PROJECT_URL_IMAGES: String =
        format!("/organizations/{}/projects/{}/images", *DEMO_ORG_NAME, *DEMO_PROJECT_NAME);
    pub static ref DEMO_PROJECT_URL_INSTANCES: String = format!("/v1/instances?organization={}&project={}", *DEMO_ORG_NAME, *DEMO_PROJECT_NAME);
    pub static ref DEMO_PROJECT_URL_SNAPSHOTS: String =
        format!("/organizations/{}/projects/{}/snapshots", *DEMO_ORG_NAME, *DEMO_PROJECT_NAME);
    pub static ref DEMO_PROJECT_URL_VPCS: String =
        format!("/organizations/{}/projects/{}/vpcs", *DEMO_ORG_NAME, *DEMO_PROJECT_NAME);
    pub static ref DEMO_PROJECT_CREATE: params::ProjectCreate =
        params::ProjectCreate {
            identity: IdentityMetadataCreateParams {
                name: DEMO_PROJECT_NAME.clone(),
                description: String::from(""),
            },
        };

    // VPC used for testing
    pub static ref DEMO_VPC_NAME: Name = "demo-vpc".parse().unwrap();
    pub static ref DEMO_VPC_URL: String =
        format!("/organizations/{}/projects/{}/vpcs/{}", *DEMO_ORG_NAME, *DEMO_PROJECT_NAME, *DEMO_VPC_NAME);
    pub static ref DEMO_VPC_URL_FIREWALL_RULES: String =
        format!("/organizations/{}/projects/{}/vpcs/{}/firewall/rules", *DEMO_ORG_NAME, *DEMO_PROJECT_NAME, *DEMO_VPC_NAME);
    pub static ref DEMO_VPC_URL_ROUTERS: String =
        format!("/organizations/{}/projects/{}/vpcs/{}/routers", *DEMO_ORG_NAME, *DEMO_PROJECT_NAME, *DEMO_VPC_NAME);
    pub static ref DEMO_VPC_URL_SUBNETS: String =
        format!("/organizations/{}/projects/{}/vpcs/{}/subnets", *DEMO_ORG_NAME, *DEMO_PROJECT_NAME, *DEMO_VPC_NAME);
    pub static ref DEMO_VPC_CREATE: params::VpcCreate =
        params::VpcCreate {
            identity: IdentityMetadataCreateParams {
                name: DEMO_VPC_NAME.clone(),
                description: String::from(""),
            },
            ipv6_prefix: None,
            dns_name: DEMO_VPC_NAME.clone(),
        };

    // VPC Subnet used for testing
    pub static ref DEMO_VPC_SUBNET_NAME: Name =
        "demo-vpc-subnet".parse().unwrap();
    pub static ref DEMO_VPC_SUBNET_URL: String =
        format!("{}/{}", *DEMO_VPC_URL_SUBNETS, *DEMO_VPC_SUBNET_NAME);
    pub static ref DEMO_VPC_SUBNET_INTERFACES_URL: String =
        format!("{}/network-interfaces", *DEMO_VPC_SUBNET_URL);
    pub static ref DEMO_VPC_SUBNET_CREATE: params::VpcSubnetCreate =
        params::VpcSubnetCreate {
            identity: IdentityMetadataCreateParams {
                name: DEMO_VPC_SUBNET_NAME.clone(),
                description: String::from(""),
            },
            ipv4_block: Ipv4Net("10.1.2.3/8".parse().unwrap()),
            ipv6_block: None,
        };

    // VPC Router used for testing
    pub static ref DEMO_VPC_ROUTER_NAME: Name =
        "demo-vpc-router".parse().unwrap();
    pub static ref DEMO_VPC_ROUTER_URL: String =
        format!("{}/{}", *DEMO_VPC_URL_ROUTERS, *DEMO_VPC_ROUTER_NAME);
    pub static ref DEMO_VPC_ROUTER_URL_ROUTES: String =
        format!("{}/routes", *DEMO_VPC_ROUTER_URL);
    pub static ref DEMO_VPC_ROUTER_CREATE: params::VpcRouterCreate =
        params::VpcRouterCreate {
            identity: IdentityMetadataCreateParams {
                name: DEMO_VPC_ROUTER_NAME.clone(),
                description: String::from(""),
            },
        };

    // Router Route used for testing
    pub static ref DEMO_ROUTER_ROUTE_NAME: Name =
        "demo-router-route".parse().unwrap();
    pub static ref DEMO_ROUTER_ROUTE_URL: String =
        format!("{}/{}", *DEMO_VPC_ROUTER_URL_ROUTES, *DEMO_ROUTER_ROUTE_NAME);
    pub static ref DEMO_ROUTER_ROUTE_CREATE: RouterRouteCreateParams =
        RouterRouteCreateParams {
            identity: IdentityMetadataCreateParams {
                name: DEMO_ROUTER_ROUTE_NAME.clone(),
                description: String::from(""),
            },
            target: RouteTarget::Ip(IpAddr::from(Ipv4Addr::new(127, 0, 0, 1))),
            destination: RouteDestination::Subnet("loopback".parse().unwrap()),
        };

    // Disk used for testing
    pub static ref DEMO_DISK_NAME: Name = "demo-disk".parse().unwrap();
    // TODO: Once we can test a URL multiple times we should also a case to exercise authz for disks filtered by instances
    pub static ref DEMO_DISKS_URL: String =
        format!("/v1/disks?{}", *DEMO_PROJECT_SELECTOR);
    pub static ref DEMO_DISK_URL: String =
        format!("/v1/disks/{}?{}", *DEMO_DISK_NAME, *DEMO_PROJECT_SELECTOR);
    pub static ref DEMO_DISK_CREATE: params::DiskCreate =
        params::DiskCreate {
            identity: IdentityMetadataCreateParams {
                name: DEMO_DISK_NAME.clone(),
                description: "".parse().unwrap(),
            },
            disk_source: params::DiskSource::Blank {
                block_size: params::BlockSize::try_from(4096).unwrap(),
            },
            size: ByteCount::from_gibibytes_u32(
                // divide by two to leave space for snapshot blocks
                DiskTest::DEFAULT_ZPOOL_SIZE_GIB / 2
            ),
        };
    pub static ref DEMO_DISKS_ATTACH_URL: String =
        format!("/v1/disks/{}/attach?{}", *DEMO_DISK_NAME, *DEMO_PROJECT_SELECTOR);
    pub static ref DEMO_DISKS_DETACH_URL: String =
        format!("/v1/disks/{}/detach?{}", *DEMO_DISK_NAME, *DEMO_PROJECT_SELECTOR);
    pub static ref DEMO_DISK_METRICS_URL: String =
        format!(
            "/v1/disks/{}/metrics/activated?start_time={:?}&end_time={:?}",
            *DEMO_DISK_NAME,
            Utc::now(),
            Utc::now(),
        );
}

// Separate lazy_static! blocks to avoid hitting some recursion limit when
// compiling
lazy_static! {
    // Instance used for testing
    pub static ref DEMO_INSTANCE_NAME: Name = "demo-instance".parse().unwrap();
    pub static ref DEMO_INSTANCE_SELECTOR: String = format!("{}&instance={}", *DEMO_PROJECT_SELECTOR, *DEMO_INSTANCE_NAME);
    pub static ref DEMO_INSTANCE_URL: String =
        format!("/v1/instances/{}?{}", *DEMO_INSTANCE_NAME, *DEMO_PROJECT_SELECTOR);
    pub static ref DEMO_INSTANCE_START_URL: String =
        format!("/v1/instances/{}/start?{}", *DEMO_INSTANCE_NAME, *DEMO_PROJECT_SELECTOR);
    pub static ref DEMO_INSTANCE_STOP_URL: String =
        format!("/v1/instances/{}/stop?{}", *DEMO_INSTANCE_NAME, *DEMO_PROJECT_SELECTOR);
    pub static ref DEMO_INSTANCE_REBOOT_URL: String =
        format!("/v1/instances/{}/reboot?{}", *DEMO_INSTANCE_NAME, *DEMO_PROJECT_SELECTOR);
    pub static ref DEMO_INSTANCE_MIGRATE_URL: String =
        format!("/v1/instances/{}/migrate?{}", *DEMO_INSTANCE_NAME, *DEMO_PROJECT_SELECTOR);
    pub static ref DEMO_INSTANCE_SERIAL_URL: String =
        format!("/v1/instances/{}/serial-console?{}", *DEMO_INSTANCE_NAME, *DEMO_PROJECT_SELECTOR);
    pub static ref DEMO_INSTANCE_SERIAL_STREAM_URL: String =
        format!("/v1/instances/{}/serial-console/stream?{}", *DEMO_INSTANCE_NAME, *DEMO_PROJECT_SELECTOR);

    // To be migrated...
    pub static ref DEMO_INSTANCE_NICS_URL: String =
        format!("/organizations/{}/projects/{}/instances/{}/network-interfaces", *DEMO_ORG_NAME, *DEMO_PROJECT_NAME, *DEMO_INSTANCE_NAME);
    pub static ref DEMO_INSTANCE_EXTERNAL_IPS_URL: String =
        format!("/organizations/{}/projects/{}/instances/{}/external-ips", *DEMO_ORG_NAME, *DEMO_PROJECT_NAME, *DEMO_INSTANCE_NAME);
    pub static ref DEMO_INSTANCE_CREATE: params::InstanceCreate =
        params::InstanceCreate {
            identity: IdentityMetadataCreateParams {
                name: DEMO_INSTANCE_NAME.clone(),
                description: String::from(""),
            },
            ncpus: InstanceCpuCount(1),
            memory: ByteCount::from_gibibytes_u32(16),
            hostname: String::from("demo-instance"),
            user_data: vec![],
            network_interfaces:
                params::InstanceNetworkInterfaceAttachment::Default,
            external_ips: vec![
                params::ExternalIpCreate::Ephemeral { pool_name: None }
            ],
            disks: vec![],
            start: true,
        };

    // The instance needs a network interface, too.
    pub static ref DEMO_INSTANCE_NIC_NAME: Name =
        nexus_defaults::DEFAULT_PRIMARY_NIC_NAME.parse().unwrap();
    pub static ref DEMO_INSTANCE_NIC_URL: String =
        format!("{}/{}", *DEMO_INSTANCE_NICS_URL, *DEMO_INSTANCE_NIC_NAME);
    pub static ref DEMO_INSTANCE_NIC_CREATE: params::NetworkInterfaceCreate =
        params::NetworkInterfaceCreate {
            identity: IdentityMetadataCreateParams {
                name: DEMO_INSTANCE_NIC_NAME.clone(),
                description: String::from(""),
            },
            vpc_name: DEMO_VPC_NAME.clone(),
            subnet_name: DEMO_VPC_SUBNET_NAME.clone(),
            ip: None,
        };
    pub static ref DEMO_INSTANCE_NIC_PUT: params::NetworkInterfaceUpdate = {
        params::NetworkInterfaceUpdate {
            identity: IdentityMetadataUpdateParams {
                name: None,
                description: Some(String::from("an updated description")),
            },
            primary: false,
        }
    };
}

lazy_static! {
    // Project Images
    pub static ref DEMO_IMAGE_NAME: Name = "demo-image".parse().unwrap();
    pub static ref DEMO_PROJECT_IMAGE_URL: String =
        format!("{}/{}", *DEMO_PROJECT_URL_IMAGES, *DEMO_IMAGE_NAME);
    pub static ref DEMO_IMAGE_CREATE: params::ImageCreate =
        params::ImageCreate {
            identity: IdentityMetadataCreateParams {
                name: DEMO_IMAGE_NAME.clone(),
                description: String::from(""),
            },
            source: params::ImageSource::Url { url: HTTP_SERVER.url("/image.raw").to_string() },
            block_size: params::BlockSize::try_from(4096).unwrap(),
        };

    // Global Images
    pub static ref DEMO_GLOBAL_IMAGE_NAME: Name = "alpine-edge".parse().unwrap();
    pub static ref DEMO_GLOBAL_IMAGE_URL: String =
        format!("/system/images/{}", *DEMO_GLOBAL_IMAGE_NAME);
    pub static ref DEMO_GLOBAL_IMAGE_CREATE: params::GlobalImageCreate =
        params::GlobalImageCreate {
            identity: IdentityMetadataCreateParams {
                name: DEMO_GLOBAL_IMAGE_NAME.clone(),
                description: String::from(""),
            },
            source: params::ImageSource::Url { url: HTTP_SERVER.url("/image.raw").to_string() },
            distribution: params::Distribution {
                name: "alpine".parse().unwrap(),
                version: String::from("edge"),
            },
            block_size: params::BlockSize::try_from(4096).unwrap(),
        };

    // IP Pools
    pub static ref DEMO_IP_POOLS_URL: &'static str = "/system/ip-pools";
    pub static ref DEMO_IP_POOL_NAME: Name = "pool0".parse().unwrap();
    pub static ref DEMO_IP_POOL_CREATE: params::IpPoolCreate =
        params::IpPoolCreate {
            identity: IdentityMetadataCreateParams {
                name: DEMO_IP_POOL_NAME.clone(),
                description: String::from("an IP pool"),
            },
            project: None,
        };
    pub static ref DEMO_IP_POOL_URL: String = format!("/system/ip-pools/{}", *DEMO_IP_POOL_NAME);
    pub static ref DEMO_IP_POOL_UPDATE: params::IpPoolUpdate =
        params::IpPoolUpdate {
            identity: IdentityMetadataUpdateParams {
                name: None,
                description: Some(String::from("a new IP pool")),
            },
        };
    pub static ref DEMO_IP_POOL_RANGE: IpRange = IpRange::V4(Ipv4Range::new(
        std::net::Ipv4Addr::new(10, 0, 0, 0),
        std::net::Ipv4Addr::new(10, 0, 0, 255),
    ).unwrap());
    pub static ref DEMO_IP_POOL_RANGES_URL: String = format!("{}/ranges", *DEMO_IP_POOL_URL);
    pub static ref DEMO_IP_POOL_RANGES_ADD_URL: String = format!("{}/add", *DEMO_IP_POOL_RANGES_URL);
    pub static ref DEMO_IP_POOL_RANGES_DEL_URL: String = format!("{}/remove", *DEMO_IP_POOL_RANGES_URL);

    // IP Pools (Services)
    pub static ref DEMO_IP_POOLS_SERVICE_URL: &'static str = "/system/ip-pools-service";
    pub static ref DEMO_IP_POOL_SERVICE_URL: String = format!("{}/{}", *DEMO_IP_POOLS_SERVICE_URL, RACK_UUID);
    pub static ref DEMO_IP_POOL_SERVICE_RANGES_URL: String = format!("{}/ranges", *DEMO_IP_POOL_SERVICE_URL);
    pub static ref DEMO_IP_POOL_SERVICE_RANGES_ADD_URL: String = format!("{}/add", *DEMO_IP_POOL_SERVICE_RANGES_URL);
    pub static ref DEMO_IP_POOL_SERVICE_RANGES_DEL_URL: String = format!("{}/remove", *DEMO_IP_POOL_SERVICE_RANGES_URL);

    // Snapshots
    pub static ref DEMO_SNAPSHOT_NAME: Name = "demo-snapshot".parse().unwrap();
    pub static ref DEMO_SNAPSHOT_URL: String =
        format!("{}/{}", *DEMO_PROJECT_URL_SNAPSHOTS, *DEMO_SNAPSHOT_NAME);
    pub static ref DEMO_SNAPSHOT_CREATE: params::SnapshotCreate =
        params::SnapshotCreate {
            identity: IdentityMetadataCreateParams {
                name: DEMO_SNAPSHOT_NAME.clone(),
                description: String::from(""),
            },
            disk: DEMO_DISK_NAME.clone(),
        };

    // SSH keys
    pub static ref DEMO_SSHKEYS_URL: &'static str = "/session/me/sshkeys";
    pub static ref DEMO_SSHKEY_NAME: Name = "aaaaa-ssh-key".parse().unwrap();
    pub static ref DEMO_SSHKEY_CREATE: params::SshKeyCreate = params::SshKeyCreate {
        identity: IdentityMetadataCreateParams {
            name: DEMO_SSHKEY_NAME.clone(),
            description: "a demo key".to_string(),
        },

        public_key: "AAAAAAAAAAAAAAA".to_string(),
    };

    pub static ref DEMO_SPECIFIC_SSHKEY_URL: String =
        format!("{}/{}", *DEMO_SSHKEYS_URL, *DEMO_SSHKEY_NAME);
}

lazy_static! {
    // Identity providers
    pub static ref IDENTITY_PROVIDERS_URL: String = format!("/system/silos/demo-silo/identity-providers");
    pub static ref SAML_IDENTITY_PROVIDERS_URL: String = format!("/system/silos/demo-silo/identity-providers/saml");

    pub static ref DEMO_SAML_IDENTITY_PROVIDER_NAME: Name = "demo-saml-provider".parse().unwrap();
    pub static ref SPECIFIC_SAML_IDENTITY_PROVIDER_URL: String = format!("{}/{}", *SAML_IDENTITY_PROVIDERS_URL, *DEMO_SAML_IDENTITY_PROVIDER_NAME);

    pub static ref SAML_IDENTITY_PROVIDER: params::SamlIdentityProviderCreate =
        params::SamlIdentityProviderCreate {
            identity: IdentityMetadataCreateParams {
                name: DEMO_SAML_IDENTITY_PROVIDER_NAME.clone(),
                description: "a demo provider".to_string(),
            },

            idp_metadata_source: params::IdpMetadataSource::Url { url: HTTP_SERVER.url("/descriptor").to_string() },

            idp_entity_id: "entity_id".to_string(),
            sp_client_id: "client_id".to_string(),
            acs_url: "http://acs".to_string(),
            slo_url: "http://slo".to_string(),
            technical_contact_email: "technical@fake".to_string(),

            signing_keypair: None,

            group_attribute_name: None,
        };

    // Users
    pub static ref DEMO_USER_CREATE: params::UserCreate = params::UserCreate {
        external_id: params::UserId::from_str("dummy-user").unwrap(),
        password: params::UserPassword::InvalidPassword,
    };
}

/// Describes an API endpoint to be verified by the "unauthorized" test
///
/// These structs are also used to check whether we're covering all endpoints in
/// the public OpenAPI spec.
#[derive(Debug)]
pub struct VerifyEndpoint {
    /// URL path for the HTTP resource to test
    ///
    /// Note that we might talk about the "GET organization" endpoint, and might
    /// write that "GET /organizations/{organization_name}".  But the URL here
    /// is for a specific HTTP resource, so it would look like
    /// "/organizations/demo-org" rather than
    /// "/organizations/{organization_name}".
    pub url: &'static str,

    /// Specifies whether an HTTP resource handled by this endpoint is visible
    /// to unauthenticated or unauthorized users
    ///
    /// If it's [`Visibility::Public`] (like "/organizations"), unauthorized
    /// users can expect to get back a 401 or 403 when they attempt to access
    /// it.  If it's [`Visibility::Protected`] (like a specific Organization),
    /// unauthorized users will get a 404.
    pub visibility: Visibility,

    /// Specify level of unprivileged access an authenticated user has
    pub unprivileged_access: UnprivilegedAccess,

    /// Specifies what HTTP methods are supported for this HTTP resource
    ///
    /// The test runner tests a variety of HTTP methods.  For each method, if
    /// it's not in this list, we expect a 405 "Method Not Allowed" response.
    /// For `PUT` and `POST`, the item in `allowed_methods` also contains the
    /// contents of the body to send with the `PUT` or `POST` request.  This
    /// should be valid input for the endpoint.  Otherwise, Nexus could choose
    /// to fail with a 400-level validation error, which would obscure the
    /// authn/authz error we're looking for.
    pub allowed_methods: Vec<AllowedMethod>,
}

/// Describe what access authenticated unprivileged users have.
#[derive(Clone, Copy, Debug, PartialEq)]
pub enum UnprivilegedAccess {
    /// Users have full CRUD access to the endpoint
    Full,

    /// Users only have read access to the endpoint
    ReadOnly,

    /// Users have no access at all to the endpoint
    None,
}

/// Describes the visibility of an HTTP resource
#[derive(Debug)]
pub enum Visibility {
    /// All users can see the resource (including unauthenticated or
    /// unauthorized users)
    ///
    /// "/organizations" is Public, for example.
    Public,

    /// Only users with certain privileges can see this endpoint
    ///
    /// "/organizations/demo-org" is not public, for example.
    Protected,
}

/// Describes an HTTP method supported by a particular API endpoint
#[derive(Debug)]
pub enum AllowedMethod {
    /// HTTP "DELETE" method
    Delete,
    /// HTTP "GET" method
    Get,
    /// HTTP "GET" method, but where we cannot statically define a URL that will
    /// work (so the test runner should not expect to get a 200).  This should
    /// be uncommon.  In most cases, resources are identified either by names
    /// that we define here or uuids that we control in the test suite (e.g.,
    /// the rack and sled uuids).
    ///
    /// This is not necessary for methods other than `GET`.  We only need this
    /// to configure the test's expectation for *privileged* requests.  For the
    /// other HTTP methods, we only make unprivileged requests, and they should
    /// always fail in the correct way.
    GetNonexistent,
    /// HTTP "GET" method that is not yet implemented
    ///
    /// This should be a transient state, used only for stub APIs.
    ///
    /// This is not necessary for methods other than `GET`.  We only need this
    /// to configure the test's expectation for *privileged* requests.  For the
    /// other HTTP methods, we only make unprivileged requests, and they should
    /// always fail in the correct way.
    GetUnimplemented,
    /// HTTP "GET" method with websocket handshake headers.
    GetWebsocket,
    /// HTTP "POST" method, with sample input (which should be valid input for
    /// this endpoint)
    Post(serde_json::Value),
    /// HTTP "PUT" method, with sample input (which should be valid input for
    /// this endpoint)
    Put(serde_json::Value),
}

impl AllowedMethod {
    /// Returns the [`http::Method`] used to make a request for this HTTP method
    pub fn http_method(&self) -> &'static http::Method {
        match self {
            AllowedMethod::Delete => &Method::DELETE,
            AllowedMethod::Get => &Method::GET,
            AllowedMethod::GetNonexistent => &Method::GET,
            AllowedMethod::GetUnimplemented => &Method::GET,
            AllowedMethod::GetWebsocket => &Method::GET,
            AllowedMethod::Post(_) => &Method::POST,
            AllowedMethod::Put(_) => &Method::PUT,
        }
    }

    /// Returns a JSON value suitable for use as the request body when making a
    /// request to a specific endpoint using this HTTP method
    ///
    /// If this returns `None`, the request body should be empty.
    pub fn body(&self) -> Option<&serde_json::Value> {
        match self {
            AllowedMethod::Delete
            | AllowedMethod::Get
            | AllowedMethod::GetNonexistent
            | AllowedMethod::GetUnimplemented
            | AllowedMethod::GetWebsocket => None,
            AllowedMethod::Post(body) => Some(&body),
            AllowedMethod::Put(body) => Some(&body),
        }
    }
}

lazy_static! {
    pub static ref URL_USERS_DB_INIT: String =
        format!("/system/user/{}", authn::USER_DB_INIT.name);

    /// List of endpoints to be verified
    pub static ref VERIFY_ENDPOINTS: Vec<VerifyEndpoint> = vec![
        // Global IAM policy
        VerifyEndpoint {
            url: *SYSTEM_POLICY_URL,
            visibility: Visibility::Public,
            unprivileged_access: UnprivilegedAccess::None,
            allowed_methods: vec![
                AllowedMethod::Get,
                AllowedMethod::Put(
                    serde_json::to_value(
                        &shared::Policy::<authz::FleetRole> {
                            role_assignments: vec![]
                        }
                    ).unwrap()
                ),
            ],
        },

        // IP Pools top-level endpoint
        VerifyEndpoint {
            url: *DEMO_IP_POOLS_URL,
            visibility: Visibility::Public,
            unprivileged_access: UnprivilegedAccess::None,
            allowed_methods: vec![
                AllowedMethod::Get,
                AllowedMethod::Post(
                    serde_json::to_value(&*DEMO_IP_POOL_CREATE).unwrap()
                ),
            ],
        },

        // Single IP Pool endpoint
        VerifyEndpoint {
            url: &*DEMO_IP_POOL_URL,
            visibility: Visibility::Protected,
            unprivileged_access: UnprivilegedAccess::None,
            allowed_methods: vec![
                AllowedMethod::Get,
                AllowedMethod::Put(
                    serde_json::to_value(&*DEMO_IP_POOL_UPDATE).unwrap()
                ),
                AllowedMethod::Delete,
            ],
        },

        // IP Pool ranges endpoint
        VerifyEndpoint {
            url: &*DEMO_IP_POOL_RANGES_URL,
            visibility: Visibility::Protected,
            unprivileged_access: UnprivilegedAccess::None,
            allowed_methods: vec![
                AllowedMethod::Get
            ],
        },

        // IP Pool ranges/add endpoint
        VerifyEndpoint {
            url: &*DEMO_IP_POOL_RANGES_ADD_URL,
            visibility: Visibility::Protected,
            unprivileged_access: UnprivilegedAccess::None,
            allowed_methods: vec![
                AllowedMethod::Post(
                    serde_json::to_value(&*DEMO_IP_POOL_RANGE).unwrap()
                ),
            ],
        },

        // IP Pool ranges/delete endpoint
        VerifyEndpoint {
            url: &*DEMO_IP_POOL_RANGES_DEL_URL,
            visibility: Visibility::Protected,
            unprivileged_access: UnprivilegedAccess::None,
            allowed_methods: vec![
                AllowedMethod::Post(
                    serde_json::to_value(&*DEMO_IP_POOL_RANGE).unwrap()
                ),
            ],
        },

        // IP Pool endpoint (Oxide services)
        VerifyEndpoint {
            url: &*DEMO_IP_POOL_SERVICE_URL,
            visibility: Visibility::Protected,
            unprivileged_access: UnprivilegedAccess::None,
            allowed_methods: vec![
                AllowedMethod::Get
            ],
        },

        // IP Pool ranges endpoint (Oxide services)
        VerifyEndpoint {
            url: &*DEMO_IP_POOL_SERVICE_RANGES_URL,
            visibility: Visibility::Protected,
            unprivileged_access: UnprivilegedAccess::None,
            allowed_methods: vec![
                AllowedMethod::Get
            ],
        },

        // IP Pool ranges/add endpoint (Oxide services)
        VerifyEndpoint {
            url: &*DEMO_IP_POOL_SERVICE_RANGES_ADD_URL,
            visibility: Visibility::Protected,
            unprivileged_access: UnprivilegedAccess::None,
            allowed_methods: vec![
                AllowedMethod::Post(
                    serde_json::to_value(&*DEMO_IP_POOL_RANGE).unwrap()
                ),
            ],
        },

        // IP Pool ranges/delete endpoint (Oxide services)
        VerifyEndpoint {
            url: &*DEMO_IP_POOL_SERVICE_RANGES_DEL_URL,
            visibility: Visibility::Protected,
            unprivileged_access: UnprivilegedAccess::None,
            allowed_methods: vec![
                AllowedMethod::Post(
                    serde_json::to_value(&*DEMO_IP_POOL_RANGE).unwrap()
                ),
            ],
        },

        /* Silos */
        VerifyEndpoint {
            url: "/system/silos",
            visibility: Visibility::Public,
            unprivileged_access: UnprivilegedAccess::None,
            allowed_methods: vec![
                AllowedMethod::Get,
                AllowedMethod::Post(
                    serde_json::to_value(&*DEMO_SILO_CREATE).unwrap()
                )
            ],
        },
        VerifyEndpoint {
            url: "/system/by-id/silos/{id}",
            visibility: Visibility::Protected,
            unprivileged_access: UnprivilegedAccess::None,
            allowed_methods: vec![
                AllowedMethod::Get,
            ],
        },
        VerifyEndpoint {
            url: &*DEMO_SILO_URL,
            visibility: Visibility::Protected,
            unprivileged_access: UnprivilegedAccess::None,
            allowed_methods: vec![
                AllowedMethod::Get,
                AllowedMethod::Delete,
            ],
        },
        VerifyEndpoint {
            url: &*DEMO_SILO_POLICY_URL,
            visibility: Visibility::Protected,
            unprivileged_access: UnprivilegedAccess::None,
            allowed_methods: vec![
                AllowedMethod::Get,
                AllowedMethod::Put(
                    serde_json::to_value(
                        &shared::Policy::<authz::SiloRole> {
                            role_assignments: vec![]
                        }
                    ).unwrap()
                ),
            ],
        },
        VerifyEndpoint {
            url: "/policy",
            visibility: Visibility::Public,
            unprivileged_access: UnprivilegedAccess::ReadOnly,
            allowed_methods: vec![
                AllowedMethod::Get,
                AllowedMethod::Put(
                    serde_json::to_value(
                        &shared::Policy::<authz::SiloRole> {
                            role_assignments: vec![]
                        }
                    ).unwrap()
                ),
            ],
        },

        VerifyEndpoint {
            url: "/users",
            visibility: Visibility::Public,
            unprivileged_access: UnprivilegedAccess::ReadOnly,
            allowed_methods: vec![
                AllowedMethod::Get,
            ],
        },

        VerifyEndpoint {
            url: &*DEMO_SILO_USERS_LIST_URL,
            visibility: Visibility::Public,
            unprivileged_access: UnprivilegedAccess::ReadOnly,
            allowed_methods: vec![ AllowedMethod::Get ],
        },

        VerifyEndpoint {
            url: &*DEMO_SILO_USERS_CREATE_URL,
            visibility: Visibility::Public,
            unprivileged_access: UnprivilegedAccess::ReadOnly,
            allowed_methods: vec![
                AllowedMethod::Post(
                    serde_json::to_value(
                        &*DEMO_USER_CREATE
                    ).unwrap()
                ),
            ],
        },

        VerifyEndpoint {
            url: &*DEMO_SILO_USER_ID_GET_URL,
            visibility: Visibility::Public,
            unprivileged_access: UnprivilegedAccess::ReadOnly,
            allowed_methods: vec![
                AllowedMethod::Get,
            ],
        },

        VerifyEndpoint {
            url: &*DEMO_SILO_USER_ID_DELETE_URL,
            visibility: Visibility::Public,
            unprivileged_access: UnprivilegedAccess::ReadOnly,
            allowed_methods: vec![
                AllowedMethod::Delete,
            ],
        },

        VerifyEndpoint {
            url: &*DEMO_SILO_USER_ID_SET_PASSWORD_URL,
            visibility: Visibility::Public,
            unprivileged_access: UnprivilegedAccess::ReadOnly,
            allowed_methods: vec![
                AllowedMethod::Post(serde_json::to_value(
                    params::UserPassword::InvalidPassword
                ).unwrap()),
            ],
        },

        VerifyEndpoint {
            url: "/groups",
            visibility: Visibility::Public,
            unprivileged_access: UnprivilegedAccess::ReadOnly,
            allowed_methods: vec![
                AllowedMethod::Get,
            ],
        },

        /* Organizations */

        VerifyEndpoint {
            url: "/v1/organizations",
            visibility: Visibility::Public,
            unprivileged_access: UnprivilegedAccess::None,
            allowed_methods: vec![
                AllowedMethod::Get,
                AllowedMethod::Post(
                    serde_json::to_value(&*DEMO_ORG_CREATE).unwrap()
                )
            ],
        },

        VerifyEndpoint {
            url: &*DEMO_ORG_URL,
            visibility: Visibility::Protected,
            unprivileged_access: UnprivilegedAccess::None,
            allowed_methods: vec![
                AllowedMethod::Get,
                AllowedMethod::Delete,
                AllowedMethod::Put(
                    serde_json::to_value(&params::OrganizationUpdate {
                        identity: IdentityMetadataUpdateParams {
                            name: None,
                            description: Some("different".to_string())
                        }
                    }).unwrap()
                ),
            ],
        },

        VerifyEndpoint {
            url: &*DEMO_ORG_POLICY_URL,
            visibility: Visibility::Protected,
            unprivileged_access: UnprivilegedAccess::None,
            allowed_methods: vec![
                AllowedMethod::Get,
                AllowedMethod::Put(
                    serde_json::to_value(
                        &shared::Policy::<authz::OrganizationRole> {
                            role_assignments: vec![]
                        }
                    ).unwrap()
                ),
            ],
        },

        /* Projects */

        // TODO-security TODO-correctness One thing that's a little strange
        // here: we currently return a 404 if you attempt to create a Project
        // inside an Organization and you're not authorized to do that.  In an
        // ideal world, we'd return a 403 if you can _see_ the Organization and
        // a 404 if not.  But we don't really know if you should be able to see
        // the Organization.  Right now, the only real way to tell that is if
        // you have permissions on anything _inside_ the Organization, which is
        // incredibly expensive to determine in general.
        VerifyEndpoint {
            url: &*DEMO_ORG_PROJECTS_URL,
            visibility: Visibility::Protected,
            unprivileged_access: UnprivilegedAccess::None,
            allowed_methods: vec![
                AllowedMethod::Get,
                AllowedMethod::Post(
                    serde_json::to_value(&*DEMO_PROJECT_CREATE).unwrap()
                ),
            ],
        },

        VerifyEndpoint {
            url: &*DEMO_PROJECT_URL,
            visibility: Visibility::Protected,
            unprivileged_access: UnprivilegedAccess::None,
            allowed_methods: vec![
                AllowedMethod::Get,
                AllowedMethod::Delete,
                AllowedMethod::Put(
                    serde_json::to_value(params::ProjectUpdate{
                        identity: IdentityMetadataUpdateParams {
                            name: None,
                            description: Some("different".to_string())
                        },
                    }).unwrap()
                ),
            ],
        },

        VerifyEndpoint {
            url: &*DEMO_PROJECT_POLICY_URL,
            visibility: Visibility::Protected,
            unprivileged_access: UnprivilegedAccess::None,
            allowed_methods: vec![
                AllowedMethod::Get,
                AllowedMethod::Put(
                    serde_json::to_value(
                        &shared::Policy::<authz::ProjectRole> {
                            role_assignments: vec![]
                        }
                    ).unwrap()
                ),
            ],
        },

        /* VPCs */
        VerifyEndpoint {
            url: &*DEMO_PROJECT_URL_VPCS,
            visibility: Visibility::Protected,
            unprivileged_access: UnprivilegedAccess::None,
            allowed_methods: vec![
                AllowedMethod::Get,
                AllowedMethod::Post(
                    serde_json::to_value(&*DEMO_VPC_CREATE).unwrap()
                ),
            ],
        },

        VerifyEndpoint {
            url: "/by-id/vpcs/{id}",
            visibility: Visibility::Protected,
            unprivileged_access: UnprivilegedAccess::None,
            allowed_methods: vec![
                AllowedMethod::Get,
            ],
        },

        VerifyEndpoint {
            url: &*DEMO_VPC_URL,
            visibility: Visibility::Protected,
            unprivileged_access: UnprivilegedAccess::None,
            allowed_methods: vec![
                AllowedMethod::Get,
                AllowedMethod::Put(
                    serde_json::to_value(&params::VpcUpdate {
                        identity: IdentityMetadataUpdateParams {
                            name: None,
                            description: Some("different".to_string())
                        },
                        dns_name: None,
                    }).unwrap()
                ),
                AllowedMethod::Delete,
            ],
        },

        /* Firewall rules */
        VerifyEndpoint {
            url: &*DEMO_VPC_URL_FIREWALL_RULES,
            visibility: Visibility::Protected,
            unprivileged_access: UnprivilegedAccess::None,
            allowed_methods: vec![
                AllowedMethod::Get,
                AllowedMethod::Put(
                    serde_json::to_value(VpcFirewallRuleUpdateParams {
                        rules: vec![],
                    }).unwrap()
                ),
            ],
        },

        /* VPC Subnets */
        VerifyEndpoint {
            url: &*DEMO_VPC_URL_SUBNETS,
            visibility: Visibility::Protected,
            unprivileged_access: UnprivilegedAccess::None,
            allowed_methods: vec![
                AllowedMethod::Get,
                AllowedMethod::Post(
                    serde_json::to_value(&*DEMO_VPC_SUBNET_CREATE).unwrap()
                ),
            ],
        },

        VerifyEndpoint {
            url: "/by-id/vpc-subnets/{id}",
            visibility: Visibility::Protected,
            unprivileged_access: UnprivilegedAccess::None,
            allowed_methods: vec![
                AllowedMethod::Get,
            ],
        },

        VerifyEndpoint {
            url: &*DEMO_VPC_SUBNET_URL,
            visibility: Visibility::Protected,
            unprivileged_access: UnprivilegedAccess::None,
            allowed_methods: vec![
                AllowedMethod::Get,
                AllowedMethod::Put(
                    serde_json::to_value(&params::VpcSubnetUpdate {
                        identity: IdentityMetadataUpdateParams {
                            name: None,
                            description: Some("different".to_string())
                        },
                    }).unwrap()
                ),
                AllowedMethod::Delete,
            ],
        },

        VerifyEndpoint {
            url: &*DEMO_VPC_SUBNET_INTERFACES_URL,
            visibility: Visibility::Protected,
            unprivileged_access: UnprivilegedAccess::None,
            allowed_methods: vec![
                AllowedMethod::Get,
            ],
        },

        /* VPC Routers */

        VerifyEndpoint {
            url: &*DEMO_VPC_URL_ROUTERS,
            visibility: Visibility::Protected,
            unprivileged_access: UnprivilegedAccess::None,
            allowed_methods: vec![
                AllowedMethod::Get,
                AllowedMethod::Post(
                    serde_json::to_value(&*DEMO_VPC_ROUTER_CREATE).unwrap()
                ),
            ],
        },

        VerifyEndpoint {
            url: "/by-id/vpc-routers/{id}",
            visibility: Visibility::Protected,
            unprivileged_access: UnprivilegedAccess::None,
            allowed_methods: vec![
                AllowedMethod::Get,
            ],
        },

        VerifyEndpoint {
            url: &*DEMO_VPC_ROUTER_URL,
            visibility: Visibility::Protected,
            unprivileged_access: UnprivilegedAccess::None,
            allowed_methods: vec![
                AllowedMethod::Get,
                AllowedMethod::Put(
                    serde_json::to_value(&params::VpcRouterUpdate {
                        identity: IdentityMetadataUpdateParams {
                            name: None,
                            description: Some("different".to_string())
                        },
                    }).unwrap()
                ),
                AllowedMethod::Delete,
            ],
        },

        /* Router Routes */

        VerifyEndpoint {
            url: &*DEMO_VPC_ROUTER_URL_ROUTES,
            visibility: Visibility::Protected,
            unprivileged_access: UnprivilegedAccess::None,
            allowed_methods: vec![
                AllowedMethod::Get,
                AllowedMethod::Post(
                    serde_json::to_value(&*DEMO_ROUTER_ROUTE_CREATE).unwrap()
                ),
            ],
        },

        VerifyEndpoint {
            url: "/by-id/vpc-router-routes/{id}",
            visibility: Visibility::Protected,
            unprivileged_access: UnprivilegedAccess::None,
            allowed_methods: vec![
                AllowedMethod::Get,
            ],
        },

        VerifyEndpoint {
            url: &*DEMO_ROUTER_ROUTE_URL,
            visibility: Visibility::Protected,
            unprivileged_access: UnprivilegedAccess::None,
            allowed_methods: vec![
                AllowedMethod::Get,
                AllowedMethod::Put(
                    serde_json::to_value(&RouterRouteUpdateParams {
                        identity: IdentityMetadataUpdateParams {
                            name: None,
                            description: Some("different".to_string())
                        },
                        target: RouteTarget::Ip(
                            IpAddr::from(Ipv4Addr::new(127, 0, 0, 1))),
                        destination: RouteDestination::Subnet(
                            "loopback".parse().unwrap()),
                    }).unwrap()
                ),
                AllowedMethod::Delete,
            ],
        },

        /* Disks */

        VerifyEndpoint {
            url: &*DEMO_DISKS_URL,
            visibility: Visibility::Protected,
            unprivileged_access: UnprivilegedAccess::None,
            allowed_methods: vec![
                AllowedMethod::Get,
                AllowedMethod::Post(
                    serde_json::to_value(&*DEMO_DISK_CREATE).unwrap()
                ),
            ],
        },

        VerifyEndpoint {
            url: &*DEMO_DISK_URL,
            visibility: Visibility::Protected,
            unprivileged_access: UnprivilegedAccess::None,
            allowed_methods: vec![
                AllowedMethod::Get,
                AllowedMethod::Delete,
            ],
        },

        VerifyEndpoint {
            url: &*DEMO_DISK_METRICS_URL,
            visibility: Visibility::Protected,
            unprivileged_access: UnprivilegedAccess::None,
            allowed_methods: vec![
                AllowedMethod::Get,
            ],
        },

        VerifyEndpoint {
            url: &*DEMO_DISKS_URL,
            visibility: Visibility::Protected,
            unprivileged_access: UnprivilegedAccess::None,
            allowed_methods: vec![
                AllowedMethod::Get,
            ],
        },
        VerifyEndpoint {
            url: &*DEMO_DISKS_ATTACH_URL,
            visibility: Visibility::Protected,
            unprivileged_access: UnprivilegedAccess::None,
            allowed_methods: vec![
                AllowedMethod::Post(
                    serde_json::to_value(params::DiskIdentifier {
                        name: DEMO_DISK_NAME.clone()
                    }).unwrap()
                )
            ],
        },
        VerifyEndpoint {
            url: &*DEMO_DISKS_DETACH_URL,
            visibility: Visibility::Protected,
            unprivileged_access: UnprivilegedAccess::None,
            allowed_methods: vec![
                AllowedMethod::Post(
                    serde_json::to_value(params::DiskIdentifier {
                        name: DEMO_DISK_NAME.clone()
                    }).unwrap()
                )
            ],
        },

        /* Project images */

        VerifyEndpoint {
            url: &*DEMO_PROJECT_URL_IMAGES,
            visibility: Visibility::Protected,
            unprivileged_access: UnprivilegedAccess::None,
            allowed_methods: vec![
                AllowedMethod::GetUnimplemented,
                AllowedMethod::Post(
                    serde_json::to_value(&*DEMO_IMAGE_CREATE).unwrap()
                ),
            ],
        },

        VerifyEndpoint {
            url: "/by-id/images/{id}",
            visibility: Visibility::Protected,
            unprivileged_access: UnprivilegedAccess::None,
            allowed_methods: vec![
                AllowedMethod::GetUnimplemented,
            ],
        },

        VerifyEndpoint {
            url: &*DEMO_PROJECT_IMAGE_URL,
            visibility: Visibility::Protected,
            unprivileged_access: UnprivilegedAccess::None,
            allowed_methods: vec![
                AllowedMethod::GetUnimplemented,
                AllowedMethod::Delete,
            ],
        },

        /* Snapshots */

        VerifyEndpoint {
            url: &*DEMO_PROJECT_URL_SNAPSHOTS,
            visibility: Visibility::Protected,
            unprivileged_access: UnprivilegedAccess::None,
            allowed_methods: vec![
                AllowedMethod::Get,
                AllowedMethod::Post(
                    serde_json::to_value(DEMO_SNAPSHOT_CREATE.clone()).unwrap(),
                )
            ]
        },

        VerifyEndpoint {
            url: "/by-id/snapshots/{id}",
            visibility: Visibility::Protected,
            unprivileged_access: UnprivilegedAccess::None,
            allowed_methods: vec![
                AllowedMethod::Get,
            ],
        },

        VerifyEndpoint {
            url: &*DEMO_SNAPSHOT_URL,
            visibility: Visibility::Protected,
            unprivileged_access: UnprivilegedAccess::None,
            allowed_methods: vec![
                AllowedMethod::Get,
                AllowedMethod::Delete,
            ]
        },

        /* Instances */
        VerifyEndpoint {
            url: &*DEMO_PROJECT_URL_INSTANCES,
            visibility: Visibility::Protected,
            unprivileged_access: UnprivilegedAccess::None,
            allowed_methods: vec![
                AllowedMethod::Get,
                AllowedMethod::Post(
                    serde_json::to_value(&*DEMO_INSTANCE_CREATE).unwrap()
                ),
            ],
        },

        VerifyEndpoint {
            url: &*DEMO_INSTANCE_URL,
            visibility: Visibility::Protected,
            unprivileged_access: UnprivilegedAccess::None,
            allowed_methods: vec![
                AllowedMethod::Get,
                AllowedMethod::Delete,
            ],
        },

        VerifyEndpoint {
            url: &*DEMO_INSTANCE_START_URL,
            visibility: Visibility::Protected,
            unprivileged_access: UnprivilegedAccess::None,
            allowed_methods: vec![
                AllowedMethod::Post(serde_json::Value::Null)
            ],
        },
        VerifyEndpoint {
            url: &*DEMO_INSTANCE_STOP_URL,
            visibility: Visibility::Protected,
            unprivileged_access: UnprivilegedAccess::None,
            allowed_methods: vec![
                AllowedMethod::Post(serde_json::Value::Null)
            ],
        },
        VerifyEndpoint {
            url: &*DEMO_INSTANCE_REBOOT_URL,
            visibility: Visibility::Protected,
            unprivileged_access: UnprivilegedAccess::None,
            allowed_methods: vec![
                AllowedMethod::Post(serde_json::Value::Null)
            ],
        },
        VerifyEndpoint {
            url: &*DEMO_INSTANCE_MIGRATE_URL,
            visibility: Visibility::Protected,
            unprivileged_access: UnprivilegedAccess::None,
            allowed_methods: vec![
                AllowedMethod::Post(serde_json::to_value(
                    params::InstanceMigrate {
                        dst_sled_id: uuid::Uuid::new_v4(),
                    }
                ).unwrap()),
            ],
        },
        VerifyEndpoint {
            url: &*DEMO_INSTANCE_SERIAL_URL,
            visibility: Visibility::Protected,
            unprivileged_access: UnprivilegedAccess::None,
            allowed_methods: vec![
                AllowedMethod::GetNonexistent // has required query parameters
            ],
        },
        VerifyEndpoint {
            url: &*DEMO_INSTANCE_SERIAL_STREAM_URL,
            visibility: Visibility::Protected,
            unprivileged_access: UnprivilegedAccess::None,
            allowed_methods: vec![
                AllowedMethod::GetWebsocket
            ],
        },

        /* Instance NICs */
        VerifyEndpoint {
            url: &*DEMO_INSTANCE_NICS_URL,
            visibility: Visibility::Protected,
            unprivileged_access: UnprivilegedAccess::None,
            allowed_methods: vec![
                AllowedMethod::Get,
                AllowedMethod::Post(
                    serde_json::to_value(&*DEMO_INSTANCE_NIC_CREATE).unwrap()
                ),
            ],
        },

        VerifyEndpoint {
            url: "/by-id/network-interfaces/{id}",
            visibility: Visibility::Protected,
            unprivileged_access: UnprivilegedAccess::None,
            allowed_methods: vec![
                AllowedMethod::Get,
            ],
        },

        VerifyEndpoint {
            url: &*DEMO_INSTANCE_NIC_URL,
            visibility: Visibility::Protected,
            unprivileged_access: UnprivilegedAccess::None,
            allowed_methods: vec![
                AllowedMethod::Get,
                AllowedMethod::Delete,
                AllowedMethod::Put(
                    serde_json::to_value(&*DEMO_INSTANCE_NIC_PUT).unwrap()
                ),
            ],
        },

        /* Instance external IP addresses */
        VerifyEndpoint {
            url: &*DEMO_INSTANCE_EXTERNAL_IPS_URL,
            visibility: Visibility::Protected,
            unprivileged_access: UnprivilegedAccess::None,
            allowed_methods: vec![AllowedMethod::Get],
        },

        /* IAM */

        VerifyEndpoint {
            url: "/roles",
            visibility: Visibility::Public,
            unprivileged_access: UnprivilegedAccess::None,
            allowed_methods: vec![AllowedMethod::Get],
        },
        VerifyEndpoint {
            url: "/roles/fleet.admin",
            visibility: Visibility::Protected,
            unprivileged_access: UnprivilegedAccess::None,
            allowed_methods: vec![AllowedMethod::Get],
        },

        VerifyEndpoint {
            url: "/system/user",
            visibility: Visibility::Public,
            unprivileged_access: UnprivilegedAccess::None,
            allowed_methods: vec![AllowedMethod::Get],
        },
        VerifyEndpoint {
            url: &*URL_USERS_DB_INIT,
            visibility: Visibility::Protected,
            unprivileged_access: UnprivilegedAccess::None,
            allowed_methods: vec![AllowedMethod::Get],
        },

        /* Hardware */

        VerifyEndpoint {
            url: "/system/hardware/racks",
            visibility: Visibility::Public,
            unprivileged_access: UnprivilegedAccess::None,
            allowed_methods: vec![AllowedMethod::Get],
        },

        VerifyEndpoint {
            url: &*HARDWARE_RACK_URL,
            visibility: Visibility::Protected,
            unprivileged_access: UnprivilegedAccess::None,
            allowed_methods: vec![AllowedMethod::Get],
        },

        VerifyEndpoint {
            url: "/system/hardware/sleds",
            visibility: Visibility::Public,
            unprivileged_access: UnprivilegedAccess::None,
            allowed_methods: vec![AllowedMethod::Get],
        },

        VerifyEndpoint {
            url: &*HARDWARE_SLED_URL,
            visibility: Visibility::Protected,
            unprivileged_access: UnprivilegedAccess::None,
            allowed_methods: vec![AllowedMethod::Get],
        },

        /* Sagas */

        VerifyEndpoint {
            url: "/system/sagas",
            visibility: Visibility::Public,
            unprivileged_access: UnprivilegedAccess::None,
            allowed_methods: vec![AllowedMethod::Get],
        },

        VerifyEndpoint {
            url: "/system/sagas/48a1b8c8-fc1c-6fea-9de9-fdeb8dda7823",
            visibility: Visibility::Public,
            unprivileged_access: UnprivilegedAccess::None,
            allowed_methods: vec![AllowedMethod::GetNonexistent],
        },

        /* Timeseries schema */

        VerifyEndpoint {
            url: "/timeseries/schema",
            visibility: Visibility::Public,
            unprivileged_access: UnprivilegedAccess::None,
            allowed_methods: vec![AllowedMethod::Get],
        },

        /* Updates */

        VerifyEndpoint {
            url: "/system/updates/refresh",
            visibility: Visibility::Public,
            unprivileged_access: UnprivilegedAccess::None,
            allowed_methods: vec![AllowedMethod::Post(
                serde_json::Value::Null
            )],
        },

        /* Global Images */

        VerifyEndpoint {
            url: "/system/images",
            visibility: Visibility::Public,
            unprivileged_access: UnprivilegedAccess::ReadOnly,
            allowed_methods: vec![
                AllowedMethod::Get,
                AllowedMethod::Post(
                    serde_json::to_value(&*DEMO_GLOBAL_IMAGE_CREATE).unwrap()
                ),
            ],
        },

        VerifyEndpoint {
            url: "/system/by-id/images/{id}",
            visibility: Visibility::Protected,
            unprivileged_access: UnprivilegedAccess::ReadOnly,
            allowed_methods: vec![
                AllowedMethod::Get,
            ],
        },

        VerifyEndpoint {
            url: "/system/by-id/ip-pools/{id}",
            visibility: Visibility::Protected,
            unprivileged_access: UnprivilegedAccess::None,
            allowed_methods: vec![
                AllowedMethod::Get,
            ],
        },

        VerifyEndpoint {
            url: &*DEMO_GLOBAL_IMAGE_URL,
            visibility: Visibility::Protected,
            unprivileged_access: UnprivilegedAccess::ReadOnly,
            allowed_methods: vec![
                AllowedMethod::Get,
                AllowedMethod::Delete,
            ],
        },

        /* Silo identity providers */

        VerifyEndpoint {
            url: &*IDENTITY_PROVIDERS_URL,
            visibility: Visibility::Public,
            unprivileged_access: UnprivilegedAccess::ReadOnly,
            allowed_methods: vec![
                AllowedMethod::Get,
            ],
        },

        VerifyEndpoint {
            url: &*SAML_IDENTITY_PROVIDERS_URL,
            // The visibility here deserves some explanation.  In order to
            // create a real SAML identity provider for doing tests, we have to
            // do it in a non-default Silo (because the default one does not
            // support creating a SAML identity provider).  But unprivileged
            // users won't be able to see that Silo.  So from their perspective,
            // it's like an object in a container they can't see (which is what
            // Visibility::Protected means).
            visibility: Visibility::Protected,
            unprivileged_access: UnprivilegedAccess::None,
            allowed_methods: vec![AllowedMethod::Post(
                serde_json::to_value(&*SAML_IDENTITY_PROVIDER).unwrap(),
            )],
        },
        VerifyEndpoint {
            url: &*SPECIFIC_SAML_IDENTITY_PROVIDER_URL,
            visibility: Visibility::Protected,
            unprivileged_access: UnprivilegedAccess::None,
            allowed_methods: vec![AllowedMethod::Get],
        },

        /* Misc */

        VerifyEndpoint {
            url: "/session/me",
            visibility: Visibility::Public,
            unprivileged_access: UnprivilegedAccess::ReadOnly,
            allowed_methods: vec![
                AllowedMethod::Get,
            ],
        },
        VerifyEndpoint {
            url: "/session/me/groups",
            visibility: Visibility::Public,
            unprivileged_access: UnprivilegedAccess::ReadOnly,
            allowed_methods: vec![
                AllowedMethod::Get,
            ],
        },

        /* SSH keys */

        VerifyEndpoint {
            url: &*DEMO_SSHKEYS_URL,
            visibility: Visibility::Protected,
            unprivileged_access: UnprivilegedAccess::Full,
            allowed_methods: vec![
                AllowedMethod::Get,
                AllowedMethod::Post(
                    serde_json::to_value(&*DEMO_SSHKEY_CREATE).unwrap(),
                ),
            ],
        },
        VerifyEndpoint {
            url: &*DEMO_SPECIFIC_SSHKEY_URL,
            visibility: Visibility::Protected,
            unprivileged_access: UnprivilegedAccess::Full,
            allowed_methods: vec![
                AllowedMethod::Get,
                AllowedMethod::Delete,
            ],
        },
    ];
}<|MERGE_RESOLUTION|>--- conflicted
+++ resolved
@@ -106,13 +106,9 @@
     pub static ref DEMO_PROJECT_SELECTOR: String =
         format!("organization={}&project={}", *DEMO_ORG_NAME, *DEMO_PROJECT_NAME);
     pub static ref DEMO_PROJECT_POLICY_URL: String =
-<<<<<<< HEAD
-        format!("{}/policy", *DEMO_PROJECT_URL);
-=======
         format!("/v1/projects/{}/policy?organization={}", *DEMO_PROJECT_NAME, *DEMO_ORG_NAME);
     pub static ref DEMO_PROJECT_URL_DISKS: String =
         format!("/organizations/{}/projects/{}/disks", *DEMO_ORG_NAME, *DEMO_PROJECT_NAME);
->>>>>>> 8db8fa2c
     pub static ref DEMO_PROJECT_URL_IMAGES: String =
         format!("/organizations/{}/projects/{}/images", *DEMO_ORG_NAME, *DEMO_PROJECT_NAME);
     pub static ref DEMO_PROJECT_URL_INSTANCES: String = format!("/v1/instances?organization={}&project={}", *DEMO_ORG_NAME, *DEMO_PROJECT_NAME);
