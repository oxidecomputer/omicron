// This Source Code Form is subject to the terms of the Mozilla Public
// License, v. 2.0. If a copy of the MPL was not distributed with this
// file, You can obtain one at https://mozilla.org/MPL/2.0/.

//! Authz-related configuration for API endpoints
//!
//! This is used for various authz-related tests.
//! THERE ARE NO TESTS IN THIS FILE.

use crate::integration_tests::certificates::CertificateChain;
use crate::integration_tests::unauthorized::HTTP_SERVER;
use chrono::Utc;
use http::method::Method;
use lazy_static::lazy_static;
use nexus_test_utils::resource_helpers::DiskTest;
use nexus_test_utils::RACK_UUID;
use nexus_test_utils::SLED_AGENT_UUID;
use omicron_common::api::external::ByteCount;
use omicron_common::api::external::IdentityMetadataCreateParams;
use omicron_common::api::external::IdentityMetadataUpdateParams;
use omicron_common::api::external::InstanceCpuCount;
use omicron_common::api::external::Ipv4Net;
use omicron_common::api::external::Name;
use omicron_common::api::external::RouteDestination;
use omicron_common::api::external::RouteTarget;
use omicron_common::api::external::SemverVersion;
use omicron_common::api::external::VpcFirewallRuleUpdateParams;
use omicron_nexus::authn;
use omicron_nexus::authz;
use omicron_nexus::db::fixed_data::silo::DEFAULT_SILO;
use omicron_nexus::db::identity::Resource;
use omicron_nexus::external_api::params;
use omicron_nexus::external_api::shared;
use omicron_nexus::external_api::shared::IpRange;
use omicron_nexus::external_api::shared::Ipv4Range;
use std::net::IpAddr;
use std::net::Ipv4Addr;
use std::str::FromStr;

lazy_static! {
    pub static ref HARDWARE_RACK_URL: String =
        format!("/v1/system/hardware/racks/{}", RACK_UUID);
    pub static ref HARDWARE_SLED_URL: String =
        format!("/v1/system/hardware/sleds/{}", SLED_AGENT_UUID);
    pub static ref HARDWARE_DISK_URL: String =
        format!("/v1/system/hardware/disks");
    pub static ref HARDWARE_SLED_DISK_URL: String =
        format!("/v1/system/hardware/sleds/{}/disks", SLED_AGENT_UUID);

    // Global policy
    pub static ref SYSTEM_POLICY_URL: &'static str = "/v1/system/policy";

    // Silo used for testing
    pub static ref DEMO_SILO_NAME: Name = "demo-silo".parse().unwrap();
    pub static ref DEMO_SILO_URL: String =
        format!("/v1/system/silos/{}", *DEMO_SILO_NAME);
    pub static ref DEMO_SILO_POLICY_URL: String =
        format!("/v1/system/silos/{}/policy", *DEMO_SILO_NAME);
    pub static ref DEMO_SILO_CREATE: params::SiloCreate =
        params::SiloCreate {
            identity: IdentityMetadataCreateParams {
                name: DEMO_SILO_NAME.clone(),
                description: String::from(""),
            },
            discoverable: true,
            identity_mode: shared::SiloIdentityMode::SamlJit,
            admin_group_name: None,
        };
    // Use the default Silo for testing the local IdP
    pub static ref DEMO_SILO_USERS_CREATE_URL: String = format!(
        "/v1/system/identity-providers/local/users?silo={}",
        DEFAULT_SILO.identity().name,
    );
    pub static ref DEMO_SILO_USERS_LIST_URL: String = format!(
        "/v1/system/users?silo={}",
        DEFAULT_SILO.identity().name,
    );
    pub static ref DEMO_SILO_USER_ID_GET_URL: String = format!(
        "/v1/system/users/{{id}}?silo={}",
        DEFAULT_SILO.identity().name,
    );
    pub static ref DEMO_SILO_USER_ID_DELETE_URL: String = format!(
        "/v1/system/identity-providers/local/users/{{id}}?silo={}",
        DEFAULT_SILO.identity().name,
    );
    pub static ref DEMO_SILO_USER_ID_SET_PASSWORD_URL: String = format!(
        "/v1/system/identity-providers/local/users/{{id}}/set-password?silo={}",
        DEFAULT_SILO.identity().name,
    );

    // Organization used for testing
    pub static ref DEMO_ORG_NAME: Name = "demo-org".parse().unwrap();
    pub static ref DEMO_ORG_URL: String =
        format!("/v1/organizations/{}", *DEMO_ORG_NAME);
    pub static ref DEMO_ORG_POLICY_URL: String =
        format!("/v1/organizations/{}/policy", *DEMO_ORG_NAME);
    pub static ref DEMO_ORG_PROJECTS_URL: String = format!("/v1/projects?organization={}", *DEMO_ORG_NAME);
    pub static ref DEMO_ORG_CREATE: params::OrganizationCreate =
        params::OrganizationCreate {
            identity: IdentityMetadataCreateParams {
                name: DEMO_ORG_NAME.clone(),
                description: String::from(""),
            },
        };

    // Project used for testing
    pub static ref DEMO_PROJECT_NAME: Name = "demo-project".parse().unwrap();
    pub static ref DEMO_PROJECT_URL: String =
        format!("/v1/projects/{}?organization={}", *DEMO_PROJECT_NAME, *DEMO_ORG_NAME);
    pub static ref DEMO_PROJECT_SELECTOR: String =
        format!("organization={}&project={}", *DEMO_ORG_NAME, *DEMO_PROJECT_NAME);
    pub static ref DEMO_PROJECT_POLICY_URL: String =
        format!("/v1/projects/{}/policy?organization={}", *DEMO_PROJECT_NAME, *DEMO_ORG_NAME);
    pub static ref DEMO_PROJECT_URL_DISKS: String =
        format!("/v1/disks?organization={}&project={}", *DEMO_ORG_NAME, *DEMO_PROJECT_NAME);
    pub static ref DEMO_PROJECT_URL_IMAGES: String =
        format!("/v1/images?organization={}&project={}", *DEMO_ORG_NAME, *DEMO_PROJECT_NAME);
    pub static ref DEMO_PROJECT_URL_INSTANCES: String = format!("/v1/instances?organization={}&project={}", *DEMO_ORG_NAME, *DEMO_PROJECT_NAME);
    pub static ref DEMO_PROJECT_URL_SNAPSHOTS: String =
        format!("/v1/snapshots?organization={}&project={}", *DEMO_ORG_NAME, *DEMO_PROJECT_NAME);
    pub static ref DEMO_PROJECT_URL_VPCS: String =
        format!("/v1/vpcs?organization={}&project={}", *DEMO_ORG_NAME, *DEMO_PROJECT_NAME);
    pub static ref DEMO_PROJECT_CREATE: params::ProjectCreate =
        params::ProjectCreate {
            identity: IdentityMetadataCreateParams {
                name: DEMO_PROJECT_NAME.clone(),
                description: String::from(""),
            },
        };

    // VPC used for testing
    pub static ref DEMO_VPC_NAME: Name = "demo-vpc".parse().unwrap();
    pub static ref DEMO_VPC_URL: String =
        format!("/v1/vpcs/{}?{}", *DEMO_VPC_NAME, *DEMO_PROJECT_SELECTOR);

    pub static ref DEMO_VPC_SELECTOR: String =
        format!("organization={}&project={}&vpc={}", *DEMO_ORG_NAME, *DEMO_PROJECT_NAME, *DEMO_VPC_NAME);
    pub static ref DEMO_VPC_URL_FIREWALL_RULES: String =
        format!("/v1/vpc-firewall-rules?{}", *DEMO_VPC_SELECTOR);
    pub static ref DEMO_VPC_URL_ROUTERS: String =
        format!("/v1/vpc-routers?{}", *DEMO_VPC_SELECTOR);
    pub static ref DEMO_VPC_URL_SUBNETS: String =
        format!("/v1/vpc-subnets?{}", *DEMO_VPC_SELECTOR);
    pub static ref DEMO_VPC_CREATE: params::VpcCreate =
        params::VpcCreate {
            identity: IdentityMetadataCreateParams {
                name: DEMO_VPC_NAME.clone(),
                description: String::from(""),
            },
            ipv6_prefix: None,
            dns_name: DEMO_VPC_NAME.clone(),
        };

    // VPC Subnet used for testing
    pub static ref DEMO_VPC_SUBNET_NAME: Name =
        "demo-vpc-subnet".parse().unwrap();
    pub static ref DEMO_VPC_SUBNET_URL: String =
        format!("/v1/vpc-subnets/{}?{}", *DEMO_VPC_SUBNET_NAME, *DEMO_VPC_SELECTOR);
    pub static ref DEMO_VPC_SUBNET_INTERFACES_URL: String =
        format!("/v1/vpc-subnets/{}/network-interfaces?{}", *DEMO_VPC_SUBNET_NAME, *DEMO_VPC_SELECTOR);
    pub static ref DEMO_VPC_SUBNET_CREATE: params::VpcSubnetCreate =
        params::VpcSubnetCreate {
            identity: IdentityMetadataCreateParams {
                name: DEMO_VPC_SUBNET_NAME.clone(),
                description: String::from(""),
            },
            ipv4_block: Ipv4Net("10.1.2.3/8".parse().unwrap()),
            ipv6_block: None,
        };

    // VPC Router used for testing
    pub static ref DEMO_VPC_ROUTER_NAME: Name =
        "demo-vpc-router".parse().unwrap();
    pub static ref DEMO_VPC_ROUTER_URL: String =
        format!("/v1/vpc-routers/{}?organization={}&project={}&vpc={}", *DEMO_VPC_ROUTER_NAME, *DEMO_ORG_NAME, *DEMO_PROJECT_NAME, *DEMO_VPC_NAME);
    pub static ref DEMO_VPC_ROUTER_URL_ROUTES: String =
        format!("/v1/vpc-router-routes?organization={}&project={}&vpc={}&router={}", *DEMO_ORG_NAME, *DEMO_PROJECT_NAME, *DEMO_VPC_NAME, *DEMO_VPC_ROUTER_NAME);
    pub static ref DEMO_VPC_ROUTER_CREATE: params::VpcRouterCreate =
        params::VpcRouterCreate {
            identity: IdentityMetadataCreateParams {
                name: DEMO_VPC_ROUTER_NAME.clone(),
                description: String::from(""),
            },
        };

    // Router Route used for testing
    pub static ref DEMO_ROUTER_ROUTE_NAME: Name =
        "demo-router-route".parse().unwrap();
    pub static ref DEMO_ROUTER_ROUTE_URL: String =
        format!("/v1/vpc-router-routes/{}?organization={}&project={}&vpc={}&router={}", *DEMO_ROUTER_ROUTE_NAME, *DEMO_ORG_NAME, *DEMO_PROJECT_NAME, *DEMO_VPC_NAME, *DEMO_VPC_ROUTER_NAME);
    pub static ref DEMO_ROUTER_ROUTE_CREATE: params::RouterRouteCreate =
        params::RouterRouteCreate {
            identity: IdentityMetadataCreateParams {
                name: DEMO_ROUTER_ROUTE_NAME.clone(),
                description: String::from(""),
            },
            target: RouteTarget::Ip(IpAddr::from(Ipv4Addr::new(127, 0, 0, 1))),
            destination: RouteDestination::Subnet("loopback".parse().unwrap()),
        };

    // Disk used for testing
    pub static ref DEMO_DISK_NAME: Name = "demo-disk".parse().unwrap();
    // TODO: Once we can test a URL multiple times we should also a case to exercise authz for disks filtered by instances
    pub static ref DEMO_DISKS_URL: String =
        format!("/v1/disks?{}", *DEMO_PROJECT_SELECTOR);
    pub static ref DEMO_DISK_URL: String =
        format!("/v1/disks/{}?{}", *DEMO_DISK_NAME, *DEMO_PROJECT_SELECTOR);
    pub static ref DEMO_DISK_CREATE: params::DiskCreate =
        params::DiskCreate {
            identity: IdentityMetadataCreateParams {
                name: DEMO_DISK_NAME.clone(),
                description: "".parse().unwrap(),
            },
            disk_source: params::DiskSource::Blank {
                block_size: params::BlockSize::try_from(4096).unwrap(),
            },
            size: ByteCount::from_gibibytes_u32(
                // divide by two to leave space for snapshot blocks
                DiskTest::DEFAULT_ZPOOL_SIZE_GIB / 2
            ),
        };
    pub static ref DEMO_DISK_METRICS_URL: String =
        format!(
            "/v1/disks/{}/metrics/activated?start_time={:?}&end_time={:?}&{}",
            *DEMO_DISK_NAME,
            Utc::now(),
            Utc::now(),
            *DEMO_PROJECT_SELECTOR,
        );
}

// Separate lazy_static! blocks to avoid hitting some recursion limit when
// compiling
lazy_static! {
    // Instance used for testing
    pub static ref DEMO_INSTANCE_NAME: Name = "demo-instance".parse().unwrap();
    pub static ref DEMO_INSTANCE_SELECTOR: String = format!("{}&instance={}", *DEMO_PROJECT_SELECTOR, *DEMO_INSTANCE_NAME);
    pub static ref DEMO_INSTANCE_URL: String =
        format!("/v1/instances/{}?{}", *DEMO_INSTANCE_NAME, *DEMO_PROJECT_SELECTOR);
    pub static ref DEMO_INSTANCE_START_URL: String =
        format!("/v1/instances/{}/start?{}", *DEMO_INSTANCE_NAME, *DEMO_PROJECT_SELECTOR);
    pub static ref DEMO_INSTANCE_STOP_URL: String =
        format!("/v1/instances/{}/stop?{}", *DEMO_INSTANCE_NAME, *DEMO_PROJECT_SELECTOR);
    pub static ref DEMO_INSTANCE_REBOOT_URL: String =
        format!("/v1/instances/{}/reboot?{}", *DEMO_INSTANCE_NAME, *DEMO_PROJECT_SELECTOR);
    pub static ref DEMO_INSTANCE_MIGRATE_URL: String =
        format!("/v1/instances/{}/migrate?{}", *DEMO_INSTANCE_NAME, *DEMO_PROJECT_SELECTOR);
    pub static ref DEMO_INSTANCE_SERIAL_URL: String =
        format!("/v1/instances/{}/serial-console?{}", *DEMO_INSTANCE_NAME, *DEMO_PROJECT_SELECTOR);
    pub static ref DEMO_INSTANCE_SERIAL_STREAM_URL: String =
        format!("/v1/instances/{}/serial-console/stream?{}", *DEMO_INSTANCE_NAME, *DEMO_PROJECT_SELECTOR);

    pub static ref DEMO_INSTANCE_DISKS_URL: String =
        format!("/v1/instances/{}/disks?{}", *DEMO_INSTANCE_NAME, *DEMO_PROJECT_SELECTOR);
    pub static ref DEMO_INSTANCE_DISKS_ATTACH_URL: String =
        format!("/v1/instances/{}/disks/attach?{}", *DEMO_INSTANCE_NAME, *DEMO_PROJECT_SELECTOR);
    pub static ref DEMO_INSTANCE_DISKS_DETACH_URL: String =
        format!("/v1/instances/{}/disks/detach?{}", *DEMO_INSTANCE_NAME, *DEMO_PROJECT_SELECTOR);

    pub static ref DEMO_INSTANCE_NICS_URL: String =
        format!("/v1/network-interfaces?organization={}&project={}&instance={}", *DEMO_ORG_NAME, *DEMO_PROJECT_NAME, *DEMO_INSTANCE_NAME);
    pub static ref DEMO_INSTANCE_EXTERNAL_IPS_URL: String =
        format!("/v1/instances/{}/external-ips?{}", *DEMO_INSTANCE_NAME, *DEMO_PROJECT_SELECTOR);
    pub static ref DEMO_INSTANCE_CREATE: params::InstanceCreate =
        params::InstanceCreate {
            identity: IdentityMetadataCreateParams {
                name: DEMO_INSTANCE_NAME.clone(),
                description: String::from(""),
            },
            ncpus: InstanceCpuCount(1),
            memory: ByteCount::from_gibibytes_u32(16),
            hostname: String::from("demo-instance"),
            user_data: vec![],
            network_interfaces:
                params::InstanceNetworkInterfaceAttachment::Default,
            external_ips: vec![
                params::ExternalIpCreate::Ephemeral { pool_name: Some(DEMO_IP_POOL_NAME.clone()) }
            ],
            disks: vec![],
            start: true,
        };

    // The instance needs a network interface, too.
    pub static ref DEMO_INSTANCE_NIC_NAME: Name =
        nexus_defaults::DEFAULT_PRIMARY_NIC_NAME.parse().unwrap();
    pub static ref DEMO_INSTANCE_NIC_URL: String =
        format!("/v1/network-interfaces/{}?organization={}&project={}&instance={}", *DEMO_INSTANCE_NIC_NAME, *DEMO_ORG_NAME, *DEMO_PROJECT_NAME, *DEMO_INSTANCE_NAME);
    pub static ref DEMO_INSTANCE_NIC_CREATE: params::NetworkInterfaceCreate =
        params::NetworkInterfaceCreate {
            identity: IdentityMetadataCreateParams {
                name: DEMO_INSTANCE_NIC_NAME.clone(),
                description: String::from(""),
            },
            vpc_name: DEMO_VPC_NAME.clone(),
            subnet_name: DEMO_VPC_SUBNET_NAME.clone(),
            ip: None,
        };
    pub static ref DEMO_INSTANCE_NIC_PUT: params::NetworkInterfaceUpdate = {
        params::NetworkInterfaceUpdate {
            identity: IdentityMetadataUpdateParams {
                name: None,
                description: Some(String::from("an updated description")),
            },
            primary: false,
        }
    };
}

lazy_static! {
    pub static ref DEMO_CERTIFICATE_NAME: Name =
        "demo-certificate".parse().unwrap();
    pub static ref DEMO_CERTIFICATES_URL: String =
        format!("/v1/system/certificates");
    pub static ref DEMO_CERTIFICATE_URL: String =
        format!("/v1/system/certificates/demo-certificate");
    pub static ref DEMO_CERTIFICATE: CertificateChain = CertificateChain::new();
    pub static ref DEMO_CERTIFICATE_CREATE: params::CertificateCreate =
        params::CertificateCreate {
            identity: IdentityMetadataCreateParams {
                name: DEMO_CERTIFICATE_NAME.clone(),
                description: String::from(""),
            },
            cert: DEMO_CERTIFICATE.cert_chain_as_pem(),
            key: DEMO_CERTIFICATE.end_cert_private_key_as_pem(),
            service: shared::ServiceUsingCertificate::ExternalApi,
        };
}

lazy_static! {
    // Project Images
    pub static ref DEMO_IMAGE_NAME: Name = "demo-image".parse().unwrap();
    pub static ref DEMO_PROJECT_IMAGES_URL: String =
        format!("/v1/images?organization={}&project={}", *DEMO_ORG_NAME, *DEMO_PROJECT_NAME);
    pub static ref DEMO_PROJECT_IMAGE_URL: String =
        format!("/v1/images/{}?organization={}&project={}", *DEMO_IMAGE_NAME, *DEMO_ORG_NAME, *DEMO_PROJECT_NAME);
    pub static ref DEMO_PROJECT_IMAGE_PROMOTE_URL: String =
        format!("/v1/images/{}/promote?organization={}&project={}", *DEMO_IMAGE_NAME, *DEMO_ORG_NAME, *DEMO_PROJECT_NAME);
    pub static ref DEMO_IMAGE_CREATE: params::ImageCreate =
        params::ImageCreate {
            identity: IdentityMetadataCreateParams {
                name: DEMO_IMAGE_NAME.clone(),
                description: String::from(""),
            },
            source: params::ImageSource::Url { url: HTTP_SERVER.url("/image.raw").to_string() },
            block_size: params::BlockSize::try_from(4096).unwrap(),
            os: "fake-os".to_string(),
            version: "1.0".to_string()
        };

    // IP Pools
    pub static ref DEMO_IP_POOLS_URL: &'static str = "/v1/system/ip-pools";
    pub static ref DEMO_IP_POOL_NAME: Name = "default".parse().unwrap();
    pub static ref DEMO_IP_POOL_CREATE: params::IpPoolCreate =
        params::IpPoolCreate {
            identity: IdentityMetadataCreateParams {
                name: DEMO_IP_POOL_NAME.clone(),
                description: String::from("an IP pool"),
            },
        };
    pub static ref DEMO_IP_POOL_URL: String = format!("/v1/system/ip-pools/{}", *DEMO_IP_POOL_NAME);
    pub static ref DEMO_IP_POOL_UPDATE: params::IpPoolUpdate =
        params::IpPoolUpdate {
            identity: IdentityMetadataUpdateParams {
                name: None,
                description: Some(String::from("a new IP pool")),
            },
        };
    pub static ref DEMO_IP_POOL_RANGE: IpRange = IpRange::V4(Ipv4Range::new(
        std::net::Ipv4Addr::new(10, 0, 0, 0),
        std::net::Ipv4Addr::new(10, 0, 0, 255),
    ).unwrap());
    pub static ref DEMO_IP_POOL_RANGES_URL: String = format!("{}/ranges", *DEMO_IP_POOL_URL);
    pub static ref DEMO_IP_POOL_RANGES_ADD_URL: String = format!("{}/add", *DEMO_IP_POOL_RANGES_URL);
    pub static ref DEMO_IP_POOL_RANGES_DEL_URL: String = format!("{}/remove", *DEMO_IP_POOL_RANGES_URL);

    // IP Pools (Services)
    pub static ref DEMO_IP_POOL_SERVICE_URL: &'static str = "/v1/system/ip-pools-service";
    pub static ref DEMO_IP_POOL_SERVICE_RANGES_URL: String = format!("{}/ranges", *DEMO_IP_POOL_SERVICE_URL);
    pub static ref DEMO_IP_POOL_SERVICE_RANGES_ADD_URL: String = format!("{}/add", *DEMO_IP_POOL_SERVICE_RANGES_URL);
    pub static ref DEMO_IP_POOL_SERVICE_RANGES_DEL_URL: String = format!("{}/remove", *DEMO_IP_POOL_SERVICE_RANGES_URL);

    // Snapshots
    pub static ref DEMO_SNAPSHOT_NAME: Name = "demo-snapshot".parse().unwrap();
    pub static ref DEMO_SNAPSHOT_URL: String =
        format!("/v1/snapshots/{}?organization={}&project={}", *DEMO_SNAPSHOT_NAME, *DEMO_ORG_NAME, *DEMO_PROJECT_NAME);
    pub static ref DEMO_SNAPSHOT_CREATE: params::SnapshotCreate =
        params::SnapshotCreate {
            identity: IdentityMetadataCreateParams {
                name: DEMO_SNAPSHOT_NAME.clone(),
                description: String::from(""),
            },
            disk: DEMO_DISK_NAME.clone(),
        };

    // SSH keys
    pub static ref DEMO_SSHKEYS_URL: &'static str = "/session/me/sshkeys";
    pub static ref DEMO_SSHKEY_NAME: Name = "aaaaa-ssh-key".parse().unwrap();
    pub static ref DEMO_SSHKEY_CREATE: params::SshKeyCreate = params::SshKeyCreate {
        identity: IdentityMetadataCreateParams {
            name: DEMO_SSHKEY_NAME.clone(),
            description: "a demo key".to_string(),
        },

        public_key: "AAAAAAAAAAAAAAA".to_string(),
    };

    pub static ref DEMO_SPECIFIC_SSHKEY_URL: String =
        format!("{}/{}", *DEMO_SSHKEYS_URL, *DEMO_SSHKEY_NAME);

    // System update

    pub static ref DEMO_SYSTEM_UPDATE_PARAMS: params::SystemUpdatePath = params::SystemUpdatePath {
        version: SemverVersion::new(1,0,0),
    };
}

lazy_static! {
    // Identity providers
    pub static ref IDENTITY_PROVIDERS_URL: String = format!("/v1/system/identity-providers?silo=demo-silo");
    pub static ref SAML_IDENTITY_PROVIDERS_URL: String = format!("/v1/system/identity-providers/saml?silo=demo-silo");

    pub static ref DEMO_SAML_IDENTITY_PROVIDER_NAME: Name = "demo-saml-provider".parse().unwrap();
    pub static ref SPECIFIC_SAML_IDENTITY_PROVIDER_URL: String = format!("/v1/system/identity-providers/saml/{}?silo=demo-silo", *DEMO_SAML_IDENTITY_PROVIDER_NAME);

    pub static ref SAML_IDENTITY_PROVIDER: params::SamlIdentityProviderCreate =
        params::SamlIdentityProviderCreate {
            identity: IdentityMetadataCreateParams {
                name: DEMO_SAML_IDENTITY_PROVIDER_NAME.clone(),
                description: "a demo provider".to_string(),
            },

            idp_metadata_source: params::IdpMetadataSource::Url { url: HTTP_SERVER.url("/descriptor").to_string() },

            idp_entity_id: "entity_id".to_string(),
            sp_client_id: "client_id".to_string(),
            acs_url: "http://acs".to_string(),
            slo_url: "http://slo".to_string(),
            technical_contact_email: "technical@fake".to_string(),

            signing_keypair: None,

            group_attribute_name: None,
        };

    pub static ref DEMO_SYSTEM_METRICS_URL: String =
        format!(
            "/system/metrics/virtual_disk_space_provisioned?start_time={:?}&end_time={:?}&id={}",
            Utc::now(),
            Utc::now(),
            "3aaf22ae-5691-4f6d-b62c-aa532512fa78",
        );

    // Users
    pub static ref DEMO_USER_CREATE: params::UserCreate = params::UserCreate {
        external_id: params::UserId::from_str("dummy-user").unwrap(),
        password: params::UserPassword::InvalidPassword,
    };
}

/// Describes an API endpoint to be verified by the "unauthorized" test
///
/// These structs are also used to check whether we're covering all endpoints in
/// the public OpenAPI spec.
#[derive(Debug)]
pub struct VerifyEndpoint {
    /// URL path for the HTTP resource to test
    ///
    /// Note that we might talk about the "GET organization" endpoint, and might
    /// write that "GET /organizations/{organization_name}".  But the URL here
    /// is for a specific HTTP resource, so it would look like
    /// "/organizations/demo-org" rather than
    /// "/organizations/{organization_name}".
    pub url: &'static str,

    /// Specifies whether an HTTP resource handled by this endpoint is visible
    /// to unauthenticated or unauthorized users
    ///
    /// If it's [`Visibility::Public`] (like "/organizations"), unauthorized
    /// users can expect to get back a 401 or 403 when they attempt to access
    /// it.  If it's [`Visibility::Protected`] (like a specific Organization),
    /// unauthorized users will get a 404.
    pub visibility: Visibility,

    /// Specify level of unprivileged access an authenticated user has
    pub unprivileged_access: UnprivilegedAccess,

    /// Specifies what HTTP methods are supported for this HTTP resource
    ///
    /// The test runner tests a variety of HTTP methods.  For each method, if
    /// it's not in this list, we expect a 405 "Method Not Allowed" response.
    /// For `PUT` and `POST`, the item in `allowed_methods` also contains the
    /// contents of the body to send with the `PUT` or `POST` request.  This
    /// should be valid input for the endpoint.  Otherwise, Nexus could choose
    /// to fail with a 400-level validation error, which would obscure the
    /// authn/authz error we're looking for.
    pub allowed_methods: Vec<AllowedMethod>,
}

/// Describe what access authenticated unprivileged users have.
#[derive(Clone, Copy, Debug, PartialEq)]
pub enum UnprivilegedAccess {
    /// Users have full CRUD access to the endpoint
    Full,

    /// Users only have read access to the endpoint
    ReadOnly,

    /// Users have no access at all to the endpoint
    None,
}

/// Describes the visibility of an HTTP resource
#[derive(Debug)]
pub enum Visibility {
    /// All users can see the resource (including unauthenticated or
    /// unauthorized users)
    ///
    /// "/organizations" is Public, for example.
    Public,

    /// Only users with certain privileges can see this endpoint
    ///
    /// "/organizations/demo-org" is not public, for example.
    Protected,
}

/// Describes an HTTP method supported by a particular API endpoint
#[derive(Debug)]
pub enum AllowedMethod {
    /// HTTP "DELETE" method
    Delete,
    /// HTTP "GET" method
    Get,
    /// HTTP "GET" method, but where we cannot statically define a URL that will
    /// work (so the test runner should not expect to get a 200).  This should
    /// be uncommon.  In most cases, resources are identified either by names
    /// that we define here or uuids that we control in the test suite (e.g.,
    /// the rack and sled uuids).
    ///
    /// This is not necessary for methods other than `GET`.  We only need this
    /// to configure the test's expectation for *privileged* requests.  For the
    /// other HTTP methods, we only make unprivileged requests, and they should
    /// always fail in the correct way.
    GetNonexistent,
    /// HTTP "GET" method that is not yet implemented
    ///
    /// This should be a transient state, used only for stub APIs.
    ///
    /// This is not necessary for methods other than `GET`.  We only need this
    /// to configure the test's expectation for *privileged* requests.  For the
    /// other HTTP methods, we only make unprivileged requests, and they should
    /// always fail in the correct way.
    #[allow(dead_code)]
    GetUnimplemented,
    /// HTTP "GET" method with websocket handshake headers.
    GetWebsocket,
    /// HTTP "POST" method, with sample input (which should be valid input for
    /// this endpoint)
    Post(serde_json::Value),
    /// HTTP "PUT" method, with sample input (which should be valid input for
    /// this endpoint)
    Put(serde_json::Value),
}

impl AllowedMethod {
    /// Returns the [`http::Method`] used to make a request for this HTTP method
    pub fn http_method(&self) -> &'static http::Method {
        match self {
            AllowedMethod::Delete => &Method::DELETE,
            AllowedMethod::Get => &Method::GET,
            AllowedMethod::GetNonexistent => &Method::GET,
            AllowedMethod::GetUnimplemented => &Method::GET,
            AllowedMethod::GetWebsocket => &Method::GET,
            AllowedMethod::Post(_) => &Method::POST,
            AllowedMethod::Put(_) => &Method::PUT,
        }
    }

    /// Returns a JSON value suitable for use as the request body when making a
    /// request to a specific endpoint using this HTTP method
    ///
    /// If this returns `None`, the request body should be empty.
    pub fn body(&self) -> Option<&serde_json::Value> {
        match self {
            AllowedMethod::Delete
            | AllowedMethod::Get
            | AllowedMethod::GetNonexistent
            | AllowedMethod::GetUnimplemented
            | AllowedMethod::GetWebsocket => None,
            AllowedMethod::Post(body) => Some(&body),
            AllowedMethod::Put(body) => Some(&body),
        }
    }
}

lazy_static! {
    pub static ref URL_USERS_DB_INIT: String =
        format!("/system/user/{}", authn::USER_DB_INIT.name);

    /// List of endpoints to be verified
    pub static ref VERIFY_ENDPOINTS: Vec<VerifyEndpoint> = vec![
        // Global IAM policy
        VerifyEndpoint {
            url: &SYSTEM_POLICY_URL,
            visibility: Visibility::Public,
            unprivileged_access: UnprivilegedAccess::None,
            allowed_methods: vec![
                AllowedMethod::Get,
                AllowedMethod::Put(
                    serde_json::to_value(
                        &shared::Policy::<authz::FleetRole> {
                            role_assignments: vec![]
                        }
                    ).unwrap()
                ),
            ],
        },

        // IP Pools top-level endpoint
        VerifyEndpoint {
            url: &DEMO_IP_POOLS_URL,
            visibility: Visibility::Public,
            unprivileged_access: UnprivilegedAccess::None,
            allowed_methods: vec![
                AllowedMethod::Get,
                AllowedMethod::Post(
                    serde_json::to_value(&*DEMO_IP_POOL_CREATE).unwrap()
                ),
            ],
        },

        // Single IP Pool endpoint
        VerifyEndpoint {
            url: &DEMO_IP_POOL_URL,
            visibility: Visibility::Protected,
            unprivileged_access: UnprivilegedAccess::None,
            allowed_methods: vec![
                AllowedMethod::Get,
                AllowedMethod::Put(
                    serde_json::to_value(&*DEMO_IP_POOL_UPDATE).unwrap()
                ),
                AllowedMethod::Delete,
            ],
        },

        // IP Pool ranges endpoint
        VerifyEndpoint {
            url: &DEMO_IP_POOL_RANGES_URL,
            visibility: Visibility::Protected,
            unprivileged_access: UnprivilegedAccess::None,
            allowed_methods: vec![
                AllowedMethod::Get
            ],
        },

        // IP Pool ranges/add endpoint
        VerifyEndpoint {
            url: &DEMO_IP_POOL_RANGES_ADD_URL,
            visibility: Visibility::Protected,
            unprivileged_access: UnprivilegedAccess::None,
            allowed_methods: vec![
                AllowedMethod::Post(
                    serde_json::to_value(&*DEMO_IP_POOL_RANGE).unwrap()
                ),
            ],
        },

        // IP Pool ranges/delete endpoint
        VerifyEndpoint {
            url: &DEMO_IP_POOL_RANGES_DEL_URL,
            visibility: Visibility::Protected,
            unprivileged_access: UnprivilegedAccess::None,
            allowed_methods: vec![
                AllowedMethod::Post(
                    serde_json::to_value(&*DEMO_IP_POOL_RANGE).unwrap()
                ),
            ],
        },

        // IP Pool endpoint (Oxide services)
        VerifyEndpoint {
            url: &DEMO_IP_POOL_SERVICE_URL,
            visibility: Visibility::Protected,
            unprivileged_access: UnprivilegedAccess::None,
            allowed_methods: vec![
                AllowedMethod::Get
            ],
        },

        // IP Pool ranges endpoint (Oxide services)
        VerifyEndpoint {
            url: &DEMO_IP_POOL_SERVICE_RANGES_URL,
            visibility: Visibility::Protected,
            unprivileged_access: UnprivilegedAccess::None,
            allowed_methods: vec![
                AllowedMethod::Get
            ],
        },

        // IP Pool ranges/add endpoint (Oxide services)
        VerifyEndpoint {
            url: &DEMO_IP_POOL_SERVICE_RANGES_ADD_URL,
            visibility: Visibility::Protected,
            unprivileged_access: UnprivilegedAccess::None,
            allowed_methods: vec![
                AllowedMethod::Post(
                    serde_json::to_value(&*DEMO_IP_POOL_RANGE).unwrap()
                ),
            ],
        },

        // IP Pool ranges/delete endpoint (Oxide services)
        VerifyEndpoint {
            url: &DEMO_IP_POOL_SERVICE_RANGES_DEL_URL,
            visibility: Visibility::Protected,
            unprivileged_access: UnprivilegedAccess::None,
            allowed_methods: vec![
                AllowedMethod::Post(
                    serde_json::to_value(&*DEMO_IP_POOL_RANGE).unwrap()
                ),
            ],
        },

        /* Silos */
        VerifyEndpoint {
            url: "/v1/system/silos",
            visibility: Visibility::Public,
            unprivileged_access: UnprivilegedAccess::None,
            allowed_methods: vec![
                AllowedMethod::Get,
                AllowedMethod::Post(
                    serde_json::to_value(&*DEMO_SILO_CREATE).unwrap()
                )
            ],
        },
        VerifyEndpoint {
            url: &DEMO_SILO_URL,
            visibility: Visibility::Protected,
            unprivileged_access: UnprivilegedAccess::None,
            allowed_methods: vec![
                AllowedMethod::Get,
                AllowedMethod::Delete,
            ],
        },
        VerifyEndpoint {
            url: &DEMO_SILO_POLICY_URL,
            visibility: Visibility::Protected,
            unprivileged_access: UnprivilegedAccess::None,
            allowed_methods: vec![
                AllowedMethod::Get,
                AllowedMethod::Put(
                    serde_json::to_value(
                        &shared::Policy::<authz::SiloRole> {
                            role_assignments: vec![]
                        }
                    ).unwrap()
                ),
            ],
        },
        VerifyEndpoint {
            url: "/v1/policy",
            visibility: Visibility::Public,
            unprivileged_access: UnprivilegedAccess::ReadOnly,
            allowed_methods: vec![
                AllowedMethod::Get,
                AllowedMethod::Put(
                    serde_json::to_value(
                        &shared::Policy::<authz::SiloRole> {
                            role_assignments: vec![]
                        }
                    ).unwrap()
                ),
            ],
        },

        VerifyEndpoint {
            url: "/v1/users",
            visibility: Visibility::Public,
            unprivileged_access: UnprivilegedAccess::ReadOnly,
            allowed_methods: vec![
                AllowedMethod::Get,
            ],
        },

        VerifyEndpoint {
            url: "/v1/groups",
            visibility: Visibility::Public,
            unprivileged_access: UnprivilegedAccess::ReadOnly,
            allowed_methods: vec![
                AllowedMethod::Get,
            ],
        },

        VerifyEndpoint {
            // non-existent UUID that will 404
            url: "/v1/groups/8d90b9a5-1cea-4a2b-9af4-71467dd33a04",
            visibility: Visibility::Public,
            unprivileged_access: UnprivilegedAccess::ReadOnly,
            allowed_methods: vec![
                AllowedMethod::GetNonexistent,
            ],
        },

        VerifyEndpoint {
            url: &DEMO_SILO_USERS_LIST_URL,
            visibility: Visibility::Public,
            unprivileged_access: UnprivilegedAccess::ReadOnly,
            allowed_methods: vec![ AllowedMethod::Get ],
        },

        VerifyEndpoint {
            url: &DEMO_SILO_USERS_CREATE_URL,
            visibility: Visibility::Public,
            unprivileged_access: UnprivilegedAccess::ReadOnly,
            allowed_methods: vec![
                AllowedMethod::Post(
                    serde_json::to_value(
                        &*DEMO_USER_CREATE
                    ).unwrap()
                ),
            ],
        },

        VerifyEndpoint {
            url: &DEMO_SILO_USER_ID_GET_URL,
            visibility: Visibility::Public,
            unprivileged_access: UnprivilegedAccess::ReadOnly,
            allowed_methods: vec![
                AllowedMethod::Get,
            ],
        },

        VerifyEndpoint {
            url: &DEMO_SILO_USER_ID_DELETE_URL,
            visibility: Visibility::Public,
            unprivileged_access: UnprivilegedAccess::ReadOnly,
            allowed_methods: vec![
                AllowedMethod::Delete,
            ],
        },

        VerifyEndpoint {
            url: &DEMO_SILO_USER_ID_SET_PASSWORD_URL,
            visibility: Visibility::Public,
            unprivileged_access: UnprivilegedAccess::ReadOnly,
            allowed_methods: vec![
                AllowedMethod::Post(serde_json::to_value(
                    params::UserPassword::InvalidPassword
                ).unwrap()),
            ],
        },

        /* Organizations */

        VerifyEndpoint {
            url: "/v1/organizations",
            visibility: Visibility::Public,
            unprivileged_access: UnprivilegedAccess::None,
            allowed_methods: vec![
                AllowedMethod::Get,
                AllowedMethod::Post(
                    serde_json::to_value(&*DEMO_ORG_CREATE).unwrap()
                )
            ],
        },

        VerifyEndpoint {
            url: &DEMO_ORG_URL,
            visibility: Visibility::Protected,
            unprivileged_access: UnprivilegedAccess::None,
            allowed_methods: vec![
                AllowedMethod::Get,
                AllowedMethod::Delete,
                AllowedMethod::Put(
                    serde_json::to_value(&params::OrganizationUpdate {
                        identity: IdentityMetadataUpdateParams {
                            name: None,
                            description: Some("different".to_string())
                        }
                    }).unwrap()
                ),
            ],
        },

        VerifyEndpoint {
            url: &DEMO_ORG_POLICY_URL,
            visibility: Visibility::Protected,
            unprivileged_access: UnprivilegedAccess::None,
            allowed_methods: vec![
                AllowedMethod::Get,
                AllowedMethod::Put(
                    serde_json::to_value(
                        &shared::Policy::<authz::OrganizationRole> {
                            role_assignments: vec![]
                        }
                    ).unwrap()
                ),
            ],
        },

        /* Projects */

        // TODO-security TODO-correctness One thing that's a little strange
        // here: we currently return a 404 if you attempt to create a Project
        // inside an Organization and you're not authorized to do that.  In an
        // ideal world, we'd return a 403 if you can _see_ the Organization and
        // a 404 if not.  But we don't really know if you should be able to see
        // the Organization.  Right now, the only real way to tell that is if
        // you have permissions on anything _inside_ the Organization, which is
        // incredibly expensive to determine in general.
        VerifyEndpoint {
            url: &DEMO_ORG_PROJECTS_URL,
            visibility: Visibility::Protected,
            unprivileged_access: UnprivilegedAccess::None,
            allowed_methods: vec![
                AllowedMethod::Get,
                AllowedMethod::Post(
                    serde_json::to_value(&*DEMO_PROJECT_CREATE).unwrap()
                ),
            ],
        },

        VerifyEndpoint {
            url: &DEMO_PROJECT_URL,
            visibility: Visibility::Protected,
            unprivileged_access: UnprivilegedAccess::None,
            allowed_methods: vec![
                AllowedMethod::Get,
                AllowedMethod::Delete,
                AllowedMethod::Put(
                    serde_json::to_value(params::ProjectUpdate{
                        identity: IdentityMetadataUpdateParams {
                            name: None,
                            description: Some("different".to_string())
                        },
                    }).unwrap()
                ),
            ],
        },

        VerifyEndpoint {
            url: &DEMO_PROJECT_POLICY_URL,
            visibility: Visibility::Protected,
            unprivileged_access: UnprivilegedAccess::None,
            allowed_methods: vec![
                AllowedMethod::Get,
                AllowedMethod::Put(
                    serde_json::to_value(
                        &shared::Policy::<authz::ProjectRole> {
                            role_assignments: vec![]
                        }
                    ).unwrap()
                ),
            ],
        },

        /* VPCs */
        VerifyEndpoint {
            url: &DEMO_PROJECT_URL_VPCS,
            visibility: Visibility::Protected,
            unprivileged_access: UnprivilegedAccess::None,
            allowed_methods: vec![
                AllowedMethod::Get,
                AllowedMethod::Post(
                    serde_json::to_value(&*DEMO_VPC_CREATE).unwrap()
                ),
            ],
        },

        VerifyEndpoint {
            url: "/by-id/vpcs/{id}",
            visibility: Visibility::Protected,
            unprivileged_access: UnprivilegedAccess::None,
            allowed_methods: vec![
                AllowedMethod::Get,
            ],
        },

        VerifyEndpoint {
            url: &DEMO_VPC_URL,
            visibility: Visibility::Protected,
            unprivileged_access: UnprivilegedAccess::None,
            allowed_methods: vec![
                AllowedMethod::Get,
                AllowedMethod::Put(
                    serde_json::to_value(&params::VpcUpdate {
                        identity: IdentityMetadataUpdateParams {
                            name: None,
                            description: Some("different".to_string())
                        },
                        dns_name: None,
                    }).unwrap()
                ),
                AllowedMethod::Delete,
            ],
        },

        /* Firewall rules */
        VerifyEndpoint {
            url: &DEMO_VPC_URL_FIREWALL_RULES,
            visibility: Visibility::Protected,
            unprivileged_access: UnprivilegedAccess::None,
            allowed_methods: vec![
                AllowedMethod::Get,
                AllowedMethod::Put(
                    serde_json::to_value(VpcFirewallRuleUpdateParams {
                        rules: vec![],
                    }).unwrap()
                ),
            ],
        },

        /* VPC Subnets */
        VerifyEndpoint {
            url: &DEMO_VPC_URL_SUBNETS,
            visibility: Visibility::Protected,
            unprivileged_access: UnprivilegedAccess::None,
            allowed_methods: vec![
                AllowedMethod::Get,
                AllowedMethod::Post(
                    serde_json::to_value(&*DEMO_VPC_SUBNET_CREATE).unwrap()
                ),
            ],
        },

        VerifyEndpoint {
            url: "/by-id/vpc-subnets/{id}",
            visibility: Visibility::Protected,
            unprivileged_access: UnprivilegedAccess::None,
            allowed_methods: vec![
                AllowedMethod::Get,
            ],
        },

        VerifyEndpoint {
            url: &DEMO_VPC_SUBNET_URL,
            visibility: Visibility::Protected,
            unprivileged_access: UnprivilegedAccess::None,
            allowed_methods: vec![
                AllowedMethod::Get,
                AllowedMethod::Put(
                    serde_json::to_value(&params::VpcSubnetUpdate {
                        identity: IdentityMetadataUpdateParams {
                            name: None,
                            description: Some("different".to_string())
                        },
                    }).unwrap()
                ),
                AllowedMethod::Delete,
            ],
        },

        VerifyEndpoint {
            url: &DEMO_VPC_SUBNET_INTERFACES_URL,
            visibility: Visibility::Protected,
            unprivileged_access: UnprivilegedAccess::None,
            allowed_methods: vec![
                AllowedMethod::Get,
            ],
        },

        /* VPC Routers */

        VerifyEndpoint {
            url: &DEMO_VPC_URL_ROUTERS,
            visibility: Visibility::Protected,
            unprivileged_access: UnprivilegedAccess::None,
            allowed_methods: vec![
                AllowedMethod::Get,
                AllowedMethod::Post(
                    serde_json::to_value(&*DEMO_VPC_ROUTER_CREATE).unwrap()
                ),
            ],
        },

        VerifyEndpoint {
            url: "/by-id/vpc-routers/{id}",
            visibility: Visibility::Protected,
            unprivileged_access: UnprivilegedAccess::None,
            allowed_methods: vec![
                AllowedMethod::Get,
            ],
        },

        VerifyEndpoint {
            url: &DEMO_VPC_ROUTER_URL,
            visibility: Visibility::Protected,
            unprivileged_access: UnprivilegedAccess::None,
            allowed_methods: vec![
                AllowedMethod::Get,
                AllowedMethod::Put(
                    serde_json::to_value(&params::VpcRouterUpdate {
                        identity: IdentityMetadataUpdateParams {
                            name: None,
                            description: Some("different".to_string())
                        },
                    }).unwrap()
                ),
                AllowedMethod::Delete,
            ],
        },

        /* Router Routes */

        VerifyEndpoint {
            url: &DEMO_VPC_ROUTER_URL_ROUTES,
            visibility: Visibility::Protected,
            unprivileged_access: UnprivilegedAccess::None,
            allowed_methods: vec![
                AllowedMethod::Get,
                AllowedMethod::Post(
                    serde_json::to_value(&*DEMO_ROUTER_ROUTE_CREATE).unwrap()
                ),
            ],
        },

        VerifyEndpoint {
            url: "/by-id/vpc-router-routes/{id}",
            visibility: Visibility::Protected,
            unprivileged_access: UnprivilegedAccess::None,
            allowed_methods: vec![
                AllowedMethod::Get,
            ],
        },

        VerifyEndpoint {
            url: &DEMO_ROUTER_ROUTE_URL,
            visibility: Visibility::Protected,
            unprivileged_access: UnprivilegedAccess::None,
            allowed_methods: vec![
                AllowedMethod::Get,
                AllowedMethod::Put(
                    serde_json::to_value(&params::RouterRouteUpdate {
                        identity: IdentityMetadataUpdateParams {
                            name: None,
                            description: Some("different".to_string())
                        },
                        target: RouteTarget::Ip(
                            IpAddr::from(Ipv4Addr::new(127, 0, 0, 1))),
                        destination: RouteDestination::Subnet(
                            "loopback".parse().unwrap()),
                    }).unwrap()
                ),
                AllowedMethod::Delete,
            ],
        },

        /* Disks */

        VerifyEndpoint {
            url: &DEMO_DISKS_URL,
            visibility: Visibility::Protected,
            unprivileged_access: UnprivilegedAccess::None,
            allowed_methods: vec![
                AllowedMethod::Get,
                AllowedMethod::Post(
                    serde_json::to_value(&*DEMO_DISK_CREATE).unwrap()
                ),
            ],
        },

        VerifyEndpoint {
            url: &DEMO_DISK_URL,
            visibility: Visibility::Protected,
            unprivileged_access: UnprivilegedAccess::None,
            allowed_methods: vec![
                AllowedMethod::Get,
                AllowedMethod::Delete,
            ],
        },

        VerifyEndpoint {
            url: &DEMO_DISK_METRICS_URL,
            visibility: Visibility::Protected,
            unprivileged_access: UnprivilegedAccess::None,
            allowed_methods: vec![
                AllowedMethod::Get,
            ],
        },

        VerifyEndpoint {
            url: &DEMO_INSTANCE_DISKS_URL,
            visibility: Visibility::Protected,
            unprivileged_access: UnprivilegedAccess::None,
            allowed_methods: vec![
                AllowedMethod::Get,
            ]
        },

        VerifyEndpoint {
            url: &DEMO_INSTANCE_DISKS_ATTACH_URL,
            visibility: Visibility::Protected,
            unprivileged_access: UnprivilegedAccess::None,
            allowed_methods: vec![
                AllowedMethod::Post(
                    serde_json::to_value(params::DiskPath {
                        disk: DEMO_DISK_NAME.clone().into()
                    }).unwrap()
                )
            ],
        },

        VerifyEndpoint {
            url: &DEMO_INSTANCE_DISKS_DETACH_URL,
            visibility: Visibility::Protected,
            unprivileged_access: UnprivilegedAccess::None,
            allowed_methods: vec![
                AllowedMethod::Post(
                    serde_json::to_value(params::DiskPath {
                        disk: DEMO_DISK_NAME.clone().into()
                    }).unwrap()
                )
            ],
        },

        /* Project images */

        VerifyEndpoint {
            url: &DEMO_PROJECT_URL_IMAGES,
            visibility: Visibility::Protected,
            unprivileged_access: UnprivilegedAccess::None,
            allowed_methods: vec![
                AllowedMethod::Get,
                AllowedMethod::Post(
                    serde_json::to_value(&*DEMO_IMAGE_CREATE).unwrap()
                ),
            ],
        },

        VerifyEndpoint {
            url: &DEMO_PROJECT_IMAGE_URL,
            visibility: Visibility::Protected,
            unprivileged_access: UnprivilegedAccess::None,
            allowed_methods: vec![
                AllowedMethod::Get,
                AllowedMethod::Delete,
            ],
        },

        VerifyEndpoint {
            url: &DEMO_PROJECT_IMAGE_PROMOTE_URL,
            visibility: Visibility::Protected,
            unprivileged_access: UnprivilegedAccess::None,
            allowed_methods: vec![
                AllowedMethod::Post(serde_json::Value::Null)
            ]
        },

        /* Snapshots */

        VerifyEndpoint {
            url: &DEMO_PROJECT_URL_SNAPSHOTS,
            visibility: Visibility::Protected,
            unprivileged_access: UnprivilegedAccess::None,
            allowed_methods: vec![
                AllowedMethod::Get,
                AllowedMethod::Post(
                    serde_json::to_value(DEMO_SNAPSHOT_CREATE.clone()).unwrap(),
                )
            ]
        },

        VerifyEndpoint {
            url: &DEMO_SNAPSHOT_URL,
            visibility: Visibility::Protected,
            unprivileged_access: UnprivilegedAccess::None,
            allowed_methods: vec![
                AllowedMethod::Get,
                AllowedMethod::Delete,
            ]
        },

        /* Instances */
        VerifyEndpoint {
            url: &DEMO_PROJECT_URL_INSTANCES,
            visibility: Visibility::Protected,
            unprivileged_access: UnprivilegedAccess::None,
            allowed_methods: vec![
                AllowedMethod::Get,
                AllowedMethod::Post(
                    serde_json::to_value(&*DEMO_INSTANCE_CREATE).unwrap()
                ),
            ],
        },

        VerifyEndpoint {
            url: &DEMO_INSTANCE_URL,
            visibility: Visibility::Protected,
            unprivileged_access: UnprivilegedAccess::None,
            allowed_methods: vec![
                AllowedMethod::Get,
                AllowedMethod::Delete,
            ],
        },

        VerifyEndpoint {
            url: &DEMO_INSTANCE_START_URL,
            visibility: Visibility::Protected,
            unprivileged_access: UnprivilegedAccess::None,
            allowed_methods: vec![
                AllowedMethod::Post(serde_json::Value::Null)
            ],
        },
        VerifyEndpoint {
            url: &DEMO_INSTANCE_STOP_URL,
            visibility: Visibility::Protected,
            unprivileged_access: UnprivilegedAccess::None,
            allowed_methods: vec![
                AllowedMethod::Post(serde_json::Value::Null)
            ],
        },
        VerifyEndpoint {
            url: &DEMO_INSTANCE_REBOOT_URL,
            visibility: Visibility::Protected,
            unprivileged_access: UnprivilegedAccess::None,
            allowed_methods: vec![
                AllowedMethod::Post(serde_json::Value::Null)
            ],
        },
        VerifyEndpoint {
            url: &DEMO_INSTANCE_MIGRATE_URL,
            visibility: Visibility::Protected,
            unprivileged_access: UnprivilegedAccess::None,
            allowed_methods: vec![
                AllowedMethod::Post(serde_json::to_value(
                    params::InstanceMigrate {
                        dst_sled_id: uuid::Uuid::new_v4(),
                    }
                ).unwrap()),
            ],
        },
        VerifyEndpoint {
            url: &DEMO_INSTANCE_SERIAL_URL,
            visibility: Visibility::Protected,
            unprivileged_access: UnprivilegedAccess::None,
            allowed_methods: vec![
                AllowedMethod::GetNonexistent // has required query parameters
            ],
        },
        VerifyEndpoint {
            url: &DEMO_INSTANCE_SERIAL_STREAM_URL,
            visibility: Visibility::Protected,
            unprivileged_access: UnprivilegedAccess::None,
            allowed_methods: vec![
                AllowedMethod::GetWebsocket
            ],
        },

        /* Instance NICs */
        VerifyEndpoint {
            url: &DEMO_INSTANCE_NICS_URL,
            visibility: Visibility::Protected,
            unprivileged_access: UnprivilegedAccess::None,
            allowed_methods: vec![
                AllowedMethod::Get,
                AllowedMethod::Post(
                    serde_json::to_value(&*DEMO_INSTANCE_NIC_CREATE).unwrap()
                ),
            ],
        },

        VerifyEndpoint {
            url: &DEMO_INSTANCE_NIC_URL,
            visibility: Visibility::Protected,
            unprivileged_access: UnprivilegedAccess::None,
            allowed_methods: vec![
                AllowedMethod::Get,
                AllowedMethod::Delete,
                AllowedMethod::Put(
                    serde_json::to_value(&*DEMO_INSTANCE_NIC_PUT).unwrap()
                ),
            ],
        },

        /* Instance external IP addresses */
        VerifyEndpoint {
            url: &DEMO_INSTANCE_EXTERNAL_IPS_URL,
            visibility: Visibility::Protected,
            unprivileged_access: UnprivilegedAccess::None,
            allowed_methods: vec![AllowedMethod::Get],
        },

        /* IAM */

        VerifyEndpoint {
            url: "/roles",
            visibility: Visibility::Public,
            unprivileged_access: UnprivilegedAccess::None,
            allowed_methods: vec![AllowedMethod::Get],
        },
        VerifyEndpoint {
            url: "/roles/fleet.admin",
            visibility: Visibility::Protected,
            unprivileged_access: UnprivilegedAccess::None,
            allowed_methods: vec![AllowedMethod::Get],
        },

        VerifyEndpoint {
            url: "/system/user",
            visibility: Visibility::Public,
            unprivileged_access: UnprivilegedAccess::None,
            allowed_methods: vec![AllowedMethod::Get],
        },
        VerifyEndpoint {
            url: &URL_USERS_DB_INIT,
            visibility: Visibility::Protected,
            unprivileged_access: UnprivilegedAccess::None,
            allowed_methods: vec![AllowedMethod::Get],
        },

        /* Hardware */

        VerifyEndpoint {
            url: "/v1/system/hardware/racks",
            visibility: Visibility::Public,
            unprivileged_access: UnprivilegedAccess::None,
            allowed_methods: vec![AllowedMethod::Get],
        },

        VerifyEndpoint {
            url: &HARDWARE_RACK_URL,
            visibility: Visibility::Protected,
            unprivileged_access: UnprivilegedAccess::None,
            allowed_methods: vec![AllowedMethod::Get],
        },

        VerifyEndpoint {
            url: "/v1/system/hardware/sleds",
            visibility: Visibility::Public,
            unprivileged_access: UnprivilegedAccess::None,
            allowed_methods: vec![AllowedMethod::Get],
        },

        VerifyEndpoint {
            url: &HARDWARE_SLED_URL,
            visibility: Visibility::Protected,
            unprivileged_access: UnprivilegedAccess::None,
            allowed_methods: vec![AllowedMethod::Get],
        },

        VerifyEndpoint {
            url: &HARDWARE_DISK_URL,
            visibility: Visibility::Public,
            unprivileged_access: UnprivilegedAccess::None,
            allowed_methods: vec![AllowedMethod::Get],
        },

        VerifyEndpoint {
            url: &HARDWARE_SLED_DISK_URL,
            visibility: Visibility::Public,
            unprivileged_access: UnprivilegedAccess::None,
            allowed_methods: vec![AllowedMethod::Get],
        },

        /* Sagas */

        VerifyEndpoint {
            url: "/v1/system/sagas",
            visibility: Visibility::Public,
            unprivileged_access: UnprivilegedAccess::None,
            allowed_methods: vec![AllowedMethod::Get],
        },

        VerifyEndpoint {
            url: "/v1/system/sagas/48a1b8c8-fc1c-6fea-9de9-fdeb8dda7823",
            visibility: Visibility::Public,
            unprivileged_access: UnprivilegedAccess::None,
            allowed_methods: vec![AllowedMethod::GetNonexistent],
        },

        /* Timeseries schema */

        VerifyEndpoint {
            url: "/timeseries/schema",
            visibility: Visibility::Public,
            unprivileged_access: UnprivilegedAccess::None,
            allowed_methods: vec![AllowedMethod::Get],
        },

        /* Updates */

        VerifyEndpoint {
            url: "/v1/system/update/refresh",
            visibility: Visibility::Public,
            unprivileged_access: UnprivilegedAccess::None,
            allowed_methods: vec![AllowedMethod::Post(
                serde_json::Value::Null
            )],
        },

        VerifyEndpoint {
            url: "/v1/system/update/version",
            visibility: Visibility::Public,
            unprivileged_access: UnprivilegedAccess::None,
            allowed_methods: vec![AllowedMethod::Get],
        },

        VerifyEndpoint {
            url: "/v1/system/update/components",
            visibility: Visibility::Public,
            unprivileged_access: UnprivilegedAccess::None,
            allowed_methods: vec![AllowedMethod::Get],
        },

        VerifyEndpoint {
            url: "/v1/system/update/updates",
            visibility: Visibility::Public,
            unprivileged_access: UnprivilegedAccess::None,
            allowed_methods: vec![AllowedMethod::Get],
        },

        // TODO: make system update endpoints work instead of expecting 404

        VerifyEndpoint {
            url: "/v1/system/update/updates/1.0.0",
            visibility: Visibility::Public,
            unprivileged_access: UnprivilegedAccess::None,
            allowed_methods: vec![AllowedMethod::Get],
        },

        VerifyEndpoint {
            url: "/v1/system/update/updates/1.0.0/components",
            visibility: Visibility::Public,
            unprivileged_access: UnprivilegedAccess::None,
            allowed_methods: vec![AllowedMethod::Get],
        },

        VerifyEndpoint {
            url: "/v1/system/update/start",
            visibility: Visibility::Public,
            unprivileged_access: UnprivilegedAccess::None,
            allowed_methods: vec![AllowedMethod::Post(
                serde_json::to_value(&*DEMO_SYSTEM_UPDATE_PARAMS).unwrap()
            )],
        },

        VerifyEndpoint {
            url: "/v1/system/update/stop",
            visibility: Visibility::Public,
            unprivileged_access: UnprivilegedAccess::None,
            allowed_methods: vec![AllowedMethod::Post(
                serde_json::Value::Null
            )],
        },

        VerifyEndpoint {
            url: "/v1/system/update/deployments",
            visibility: Visibility::Public,
            unprivileged_access: UnprivilegedAccess::None,
            allowed_methods: vec![AllowedMethod::Get],
        },

        VerifyEndpoint {
            url: "/v1/system/update/deployments/120bbb6f-660a-440c-8cb7-199be202ddff",
            visibility: Visibility::Public,
            unprivileged_access: UnprivilegedAccess::None,
            allowed_methods: vec![AllowedMethod::GetNonexistent],
        },

        /* Metrics */

        VerifyEndpoint {
            url: &DEMO_SYSTEM_METRICS_URL,
            visibility: Visibility::Public,
            unprivileged_access: UnprivilegedAccess::None,
            allowed_methods: vec![
                AllowedMethod::Get,
            ],
        },

        /* IP pools */

        VerifyEndpoint {
<<<<<<< HEAD
            url: "/system/by-id/ip-pools/{id}",
            visibility: Visibility::Protected,
            unprivileged_access: UnprivilegedAccess::None,
            allowed_methods: vec![
                AllowedMethod::Get,
=======
            url: &DEMO_GLOBAL_IMAGE_URL,
            visibility: Visibility::Protected,
            unprivileged_access: UnprivilegedAccess::ReadOnly,
            allowed_methods: vec![
                AllowedMethod::Get,
                AllowedMethod::Delete,
>>>>>>> b4b4b1f6
            ],
        },

        /* Silo identity providers */

        VerifyEndpoint {
            url: &IDENTITY_PROVIDERS_URL,
            visibility: Visibility::Public,
            unprivileged_access: UnprivilegedAccess::ReadOnly,
            allowed_methods: vec![
                AllowedMethod::Get,
            ],
        },

        VerifyEndpoint {
            url: &SAML_IDENTITY_PROVIDERS_URL,
            // The visibility here deserves some explanation.  In order to
            // create a real SAML identity provider for doing tests, we have to
            // do it in a non-default Silo (because the default one does not
            // support creating a SAML identity provider).  But unprivileged
            // users won't be able to see that Silo.  So from their perspective,
            // it's like an object in a container they can't see (which is what
            // Visibility::Protected means).
            visibility: Visibility::Protected,
            unprivileged_access: UnprivilegedAccess::None,
            allowed_methods: vec![AllowedMethod::Post(
                serde_json::to_value(&*SAML_IDENTITY_PROVIDER).unwrap(),
            )],
        },
        VerifyEndpoint {
            url: &SPECIFIC_SAML_IDENTITY_PROVIDER_URL,
            visibility: Visibility::Protected,
            unprivileged_access: UnprivilegedAccess::None,
            allowed_methods: vec![AllowedMethod::Get],
        },

        /* Misc */

        VerifyEndpoint {
            url: "/session/me",
            visibility: Visibility::Public,
            unprivileged_access: UnprivilegedAccess::ReadOnly,
            allowed_methods: vec![
                AllowedMethod::Get,
            ],
        },
        VerifyEndpoint {
            url: "/session/me/groups",
            visibility: Visibility::Public,
            unprivileged_access: UnprivilegedAccess::ReadOnly,
            allowed_methods: vec![
                AllowedMethod::Get,
            ],
        },

        /* SSH keys */

        VerifyEndpoint {
            url: &DEMO_SSHKEYS_URL,
            visibility: Visibility::Protected,
            unprivileged_access: UnprivilegedAccess::Full,
            allowed_methods: vec![
                AllowedMethod::Get,
                AllowedMethod::Post(
                    serde_json::to_value(&*DEMO_SSHKEY_CREATE).unwrap(),
                ),
            ],
        },
        VerifyEndpoint {
            url: &DEMO_SPECIFIC_SSHKEY_URL,
            visibility: Visibility::Protected,
            unprivileged_access: UnprivilegedAccess::Full,
            allowed_methods: vec![
                AllowedMethod::Get,
                AllowedMethod::Delete,
            ],
        },

        /* Certificates */
        VerifyEndpoint {
            url: &DEMO_CERTIFICATES_URL,
            visibility: Visibility::Public,
            unprivileged_access: UnprivilegedAccess::None,
            allowed_methods: vec![
                AllowedMethod::Get,
                AllowedMethod::Post(
                    serde_json::to_value(&*DEMO_CERTIFICATE_CREATE).unwrap(),
                ),
            ],
        },
        VerifyEndpoint {
            url: &DEMO_CERTIFICATE_URL,
            visibility: Visibility::Protected,
            unprivileged_access: UnprivilegedAccess::None,
            allowed_methods: vec![
                AllowedMethod::Get,
                AllowedMethod::Delete,
            ],
        },

    ];
}<|MERGE_RESOLUTION|>--- conflicted
+++ resolved
@@ -1568,26 +1568,6 @@
             ],
         },
 
-        /* IP pools */
-
-        VerifyEndpoint {
-<<<<<<< HEAD
-            url: "/system/by-id/ip-pools/{id}",
-            visibility: Visibility::Protected,
-            unprivileged_access: UnprivilegedAccess::None,
-            allowed_methods: vec![
-                AllowedMethod::Get,
-=======
-            url: &DEMO_GLOBAL_IMAGE_URL,
-            visibility: Visibility::Protected,
-            unprivileged_access: UnprivilegedAccess::ReadOnly,
-            allowed_methods: vec![
-                AllowedMethod::Get,
-                AllowedMethod::Delete,
->>>>>>> b4b4b1f6
-            ],
-        },
-
         /* Silo identity providers */
 
         VerifyEndpoint {
