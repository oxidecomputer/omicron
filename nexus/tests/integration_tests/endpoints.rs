--- conflicted
+++ resolved
@@ -53,54 +53,6 @@
     Lazy::new(|| {
         params::SledProvisionStateParams {
             state: nexus_types::external_api::views::SledProvisionState::NonProvisionable,
-<<<<<<< HEAD
-        };
-    pub static ref HARDWARE_SWITCH_URL: String =
-        format!("/v1/system/hardware/switches/{}", SWITCH_UUID);
-    pub static ref HARDWARE_DISK_URL: String =
-        format!("/v1/system/hardware/disks");
-    pub static ref HARDWARE_SLED_DISK_URL: String =
-        format!("/v1/system/hardware/sleds/{}/disks", SLED_AGENT_UUID);
-
-    pub static ref SLED_INSTANCES_URL: String =
-        format!("/v1/system/hardware/sleds/{}/instances", SLED_AGENT_UUID);
-
-    pub static ref DEMO_UNINITIALIZED_SLED: params::UninitializedSledId =
-        params::UninitializedSledId {
-            serial: "demo-serial".to_string(),
-            part: "demo-part".to_string(),
-        };
-
-    // Global policy
-    pub static ref SYSTEM_POLICY_URL: &'static str = "/v1/system/policy";
-
-    // Silo used for testing
-    pub static ref DEMO_SILO_NAME: Name = "demo-silo".parse().unwrap();
-    pub static ref DEMO_SILO_URL: String =
-        format!("/v1/system/silos/{}", *DEMO_SILO_NAME);
-    pub static ref DEMO_SILO_POLICY_URL: String =
-        format!("/v1/system/silos/{}/policy", *DEMO_SILO_NAME);
-    pub static ref DEMO_SILO_QUOTAS_URL: String =
-        format!("/v1/system/silos/{}/quotas", *DEMO_SILO_NAME);
-    pub static ref DEMO_SILO_CREATE: params::SiloCreate =
-        params::SiloCreate {
-            identity: IdentityMetadataCreateParams {
-                name: DEMO_SILO_NAME.clone(),
-                description: String::from(""),
-            },
-            quotas: params::SiloQuotasCreate::arbitrarily_high_default(),
-            discoverable: true,
-            identity_mode: shared::SiloIdentityMode::SamlJit,
-            admin_group_name: None,
-            tls_certificates: vec![],
-            mapped_fleet_roles: Default::default(),
-        };
-
-    pub static ref DEMO_SILO_UTIL_URL: String = format!("/v1/system/utilization/silos/{}", *DEMO_SILO_NAME);
-
-    // Use the default Silo for testing the local IdP
-    pub static ref DEMO_SILO_USERS_CREATE_URL: String = format!(
-=======
         }
     });
 
@@ -114,15 +66,10 @@
 pub static SLED_INSTANCES_URL: Lazy<String> = Lazy::new(|| {
     format!("/v1/system/hardware/sleds/{}/instances", SLED_AGENT_UUID)
 });
-pub static DEMO_UNINITIALIZED_SLED: Lazy<UninitializedSled> =
-    Lazy::new(|| UninitializedSled {
-        baseboard: Baseboard {
-            serial: "demo-serial".to_string(),
-            part: "demo-part".to_string(),
-            revision: 6,
-        },
-        rack_id: Uuid::new_v4(),
-        cubby: 1,
+pub static DEMO_UNINITIALIZED_SLED: Lazy<params::UninitializedSledId> =
+    Lazy::new(|| params::UninitializedSledId {
+        serial: "demo-serial".to_string(),
+        part: "demo-part".to_string(),
     });
 
 // Global policy
@@ -157,7 +104,6 @@
 // Use the default Silo for testing the local IdP
 pub static DEMO_SILO_USERS_CREATE_URL: Lazy<String> = Lazy::new(|| {
     format!(
->>>>>>> 727bc961
         "/v1/system/identity-providers/local/users?silo={}",
         DEFAULT_SILO.identity().name,
     )
