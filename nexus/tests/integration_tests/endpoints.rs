// This Source Code Form is subject to the terms of the Mozilla Public
// License, v. 2.0. If a copy of the MPL was not distributed with this
// file, You can obtain one at https://mozilla.org/MPL/2.0/.

//! Authz-related configuration for API endpoints
//!
//! This is used for various authz-related tests.
//! THERE ARE NO TESTS IN THIS FILE.

use crate::integration_tests::unauthorized::HTTP_SERVER;
use chrono::Utc;
use http::method::Method;
use internal_dns::names::DNS_ZONE_EXTERNAL_TESTING;
use nexus_db_queries::authn;
use nexus_db_queries::db::fixed_data::silo::DEFAULT_SILO;
use nexus_db_queries::db::identity::Resource;
use nexus_test_utils::resource_helpers::DiskTest;
use nexus_test_utils::RACK_UUID;
use nexus_test_utils::SLED_AGENT_UUID;
use nexus_test_utils::SWITCH_UUID;
use nexus_types::external_api::params;
use nexus_types::external_api::shared;
use nexus_types::external_api::shared::Baseboard;
use nexus_types::external_api::shared::IpRange;
use nexus_types::external_api::shared::Ipv4Range;
use nexus_types::external_api::shared::UninitializedSled;
use omicron_common::api::external::AddressLotKind;
use omicron_common::api::external::ByteCount;
use omicron_common::api::external::IdentityMetadataCreateParams;
use omicron_common::api::external::IdentityMetadataUpdateParams;
use omicron_common::api::external::InstanceCpuCount;
use omicron_common::api::external::Ipv4Net;
use omicron_common::api::external::Name;
use omicron_common::api::external::NameOrId;
use omicron_common::api::external::RouteDestination;
use omicron_common::api::external::RouteTarget;
use omicron_common::api::external::SemverVersion;
use omicron_common::api::external::VpcFirewallRuleUpdateParams;
use omicron_test_utils::certificates::CertificateChain;
use once_cell::sync::Lazy;
use std::net::IpAddr;
use std::net::Ipv4Addr;
use std::str::FromStr;
use uuid::Uuid;

<<<<<<< HEAD
pub static HARDWARE_RACK_URL: Lazy<String> =
    Lazy::new(|| format!("/v1/system/hardware/racks/{}", RACK_UUID));
pub const HARDWARE_UNINITIALIZED_SLEDS: &'static str =
    "/v1/system/hardware/uninitialized-sleds";
pub static HARDWARE_SLED_URL: Lazy<String> =
    Lazy::new(|| format!("/v1/system/hardware/sleds/{}", SLED_AGENT_UUID));
pub static HARDWARE_SLED_PROVISION_STATE_URL: Lazy<String> = Lazy::new(|| {
    format!("/v1/system/hardware/sleds/{}/provision-state", SLED_AGENT_UUID)
});
pub static DEMO_SLED_PROVISION_STATE: Lazy<params::SledProvisionStateParams> =
    Lazy::new(|| {
=======
lazy_static! {
    pub static ref HARDWARE_RACK_URL: String =
        format!("/v1/system/hardware/racks/{}", RACK_UUID);
    pub static ref HARDWARE_UNINITIALIZED_SLEDS: String =
        format!("/v1/system/hardware/sleds-uninitialized");
    pub static ref HARDWARE_SLED_URL: String =
        format!("/v1/system/hardware/sleds/{}", SLED_AGENT_UUID);
    pub static ref HARDWARE_SLED_PROVISION_STATE_URL: String =
        format!("/v1/system/hardware/sleds/{}/provision-state", SLED_AGENT_UUID);
    pub static ref DEMO_SLED_PROVISION_STATE: params::SledProvisionStateParams =
>>>>>>> f2fb5af6
        params::SledProvisionStateParams {
            state: nexus_types::external_api::views::SledProvisionState::NonProvisionable,
        }
    });

pub static HARDWARE_SWITCH_URL: Lazy<String> =
    Lazy::new(|| format!("/v1/system/hardware/switches/{}", SWITCH_UUID));
pub const HARDWARE_DISK_URL: &'static str = "/v1/system/hardware/disks";
pub static HARDWARE_SLED_DISK_URL: Lazy<String> = Lazy::new(|| {
    format!("/v1/system/hardware/sleds/{}/disks", SLED_AGENT_UUID)
});

pub static SLED_INSTANCES_URL: Lazy<String> = Lazy::new(|| {
    format!("/v1/system/hardware/sleds/{}/instances", SLED_AGENT_UUID)
});
pub static DEMO_UNINITIALIZED_SLED: Lazy<UninitializedSled> =
    Lazy::new(|| UninitializedSled {
        baseboard: Baseboard {
            serial: "demo-serial".to_string(),
            part: "demo-part".to_string(),
            revision: 6,
        },
        rack_id: Uuid::new_v4(),
        cubby: 1,
    });

// Global policy
pub const SYSTEM_POLICY_URL: &'static str = "/v1/system/policy";

// Silo used for testing
pub static DEMO_SILO_NAME: Lazy<Name> =
    Lazy::new(|| "demo-silo".parse().unwrap());
pub static DEMO_SILO_URL: Lazy<String> =
    Lazy::new(|| format!("/v1/system/silos/{}", *DEMO_SILO_NAME));
pub static DEMO_SILO_POLICY_URL: Lazy<String> =
    Lazy::new(|| format!("/v1/system/silos/{}/policy", *DEMO_SILO_NAME));
pub static DEMO_SILO_QUOTAS_URL: Lazy<String> =
    Lazy::new(|| format!("/v1/system/silos/{}/quotas", *DEMO_SILO_NAME));
pub static DEMO_SILO_CREATE: Lazy<params::SiloCreate> =
    Lazy::new(|| params::SiloCreate {
        identity: IdentityMetadataCreateParams {
            name: DEMO_SILO_NAME.clone(),
            description: String::from(""),
        },
        quotas: params::SiloQuotasCreate::arbitrarily_high_default(),
        discoverable: true,
        identity_mode: shared::SiloIdentityMode::SamlJit,
        admin_group_name: None,
        tls_certificates: vec![],
        mapped_fleet_roles: Default::default(),
    });

pub static DEMO_SILO_UTIL_URL: Lazy<String> =
    Lazy::new(|| format!("/v1/system/utilization/silos/{}", *DEMO_SILO_NAME));

// Use the default Silo for testing the local IdP
pub static DEMO_SILO_USERS_CREATE_URL: Lazy<String> = Lazy::new(|| {
    format!(
        "/v1/system/identity-providers/local/users?silo={}",
        DEFAULT_SILO.identity().name,
    )
});
pub static DEMO_SILO_USERS_LIST_URL: Lazy<String> = Lazy::new(|| {
    format!("/v1/system/users?silo={}", DEFAULT_SILO.identity().name,)
});
pub static DEMO_SILO_USER_ID_GET_URL: Lazy<String> = Lazy::new(|| {
    format!("/v1/system/users/{{id}}?silo={}", DEFAULT_SILO.identity().name,)
});
pub static DEMO_SILO_USER_ID_DELETE_URL: Lazy<String> = Lazy::new(|| {
    format!(
        "/v1/system/identity-providers/local/users/{{id}}?silo={}",
        DEFAULT_SILO.identity().name,
    )
});
pub static DEMO_SILO_USER_ID_SET_PASSWORD_URL: Lazy<String> = Lazy::new(|| {
    format!(
        "/v1/system/identity-providers/local/users/{{id}}/set-password?silo={}",
        DEFAULT_SILO.identity().name,
    )
});

// Project used for testing
pub static DEMO_PROJECT_NAME: Lazy<Name> =
    Lazy::new(|| "demo-project".parse().unwrap());
pub static DEMO_PROJECT_URL: Lazy<String> =
    Lazy::new(|| format!("/v1/projects/{}", *DEMO_PROJECT_NAME));
pub static DEMO_PROJECT_SELECTOR: Lazy<String> =
    Lazy::new(|| format!("project={}", *DEMO_PROJECT_NAME));
pub static DEMO_PROJECT_POLICY_URL: Lazy<String> =
    Lazy::new(|| format!("/v1/projects/{}/policy", *DEMO_PROJECT_NAME));
pub static DEMO_PROJECT_URL_IMAGES: Lazy<String> =
    Lazy::new(|| format!("/v1/images?project={}", *DEMO_PROJECT_NAME));
pub static DEMO_PROJECT_URL_INSTANCES: Lazy<String> =
    Lazy::new(|| format!("/v1/instances?project={}", *DEMO_PROJECT_NAME));
pub static DEMO_PROJECT_URL_SNAPSHOTS: Lazy<String> =
    Lazy::new(|| format!("/v1/snapshots?project={}", *DEMO_PROJECT_NAME));
pub static DEMO_PROJECT_URL_VPCS: Lazy<String> =
    Lazy::new(|| format!("/v1/vpcs?project={}", *DEMO_PROJECT_NAME));
pub static DEMO_PROJECT_URL_FIPS: Lazy<String> =
    Lazy::new(|| format!("/v1/floating-ips?project={}", *DEMO_PROJECT_NAME));
pub static DEMO_PROJECT_CREATE: Lazy<params::ProjectCreate> =
    Lazy::new(|| params::ProjectCreate {
        identity: IdentityMetadataCreateParams {
            name: DEMO_PROJECT_NAME.clone(),
            description: String::from(""),
        },
    });

// VPC used for testing
pub static DEMO_VPC_NAME: Lazy<Name> =
    Lazy::new(|| "demo-vpc".parse().unwrap());
pub static DEMO_VPC_URL: Lazy<String> = Lazy::new(|| {
    format!("/v1/vpcs/{}?{}", *DEMO_VPC_NAME, *DEMO_PROJECT_SELECTOR)
});
pub static DEMO_VPC_SELECTOR: Lazy<String> = Lazy::new(|| {
    format!("project={}&vpc={}", *DEMO_PROJECT_NAME, *DEMO_VPC_NAME)
});
pub static DEMO_VPC_URL_FIREWALL_RULES: Lazy<String> =
    Lazy::new(|| format!("/v1/vpc-firewall-rules?{}", *DEMO_VPC_SELECTOR));
pub static DEMO_VPC_URL_ROUTERS: Lazy<String> =
    Lazy::new(|| format!("/v1/vpc-routers?{}", *DEMO_VPC_SELECTOR));
pub static DEMO_VPC_URL_SUBNETS: Lazy<String> =
    Lazy::new(|| format!("/v1/vpc-subnets?{}", *DEMO_VPC_SELECTOR));
pub static DEMO_VPC_CREATE: Lazy<params::VpcCreate> =
    Lazy::new(|| params::VpcCreate {
        identity: IdentityMetadataCreateParams {
            name: DEMO_VPC_NAME.clone(),
            description: String::from(""),
        },
        ipv6_prefix: None,
        dns_name: DEMO_VPC_NAME.clone(),
    });

// VPC Subnet used for testing
pub static DEMO_VPC_SUBNET_NAME: Lazy<Name> =
    Lazy::new(|| "demo-vpc-subnet".parse().unwrap());
pub static DEMO_VPC_SUBNET_URL: Lazy<String> = Lazy::new(|| {
    format!("/v1/vpc-subnets/{}?{}", *DEMO_VPC_SUBNET_NAME, *DEMO_VPC_SELECTOR)
});
pub static DEMO_VPC_SUBNET_INTERFACES_URL: Lazy<String> = Lazy::new(|| {
    format!(
        "/v1/vpc-subnets/{}/network-interfaces?{}",
        *DEMO_VPC_SUBNET_NAME, *DEMO_VPC_SELECTOR
    )
});
pub static DEMO_VPC_SUBNET_CREATE: Lazy<params::VpcSubnetCreate> =
    Lazy::new(|| params::VpcSubnetCreate {
        identity: IdentityMetadataCreateParams {
            name: DEMO_VPC_SUBNET_NAME.clone(),
            description: String::from(""),
        },
        ipv4_block: Ipv4Net("10.1.2.3/8".parse().unwrap()),
        ipv6_block: None,
    });

// VPC Router used for testing
pub static DEMO_VPC_ROUTER_NAME: Lazy<Name> =
    Lazy::new(|| "demo-vpc-router".parse().unwrap());
pub static DEMO_VPC_ROUTER_URL: Lazy<String> = Lazy::new(|| {
    format!(
        "/v1/vpc-routers/{}?project={}&vpc={}",
        *DEMO_VPC_ROUTER_NAME, *DEMO_PROJECT_NAME, *DEMO_VPC_NAME
    )
});
pub static DEMO_VPC_ROUTER_URL_ROUTES: Lazy<String> = Lazy::new(|| {
    format!(
        "/v1/vpc-router-routes?project={}&vpc={}&router={}",
        *DEMO_PROJECT_NAME, *DEMO_VPC_NAME, *DEMO_VPC_ROUTER_NAME
    )
});
pub static DEMO_VPC_ROUTER_CREATE: Lazy<params::VpcRouterCreate> =
    Lazy::new(|| params::VpcRouterCreate {
        identity: IdentityMetadataCreateParams {
            name: DEMO_VPC_ROUTER_NAME.clone(),
            description: String::from(""),
        },
    });

// Router Route used for testing
pub static DEMO_ROUTER_ROUTE_NAME: Lazy<Name> =
    Lazy::new(|| "demo-router-route".parse().unwrap());
pub static DEMO_ROUTER_ROUTE_URL: Lazy<String> = Lazy::new(|| {
    format!(
        "/v1/vpc-router-routes/{}?project={}&vpc={}&router={}",
        *DEMO_ROUTER_ROUTE_NAME,
        *DEMO_PROJECT_NAME,
        *DEMO_VPC_NAME,
        *DEMO_VPC_ROUTER_NAME
    )
});
pub static DEMO_ROUTER_ROUTE_CREATE: Lazy<params::RouterRouteCreate> =
    Lazy::new(|| params::RouterRouteCreate {
        identity: IdentityMetadataCreateParams {
            name: DEMO_ROUTER_ROUTE_NAME.clone(),
            description: String::from(""),
        },
        target: RouteTarget::Ip(IpAddr::from(Ipv4Addr::new(127, 0, 0, 1))),
        destination: RouteDestination::Subnet("loopback".parse().unwrap()),
    });

// Disk used for testing
pub static DEMO_DISK_NAME: Lazy<Name> =
    Lazy::new(|| "demo-disk".parse().unwrap());

// TODO: Once we can test a URL multiple times we should also a case to exercise
// authz for disks filtered by instances
pub static DEMO_DISKS_URL: Lazy<String> =
    Lazy::new(|| format!("/v1/disks?{}", *DEMO_PROJECT_SELECTOR));
pub static DEMO_DISK_URL: Lazy<String> = Lazy::new(|| {
    format!("/v1/disks/{}?{}", *DEMO_DISK_NAME, *DEMO_PROJECT_SELECTOR)
});
pub static DEMO_DISK_CREATE: Lazy<params::DiskCreate> = Lazy::new(|| {
    params::DiskCreate {
        identity: IdentityMetadataCreateParams {
            name: DEMO_DISK_NAME.clone(),
            description: "".parse().unwrap(),
        },
        disk_source: params::DiskSource::Blank {
            block_size: params::BlockSize::try_from(4096).unwrap(),
        },
        size: ByteCount::from_gibibytes_u32(
            // divide by at least two to leave space for snapshot blocks
            DiskTest::DEFAULT_ZPOOL_SIZE_GIB / 5,
        ),
    }
});
pub static DEMO_DISK_METRICS_URL: Lazy<String> = Lazy::new(|| {
    format!(
        "/v1/disks/{}/metrics/activated?start_time={:?}&end_time={:?}&{}",
        *DEMO_DISK_NAME,
        Utc::now(),
        Utc::now(),
        *DEMO_PROJECT_SELECTOR,
    )
});

// Related to importing blocks from an external source
pub static DEMO_IMPORT_DISK_NAME: Lazy<Name> =
    Lazy::new(|| "demo-import-disk".parse().unwrap());
pub static DEMO_IMPORT_DISK_CREATE: Lazy<params::DiskCreate> =
    Lazy::new(|| {
        params::DiskCreate {
            identity: IdentityMetadataCreateParams {
                name: DEMO_IMPORT_DISK_NAME.clone(),
                description: "".parse().unwrap(),
            },
            disk_source: params::DiskSource::ImportingBlocks {
                block_size: params::BlockSize::try_from(4096).unwrap(),
            },
            size: ByteCount::from_gibibytes_u32(
                // divide by at least two to leave space for snapshot blocks
                DiskTest::DEFAULT_ZPOOL_SIZE_GIB / 5,
            ),
        }
    });
pub static DEMO_IMPORT_DISK_BULK_WRITE_START_URL: Lazy<String> =
    Lazy::new(|| {
        format!(
            "/v1/disks/{}/bulk-write-start?{}",
            *DEMO_IMPORT_DISK_NAME, *DEMO_PROJECT_SELECTOR
        )
    });
pub static DEMO_IMPORT_DISK_BULK_WRITE_URL: Lazy<String> = Lazy::new(|| {
    format!(
        "/v1/disks/{}/bulk-write?{}",
        *DEMO_IMPORT_DISK_NAME, *DEMO_PROJECT_SELECTOR
    )
});
pub static DEMO_IMPORT_DISK_BULK_WRITE_STOP_URL: Lazy<String> =
    Lazy::new(|| {
        format!(
            "/v1/disks/{}/bulk-write-stop?{}",
            *DEMO_IMPORT_DISK_NAME, *DEMO_PROJECT_SELECTOR
        )
    });
pub static DEMO_IMPORT_DISK_FINALIZE_URL: Lazy<String> = Lazy::new(|| {
    format!(
        "/v1/disks/{}/finalize?{}",
        *DEMO_IMPORT_DISK_NAME, *DEMO_PROJECT_SELECTOR
    )
});

// Instance used for testing
pub static DEMO_INSTANCE_NAME: Lazy<Name> =
    Lazy::new(|| "demo-instance".parse().unwrap());
pub static DEMO_INSTANCE_URL: Lazy<String> = Lazy::new(|| {
    format!("/v1/instances/{}?{}", *DEMO_INSTANCE_NAME, *DEMO_PROJECT_SELECTOR)
});
pub static DEMO_INSTANCE_START_URL: Lazy<String> = Lazy::new(|| {
    format!(
        "/v1/instances/{}/start?{}",
        *DEMO_INSTANCE_NAME, *DEMO_PROJECT_SELECTOR
    )
});
pub static DEMO_INSTANCE_STOP_URL: Lazy<String> = Lazy::new(|| {
    format!(
        "/v1/instances/{}/stop?{}",
        *DEMO_INSTANCE_NAME, *DEMO_PROJECT_SELECTOR
    )
});
pub static DEMO_INSTANCE_REBOOT_URL: Lazy<String> = Lazy::new(|| {
    format!(
        "/v1/instances/{}/reboot?{}",
        *DEMO_INSTANCE_NAME, *DEMO_PROJECT_SELECTOR
    )
});
pub static DEMO_INSTANCE_MIGRATE_URL: Lazy<String> = Lazy::new(|| {
    format!(
        "/v1/instances/{}/migrate?{}",
        *DEMO_INSTANCE_NAME, *DEMO_PROJECT_SELECTOR
    )
});
pub static DEMO_INSTANCE_SERIAL_URL: Lazy<String> = Lazy::new(|| {
    format!(
        "/v1/instances/{}/serial-console?{}",
        *DEMO_INSTANCE_NAME, *DEMO_PROJECT_SELECTOR
    )
});
pub static DEMO_INSTANCE_SERIAL_STREAM_URL: Lazy<String> = Lazy::new(|| {
    format!(
        "/v1/instances/{}/serial-console/stream?{}",
        *DEMO_INSTANCE_NAME, *DEMO_PROJECT_SELECTOR
    )
});
pub static DEMO_INSTANCE_DISKS_URL: Lazy<String> = Lazy::new(|| {
    format!(
        "/v1/instances/{}/disks?{}",
        *DEMO_INSTANCE_NAME, *DEMO_PROJECT_SELECTOR
    )
});
pub static DEMO_INSTANCE_DISKS_ATTACH_URL: Lazy<String> = Lazy::new(|| {
    format!(
        "/v1/instances/{}/disks/attach?{}",
        *DEMO_INSTANCE_NAME, *DEMO_PROJECT_SELECTOR
    )
});
pub static DEMO_INSTANCE_DISKS_DETACH_URL: Lazy<String> = Lazy::new(|| {
    format!(
        "/v1/instances/{}/disks/detach?{}",
        *DEMO_INSTANCE_NAME, *DEMO_PROJECT_SELECTOR
    )
});
pub static DEMO_INSTANCE_NICS_URL: Lazy<String> = Lazy::new(|| {
    format!(
        "/v1/network-interfaces?project={}&instance={}",
        *DEMO_PROJECT_NAME, *DEMO_INSTANCE_NAME
    )
});
pub static DEMO_INSTANCE_EXTERNAL_IPS_URL: Lazy<String> = Lazy::new(|| {
    format!(
        "/v1/instances/{}/external-ips?{}",
        *DEMO_INSTANCE_NAME, *DEMO_PROJECT_SELECTOR
    )
});
pub static DEMO_INSTANCE_CREATE: Lazy<params::InstanceCreate> =
    Lazy::new(|| params::InstanceCreate {
        identity: IdentityMetadataCreateParams {
            name: DEMO_INSTANCE_NAME.clone(),
            description: String::from(""),
        },
        ncpus: InstanceCpuCount(1),
        memory: ByteCount::from_gibibytes_u32(16),
        hostname: String::from("demo-instance"),
        user_data: vec![],
        network_interfaces: params::InstanceNetworkInterfaceAttachment::Default,
        external_ips: vec![params::ExternalIpCreate::Ephemeral {
            pool_name: Some(DEMO_IP_POOL_NAME.clone()),
        }],
        disks: vec![],
        start: true,
    });

// The instance needs a network interface, too.
pub static DEMO_INSTANCE_NIC_NAME: Lazy<Name> =
    Lazy::new(|| nexus_defaults::DEFAULT_PRIMARY_NIC_NAME.parse().unwrap());
pub static DEMO_INSTANCE_NIC_URL: Lazy<String> = Lazy::new(|| {
    format!(
        "/v1/network-interfaces/{}?project={}&instance={}",
        *DEMO_INSTANCE_NIC_NAME, *DEMO_PROJECT_NAME, *DEMO_INSTANCE_NAME
    )
});
pub static DEMO_INSTANCE_NIC_CREATE: Lazy<
    params::InstanceNetworkInterfaceCreate,
> = Lazy::new(|| params::InstanceNetworkInterfaceCreate {
    identity: IdentityMetadataCreateParams {
        name: DEMO_INSTANCE_NIC_NAME.clone(),
        description: String::from(""),
    },
    vpc_name: DEMO_VPC_NAME.clone(),
    subnet_name: DEMO_VPC_SUBNET_NAME.clone(),
    ip: None,
});
pub static DEMO_INSTANCE_NIC_PUT: Lazy<params::InstanceNetworkInterfaceUpdate> =
    Lazy::new(|| params::InstanceNetworkInterfaceUpdate {
        identity: IdentityMetadataUpdateParams {
            name: None,
            description: Some(String::from("an updated description")),
        },
        primary: false,
    });

pub static DEMO_CERTIFICATE_NAME: Lazy<Name> =
    Lazy::new(|| "demo-certificate".parse().unwrap());
pub const DEMO_CERTIFICATES_URL: &'static str = "/v1/certificates";
pub const DEMO_CERTIFICATE_URL: &'static str =
    "/v1/certificates/demo-certificate";
pub static DEMO_CERTIFICATE: Lazy<CertificateChain> = Lazy::new(|| {
    CertificateChain::new(format!("*.sys.{DNS_ZONE_EXTERNAL_TESTING}"))
});
pub static DEMO_CERTIFICATE_CREATE: Lazy<params::CertificateCreate> =
    Lazy::new(|| params::CertificateCreate {
        identity: IdentityMetadataCreateParams {
            name: DEMO_CERTIFICATE_NAME.clone(),
            description: String::from(""),
        },
        cert: DEMO_CERTIFICATE.cert_chain_as_pem(),
        key: DEMO_CERTIFICATE.end_cert_private_key_as_pem(),
        service: shared::ServiceUsingCertificate::ExternalApi,
    });

pub const DEMO_SWITCH_PORT_URL: &'static str =
    "/v1/system/hardware/switch-port";
pub static DEMO_SWITCH_PORT_SETTINGS_APPLY_URL: Lazy<String> = Lazy::new(
    || {
        format!(
        "/v1/system/hardware/switch-port/qsfp7/settings?rack_id={}&switch_location={}",
        uuid::Uuid::new_v4(),
        "switch0",
    )
    },
);
pub static DEMO_SWITCH_PORT_SETTINGS: Lazy<params::SwitchPortApplySettings> =
    Lazy::new(|| params::SwitchPortApplySettings {
        port_settings: NameOrId::Name("portofino".parse().unwrap()),
    });

pub static DEMO_LOOPBACK_CREATE_URL: Lazy<String> =
    Lazy::new(|| "/v1/system/networking/loopback-address".into());
pub static DEMO_LOOPBACK_URL: Lazy<String> = Lazy::new(|| {
    format!(
        "/v1/system/networking/loopback-address/{}/{}/{}",
        uuid::Uuid::new_v4(),
        "switch0",
        "203.0.113.99/24",
    )
});
pub static DEMO_LOOPBACK_CREATE: Lazy<params::LoopbackAddressCreate> =
    Lazy::new(|| params::LoopbackAddressCreate {
        address_lot: NameOrId::Name("parkinglot".parse().unwrap()),
        rack_id: uuid::Uuid::new_v4(),
        switch_location: "switch0".parse().unwrap(),
        address: "203.0.113.99".parse().unwrap(),
        mask: 24,
        anycast: false,
    });

pub const DEMO_SWITCH_PORT_SETTINGS_URL: &'static str =
    "/v1/system/networking/switch-port-settings?port_settings=portofino";
pub const DEMO_SWITCH_PORT_SETTINGS_INFO_URL: &'static str =
    "/v1/system/networking/switch-port-settings/protofino";
pub static DEMO_SWITCH_PORT_SETTINGS_CREATE: Lazy<
    params::SwitchPortSettingsCreate,
> = Lazy::new(|| {
    params::SwitchPortSettingsCreate::new(IdentityMetadataCreateParams {
        name: "portofino".parse().unwrap(),
        description: "just a port".into(),
    })
});

pub const DEMO_ADDRESS_LOTS_URL: &'static str =
    "/v1/system/networking/address-lot";
pub const DEMO_ADDRESS_LOT_URL: &'static str =
    "/v1/system/networking/address-lot/parkinglot";
pub const DEMO_ADDRESS_LOT_BLOCKS_URL: &'static str =
    "/v1/system/networking/address-lot/parkinglot/blocks";
pub static DEMO_ADDRESS_LOT_CREATE: Lazy<params::AddressLotCreate> =
    Lazy::new(|| params::AddressLotCreate {
        identity: IdentityMetadataCreateParams {
            name: "parkinglot".parse().unwrap(),
            description: "an address parking lot".into(),
        },
        kind: AddressLotKind::Infra,
        blocks: vec![params::AddressLotBlockCreate {
            first_address: "203.0.113.10".parse().unwrap(),
            last_address: "203.0.113.20".parse().unwrap(),
        }],
    });

pub const DEMO_BGP_CONFIG_CREATE_URL: &'static str =
    "/v1/system/networking/bgp?name_or_id=as47";
pub static DEMO_BGP_CONFIG: Lazy<params::BgpConfigCreate> =
    Lazy::new(|| params::BgpConfigCreate {
        identity: IdentityMetadataCreateParams {
            name: "as47".parse().unwrap(),
            description: "BGP config for AS47".into(),
        },
        bgp_announce_set_id: NameOrId::Name("instances".parse().unwrap()),
        asn: 47,
        vrf: None,
    });
pub const DEMO_BGP_ANNOUNCE_SET_URL: &'static str =
    "/v1/system/networking/bgp-announce?name_or_id=a-bag-of-addrs";
pub static DEMO_BGP_ANNOUNCE: Lazy<params::BgpAnnounceSetCreate> =
    Lazy::new(|| params::BgpAnnounceSetCreate {
        identity: IdentityMetadataCreateParams {
            name: "a-bag-of-addrs".parse().unwrap(),
            description: "a bag of addrs".into(),
        },
        announcement: vec![params::BgpAnnouncementCreate {
            address_lot_block: NameOrId::Name("some-block".parse().unwrap()),
            network: "10.0.0.0/16".parse().unwrap(),
        }],
    });
pub const DEMO_BGP_STATUS_URL: &'static str =
    "/v1/system/networking/bgp-status";
pub const DEMO_BGP_ROUTES_IPV4_URL: &'static str =
    "/v1/system/networking/bgp-routes-ipv4?asn=47";

// Project Images
pub static DEMO_IMAGE_NAME: Lazy<Name> =
    Lazy::new(|| "demo-image".parse().unwrap());
pub static DEMO_PROJECT_IMAGES_URL: Lazy<String> =
    Lazy::new(|| format!("/v1/images?project={}", *DEMO_PROJECT_NAME));
pub static DEMO_PROJECT_IMAGE_URL: Lazy<String> = Lazy::new(|| {
    format!("/v1/images/{}?project={}", *DEMO_IMAGE_NAME, *DEMO_PROJECT_NAME)
});
pub static DEMO_PROJECT_PROMOTE_IMAGE_URL: Lazy<String> = Lazy::new(|| {
    format!(
        "/v1/images/{}/promote?project={}",
        *DEMO_IMAGE_NAME, *DEMO_PROJECT_NAME
    )
});

pub static DEMO_SILO_DEMOTE_IMAGE_URL: Lazy<String> = Lazy::new(|| {
    format!(
        "/v1/images/{}/demote?project={}",
        *DEMO_IMAGE_NAME, *DEMO_PROJECT_NAME
    )
});

pub static DEMO_IMAGE_CREATE: Lazy<params::ImageCreate> =
    Lazy::new(|| params::ImageCreate {
        identity: IdentityMetadataCreateParams {
            name: DEMO_IMAGE_NAME.clone(),
            description: String::from(""),
        },
        source: params::ImageSource::YouCanBootAnythingAsLongAsItsAlpine,
        os: "fake-os".to_string(),
        version: "1.0".to_string(),
    });

// IP Pools
pub static DEMO_IP_POOLS_PROJ_URL: Lazy<String> =
    Lazy::new(|| format!("/v1/ip-pools?project={}", *DEMO_PROJECT_NAME));
pub const DEMO_IP_POOLS_URL: &'static str = "/v1/system/ip-pools";
pub static DEMO_IP_POOL_NAME: Lazy<Name> =
    Lazy::new(|| "default".parse().unwrap());
pub static DEMO_IP_POOL_CREATE: Lazy<params::IpPoolCreate> =
    Lazy::new(|| params::IpPoolCreate {
        identity: IdentityMetadataCreateParams {
            name: DEMO_IP_POOL_NAME.clone(),
            description: String::from("an IP pool"),
        },
        silo: None,
        is_default: true,
    });
pub static DEMO_IP_POOL_PROJ_URL: Lazy<String> = Lazy::new(|| {
    format!(
        "/v1/ip-pools/{}?project={}",
        *DEMO_IP_POOL_NAME, *DEMO_PROJECT_NAME
    )
});
pub static DEMO_IP_POOL_URL: Lazy<String> =
    Lazy::new(|| format!("/v1/system/ip-pools/{}", *DEMO_IP_POOL_NAME));
pub static DEMO_IP_POOL_UPDATE: Lazy<params::IpPoolUpdate> =
    Lazy::new(|| params::IpPoolUpdate {
        identity: IdentityMetadataUpdateParams {
            name: None,
            description: Some(String::from("a new IP pool")),
        },
    });
pub static DEMO_IP_POOL_RANGE: Lazy<IpRange> = Lazy::new(|| {
    IpRange::V4(
        Ipv4Range::new(
            std::net::Ipv4Addr::new(10, 0, 0, 0),
            std::net::Ipv4Addr::new(10, 0, 0, 255),
        )
        .unwrap(),
    )
});
pub static DEMO_IP_POOL_RANGES_URL: Lazy<String> =
    Lazy::new(|| format!("{}/ranges", *DEMO_IP_POOL_URL));
pub static DEMO_IP_POOL_RANGES_ADD_URL: Lazy<String> =
    Lazy::new(|| format!("{}/add", *DEMO_IP_POOL_RANGES_URL));
pub static DEMO_IP_POOL_RANGES_DEL_URL: Lazy<String> =
    Lazy::new(|| format!("{}/remove", *DEMO_IP_POOL_RANGES_URL));

// IP Pools (Services)
pub const DEMO_IP_POOL_SERVICE_URL: &'static str =
    "/v1/system/ip-pools-service";
pub static DEMO_IP_POOL_SERVICE_RANGES_URL: Lazy<String> =
    Lazy::new(|| format!("{}/ranges", DEMO_IP_POOL_SERVICE_URL));
pub static DEMO_IP_POOL_SERVICE_RANGES_ADD_URL: Lazy<String> =
    Lazy::new(|| format!("{}/add", *DEMO_IP_POOL_SERVICE_RANGES_URL));
pub static DEMO_IP_POOL_SERVICE_RANGES_DEL_URL: Lazy<String> =
    Lazy::new(|| format!("{}/remove", *DEMO_IP_POOL_SERVICE_RANGES_URL));

// Snapshots
pub static DEMO_SNAPSHOT_NAME: Lazy<Name> =
    Lazy::new(|| "demo-snapshot".parse().unwrap());
pub static DEMO_SNAPSHOT_URL: Lazy<String> = Lazy::new(|| {
    format!(
        "/v1/snapshots/{}?project={}",
        *DEMO_SNAPSHOT_NAME, *DEMO_PROJECT_NAME
    )
});
pub static DEMO_SNAPSHOT_CREATE: Lazy<params::SnapshotCreate> =
    Lazy::new(|| params::SnapshotCreate {
        identity: IdentityMetadataCreateParams {
            name: DEMO_SNAPSHOT_NAME.clone(),
            description: String::from(""),
        },
        disk: DEMO_DISK_NAME.clone().into(),
    });

// SSH keys
pub const DEMO_SSHKEYS_URL: &'static str = "/v1/me/ssh-keys";
pub static DEMO_SSHKEY_NAME: Lazy<Name> =
    Lazy::new(|| "aaaaa-ssh-key".parse().unwrap());

pub static DEMO_SSHKEY_CREATE: Lazy<params::SshKeyCreate> =
    Lazy::new(|| params::SshKeyCreate {
        identity: IdentityMetadataCreateParams {
            name: DEMO_SSHKEY_NAME.clone(),
            description: "a demo key".to_string(),
        },

        public_key: "AAAAAAAAAAAAAAA".to_string(),
    });

pub static DEMO_SPECIFIC_SSHKEY_URL: Lazy<String> =
    Lazy::new(|| format!("{}/{}", DEMO_SSHKEYS_URL, *DEMO_SSHKEY_NAME));

// System update

pub static DEMO_SYSTEM_UPDATE_PARAMS: Lazy<params::SystemUpdatePath> =
    Lazy::new(|| params::SystemUpdatePath {
        version: SemverVersion::new(1, 0, 0),
    });

// Project Floating IPs
pub static DEMO_FLOAT_IP_NAME: Lazy<Name> =
    Lazy::new(|| "float-ip".parse().unwrap());

pub static DEMO_FLOAT_IP_URL: Lazy<String> = Lazy::new(|| {
    format!(
        "/v1/floating-ips/{}?project={}",
        *DEMO_FLOAT_IP_NAME, *DEMO_PROJECT_NAME
    )
});

pub static DEMO_FLOAT_IP_CREATE: Lazy<params::FloatingIpCreate> =
    Lazy::new(|| params::FloatingIpCreate {
        identity: IdentityMetadataCreateParams {
            name: DEMO_FLOAT_IP_NAME.clone(),
            description: String::from("a new IP pool"),
        },
        address: Some(std::net::Ipv4Addr::new(10, 0, 0, 141).into()),
        pool: None,
    });

// Identity providers
pub const IDENTITY_PROVIDERS_URL: &'static str =
    "/v1/system/identity-providers?silo=demo-silo";
pub const SAML_IDENTITY_PROVIDERS_URL: &'static str =
    "/v1/system/identity-providers/saml?silo=demo-silo";
pub static DEMO_SAML_IDENTITY_PROVIDER_NAME: Lazy<Name> =
    Lazy::new(|| "demo-saml-provider".parse().unwrap());

pub static SPECIFIC_SAML_IDENTITY_PROVIDER_URL: Lazy<String> =
    Lazy::new(|| {
        format!(
            "/v1/system/identity-providers/saml/{}?silo=demo-silo",
            *DEMO_SAML_IDENTITY_PROVIDER_NAME
        )
    });

pub static SAML_IDENTITY_PROVIDER: Lazy<params::SamlIdentityProviderCreate> =
    Lazy::new(|| params::SamlIdentityProviderCreate {
        identity: IdentityMetadataCreateParams {
            name: DEMO_SAML_IDENTITY_PROVIDER_NAME.clone(),
            description: "a demo provider".to_string(),
        },

        idp_metadata_source: params::IdpMetadataSource::Url {
            url: HTTP_SERVER.url("/descriptor").to_string(),
        },

        idp_entity_id: "entity_id".to_string(),
        sp_client_id: "client_id".to_string(),
        acs_url: "http://acs".to_string(),
        slo_url: "http://slo".to_string(),
        technical_contact_email: "technical@fake".to_string(),

        signing_keypair: None,

        group_attribute_name: None,
    });

pub static DEMO_SYSTEM_METRICS_URL: Lazy<String> = Lazy::new(|| {
    format!(
        "/v1/system/metrics/virtual_disk_space_provisioned?start_time={:?}&end_time={:?}",
        Utc::now(),
        Utc::now(),
    )
});

pub static DEMO_SILO_METRICS_URL: Lazy<String> = Lazy::new(|| {
    format!(
        "/v1/metrics/virtual_disk_space_provisioned?start_time={:?}&end_time={:?}",
        Utc::now(),
        Utc::now(),
    )
});

// Users
pub static DEMO_USER_CREATE: Lazy<params::UserCreate> =
    Lazy::new(|| params::UserCreate {
        external_id: params::UserId::from_str("dummy-user").unwrap(),
        password: params::UserPassword::LoginDisallowed,
    });

/// Describes an API endpoint to be verified by the "unauthorized" test
///
/// These structs are also used to check whether we're covering all endpoints in
/// the public OpenAPI spec.
#[derive(Debug)]
pub struct VerifyEndpoint {
    /// URL path for the HTTP resource to test
    ///
    /// Note that we might talk about the "GET organization" endpoint, and might
    /// write that "GET /organizations/{organization_name}".  But the URL here
    /// is for a specific HTTP resource, so it would look like
    /// "/organizations/demo-org" rather than
    /// "/organizations/{organization_name}".
    pub url: &'static str,

    /// Specifies whether an HTTP resource handled by this endpoint is visible
    /// to unauthenticated or unauthorized users
    ///
    /// If it's [`Visibility::Public`] (like "/v1/organizations"), unauthorized
    /// users can expect to get back a 401 or 403 when they attempt to access
    /// it.  If it's [`Visibility::Protected`] (like a specific Organization),
    /// unauthorized users will get a 404.
    pub visibility: Visibility,

    /// Specify level of unprivileged access an authenticated user has
    pub unprivileged_access: UnprivilegedAccess,

    /// Specifies what HTTP methods are supported for this HTTP resource
    ///
    /// The test runner tests a variety of HTTP methods.  For each method, if
    /// it's not in this list, we expect a 405 "Method Not Allowed" response.
    /// For `PUT` and `POST`, the item in `allowed_methods` also contains the
    /// contents of the body to send with the `PUT` or `POST` request.  This
    /// should be valid input for the endpoint.  Otherwise, Nexus could choose
    /// to fail with a 400-level validation error, which would obscure the
    /// authn/authz error we're looking for.
    pub allowed_methods: Vec<AllowedMethod>,
}

/// Describe what access authenticated unprivileged users have.
#[derive(Clone, Copy, Debug, PartialEq)]
pub enum UnprivilegedAccess {
    /// Users have full CRUD access to the endpoint
    Full,

    /// Users only have read access to the endpoint
    ReadOnly,

    /// Users have no access at all to the endpoint
    None,
}

/// Describes the visibility of an HTTP resource
#[derive(Debug)]
pub enum Visibility {
    /// All users can see the resource (including unauthenticated or
    /// unauthorized users)
    ///
    /// "/v1/organizations" is Public, for example.
    Public,

    /// Only users with certain privileges can see this endpoint
    ///
    /// "/organizations/demo-org" is not public, for example.
    Protected,
}

/// Describes an HTTP method supported by a particular API endpoint
#[derive(Debug)]
pub enum AllowedMethod {
    /// HTTP "DELETE" method
    Delete,
    /// HTTP "GET" method
    Get,
    /// HTTP "GET" method, but where we cannot statically define a URL that will
    /// work (so the test runner should not expect to get a 200).  This should
    /// be uncommon.  In most cases, resources are identified either by names
    /// that we define here or uuids that we control in the test suite (e.g.,
    /// the rack and sled uuids).
    ///
    /// This is not necessary for methods other than `GET`.  We only need this
    /// to configure the test's expectation for *privileged* requests.  For the
    /// other HTTP methods, we only make unprivileged requests, and they should
    /// always fail in the correct way.
    GetNonexistent,
    /// HTTP "GET" method that is not yet implemented
    ///
    /// This should be a transient state, used only for stub APIs.
    ///
    /// This is not necessary for methods other than `GET`.  We only need this
    /// to configure the test's expectation for *privileged* requests.  For the
    /// other HTTP methods, we only make unprivileged requests, and they should
    /// always fail in the correct way.
    #[allow(dead_code)]
    GetUnimplemented,
    /// HTTP "GET" method with websocket handshake headers.
    GetWebsocket,
    /// HTTP "POST" method, with sample input (which should be valid input for
    /// this endpoint)
    Post(serde_json::Value),
    /// HTTP "PUT" method, with sample input (which should be valid input for
    /// this endpoint)
    Put(serde_json::Value),
}

impl AllowedMethod {
    /// Returns the [`http::Method`] used to make a request for this HTTP method
    pub fn http_method(&self) -> &'static http::Method {
        match self {
            AllowedMethod::Delete => &Method::DELETE,
            AllowedMethod::Get => &Method::GET,
            AllowedMethod::GetNonexistent => &Method::GET,
            AllowedMethod::GetUnimplemented => &Method::GET,
            AllowedMethod::GetWebsocket => &Method::GET,
            AllowedMethod::Post(_) => &Method::POST,
            AllowedMethod::Put(_) => &Method::PUT,
        }
    }

    /// Returns a JSON value suitable for use as the request body when making a
    /// request to a specific endpoint using this HTTP method
    ///
    /// If this returns `None`, the request body should be empty.
    pub fn body(&self) -> Option<&serde_json::Value> {
        match self {
            AllowedMethod::Delete
            | AllowedMethod::Get
            | AllowedMethod::GetNonexistent
            | AllowedMethod::GetUnimplemented
            | AllowedMethod::GetWebsocket => None,
            AllowedMethod::Post(body) => Some(&body),
            AllowedMethod::Put(body) => Some(&body),
        }
    }
}

pub static URL_USERS_DB_INIT: Lazy<String> = Lazy::new(|| {
    format!("/v1/system/users-builtin/{}", authn::USER_DB_INIT.name)
});

/// List of endpoints to be verified
pub static VERIFY_ENDPOINTS: Lazy<Vec<VerifyEndpoint>> = Lazy::new(|| {
    vec![
        // Global IAM policy
        VerifyEndpoint {
            url: &SYSTEM_POLICY_URL,
            visibility: Visibility::Public,
            unprivileged_access: UnprivilegedAccess::None,
            allowed_methods: vec![
                AllowedMethod::Get,
                AllowedMethod::Put(
                    serde_json::to_value(
                        &shared::Policy::<shared::FleetRole> {
                            role_assignments: vec![]
                        }
                    ).unwrap()
                ),
            ],
        },
        // IP Pools top-level endpoint
        VerifyEndpoint {
            url: &DEMO_IP_POOLS_URL,
            visibility: Visibility::Public,
            unprivileged_access: UnprivilegedAccess::None,
            allowed_methods: vec![
                AllowedMethod::Get,
                AllowedMethod::Post(
                    serde_json::to_value(&*DEMO_IP_POOL_CREATE).unwrap()
                ),
            ],
        },
        VerifyEndpoint {
            url: &DEMO_IP_POOLS_PROJ_URL,
            visibility: Visibility::Public,
            unprivileged_access: UnprivilegedAccess::ReadOnly,
            allowed_methods: vec![
                AllowedMethod::Get
            ],
        },

        // Single IP Pool endpoint
        VerifyEndpoint {
            url: &DEMO_IP_POOL_URL,
            visibility: Visibility::Protected,
            unprivileged_access: UnprivilegedAccess::None,
            allowed_methods: vec![
                AllowedMethod::Get,
                AllowedMethod::Put(
                    serde_json::to_value(&*DEMO_IP_POOL_UPDATE).unwrap()
                ),
                AllowedMethod::Delete,
            ],
        },
        VerifyEndpoint {
            url: &DEMO_IP_POOL_PROJ_URL,
            visibility: Visibility::Protected,
            unprivileged_access: UnprivilegedAccess::ReadOnly,
            allowed_methods: vec![
                AllowedMethod::Get
            ],
        },

        // IP Pool ranges endpoint
        VerifyEndpoint {
            url: &DEMO_IP_POOL_RANGES_URL,
            visibility: Visibility::Protected,
            unprivileged_access: UnprivilegedAccess::None,
            allowed_methods: vec![
                AllowedMethod::Get
            ],
        },

        // IP Pool ranges/add endpoint
        VerifyEndpoint {
            url: &DEMO_IP_POOL_RANGES_ADD_URL,
            visibility: Visibility::Protected,
            unprivileged_access: UnprivilegedAccess::None,
            allowed_methods: vec![
                AllowedMethod::Post(
                    serde_json::to_value(&*DEMO_IP_POOL_RANGE).unwrap()
                ),
            ],
        },

        // IP Pool ranges/delete endpoint
        VerifyEndpoint {
            url: &DEMO_IP_POOL_RANGES_DEL_URL,
            visibility: Visibility::Protected,
            unprivileged_access: UnprivilegedAccess::None,
            allowed_methods: vec![
                AllowedMethod::Post(
                    serde_json::to_value(&*DEMO_IP_POOL_RANGE).unwrap()
                ),
            ],
        },

        // IP Pool endpoint (Oxide services)
        VerifyEndpoint {
            url: &DEMO_IP_POOL_SERVICE_URL,
            visibility: Visibility::Public,
            unprivileged_access: UnprivilegedAccess::None,
            allowed_methods: vec![
                AllowedMethod::Get
            ],
        },

        // IP Pool ranges endpoint (Oxide services)
        VerifyEndpoint {
            url: &DEMO_IP_POOL_SERVICE_RANGES_URL,
            visibility: Visibility::Public,
            unprivileged_access: UnprivilegedAccess::None,
            allowed_methods: vec![
                AllowedMethod::Get
            ],
        },

        // IP Pool ranges/add endpoint (Oxide services)
        VerifyEndpoint {
            url: &DEMO_IP_POOL_SERVICE_RANGES_ADD_URL,
            visibility: Visibility::Public,
            unprivileged_access: UnprivilegedAccess::None,
            allowed_methods: vec![
                AllowedMethod::Post(
                    serde_json::to_value(&*DEMO_IP_POOL_RANGE).unwrap()
                ),
            ],
        },

        // IP Pool ranges/delete endpoint (Oxide services)
        VerifyEndpoint {
            url: &DEMO_IP_POOL_SERVICE_RANGES_DEL_URL,
            visibility: Visibility::Public,
            unprivileged_access: UnprivilegedAccess::None,
            allowed_methods: vec![
                AllowedMethod::Post(
                    serde_json::to_value(&*DEMO_IP_POOL_RANGE).unwrap()
                ),
            ],
        },

        /* Silos */
        VerifyEndpoint {
            url: "/v1/system/silos",
            visibility: Visibility::Public,
            unprivileged_access: UnprivilegedAccess::None,
            allowed_methods: vec![
                AllowedMethod::Get,
                AllowedMethod::Post(
                    serde_json::to_value(&*DEMO_SILO_CREATE).unwrap()
                )
            ],
        },
        VerifyEndpoint {
            url: &DEMO_SILO_URL,
            visibility: Visibility::Protected,
            unprivileged_access: UnprivilegedAccess::None,
            allowed_methods: vec![
                AllowedMethod::Get,
                AllowedMethod::Delete,
            ],
        },
        VerifyEndpoint {
            url: &DEMO_SILO_POLICY_URL,
            visibility: Visibility::Protected,
            unprivileged_access: UnprivilegedAccess::None,
            allowed_methods: vec![
                AllowedMethod::Get,
                AllowedMethod::Put(
                    serde_json::to_value(
                        &shared::Policy::<shared::SiloRole> {
                            role_assignments: vec![]
                        }
                    ).unwrap()
                ),
            ],
        },
        VerifyEndpoint {
            url: &DEMO_SILO_QUOTAS_URL,
            visibility: Visibility::Protected,
            unprivileged_access: UnprivilegedAccess::None,
            allowed_methods: vec![
                AllowedMethod::Get,
                AllowedMethod::Put(
                    serde_json::to_value(
                        params::SiloQuotasCreate::empty()
                    ).unwrap()
                )
            ],
        },
        VerifyEndpoint {
            url: "/v1/system/silo-quotas",
            visibility: Visibility::Public,
            unprivileged_access: UnprivilegedAccess::None,
            allowed_methods: vec![
                AllowedMethod::Get
            ],
        },
        VerifyEndpoint {
            url: "/v1/system/utilization/silos",
            visibility: Visibility::Public,
            unprivileged_access: UnprivilegedAccess::None,
            allowed_methods: vec![
                AllowedMethod::Get
            ]
        },
        VerifyEndpoint {
            url: &DEMO_SILO_UTIL_URL,
            visibility: Visibility::Protected,
            unprivileged_access: UnprivilegedAccess::None,
            allowed_methods: vec![
                AllowedMethod::Get
            ]
        },
        VerifyEndpoint {
            url: "/v1/utilization",
            visibility: Visibility::Public,
            unprivileged_access: UnprivilegedAccess::ReadOnly,
            allowed_methods: vec![
                AllowedMethod::Get
            ]
        },
        VerifyEndpoint {
            url: "/v1/policy",
            visibility: Visibility::Public,
            unprivileged_access: UnprivilegedAccess::ReadOnly,
            allowed_methods: vec![
                AllowedMethod::Get,
                AllowedMethod::Put(
                    serde_json::to_value(
                        &shared::Policy::<shared::SiloRole> {
                            role_assignments: vec![]
                        }
                    ).unwrap()
                ),
            ],
        },

        VerifyEndpoint {
            url: "/v1/users",
            visibility: Visibility::Public,
            unprivileged_access: UnprivilegedAccess::ReadOnly,
            allowed_methods: vec![
                AllowedMethod::Get,
            ],
        },

        VerifyEndpoint {
            url: "/v1/groups",
            visibility: Visibility::Public,
            unprivileged_access: UnprivilegedAccess::ReadOnly,
            allowed_methods: vec![
                AllowedMethod::Get,
            ],
        },

        VerifyEndpoint {
            // non-existent UUID that will 404
            url: "/v1/groups/8d90b9a5-1cea-4a2b-9af4-71467dd33a04",
            visibility: Visibility::Public,
            unprivileged_access: UnprivilegedAccess::ReadOnly,
            allowed_methods: vec![
                AllowedMethod::GetNonexistent,
            ],
        },

        VerifyEndpoint {
            url: &DEMO_SILO_USERS_LIST_URL,
            visibility: Visibility::Public,
            unprivileged_access: UnprivilegedAccess::ReadOnly,
            allowed_methods: vec![ AllowedMethod::Get ],
        },

        VerifyEndpoint {
            url: &DEMO_SILO_USERS_CREATE_URL,
            visibility: Visibility::Public,
            unprivileged_access: UnprivilegedAccess::ReadOnly,
            allowed_methods: vec![
                AllowedMethod::Post(
                    serde_json::to_value(
                        &*DEMO_USER_CREATE
                    ).unwrap()
                ),
            ],
        },

        VerifyEndpoint {
            url: &DEMO_SILO_USER_ID_GET_URL,
            visibility: Visibility::Public,
            unprivileged_access: UnprivilegedAccess::ReadOnly,
            allowed_methods: vec![
                AllowedMethod::Get,
            ],
        },

        VerifyEndpoint {
            url: &DEMO_SILO_USER_ID_DELETE_URL,
            visibility: Visibility::Public,
            unprivileged_access: UnprivilegedAccess::ReadOnly,
            allowed_methods: vec![
                AllowedMethod::Delete,
            ],
        },

        VerifyEndpoint {
            url: &DEMO_SILO_USER_ID_SET_PASSWORD_URL,
            visibility: Visibility::Public,
            unprivileged_access: UnprivilegedAccess::ReadOnly,
            allowed_methods: vec![
                AllowedMethod::Post(serde_json::to_value(
                    params::UserPassword::LoginDisallowed
                ).unwrap()),
            ],
        },

        /* Projects */

        // TODO-security TODO-correctness One thing that's a little strange
        // here: we currently return a 404 if you attempt to create a Project
        // inside an Organization and you're not authorized to do that.  In an
        // ideal world, we'd return a 403 if you can _see_ the Organization and
        // a 404 if not.  But we don't really know if you should be able to see
        // the Organization.  Right now, the only real way to tell that is if
        // you have permissions on anything _inside_ the Organization, which is
        // incredibly expensive to determine in general.
        // TODO: reevaluate the above comment and the change to unprivileged_access below
        VerifyEndpoint {
            url: "/v1/projects",
            visibility: Visibility::Public,
            unprivileged_access: UnprivilegedAccess::None,
            allowed_methods: vec![
                AllowedMethod::Get,
                AllowedMethod::Post(
                    serde_json::to_value(&*DEMO_PROJECT_CREATE).unwrap()
                ),
            ],
        },

        VerifyEndpoint {
            url: &DEMO_PROJECT_URL,
            visibility: Visibility::Protected,
            unprivileged_access: UnprivilegedAccess::None,
            allowed_methods: vec![
                AllowedMethod::Get,
                AllowedMethod::Delete,
                AllowedMethod::Put(
                    serde_json::to_value(params::ProjectUpdate{
                        identity: IdentityMetadataUpdateParams {
                            name: None,
                            description: Some("different".to_string())
                        },
                    }).unwrap()
                ),
            ],
        },

        VerifyEndpoint {
            url: &DEMO_PROJECT_POLICY_URL,
            visibility: Visibility::Protected,
            unprivileged_access: UnprivilegedAccess::None,
            allowed_methods: vec![
                AllowedMethod::Get,
                AllowedMethod::Put(
                    serde_json::to_value(
                        &shared::Policy::<shared::ProjectRole> {
                            role_assignments: vec![]
                        }
                    ).unwrap()
                ),
            ],
        },

        /* VPCs */
        VerifyEndpoint {
            url: &DEMO_PROJECT_URL_VPCS,
            visibility: Visibility::Protected,
            unprivileged_access: UnprivilegedAccess::None,
            allowed_methods: vec![
                AllowedMethod::Get,
                AllowedMethod::Post(
                    serde_json::to_value(&*DEMO_VPC_CREATE).unwrap()
                ),
            ],
        },

        VerifyEndpoint {
            url: &DEMO_VPC_URL,
            visibility: Visibility::Protected,
            unprivileged_access: UnprivilegedAccess::None,
            allowed_methods: vec![
                AllowedMethod::Get,
                AllowedMethod::Put(
                    serde_json::to_value(&params::VpcUpdate {
                        identity: IdentityMetadataUpdateParams {
                            name: None,
                            description: Some("different".to_string())
                        },
                        dns_name: None,
                    }).unwrap()
                ),
                AllowedMethod::Delete,
            ],
        },

        /* Firewall rules */
        VerifyEndpoint {
            url: &DEMO_VPC_URL_FIREWALL_RULES,
            visibility: Visibility::Protected,
            unprivileged_access: UnprivilegedAccess::None,
            allowed_methods: vec![
                AllowedMethod::Get,
                AllowedMethod::Put(
                    serde_json::to_value(VpcFirewallRuleUpdateParams {
                        rules: vec![],
                    }).unwrap()
                ),
            ],
        },

        /* VPC Subnets */
        VerifyEndpoint {
            url: &DEMO_VPC_URL_SUBNETS,
            visibility: Visibility::Protected,
            unprivileged_access: UnprivilegedAccess::None,
            allowed_methods: vec![
                AllowedMethod::Get,
                AllowedMethod::Post(
                    serde_json::to_value(&*DEMO_VPC_SUBNET_CREATE).unwrap()
                ),
            ],
        },

        VerifyEndpoint {
            url: &DEMO_VPC_SUBNET_URL,
            visibility: Visibility::Protected,
            unprivileged_access: UnprivilegedAccess::None,
            allowed_methods: vec![
                AllowedMethod::Get,
                AllowedMethod::Put(
                    serde_json::to_value(&params::VpcSubnetUpdate {
                        identity: IdentityMetadataUpdateParams {
                            name: None,
                            description: Some("different".to_string())
                        },
                    }).unwrap()
                ),
                AllowedMethod::Delete,
            ],
        },

        VerifyEndpoint {
            url: &DEMO_VPC_SUBNET_INTERFACES_URL,
            visibility: Visibility::Protected,
            unprivileged_access: UnprivilegedAccess::None,
            allowed_methods: vec![
                AllowedMethod::Get,
            ],
        },

        /* VPC Routers */

        VerifyEndpoint {
            url: &DEMO_VPC_URL_ROUTERS,
            visibility: Visibility::Protected,
            unprivileged_access: UnprivilegedAccess::None,
            allowed_methods: vec![
                AllowedMethod::Get,
                AllowedMethod::Post(
                    serde_json::to_value(&*DEMO_VPC_ROUTER_CREATE).unwrap()
                ),
            ],
        },

        VerifyEndpoint {
            url: &DEMO_VPC_ROUTER_URL,
            visibility: Visibility::Protected,
            unprivileged_access: UnprivilegedAccess::None,
            allowed_methods: vec![
                AllowedMethod::Get,
                AllowedMethod::Put(
                    serde_json::to_value(&params::VpcRouterUpdate {
                        identity: IdentityMetadataUpdateParams {
                            name: None,
                            description: Some("different".to_string())
                        },
                    }).unwrap()
                ),
                AllowedMethod::Delete,
            ],
        },

        /* Router Routes */

        VerifyEndpoint {
            url: &DEMO_VPC_ROUTER_URL_ROUTES,
            visibility: Visibility::Protected,
            unprivileged_access: UnprivilegedAccess::None,
            allowed_methods: vec![
                AllowedMethod::Get,
                AllowedMethod::Post(
                    serde_json::to_value(&*DEMO_ROUTER_ROUTE_CREATE).unwrap()
                ),
            ],
        },

        VerifyEndpoint {
            url: &DEMO_ROUTER_ROUTE_URL,
            visibility: Visibility::Protected,
            unprivileged_access: UnprivilegedAccess::None,
            allowed_methods: vec![
                AllowedMethod::Get,
                AllowedMethod::Put(
                    serde_json::to_value(&params::RouterRouteUpdate {
                        identity: IdentityMetadataUpdateParams {
                            name: None,
                            description: Some("different".to_string())
                        },
                        target: RouteTarget::Ip(
                            IpAddr::from(Ipv4Addr::new(127, 0, 0, 1))),
                        destination: RouteDestination::Subnet(
                            "loopback".parse().unwrap()),
                    }).unwrap()
                ),
                AllowedMethod::Delete,
            ],
        },

        /* Disks */

        VerifyEndpoint {
            url: &DEMO_DISKS_URL,
            visibility: Visibility::Protected,
            unprivileged_access: UnprivilegedAccess::None,
            allowed_methods: vec![
                AllowedMethod::Get,
                AllowedMethod::Post(
                    serde_json::to_value(&*DEMO_DISK_CREATE).unwrap()
                ),
            ],
        },

        VerifyEndpoint {
            url: &DEMO_DISK_URL,
            visibility: Visibility::Protected,
            unprivileged_access: UnprivilegedAccess::None,
            allowed_methods: vec![
                AllowedMethod::Get,
                AllowedMethod::Delete,
            ],
        },

        VerifyEndpoint {
            url: &DEMO_DISK_METRICS_URL,
            visibility: Visibility::Protected,
            unprivileged_access: UnprivilegedAccess::None,
            allowed_methods: vec![
                AllowedMethod::Get,
            ],
        },

        VerifyEndpoint {
            url: &DEMO_INSTANCE_DISKS_URL,
            visibility: Visibility::Protected,
            unprivileged_access: UnprivilegedAccess::None,
            allowed_methods: vec![
                AllowedMethod::Get,
            ]
        },

        VerifyEndpoint {
            url: &DEMO_INSTANCE_DISKS_ATTACH_URL,
            visibility: Visibility::Protected,
            unprivileged_access: UnprivilegedAccess::None,
            allowed_methods: vec![
                AllowedMethod::Post(
                    serde_json::to_value(params::DiskPath {
                        disk: DEMO_DISK_NAME.clone().into()
                    }).unwrap()
                )
            ],
        },

        VerifyEndpoint {
            url: &DEMO_INSTANCE_DISKS_DETACH_URL,
            visibility: Visibility::Protected,
            unprivileged_access: UnprivilegedAccess::None,
            allowed_methods: vec![
                AllowedMethod::Post(
                    serde_json::to_value(params::DiskPath {
                        disk: DEMO_DISK_NAME.clone().into()
                    }).unwrap()
                )
            ],
        },

        VerifyEndpoint {
            url: &DEMO_IMPORT_DISK_BULK_WRITE_START_URL,
            visibility: Visibility::Protected,
            unprivileged_access: UnprivilegedAccess::None,
            allowed_methods: vec![
                AllowedMethod::Post(serde_json::value::Value::Null),
            ],
        },

        VerifyEndpoint {
            url: &DEMO_IMPORT_DISK_BULK_WRITE_URL,
            visibility: Visibility::Protected,
            unprivileged_access: UnprivilegedAccess::None,
            allowed_methods: vec![
                AllowedMethod::Post(
                    serde_json::to_value(params::ImportBlocksBulkWrite {
                        offset: 0,
                        base64_encoded_data: "AAAAAAAAAAAAAAAAAAAAAAAAAAAAAAAAAAAAAAAAAAAAAAAAAAAAAAAAAAAAAAAAAAAAAAAAAAAAAAAAAAAAAAAAAAAAAAAAAAAAAAAAAAAAAAAAAAAAAAAAAAAAAAAAAAAAAAAAAAAAAAAAAAAAAAAAAAAAAAAAAAAAAAAAAAAAAAAAAAAAAAAAAAAAAAAAAAAAAAAAAAAAAAAAAAAAAAAAAAAAAAAAAAAAAAAAAAAAAAAAAAAAAAAAAAAAAAAAAAAAAAAAAAAAAAAAAAAAAAAAAAAAAAAAAAAAAAAAAAAAAAAAAAAAAAAAAAAAAAAAAAAAAAAAAAAAAAAAAAAAAAAAAAAAAAAAAAAAAAAAAAAAAAAAAAAAAAAAAAAAAAAAAAAAAAAAAAAAAAAAAAAAAAAAAAAAAAAAAAAAAAAAAAAAAAAAAAAAAAAAAAAAAAAAAAAAAAAAAAAAAAAAAAAAAAAAAAAAAAAAAAAAAAAAAAAAAAAAAAAAAAAAAAAAAAAAAAAAAAAAAAAAAAAAAAAAAAAAAAAAAAAAAAAAAAAAAAAAAAAAAAAAAAAAAAAAAAAAAAAAAAAAAAAAAAAAAAAAAAAAAAAAAAAAAAAAAAAAAAAAAAAAAAAAAAAAAAAAAAAAAAAAAAAAAAAAAAAAAAAAAAAAAAAAAAAAAAAAAAAAAAAAAAAAAAAAAAAAAAAAAAAAAAAAAAAAAAAAAAAAAAAAAAAAAAAAAAAAAAAAAAAAAAAAAAAAAAAAAAAAAAAAAAAAAAAAAAAAAAAAAAAAAAAAAAAAAAAAAAAAAAAAAAAAAAAAAAAAAAAAAAAAAAAAAAAAAAAAAAAAAAAAAAAAAAAAAAAAAAAAAAAAAAAAAAAAAAAAAAAAAAAAAAAAAAAAAAAAAAAAAAAAAAAAAAAAAAAAAAAAAAAAAAAAAAAAAAAAAAAAAAAAAAAAAAAAAAAAAAAAAAAAAAAAAAAAAAAAAAAAAAAAAAAAAAAAAAAAAAAAAAAAAAAAAAAAAAAAAAAAAAAAAAAAAAAAAAAAAAAAAAAAAAAAAAAAAAAAAAAAAAAAAAAAAAAAAAAAAAAAAAAAAAAAAAAAAAAAAAAAAAAAAAAAAAAAAAAAAAAAAAAAAAAAAAAAAAAAAAAAAAAAAAAAAAAAAAAAAAAAAAAAAAAAAAAAAAAAAAAAAAAAAAAAAAAAAAAAAAAAAAAAAAAAAAAAAAAAAAAAAAAAAAAAAAAAAAAAAAAAAAAAAAAAAAAAAAAAAAAAAAAAAAAAAAAAAAAAAAAAAAAAAAAAAAAAAAAAAAAAAAAAAAAAAAAAAAAAAAAAAAAAAAAAAAAAAAAAAAAAAAAAAAAAAAAAAAAAAAAAAAAAAAAAAAAAAAAAAAAAAAAAAAAAAAAAAAAAAAAAAAAAAAAAAAAAAAAAAAAAAAAAAAAAAAAAAAAAAAAAAAAAAAAAAAAAAAAAAAAAAAAAAAAAAAAAAAAAAAAAAAAAAAAAAAAAAAAAAAAAAAAAAAAAAAAAAAAAAAAAAAAAAAAAAAAAAAAAAAAAAAAAAAAAAAAAAAAAAAAAAAAAAAAAAAAAAAAAAAAAAAAAAAAAAAAAAAAAAAAAAAAAAAAAAAAAAAAAAAAAAAAAAAAAAAAAAAAAAAAAAAAAAAAAAAAAAAAAAAAAAAAAAAAAAAAAAAAAAAAAAAAAAAAAAAAAAAAAAAAAAAAAAAAAAAAAAAAAAAAAAAAAAAAAAAAAAAAAAAAAAAAAAAAAAAAAAAAAAAAAAAAAAAAAAAAAAAAAAAAAAAAAAAAAAAAAAAAAAAAAAAAAAAAAAAAAAAAAAAAAAAAAAAAAAAAAAAAAAAAAAAAAAAAAAAAAAAAAAAAAAAAAAAAAAAAAAAAAAAAAAAAAAAAAAAAAAAAAAAAAAAAAAAAAAAAAAAAAAAAAAAAAAAAAAAAAAAAAAAAAAAAAAAAAAAAAAAAAAAAAAAAAAAAAAAAAAAAAAAAAAAAAAAAAAAAAAAAAAAAAAAAAAAAAAAAAAAAAAAAAAAAAAAAAAAAAAAAAAAAAAAAAAAAAAAAAAAAAAAAAAAAAAAAAAAAAAAAAAAAAAAAAAAAAAAAAAAAAAAAAAAAAAAAAAAAAAAAAAAAAAAAAAAAAAAAAAAAAAAAAAAAAAAAAAAAAAAAAAAAAAAAAAAAAAAAAAAAAAAAAAAAAAAAAAAAAAAAAAAAAAAAAAAAAAAAAAAAAAAAAAAAAAAAAAAAAAAAAAAAAAAAAAAAAAAAAAAAAAAAAAAAAAAAAAAAAAAAAAAAAAAAAAAAAAAAAAAAAAAAAAAAAAAAAAAAAAAAAAAAAAAAAAAAAAAAAAAAAAAAAAAAAAAAAAAAAAAAAAAAAAAAAAAAAAAAAAAAAAAAAAAAAAAAAAAAAAAAAAAAAAAAAAAAAAAAAAAAAAAAAAAAAAAAAAAAAAAAAAAAAAAAAAAAAAAAAAAAAAAAAAAAAAAAAAAAAAAAAAAAAAAAAAAAAAAAAAAAAAAAAAAAAAAAAAAAAAAAAAAAAAAAAAAAAAAAAAAAAAAAAAAAAAAAAAAAAAAAAAAAAAAAAAAAAAAAAAAAAAAAAAAAAAAAAAAAAAAAAAAAAAAAAAAAAAAAAAAAAAAAAAAAAAAAAAAAAAAAAAAAAAAAAAAAAAAAAAAAAAAAAAAAAAAAAAAAAAAAAAAAAAAAAAAAAAAAAAAAAAAAAAAAAAAAAAAAAAAAAAAAAAAAAAAAAAAAAAAAAAAAAAAAAAAAAAAAAAAAAAAAAAAAAAAAAAAAAAAAAAAAAAAAAAAAAAAAAAAAAAAAAAAAAAAAAAAAAAAAAAAAAAAAAAAAAAAAAAAAAAAAAAAAAAAAAAAAAAAAAAAAAAAAAAAAAAAAAAAAAAAAAAAAAAAAAAAAAAAAAAAAAAAAAAAAAAAAAAAAAAAAAAAAAAAAAAAAAAAAAAAAAAAAAAAAAAAAAAAAAAAAAAAAAAAAAAAAAAAAAAAAAAAAAAAAAAAAAAAAAAAAAAAAAAAAAAAAAAAAAAAAAAAAAAAAAAAAAAAAAAAAAAAAAAAAAAAAAAAAAAAAAAAAAAAAAAAAAAAAAAAAAAAAAAAAAAAAAAAAAAAAAAAAAAAAAAAAAAAAAAAAAAAAAAAAAAAAAAAAAAAAAAAAAAAAAAAAAAAAAAAAAAAAAAAAAAAAAAAAAAAAAAAAAAAAAAAAAAAAAAAAAAAAAAAAAAAAAAAAAAAAAAAAAAAAAAAAAAAAAAAAAAAAAAAAAAAAAAAAAAAAAAAAAAAAAAAAAAAAAAAAAAAAAAAAAAAAAAAAAAAAAAAAAAAAAAAAAAAAAAAAAAAAAAAAAAAAAAAAAAAAAAAAAAAAAAAAAAAAAAAAAAAAAAAAAAAAAAAAAAAAAAAAAAAAAAAAAAAAAAAAAAAAAAAAAAAAAAAAAAAAAAAAAAAAAAAAAAAAAAAAAAAAAAAAAAAAAAAAAAAAAAAAAAAAAAAAAAAAAAAAAAAAAAAAAAAAAAAAAAAAAAAAAAAAAAAAAAAAAAAAAAAAAAAAAAAAAAAAAAAAAAAAAAAAAAAAAAAAAAAAAAAAAAAAAAAAAAAAAAAAAAAAAAAAAAAAAAAAAAAAAAAAAAAAAAAAAAAAAAAAAAAAAAAAAAAAAAAAAAAAAAAAAAAAAAAAAAAAAAAAAAAAAAAAAAAAAAAAAAAAAAAAAAAAAAAAAAAAAAAAAAAAAAAAAAAAAAAAAAAAAAAAAAAAAAAAAAAAAAAAAAAAAAAAAAAAAAAAAAAAAAAAAAAAAAAAAAAAAAAAAAAAAAAAAAAAAAAAAAAAAAAAAAAAAAAAAAAAAAAAAAAAAAAAAAAAAAAAAAAAAAAAAAAAAAAAAAAAAAAAAAAAAAAAAAAAAAAAAAAAAAAAAAAAAAAAAAAAAAAAAAAAAAAAAAAAAAAAAAAAAAAAAAAAAAAAAAAAAAAAAAAAAAAAAAAAAAAAAAAAAAAAAAAAAAAAAAAAAAAAAAAAAAAAAAAAAAAAAAAAAAAAAAAAAAAAAAAAAAAAAAAAAAAAAAAAAAAAAAAAAAAAAAAAAAAAAAAAAAAAAAAAAAAAAAAAAAAAAAAAAAAAAAAAAAAAAAAAAAAAAAAAAAAAAAAAAAAAAAAAAAAAAAAAAAAAAAAAAAAAAAAAAAAAAAAAAAAAAAAAAAAAAAAAAAAAAAAAAAAAAAAAAAAAAAAAAAAAAAAAAAAAAAAAAAAAAAAAAAAAAAAAAAAAAAAAAAAAAAAAAAAAAAAAAAAAAAAAAAAAAAAAAAAAAAAAAAAAAAAAAAAAAAAAAAAAAAAAAAAAAAAAAAAAAAAAAAAAAAAAAAAAAAAAAAAAAAAAAAAAAAAAAAAAAAAAAAAAAAAAAAAAAAAAAAAAAAAAAAAAAAAAAAAAAAAAAAAAAAAAAAAAAAAAAAAAAAAAAAAAAAAAAAAAAAAAAAAAAAAAAAAAAAAAAAAAAAAAAAAAAAAAAAAAAAAAAAAAAAAAAAAAAAAAAAAAAAAAAAAAAAAAAAAAAAAAAAAAAAAAAAAAAAAAAAAAAAAAAAAAAAAAAAAAAAAAAAAAAAAAAAAAAAAAAAAAAAAAAAAAAAAAAAAAAAAAAAAAAAAAAAAAAAAAAAAAAAAAAAAAAAAAAAAAAAAAAAAAAAAAAAAAAAAAAAAAAAAAAAAAAAAAAAAAAAAAAAAAAAAAAAAAAAAAAAAAAAAAAAAAAAAAAAAAAAAAAAAAAAAAAAAAAAAAAAAAAAAAAAAAAAAAAAAAAAAAAAAAAAAAAAAAAAAAAAAAAAAAAAAAAAAAAAAAAAAAAAAAAAAAAAAAAAAAAAAAAAAAAAAAAAAAAAAAAAAAAAAAAAAAAAAAAAAAAAAAAAAAAAAAAAAAAAAAAAAAAAAAAAAAAAAAAAAAAAAAAAAAAAAAAAAAAAAAAAAAAAAAAAAAAAAAAAAAAAAAAAAAAAAAAAAAAAAAAAAAAAAAAAAAAAAAAAAAAAAAAAAAAAAAAAAAAAAAAAAAAAAAAAAAAAAAAAAAAAAAAAAAAAAAAAAAAAAAAAAAAAAAAAAAAAAAAAAAAAAAAAAAAAAAAAAAAAAAAAAAAAAAAAAAAAAAAAAAAAAAAAAAAAAAAAAAAAAAAAAAAAAAAAAAAAAAAAAAAAAAAAAAAAAAAAAAAAAAAAAAAAAAAAAAAAAAAAAAAAAAAAAAAAAAAAAAAAAAAAAAAAAAAAAAAAAAAAAAAAAAAAAAAAAAAAAAAAAAAAAAAAAAAAAAAAAAAAAAAAAAAAAAAAAAAAAAAAAAAAAAAAAAAAAAAAAAAAAAAAAAAAAAAAAAAAAAAAAAAAAAAAAAAAAAAAAAAAAAAAAAAAAAAAAAAAAAAAAAAAAAAAAAAAAAAAAAAAAAAAAAAAAAAAAAAAAAAAAAAAAAAAAAAAAAAAAAAAAAAAAAAAAAAAAAAAAAAAAAAAAAAAAAAAAAAAAAAAAAAAAAAAAAAAAAAAA==".into(),
                    }).unwrap()),
            ],
        },

        VerifyEndpoint {
            url: &DEMO_IMPORT_DISK_BULK_WRITE_STOP_URL,
            visibility: Visibility::Protected,
            unprivileged_access: UnprivilegedAccess::None,
            allowed_methods: vec![
                AllowedMethod::Post(serde_json::value::Value::Null),
            ],
        },

        VerifyEndpoint {
            url: &DEMO_IMPORT_DISK_FINALIZE_URL,
            visibility: Visibility::Protected,
            unprivileged_access: UnprivilegedAccess::None,
            allowed_methods: vec![
                AllowedMethod::Post(serde_json::from_str("{}").unwrap()),
            ],
        },

        /* Project images */

        VerifyEndpoint {
            url: &DEMO_PROJECT_URL_IMAGES,
            visibility: Visibility::Protected,
            unprivileged_access: UnprivilegedAccess::None,
            allowed_methods: vec![
                AllowedMethod::Get,
                AllowedMethod::Post(
                    serde_json::to_value(&*DEMO_IMAGE_CREATE).unwrap()
                ),
            ],
        },

        VerifyEndpoint {
            url: &DEMO_PROJECT_IMAGE_URL,
            visibility: Visibility::Protected,
            unprivileged_access: UnprivilegedAccess::None,
            allowed_methods: vec![
                AllowedMethod::Get,
                AllowedMethod::Delete,
            ],
        },

        VerifyEndpoint {
            url: &DEMO_PROJECT_PROMOTE_IMAGE_URL,
            visibility: Visibility::Protected,
            unprivileged_access: UnprivilegedAccess::None,
            allowed_methods: vec![
                AllowedMethod::Post(serde_json::value::Value::Null),
            ],
        },

        VerifyEndpoint {
            url: &DEMO_SILO_DEMOTE_IMAGE_URL,
            visibility: Visibility::Protected,
            unprivileged_access: UnprivilegedAccess::None,
            allowed_methods: vec![
                AllowedMethod::Post(serde_json::value::Value::Null),
            ],
        },

        /* Snapshots */

        VerifyEndpoint {
            url: &DEMO_PROJECT_URL_SNAPSHOTS,
            visibility: Visibility::Protected,
            unprivileged_access: UnprivilegedAccess::None,
            allowed_methods: vec![
                AllowedMethod::Get,
                AllowedMethod::Post(
                    serde_json::to_value(DEMO_SNAPSHOT_CREATE.clone()).unwrap(),
                )
            ]
        },

        VerifyEndpoint {
            url: &DEMO_SNAPSHOT_URL,
            visibility: Visibility::Protected,
            unprivileged_access: UnprivilegedAccess::None,
            allowed_methods: vec![
                AllowedMethod::Get,
                AllowedMethod::Delete,
            ]
        },

        /* Instances */
        VerifyEndpoint {
            url: &DEMO_PROJECT_URL_INSTANCES,
            visibility: Visibility::Protected,
            unprivileged_access: UnprivilegedAccess::None,
            allowed_methods: vec![
                AllowedMethod::Get,
                AllowedMethod::Post(
                    serde_json::to_value(&*DEMO_INSTANCE_CREATE).unwrap()
                ),
            ],
        },

        VerifyEndpoint {
            url: &DEMO_INSTANCE_URL,
            visibility: Visibility::Protected,
            unprivileged_access: UnprivilegedAccess::None,
            allowed_methods: vec![
                AllowedMethod::Get,
                AllowedMethod::Delete,
            ],
        },

        VerifyEndpoint {
            url: &DEMO_INSTANCE_START_URL,
            visibility: Visibility::Protected,
            unprivileged_access: UnprivilegedAccess::None,
            allowed_methods: vec![
                AllowedMethod::Post(serde_json::Value::Null)
            ],
        },
        VerifyEndpoint {
            url: &DEMO_INSTANCE_STOP_URL,
            visibility: Visibility::Protected,
            unprivileged_access: UnprivilegedAccess::None,
            allowed_methods: vec![
                AllowedMethod::Post(serde_json::Value::Null)
            ],
        },
        VerifyEndpoint {
            url: &DEMO_INSTANCE_REBOOT_URL,
            visibility: Visibility::Protected,
            unprivileged_access: UnprivilegedAccess::None,
            allowed_methods: vec![
                AllowedMethod::Post(serde_json::Value::Null)
            ],
        },
        VerifyEndpoint {
            url: &DEMO_INSTANCE_MIGRATE_URL,
            visibility: Visibility::Protected,
            unprivileged_access: UnprivilegedAccess::None,
            allowed_methods: vec![
                AllowedMethod::Post(serde_json::to_value(
                    params::InstanceMigrate {
                        dst_sled_id: uuid::Uuid::new_v4(),
                    }
                ).unwrap()
            ),
        ],
    },

    // IP Pools top-level endpoint
    VerifyEndpoint {
        url: &DEMO_IP_POOLS_URL,
        visibility: Visibility::Public,
        unprivileged_access: UnprivilegedAccess::None,
        allowed_methods: vec![
            AllowedMethod::Get,
            AllowedMethod::Post(
                serde_json::to_value(&*DEMO_IP_POOL_CREATE).unwrap()
            ),
        ],
    },
    VerifyEndpoint {
        url: &DEMO_IP_POOLS_PROJ_URL,
        visibility: Visibility::Public,
        unprivileged_access: UnprivilegedAccess::ReadOnly,
        allowed_methods: vec![
            AllowedMethod::Get
        ],
    },

    // Single IP Pool endpoint
    VerifyEndpoint {
        url: &DEMO_IP_POOL_URL,
        visibility: Visibility::Protected,
        unprivileged_access: UnprivilegedAccess::None,
        allowed_methods: vec![
            AllowedMethod::Get,
            AllowedMethod::Put(
                serde_json::to_value(&*DEMO_IP_POOL_UPDATE).unwrap()
            ),
            AllowedMethod::Delete,
        ],
    },
    VerifyEndpoint {
        url: &DEMO_IP_POOL_PROJ_URL,
        visibility: Visibility::Protected,
        unprivileged_access: UnprivilegedAccess::ReadOnly,
        allowed_methods: vec![
            AllowedMethod::Get
        ],
    },

    // IP Pool ranges endpoint
    VerifyEndpoint {
        url: &DEMO_IP_POOL_RANGES_URL,
        visibility: Visibility::Protected,
        unprivileged_access: UnprivilegedAccess::None,
        allowed_methods: vec![
            AllowedMethod::Get
        ],
    },

    // IP Pool ranges/add endpoint
    VerifyEndpoint {
        url: &DEMO_IP_POOL_RANGES_ADD_URL,
        visibility: Visibility::Protected,
        unprivileged_access: UnprivilegedAccess::None,
        allowed_methods: vec![
            AllowedMethod::Post(
                serde_json::to_value(&*DEMO_IP_POOL_RANGE).unwrap()
            ),
        ],
    },

    // IP Pool ranges/delete endpoint
    VerifyEndpoint {
        url: &DEMO_IP_POOL_RANGES_DEL_URL,
        visibility: Visibility::Protected,
        unprivileged_access: UnprivilegedAccess::None,
        allowed_methods: vec![
            AllowedMethod::Post(
                serde_json::to_value(&*DEMO_IP_POOL_RANGE).unwrap()
            ),
        ],
    },

    // IP Pool endpoint (Oxide services)
    VerifyEndpoint {
        url: &DEMO_IP_POOL_SERVICE_URL,
        visibility: Visibility::Public,
        unprivileged_access: UnprivilegedAccess::None,
        allowed_methods: vec![
            AllowedMethod::Get
        ],
    },

    // IP Pool ranges endpoint (Oxide services)
    VerifyEndpoint {
        url: &DEMO_IP_POOL_SERVICE_RANGES_URL,
        visibility: Visibility::Public,
        unprivileged_access: UnprivilegedAccess::None,
        allowed_methods: vec![
            AllowedMethod::Get
        ],
    },

    // IP Pool ranges/add endpoint (Oxide services)
    VerifyEndpoint {
        url: &DEMO_IP_POOL_SERVICE_RANGES_ADD_URL,
        visibility: Visibility::Public,
        unprivileged_access: UnprivilegedAccess::None,
        allowed_methods: vec![
            AllowedMethod::Post(
                serde_json::to_value(&*DEMO_IP_POOL_RANGE).unwrap()
            ),
        ],
    },

    // IP Pool ranges/delete endpoint (Oxide services)
    VerifyEndpoint {
        url: &DEMO_IP_POOL_SERVICE_RANGES_DEL_URL,
        visibility: Visibility::Public,
        unprivileged_access: UnprivilegedAccess::None,
        allowed_methods: vec![
            AllowedMethod::Post(
                serde_json::to_value(&*DEMO_IP_POOL_RANGE).unwrap()
            ),
        ],
    },

    /* Silos */
    VerifyEndpoint {
        url: "/v1/system/silos",
        visibility: Visibility::Public,
        unprivileged_access: UnprivilegedAccess::None,
        allowed_methods: vec![
            AllowedMethod::Get,
            AllowedMethod::Post(
                serde_json::to_value(&*DEMO_SILO_CREATE).unwrap()
            )
        ],
    },
    VerifyEndpoint {
        url: &DEMO_SILO_URL,
        visibility: Visibility::Protected,
        unprivileged_access: UnprivilegedAccess::None,
        allowed_methods: vec![
            AllowedMethod::Get,
            AllowedMethod::Delete,
        ],
    },
    VerifyEndpoint {
        url: &DEMO_SILO_POLICY_URL,
        visibility: Visibility::Protected,
        unprivileged_access: UnprivilegedAccess::None,
        allowed_methods: vec![
            AllowedMethod::Get,
            AllowedMethod::Put(
                serde_json::to_value(
                    &shared::Policy::<shared::SiloRole> {
                        role_assignments: vec![]
                    }
                ).unwrap()
            ),
        ],
    },
    VerifyEndpoint {
        url: &DEMO_SILO_QUOTAS_URL,
        visibility: Visibility::Protected,
        unprivileged_access: UnprivilegedAccess::None,
        allowed_methods: vec![
            AllowedMethod::Get,
            AllowedMethod::Put(
                serde_json::to_value(
                    params::SiloQuotasCreate::empty()
                ).unwrap()
            )
        ],
    },
    VerifyEndpoint {
        url: "/v1/system/silo-quotas",
        visibility: Visibility::Public,
        unprivileged_access: UnprivilegedAccess::None,
        allowed_methods: vec![
            AllowedMethod::Get
        ],
    },
    VerifyEndpoint {
        url: "/v1/policy",
        visibility: Visibility::Public,
        unprivileged_access: UnprivilegedAccess::ReadOnly,
        allowed_methods: vec![
            AllowedMethod::Get,
            AllowedMethod::Put(
                serde_json::to_value(
                    &shared::Policy::<shared::SiloRole> {
                        role_assignments: vec![]
                    }
                ).unwrap()
            ),
        ],
    },

    VerifyEndpoint {
        url: "/v1/users",
        visibility: Visibility::Public,
        unprivileged_access: UnprivilegedAccess::ReadOnly,
        allowed_methods: vec![
            AllowedMethod::Get,
        ],
    },

    VerifyEndpoint {
        url: "/v1/groups",
        visibility: Visibility::Public,
        unprivileged_access: UnprivilegedAccess::ReadOnly,
        allowed_methods: vec![
            AllowedMethod::Get,
        ],
    },

    VerifyEndpoint {
        // non-existent UUID that will 404
        url: "/v1/groups/8d90b9a5-1cea-4a2b-9af4-71467dd33a04",
        visibility: Visibility::Public,
        unprivileged_access: UnprivilegedAccess::ReadOnly,
        allowed_methods: vec![
            AllowedMethod::GetNonexistent,
        ],
    },

    VerifyEndpoint {
        url: &DEMO_SILO_USERS_LIST_URL,
        visibility: Visibility::Public,
        unprivileged_access: UnprivilegedAccess::ReadOnly,
        allowed_methods: vec![ AllowedMethod::Get ],
    },

    VerifyEndpoint {
        url: &DEMO_SILO_USERS_CREATE_URL,
        visibility: Visibility::Public,
        unprivileged_access: UnprivilegedAccess::ReadOnly,
        allowed_methods: vec![
            AllowedMethod::Post(
                serde_json::to_value(
                    &*DEMO_USER_CREATE
                ).unwrap()
            ),
        ],
    },

    VerifyEndpoint {
        url: &DEMO_SILO_USER_ID_GET_URL,
        visibility: Visibility::Public,
        unprivileged_access: UnprivilegedAccess::ReadOnly,
        allowed_methods: vec![
            AllowedMethod::Get,
        ],
    },

    VerifyEndpoint {
        url: &DEMO_SILO_USER_ID_DELETE_URL,
        visibility: Visibility::Public,
        unprivileged_access: UnprivilegedAccess::ReadOnly,
        allowed_methods: vec![
            AllowedMethod::Delete,
        ],
    },

    VerifyEndpoint {
        url: &DEMO_SILO_USER_ID_SET_PASSWORD_URL,
        visibility: Visibility::Public,
        unprivileged_access: UnprivilegedAccess::ReadOnly,
        allowed_methods: vec![
            AllowedMethod::Post(serde_json::to_value(
                params::UserPassword::LoginDisallowed
            ).unwrap()),
        ],
    },

    /* Projects */

    // TODO-security TODO-correctness One thing that's a little strange
    // here: we currently return a 404 if you attempt to create a Project
    // inside an Organization and you're not authorized to do that.  In an
    // ideal world, we'd return a 403 if you can _see_ the Organization and
    // a 404 if not.  But we don't really know if you should be able to see
    // the Organization.  Right now, the only real way to tell that is if
    // you have permissions on anything _inside_ the Organization, which is
    // incredibly expensive to determine in general.
    // TODO: reevaluate the above comment and the change to unprivileged_access below
    VerifyEndpoint {
        url: "/v1/projects",
        visibility: Visibility::Public,
        unprivileged_access: UnprivilegedAccess::None,
        allowed_methods: vec![
            AllowedMethod::Get,
            AllowedMethod::Post(
                serde_json::to_value(&*DEMO_PROJECT_CREATE).unwrap()
            ),
        ],
    },

    VerifyEndpoint {
        url: &DEMO_PROJECT_URL,
        visibility: Visibility::Protected,
        unprivileged_access: UnprivilegedAccess::None,
        allowed_methods: vec![
            AllowedMethod::Get,
            AllowedMethod::Delete,
            AllowedMethod::Put(
                serde_json::to_value(params::ProjectUpdate{
                    identity: IdentityMetadataUpdateParams {
                        name: None,
                        description: Some("different".to_string())
                    },
                }).unwrap()
            ),
        ],
    },

    VerifyEndpoint {
        url: &DEMO_PROJECT_POLICY_URL,
        visibility: Visibility::Protected,
        unprivileged_access: UnprivilegedAccess::None,
        allowed_methods: vec![
            AllowedMethod::Get,
            AllowedMethod::Put(
                serde_json::to_value(
                    &shared::Policy::<shared::ProjectRole> {
                        role_assignments: vec![]
                    }
                ).unwrap()
            ),
        ],
    },

    /* VPCs */
    VerifyEndpoint {
        url: &DEMO_PROJECT_URL_VPCS,
        visibility: Visibility::Protected,
        unprivileged_access: UnprivilegedAccess::None,
        allowed_methods: vec![
            AllowedMethod::Get,
            AllowedMethod::Post(
                serde_json::to_value(&*DEMO_VPC_CREATE).unwrap()
            ),
        ],
    },

    VerifyEndpoint {
        url: &DEMO_VPC_URL,
        visibility: Visibility::Protected,
        unprivileged_access: UnprivilegedAccess::None,
        allowed_methods: vec![
            AllowedMethod::Get,
            AllowedMethod::Put(
                serde_json::to_value(&params::VpcUpdate {
                    identity: IdentityMetadataUpdateParams {
                        name: None,
                        description: Some("different".to_string())
                    },
                    dns_name: None,
                }).unwrap()
            ),
            AllowedMethod::Delete,
        ],
    },

    /* Firewall rules */
    VerifyEndpoint {
        url: &DEMO_VPC_URL_FIREWALL_RULES,
        visibility: Visibility::Protected,
        unprivileged_access: UnprivilegedAccess::None,
        allowed_methods: vec![
            AllowedMethod::Get,
            AllowedMethod::Put(
                serde_json::to_value(VpcFirewallRuleUpdateParams {
                    rules: vec![],
                }).unwrap()
            ),
        ],
    },

    /* VPC Subnets */
    VerifyEndpoint {
        url: &DEMO_VPC_URL_SUBNETS,
        visibility: Visibility::Protected,
        unprivileged_access: UnprivilegedAccess::None,
        allowed_methods: vec![
            AllowedMethod::Get,
            AllowedMethod::Post(
                serde_json::to_value(&*DEMO_VPC_SUBNET_CREATE).unwrap()
            ),
        ],
    },

    VerifyEndpoint {
        url: &DEMO_VPC_SUBNET_URL,
        visibility: Visibility::Protected,
        unprivileged_access: UnprivilegedAccess::None,
        allowed_methods: vec![
            AllowedMethod::Get,
            AllowedMethod::Put(
                serde_json::to_value(&params::VpcSubnetUpdate {
                    identity: IdentityMetadataUpdateParams {
                        name: None,
                        description: Some("different".to_string())
                    },
                }).unwrap()
            ),
            AllowedMethod::Delete,
        ],
    },

    VerifyEndpoint {
        url: &DEMO_VPC_SUBNET_INTERFACES_URL,
        visibility: Visibility::Protected,
        unprivileged_access: UnprivilegedAccess::None,
        allowed_methods: vec![
            AllowedMethod::Get,
        ],
    },

    /* VPC Routers */

    VerifyEndpoint {
        url: &DEMO_VPC_URL_ROUTERS,
        visibility: Visibility::Protected,
        unprivileged_access: UnprivilegedAccess::None,
        allowed_methods: vec![
            AllowedMethod::Get,
            AllowedMethod::Post(
                serde_json::to_value(&*DEMO_VPC_ROUTER_CREATE).unwrap()
            ),
        ],
    },

    VerifyEndpoint {
        url: &DEMO_VPC_ROUTER_URL,
        visibility: Visibility::Protected,
        unprivileged_access: UnprivilegedAccess::None,
        allowed_methods: vec![
            AllowedMethod::Get,
            AllowedMethod::Put(
                serde_json::to_value(&params::VpcRouterUpdate {
                    identity: IdentityMetadataUpdateParams {
                        name: None,
                        description: Some("different".to_string())
                    },
                }).unwrap()
            ),
            AllowedMethod::Delete,
        ],
    },

    /* Router Routes */

    VerifyEndpoint {
        url: &DEMO_VPC_ROUTER_URL_ROUTES,
        visibility: Visibility::Protected,
        unprivileged_access: UnprivilegedAccess::None,
        allowed_methods: vec![
            AllowedMethod::Get,
            AllowedMethod::Post(
                serde_json::to_value(&*DEMO_ROUTER_ROUTE_CREATE).unwrap()
            ),
        ],
    },

    VerifyEndpoint {
        url: &DEMO_ROUTER_ROUTE_URL,
        visibility: Visibility::Protected,
        unprivileged_access: UnprivilegedAccess::None,
        allowed_methods: vec![
            AllowedMethod::Get,
            AllowedMethod::Put(
                serde_json::to_value(&params::RouterRouteUpdate {
                    identity: IdentityMetadataUpdateParams {
                        name: None,
                        description: Some("different".to_string())
                    },
                    target: RouteTarget::Ip(
                        IpAddr::from(Ipv4Addr::new(127, 0, 0, 1))),
                    destination: RouteDestination::Subnet(
                        "loopback".parse().unwrap()),
                }).unwrap()
            ),
            AllowedMethod::Delete,
        ],
    },

    /* Disks */

    VerifyEndpoint {
        url: &DEMO_DISKS_URL,
        visibility: Visibility::Protected,
        unprivileged_access: UnprivilegedAccess::None,
        allowed_methods: vec![
            AllowedMethod::Get,
            AllowedMethod::Post(
                serde_json::to_value(&*DEMO_DISK_CREATE).unwrap()
            ),
        ],
    },

    VerifyEndpoint {
        url: &DEMO_DISK_URL,
        visibility: Visibility::Protected,
        unprivileged_access: UnprivilegedAccess::None,
        allowed_methods: vec![
            AllowedMethod::Get,
            AllowedMethod::Delete,
        ],
    },

    VerifyEndpoint {
        url: &DEMO_DISK_METRICS_URL,
        visibility: Visibility::Protected,
        unprivileged_access: UnprivilegedAccess::None,
        allowed_methods: vec![
            AllowedMethod::Get,
        ],
    },

    VerifyEndpoint {
        url: &DEMO_INSTANCE_DISKS_URL,
        visibility: Visibility::Protected,
        unprivileged_access: UnprivilegedAccess::None,
        allowed_methods: vec![
            AllowedMethod::Get,
        ]
    },

    VerifyEndpoint {
        url: &DEMO_INSTANCE_DISKS_ATTACH_URL,
        visibility: Visibility::Protected,
        unprivileged_access: UnprivilegedAccess::None,
        allowed_methods: vec![
            AllowedMethod::Post(
                serde_json::to_value(params::DiskPath {
                    disk: DEMO_DISK_NAME.clone().into()
                }).unwrap()
            )
        ],
    },

    VerifyEndpoint {
        url: &DEMO_INSTANCE_DISKS_DETACH_URL,
        visibility: Visibility::Protected,
        unprivileged_access: UnprivilegedAccess::None,
        allowed_methods: vec![
            AllowedMethod::Post(
                serde_json::to_value(params::DiskPath {
                    disk: DEMO_DISK_NAME.clone().into()
                }).unwrap()
            )
        ],
    },

    VerifyEndpoint {
        url: &DEMO_IMPORT_DISK_BULK_WRITE_START_URL,
        visibility: Visibility::Protected,
        unprivileged_access: UnprivilegedAccess::None,
        allowed_methods: vec![
            AllowedMethod::Post(serde_json::value::Value::Null),
        ],
    },

    VerifyEndpoint {
        url: &DEMO_IMPORT_DISK_BULK_WRITE_URL,
        visibility: Visibility::Protected,
        unprivileged_access: UnprivilegedAccess::None,
        allowed_methods: vec![
            AllowedMethod::Post(
                serde_json::to_value(params::ImportBlocksBulkWrite {
                    offset: 0,
                    base64_encoded_data: "AAAAAAAAAAAAAAAAAAAAAAAAAAAAAAAAAAAAAAAAAAAAAAAAAAAAAAAAAAAAAAAAAAAAAAAAAAAAAAAAAAAAAAAAAAAAAAAAAAAAAAAAAAAAAAAAAAAAAAAAAAAAAAAAAAAAAAAAAAAAAAAAAAAAAAAAAAAAAAAAAAAAAAAAAAAAAAAAAAAAAAAAAAAAAAAAAAAAAAAAAAAAAAAAAAAAAAAAAAAAAAAAAAAAAAAAAAAAAAAAAAAAAAAAAAAAAAAAAAAAAAAAAAAAAAAAAAAAAAAAAAAAAAAAAAAAAAAAAAAAAAAAAAAAAAAAAAAAAAAAAAAAAAAAAAAAAAAAAAAAAAAAAAAAAAAAAAAAAAAAAAAAAAAAAAAAAAAAAAAAAAAAAAAAAAAAAAAAAAAAAAAAAAAAAAAAAAAAAAAAAAAAAAAAAAAAAAAAAAAAAAAAAAAAAAAAAAAAAAAAAAAAAAAAAAAAAAAAAAAAAAAAAAAAAAAAAAAAAAAAAAAAAAAAAAAAAAAAAAAAAAAAAAAAAAAAAAAAAAAAAAAAAAAAAAAAAAAAAAAAAAAAAAAAAAAAAAAAAAAAAAAAAAAAAAAAAAAAAAAAAAAAAAAAAAAAAAAAAAAAAAAAAAAAAAAAAAAAAAAAAAAAAAAAAAAAAAAAAAAAAAAAAAAAAAAAAAAAAAAAAAAAAAAAAAAAAAAAAAAAAAAAAAAAAAAAAAAAAAAAAAAAAAAAAAAAAAAAAAAAAAAAAAAAAAAAAAAAAAAAAAAAAAAAAAAAAAAAAAAAAAAAAAAAAAAAAAAAAAAAAAAAAAAAAAAAAAAAAAAAAAAAAAAAAAAAAAAAAAAAAAAAAAAAAAAAAAAAAAAAAAAAAAAAAAAAAAAAAAAAAAAAAAAAAAAAAAAAAAAAAAAAAAAAAAAAAAAAAAAAAAAAAAAAAAAAAAAAAAAAAAAAAAAAAAAAAAAAAAAAAAAAAAAAAAAAAAAAAAAAAAAAAAAAAAAAAAAAAAAAAAAAAAAAAAAAAAAAAAAAAAAAAAAAAAAAAAAAAAAAAAAAAAAAAAAAAAAAAAAAAAAAAAAAAAAAAAAAAAAAAAAAAAAAAAAAAAAAAAAAAAAAAAAAAAAAAAAAAAAAAAAAAAAAAAAAAAAAAAAAAAAAAAAAAAAAAAAAAAAAAAAAAAAAAAAAAAAAAAAAAAAAAAAAAAAAAAAAAAAAAAAAAAAAAAAAAAAAAAAAAAAAAAAAAAAAAAAAAAAAAAAAAAAAAAAAAAAAAAAAAAAAAAAAAAAAAAAAAAAAAAAAAAAAAAAAAAAAAAAAAAAAAAAAAAAAAAAAAAAAAAAAAAAAAAAAAAAAAAAAAAAAAAAAAAAAAAAAAAAAAAAAAAAAAAAAAAAAAAAAAAAAAAAAAAAAAAAAAAAAAAAAAAAAAAAAAAAAAAAAAAAAAAAAAAAAAAAAAAAAAAAAAAAAAAAAAAAAAAAAAAAAAAAAAAAAAAAAAAAAAAAAAAAAAAAAAAAAAAAAAAAAAAAAAAAAAAAAAAAAAAAAAAAAAAAAAAAAAAAAAAAAAAAAAAAAAAAAAAAAAAAAAAAAAAAAAAAAAAAAAAAAAAAAAAAAAAAAAAAAAAAAAAAAAAAAAAAAAAAAAAAAAAAAAAAAAAAAAAAAAAAAAAAAAAAAAAAAAAAAAAAAAAAAAAAAAAAAAAAAAAAAAAAAAAAAAAAAAAAAAAAAAAAAAAAAAAAAAAAAAAAAAAAAAAAAAAAAAAAAAAAAAAAAAAAAAAAAAAAAAAAAAAAAAAAAAAAAAAAAAAAAAAAAAAAAAAAAAAAAAAAAAAAAAAAAAAAAAAAAAAAAAAAAAAAAAAAAAAAAAAAAAAAAAAAAAAAAAAAAAAAAAAAAAAAAAAAAAAAAAAAAAAAAAAAAAAAAAAAAAAAAAAAAAAAAAAAAAAAAAAAAAAAAAAAAAAAAAAAAAAAAAAAAAAAAAAAAAAAAAAAAAAAAAAAAAAAAAAAAAAAAAAAAAAAAAAAAAAAAAAAAAAAAAAAAAAAAAAAAAAAAAAAAAAAAAAAAAAAAAAAAAAAAAAAAAAAAAAAAAAAAAAAAAAAAAAAAAAAAAAAAAAAAAAAAAAAAAAAAAAAAAAAAAAAAAAAAAAAAAAAAAAAAAAAAAAAAAAAAAAAAAAAAAAAAAAAAAAAAAAAAAAAAAAAAAAAAAAAAAAAAAAAAAAAAAAAAAAAAAAAAAAAAAAAAAAAAAAAAAAAAAAAAAAAAAAAAAAAAAAAAAAAAAAAAAAAAAAAAAAAAAAAAAAAAAAAAAAAAAAAAAAAAAAAAAAAAAAAAAAAAAAAAAAAAAAAAAAAAAAAAAAAAAAAAAAAAAAAAAAAAAAAAAAAAAAAAAAAAAAAAAAAAAAAAAAAAAAAAAAAAAAAAAAAAAAAAAAAAAAAAAAAAAAAAAAAAAAAAAAAAAAAAAAAAAAAAAAAAAAAAAAAAAAAAAAAAAAAAAAAAAAAAAAAAAAAAAAAAAAAAAAAAAAAAAAAAAAAAAAAAAAAAAAAAAAAAAAAAAAAAAAAAAAAAAAAAAAAAAAAAAAAAAAAAAAAAAAAAAAAAAAAAAAAAAAAAAAAAAAAAAAAAAAAAAAAAAAAAAAAAAAAAAAAAAAAAAAAAAAAAAAAAAAAAAAAAAAAAAAAAAAAAAAAAAAAAAAAAAAAAAAAAAAAAAAAAAAAAAAAAAAAAAAAAAAAAAAAAAAAAAAAAAAAAAAAAAAAAAAAAAAAAAAAAAAAAAAAAAAAAAAAAAAAAAAAAAAAAAAAAAAAAAAAAAAAAAAAAAAAAAAAAAAAAAAAAAAAAAAAAAAAAAAAAAAAAAAAAAAAAAAAAAAAAAAAAAAAAAAAAAAAAAAAAAAAAAAAAAAAAAAAAAAAAAAAAAAAAAAAAAAAAAAAAAAAAAAAAAAAAAAAAAAAAAAAAAAAAAAAAAAAAAAAAAAAAAAAAAAAAAAAAAAAAAAAAAAAAAAAAAAAAAAAAAAAAAAAAAAAAAAAAAAAAAAAAAAAAAAAAAAAAAAAAAAAAAAAAAAAAAAAAAAAAAAAAAAAAAAAAAAAAAAAAAAAAAAAAAAAAAAAAAAAAAAAAAAAAAAAAAAAAAAAAAAAAAAAAAAAAAAAAAAAAAAAAAAAAAAAAAAAAAAAAAAAAAAAAAAAAAAAAAAAAAAAAAAAAAAAAAAAAAAAAAAAAAAAAAAAAAAAAAAAAAAAAAAAAAAAAAAAAAAAAAAAAAAAAAAAAAAAAAAAAAAAAAAAAAAAAAAAAAAAAAAAAAAAAAAAAAAAAAAAAAAAAAAAAAAAAAAAAAAAAAAAAAAAAAAAAAAAAAAAAAAAAAAAAAAAAAAAAAAAAAAAAAAAAAAAAAAAAAAAAAAAAAAAAAAAAAAAAAAAAAAAAAAAAAAAAAAAAAAAAAAAAAAAAAAAAAAAAAAAAAAAAAAAAAAAAAAAAAAAAAAAAAAAAAAAAAAAAAAAAAAAAAAAAAAAAAAAAAAAAAAAAAAAAAAAAAAAAAAAAAAAAAAAAAAAAAAAAAAAAAAAAAAAAAAAAAAAAAAAAAAAAAAAAAAAAAAAAAAAAAAAAAAAAAAAAAAAAAAAAAAAAAAAAAAAAAAAAAAAAAAAAAAAAAAAAAAAAAAAAAAAAAAAAAAAAAAAAAAAAAAAAAAAAAAAAAAAAAAAAAAAAAAAAAAAAAAAAAAAAAAAAAAAAAAAAAAAAAAAAAAAAAAAAAAAAAAAAAAAAAAAAAAAAAAAAAAAAAAAAAAAAAAAAAAAAAAAAAAAAAAAAAAAAAAAAAAAAAAAAAAAAAAAAAAAAAAAAAAAAAAAAAAAAAAAAAAAAAAAAAAAAAAAAAAAAAAAAAAAAAAAAAAAAAAAAAAAAAAAAAAAAAAAAAAAAAAAAAAAAAAAAAAAAAAAAAAAAAAAAAAAAAAAAAAAAAAAAAAAAAAAAAAAAAAAAAAAAAAAAAAAAAAAAAAAAAAAAAAAAAAAAAAAAAAAAAAAAAAAAAAAAAAAAAAAAAAAAAAAAAAAAAAAAAAAAAAAAAAAAAAAAAAAAAAAAAAAAAAAAAAAAAAAAAAAAAAAAAAAAAAAAAAAAAAAAAAAAAAAAAAAAAAAAAAAAAAAAAAAAAAAAAAAAAAAAAAAAAAAAAAAAAAAAAAAAAAAAAAAAAAAAAAAAAAAAAAAAAAAAAAAAAAAAAAAAAAAAAAAAAAAAAAAAAAAAAAAAAAAAAAAAAAAAAAAAAAAAAAAAAAAAAAAAAAAAAAAAAAAAAAAAAAAAAAAAAAAAAAAAAAAAAAAAAAAAAAAAAAAAAAAAAAAAAAAAAAAAAAAAAAAAAAAAAAAAAAAAAAAAAAAAAAAAAAAAAAAAAAAAAAAAAAAAAAAAAAAAAAAAAAAAAAAAAAAAAAAAAAAAAAAAAAAAAAAAAAAAAAAAAAAAAAAAAAAAAAAAAAAAAAAAAAAAAAAAAAAAAAAAAAAAAAAAAAAAAAAAAAAAAAAAAAAAAAAAAAAAAAAAAAAAAAAAAAAAAAAAAAAAAAAAAAAAAAAAAAAAAAAAAAAAAAAAAAAAAAAAAAAAAAAAAAAAAAAAAAAAAAAAAAAAAAAAAAAAAAAAAAAAAAAAAAAAAAAAAAAAAAAAAAAAAAAAAAAAAAAAAAAAAAAAAAAAAAAAAAAAAAAAAAAAAAAAAAAAAAAAAAAAAAAAAAAAAAAAAAAAAAAAAAAAAAAAAAAAAAAAAAAAAAAAAAAAAAAAAAAAAAAAAAAAAAAAAAAAAAAAAAAAAAAAAAAAAAAAAAAAAAAAAAAAAAAAAAAAAAAAAAAAAAAAAAAAAAAAAAAAAAAAAAAAAAAAAAAAAAAAAAAAAAAAAAAAAAAAAAAAAAAAAAAAAAAAAAAAAAAAAAAAAAAAAAAAAAAAAAAAAAAAAAAAAAAAAAAAAAAAAAAAAAAAAAAAAAAAAAAAAAAAAAAAAAAAAAAAAAAAAAAAAAAAAAAAAAAAAAAAAAAAAAAAAAAAAAAAAAAAAAAAAAAAAAAAAAAAAAAAAAAAAAAAAAAAAAAAAAAAAAAAAAAAAAAAAAAAAAAAAAAAAAAAAAAAAAAAAAAAAAAAAAAAAAAAAAAAAAAAAAAAAAAAAAAAAAAAAAAAAAAAAAAAAAAAAAAAAAAAAAAAAAAAAAAAAAAAAAAAAAAAAAAAAAAAAAAAAAAAAAAAAAAAAAAAAAAAAAAAAAAAAAAAAAAAAAAAAAAAAAAAAAAAAAAAAAAAAAAAAAAAAAAAAAAAAAAAAAAAAAAAAAAAAAAAAAAAAAAAAAAAAAAAAAAAAAAAAAAAAAAAAAAAAAAAAAAAAAAAAAAAAAAAAAAAAAAAAAAAAAAAAAAAAAAAAAAAAAAAAAAAAAAAAAAAAAAAAAAAAAAAAAAAAAAAAAAAAAAAAAAAAAAAAAAAAAAAAAAAAAAAAAAAAAAAAAAAAAAAAAAAAAAAAAAAAAAAAAAAAAAAAAAAAAAAAAAAAAAAAAAAAAAAAAAAAA==".into(),
                }).unwrap()),
        ],
    },

    VerifyEndpoint {
        url: &DEMO_IMPORT_DISK_BULK_WRITE_STOP_URL,
        visibility: Visibility::Protected,
        unprivileged_access: UnprivilegedAccess::None,
        allowed_methods: vec![
            AllowedMethod::Post(serde_json::value::Value::Null),
        ],
    },

    VerifyEndpoint {
        url: &DEMO_IMPORT_DISK_FINALIZE_URL,
        visibility: Visibility::Protected,
        unprivileged_access: UnprivilegedAccess::None,
        allowed_methods: vec![
            AllowedMethod::Post(serde_json::from_str("{}").unwrap()),
        ],
    },

    /* Project images */

    VerifyEndpoint {
        url: &DEMO_PROJECT_URL_IMAGES,
        visibility: Visibility::Protected,
        unprivileged_access: UnprivilegedAccess::None,
        allowed_methods: vec![
            AllowedMethod::Get,
            AllowedMethod::Post(
                serde_json::to_value(&*DEMO_IMAGE_CREATE).unwrap()
            ),
        ],
    },

    VerifyEndpoint {
        url: &DEMO_PROJECT_IMAGE_URL,
        visibility: Visibility::Protected,
        unprivileged_access: UnprivilegedAccess::None,
        allowed_methods: vec![
            AllowedMethod::Get,
            AllowedMethod::Delete,
        ],
    },

    VerifyEndpoint {
        url: &DEMO_PROJECT_PROMOTE_IMAGE_URL,
        visibility: Visibility::Protected,
        unprivileged_access: UnprivilegedAccess::None,
        allowed_methods: vec![
            AllowedMethod::Post(serde_json::value::Value::Null),
        ],
    },

    VerifyEndpoint {
        url: &DEMO_SILO_DEMOTE_IMAGE_URL,
        visibility: Visibility::Protected,
        unprivileged_access: UnprivilegedAccess::None,
        allowed_methods: vec![
            AllowedMethod::Post(serde_json::value::Value::Null),
        ],
    },

    /* Snapshots */

    VerifyEndpoint {
        url: &DEMO_PROJECT_URL_SNAPSHOTS,
        visibility: Visibility::Protected,
        unprivileged_access: UnprivilegedAccess::None,
        allowed_methods: vec![
            AllowedMethod::Get,
            AllowedMethod::Post(
                serde_json::to_value(DEMO_SNAPSHOT_CREATE.clone()).unwrap(),
            )
        ]
    },

    VerifyEndpoint {
        url: &DEMO_SNAPSHOT_URL,
        visibility: Visibility::Protected,
        unprivileged_access: UnprivilegedAccess::None,
        allowed_methods: vec![
            AllowedMethod::Get,
            AllowedMethod::Delete,
        ]
    },

    /* Instances */
    VerifyEndpoint {
        url: &DEMO_PROJECT_URL_INSTANCES,
        visibility: Visibility::Protected,
        unprivileged_access: UnprivilegedAccess::None,
        allowed_methods: vec![
            AllowedMethod::Get,
            AllowedMethod::Post(
                serde_json::to_value(&*DEMO_INSTANCE_CREATE).unwrap()
            ),
        ],
    },

    VerifyEndpoint {
        url: &DEMO_INSTANCE_URL,
        visibility: Visibility::Protected,
        unprivileged_access: UnprivilegedAccess::None,
        allowed_methods: vec![
            AllowedMethod::Get,
            AllowedMethod::Delete,
        ],
    },

    VerifyEndpoint {
        url: &DEMO_INSTANCE_START_URL,
        visibility: Visibility::Protected,
        unprivileged_access: UnprivilegedAccess::None,
        allowed_methods: vec![
            AllowedMethod::Post(serde_json::Value::Null)
        ],
    },
    VerifyEndpoint {
        url: &DEMO_INSTANCE_STOP_URL,
        visibility: Visibility::Protected,
        unprivileged_access: UnprivilegedAccess::None,
        allowed_methods: vec![
            AllowedMethod::Post(serde_json::Value::Null)
        ],
    },
    VerifyEndpoint {
        url: &DEMO_INSTANCE_REBOOT_URL,
        visibility: Visibility::Protected,
        unprivileged_access: UnprivilegedAccess::None,
        allowed_methods: vec![
            AllowedMethod::Post(serde_json::Value::Null)
        ],
    },
    VerifyEndpoint {
        url: &DEMO_INSTANCE_MIGRATE_URL,
        visibility: Visibility::Protected,
        unprivileged_access: UnprivilegedAccess::None,
        allowed_methods: vec![
            AllowedMethod::Post(serde_json::to_value(
                params::InstanceMigrate {
                    dst_sled_id: uuid::Uuid::new_v4(),
                }
            ).unwrap()),
        ],
    },
    VerifyEndpoint {
        url: &DEMO_INSTANCE_SERIAL_URL,
        visibility: Visibility::Protected,
        unprivileged_access: UnprivilegedAccess::None,
        allowed_methods: vec![
            AllowedMethod::GetNonexistent // has required query parameters
        ],
    },
    VerifyEndpoint {
        url: &DEMO_INSTANCE_SERIAL_STREAM_URL,
        visibility: Visibility::Protected,
        unprivileged_access: UnprivilegedAccess::None,
        allowed_methods: vec![
            AllowedMethod::GetWebsocket
        ],
    },

    /* Instance NICs */
    VerifyEndpoint {
        url: &DEMO_INSTANCE_NICS_URL,
        visibility: Visibility::Protected,
        unprivileged_access: UnprivilegedAccess::None,
        allowed_methods: vec![
            AllowedMethod::Get,
            AllowedMethod::Post(
                serde_json::to_value(&*DEMO_INSTANCE_NIC_CREATE).unwrap()
            ),
        ],
    },

    VerifyEndpoint {
        url: &DEMO_INSTANCE_NIC_URL,
        visibility: Visibility::Protected,
        unprivileged_access: UnprivilegedAccess::None,
        allowed_methods: vec![
            AllowedMethod::Get,
            AllowedMethod::Delete,
            AllowedMethod::Put(
                serde_json::to_value(&*DEMO_INSTANCE_NIC_PUT).unwrap()
            ),
        ],
    },

    /* Instance external IP addresses */
    VerifyEndpoint {
        url: &DEMO_INSTANCE_EXTERNAL_IPS_URL,
        visibility: Visibility::Protected,
        unprivileged_access: UnprivilegedAccess::None,
        allowed_methods: vec![AllowedMethod::Get],
    },

    /* IAM */

    VerifyEndpoint {
        url: "/v1/system/roles",
        visibility: Visibility::Public,
        unprivileged_access: UnprivilegedAccess::None,
        allowed_methods: vec![AllowedMethod::Get],
    },
    VerifyEndpoint {
        url: "/v1/system/roles/fleet.admin",
        visibility: Visibility::Protected,
        unprivileged_access: UnprivilegedAccess::None,
        allowed_methods: vec![AllowedMethod::Get],
    },

    VerifyEndpoint {
        url: "/v1/system/users-builtin",
        visibility: Visibility::Public,
        unprivileged_access: UnprivilegedAccess::None,
        allowed_methods: vec![AllowedMethod::Get],
    },
    VerifyEndpoint {
        url: &URL_USERS_DB_INIT,
        visibility: Visibility::Protected,
        unprivileged_access: UnprivilegedAccess::None,
        allowed_methods: vec![AllowedMethod::Get],
    },

    /* Hardware */

    VerifyEndpoint {
        url: "/v1/system/hardware/racks",
        visibility: Visibility::Public,
        unprivileged_access: UnprivilegedAccess::None,
        allowed_methods: vec![AllowedMethod::Get],
    },

    VerifyEndpoint {
        url: &HARDWARE_RACK_URL,
        visibility: Visibility::Protected,
        unprivileged_access: UnprivilegedAccess::None,
        allowed_methods: vec![AllowedMethod::Get],
    },

    VerifyEndpoint {
        url: &HARDWARE_UNINITIALIZED_SLEDS,
        visibility: Visibility::Public,
        unprivileged_access: UnprivilegedAccess::None,
        allowed_methods: vec![AllowedMethod::Get],
    },

    VerifyEndpoint {
        url: "/v1/system/hardware/sleds",
        visibility: Visibility::Public,
        unprivileged_access: UnprivilegedAccess::None,
        allowed_methods: vec![AllowedMethod::Get, AllowedMethod::Post(
            serde_json::to_value(&*DEMO_UNINITIALIZED_SLED).unwrap()
        )],
    },

    VerifyEndpoint {
        url: &SLED_INSTANCES_URL,
        visibility: Visibility::Protected,
        unprivileged_access: UnprivilegedAccess::None,
        allowed_methods: vec![AllowedMethod::Get],
    },

    VerifyEndpoint {
        url: &HARDWARE_SLED_URL,
        visibility: Visibility::Protected,
        unprivileged_access: UnprivilegedAccess::None,
        allowed_methods: vec![AllowedMethod::Get],
    },

    VerifyEndpoint {
        url: &HARDWARE_SLED_PROVISION_STATE_URL,
        visibility: Visibility::Protected,
        unprivileged_access: UnprivilegedAccess::None,
        allowed_methods: vec![AllowedMethod::Put(
            serde_json::to_value(&*DEMO_SLED_PROVISION_STATE).unwrap()
        )],
    },

    VerifyEndpoint {
        url: "/v1/system/hardware/switches",
        visibility: Visibility::Public,
        unprivileged_access: UnprivilegedAccess::None,
        allowed_methods: vec![AllowedMethod::Get],
    },

    // TODO: Switches should be configured alongside sled agents during test setup
    VerifyEndpoint {
        url: &HARDWARE_SWITCH_URL,
        visibility: Visibility::Protected,
        unprivileged_access: UnprivilegedAccess::None,
        allowed_methods: vec![AllowedMethod::GetNonexistent],
    },

    VerifyEndpoint {
        url: &HARDWARE_DISK_URL,
        visibility: Visibility::Public,
        unprivileged_access: UnprivilegedAccess::None,
        allowed_methods: vec![AllowedMethod::Get],
    },

    VerifyEndpoint {
        url: &HARDWARE_SLED_DISK_URL,
        visibility: Visibility::Public,
        unprivileged_access: UnprivilegedAccess::None,
        allowed_methods: vec![AllowedMethod::Get],
    },

    /* Updates */

    VerifyEndpoint {
        url: "/v1/system/update/refresh",
        visibility: Visibility::Public,
        unprivileged_access: UnprivilegedAccess::None,
        allowed_methods: vec![AllowedMethod::Post(
            serde_json::Value::Null
        )],
    },

    VerifyEndpoint {
        url: "/v1/system/update/version",
        visibility: Visibility::Public,
        unprivileged_access: UnprivilegedAccess::None,
        allowed_methods: vec![AllowedMethod::Get],
    },

    VerifyEndpoint {
        url: "/v1/system/update/components",
        visibility: Visibility::Public,
        unprivileged_access: UnprivilegedAccess::None,
        allowed_methods: vec![AllowedMethod::Get],
    },

    VerifyEndpoint {
        url: "/v1/system/update/updates",
        visibility: Visibility::Public,
        unprivileged_access: UnprivilegedAccess::None,
        allowed_methods: vec![AllowedMethod::Get],
    },

    // TODO: make system update endpoints work instead of expecting 404

    VerifyEndpoint {
        url: "/v1/system/update/updates/1.0.0",
        visibility: Visibility::Public,
        unprivileged_access: UnprivilegedAccess::None,
        allowed_methods: vec![AllowedMethod::Get],
    },

    VerifyEndpoint {
        url: "/v1/system/update/updates/1.0.0/components",
        visibility: Visibility::Public,
        unprivileged_access: UnprivilegedAccess::None,
        allowed_methods: vec![AllowedMethod::Get],
    },

    VerifyEndpoint {
        url: "/v1/system/update/start",
        visibility: Visibility::Public,
        unprivileged_access: UnprivilegedAccess::None,
        allowed_methods: vec![AllowedMethod::Post(
            serde_json::to_value(&*DEMO_SYSTEM_UPDATE_PARAMS).unwrap()
        )],
    },

    VerifyEndpoint {
        url: "/v1/system/update/stop",
        visibility: Visibility::Public,
        unprivileged_access: UnprivilegedAccess::None,
        allowed_methods: vec![AllowedMethod::Post(
            serde_json::Value::Null
        )],
    },

    VerifyEndpoint {
        url: "/v1/system/update/deployments",
        visibility: Visibility::Public,
        unprivileged_access: UnprivilegedAccess::None,
        allowed_methods: vec![AllowedMethod::Get],
    },

    VerifyEndpoint {
        url: "/v1/system/update/deployments/120bbb6f-660a-440c-8cb7-199be202ddff",
        visibility: Visibility::Public,
        unprivileged_access: UnprivilegedAccess::None,
        allowed_methods: vec![AllowedMethod::GetNonexistent],
    },

    /* Metrics */

    VerifyEndpoint {
        url: &DEMO_SYSTEM_METRICS_URL,
        visibility: Visibility::Public,
        unprivileged_access: UnprivilegedAccess::None,
        allowed_methods: vec![
            AllowedMethod::Get,
        ],
    },

    VerifyEndpoint {
        url: &DEMO_SILO_METRICS_URL,
        visibility: Visibility::Public,
        // unprivileged user has silo read, otherwise they wouldn't be able
        // to do anything
        unprivileged_access: UnprivilegedAccess::ReadOnly,
        allowed_methods: vec![
            AllowedMethod::Get,
        ],
    },

    /* Silo identity providers */

    VerifyEndpoint {
        url: &IDENTITY_PROVIDERS_URL,
        visibility: Visibility::Public,
        unprivileged_access: UnprivilegedAccess::ReadOnly,
        allowed_methods: vec![
            AllowedMethod::Get,
        ],
    },

    VerifyEndpoint {
        url: &SAML_IDENTITY_PROVIDERS_URL,
        // The visibility here deserves some explanation.  In order to
        // create a real SAML identity provider for doing tests, we have to
        // do it in a non-default Silo (because the default one does not
        // support creating a SAML identity provider).  But unprivileged
        // users won't be able to see that Silo.  So from their perspective,
        // it's like an object in a container they can't see (which is what
        // Visibility::Protected means).
        visibility: Visibility::Protected,
        unprivileged_access: UnprivilegedAccess::None,
        allowed_methods: vec![AllowedMethod::Post(
            serde_json::to_value(&*SAML_IDENTITY_PROVIDER).unwrap(),
        )],
    },
    VerifyEndpoint {
        url: &SPECIFIC_SAML_IDENTITY_PROVIDER_URL,
        visibility: Visibility::Protected,
        unprivileged_access: UnprivilegedAccess::None,
        allowed_methods: vec![AllowedMethod::Get],
    },

    /* Misc */

    VerifyEndpoint {
        url: "/v1/me",
        visibility: Visibility::Public,
        unprivileged_access: UnprivilegedAccess::ReadOnly,
        allowed_methods: vec![
            AllowedMethod::Get,
        ],
    },
    VerifyEndpoint {
        url: "/v1/me/groups",
        visibility: Visibility::Public,
        unprivileged_access: UnprivilegedAccess::ReadOnly,
        allowed_methods: vec![
            AllowedMethod::Get,
        ],
    },

    /* SSH keys */

    VerifyEndpoint {
        url: &DEMO_SSHKEYS_URL,
        visibility: Visibility::Protected,
        unprivileged_access: UnprivilegedAccess::Full,
        allowed_methods: vec![
            AllowedMethod::Get,
            AllowedMethod::Post(
                serde_json::to_value(&*DEMO_SSHKEY_CREATE).unwrap(),
            ),
        ],
    },
    VerifyEndpoint {
        url: &DEMO_SPECIFIC_SSHKEY_URL,
        visibility: Visibility::Protected,
        unprivileged_access: UnprivilegedAccess::Full,
        allowed_methods: vec![
            AllowedMethod::Get,
            AllowedMethod::Delete,
        ],
    },

    /* Certificates */
    VerifyEndpoint {
        url: &DEMO_CERTIFICATES_URL,
        visibility: Visibility::Public,
        unprivileged_access: UnprivilegedAccess::None,
        allowed_methods: vec![
            AllowedMethod::Get,
            AllowedMethod::Post(
                serde_json::to_value(&*DEMO_CERTIFICATE_CREATE).unwrap(),
            ),
        ],
    },
    VerifyEndpoint {
        url: &DEMO_CERTIFICATE_URL,
        visibility: Visibility::Protected,
        unprivileged_access: UnprivilegedAccess::None,
        allowed_methods: vec![
            AllowedMethod::Get,
            AllowedMethod::Delete,
        ],
    },

    /* External Networking */

    VerifyEndpoint {
        url: &DEMO_SWITCH_PORT_URL,
        visibility: Visibility::Public,
        unprivileged_access: UnprivilegedAccess::None,
        allowed_methods: vec![
            AllowedMethod::Get,
        ],
    },


    VerifyEndpoint {
        url: &DEMO_SWITCH_PORT_SETTINGS_APPLY_URL,
        visibility: Visibility::Public,
        unprivileged_access: UnprivilegedAccess::None,
        allowed_methods: vec![
            AllowedMethod::Delete,
            AllowedMethod::Post(
                serde_json::to_value(&*DEMO_SWITCH_PORT_SETTINGS).unwrap(),
            ),
        ],
    },

    VerifyEndpoint {
        url: &DEMO_ADDRESS_LOTS_URL,
        visibility: Visibility::Public,
        unprivileged_access: UnprivilegedAccess::None,
        allowed_methods: vec![
            AllowedMethod::Post(
                serde_json::to_value(&*DEMO_ADDRESS_LOT_CREATE).unwrap(),
            ),
            AllowedMethod::Get
        ],
    },

    VerifyEndpoint {
        url: &DEMO_ADDRESS_LOT_URL,
        visibility: Visibility::Protected,
        unprivileged_access: UnprivilegedAccess::None,
        allowed_methods: vec![
            AllowedMethod::Delete,
        ]
    },

    VerifyEndpoint {
        url: &DEMO_ADDRESS_LOT_BLOCKS_URL,
        visibility: Visibility::Protected,
        unprivileged_access: UnprivilegedAccess::None,
        allowed_methods: vec![
            AllowedMethod::GetNonexistent
        ],
    },

    VerifyEndpoint {
        url: &DEMO_LOOPBACK_CREATE_URL,
        visibility: Visibility::Public,
        unprivileged_access: UnprivilegedAccess::None,
        allowed_methods: vec![
            AllowedMethod::Post(
                serde_json::to_value(&*DEMO_LOOPBACK_CREATE).unwrap(),
            ),
            AllowedMethod::Get,
        ],
    },

    VerifyEndpoint {
        url: &DEMO_LOOPBACK_URL,
        visibility: Visibility::Protected,
        unprivileged_access: UnprivilegedAccess::None,
        allowed_methods: vec![
            AllowedMethod::Delete
        ],
    },

    VerifyEndpoint {
        url: &DEMO_SWITCH_PORT_SETTINGS_URL,
        visibility: Visibility::Public,
        unprivileged_access: UnprivilegedAccess::None,
        allowed_methods: vec![
            AllowedMethod::Post(
                serde_json::to_value(
                    &*DEMO_SWITCH_PORT_SETTINGS_CREATE).unwrap(),
            ),
            AllowedMethod::Get,
            AllowedMethod::Delete
        ],
    },

    VerifyEndpoint {
        url: &DEMO_SWITCH_PORT_SETTINGS_INFO_URL,
        visibility: Visibility::Public,
        unprivileged_access: UnprivilegedAccess::None,
        allowed_methods: vec![
            AllowedMethod::GetNonexistent
        ],
    },
    VerifyEndpoint {
        url: &DEMO_BGP_CONFIG_CREATE_URL,
        visibility: Visibility::Public,
        unprivileged_access: UnprivilegedAccess::None,
        allowed_methods: vec![
            AllowedMethod::Post(
                serde_json::to_value(&*DEMO_BGP_CONFIG).unwrap(),
            ),
            AllowedMethod::Get,
            AllowedMethod::Delete
        ],
    },

    VerifyEndpoint {
        url: &DEMO_BGP_ANNOUNCE_SET_URL,
        visibility: Visibility::Public,
        unprivileged_access: UnprivilegedAccess::None,
        allowed_methods: vec![
            AllowedMethod::Post(
                serde_json::to_value(&*DEMO_BGP_ANNOUNCE).unwrap(),
            ),
            AllowedMethod::GetNonexistent,
            AllowedMethod::Delete
        ],
    },

    VerifyEndpoint {
        url: &DEMO_BGP_STATUS_URL,
        visibility: Visibility::Public,
        unprivileged_access: UnprivilegedAccess::None,
        allowed_methods: vec![
            AllowedMethod::GetNonexistent,
        ],
    },

    VerifyEndpoint {
        url: &DEMO_BGP_ROUTES_IPV4_URL,
        visibility: Visibility::Public,
        unprivileged_access: UnprivilegedAccess::None,
        allowed_methods: vec![
            AllowedMethod::GetNonexistent,
        ],
    },

    // Floating IPs
    VerifyEndpoint {
        url: &DEMO_PROJECT_URL_FIPS,
        visibility: Visibility::Protected,
        unprivileged_access: UnprivilegedAccess::None,
        allowed_methods: vec![
            AllowedMethod::Post(
                serde_json::to_value(&*DEMO_FLOAT_IP_CREATE).unwrap(),
            ),
            AllowedMethod::Get,
        ],
    },

    VerifyEndpoint {
        url: &DEMO_FLOAT_IP_URL,
        visibility: Visibility::Protected,
        unprivileged_access: UnprivilegedAccess::None,
        allowed_methods: vec![
            AllowedMethod::Get,
            AllowedMethod::Delete,
        ],
    }
]
});<|MERGE_RESOLUTION|>--- conflicted
+++ resolved
@@ -43,11 +43,10 @@
 use std::str::FromStr;
 use uuid::Uuid;
 
-<<<<<<< HEAD
 pub static HARDWARE_RACK_URL: Lazy<String> =
     Lazy::new(|| format!("/v1/system/hardware/racks/{}", RACK_UUID));
 pub const HARDWARE_UNINITIALIZED_SLEDS: &'static str =
-    "/v1/system/hardware/uninitialized-sleds";
+    "/v1/system/hardware/sleds-uninitialized";
 pub static HARDWARE_SLED_URL: Lazy<String> =
     Lazy::new(|| format!("/v1/system/hardware/sleds/{}", SLED_AGENT_UUID));
 pub static HARDWARE_SLED_PROVISION_STATE_URL: Lazy<String> = Lazy::new(|| {
@@ -55,18 +54,6 @@
 });
 pub static DEMO_SLED_PROVISION_STATE: Lazy<params::SledProvisionStateParams> =
     Lazy::new(|| {
-=======
-lazy_static! {
-    pub static ref HARDWARE_RACK_URL: String =
-        format!("/v1/system/hardware/racks/{}", RACK_UUID);
-    pub static ref HARDWARE_UNINITIALIZED_SLEDS: String =
-        format!("/v1/system/hardware/sleds-uninitialized");
-    pub static ref HARDWARE_SLED_URL: String =
-        format!("/v1/system/hardware/sleds/{}", SLED_AGENT_UUID);
-    pub static ref HARDWARE_SLED_PROVISION_STATE_URL: String =
-        format!("/v1/system/hardware/sleds/{}/provision-state", SLED_AGENT_UUID);
-    pub static ref DEMO_SLED_PROVISION_STATE: params::SledProvisionStateParams =
->>>>>>> f2fb5af6
         params::SledProvisionStateParams {
             state: nexus_types::external_api::views::SledProvisionState::NonProvisionable,
         }
