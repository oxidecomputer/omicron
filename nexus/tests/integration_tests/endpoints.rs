--- conflicted
+++ resolved
@@ -163,7 +163,9 @@
 pub static DEMO_PROJECT_URL_INSTANCES: LazyLock<String> =
     LazyLock::new(|| format!("/v1/instances?project={}", *DEMO_PROJECT_NAME));
 pub static DEMO_PROJECT_URL_AFFINITY_GROUPS: LazyLock<String> =
-    LazyLock::new(|| format!("/v1/affinity-groups?project={}", *DEMO_PROJECT_NAME));
+    LazyLock::new(|| {
+        format!("/v1/affinity-groups?project={}", *DEMO_PROJECT_NAME)
+    });
 pub static DEMO_PROJECT_URL_ANTI_AFFINITY_GROUPS: LazyLock<String> =
     LazyLock::new(|| {
         format!("/v1/anti-affinity-groups?project={}", *DEMO_PROJECT_NAME)
@@ -172,8 +174,9 @@
     LazyLock::new(|| format!("/v1/snapshots?project={}", *DEMO_PROJECT_NAME));
 pub static DEMO_PROJECT_URL_VPCS: LazyLock<String> =
     LazyLock::new(|| format!("/v1/vpcs?project={}", *DEMO_PROJECT_NAME));
-pub static DEMO_PROJECT_URL_FIPS: LazyLock<String> =
-    LazyLock::new(|| format!("/v1/floating-ips?project={}", *DEMO_PROJECT_NAME));
+pub static DEMO_PROJECT_URL_FIPS: LazyLock<String> = LazyLock::new(|| {
+    format!("/v1/floating-ips?project={}", *DEMO_PROJECT_NAME)
+});
 pub static DEMO_PROJECT_CREATE: LazyLock<params::ProjectCreate> =
     LazyLock::new(|| params::ProjectCreate {
         identity: IdentityMetadataCreateParams {
@@ -451,12 +454,13 @@
         *DEMO_AFFINITY_GROUP_NAME, *DEMO_PROJECT_SELECTOR
     )
 });
-pub static DEMO_AFFINITY_GROUP_MEMBERS_URL: LazyLock<String> = LazyLock::new(|| {
-    format!(
-        "/v1/affinity-groups/{}/members?{}",
-        *DEMO_AFFINITY_GROUP_NAME, *DEMO_PROJECT_SELECTOR
-    )
-});
+pub static DEMO_AFFINITY_GROUP_MEMBERS_URL: LazyLock<String> =
+    LazyLock::new(|| {
+        format!(
+            "/v1/affinity-groups/{}/members?{}",
+            *DEMO_AFFINITY_GROUP_NAME, *DEMO_PROJECT_SELECTOR
+        )
+    });
 pub static DEMO_AFFINITY_GROUP_INSTANCE_MEMBER_URL: LazyLock<String> =
     LazyLock::new(|| {
         format!(
@@ -485,15 +489,17 @@
 
 pub static DEMO_ANTI_AFFINITY_GROUP_NAME: LazyLock<Name> =
     LazyLock::new(|| "demo-anti-affinity-group".parse().unwrap());
-pub static DEMO_ANTI_AFFINITY_GROUPS_URL: LazyLock<String> = LazyLock::new(|| {
-    format!("/v1/anti-affinity-groups?{}", *DEMO_PROJECT_SELECTOR)
-});
-pub static DEMO_ANTI_AFFINITY_GROUP_URL: LazyLock<String> = LazyLock::new(|| {
-    format!(
-        "/v1/anti-affinity-groups/{}?{}",
-        *DEMO_ANTI_AFFINITY_GROUP_NAME, *DEMO_PROJECT_SELECTOR
-    )
-});
+pub static DEMO_ANTI_AFFINITY_GROUPS_URL: LazyLock<String> =
+    LazyLock::new(|| {
+        format!("/v1/anti-affinity-groups?{}", *DEMO_PROJECT_SELECTOR)
+    });
+pub static DEMO_ANTI_AFFINITY_GROUP_URL: LazyLock<String> =
+    LazyLock::new(|| {
+        format!(
+            "/v1/anti-affinity-groups/{}?{}",
+            *DEMO_ANTI_AFFINITY_GROUP_NAME, *DEMO_PROJECT_SELECTOR
+        )
+    });
 pub static DEMO_ANTI_AFFINITY_GROUP_MEMBERS_URL: LazyLock<String> =
     LazyLock::new(|| {
         format!(
@@ -1891,907 +1897,102 @@
                 unprivileged_access: UnprivilegedAccess::None,
                 allowed_methods: vec![AllowedMethod::Post(
                     serde_json::to_value(params::DiskPath {
-<<<<<<< HEAD
-                        disk: DEMO_DISK_NAME.clone().into()
-                    }).unwrap()
-                )
-            ],
-        },
-
-        VerifyEndpoint {
-            url: &DEMO_IMPORT_DISK_BULK_WRITE_START_URL,
-            visibility: Visibility::Protected,
-            unprivileged_access: UnprivilegedAccess::None,
-            allowed_methods: vec![
-                AllowedMethod::Post(serde_json::value::Value::Null),
-            ],
-        },
-
-        VerifyEndpoint {
-            url: &DEMO_IMPORT_DISK_BULK_WRITE_URL,
-            visibility: Visibility::Protected,
-            unprivileged_access: UnprivilegedAccess::None,
-            allowed_methods: vec![
-                AllowedMethod::Post(
-                    serde_json::to_value(params::ImportBlocksBulkWrite {
-                        offset: 0,
-                        base64_encoded_data: "AAAAAAAAAAAAAAAAAAAAAAAAAAAAAAAAAAAAAAAAAAAAAAAAAAAAAAAAAAAAAAAAAAAAAAAAAAAAAAAAAAAAAAAAAAAAAAAAAAAAAAAAAAAAAAAAAAAAAAAAAAAAAAAAAAAAAAAAAAAAAAAAAAAAAAAAAAAAAAAAAAAAAAAAAAAAAAAAAAAAAAAAAAAAAAAAAAAAAAAAAAAAAAAAAAAAAAAAAAAAAAAAAAAAAAAAAAAAAAAAAAAAAAAAAAAAAAAAAAAAAAAAAAAAAAAAAAAAAAAAAAAAAAAAAAAAAAAAAAAAAAAAAAAAAAAAAAAAAAAAAAAAAAAAAAAAAAAAAAAAAAAAAAAAAAAAAAAAAAAAAAAAAAAAAAAAAAAAAAAAAAAAAAAAAAAAAAAAAAAAAAAAAAAAAAAAAAAAAAAAAAAAAAAAAAAAAAAAAAAAAAAAAAAAAAAAAAAAAAAAAAAAAAAAAAAAAAAAAAAAAAAAAAAAAAAAAAAAAAAAAAAAAAAAAAAAAAAAAAAAAAAAAAAAAAAAAAAAAAAAAAAAAAAAAAAAAAAAAAAAAAAAAAAAAAAAAAAAAAAAAAAAAAAAAAAAAAAAAAAAAAAAAAAAAAAAAAAAAAAAAAAAAAAAAAAAAAAAAAAAAAAAAAAAAAAAAAAAAAAAAAAAAAAAAAAAAAAAAAAAAAAAAAAAAAAAAAAAAAAAAAAAAAAAAAAAAAAAAAAAAAAAAAAAAAAAAAAAAAAAAAAAAAAAAAAAAAAAAAAAAAAAAAAAAAAAAAAAAAAAAAAAAAAAAAAAAAAAAAAAAAAAAAAAAAAAAAAAAAAAAAAAAAAAAAAAAAAAAAAAAAAAAAAAAAAAAAAAAAAAAAAAAAAAAAAAAAAAAAAAAAAAAAAAAAAAAAAAAAAAAAAAAAAAAAAAAAAAAAAAAAAAAAAAAAAAAAAAAAAAAAAAAAAAAAAAAAAAAAAAAAAAAAAAAAAAAAAAAAAAAAAAAAAAAAAAAAAAAAAAAAAAAAAAAAAAAAAAAAAAAAAAAAAAAAAAAAAAAAAAAAAAAAAAAAAAAAAAAAAAAAAAAAAAAAAAAAAAAAAAAAAAAAAAAAAAAAAAAAAAAAAAAAAAAAAAAAAAAAAAAAAAAAAAAAAAAAAAAAAAAAAAAAAAAAAAAAAAAAAAAAAAAAAAAAAAAAAAAAAAAAAAAAAAAAAAAAAAAAAAAAAAAAAAAAAAAAAAAAAAAAAAAAAAAAAAAAAAAAAAAAAAAAAAAAAAAAAAAAAAAAAAAAAAAAAAAAAAAAAAAAAAAAAAAAAAAAAAAAAAAAAAAAAAAAAAAAAAAAAAAAAAAAAAAAAAAAAAAAAAAAAAAAAAAAAAAAAAAAAAAAAAAAAAAAAAAAAAAAAAAAAAAAAAAAAAAAAAAAAAAAAAAAAAAAAAAAAAAAAAAAAAAAAAAAAAAAAAAAAAAAAAAAAAAAAAAAAAAAAAAAAAAAAAAAAAAAAAAAAAAAAAAAAAAAAAAAAAAAAAAAAAAAAAAAAAAAAAAAAAAAAAAAAAAAAAAAAAAAAAAAAAAAAAAAAAAAAAAAAAAAAAAAAAAAAAAAAAAAAAAAAAAAAAAAAAAAAAAAAAAAAAAAAAAAAAAAAAAAAAAAAAAAAAAAAAAAAAAAAAAAAAAAAAAAAAAAAAAAAAAAAAAAAAAAAAAAAAAAAAAAAAAAAAAAAAAAAAAAAAAAAAAAAAAAAAAAAAAAAAAAAAAAAAAAAAAAAAAAAAAAAAAAAAAAAAAAAAAAAAAAAAAAAAAAAAAAAAAAAAAAAAAAAAAAAAAAAAAAAAAAAAAAAAAAAAAAAAAAAAAAAAAAAAAAAAAAAAAAAAAAAAAAAAAAAAAAAAAAAAAAAAAAAAAAAAAAAAAAAAAAAAAAAAAAAAAAAAAAAAAAAAAAAAAAAAAAAAAAAAAAAAAAAAAAAAAAAAAAAAAAAAAAAAAAAAAAAAAAAAAAAAAAAAAAAAAAAAAAAAAAAAAAAAAAAAAAAAAAAAAAAAAAAAAAAAAAAAAAAAAAAAAAAAAAAAAAAAAAAAAAAAAAAAAAAAAAAAAAAAAAAAAAAAAAAAAAAAAAAAAAAAAAAAAAAAAAAAAAAAAAAAAAAAAAAAAAAAAAAAAAAAAAAAAAAAAAAAAAAAAAAAAAAAAAAAAAAAAAAAAAAAAAAAAAAAAAAAAAAAAAAAAAAAAAAAAAAAAAAAAAAAAAAAAAAAAAAAAAAAAAAAAAAAAAAAAAAAAAAAAAAAAAAAAAAAAAAAAAAAAAAAAAAAAAAAAAAAAAAAAAAAAAAAAAAAAAAAAAAAAAAAAAAAAAAAAAAAAAAAAAAAAAAAAAAAAAAAAAAAAAAAAAAAAAAAAAAAAAAAAAAAAAAAAAAAAAAAAAAAAAAAAAAAAAAAAAAAAAAAAAAAAAAAAAAAAAAAAAAAAAAAAAAAAAAAAAAAAAAAAAAAAAAAAAAAAAAAAAAAAAAAAAAAAAAAAAAAAAAAAAAAAAAAAAAAAAAAAAAAAAAAAAAAAAAAAAAAAAAAAAAAAAAAAAAAAAAAAAAAAAAAAAAAAAAAAAAAAAAAAAAAAAAAAAAAAAAAAAAAAAAAAAAAAAAAAAAAAAAAAAAAAAAAAAAAAAAAAAAAAAAAAAAAAAAAAAAAAAAAAAAAAAAAAAAAAAAAAAAAAAAAAAAAAAAAAAAAAAAAAAAAAAAAAAAAAAAAAAAAAAAAAAAAAAAAAAAAAAAAAAAAAAAAAAAAAAAAAAAAAAAAAAAAAAAAAAAAAAAAAAAAAAAAAAAAAAAAAAAAAAAAAAAAAAAAAAAAAAAAAAAAAAAAAAAAAAAAAAAAAAAAAAAAAAAAAAAAAAAAAAAAAAAAAAAAAAAAAAAAAAAAAAAAAAAAAAAAAAAAAAAAAAAAAAAAAAAAAAAAAAAAAAAAAAAAAAAAAAAAAAAAAAAAAAAAAAAAAAAAAAAAAAAAAAAAAAAAAAAAAAAAAAAAAAAAAAAAAAAAAAAAAAAAAAAAAAAAAAAAAAAAAAAAAAAAAAAAAAAAAAAAAAAAAAAAAAAAAAAAAAAAAAAAAAAAAAAAAAAAAAAAAAAAAAAAAAAAAAAAAAAAAAAAAAAAAAAAAAAAAAAAAAAAAAAAAAAAAAAAAAAAAAAAAAAAAAAAAAAAAAAAAAAAAAAAAAAAAAAAAAAAAAAAAAAAAAAAAAAAAAAAAAAAAAAAAAAAAAAAAAAAAAAAAAAAAAAAAAAAAAAAAAAAAAAAAAAAAAAAAAAAAAAAAAAAAAAAAAAAAAAAAAAAAAAAAAAAAAAAAAAAAAAAAAAAAAAAAAAAAAAAAAAAAAAAAAAAAAAAAAAAAAAAAAAAAAAAAAAAAAAAAAAAAAAAAAAAAAAAAAAAAAAAAAAAAAAAAAAAAAAAAAAAAAAAAAAAAAAAAAAAAAAAAAAAAAAAAAAAAAAAAAAAAAAAAAAAAAAAAAAAAAAAAAAAAAAAAAAAAAAAAAAAAAAAAAAAAAAAAAAAAAAAAAAAAAAAAAAAAAAAAAAAAAAAAAAAAAAAAAAAAAAAAAAAAAAAAAAAAAAAAAAAAAAAAAAAAAAAAAAAAAAAAAAAAAAAAAAAAAAAAAAAAAAAAAAAAAAAAAAAAAAAAAAAAAAAAAAAAAAAAAAAAAAAAAAAAAAAAAAAAAAAAAAAAAAAAAAAAAAAAAAAAAAAAAAAAAAAAAAAAAAAAAAAAAAAAAAAAAAAAAAAAAAAAAAAAAAAAAAAAAAAAAAAAAAAAAAAAAAAAAAAAAAAAAAAAAAAAAAAAAAAAAAAAAAAAAAAAAAAAAAAAAAAAAAAAAAAAAAAAAAAAAAAAAAAAAAAAAAAAAAAAAAAAAAAAAAAAAAAAAAAAAAAAAAAAAAAAAAAAAAAAAAAAAAAAAAAAAAAAAAAAAAAAAAAAAAAAAAAAAAAAAAAAAAAAAAAAAAAAAAAAAAAAAAAAAAAAAAAAAAAAAAAAAAAAAAAAAAAAAAAAAAAAAAAAAAAAAAAAAAAAAAAAAAAAAAAAAAAAAAAAAAAAAAAAAAAAAAAAAAAAAAAAAAAAAAAAAAAAAAAAAAAAAAAAAAAAAAAAAAAAAAAAAAAAAAAAAAAAAAAAAAAAAAAAAAAAAAAAAAAAAAAAAAAAAAAAAAAAAAAAAAAAAAAAAAAAAAAAAAAAAAAAAAAAAAAAAAAAAAAAAAAAAAAAAAAAAAAAAAAAAAAAAAAAAAAAAAAAAAAAAAAAAAAAAAAAAAAAAAAAAAAAAAAAAAAAAAAAAAAAAAAAAAAAAAAAAAAAAAAAAAAAAAAAAAAAAAAAAAAAAAAAAAAAAAAAAAAAAAAAAAAAAAAAAAAAAAAAAAAAAAAAAAAAAAAAAAAAAAAAAAAAAAAAAAAAAAAAAAAAAAAAAAAAAAAAAAAAAAAAAAAAAAAAAAAAAAAAAAAAAAAAAAAAAAAAAAAAAAAAAAAAAAAAAAAAAAAAAAAAAAAAAAAAAAAAAAAAAAAAAAAAAAAAAAAAAAAAAAAAAAAAAAAAAAAAAAAAAAAAAAAAAAAAAAAAAAAAAAAAAAAAAAAAAAAAAAAAAAAAAAAAAAAAAAAAAAAAAAAAAAAAAAAAAAAAAAAAAAAAAAAAAAAAAAAAAAAAAAAAAAAAAAAAAAAAAAAAAAAAAAAAAAAAAAAAAAAAAAAAAAAAAAAAAAAAAAAAAAAAAAAAAAAAAAAAAAAAAAAAAAAAAAAAAAAAAAAAAAAAAAAAAAAAAAAAAAAAAAAAAAAAAAAAAAAAAAAAAAAAAAAAAAAAAAAAAAAAAAAAAAAAAAAAAAAAAAAAAAAAAAAAAAAAAAAAAAAAAAAAAAAAAAAAAAAAAAAAAAAAAAAAAAAAAAAAAAAAAAAAAAAAAAAAAAAAAAAAAAAAAAAAAAAAAAAAAAAAAAAAAAAAAAAAAAAAAAAAAAAAAAAAAAAAAAAAAAAAAAAAAAAAAAAAAAAAAAAAAAAAAAAAAAAAAAAAAAAAAAAAAAAAAAAAAAAAAAAAAAAAAAAAAAAAAAAAAAAAAAAAAAAAAAAAAAAAAAAAAAAAAAAAAAAAAAAAAAAAAAAAAAAAAAAAAAAAAAAAAAAAAAAAAAAAAAAAAAAAAAAAAAAAAAAAAAAAAAAAAAAAAAAAAAAAAAAAAAAAAAAAAAAAAAAAAAAAAAAAAAAAAAAAAAAAAAAAAAAAAAAAAAAAAAAAAAAAAAAAAAAAAAAAAAAAAAAAAAAAAAAAAAAAAAAAAAAAAAAAAAAAAAAAAAAAAAAAAAAAAAAAAAAAAAAAAAAAAAAAAAAAAAAAAAAAAAAAAAAAAAAAAAAAAAAAAAAAAAAAAAAAAAAAAAAAAAAAAAAAAAAAAAAAAAAAAAAAAAAAAAAAAAAAAAAAAAAAAAAAAAAAAAAAAAAAAAAAAAAAAAAAAAAAAAAAAAAAAAAAAAAAAAAAAAAAAAAAAAAAAAAAAAAAAAAAAAAAAAAAAAAAAAAAAAAAAAAAA==".into(),
-                    }).unwrap()),
-            ],
-        },
-
-        VerifyEndpoint {
-            url: &DEMO_IMPORT_DISK_BULK_WRITE_STOP_URL,
-            visibility: Visibility::Protected,
-            unprivileged_access: UnprivilegedAccess::None,
-            allowed_methods: vec![
-                AllowedMethod::Post(serde_json::value::Value::Null),
-            ],
-        },
-
-        VerifyEndpoint {
-            url: &DEMO_IMPORT_DISK_FINALIZE_URL,
-            visibility: Visibility::Protected,
-            unprivileged_access: UnprivilegedAccess::None,
-            allowed_methods: vec![
-                AllowedMethod::Post(serde_json::from_str("{}").unwrap()),
-            ],
-        },
-
-        /* Project images */
-
-        VerifyEndpoint {
-            url: &DEMO_PROJECT_URL_IMAGES,
-            visibility: Visibility::Protected,
-            unprivileged_access: UnprivilegedAccess::None,
-            allowed_methods: vec![
-                AllowedMethod::Get,
-                AllowedMethod::Post(
-                    serde_json::to_value(&*DEMO_IMAGE_CREATE).unwrap()
-                ),
-            ],
-        },
-
-        VerifyEndpoint {
-            url: &DEMO_PROJECT_IMAGE_URL,
-            visibility: Visibility::Protected,
-            unprivileged_access: UnprivilegedAccess::None,
-            allowed_methods: vec![
-                AllowedMethod::Get,
-                AllowedMethod::Delete,
-            ],
-        },
-
-        VerifyEndpoint {
-            url: &DEMO_PROJECT_PROMOTE_IMAGE_URL,
-            visibility: Visibility::Protected,
-            unprivileged_access: UnprivilegedAccess::None,
-            allowed_methods: vec![
-                AllowedMethod::Post(serde_json::value::Value::Null),
-            ],
-        },
-
-        VerifyEndpoint {
-            url: &DEMO_SILO_DEMOTE_IMAGE_URL,
-            visibility: Visibility::Protected,
-            unprivileged_access: UnprivilegedAccess::None,
-            allowed_methods: vec![
-                AllowedMethod::Post(serde_json::value::Value::Null),
-            ],
-        },
-
-        /* Snapshots */
-
-        VerifyEndpoint {
-            url: &DEMO_PROJECT_URL_SNAPSHOTS,
-            visibility: Visibility::Protected,
-            unprivileged_access: UnprivilegedAccess::None,
-            allowed_methods: vec![
-                AllowedMethod::Get,
-                AllowedMethod::Post(
-                    serde_json::to_value(DEMO_SNAPSHOT_CREATE.clone()).unwrap(),
-                )
-            ]
-        },
-
-        VerifyEndpoint {
-            url: &DEMO_SNAPSHOT_URL,
-            visibility: Visibility::Protected,
-            unprivileged_access: UnprivilegedAccess::None,
-            allowed_methods: vec![
-                AllowedMethod::Get,
-                AllowedMethod::Delete,
-            ]
-        },
-
-        /* Affinity Groups */
-
-        VerifyEndpoint {
-            url: &DEMO_PROJECT_URL_AFFINITY_GROUPS,
-            visibility: Visibility::Protected,
-            unprivileged_access: UnprivilegedAccess::None,
-
-            allowed_methods: vec![
-                AllowedMethod::Post(
-                    serde_json::to_value(&*DEMO_AFFINITY_GROUP_CREATE).unwrap()
-                ),
-                AllowedMethod::Get,
-            ],
-        },
-
-        VerifyEndpoint {
-            url: &DEMO_AFFINITY_GROUP_URL,
-            visibility: Visibility::Protected,
-            unprivileged_access: UnprivilegedAccess::None,
-
-            allowed_methods: vec![
-                AllowedMethod::Get,
-                AllowedMethod::Delete,
-                AllowedMethod::Put(
-                    serde_json::to_value(&*DEMO_AFFINITY_GROUP_UPDATE).unwrap()
-                ),
-            ],
-        },
-
-        VerifyEndpoint {
-            url: &DEMO_AFFINITY_GROUP_MEMBERS_URL,
-            visibility: Visibility::Protected,
-            unprivileged_access: UnprivilegedAccess::None,
-
-            allowed_methods: vec![
-                AllowedMethod::Get,
-            ],
-        },
-
-        VerifyEndpoint {
-            url: &DEMO_AFFINITY_GROUP_INSTANCE_MEMBER_URL,
-            visibility: Visibility::Protected,
-            unprivileged_access: UnprivilegedAccess::None,
-
-            allowed_methods: vec![
-                AllowedMethod::Get,
-                AllowedMethod::Delete,
-                AllowedMethod::Post(serde_json::Value::Null),
-            ],
-        },
-
-        /* Anti-Affinity Groups */
-
-        VerifyEndpoint {
-            url: &DEMO_ANTI_AFFINITY_GROUPS_URL,
-            visibility: Visibility::Protected,
-            unprivileged_access: UnprivilegedAccess::None,
-
-            allowed_methods: vec![
-                AllowedMethod::Post(
-                    serde_json::to_value(&*DEMO_ANTI_AFFINITY_GROUP_CREATE).unwrap()
-                ),
-                AllowedMethod::Get,
-            ],
-        },
-
-        VerifyEndpoint {
-            url: &DEMO_ANTI_AFFINITY_GROUP_URL,
-            visibility: Visibility::Protected,
-            unprivileged_access: UnprivilegedAccess::None,
-
-            allowed_methods: vec![
-                AllowedMethod::Get,
-                AllowedMethod::Delete,
-                AllowedMethod::Put(
-                    serde_json::to_value(&*DEMO_ANTI_AFFINITY_GROUP_UPDATE).unwrap()
-                ),
-            ],
-        },
-
-        VerifyEndpoint {
-            url: &DEMO_ANTI_AFFINITY_GROUP_MEMBERS_URL,
-            visibility: Visibility::Protected,
-            unprivileged_access: UnprivilegedAccess::None,
-
-            allowed_methods: vec![
-                AllowedMethod::Get,
-            ],
-        },
-
-        VerifyEndpoint {
-            url: &DEMO_ANTI_AFFINITY_GROUP_INSTANCE_MEMBER_URL,
-            visibility: Visibility::Protected,
-            unprivileged_access: UnprivilegedAccess::None,
-
-            allowed_methods: vec![
-                AllowedMethod::Get,
-                AllowedMethod::Delete,
-                AllowedMethod::Post(serde_json::Value::Null)
-            ],
-        },
-
-        /* Instances */
-        VerifyEndpoint {
-            url: &DEMO_PROJECT_URL_INSTANCES,
-            visibility: Visibility::Protected,
-            unprivileged_access: UnprivilegedAccess::None,
-            allowed_methods: vec![
-                AllowedMethod::Get,
-                AllowedMethod::Post(
-                    serde_json::to_value(&*DEMO_INSTANCE_CREATE).unwrap()
-                ),
-            ],
-        },
-
-        VerifyEndpoint {
-            url: &DEMO_INSTANCE_URL,
-            visibility: Visibility::Protected,
-            unprivileged_access: UnprivilegedAccess::None,
-            allowed_methods: vec![
-                AllowedMethod::Get,
-                AllowedMethod::Delete,
-                AllowedMethod::Put(
-                    serde_json::to_value(&*DEMO_INSTANCE_UPDATE).unwrap()
-                ),
-            ],
-        },
-
-        VerifyEndpoint {
-            url: &DEMO_INSTANCE_START_URL,
-            visibility: Visibility::Protected,
-            unprivileged_access: UnprivilegedAccess::None,
-            allowed_methods: vec![
-                AllowedMethod::Post(serde_json::Value::Null)
-            ],
-        },
-        VerifyEndpoint {
-            url: &DEMO_INSTANCE_STOP_URL,
-            visibility: Visibility::Protected,
-            unprivileged_access: UnprivilegedAccess::None,
-            allowed_methods: vec![
-                AllowedMethod::Post(serde_json::Value::Null)
-            ],
-        },
-        VerifyEndpoint {
-            url: &DEMO_INSTANCE_REBOOT_URL,
-            visibility: Visibility::Protected,
-            unprivileged_access: UnprivilegedAccess::None,
-            allowed_methods: vec![
-                AllowedMethod::Post(serde_json::Value::Null)
-            ],
-        },
-        VerifyEndpoint {
-            url: &DEMO_INSTANCE_SERIAL_URL,
-            visibility: Visibility::Protected,
-            unprivileged_access: UnprivilegedAccess::None,
-            allowed_methods: vec![
-                AllowedMethod::GetNonexistent // has required query parameters
-            ],
-        },
-        VerifyEndpoint {
-            url: &DEMO_INSTANCE_SERIAL_STREAM_URL,
-            visibility: Visibility::Protected,
-            unprivileged_access: UnprivilegedAccess::None,
-            allowed_methods: vec![
-                AllowedMethod::GetWebsocket
-            ],
-        },
-        /* Instance NICs */
-        VerifyEndpoint {
-            url: &DEMO_INSTANCE_NICS_URL,
-            visibility: Visibility::Protected,
-            unprivileged_access: UnprivilegedAccess::None,
-            allowed_methods: vec![
-                AllowedMethod::Get,
-                AllowedMethod::Post(
-                    serde_json::to_value(&*DEMO_INSTANCE_NIC_CREATE).unwrap()
-                ),
-            ],
-        },
-        VerifyEndpoint {
-            url: &DEMO_INSTANCE_NIC_URL,
-            visibility: Visibility::Protected,
-            unprivileged_access: UnprivilegedAccess::None,
-            allowed_methods: vec![
-                AllowedMethod::Get,
-                AllowedMethod::Delete,
-                AllowedMethod::Put(
-                    serde_json::to_value(&*DEMO_INSTANCE_NIC_PUT).unwrap()
-                ),
-            ],
-        },
-
-        /* Instance external IP addresses */
-        VerifyEndpoint {
-            url: &DEMO_INSTANCE_EXTERNAL_IPS_URL,
-            visibility: Visibility::Protected,
-            unprivileged_access: UnprivilegedAccess::None,
-            allowed_methods: vec![AllowedMethod::Get],
-        },
-
-        VerifyEndpoint {
-            url: &DEMO_INSTANCE_EPHEMERAL_IP_URL,
-            visibility: Visibility::Protected,
-            unprivileged_access: UnprivilegedAccess::None,
-            allowed_methods: vec![
-                AllowedMethod::Post(
-                    serde_json::to_value(&*DEMO_EPHEMERAL_IP_ATTACH).unwrap()
-                ),
-                AllowedMethod::Delete,
-            ],
-        },
-
-        VerifyEndpoint {
-            url: &DEMO_INSTANCE_SSH_KEYS_URL,
-            visibility: Visibility::Protected,
-            unprivileged_access: UnprivilegedAccess::None,
-            allowed_methods: vec![AllowedMethod::Get]
-        },
-
-        /* IAM */
-
-        VerifyEndpoint {
-            url: "/v1/system/roles",
-            visibility: Visibility::Public,
-            unprivileged_access: UnprivilegedAccess::None,
-            allowed_methods: vec![AllowedMethod::Get],
-        },
-        VerifyEndpoint {
-            url: "/v1/system/roles/fleet.admin",
-            visibility: Visibility::Protected,
-            unprivileged_access: UnprivilegedAccess::None,
-            allowed_methods: vec![AllowedMethod::Get],
-        },
-
-        VerifyEndpoint {
-            url: "/v1/system/users-builtin",
-            visibility: Visibility::Public,
-            unprivileged_access: UnprivilegedAccess::None,
-            allowed_methods: vec![AllowedMethod::Get],
-        },
-        VerifyEndpoint {
-            url: &URL_USERS_DB_INIT,
-            visibility: Visibility::Protected,
-            unprivileged_access: UnprivilegedAccess::None,
-            allowed_methods: vec![AllowedMethod::Get],
-        },
-
-        /* Hardware */
-
-        VerifyEndpoint {
-            url: "/v1/system/hardware/racks",
-            visibility: Visibility::Public,
-            unprivileged_access: UnprivilegedAccess::None,
-            allowed_methods: vec![AllowedMethod::Get],
-        },
-
-        VerifyEndpoint {
-            url: &HARDWARE_RACK_URL,
-            visibility: Visibility::Protected,
-            unprivileged_access: UnprivilegedAccess::None,
-            allowed_methods: vec![AllowedMethod::Get],
-        },
-
-        VerifyEndpoint {
-            url: &HARDWARE_UNINITIALIZED_SLEDS,
-            visibility: Visibility::Public,
-            unprivileged_access: UnprivilegedAccess::None,
-            allowed_methods: vec![AllowedMethod::Get],
-        },
-
-        VerifyEndpoint {
-            url: "/v1/system/hardware/sleds",
-            visibility: Visibility::Public,
-            unprivileged_access: UnprivilegedAccess::None,
-            allowed_methods: vec![AllowedMethod::Get, AllowedMethod::Post(
-                serde_json::to_value(&*DEMO_UNINITIALIZED_SLED).unwrap()
-            )],
-        },
-
-        VerifyEndpoint {
-            url: &SLED_INSTANCES_URL,
-            visibility: Visibility::Protected,
-            unprivileged_access: UnprivilegedAccess::None,
-            allowed_methods: vec![AllowedMethod::Get],
-        },
-
-        VerifyEndpoint {
-            url: &HARDWARE_SLED_URL,
-            visibility: Visibility::Protected,
-            unprivileged_access: UnprivilegedAccess::None,
-            allowed_methods: vec![AllowedMethod::Get],
-        },
-
-        VerifyEndpoint {
-            url: &HARDWARE_SLED_PROVISION_POLICY_URL,
-            visibility: Visibility::Protected,
-            unprivileged_access: UnprivilegedAccess::None,
-            allowed_methods: vec![AllowedMethod::Put(
-                serde_json::to_value(&*DEMO_SLED_PROVISION_POLICY).unwrap()
-            )],
-        },
-
-        VerifyEndpoint {
-            url: "/v1/system/hardware/switches",
-            visibility: Visibility::Public,
-            unprivileged_access: UnprivilegedAccess::None,
-            allowed_methods: vec![AllowedMethod::Get],
-        },
-
-        // TODO: Switches should be configured alongside sled agents during test setup
-        VerifyEndpoint {
-            url: &HARDWARE_SWITCH_URL,
-            visibility: Visibility::Protected,
-            unprivileged_access: UnprivilegedAccess::None,
-            allowed_methods: vec![AllowedMethod::GetNonexistent],
-        },
-
-        VerifyEndpoint {
-            url: &HARDWARE_DISKS_URL,
-            visibility: Visibility::Public,
-            unprivileged_access: UnprivilegedAccess::None,
-            allowed_methods: vec![AllowedMethod::Get],
-        },
-
-        VerifyEndpoint {
-            url: &HARDWARE_DISK_URL,
-            visibility: Visibility::Protected,
-            unprivileged_access: UnprivilegedAccess::None,
-            allowed_methods: vec![AllowedMethod::Get],
-        },
-
-
-        VerifyEndpoint {
-            url: &HARDWARE_SLED_DISK_URL,
-            visibility: Visibility::Public,
-            unprivileged_access: UnprivilegedAccess::None,
-            allowed_methods: vec![AllowedMethod::Get],
-        },
-
-        /* Support Bundles */
-
-        VerifyEndpoint {
-            url: &SUPPORT_BUNDLES_URL,
-            visibility: Visibility::Public,
-            unprivileged_access: UnprivilegedAccess::None,
-            allowed_methods: vec![
-                AllowedMethod::Get,
-                AllowedMethod::Post(serde_json::to_value(()).unwrap())
-            ],
-        },
-
-        VerifyEndpoint {
-            url: &SUPPORT_BUNDLE_URL,
-            visibility: Visibility::Protected,
-            unprivileged_access: UnprivilegedAccess::None,
-            allowed_methods: vec![
-                AllowedMethod::Get,
-                AllowedMethod::Delete,
-            ],
-        },
-
-        /* Updates */
-
-        VerifyEndpoint {
-            url: "/v1/system/update/repository?file_name=demo-repo.zip",
-            visibility: Visibility::Public,
-            unprivileged_access: UnprivilegedAccess::None,
-            allowed_methods: vec![AllowedMethod::Put(
-                // In reality this is the contents of a zip file.
-                serde_json::Value::Null,
-            )],
-        },
-
-        VerifyEndpoint {
-            url: "/v1/system/update/repository/1.0.0",
-            visibility: Visibility::Public,
-            unprivileged_access: UnprivilegedAccess::None,
-            // The update system is disabled, which causes a 500 error even for
-            // privileged users. That is captured by GetUnimplemented.
-            allowed_methods: vec![AllowedMethod::GetUnimplemented],
-        },
-
-        /* Metrics */
-
-        VerifyEndpoint {
-            url: &DEMO_SYSTEM_METRICS_URL,
-            visibility: Visibility::Public,
-            unprivileged_access: UnprivilegedAccess::None,
-            allowed_methods: vec![
-                AllowedMethod::Get,
-            ],
-        },
-
-        VerifyEndpoint {
-            url: &DEMO_SILO_METRICS_URL,
-            visibility: Visibility::Public,
-            // unprivileged user has silo read, otherwise they wouldn't be able
-            // to do anything
-            unprivileged_access: UnprivilegedAccess::ReadOnly,
-            allowed_methods: vec![
-                AllowedMethod::Get,
-            ],
-        },
-
-        VerifyEndpoint {
-            url: &TIMESERIES_QUERY_URL,
-            visibility: Visibility::Protected,
-            unprivileged_access: UnprivilegedAccess::None,
-            allowed_methods: vec![
-                AllowedMethod::Post(
-                    serde_json::to_value(&*DEMO_TIMESERIES_QUERY).unwrap()
-                ),
-            ],
-        },
-
-        VerifyEndpoint {
-            url: &SYSTEM_TIMESERIES_LIST_URL,
-            visibility: Visibility::Public,
-            unprivileged_access: UnprivilegedAccess::None,
-            allowed_methods: vec![
-                AllowedMethod::GetVolatile,
-            ],
-        },
-
-        VerifyEndpoint {
-            url: &SYSTEM_TIMESERIES_QUERY_URL,
-            visibility: Visibility::Public,
-            unprivileged_access: UnprivilegedAccess::None,
-            allowed_methods: vec![
-                AllowedMethod::Post(
-                    serde_json::to_value(&*DEMO_TIMESERIES_QUERY).unwrap()
-                ),
-            ],
-        },
-
-        /* Silo identity providers */
-
-        VerifyEndpoint {
-            url: &IDENTITY_PROVIDERS_URL,
-            visibility: Visibility::Public,
-            unprivileged_access: UnprivilegedAccess::ReadOnly,
-            allowed_methods: vec![
-                AllowedMethod::Get,
-            ],
-        },
-
-        VerifyEndpoint {
-            url: &SAML_IDENTITY_PROVIDERS_URL,
-            // The visibility here deserves some explanation.  In order to
-            // create a real SAML identity provider for doing tests, we have to
-            // do it in a non-default Silo (because the default one does not
-            // support creating a SAML identity provider).  But unprivileged
-            // users won't be able to see that Silo.  So from their perspective,
-            // it's like an object in a container they can't see (which is what
-            // Visibility::Protected means).
-            visibility: Visibility::Protected,
-            unprivileged_access: UnprivilegedAccess::None,
-            allowed_methods: vec![AllowedMethod::Post(
-                serde_json::to_value(&*SAML_IDENTITY_PROVIDER).unwrap(),
-            )],
-        },
-        VerifyEndpoint {
-            url: &SPECIFIC_SAML_IDENTITY_PROVIDER_URL,
-            visibility: Visibility::Protected,
-            unprivileged_access: UnprivilegedAccess::None,
-            allowed_methods: vec![AllowedMethod::Get],
-        },
-        /* Misc */
-
-        VerifyEndpoint {
-            url: "/v1/me",
-            visibility: Visibility::Public,
-            unprivileged_access: UnprivilegedAccess::ReadOnly,
-            allowed_methods: vec![
-                AllowedMethod::Get,
-            ],
-        },
-        VerifyEndpoint {
-            url: "/v1/me/groups",
-            visibility: Visibility::Public,
-            unprivileged_access: UnprivilegedAccess::ReadOnly,
-            allowed_methods: vec![
-                AllowedMethod::Get,
-            ],
-        },
-
-        /* SSH keys */
-
-        VerifyEndpoint {
-            url: &DEMO_SSHKEYS_URL,
-            visibility: Visibility::Protected,
-            unprivileged_access: UnprivilegedAccess::Full,
-            allowed_methods: vec![
-                AllowedMethod::Get,
-                AllowedMethod::Post(
-                    serde_json::to_value(&*DEMO_SSHKEY_CREATE).unwrap(),
-                ),
-            ],
-        },
-        VerifyEndpoint {
-            url: &DEMO_SPECIFIC_SSHKEY_URL,
-            visibility: Visibility::Protected,
-            unprivileged_access: UnprivilegedAccess::Full,
-            allowed_methods: vec![
-                AllowedMethod::Get,
-                AllowedMethod::Delete,
-            ],
-        },
-
-        /* Certificates */
-        VerifyEndpoint {
-            url: &DEMO_CERTIFICATES_URL,
-            visibility: Visibility::Public,
-            unprivileged_access: UnprivilegedAccess::None,
-            allowed_methods: vec![
-                AllowedMethod::Get,
-                AllowedMethod::Post(
-                    serde_json::to_value(&*DEMO_CERTIFICATE_CREATE).unwrap(),
-                ),
-            ],
-        },
-        VerifyEndpoint {
-            url: &DEMO_CERTIFICATE_URL,
-            visibility: Visibility::Protected,
-            unprivileged_access: UnprivilegedAccess::None,
-            allowed_methods: vec![
-                AllowedMethod::Get,
-                AllowedMethod::Delete,
-            ],
-        },
-
-        /* External Networking */
-
-        VerifyEndpoint {
-            url: &DEMO_SWITCH_PORT_URL,
-            visibility: Visibility::Public,
-            unprivileged_access: UnprivilegedAccess::None,
-            allowed_methods: vec![
-                AllowedMethod::Get,
-            ],
-        },
-
-        /* TODO requires dpd access
-        VerifyEndpoint {
-            url: &DEMO_SWITCH_PORT_STATUS_URL,
-            visibility: Visibility::Public,
-            unprivileged_access: UnprivilegedAccess::None,
-            allowed_methods: vec![
-                AllowedMethod::Get,
-            ],
-        },
-        */
-
-
-        VerifyEndpoint {
-            url: &DEMO_SWITCH_PORT_SETTINGS_APPLY_URL,
-            visibility: Visibility::Public,
-            unprivileged_access: UnprivilegedAccess::None,
-            allowed_methods: vec![
-                AllowedMethod::Delete,
-                AllowedMethod::Post(
-                    serde_json::to_value(&*DEMO_SWITCH_PORT_SETTINGS).unwrap(),
-                ),
-            ],
-        },
-
-        VerifyEndpoint {
-            url: &DEMO_ADDRESS_LOTS_URL,
-            visibility: Visibility::Public,
-            unprivileged_access: UnprivilegedAccess::None,
-            allowed_methods: vec![
-                AllowedMethod::Post(
-                    serde_json::to_value(&*DEMO_ADDRESS_LOT_CREATE).unwrap(),
-                ),
-                AllowedMethod::Get
-            ],
-        },
-
-        VerifyEndpoint {
-            url: &DEMO_ADDRESS_LOT_URL,
-            visibility: Visibility::Protected,
-            unprivileged_access: UnprivilegedAccess::None,
-            allowed_methods: vec![
-                AllowedMethod::Delete,
-            ]
-        },
-
-        VerifyEndpoint {
-            url: &DEMO_ADDRESS_LOT_BLOCKS_URL,
-            visibility: Visibility::Protected,
-            unprivileged_access: UnprivilegedAccess::None,
-            allowed_methods: vec![
-                AllowedMethod::GetNonexistent
-            ],
-        },
-
-        VerifyEndpoint {
-            url: &DEMO_LOOPBACK_CREATE_URL,
-            visibility: Visibility::Public,
-            unprivileged_access: UnprivilegedAccess::None,
-            allowed_methods: vec![
-                AllowedMethod::Post(
-                    serde_json::to_value(&*DEMO_LOOPBACK_CREATE).unwrap(),
-                ),
-                AllowedMethod::Get,
-            ],
-        },
-
-        VerifyEndpoint {
-            url: &DEMO_LOOPBACK_URL,
-            visibility: Visibility::Protected,
-            unprivileged_access: UnprivilegedAccess::None,
-            allowed_methods: vec![
-                AllowedMethod::Delete
-            ],
-        },
-
-        VerifyEndpoint {
-            url: &DEMO_SWITCH_PORT_SETTINGS_URL,
-            visibility: Visibility::Public,
-            unprivileged_access: UnprivilegedAccess::None,
-            allowed_methods: vec![
-                AllowedMethod::Post(
-                    serde_json::to_value(
-                        &*DEMO_SWITCH_PORT_SETTINGS_CREATE).unwrap(),
-                ),
-                AllowedMethod::Get,
-                AllowedMethod::Delete
-            ],
-        },
-
-        VerifyEndpoint {
-            url: &DEMO_SWITCH_PORT_SETTINGS_INFO_URL,
-            visibility: Visibility::Public,
-            unprivileged_access: UnprivilegedAccess::None,
-            allowed_methods: vec![
-                AllowedMethod::GetNonexistent
-            ],
-        },
-
-        VerifyEndpoint {
-            url: &DEMO_BGP_CONFIG_CREATE_URL,
-            visibility: Visibility::Public,
-            unprivileged_access: UnprivilegedAccess::None,
-            allowed_methods: vec![
-                AllowedMethod::Post(
-                    serde_json::to_value(&*DEMO_BGP_CONFIG).unwrap(),
-                ),
-                AllowedMethod::Get,
-                AllowedMethod::Delete
-            ],
-        },
-
-        VerifyEndpoint {
-            url: &DEMO_BGP_ANNOUNCE_SET_URL,
-            visibility: Visibility::Public,
-            unprivileged_access: UnprivilegedAccess::None,
-            allowed_methods: vec![
-                AllowedMethod::Put(
-                    serde_json::to_value(&*DEMO_BGP_ANNOUNCE).unwrap(),
-                ),
-                AllowedMethod::Get,
-            ],
-        },
-
-        VerifyEndpoint {
-            url: &DEMO_BGP_ANNOUNCE_SET_DELETE_URL,
-            visibility: Visibility::Public,
-            unprivileged_access: UnprivilegedAccess::None,
-            allowed_methods: vec![
-                AllowedMethod::Delete
-            ],
-        },
-
-        VerifyEndpoint {
-            url: &DEMO_BGP_ANNOUNCEMENT_URL,
-            visibility: Visibility::Public,
-            unprivileged_access: UnprivilegedAccess::None,
-            allowed_methods: vec![
-                AllowedMethod::GetNonexistent,
-            ],
-        },
-
-        VerifyEndpoint {
-            url: &DEMO_BGP_STATUS_URL,
-            visibility: Visibility::Public,
-            unprivileged_access: UnprivilegedAccess::None,
-            allowed_methods: vec![
-                AllowedMethod::GetNonexistent,
-            ],
-        },
-
-        VerifyEndpoint {
-            url: &DEMO_BGP_EXPORTED_URL,
-            visibility: Visibility::Public,
-            unprivileged_access: UnprivilegedAccess::None,
-            allowed_methods: vec![
-                AllowedMethod::GetNonexistent,
-            ],
-        },
-
-        VerifyEndpoint {
-            url: &DEMO_BGP_ROUTES_IPV4_URL,
-            visibility: Visibility::Public,
-            unprivileged_access: UnprivilegedAccess::None,
-            allowed_methods: vec![
-                AllowedMethod::GetNonexistent,
-            ],
-        },
-
-        VerifyEndpoint {
-            url: &DEMO_BGP_MESSAGE_HISTORY_URL,
-            visibility: Visibility::Public,
-            unprivileged_access: UnprivilegedAccess::None,
-            allowed_methods: vec![
-                AllowedMethod::GetNonexistent,
-            ],
-        },
-
-        VerifyEndpoint {
-            url: &DEMO_BFD_STATUS_URL,
-            visibility: Visibility::Public,
-            unprivileged_access: UnprivilegedAccess::None,
-            allowed_methods: vec![
-                AllowedMethod::GetNonexistent,
-            ],
-        },
-
-        VerifyEndpoint {
-            url: &DEMO_BFD_ENABLE_URL,
-            visibility: Visibility::Public,
-            unprivileged_access: UnprivilegedAccess::None,
-            allowed_methods: vec![
-                AllowedMethod::Post(
-                    serde_json::to_value(&*DEMO_BFD_ENABLE).unwrap()
-                )
-            ],
-        },
-
-        VerifyEndpoint {
-            url: &DEMO_BFD_DISABLE_URL,
-            visibility: Visibility::Public,
-            unprivileged_access: UnprivilegedAccess::None,
-            allowed_methods: vec![
-                AllowedMethod::Post(
-                    serde_json::to_value(&*DEMO_BFD_DISABLE).unwrap()
-                )
-            ],
-        },
-
-        // Floating IPs
-        VerifyEndpoint {
-            url: &DEMO_PROJECT_URL_FIPS,
-            visibility: Visibility::Protected,
-            unprivileged_access: UnprivilegedAccess::None,
-            allowed_methods: vec![
-                AllowedMethod::Post(
-                    serde_json::to_value(&*DEMO_FLOAT_IP_CREATE).unwrap(),
-                ),
-                AllowedMethod::Get,
-            ],
-        },
-
-        VerifyEndpoint {
-            url: &DEMO_FLOAT_IP_URL,
-            visibility: Visibility::Protected,
-            unprivileged_access: UnprivilegedAccess::None,
-            allowed_methods: vec![
-                AllowedMethod::Get,
-                AllowedMethod::Put(
-                    serde_json::to_value(&*DEMO_FLOAT_IP_UPDATE).unwrap()
-                  ),
-                AllowedMethod::Delete,
-            ],
-        },
-
-        VerifyEndpoint {
-            url: &DEMO_FLOATING_IP_ATTACH_URL,
-            visibility: Visibility::Protected,
-            unprivileged_access: UnprivilegedAccess::None,
-            allowed_methods: vec![
-                AllowedMethod::Post(
-=======
                         disk: DEMO_DISK_NAME.clone().into(),
                     })
                     .unwrap(),
                 )],
+            },
+            /* Affinity Groups */
+            VerifyEndpoint {
+                url: &DEMO_PROJECT_URL_AFFINITY_GROUPS,
+                visibility: Visibility::Protected,
+                unprivileged_access: UnprivilegedAccess::None,
+
+                allowed_methods: vec![
+                    AllowedMethod::Post(
+                        serde_json::to_value(&*DEMO_AFFINITY_GROUP_CREATE)
+                            .unwrap(),
+                    ),
+                    AllowedMethod::Get,
+                ],
+            },
+            VerifyEndpoint {
+                url: &DEMO_AFFINITY_GROUP_URL,
+                visibility: Visibility::Protected,
+                unprivileged_access: UnprivilegedAccess::None,
+
+                allowed_methods: vec![
+                    AllowedMethod::Get,
+                    AllowedMethod::Delete,
+                    AllowedMethod::Put(
+                        serde_json::to_value(&*DEMO_AFFINITY_GROUP_UPDATE)
+                            .unwrap(),
+                    ),
+                ],
+            },
+            VerifyEndpoint {
+                url: &DEMO_AFFINITY_GROUP_MEMBERS_URL,
+                visibility: Visibility::Protected,
+                unprivileged_access: UnprivilegedAccess::None,
+
+                allowed_methods: vec![AllowedMethod::Get],
+            },
+            VerifyEndpoint {
+                url: &DEMO_AFFINITY_GROUP_INSTANCE_MEMBER_URL,
+                visibility: Visibility::Protected,
+                unprivileged_access: UnprivilegedAccess::None,
+
+                allowed_methods: vec![
+                    AllowedMethod::Get,
+                    AllowedMethod::Delete,
+                    AllowedMethod::Post(serde_json::Value::Null),
+                ],
+            },
+            /* Anti-Affinity Groups */
+            VerifyEndpoint {
+                url: &DEMO_ANTI_AFFINITY_GROUPS_URL,
+                visibility: Visibility::Protected,
+                unprivileged_access: UnprivilegedAccess::None,
+
+                allowed_methods: vec![
+                    AllowedMethod::Post(
+                        serde_json::to_value(&*DEMO_ANTI_AFFINITY_GROUP_CREATE)
+                            .unwrap(),
+                    ),
+                    AllowedMethod::Get,
+                ],
+            },
+            VerifyEndpoint {
+                url: &DEMO_ANTI_AFFINITY_GROUP_URL,
+                visibility: Visibility::Protected,
+                unprivileged_access: UnprivilegedAccess::None,
+
+                allowed_methods: vec![
+                    AllowedMethod::Get,
+                    AllowedMethod::Delete,
+                    AllowedMethod::Put(
+                        serde_json::to_value(&*DEMO_ANTI_AFFINITY_GROUP_UPDATE)
+                            .unwrap(),
+                    ),
+                ],
+            },
+            VerifyEndpoint {
+                url: &DEMO_ANTI_AFFINITY_GROUP_MEMBERS_URL,
+                visibility: Visibility::Protected,
+                unprivileged_access: UnprivilegedAccess::None,
+
+                allowed_methods: vec![AllowedMethod::Get],
+            },
+            VerifyEndpoint {
+                url: &DEMO_ANTI_AFFINITY_GROUP_INSTANCE_MEMBER_URL,
+                visibility: Visibility::Protected,
+                unprivileged_access: UnprivilegedAccess::None,
+
+                allowed_methods: vec![
+                    AllowedMethod::Get,
+                    AllowedMethod::Delete,
+                    AllowedMethod::Post(serde_json::Value::Null),
+                ],
             },
             VerifyEndpoint {
                 url: &DEMO_IMPORT_DISK_BULK_WRITE_START_URL,
@@ -3470,7 +2671,6 @@
                 visibility: Visibility::Protected,
                 unprivileged_access: UnprivilegedAccess::None,
                 allowed_methods: vec![AllowedMethod::Post(
->>>>>>> afbc4ad7
                     serde_json::to_value(&*DEMO_FLOAT_IP_ATTACH).unwrap(),
                 )],
             },
