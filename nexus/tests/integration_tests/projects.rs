--- conflicted
+++ resolved
@@ -387,68 +387,4 @@
         .await
         .unwrap();
     delete_project(&url, &client).await;
-<<<<<<< HEAD
-}
-
-#[nexus_test]
-async fn test_project_deletion_with_ip_pool(
-    cptestctx: &ControlPlaneTestContext,
-) {
-    let client = &cptestctx.external_client;
-
-    let org_name = "test-org";
-    create_organization(&client, &org_name).await;
-
-    // Create a project that we'll use for testing.
-    let name = "springfield-squidport";
-    let url = format!("/organizations/{}/projects/{}", org_name, name);
-
-    create_project(&client, &org_name, &name).await;
-    delete_project_default_subnet(&url, &client).await;
-    delete_project_default_vpc(&url, &client).await;
-
-    let pool_name = "p0";
-    let params = params::IpPoolCreate {
-        identity: IdentityMetadataCreateParams {
-            name: String::from(pool_name).parse().unwrap(),
-            description: String::from("description"),
-        },
-        project: Some(params::OldProjectPath {
-            organization: org_name.parse().unwrap(),
-            project: name.parse().unwrap(),
-        }),
-    };
-    let ip_pools_url = "/system/ip-pools";
-    let _: views::IpPool =
-        NexusRequest::objects_post(client, ip_pools_url, &params)
-            .authn_as(AuthnMode::PrivilegedUser)
-            .execute()
-            .await
-            .unwrap()
-            .parsed_body()
-            .unwrap();
-
-    assert_eq!(
-        "project to be deleted contains an ip pool: p0",
-        delete_project_expect_fail(&url, &client).await,
-    );
-
-    let ip_pool_url = format!("{ip_pools_url}/{pool_name}");
-    NexusRequest::object_delete(client, &ip_pool_url)
-        .authn_as(AuthnMode::PrivilegedUser)
-        .execute()
-        .await
-        .unwrap();
-
-    delete_project(&url, &client).await;
-}
-
-// TODO(https://github.com/oxidecomputer/omicron/issues/1334): Once floating IPs
-// are implemented, we should:
-// - Create a project-scoped external IP
-// - Attempt to delete the project (show that we cannot)
-// - Delete the external IP
-// - Delete the project
-=======
-}
->>>>>>> 76b75500
+}