--- conflicted
+++ resolved
@@ -1756,134 +1756,6 @@
 
 fn before_133_0_0<'a>(ctx: &'a MigrationContext<'a>) -> BoxFuture<'a, ()> {
     Box::pin(async {
-<<<<<<< HEAD
-        // To test the size_used upgrader, create a few crucible datasets and
-        // regions
-
-        // First, a crucible dataset with no regions
-        let dataset_id: Uuid =
-            "00000001-0000-0000-0000-000000000000".parse().unwrap();
-        let pool_id = Uuid::new_v4();
-        let size_used = 0;
-
-        ctx.client
-            .batch_execute(&format!(
-                "INSERT INTO crucible_dataset VALUES (
-                    '{dataset_id}',
-                    now(),
-                    now(),
-                    null,
-                    1,
-                    '{pool_id}',
-                    '::1',
-                    10000,
-                    {size_used}
-                )"
-            ))
-            .await
-            .expect("inserted");
-
-        // Then, a crucible dataset with 1 region
-        let dataset_id: Uuid =
-            "00000002-0000-0000-0000-000000000000".parse().unwrap();
-
-        let region_id = Uuid::new_v4();
-        let pool_id = Uuid::new_v4();
-        let volume_id = Uuid::new_v4();
-        let block_size = 512;
-        let blocks_per_extent = 64;
-        let extent_count = 1000;
-
-        ctx.client
-            .batch_execute(&format!(
-                "INSERT INTO region VALUES (
-                    '{region_id}',
-                    now(),
-                    now(),
-                    '{dataset_id}',
-                    '{volume_id}',
-                    {block_size},
-                    {blocks_per_extent},
-                    {extent_count},
-                    5000,
-                    false,
-                    false
-                )"
-            ))
-            .await
-            .expect("inserted");
-
-        let size_used = block_size * blocks_per_extent * extent_count;
-
-        ctx.client
-            .batch_execute(&format!(
-                "INSERT INTO crucible_dataset VALUES (
-                    '{dataset_id}',
-                    now(),
-                    now(),
-                    null,
-                    1,
-                    '{pool_id}',
-                    '::1',
-                    10000,
-                    {size_used}
-                )"
-            ))
-            .await
-            .expect("inserted");
-
-        // Finally, a crucible dataset with 3 regions
-        let dataset_id: Uuid =
-            "00000003-0000-0000-0000-000000000000".parse().unwrap();
-        let pool_id = Uuid::new_v4();
-
-        let block_size = 512;
-        let blocks_per_extent = 64;
-        let extent_count = 7000;
-
-        for _ in 0..3 {
-            let region_id = Uuid::new_v4();
-            let volume_id = Uuid::new_v4();
-
-            ctx.client
-                .batch_execute(&format!(
-                    "INSERT INTO region VALUES (
-                        '{region_id}',
-                        now(),
-                        now(),
-                        '{dataset_id}',
-                        '{volume_id}',
-                        {block_size},
-                        {blocks_per_extent},
-                        {extent_count},
-                        5000,
-                        false,
-                        false
-                    )"
-                ))
-                .await
-                .expect("inserted");
-        }
-
-        let size_used = 3 * block_size * blocks_per_extent * extent_count;
-
-        ctx.client
-            .batch_execute(&format!(
-                "INSERT INTO crucible_dataset VALUES (
-                    '{dataset_id}',
-                    now(),
-                    now(),
-                    null,
-                    1,
-                    '{pool_id}',
-                    '::1',
-                    10000,
-                    {size_used}
-                )"
-            ))
-            .await
-            .expect("inserted");
-=======
         // This VMM will have a sled_resource_vmm record and a VMM record
         let vmm1_id: Uuid =
             "00000000-0000-0000-0000-000000000001".parse().unwrap();
@@ -1949,13 +1821,172 @@
             ))
             .await
             .expect("inserted record");
->>>>>>> cf38148d
     })
 }
 
 fn after_133_0_0<'a>(ctx: &'a MigrationContext<'a>) -> BoxFuture<'a, ()> {
     Box::pin(async {
-<<<<<<< HEAD
+        // This record should still have a sled_resource_vmm, and be the only
+        // one.
+        let vmm1_id: Uuid =
+            "00000000-0000-0000-0000-000000000001".parse().unwrap();
+
+        let rows = ctx
+            .client
+            .query(
+                r#"
+                SELECT id FROM sled_resource_vmm
+                "#,
+                &[],
+            )
+            .await
+            .expect("loaded sled_resource_vmm rows");
+
+        let records = process_rows(&rows);
+
+        assert_eq!(records.len(), 1, "{records:?}");
+
+        assert_eq!(
+            records[0].values,
+            vec![ColumnValue::new("id", vmm1_id),],
+            "Unexpected sled_resource_vmm record value",
+        );
+    })
+}
+
+fn before_134_0_0<'a>(ctx: &'a MigrationContext<'a>) -> BoxFuture<'a, ()> {
+    Box::pin(async {
+        // To test the size_used upgrader, create a few crucible datasets and
+        // regions
+
+        // First, a crucible dataset with no regions
+        let dataset_id: Uuid =
+            "00000001-0000-0000-0000-000000000000".parse().unwrap();
+        let pool_id = Uuid::new_v4();
+        let size_used = 0;
+
+        ctx.client
+            .batch_execute(&format!(
+                "INSERT INTO crucible_dataset VALUES (
+                    '{dataset_id}',
+                    now(),
+                    now(),
+                    null,
+                    1,
+                    '{pool_id}',
+                    '::1',
+                    10000,
+                    {size_used}
+                )"
+            ))
+            .await
+            .expect("inserted");
+
+        // Then, a crucible dataset with 1 region
+        let dataset_id: Uuid =
+            "00000002-0000-0000-0000-000000000000".parse().unwrap();
+
+        let region_id = Uuid::new_v4();
+        let pool_id = Uuid::new_v4();
+        let volume_id = Uuid::new_v4();
+        let block_size = 512;
+        let blocks_per_extent = 64;
+        let extent_count = 1000;
+
+        ctx.client
+            .batch_execute(&format!(
+                "INSERT INTO region VALUES (
+                    '{region_id}',
+                    now(),
+                    now(),
+                    '{dataset_id}',
+                    '{volume_id}',
+                    {block_size},
+                    {blocks_per_extent},
+                    {extent_count},
+                    5000,
+                    false,
+                    false
+                )"
+            ))
+            .await
+            .expect("inserted");
+
+        let size_used = block_size * blocks_per_extent * extent_count;
+
+        ctx.client
+            .batch_execute(&format!(
+                "INSERT INTO crucible_dataset VALUES (
+                    '{dataset_id}',
+                    now(),
+                    now(),
+                    null,
+                    1,
+                    '{pool_id}',
+                    '::1',
+                    10000,
+                    {size_used}
+                )"
+            ))
+            .await
+            .expect("inserted");
+
+        // Finally, a crucible dataset with 3 regions
+        let dataset_id: Uuid =
+            "00000003-0000-0000-0000-000000000000".parse().unwrap();
+        let pool_id = Uuid::new_v4();
+
+        let block_size = 512;
+        let blocks_per_extent = 64;
+        let extent_count = 7000;
+
+        for _ in 0..3 {
+            let region_id = Uuid::new_v4();
+            let volume_id = Uuid::new_v4();
+
+            ctx.client
+                .batch_execute(&format!(
+                    "INSERT INTO region VALUES (
+                        '{region_id}',
+                        now(),
+                        now(),
+                        '{dataset_id}',
+                        '{volume_id}',
+                        {block_size},
+                        {blocks_per_extent},
+                        {extent_count},
+                        5000,
+                        false,
+                        false
+                    )"
+                ))
+                .await
+                .expect("inserted");
+        }
+
+        let size_used = 3 * block_size * blocks_per_extent * extent_count;
+
+        ctx.client
+            .batch_execute(&format!(
+                "INSERT INTO crucible_dataset VALUES (
+                    '{dataset_id}',
+                    now(),
+                    now(),
+                    null,
+                    1,
+                    '{pool_id}',
+                    '::1',
+                    10000,
+                    {size_used}
+                )"
+            ))
+            .await
+            .expect("inserted");
+    })
+}
+
+fn after_134_0_0<'a>(ctx: &'a MigrationContext<'a>) -> BoxFuture<'a, ()> {
+    Box::pin(async {
         // The first crucible dataset still has size_used = 0
         let rows = ctx
             .client
@@ -2012,32 +2043,6 @@
         assert_eq!(
             records[0].values,
             vec![ColumnValue::new("size_used", 860160000i64)],
-=======
-        // This record should still have a sled_resource_vmm, and be the only
-        // one.
-        let vmm1_id: Uuid =
-            "00000000-0000-0000-0000-000000000001".parse().unwrap();
-
-        let rows = ctx
-            .client
-            .query(
-                r#"
-                SELECT id FROM sled_resource_vmm
-                "#,
-                &[],
-            )
-            .await
-            .expect("loaded sled_resource_vmm rows");
-
-        let records = process_rows(&rows);
-
-        assert_eq!(records.len(), 1, "{records:?}");
-
-        assert_eq!(
-            records[0].values,
-            vec![ColumnValue::new("id", vmm1_id),],
-            "Unexpected sled_resource_vmm record value",
->>>>>>> cf38148d
         );
     })
 }
@@ -2094,10 +2099,11 @@
         Version::new(133, 0, 0),
         DataMigrationFns::new().before(before_133_0_0).after(after_133_0_0),
     );
-<<<<<<< HEAD
-
-=======
->>>>>>> cf38148d
+    map.insert(
+        Version::new(134, 0, 0),
+        DataMigrationFns::new().before(before_134_0_0).after(after_134_0_0),
+    );
+
     map
 }
 
