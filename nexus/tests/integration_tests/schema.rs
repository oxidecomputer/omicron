// This Source Code Form is subject to the terms of the Mozilla Public
// License, v. 2.0. If a copy of the MPL was not distributed with this
// file, You can obtain one at https://mozilla.org/MPL/2.0/.

use camino::Utf8PathBuf;
use chrono::{DateTime, Utc};
use dropshot::test_util::LogContext;
use futures::future::BoxFuture;
use nexus_config::NexusConfig;
use nexus_config::SchemaConfig;
use nexus_db_model::EARLIEST_SUPPORTED_VERSION;
use nexus_db_model::SCHEMA_VERSION as LATEST_SCHEMA_VERSION;
use nexus_db_model::{AllSchemaVersions, SchemaVersion};
use nexus_db_queries::db::pub_test_utils::TestDatabase;
use nexus_db_queries::db::DISALLOW_FULL_TABLE_SCAN_SQL;
use nexus_test_utils::{load_test_config, ControlPlaneTestContextBuilder};
use omicron_common::api::external::SemverVersion;
use omicron_common::api::internal::shared::SwitchLocation;
use omicron_test_utils::dev::db::{Client, CockroachInstance};
use pretty_assertions::{assert_eq, assert_ne};
use similar_asserts;
use slog::Logger;
use std::collections::BTreeMap;
use std::net::IpAddr;
use std::sync::Mutex;
use tokio::time::timeout;
use tokio::time::Duration;
use uuid::Uuid;

const SCHEMA_DIR: &'static str =
    concat!(env!("CARGO_MANIFEST_DIR"), "/../schema/crdb");

// Helper to ensure we perform the same setup for the positive and negative test
// cases.
async fn test_setup<'a>(
    config: &'a mut NexusConfig,
    name: &'static str,
) -> ControlPlaneTestContextBuilder<'a, omicron_nexus::Server> {
    let mut builder =
        ControlPlaneTestContextBuilder::<omicron_nexus::Server>::new(
            name, config,
        );
    let populate = false;
    builder.start_crdb(populate).await;
    let schema_dir = Utf8PathBuf::from(SCHEMA_DIR);
    builder.config.pkg.schema = Some(SchemaConfig { schema_dir });
    builder.start_internal_dns().await;
    builder.start_external_dns().await;
    builder.start_dendrite(SwitchLocation::Switch0).await;
    builder.start_dendrite(SwitchLocation::Switch1).await;
    builder.start_mgd(SwitchLocation::Switch0).await;
    builder.start_mgd(SwitchLocation::Switch1).await;
    builder.populate_internal_dns().await;
    builder
}

// Attempts to apply an update as a transaction.
//
// Only returns an error if the transaction failed to commit.
async fn apply_update_as_transaction_inner(
    client: &omicron_test_utils::dev::db::Client,
    sql: &str,
) -> Result<(), tokio_postgres::Error> {
    client.batch_execute("BEGIN;").await.expect("Failed to BEGIN transaction");
    client.batch_execute(&sql).await.expect("Failed to execute update");
    client.batch_execute("COMMIT;").await?;
    Ok(())
}

// Applies an update as a transaction.
//
// Automatically retries transactions that can be retried client-side.
async fn apply_update_as_transaction(
    log: &Logger,
    client: &omicron_test_utils::dev::db::Client,
    sql: &str,
) {
    loop {
        match apply_update_as_transaction_inner(client, sql).await {
            Ok(()) => break,
            Err(err) => {
                warn!(log, "Failed to apply update as transaction"; "err" => err.to_string());
                client
                    .batch_execute("ROLLBACK;")
                    .await
                    .expect("Failed to ROLLBACK failed transaction");
                if let Some(code) = err.code() {
                    if code == &tokio_postgres::error::SqlState::T_R_SERIALIZATION_FAILURE {
                        warn!(log, "Transaction retrying");
                        continue;
                    }
                }
                panic!("Failed to apply update: {err}");
            }
        }
    }
}

async fn apply_update(
    log: &Logger,
    crdb: &CockroachInstance,
    version: &SchemaVersion,
    times_to_apply: usize,
) {
    let log = log.new(o!("target version" => version.semver().to_string()));
    info!(log, "Performing upgrade");

    let client = crdb.connect().await.expect("failed to connect");

    client
        .batch_execute(DISALLOW_FULL_TABLE_SCAN_SQL)
        .await
        .expect("failed to disallow full table scans");

    // We skip this for the earliest supported version because these tables
    // might not exist yet.
    if *version.semver() != EARLIEST_SUPPORTED_VERSION {
        info!(log, "Updating schema version in db_metadata (setting target)");
        let sql = format!(
            "UPDATE omicron.public.db_metadata SET target_version = '{}' \
            WHERE singleton = true;",
            version
        );
        client
            .batch_execute(&sql)
            .await
            .expect("Failed to bump version number");
    }

    // Each step is applied `times_to_apply` times, but once we start applying
    // a step within an upgrade, we will not attempt to apply prior steps.
    for step in version.upgrade_steps() {
        info!(
            log,
            "Applying sql schema upgrade step";
            "file" => step.label()
        );

        for _ in 0..times_to_apply {
            apply_update_as_transaction(&log, &client, step.sql()).await;

            // The following is a set of "versions exempt from being
            // re-applied" multiple times. PLEASE AVOID ADDING TO THIS LIST.
            const NOT_IDEMPOTENT_VERSIONS: [semver::Version; 1] = [
                // Why: This calls "ALTER TYPE ... DROP VALUE", which does not
                // support the "IF EXISTS" syntax in CockroachDB.
                //
                // https://github.com/cockroachdb/cockroach/issues/120801
                semver::Version::new(10, 0, 0),
            ];

            if NOT_IDEMPOTENT_VERSIONS.contains(&version.semver().0) {
                break;
            }
        }
    }

    // Normally, Nexus actually bumps the version number.
    //
    // We do so explicitly here.
    info!(log, "Updating schema version in db_metadata (removing target)");
    let sql = format!(
        "UPDATE omicron.public.db_metadata SET version = '{}', \
        target_version = NULL WHERE singleton = true;",
        version
    );
    client.batch_execute(&sql).await.expect("Failed to bump version number");

    client.cleanup().await.expect("cleaning up after wipe");
    info!(log, "Update to {version} applied successfully");
}

async fn query_crdb_schema_version(crdb: &CockroachInstance) -> String {
    let client = crdb.connect().await.expect("failed to connect");
    let sql =
        "SELECT version FROM omicron.public.db_metadata WHERE singleton = true";

    let row = client.query_one(sql, &[]).await.expect("failed to query schema");
    let version = row.get(0);
    client.cleanup().await.expect("cleaning up after wipe");
    version
}

#[derive(PartialEq, Clone, Debug)]
struct SqlEnum {
    name: String,
    variant: String,
}

impl From<(&str, &str)> for SqlEnum {
    fn from((name, variant): (&str, &str)) -> Self {
        Self { name: name.to_string(), variant: variant.to_string() }
    }
}

// A newtype wrapper around a string, which allows us to more liberally
// interpret SQL types.
//
// Note that for the purposes of schema comparisons, we don't care about parsing
// the contents of the database, merely the schema and equality of contained
// data.
#[derive(PartialEq, Clone, Debug)]
enum AnySqlType {
    Bool(bool),
    DateTime,
    Enum(SqlEnum),
    Float4(f32),
    Int8(i64),
    Json(serde_json::value::Value),
    String(String),
    TextArray(Vec<String>),
    Uuid(Uuid),
    Inet(IpAddr),
    // TODO: This isn't exhaustive, feel free to add more.
    //
    // These should only be necessary for rows where the database schema changes also choose to
    // populate data.
}

impl From<bool> for AnySqlType {
    fn from(b: bool) -> Self {
        Self::Bool(b)
    }
}

impl From<SqlEnum> for AnySqlType {
    fn from(value: SqlEnum) -> Self {
        Self::Enum(value)
    }
}

impl From<f32> for AnySqlType {
    fn from(value: f32) -> Self {
        Self::Float4(value)
    }
}

impl From<i64> for AnySqlType {
    fn from(value: i64) -> Self {
        Self::Int8(value)
    }
}

impl From<String> for AnySqlType {
    fn from(value: String) -> Self {
        Self::String(value)
    }
}

impl From<Uuid> for AnySqlType {
    fn from(value: Uuid) -> Self {
        Self::Uuid(value)
    }
}

impl From<IpAddr> for AnySqlType {
    fn from(value: IpAddr) -> Self {
        Self::Inet(value)
    }
}

impl AnySqlType {
    fn as_str(&self) -> &str {
        match self {
            AnySqlType::String(s) => s,
            _ => panic!("Not a string type"),
        }
    }
}

impl<'a> tokio_postgres::types::FromSql<'a> for AnySqlType {
    fn from_sql(
        ty: &tokio_postgres::types::Type,
        raw: &'a [u8],
    ) -> Result<Self, Box<dyn std::error::Error + Send + Sync + 'static>> {
        if String::accepts(ty) {
            return Ok(AnySqlType::String(String::from_sql(ty, raw)?));
        }
        if DateTime::<Utc>::accepts(ty) {
            // We intentionally drop the time here -- we only care that there
            // is some value present.
            let _ = DateTime::<Utc>::from_sql(ty, raw)?;
            return Ok(AnySqlType::DateTime);
        }
        if bool::accepts(ty) {
            return Ok(AnySqlType::Bool(bool::from_sql(ty, raw)?));
        }
        if Uuid::accepts(ty) {
            return Ok(AnySqlType::Uuid(Uuid::from_sql(ty, raw)?));
        }
        if i64::accepts(ty) {
            return Ok(AnySqlType::Int8(i64::from_sql(ty, raw)?));
        }
        if f32::accepts(ty) {
            return Ok(AnySqlType::Float4(f32::from_sql(ty, raw)?));
        }
        if serde_json::value::Value::accepts(ty) {
            return Ok(AnySqlType::Json(serde_json::value::Value::from_sql(
                ty, raw,
            )?));
        }
        if Vec::<String>::accepts(ty) {
            return Ok(AnySqlType::TextArray(Vec::<String>::from_sql(
                ty, raw,
            )?));
        }
        if IpAddr::accepts(ty) {
            return Ok(AnySqlType::Inet(IpAddr::from_sql(ty, raw)?));
        }

        use tokio_postgres::types::Kind;
        match ty.kind() {
            Kind::Enum(_) => {
                Ok(AnySqlType::Enum(SqlEnum {
                    name: ty.name().to_string(),
                    variant: std::str::from_utf8(raw)?.to_string(),
                }))
            },
            _ => {
                Err(anyhow::anyhow!(
                    "Cannot parse type {ty:?}. \
                    If you're trying to use this type in a table which is populated \
                    during a schema migration, consider adding it to `AnySqlType`."
                    ).into())
            }
        }
    }

    fn accepts(_ty: &tokio_postgres::types::Type) -> bool {
        true
    }
}

// It's a little redunant to include the column name alongside each value,
// but it results in a prettier diff.
#[derive(PartialEq, Debug)]
struct ColumnValue {
    column: String,
    value: Option<AnySqlType>,
}

impl ColumnValue {
    fn new<V: Into<AnySqlType>>(column: &str, value: V) -> Self {
        Self { column: String::from(column), value: Some(value.into()) }
    }

    fn null(column: &str) -> Self {
        Self { column: String::from(column), value: None }
    }

    fn expect(&self, column: &str) -> Option<&AnySqlType> {
        assert_eq!(self.column, column);
        self.value.as_ref()
    }
}

// A generic representation of a row of SQL data
#[derive(PartialEq, Debug)]
struct Row {
    values: Vec<ColumnValue>,
}

impl Row {
    fn new() -> Self {
        Self { values: vec![] }
    }
}

enum ColumnSelector<'a> {
    ByName(&'a [&'static str]),
    Star,
}

impl<'a> From<&'a [&'static str]> for ColumnSelector<'a> {
    fn from(columns: &'a [&'static str]) -> Self {
        Self::ByName(columns)
    }
}

fn process_rows(rows: &Vec<tokio_postgres::Row>) -> Vec<Row> {
    let mut result = vec![];
    for row in rows {
        let mut row_result = Row::new();
        for i in 0..row.len() {
            let column_name = row.columns()[i].name();
            row_result.values.push(ColumnValue {
                column: column_name.to_string(),
                value: row.get(i),
            });
        }
        result.push(row_result);
    }
    result
}

async fn crdb_show_constraints(
    crdb: &CockroachInstance,
    table: &str,
) -> Vec<Row> {
    let client = crdb.connect().await.expect("failed to connect");

    let sql = format!("SHOW CONSTRAINTS FROM {table}");
    let rows = client
        .query(&sql, &[])
        .await
        .unwrap_or_else(|_| panic!("failed to query {table}"));
    client.cleanup().await.expect("cleaning up after wipe");

    process_rows(&rows)
}

async fn crdb_select(
    crdb: &CockroachInstance,
    columns: ColumnSelector<'_>,
    table: &str,
    constraints: Option<&str>,
) -> Vec<Row> {
    let client = crdb.connect().await.expect("failed to connect");
    let constraints = if let Some(constraints) = constraints {
        format!("WHERE {constraints}")
    } else {
        "".to_string()
    };

    let cols = match &columns {
        ColumnSelector::ByName(columns) => columns.join(","),
        ColumnSelector::Star => "*".to_string(),
    };

    // We insert the ORDER BY as a simple mechanism to ensure that we're
    // comparing equivalent data. We care about the contents of the retreived
    // rows, so normalize the order in which they are returned.
    let order = match &columns {
        ColumnSelector::ByName(_) => cols.clone(),
        ColumnSelector::Star => format!("PRIMARY KEY {table}"),
    };

    let sql =
        format!("SELECT {cols} FROM {table} {constraints} ORDER BY {order}");
    let rows = client
        .query(&sql, &[])
        .await
        .unwrap_or_else(|_| panic!("failed to query {table}"));
    client.cleanup().await.expect("cleaning up after wipe");

    process_rows(&rows)
}

async fn crdb_list_enums(crdb: &CockroachInstance) -> Vec<Row> {
    let client = crdb.connect().await.expect("failed to connect");

    // https://www.cockroachlabs.com/docs/stable/show-enums
    let rows = client
        .query("show enums;", &[])
        .await
        .unwrap_or_else(|_| panic!("failed to list enums"));
    client.cleanup().await.expect("cleaning up after wipe");

    process_rows(&rows)
}

fn read_all_schema_versions() -> AllSchemaVersions {
    AllSchemaVersions::load(camino::Utf8Path::new(SCHEMA_DIR)).unwrap()
}

// This test confirms the following behavior:
//
// - Nexus can boot using a "1.0.0" revision of the schema
// - Nexus can automatically apply all subsequent updates automatically
// - This should eventually drive Nexus to the latest revision of the schema,
// such that it can boot.
#[tokio::test]
async fn nexus_applies_update_on_boot() {
    let mut config = load_test_config();
    let mut builder =
        test_setup(&mut config, "nexus_applies_update_on_boot").await;
    let log = &builder.logctx.log;
    let crdb = builder.database.as_ref().expect("Should have started CRDB");

    // We started with an empty database -- apply an update here to bring
    // us forward to our oldest supported schema version before trying to boot
    // nexus.
    let all_versions = read_all_schema_versions();
    let earliest = all_versions
        .iter_versions()
        .next()
        .expect("missing earliest schema version");
    apply_update(log, &crdb, earliest, 1).await;
    assert_eq!(
        EARLIEST_SUPPORTED_VERSION.to_string(),
        query_crdb_schema_version(&crdb).await
    );

    // Start Nexus. It should auto-format itself to the latest version,
    // upgrading through each intermediate update.
    //
    // The timeout here is a bit longer than usual (120s vs 60s) because if
    // lots of tests are running at the same time, there can be contention
    // here.
    //
    // NOTE: If this grows excessively, we could break it into several smaller
    // tests.
    assert!(
        timeout(Duration::from_secs(120), builder.start_nexus_internal())
            .await
            .is_ok(),
        "Nexus should have started"
    );

    // After Nexus boots, it should have upgraded to the latest schema.
    let crdb = builder.database.as_ref().expect("Should have started CRDB");
    assert_eq!(
        LATEST_SCHEMA_VERSION.to_string(),
        query_crdb_schema_version(&crdb).await
    );

    builder.teardown().await;
}

// Confirm that "dbinit.sql" results in the same semver version in the DB as the one embedded into
// the Nexus binary.
#[tokio::test]
async fn dbinit_version_matches_version_known_to_nexus() {
    let config = load_test_config();
    let logctx = LogContext::new(
        "dbinit_version_matches_version_known_to_nexus",
        &config.pkg.log,
    );
    let log = &logctx.log;
    let db = TestDatabase::new_populate_schema_only(&log).await;
    let crdb = db.crdb();

    assert_eq!(
        LATEST_SCHEMA_VERSION.to_string(),
        query_crdb_schema_version(crdb).await
    );

    db.terminate().await;
    logctx.cleanup_successful();
}

// This test verifies that booting with an unknown version prevents us from
// applying any updates.
#[tokio::test]
async fn nexus_cannot_apply_update_from_unknown_version() {
    let mut config = load_test_config();
    config.pkg.tunables.load_timeout = Some(std::time::Duration::from_secs(15));

    let mut builder = test_setup(
        &mut config,
        "nexus_cannot_apply_update_from_unknown_version",
    )
    .await;
    let log = &builder.logctx.log;
    let crdb = builder.database.as_ref().expect("Should have started CRDB");

    let all_versions = read_all_schema_versions();
    let earliest = all_versions
        .iter_versions()
        .next()
        .expect("missing earliest schema version");
    apply_update(log, &crdb, earliest, 1).await;
    assert_eq!(
        EARLIEST_SUPPORTED_VERSION.to_string(),
        query_crdb_schema_version(&crdb).await
    );

    // This version is not valid; it does not exist.
    let version = "0.0.0";
    crdb.connect()
        .await
        .expect("Failed to connect")
        .batch_execute(&format!(
            "UPDATE omicron.public.db_metadata SET version = '{version}' \
            WHERE singleton = true"
        ))
        .await
        .expect("Failed to update schema");

    assert!(
        builder.start_nexus_internal().await.is_err(),
        "Nexus should not have started"
    );

    // The version remains invalid.
    let crdb = builder.database.as_ref().expect("Should have started CRDB");
    assert_eq!("0.0.0", query_crdb_schema_version(&crdb).await);

    builder.teardown().await;
}

// This test verifies that executing all schemas, in order, twice, still
// correctly performs an upgrade.
//
// This attempts to be a rough approximation for multiple Nexuses each
// simultaneously executing these operations.
#[tokio::test]
async fn versions_have_idempotent_up() {
    let config = load_test_config();
    let logctx =
        LogContext::new("versions_have_idempotent_up", &config.pkg.log);
    let log = &logctx.log;
    let db = TestDatabase::new_populate_nothing(&logctx.log).await;
    let crdb = db.crdb();

    let all_versions = read_all_schema_versions();
    for version in all_versions.iter_versions() {
        apply_update(log, &crdb, &version, 2).await;
        assert_eq!(
            version.semver().to_string(),
            query_crdb_schema_version(&crdb).await
        );
    }
    assert_eq!(
        LATEST_SCHEMA_VERSION.to_string(),
        query_crdb_schema_version(&crdb).await
    );

    db.terminate().await;
    logctx.cleanup_successful();
}

const COLUMNS: [&'static str; 7] = [
    "table_catalog",
    "table_schema",
    "table_name",
    "column_name",
    "column_default",
    "is_nullable",
    "data_type",
];

const CONSTRAINT_COLUMN_USAGE: [&'static str; 7] = [
    "table_catalog",
    "table_schema",
    "table_name",
    "column_name",
    "constraint_catalog",
    "constraint_schema",
    "constraint_name",
];

const KEY_COLUMN_USAGE: [&'static str; 7] = [
    "constraint_catalog",
    "constraint_schema",
    "constraint_name",
    "table_catalog",
    "table_schema",
    "table_name",
    "column_name",
];

const REFERENTIAL_CONSTRAINTS: [&'static str; 8] = [
    "constraint_catalog",
    "constraint_schema",
    "constraint_name",
    "unique_constraint_schema",
    "unique_constraint_name",
    "match_option",
    "table_name",
    "referenced_table_name",
];

const VIEWS: [&'static str; 4] =
    ["table_catalog", "table_schema", "table_name", "view_definition"];

const STATISTICS: [&'static str; 11] = [
    "table_catalog",
    "table_schema",
    "table_name",
    "non_unique",
    "index_schema",
    "index_name",
    "seq_in_index",
    "column_name",
    "direction",
    "storing",
    "implicit",
];

const SEQUENCES: [&'static str; 12] = [
    "sequence_catalog",
    "sequence_schema",
    "sequence_name",
    "data_type",
    "numeric_precision",
    "numeric_precision_radix",
    "numeric_scale",
    "start_value",
    "minimum_value",
    "maximum_value",
    "increment",
    "cycle_option",
];

const PG_INDEXES: [&'static str; 5] =
    ["schemaname", "tablename", "indexname", "tablespace", "indexdef"];

const TABLES: [&'static str; 4] =
    ["table_catalog", "table_schema", "table_name", "table_type"];

#[derive(PartialEq, Debug)]
struct InformationSchema {
    columns: Vec<Row>,
    constraint_column_usage: Vec<Row>,
    enums: Vec<Row>,
    key_column_usage: Vec<Row>,
    referential_constraints: Vec<Row>,
    views: Vec<Row>,
    statistics: Vec<Row>,
    sequences: Vec<Row>,
    pg_indexes: Vec<Row>,
    tables: Vec<Row>,
    table_constraints: BTreeMap<String, Vec<Row>>,
}

impl InformationSchema {
    fn pretty_assert_eq(&self, other: &Self) {
        // similar_asserts gets us nice diff that only includes the relevant context.
        // the columns diff especially needs this: it can be 20k lines otherwise
        similar_asserts::assert_eq!(self.tables, other.tables);
        similar_asserts::assert_eq!(self.columns, other.columns);
        similar_asserts::assert_eq!(
            self.enums,
            other.enums,
            "Enums did not match. Members must have the same order in dbinit.sql and \
            migrations. If a migration adds a member, it should use BEFORE or AFTER \
            to add it in the same order as dbinit.sql."
        );
        similar_asserts::assert_eq!(self.views, other.views);
        similar_asserts::assert_eq!(
            self.table_constraints,
            other.table_constraints
        );
        similar_asserts::assert_eq!(
            self.constraint_column_usage,
            other.constraint_column_usage
        );
        similar_asserts::assert_eq!(
            self.key_column_usage,
            other.key_column_usage
        );
        similar_asserts::assert_eq!(
            self.referential_constraints,
            other.referential_constraints
        );
        similar_asserts::assert_eq!(
            self.statistics,
            other.statistics,
            "Statistics did not match. This often means that in dbinit.sql, a new \
            column was added into the middle of a table rather than to the end. \
            If that is the case:\n\n \
            \
            * Change dbinit.sql to add the column to the end of the table.\n\
            * Update nexus/db-model/src/schema.rs and the corresponding \
            Queryable/Insertable struct with the new column ordering."
        );
        similar_asserts::assert_eq!(self.sequences, other.sequences);
        similar_asserts::assert_eq!(self.pg_indexes, other.pg_indexes);
    }

    async fn new(crdb: &CockroachInstance) -> Self {
        // Refer to:
        // https://www.cockroachlabs.com/docs/v23.1/information-schema
        //
        // For details on each of these tables.
        let columns = crdb_select(
            crdb,
            COLUMNS.as_slice().into(),
            "information_schema.columns",
            Some("table_schema = 'public'"),
        )
        .await;

        let enums = crdb_list_enums(crdb).await;

        let constraint_column_usage = crdb_select(
            crdb,
            CONSTRAINT_COLUMN_USAGE.as_slice().into(),
            "information_schema.constraint_column_usage",
            None,
        )
        .await;

        let key_column_usage = crdb_select(
            crdb,
            KEY_COLUMN_USAGE.as_slice().into(),
            "information_schema.key_column_usage",
            None,
        )
        .await;

        let referential_constraints = crdb_select(
            crdb,
            REFERENTIAL_CONSTRAINTS.as_slice().into(),
            "information_schema.referential_constraints",
            None,
        )
        .await;

        let views = crdb_select(
            crdb,
            VIEWS.as_slice().into(),
            "information_schema.views",
            None,
        )
        .await;

        let statistics = crdb_select(
            crdb,
            STATISTICS.as_slice().into(),
            "information_schema.statistics",
            None,
        )
        .await;

        let sequences = crdb_select(
            crdb,
            SEQUENCES.as_slice().into(),
            "information_schema.sequences",
            None,
        )
        .await;

        let pg_indexes = crdb_select(
            crdb,
            PG_INDEXES.as_slice().into(),
            "pg_indexes",
            Some("schemaname = 'public'"),
        )
        .await;

        let tables = crdb_select(
            crdb,
            TABLES.as_slice().into(),
            "information_schema.tables",
            Some("table_schema = 'public'"),
        )
        .await;

        let table_constraints =
            Self::show_constraints_all_tables(&tables, crdb).await;

        Self {
            columns,
            constraint_column_usage,
            enums,
            key_column_usage,
            referential_constraints,
            views,
            statistics,
            sequences,
            pg_indexes,
            tables,
            table_constraints,
        }
    }

    async fn show_constraints_all_tables(
        tables: &Vec<Row>,
        crdb: &CockroachInstance,
    ) -> BTreeMap<String, Vec<Row>> {
        let mut map = BTreeMap::new();

        for table in tables {
            let table = &table.values;
            let table_catalog =
                table[0].expect("table_catalog").unwrap().as_str();
            let table_schema =
                table[1].expect("table_schema").unwrap().as_str();
            let table_name = table[2].expect("table_name").unwrap().as_str();
            let table_type = table[3].expect("table_type").unwrap().as_str();

            if table_type != "BASE TABLE" {
                continue;
            }

            let table_name =
                format!("{}.{}.{}", table_catalog, table_schema, table_name);
            let rows = crdb_show_constraints(crdb, &table_name).await;
            map.insert(table_name, rows);
        }
        map
    }

    // This would normally be quite an expensive operation, but we expect it'll
    // at least be slightly cheaper for the freshly populated DB, which
    // shouldn't have that many records yet.
    async fn query_all_tables(
        &self,
        log: &Logger,
        crdb: &CockroachInstance,
    ) -> BTreeMap<String, Vec<Row>> {
        let mut map = BTreeMap::new();

        for table in &self.tables {
            let table = &table.values;
            let table_catalog =
                table[0].expect("table_catalog").unwrap().as_str();
            let table_schema =
                table[1].expect("table_schema").unwrap().as_str();
            let table_name = table[2].expect("table_name").unwrap().as_str();
            let table_type = table[3].expect("table_type").unwrap().as_str();

            if table_type != "BASE TABLE" {
                continue;
            }

            let table_name =
                format!("{}.{}.{}", table_catalog, table_schema, table_name);
            info!(log, "Querying table: {table_name}");
            let rows =
                crdb_select(crdb, ColumnSelector::Star, &table_name, None)
                    .await;
            info!(log, "Saw data: {rows:?}");
            map.insert(table_name, rows);
        }

        map
    }
}

// Confirms that the application of all "up.sql" files, in order, is equivalent
// to applying "dbinit.sql", which should represent the latest-known schema.
#[tokio::test]
async fn dbinit_equals_sum_of_all_up() {
    let config = load_test_config();
    let logctx =
        LogContext::new("dbinit_equals_sum_of_all_up", &config.pkg.log);
    let log = &logctx.log;

    let db = TestDatabase::new_populate_nothing(&logctx.log).await;
    let crdb = db.crdb();

    let all_versions = read_all_schema_versions();

    // Apply the very first schema migration. In particular, this creates the
    // `omicron` database, which allows us to construct a `db::Pool` below.
    for version in all_versions.iter_versions().take(1) {
        apply_update(log, &crdb, version, 1).await;
        assert_eq!(
            version.semver().to_string(),
            query_crdb_schema_version(&crdb).await
        );
    }

    // Go from the second version to the latest version.
    for version in all_versions.iter_versions().skip(1) {
        apply_update(log, &crdb, version, 1).await;
        assert_eq!(
            version.semver().to_string(),
            query_crdb_schema_version(&crdb).await
        );
    }
    assert_eq!(
        LATEST_SCHEMA_VERSION.to_string(),
        query_crdb_schema_version(&crdb).await
    );

    // Query the newly constructed DB for information about its schema
    let observed_schema = InformationSchema::new(&crdb).await;
    let observed_data = observed_schema.query_all_tables(log, &crdb).await;

    db.terminate().await;

    // Create a new DB with data populated from dbinit.sql for comparison
    let db = TestDatabase::new_populate_schema_only(&logctx.log).await;
    let crdb = db.crdb();
    let expected_schema = InformationSchema::new(&crdb).await;
    let expected_data = expected_schema.query_all_tables(log, &crdb).await;

    // Validate that the schema is identical
    observed_schema.pretty_assert_eq(&expected_schema);

    assert_eq!(observed_data, expected_data);
    db.terminate().await;
    logctx.cleanup_successful();
}

type Conn = qorb::claim::Handle<
    async_bb8_diesel::Connection<nexus_db_queries::db::DbConnection>,
>;

struct PoolAndConnection {
    pool: nexus_db_queries::db::Pool,
    conn: Conn,
}

impl PoolAndConnection {
    async fn cleanup(self) {
        drop(self.conn);
        self.pool.terminate().await;
    }
}

struct MigrationContext<'a> {
    log: &'a Logger,

    // Postgres connection to database
    client: Client,

    // Reference to the database itself
    crdb: &'a CockroachInstance,

    // An optionally-populated "pool and connection" from before
    // a schema version upgrade.
    //
    // This can be used to validate properties of a database pool
    // before and after a particular schema migration.
    pool_and_conn: Mutex<BTreeMap<SemverVersion, PoolAndConnection>>,
}

impl MigrationContext<'_> {
    // Populates a pool and connection.
    //
    // Typically called as a part of a "before" function, to set up a connection
    // before a schema migration.
    async fn populate_pool_and_connection(&self, version: SemverVersion) {
        let pool = nexus_db_queries::db::Pool::new_single_host(
            self.log,
            &nexus_db_queries::db::Config {
                url: self.crdb.pg_config().clone(),
            },
        );
        let conn = pool.claim().await.expect("failed to get pooled connection");

        let mut map = self.pool_and_conn.lock().unwrap();
        map.insert(version, PoolAndConnection { pool, conn });
    }

    // Takes a pool and connection if they've been populated.
    fn take_pool_and_connection(
        &self,
        version: &SemverVersion,
    ) -> PoolAndConnection {
        let mut map = self.pool_and_conn.lock().unwrap();
        map.remove(version).unwrap()
    }
}

type BeforeFn = for<'a> fn(ctx: &'a MigrationContext<'a>) -> BoxFuture<'a, ()>;
type AfterFn = for<'a> fn(ctx: &'a MigrationContext<'a>) -> BoxFuture<'a, ()>;
type AtCurrentFn =
    for<'a> fn(ctx: &'a MigrationContext<'a>) -> BoxFuture<'a, ()>;

// Describes the operations which we might take before and after
// migrations to check that they worked.
#[derive(Default)]
struct DataMigrationFns {
    before: Option<BeforeFn>,
    after: Option<AfterFn>,
    at_current: Option<AtCurrentFn>,
}

impl DataMigrationFns {
    fn new() -> Self {
        Self::default()
    }
    fn before(mut self, before: BeforeFn) -> Self {
        self.before = Some(before);
        self
    }
    fn after(mut self, after: AfterFn) -> Self {
        self.after = Some(after);
        self
    }
    fn at_current(mut self, at_current: AtCurrentFn) -> Self {
        self.at_current = Some(at_current);
        self
    }
}

// "51F0" -> "Silo"
const SILO1: Uuid = Uuid::from_u128(0x111151F0_5c3d_4647_83b0_8f3515da7be1);
const SILO2: Uuid = Uuid::from_u128(0x222251F0_5c3d_4647_83b0_8f3515da7be1);

// "6001" -> "Pool"
const POOL0: Uuid = Uuid::from_u128(0x00006001_5c3d_4647_83b0_8f3515da7be1);
const POOL1: Uuid = Uuid::from_u128(0x11116001_5c3d_4647_83b0_8f3515da7be1);
const POOL2: Uuid = Uuid::from_u128(0x22226001_5c3d_4647_83b0_8f3515da7be1);
const POOL3: Uuid = Uuid::from_u128(0x33336001_5c3d_4647_83b0_8f3515da7be1);
const POOL4: Uuid = Uuid::from_u128(0x44446001_5c3d_4647_83b0_8f3515da7be1);

// "513D" -> "Sled"
const SLED1: Uuid = Uuid::from_u128(0x1111513d_5c3d_4647_83b0_8f3515da7be1);
const SLED2: Uuid = Uuid::from_u128(0x2222513d_5c3d_4647_83b0_8f3515da7be1);

// "7AC4" -> "Rack"
const RACK1: Uuid = Uuid::from_u128(0x11117ac4_5c3d_4647_83b0_8f3515da7be1);

// "6701" -> "Proj"ect
const PROJECT: Uuid = Uuid::from_u128(0x11116701_5c3d_4647_83b0_8f3515da7be1);

// "1257" -> "Inst"ance
const INSTANCE1: Uuid = Uuid::from_u128(0x11111257_5c3d_4647_83b0_8f3515da7be1);
const INSTANCE2: Uuid = Uuid::from_u128(0x22221257_5c3d_4647_83b0_8f3515da7be1);
const INSTANCE3: Uuid = Uuid::from_u128(0x33331257_5c3d_4647_83b0_8f3515da7be1);
const INSTANCE4: Uuid = Uuid::from_u128(0x44441257_5c3d_4647_83b0_8f3515da7be1);

// "67060115" -> "Prop"olis
const PROPOLIS: Uuid = Uuid::from_u128(0x11116706_5c3d_4647_83b0_8f3515da7be1);

// "7154"-> "Disk"
const DISK1: Uuid = Uuid::from_u128(0x11117154_5c3d_4647_83b0_8f3515da7be1);
const DISK2: Uuid = Uuid::from_u128(0x22227154_5c3d_4647_83b0_8f3515da7be1);
const DISK3: Uuid = Uuid::from_u128(0x33337154_5c3d_4647_83b0_8f3515da7be1);
const DISK4: Uuid = Uuid::from_u128(0x44447154_5c3d_4647_83b0_8f3515da7be1);

// "566F" -> "Vo"lume. V is difficult, OK?
const VOLUME1: Uuid = Uuid::from_u128(0x1111566f_5c3d_4647_83b0_8f3515da7be1);
const VOLUME2: Uuid = Uuid::from_u128(0x2222566f_5c3d_4647_83b0_8f3515da7be1);
const VOLUME3: Uuid = Uuid::from_u128(0x3333566f_5c3d_4647_83b0_8f3515da7be1);
const VOLUME4: Uuid = Uuid::from_u128(0x4444566f_5c3d_4647_83b0_8f3515da7be1);

fn before_23_0_0<'a>(ctx: &'a MigrationContext<'a>) -> BoxFuture<'a, ()> {
    Box::pin(async move {
        // Create two silos
        ctx.client.batch_execute(&format!("INSERT INTO silo
            (id, name, description, time_created, time_modified, time_deleted, discoverable, authentication_mode, user_provision_type, mapped_fleet_roles, rcgen) VALUES
          ('{SILO1}', 'silo1', '', now(), now(), NULL, false, 'local', 'jit', '{{}}', 1),
          ('{SILO2}', 'silo2', '', now(), now(), NULL, false, 'local', 'jit', '{{}}', 1);
        ")).await.expect("Failed to create silo");

        // Create an IP pool for each silo, and a third "fleet pool" which has
        // no corresponding silo.
        ctx.client.batch_execute(&format!("INSERT INTO ip_pool
            (id, name, description, time_created, time_modified, time_deleted, rcgen, silo_id, is_default) VALUES
          ('{POOL0}', 'pool2', '', now(), now(), now(), 1, '{SILO2}', true),
          ('{POOL1}', 'pool1', '', now(), now(), NULL, 1, '{SILO1}', true),
          ('{POOL2}', 'pool2', '', now(), now(), NULL, 1, '{SILO2}', false),
          ('{POOL3}', 'pool3', '', now(), now(), NULL, 1, null, true),
          ('{POOL4}', 'pool4', '', now(), now(), NULL, 1, null, false);
        ")).await.expect("Failed to create IP Pool");
    })
}

fn after_23_0_0<'a>(ctx: &'a MigrationContext<'a>) -> BoxFuture<'a, ()> {
    Box::pin(async {
        // Confirm that the ip_pool_resource objects have been created
        // by the migration.
        let rows = ctx
            .client
            .query("SELECT * FROM ip_pool_resource ORDER BY ip_pool_id", &[])
            .await
            .expect("Failed to query ip pool resource");
        let ip_pool_resources = process_rows(&rows);

        assert_eq!(ip_pool_resources.len(), 6);

        fn assert_row(
            row: &Vec<ColumnValue>,
            ip_pool_id: Uuid,
            silo_id: Uuid,
            is_default: bool,
        ) {
            let type_silo = SqlEnum::from(("ip_pool_resource_type", "silo"));
            assert_eq!(
                row,
                &vec![
                    ColumnValue::new("ip_pool_id", ip_pool_id),
                    ColumnValue::new("resource_type", type_silo),
                    ColumnValue::new("resource_id", silo_id),
                    ColumnValue::new("is_default", is_default),
                ],
            );
        }

        // pool1 was default on silo1, so gets an entry in the join table
        // reflecting that
        assert_row(&ip_pool_resources[0].values, POOL1, SILO1, true);

        // pool1 was default on silo1, so gets an entry in the join table
        // reflecting that
        assert_row(&ip_pool_resources[1].values, POOL2, SILO2, false);

        // fleet-scoped silos are a little more complicated

        // pool3 was a fleet-level default, so now it's associated with both
        // silos. silo1 had its own default pool as well (pool1), so pool3
        // cannot also be default for silo1. silo2 did not have its own default,
        // so pool3 is default for silo2.
        assert_row(&ip_pool_resources[2].values, POOL3, SILO1, false);
        assert_row(&ip_pool_resources[3].values, POOL3, SILO2, true);

        // fleet-level pool that was not default becomes non-default on all silos
        assert_row(&ip_pool_resources[4].values, POOL4, SILO1, false);
        assert_row(&ip_pool_resources[5].values, POOL4, SILO2, false);
    })
}

fn before_24_0_0<'a>(ctx: &'a MigrationContext<'a>) -> BoxFuture<'a, ()> {
    // IP addresses were pulled off dogfood sled 16
    Box::pin(async move {
        // Create two sleds. (SLED2 is marked non_provisionable for
        // after_37_0_1.)
        ctx.client
            .batch_execute(&format!(
                "INSERT INTO sled
            (id, time_created, time_modified, time_deleted, rcgen, rack_id,
            is_scrimlet, serial_number, part_number, revision,
            usable_hardware_threads, usable_physical_ram, reservoir_size, ip,
            port, last_used_address, provision_state) VALUES

          ('{SLED1}', now(), now(), NULL, 1, '{RACK1}', true, 'abcd', 'defg',
             '1', 64, 12345678, 77, 'fd00:1122:3344:104::1', 12345,
            'fd00:1122:3344:104::1ac', 'provisionable'),
          ('{SLED2}', now(), now(), NULL, 1, '{RACK1}', false, 'zzzz', 'xxxx',
             '2', 64, 12345678, 77,'fd00:1122:3344:107::1', 12345,
            'fd00:1122:3344:107::d4', 'non_provisionable');
        "
            ))
            .await
            .expect("Failed to create sleds");
    })
}

fn after_24_0_0<'a>(ctx: &'a MigrationContext<'a>) -> BoxFuture<'a, ()> {
    Box::pin(async {
        // Confirm that the IP Addresses have the last 2 bytes changed to `0xFFFF`
        let rows = ctx
            .client
            .query("SELECT last_used_address FROM sled ORDER BY id", &[])
            .await
            .expect("Failed to sled last_used_address");
        let last_used_addresses = process_rows(&rows);

        let expected_addr_1: IpAddr =
            "fd00:1122:3344:104::ffff".parse().unwrap();
        let expected_addr_2: IpAddr =
            "fd00:1122:3344:107::ffff".parse().unwrap();

        assert_eq!(
            last_used_addresses[0].values,
            vec![ColumnValue::new("last_used_address", expected_addr_1)]
        );
        assert_eq!(
            last_used_addresses[1].values,
            vec![ColumnValue::new("last_used_address", expected_addr_2)]
        );
    })
}

// This reuses the sleds created in before_24_0_0.
fn after_37_0_1<'a>(ctx: &'a MigrationContext<'a>) -> BoxFuture<'a, ()> {
    Box::pin(async {
        // Confirm that the IP Addresses have the last 2 bytes changed to `0xFFFF`
        let rows = ctx
            .client
            .query("SELECT sled_policy, sled_state FROM sled ORDER BY id", &[])
            .await
            .expect("Failed to select sled policy and state");
        let policy_and_state = process_rows(&rows);

        assert_eq!(
            policy_and_state[0].values,
            vec![
                ColumnValue::new(
                    "sled_policy",
                    SqlEnum::from(("sled_policy", "in_service"))
                ),
                ColumnValue::new(
                    "sled_state",
                    SqlEnum::from(("sled_state", "active"))
                ),
            ]
        );
        assert_eq!(
            policy_and_state[1].values,
            vec![
                ColumnValue::new(
                    "sled_policy",
                    SqlEnum::from(("sled_policy", "no_provision"))
                ),
                ColumnValue::new(
                    "sled_state",
                    SqlEnum::from(("sled_state", "active"))
                ),
            ]
        );
    })
}

fn before_70_0_0<'a>(ctx: &'a MigrationContext<'a>) -> BoxFuture<'a, ()> {
    Box::pin(async move {
        ctx.client
            .batch_execute(&format!(
                "
        INSERT INTO instance (id, name, description, time_created,
        time_modified, time_deleted, project_id, user_data, state,
        time_state_updated, state_generation, active_propolis_id,
        target_propolis_id, migration_id, ncpus, memory, hostname,
        boot_on_fault, updater_id, updater_gen) VALUES

        ('{INSTANCE1}', 'inst1', '', now(), now(), NULL, '{PROJECT}', '',
        'stopped', now(), 1, NULL, NULL, NULL, 2, 1073741824, 'inst1', false,
        NULL, 1),
        ('{INSTANCE2}', 'inst2', '', now(), now(), NULL, '{PROJECT}', '',
        'running', now(), 1, '{PROPOLIS}', NULL, NULL, 2, 1073741824, 'inst2',
        true, NULL, 1),
        ('{INSTANCE3}', 'inst3', '', now(), now(), NULL, '{PROJECT}', '',
        'failed', now(), 1, NULL, NULL, NULL, 2, 1073741824, 'inst3', false,
        NULL, 1);
        "
            ))
            .await
            .expect("failed to create instances");

        ctx.client
            .batch_execute(&format!(
                "
        INSERT INTO vmm (id, time_created, time_deleted, instance_id, state,
        time_state_updated, state_generation, sled_id, propolis_ip,
        propolis_port) VALUES

        ('{PROPOLIS}', now(), NULL, '{INSTANCE2}', 'running', now(), 1,
        '{SLED1}', 'fd00:1122:3344:200::1', '12400');
                "
            ))
            .await
            .expect("failed to create VMMs");
    })
}

fn after_70_0_0<'a>(ctx: &'a MigrationContext<'a>) -> BoxFuture<'a, ()> {
    Box::pin(async {
        let rows = ctx
            .client
            .query("SELECT state FROM instance ORDER BY id", &[])
            .await
            .expect("failed to load instance states");
        let instance_states = process_rows(&rows);

        assert_eq!(
            instance_states[0].values,
            vec![ColumnValue::new(
                "state",
                SqlEnum::from(("instance_state_v2", "no_vmm"))
            )]
        );
        assert_eq!(
            instance_states[1].values,
            vec![ColumnValue::new(
                "state",
                SqlEnum::from(("instance_state_v2", "vmm"))
            )]
        );
        assert_eq!(
            instance_states[2].values,
            vec![ColumnValue::new(
                "state",
                SqlEnum::from(("instance_state_v2", "failed"))
            )]
        );

        let rows = ctx
            .client
            .query("SELECT state FROM vmm ORDER BY id", &[])
            .await
            .expect("failed to load VMM states");
        let vmm_states = process_rows(&rows);

        assert_eq!(
            vmm_states[0].values,
            vec![ColumnValue::new(
                "state",
                SqlEnum::from(("vmm_state", "running"))
            )]
        );
    })
}

fn before_95_0_0<'a>(ctx: &'a MigrationContext<'a>) -> BoxFuture<'a, ()> {
    // This reuses the instance records created in `before_70_0_0`
    const COLUMN: &'static str = "boot_on_fault";
    Box::pin(async {
        let rows = ctx
            .client
            .query("SELECT boot_on_fault FROM instance ORDER BY id", &[])
            .await
            .expect("failed to load instance boot_on_fault settings");
        let instance_boot_on_faults = process_rows(&rows);

        assert_eq!(
            instance_boot_on_faults[0].values,
            vec![ColumnValue::new(COLUMN, false,)]
        );
        assert_eq!(
            instance_boot_on_faults[1].values,
            vec![ColumnValue::new(COLUMN, true)]
        );
        assert_eq!(
            instance_boot_on_faults[2].values,
            vec![ColumnValue::new(COLUMN, false)]
        );
    })
}

const COLUMN_AUTO_RESTART: &'static str = "auto_restart_policy";
const ENUM_AUTO_RESTART: &'static str = "instance_auto_restart";

fn after_95_0_0<'a>(ctx: &'a MigrationContext<'a>) -> BoxFuture<'a, ()> {
    // This reuses the instance records created in `before_70_0_0`
    Box::pin(async {
        let rows = ctx
            .client
            .query(
                &format!(
                    "SELECT {COLUMN_AUTO_RESTART} FROM instance ORDER BY id"
                ),
                &[],
            )
            .await
            .expect("failed to load instance auto-restart policies");
        let policies = process_rows(&rows);

        assert_eq!(
            policies[0].values,
            vec![ColumnValue::null(COLUMN_AUTO_RESTART)]
        );
        assert_eq!(
            policies[1].values,
            vec![ColumnValue::new(
                COLUMN_AUTO_RESTART,
                SqlEnum::from((ENUM_AUTO_RESTART, "all_failures"))
            )]
        );
        assert_eq!(
            policies[2].values,
            vec![ColumnValue::null(COLUMN_AUTO_RESTART)]
        );
    })
}

fn before_101_0_0<'a>(ctx: &'a MigrationContext<'a>) -> BoxFuture<'a, ()> {
    Box::pin(async {
        // Make a new instance with an explicit 'sled_failures_only' v1 auto-restart
        // policy
        ctx.client
            .batch_execute(&format!(
                "INSERT INTO instance (
                    id, name, description, time_created, time_modified,
                    time_deleted, project_id, user_data, state,
                    time_state_updated, state_generation, active_propolis_id,
                    target_propolis_id, migration_id, ncpus, memory, hostname,
                    {COLUMN_AUTO_RESTART}, updater_id, updater_gen
                )
                VALUES (
                    '{INSTANCE4}', 'inst4', '', now(), now(), NULL,
                    '{PROJECT}', '', 'no_vmm', now(), 1, NULL, NULL, NULL,
                    2, 1073741824, 'inst1', 'sled_failures_only', NULL, 1
                );"
            ))
            .await
            .expect("failed to create instance");
        // Change one of the NULLs to an explicit 'never'.
        ctx.client
            .batch_execute(&format!(
                "UPDATE instance
                SET {COLUMN_AUTO_RESTART} = 'never'
                WHERE id = '{INSTANCE3}';"
            ))
            .await
            .expect("failed to update instance");

        // Used as a regression test against
        // https://github.com/oxidecomputer/omicron/issues/5561
        //
        // See 'at_current_101_0_0' - we create a connection here, because connections
        // may be populating an OID cache. We use the connection after the
        // schema migration to access the "instance_auto_restart" type.
        let semver = SemverVersion(semver::Version::parse("101.0.0").unwrap());
        ctx.populate_pool_and_connection(semver).await;
    })
}

fn after_101_0_0<'a>(ctx: &'a MigrationContext<'a>) -> BoxFuture<'a, ()> {
    const BEST_EFFORT: &'static str = "best_effort";
    Box::pin(async {
        let rows = ctx
            .client
            .query(
                &format!(
                    "SELECT {COLUMN_AUTO_RESTART} FROM instance ORDER BY id"
                ),
                &[],
            )
            .await
            .expect("failed to load instance auto-restart policies");
        let policies = process_rows(&rows);

        assert_eq!(
            policies[0].values,
            vec![ColumnValue::null(COLUMN_AUTO_RESTART)],
            "null auto-restart policies should remain null",
        );
        assert_eq!(
            policies[1].values,
            vec![ColumnValue::new(
                COLUMN_AUTO_RESTART,
                SqlEnum::from((ENUM_AUTO_RESTART, BEST_EFFORT))
            )],
            "'all_failures' auto-restart policies should be migrated to \
             '{BEST_EFFORT}'",
        );
        assert_eq!(
            policies[2].values,
            vec![ColumnValue::new(
                COLUMN_AUTO_RESTART,
                SqlEnum::from((ENUM_AUTO_RESTART, "never"))
            )],
            "explicit 'never' auto-restart policies should remain 'never'",
        );
        assert_eq!(
            policies[3].values,
            vec![ColumnValue::new(
                COLUMN_AUTO_RESTART,
                SqlEnum::from((ENUM_AUTO_RESTART, BEST_EFFORT))
            )],
            "'sled_failures_only' auto-restart policies should be migrated \
             to '{BEST_EFFORT}'",
        );
    })
}

fn at_current_101_0_0<'a>(ctx: &'a MigrationContext<'a>) -> BoxFuture<'a, ()> {
    Box::pin(async {
        // Used as a regression test against
        // https://github.com/oxidecomputer/omicron/issues/5561
        //
        // See 'before_101_0_0' - we created a connection to validate that we can
        // access the "instance_auto_restart" type without encountering
        // OID cache poisoning.
        //
        // We care about the following:
        //
        // 1. This type was dropped and re-created in some schema migration,
        // 2. The type still exists in the latest schema
        //
        // This can happen on any schema migration, but it happens to exist
        // here. To find other schema migrations where this might be possible,
        // try the following search from within the "omicron/schema/crdb"
        // directory:
        //
        // ```bash
        // rg 'DROP TYPE IF EXISTS (.*);' --no-filename -o --replace '$1'
        //   | sort -u
        //   | xargs -I {} rg 'CREATE TYPE .*{}' dbinit.sql
        // ```
        //
        // This finds all user-defined types which have dropped at some point,
        // but which still appear in the latest schema.
        let semver = SemverVersion(semver::Version::parse("101.0.0").unwrap());
        let pool_and_conn = ctx.take_pool_and_connection(&semver);

        {
            use async_bb8_diesel::AsyncRunQueryDsl;
            use nexus_db_model::schema::instance::dsl;
            use nexus_db_model::Instance;
            use nexus_types::external_api::params;
            use omicron_common::api::external::IdentityMetadataCreateParams;
            use omicron_uuid_kinds::InstanceUuid;

            diesel::insert_into(dsl::instance)
                .values(Instance::new(
                    InstanceUuid::new_v4(),
                    Uuid::new_v4(),
                    &params::InstanceCreate {
                        identity: IdentityMetadataCreateParams {
                            name: "hello".parse().unwrap(),
                            description: "hello".to_string(),
                        },
                        ncpus: 2.try_into().unwrap(),
                        memory: 1024_u64.try_into().unwrap(),
                        hostname: "inst".parse().unwrap(),
                        user_data: vec![],
                        ssh_public_keys: None,
                        network_interfaces:
                            params::InstanceNetworkInterfaceAttachment::Default,
                        external_ips: vec![],
                        boot_disk: None,
                        disks: Vec::new(),
                        start: false,
                        auto_restart_policy: Default::default(),
                    },
                ))
                .execute_async(&*pool_and_conn.conn)
                .await
                .expect("failed to insert - did we poison the OID cache?");
        }

        pool_and_conn.cleanup().await;
    })
}

fn before_107_0_0<'a>(ctx: &'a MigrationContext<'a>) -> BoxFuture<'a, ()> {
    Box::pin(async {
        // An instance with no attached disks (4) gets a NULL boot disk.
        // An instance with one attached disk (5) gets that disk as a boot disk.
        // An instance with two attached disks (6) gets a NULL boot disk.
        ctx.client
            .batch_execute(&format!(
                "
        INSERT INTO disk (
            id, name, description, time_created,
            time_modified, time_deleted, rcgen, project_id,
            volume_id, disk_state, attach_instance_id, state_generation,
            slot, time_state_updated, size_bytes, block_size,
            origin_snapshot, origin_image, pantry_address
        ) VALUES

        ('{DISK1}', 'disk1', '', now(),
        now(), NULL, 1, '{PROJECT}',
        '{VOLUME1}', 'attached', '{INSTANCE1}', 1,
        4, now(), 65536, '512',
        NULL, NULL, NULL),
        ('{DISK2}', 'disk2', '', now(),
        now(), NULL, 1, '{PROJECT}',
        '{VOLUME2}', 'attached', '{INSTANCE2}', 1,
        4, now(), 65536, '512',
        NULL, NULL, NULL),
        ('{DISK3}', 'disk3', '', now(),
        now(), NULL, 1,'{PROJECT}',
        '{VOLUME3}', 'attached', '{INSTANCE3}', 1,
        4, now(), 65536, '512',
        NULL, NULL, NULL),
        ('{DISK4}', 'disk4', '', now(),
        now(), NULL, 1,'{PROJECT}',
        '{VOLUME4}', 'attached', '{INSTANCE3}', 1,
        4, now(), 65536, '512',
        NULL, NULL, NULL);"
            ))
            .await
            .expect("failed to create disks");
    })
}

fn after_107_0_0<'a>(ctx: &'a MigrationContext<'a>) -> BoxFuture<'a, ()> {
    Box::pin(async {
        let rows = ctx
            .client
            .query("SELECT id, boot_disk_id FROM instance ORDER BY id;", &[])
            .await
            .expect("failed to load instance boot disks");
        let boot_disks = process_rows(&rows);

        assert_eq!(
            boot_disks[0].values,
            vec![
                ColumnValue::new("id", INSTANCE1),
                ColumnValue::new("boot_disk_id", DISK1),
            ],
            "instance {INSTANCE1} should have one attached disk that has been \
             made the boot disk"
        );

        assert_eq!(
            boot_disks[1].values,
            vec![
                ColumnValue::new("id", INSTANCE2),
                ColumnValue::new("boot_disk_id", DISK2),
            ],
            "instance {INSTANCE2} should have a different attached disk that \
             has been made the boot disk"
        );

        assert_eq!(
            boot_disks[2].values,
            vec![
                ColumnValue::new("id", INSTANCE3),
                ColumnValue::null("boot_disk_id"),
            ],
            "instance {INSTANCE3} should have two attached disks, neither the \
             the boot disk"
        );

        assert_eq!(
            boot_disks[3].values,
            vec![
                ColumnValue::new("id", INSTANCE4),
                ColumnValue::null("boot_disk_id"),
            ],
            "instance {INSTANCE4} should have no attached disks, so \
             no boot disk"
        );
    })
}

<<<<<<< HEAD
=======
fn before_124_0_0(client: &Client) -> BoxFuture<'_, ()> {
    Box::pin(async {
        // Insert a region snapshot replacement record
        let request_id: Uuid =
            "5f867d89-a61f-48cd-ac7d-aecbcb23c2f9".parse().unwrap();
        let dataset_id: Uuid =
            "c625d694-185b-4c64-9369-402b7ba1362e".parse().unwrap();
        let region_id: Uuid =
            "bda60191-05a0-4881-8bca-0855464ecd9f".parse().unwrap();
        let snapshot_id: Uuid =
            "0b8382de-d787-450a-8516-235f33eb0946".parse().unwrap();

        client
            .batch_execute(&format!(
                "
        INSERT INTO region_snapshot_replacement (
            id,
            request_time,
            old_dataset_id,
            old_region_id,
            old_snapshot_id,
            old_snapshot_volume_id,
            new_region_id,
            replacement_state,
            operating_saga_id,
            new_region_volume_id
        ) VALUES (
            '{request_id}',
            now(),
            '{dataset_id}',
            '{region_id}',
            '{snapshot_id}',
            NULL,
            NULL,
            'requested',
            NULL,
            NULL
        );"
            ))
            .await
            .expect("failed to insert record");
    })
}

fn after_124_0_0(client: &Client) -> BoxFuture<'_, ()> {
    Box::pin(async {
        let rows = client
            .query(
                "SELECT replacement_type FROM region_snapshot_replacement;",
                &[],
            )
            .await
            .expect("failed to load region snapshot replacements");

        let records = process_rows(&rows);

        assert_eq!(records.len(), 1);

        assert_eq!(
            records[0].values,
            vec![ColumnValue::new(
                "replacement_type",
                SqlEnum::from((
                    "read_only_target_replacement_type",
                    "region_snapshot"
                )),
            )],
            "existing region snapshot replacement should have replacement type",
        );
    })
}
>>>>>>> f8b9b5db
// Lazily initializes all migration checks. The combination of Rust function
// pointers and async makes defining a static table fairly painful, so we're
// using lazy initialization instead.
//
// Each "check" is implemented as a pair of {before, after} migration function
// pointers, called precisely around the migration under test.
fn get_migration_checks() -> BTreeMap<SemverVersion, DataMigrationFns> {
    let mut map = BTreeMap::new();

    map.insert(
        SemverVersion(semver::Version::parse("23.0.0").unwrap()),
        DataMigrationFns::new().before(before_23_0_0).after(after_23_0_0),
    );
    map.insert(
        SemverVersion(semver::Version::parse("24.0.0").unwrap()),
        DataMigrationFns::new().before(before_24_0_0).after(after_24_0_0),
    );
    map.insert(
        SemverVersion(semver::Version::parse("37.0.1").unwrap()),
        DataMigrationFns::new().after(after_37_0_1),
    );
    map.insert(
        SemverVersion(semver::Version::parse("70.0.0").unwrap()),
        DataMigrationFns::new().before(before_70_0_0).after(after_70_0_0),
    );
    map.insert(
        SemverVersion(semver::Version::parse("95.0.0").unwrap()),
        DataMigrationFns::new().before(before_95_0_0).after(after_95_0_0),
    );
    map.insert(
        SemverVersion(semver::Version::parse("101.0.0").unwrap()),
        DataMigrationFns::new()
            .before(before_101_0_0)
            .after(after_101_0_0)
            .at_current(at_current_101_0_0),
    );
    map.insert(
        SemverVersion(semver::Version::parse("107.0.0").unwrap()),
        DataMigrationFns::new().before(before_107_0_0).after(after_107_0_0),
    );

    map.insert(
        SemverVersion::new(124, 0, 0),
        DataMigrationFns { before: Some(before_124_0_0), after: after_124_0_0 },
    );

    map
}

// Performs all schema changes and runs version-specific assertions.
//
// HOW TO ADD A MIGRATION CHECK:
// - Add a new "map.insert" line to "get_migration_checks", with the semver of
// the version you'd like to inspect before / after.
// - Define your "before" (optional) and "after" (required) functions. These
// act on a connection to CockroachDB, and can observe and mutate arbitrary
// state.
//
// ADVICE FOR MIGRATION CHECKS:
// - Your migration check will run in the same test as all other migration
// checks, because performing schema migrations isn't that fast. If you
// perform an operation that could be disruptive to subsequent checks, I
// recommend cleaning up after yourself (e.g., DELETE relevant rows).
// - I recommend using schema checks that are NOT strongly-typed. When you
// add a migration check, it'll happen to match the "latest" static schemas
// defined by Nexus, but that won't always be the case. As the schema
// continues to change (maybe a table you're trying to check gets a new column
// in a later version), your code should continue operating on the OLD version,
// and as such, should avoid needing any updates.
#[tokio::test]
async fn validate_data_migration() {
    let config = load_test_config();
    let logctx = LogContext::new("validate_data_migration", &config.pkg.log);
    let log = &logctx.log;

    let db = TestDatabase::new_populate_nothing(&logctx.log).await;
    let crdb = db.crdb();
    let ctx = MigrationContext {
        log,
        client: crdb.connect().await.expect("Failed to access CRDB client"),
        crdb,
        pool_and_conn: Mutex::new(BTreeMap::new()),
    };

    let all_versions = read_all_schema_versions();
    let all_checks = get_migration_checks();

    // Go from the first version to the latest version.
    for version in all_versions.iter_versions() {
        // If this check has preconditions (or setup), run them.
        let checks = all_checks.get(version.semver());
        if let Some(before) = checks.and_then(|check| check.before) {
            before(&ctx).await;
        }

        apply_update(log, &crdb, version, 1).await;
        assert_eq!(
            version.semver().to_string(),
            query_crdb_schema_version(&crdb).await
        );

        // If this check has postconditions (or cleanup), run them.
        if let Some(after) = checks.and_then(|check| check.after) {
            after(&ctx).await;
        }
    }
    assert_eq!(
        LATEST_SCHEMA_VERSION.to_string(),
        query_crdb_schema_version(&crdb).await
    );

    // If any version changes want to query the system post-upgrade, they can.
    for version in all_versions.iter_versions() {
        let checks = all_checks.get(version.semver());
        if let Some(at_current) = checks.and_then(|check| check.at_current) {
            at_current(&ctx).await;
        }
    }

    db.terminate().await;
    logctx.cleanup_successful();
}

// Returns the InformationSchema object for a database populated via `sql`.
async fn get_information_schema(log: &Logger, sql: &str) -> InformationSchema {
    let db = TestDatabase::new_populate_nothing(&log).await;
    let crdb = db.crdb();

    let client = crdb.connect().await.expect("failed to connect");
    client.batch_execute(sql).await.expect("failed to apply SQL");

    let observed_schema = InformationSchema::new(&crdb).await;
    db.terminate().await;
    observed_schema
}

// Reproduction case for https://github.com/oxidecomputer/omicron/issues/4143
#[tokio::test]
async fn compare_index_creation_differing_where_clause() {
    let config = load_test_config();
    let logctx = LogContext::new(
        "compare_index_creation_differing_where_clause",
        &config.pkg.log,
    );
    let log = &logctx.log;

    let schema1 = get_information_schema(log, "
        CREATE DATABASE omicron;
        CREATE TABLE omicron.public.animal (
            id UUID PRIMARY KEY,
            name TEXT,
            time_deleted TIMESTAMPTZ
        );

        CREATE INDEX IF NOT EXISTS lookup_animal_by_name ON omicron.public.animal (
            name, id
        ) WHERE name IS NOT NULL AND time_deleted IS NULL;
    ").await;

    let schema2 = get_information_schema(log, "
        CREATE DATABASE omicron;
        CREATE TABLE omicron.public.animal (
            id UUID PRIMARY KEY,
            name TEXT,
            time_deleted TIMESTAMPTZ
        );

        CREATE INDEX IF NOT EXISTS lookup_animal_by_name ON omicron.public.animal (
            name, id
        ) WHERE time_deleted IS NULL;
    ").await;

    // pg_indexes includes a column "indexdef" that compares partial indexes.
    // This should catch the differing "WHERE" clause.
    assert_ne!(schema1.pg_indexes, schema2.pg_indexes);

    logctx.cleanup_successful();
}

// Reproduction case for https://github.com/oxidecomputer/omicron/issues/4143
#[tokio::test]
async fn compare_index_creation_differing_columns() {
    let config = load_test_config();
    let logctx = LogContext::new(
        "compare_index_creation_differing_columns",
        &config.pkg.log,
    );
    let log = &logctx.log;

    let schema1 = get_information_schema(log, "
        CREATE DATABASE omicron;
        CREATE TABLE omicron.public.animal (
            id UUID PRIMARY KEY,
            name TEXT,
            time_deleted TIMESTAMPTZ
        );

        CREATE INDEX IF NOT EXISTS lookup_animal_by_name ON omicron.public.animal (
            name
        ) WHERE name IS NOT NULL AND time_deleted IS NULL;
    ").await;

    let schema2 = get_information_schema(log, "
        CREATE DATABASE omicron;
        CREATE TABLE omicron.public.animal (
            id UUID PRIMARY KEY,
            name TEXT,
            time_deleted TIMESTAMPTZ
        );

        CREATE INDEX IF NOT EXISTS lookup_animal_by_name ON omicron.public.animal (
            name, id
        ) WHERE name IS NOT NULL AND time_deleted IS NULL;
    ").await;

    // "statistics" identifies table indices.
    // These tables should differ in the "implicit" column.
    assert_ne!(schema1.statistics, schema2.statistics);

    logctx.cleanup_successful();
}

#[tokio::test]
async fn compare_view_differing_where_clause() {
    let config = load_test_config();
    let logctx =
        LogContext::new("compare_view_differing_where_clause", &config.pkg.log);
    let log = &logctx.log;

    let schema1 = get_information_schema(
        log,
        "
        CREATE DATABASE omicron;
        CREATE TABLE omicron.public.animal (
            id UUID PRIMARY KEY,
            name TEXT,
            time_deleted TIMESTAMPTZ
        );

        CREATE VIEW live_view AS
            SELECT animal.id, animal.name
            FROM omicron.public.animal
            WHERE animal.time_deleted IS NOT NULL;
    ",
    )
    .await;

    let schema2 = get_information_schema(
        log,
        "
        CREATE DATABASE omicron;
        CREATE TABLE omicron.public.animal (
            id UUID PRIMARY KEY,
            name TEXT,
            time_deleted TIMESTAMPTZ
        );

        CREATE VIEW live_view AS
            SELECT animal.id, animal.name
            FROM omicron.public.animal
            WHERE animal.time_deleted IS NOT NULL AND animal.name = 'Thomas';
    ",
    )
    .await;

    assert_ne!(schema1.views, schema2.views);

    logctx.cleanup_successful();
}

#[tokio::test]
async fn compare_sequence_differing_increment() {
    let config = load_test_config();
    let logctx = LogContext::new(
        "compare_sequence_differing_increment",
        &config.pkg.log,
    );
    let log = &logctx.log;

    let schema1 = get_information_schema(
        log,
        "
        CREATE DATABASE omicron;
        CREATE SEQUENCE omicron.public.myseq START 1 INCREMENT 1;
    ",
    )
    .await;

    let schema2 = get_information_schema(
        log,
        "
        CREATE DATABASE omicron;
        CREATE SEQUENCE omicron.public.myseq START 1 INCREMENT 2;
    ",
    )
    .await;

    assert_ne!(schema1.sequences, schema2.sequences);

    logctx.cleanup_successful();
}

#[tokio::test]
async fn compare_table_differing_constraint() {
    let config = load_test_config();
    let logctx =
        LogContext::new("compare_table_differing_constraint", &config.pkg.log);
    let log = &logctx.log;

    let schema1 = get_information_schema(
        log,
        "
        CREATE DATABASE omicron;
        CREATE TABLE omicron.public.animal (
            id UUID PRIMARY KEY,
            name TEXT,
            time_deleted TIMESTAMPTZ,

            CONSTRAINT dead_animals_have_names CHECK (
                (time_deleted IS NULL) OR
                (name IS NOT NULL)
            )
        );
    ",
    )
    .await;

    let schema2 = get_information_schema(
        log,
        "
        CREATE DATABASE omicron;
        CREATE TABLE omicron.public.animal (
            id UUID PRIMARY KEY,
            name TEXT,
            time_deleted TIMESTAMPTZ,

            CONSTRAINT dead_animals_have_names CHECK (
                (time_deleted IS NULL) OR
                (name IS NULL)
            )
        );
    ",
    )
    .await;

    assert_ne!(schema1.table_constraints, schema2.table_constraints);
    logctx.cleanup_successful();
}

#[tokio::test]
async fn compare_table_differing_not_null_order() {
    let config = load_test_config();
    let logctx = LogContext::new(
        "compare_table_differing_not_null_order",
        &config.pkg.log,
    );
    let log = &logctx.log;

    let schema1 = get_information_schema(
        log,
        "
        CREATE DATABASE omicron;
        CREATE TABLE omicron.public.pet ( id UUID PRIMARY KEY );
        CREATE TABLE omicron.public.employee (
            id UUID PRIMARY KEY,
            name TEXT NOT NULL,
            hobbies TEXT
        );
        ",
    )
    .await;

    let schema2 = get_information_schema(
        log,
        "
        CREATE DATABASE omicron;
        CREATE TABLE omicron.public.employee (
            id UUID PRIMARY KEY,
            name TEXT NOT NULL,
            hobbies TEXT
        );
        CREATE TABLE omicron.public.pet ( id UUID PRIMARY KEY );
        ",
    )
    .await;

    schema1.pretty_assert_eq(&schema2);
    logctx.cleanup_successful();
}<|MERGE_RESOLUTION|>--- conflicted
+++ resolved
@@ -1685,8 +1685,6 @@
     })
 }
 
-<<<<<<< HEAD
-=======
 fn before_124_0_0(client: &Client) -> BoxFuture<'_, ()> {
     Box::pin(async {
         // Insert a region snapshot replacement record
@@ -1758,7 +1756,7 @@
         );
     })
 }
->>>>>>> f8b9b5db
+
 // Lazily initializes all migration checks. The combination of Rust function
 // pointers and async makes defining a static table fairly painful, so we're
 // using lazy initialization instead.
@@ -1802,7 +1800,7 @@
 
     map.insert(
         SemverVersion::new(124, 0, 0),
-        DataMigrationFns { before: Some(before_124_0_0), after: after_124_0_0 },
+        DataMigrationFns::new().before(before_124_0_0).after(after_124_0_0),
     );
 
     map
