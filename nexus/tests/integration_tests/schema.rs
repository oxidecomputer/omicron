--- conflicted
+++ resolved
@@ -1754,28 +1754,6 @@
     })
 }
 
-<<<<<<< HEAD
-fn after_132_0_0<'a>(ctx: &'a MigrationContext<'a>) -> BoxFuture<'a, ()> {
-    Box::pin(async {
-        let probe_event_id: Uuid =
-            "001de000-7768-4000-8000-000000000001".parse().unwrap();
-        let rows = ctx
-            .client
-            .query(
-                // Don't select timestamps, as those are variable, and we don't
-                // want to assert that they always have a particular value.
-                // However, we *do* need to ensure that `time_dispatched` is
-                // set, so that the event is not eligible for dispatching ---
-                // include a WHERE clause ensuring it is not null.
-                r#"
-                SELECT
-                    id,
-                    event_class,
-                    event,
-                    num_dispatched
-                FROM webhook_event
-                WHERE time_dispatched IS NOT NULL
-=======
 fn before_133_0_0<'a>(ctx: &'a MigrationContext<'a>) -> BoxFuture<'a, ()> {
     Box::pin(async {
         // This VMM will have a sled_resource_vmm record and a VMM record
@@ -1858,37 +1836,10 @@
             .query(
                 r#"
                 SELECT id FROM sled_resource_vmm
->>>>>>> 63967311
                 "#,
                 &[],
             )
             .await
-<<<<<<< HEAD
-            .expect("loaded bp_omicron_zone rows");
-
-        let records = process_rows(&rows);
-
-        assert_eq!(
-            records.len(),
-            1,
-            "there should be exactly one singleton event in the webhook_event \
-             table"
-        );
-
-        assert_eq!(
-            records[0].values,
-            vec![
-                ColumnValue::new("id", probe_event_id),
-                ColumnValue::new(
-                    "event_class",
-                    SqlEnum::from(("webhook_event_class", "probe")),
-                ),
-                ColumnValue::new("event", serde_json::json!({})),
-                ColumnValue::new("num_dispatched", 0i64),
-            ],
-            "singleton liveness probe webhook event record must have the \
-             correct values",
-=======
             .expect("loaded sled_resource_vmm rows");
 
         let records = process_rows(&rows);
@@ -2092,8 +2043,57 @@
         assert_eq!(
             records[0].values,
             vec![ColumnValue::new("size_used", 860160000i64)],
->>>>>>> 63967311
-        );
+        );
+    })
+}
+
+fn after_136_0_0<'a>(ctx: &'a MigrationContext<'a>) -> BoxFuture<'a, ()> {
+    Box::pin(async {
+        let probe_event_id: Uuid =
+            "001de000-7768-4000-8000-000000000001".parse().unwrap();
+        let rows = ctx
+            .client
+            .query(
+                // Don't select timestamps, as those are variable, and we don't
+                // want to assert that they always have a particular value.
+                // However, we *do* need to ensure that `time_dispatched` is
+                // set, so that the event is not eligible for dispatching ---
+                // include a WHERE clause ensuring it is not null.
+                r#"
+                SELECT
+                    id,
+                    event_class,
+                    event,
+                    num_dispatched
+                FROM webhook_event
+                WHERE time_dispatched IS NOT NULL
+                "#,
+            &[]).await
+                            .expect("loaded bp_omicron_zone rows");
+
+        let records = process_rows(&rows);
+
+        assert_eq!(
+            records.len(),
+            1,
+            "there should be exactly one singleton event in the webhook_event \
+             table"
+        );
+
+        assert_eq!(
+            records[0].values,
+            vec![
+                ColumnValue::new("id", probe_event_id),
+                ColumnValue::new(
+                    "event_class",
+                    SqlEnum::from(("webhook_event_class", "probe")),
+                ),
+                ColumnValue::new("event", serde_json::json!({})),
+                ColumnValue::new("num_dispatched", 0i64),
+            ],
+            "singleton liveness probe webhook event record must have the \
+             correct values",
+            );
     })
 }
 
@@ -2146,18 +2146,17 @@
         DataMigrationFns::new().before(before_125_0_0).after(after_125_0_0),
     );
     map.insert(
-<<<<<<< HEAD
-        Version::new(132, 0, 0),
-        DataMigrationFns::new().after(after_132_0_0),
-=======
         Version::new(133, 0, 0),
         DataMigrationFns::new().before(before_133_0_0).after(after_133_0_0),
     );
     map.insert(
         Version::new(134, 0, 0),
         DataMigrationFns::new().before(before_134_0_0).after(after_134_0_0),
->>>>>>> 63967311
     );
+    map.insert(
+        Version::new(136, 0, 0),
+        DataMigrationFns::new().after(after_136_0_0)
+    )
 
     map
 }
