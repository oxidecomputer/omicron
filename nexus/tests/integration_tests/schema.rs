// This Source Code Form is subject to the terms of the Mozilla Public
// License, v. 2.0. If a copy of the MPL was not distributed with this
// file, You can obtain one at https://mozilla.org/MPL/2.0/.

use camino::Utf8PathBuf;
use dropshot::test_util::LogContext;
use futures::future::BoxFuture;
use nexus_config::NexusConfig;
use nexus_config::SchemaConfig;
use nexus_db_lookup::DataStoreConnection;
use nexus_db_model::EARLIEST_SUPPORTED_VERSION;
use nexus_db_model::SCHEMA_VERSION as LATEST_SCHEMA_VERSION;
use nexus_db_model::SchemaUpgradeStep;
use nexus_db_model::{AllSchemaVersions, SchemaVersion};
use nexus_db_queries::db::DISALLOW_FULL_TABLE_SCAN_SQL;
use nexus_db_queries::db::pub_test_utils::TestDatabase;
use nexus_test_utils::sql::AnySqlType;
use nexus_test_utils::sql::ColumnValue;
use nexus_test_utils::sql::Row;
use nexus_test_utils::sql::SqlEnum;
use nexus_test_utils::sql::process_rows;
use nexus_test_utils::{ControlPlaneTestContextBuilder, load_test_config};
use omicron_common::api::internal::shared::SwitchLocation;
use omicron_test_utils::dev::db::{Client, CockroachInstance};
use pretty_assertions::{assert_eq, assert_ne};
use semver::Version;
use similar_asserts;
use slog::Logger;
use slog_error_chain::InlineErrorChain;
use std::collections::BTreeMap;
use std::net::IpAddr;
use std::sync::Mutex;
use tokio::time::Duration;
use tokio::time::timeout;
use uuid::Uuid;

const SCHEMA_DIR: &'static str =
    concat!(env!("CARGO_MANIFEST_DIR"), "/../schema/crdb");

// Helper to ensure we perform the same setup for the positive and negative test
// cases.
async fn test_setup<'a>(
    config: &'a mut NexusConfig,
    name: &'static str,
) -> ControlPlaneTestContextBuilder<'a, omicron_nexus::Server> {
    let mut builder =
        ControlPlaneTestContextBuilder::<omicron_nexus::Server>::new(
            name, config,
        );
    let populate = false;
    builder.start_crdb(populate).await;
    let schema_dir = Utf8PathBuf::from(SCHEMA_DIR);
    builder.config.pkg.schema = Some(SchemaConfig { schema_dir });
    builder.start_internal_dns().await;
    builder.start_external_dns().await;
    builder.start_dendrite(SwitchLocation::Switch0).await;
    builder.start_dendrite(SwitchLocation::Switch1).await;
    builder.start_mgd(SwitchLocation::Switch0).await;
    builder.start_mgd(SwitchLocation::Switch1).await;
    builder.populate_internal_dns().await;
    builder
}

// Attempts to apply an update as a transaction.
//
// Only returns an error if the transaction failed to commit.
async fn apply_update_as_transaction_inner(
    client: &omicron_test_utils::dev::db::Client,
    step: &SchemaUpgradeStep,
) -> Result<(), tokio_postgres::Error> {
    client.batch_execute("BEGIN;").await.expect("Failed to BEGIN transaction");
    if let Err(err) = client.batch_execute(step.sql()).await {
        panic!(
            "Failed to execute update step {}: {}",
            step.label(),
            InlineErrorChain::new(&err)
        );
    };
    client.batch_execute("COMMIT;").await?;
    Ok(())
}

// Applies an update as a transaction.
//
// Automatically retries transactions that can be retried client-side.
async fn apply_update_as_transaction(
    log: &Logger,
    client: &omicron_test_utils::dev::db::Client,
    step: &SchemaUpgradeStep,
) {
    loop {
        match apply_update_as_transaction_inner(client, step).await {
            Ok(()) => break,
            Err(err) => {
                warn!(
                    log, "Failed to apply update as transaction";
                    InlineErrorChain::new(&err),
                );
                client
                    .batch_execute("ROLLBACK;")
                    .await
                    .expect("Failed to ROLLBACK failed transaction");
                if let Some(code) = err.code() {
                    if code == &tokio_postgres::error::SqlState::T_R_SERIALIZATION_FAILURE {
                        warn!(log, "Transaction retrying");
                        continue;
                    }
                }
                panic!("Failed to apply update {}: {err}", step.label());
            }
        }
    }
}

async fn apply_update(
    log: &Logger,
    crdb: &CockroachInstance,
    version: &SchemaVersion,
    times_to_apply: usize,
) {
    let log = log.new(o!("target version" => version.semver().to_string()));
    info!(log, "Performing upgrade");

    let client = crdb.connect().await.expect("failed to connect");

    client
        .batch_execute(DISALLOW_FULL_TABLE_SCAN_SQL)
        .await
        .expect("failed to disallow full table scans");

    // We skip this for the earliest supported version because these tables
    // might not exist yet.
    if *version.semver() != EARLIEST_SUPPORTED_VERSION {
        info!(log, "Updating schema version in db_metadata (setting target)");
        let sql = format!(
            "UPDATE omicron.public.db_metadata SET target_version = '{}' \
            WHERE singleton = true;",
            version
        );
        client
            .batch_execute(&sql)
            .await
            .expect("Failed to bump version number");
    }

    // Each step is applied `times_to_apply` times, but once we start applying
    // a step within an upgrade, we will not attempt to apply prior steps.
    for step in version.upgrade_steps() {
        info!(
            log,
            "Applying sql schema upgrade step";
            "file" => step.label()
        );

        for _ in 0..times_to_apply {
            apply_update_as_transaction(&log, &client, step).await;

            // The following is a set of "versions exempt from being
            // re-applied" multiple times. PLEASE AVOID ADDING TO THIS LIST.
            const NOT_IDEMPOTENT_VERSIONS: [semver::Version; 1] = [
                // Why: This calls "ALTER TYPE ... DROP VALUE", which does not
                // support the "IF EXISTS" syntax in CockroachDB.
                //
                // https://github.com/cockroachdb/cockroach/issues/120801
                semver::Version::new(10, 0, 0),
            ];

            if NOT_IDEMPOTENT_VERSIONS.contains(&version.semver()) {
                break;
            }
        }
    }

    // Normally, Nexus actually bumps the version number.
    //
    // We do so explicitly here.
    info!(log, "Updating schema version in db_metadata (removing target)");
    let sql = format!(
        "UPDATE omicron.public.db_metadata SET version = '{}', \
        target_version = NULL WHERE singleton = true;",
        version
    );
    client.batch_execute(&sql).await.expect("Failed to bump version number");

    client.cleanup().await.expect("cleaning up after wipe");
    info!(log, "Update to {version} applied successfully");
}

async fn query_crdb_schema_version(crdb: &CockroachInstance) -> String {
    let client = crdb.connect().await.expect("failed to connect");
    let sql =
        "SELECT version FROM omicron.public.db_metadata WHERE singleton = true";

    let row = client.query_one(sql, &[]).await.expect("failed to query schema");
    let version = row.get(0);
    client.cleanup().await.expect("cleaning up after wipe");
    version
}

async fn crdb_show_constraints(
    crdb: &CockroachInstance,
    table: &str,
) -> Vec<Row> {
    let client = crdb.connect().await.expect("failed to connect");

    let sql = format!("SHOW CONSTRAINTS FROM {table}");
    let rows = client
        .query(&sql, &[])
        .await
        .unwrap_or_else(|_| panic!("failed to query {table}"));
    client.cleanup().await.expect("cleaning up after wipe");

    process_rows(&rows)
}

enum ColumnSelector<'a> {
    ByName(&'a [&'static str]),
    Star,
}

impl<'a> From<&'a [&'static str]> for ColumnSelector<'a> {
    fn from(columns: &'a [&'static str]) -> Self {
        Self::ByName(columns)
    }
}

async fn crdb_select(
    crdb: &CockroachInstance,
    columns: ColumnSelector<'_>,
    table: &str,
    constraints: Option<&str>,
) -> Vec<Row> {
    let client = crdb.connect().await.expect("failed to connect");
    let constraints = if let Some(constraints) = constraints {
        format!("WHERE {constraints}")
    } else {
        "".to_string()
    };

    let cols = match &columns {
        ColumnSelector::ByName(columns) => columns.join(","),
        ColumnSelector::Star => "*".to_string(),
    };

    // We insert the ORDER BY as a simple mechanism to ensure that we're
    // comparing equivalent data. We care about the contents of the retreived
    // rows, so normalize the order in which they are returned.
    let order = match &columns {
        ColumnSelector::ByName(_) => cols.clone(),
        ColumnSelector::Star => format!("PRIMARY KEY {table}"),
    };

    let sql =
        format!("SELECT {cols} FROM {table} {constraints} ORDER BY {order}");
    let rows = client
        .query(&sql, &[])
        .await
        .unwrap_or_else(|_| panic!("failed to query {table}"));
    client.cleanup().await.expect("cleaning up after wipe");

    process_rows(&rows)
}

async fn crdb_list_enums(crdb: &CockroachInstance) -> Vec<Row> {
    let client = crdb.connect().await.expect("failed to connect");

    // https://www.cockroachlabs.com/docs/stable/show-enums
    let rows = client
        .query("show enums;", &[])
        .await
        .unwrap_or_else(|_| panic!("failed to list enums"));
    client.cleanup().await.expect("cleaning up after wipe");

    process_rows(&rows)
}

fn read_all_schema_versions() -> AllSchemaVersions {
    AllSchemaVersions::load(camino::Utf8Path::new(SCHEMA_DIR)).unwrap()
}

// This test confirms the following behavior:
//
// - Nexus can boot using a "1.0.0" revision of the schema
// - Nexus can automatically apply all subsequent updates automatically
// - This should eventually drive Nexus to the latest revision of the schema,
// such that it can boot.
#[tokio::test]
async fn nexus_applies_update_on_boot() {
    let mut config = load_test_config();
    let mut builder =
        test_setup(&mut config, "nexus_applies_update_on_boot").await;
    let log = &builder.logctx.log;
    let crdb = builder.database.as_ref().expect("Should have started CRDB");

    // We started with an empty database -- apply an update here to bring
    // us forward to our oldest supported schema version before trying to boot
    // nexus.
    let all_versions = read_all_schema_versions();
    let earliest = all_versions
        .iter_versions()
        .next()
        .expect("missing earliest schema version");
    apply_update(log, &crdb, earliest, 1).await;
    assert_eq!(
        EARLIEST_SUPPORTED_VERSION.to_string(),
        query_crdb_schema_version(&crdb).await
    );

    // Start Nexus. It should auto-format itself to the latest version,
    // upgrading through each intermediate update.
    //
    // The timeout here is a bit longer than usual (120s vs 60s) because if
    // lots of tests are running at the same time, there can be contention
    // here.
    //
    // NOTE: If this grows excessively, we could break it into several smaller
    // tests.
    assert!(
        timeout(Duration::from_secs(120), builder.start_nexus_internal())
            .await
            .is_ok(),
        "Nexus should have started"
    );

    // After Nexus boots, it should have upgraded to the latest schema.
    let crdb = builder.database.as_ref().expect("Should have started CRDB");
    assert_eq!(
        LATEST_SCHEMA_VERSION.to_string(),
        query_crdb_schema_version(&crdb).await
    );

    builder.teardown().await;
}

// Confirm that "dbinit.sql" results in the same semver version in the DB as the one embedded into
// the Nexus binary.
#[tokio::test]
async fn dbinit_version_matches_version_known_to_nexus() {
    let config = load_test_config();
    let logctx = LogContext::new(
        "dbinit_version_matches_version_known_to_nexus",
        &config.pkg.log,
    );
    let log = &logctx.log;
    let db = TestDatabase::new_populate_schema_only(&log).await;
    let crdb = db.crdb();

    assert_eq!(
        LATEST_SCHEMA_VERSION.to_string(),
        query_crdb_schema_version(crdb).await
    );

    db.terminate().await;
    logctx.cleanup_successful();
}

// This test verifies that booting with an unknown version prevents us from
// applying any updates.
#[tokio::test]
async fn nexus_cannot_apply_update_from_unknown_version() {
    let mut config = load_test_config();
    config.pkg.tunables.load_timeout = Some(std::time::Duration::from_secs(15));

    let mut builder = test_setup(
        &mut config,
        "nexus_cannot_apply_update_from_unknown_version",
    )
    .await;
    let log = &builder.logctx.log;
    let crdb = builder.database.as_ref().expect("Should have started CRDB");

    let all_versions = read_all_schema_versions();
    let earliest = all_versions
        .iter_versions()
        .next()
        .expect("missing earliest schema version");
    apply_update(log, &crdb, earliest, 1).await;
    assert_eq!(
        EARLIEST_SUPPORTED_VERSION.to_string(),
        query_crdb_schema_version(&crdb).await
    );

    // This version is not valid; it does not exist.
    let version = "0.0.0";
    crdb.connect()
        .await
        .expect("Failed to connect")
        .batch_execute(&format!(
            "UPDATE omicron.public.db_metadata SET version = '{version}' \
            WHERE singleton = true"
        ))
        .await
        .expect("Failed to update schema");

    assert!(
        builder.start_nexus_internal().await.is_err(),
        "Nexus should not have started"
    );

    // The version remains invalid.
    let crdb = builder.database.as_ref().expect("Should have started CRDB");
    assert_eq!("0.0.0", query_crdb_schema_version(&crdb).await);

    builder.teardown().await;
}

// This test verifies that executing all schemas, in order, twice, still
// correctly performs an upgrade.
//
// This attempts to be a rough approximation for multiple Nexuses each
// simultaneously executing these operations.
#[tokio::test]
async fn versions_have_idempotent_up() {
    let config = load_test_config();
    let logctx =
        LogContext::new("versions_have_idempotent_up", &config.pkg.log);
    let log = &logctx.log;
    let db = TestDatabase::new_populate_nothing(&logctx.log).await;
    let crdb = db.crdb();

    let all_versions = read_all_schema_versions();
    for version in all_versions.iter_versions() {
        apply_update(log, &crdb, &version, 2).await;
        assert_eq!(
            version.semver().to_string(),
            query_crdb_schema_version(&crdb).await
        );
    }
    assert_eq!(
        LATEST_SCHEMA_VERSION.to_string(),
        query_crdb_schema_version(&crdb).await
    );

    db.terminate().await;
    logctx.cleanup_successful();
}

const COLUMNS: [&'static str; 7] = [
    "table_catalog",
    "table_schema",
    "table_name",
    "column_name",
    "column_default",
    "is_nullable",
    "data_type",
];

const CONSTRAINT_COLUMN_USAGE: [&'static str; 7] = [
    "table_catalog",
    "table_schema",
    "table_name",
    "column_name",
    "constraint_catalog",
    "constraint_schema",
    "constraint_name",
];

const KEY_COLUMN_USAGE: [&'static str; 7] = [
    "constraint_catalog",
    "constraint_schema",
    "constraint_name",
    "table_catalog",
    "table_schema",
    "table_name",
    "column_name",
];

const REFERENTIAL_CONSTRAINTS: [&'static str; 8] = [
    "constraint_catalog",
    "constraint_schema",
    "constraint_name",
    "unique_constraint_schema",
    "unique_constraint_name",
    "match_option",
    "table_name",
    "referenced_table_name",
];

const VIEWS: [&'static str; 4] =
    ["table_catalog", "table_schema", "table_name", "view_definition"];

const STATISTICS: [&'static str; 11] = [
    "table_catalog",
    "table_schema",
    "table_name",
    "non_unique",
    "index_schema",
    "index_name",
    "seq_in_index",
    "column_name",
    "direction",
    "storing",
    "implicit",
];

const SEQUENCES: [&'static str; 12] = [
    "sequence_catalog",
    "sequence_schema",
    "sequence_name",
    "data_type",
    "numeric_precision",
    "numeric_precision_radix",
    "numeric_scale",
    "start_value",
    "minimum_value",
    "maximum_value",
    "increment",
    "cycle_option",
];

const PG_INDEXES: [&'static str; 5] =
    ["schemaname", "tablename", "indexname", "tablespace", "indexdef"];

const TABLES: [&'static str; 4] =
    ["table_catalog", "table_schema", "table_name", "table_type"];

#[derive(PartialEq, Debug)]
struct InformationSchema {
    columns: Vec<Row>,
    constraint_column_usage: Vec<Row>,
    enums: Vec<Row>,
    key_column_usage: Vec<Row>,
    referential_constraints: Vec<Row>,
    views: Vec<Row>,
    statistics: Vec<Row>,
    sequences: Vec<Row>,
    pg_indexes: Vec<Row>,
    tables: Vec<Row>,
    table_constraints: BTreeMap<String, Vec<Row>>,
}

impl InformationSchema {
    fn pretty_assert_eq(&self, other: &Self) {
        // similar_asserts gets us nice diff that only includes the relevant context.
        // the columns diff especially needs this: it can be 20k lines otherwise
        similar_asserts::assert_eq!(self.tables, other.tables);
        similar_asserts::assert_eq!(self.columns, other.columns);
        similar_asserts::assert_eq!(
            self.enums,
            other.enums,
            "Enums did not match. Members must have the same order in dbinit.sql and \
            migrations. If a migration adds a member, it should use BEFORE or AFTER \
            to add it in the same order as dbinit.sql."
        );
        similar_asserts::assert_eq!(self.views, other.views);
        similar_asserts::assert_eq!(
            self.table_constraints,
            other.table_constraints
        );
        similar_asserts::assert_eq!(
            self.constraint_column_usage,
            other.constraint_column_usage
        );
        similar_asserts::assert_eq!(
            self.key_column_usage,
            other.key_column_usage
        );
        similar_asserts::assert_eq!(
            self.referential_constraints,
            other.referential_constraints
        );
        similar_asserts::assert_eq!(
            self.statistics,
            other.statistics,
            "Statistics did not match. This often means that in dbinit.sql, a new \
            column was added into the middle of a table rather than to the end. \
            If that is the case, change dbinit.sql to add the column to the \
            end of the table.\n"
        );
        similar_asserts::assert_eq!(self.sequences, other.sequences);
        similar_asserts::assert_eq!(self.pg_indexes, other.pg_indexes);
    }

    async fn new(crdb: &CockroachInstance) -> Self {
        // Refer to:
        // https://www.cockroachlabs.com/docs/v23.1/information-schema
        //
        // For details on each of these tables.
        let columns = crdb_select(
            crdb,
            COLUMNS.as_slice().into(),
            "information_schema.columns",
            Some("table_schema = 'public'"),
        )
        .await;

        let enums = crdb_list_enums(crdb).await;

        let constraint_column_usage = crdb_select(
            crdb,
            CONSTRAINT_COLUMN_USAGE.as_slice().into(),
            "information_schema.constraint_column_usage",
            None,
        )
        .await;

        let key_column_usage = crdb_select(
            crdb,
            KEY_COLUMN_USAGE.as_slice().into(),
            "information_schema.key_column_usage",
            None,
        )
        .await;

        let referential_constraints = crdb_select(
            crdb,
            REFERENTIAL_CONSTRAINTS.as_slice().into(),
            "information_schema.referential_constraints",
            None,
        )
        .await;

        let views = crdb_select(
            crdb,
            VIEWS.as_slice().into(),
            "information_schema.views",
            None,
        )
        .await;

        let statistics = crdb_select(
            crdb,
            STATISTICS.as_slice().into(),
            "information_schema.statistics",
            None,
        )
        .await;

        let sequences = crdb_select(
            crdb,
            SEQUENCES.as_slice().into(),
            "information_schema.sequences",
            None,
        )
        .await;

        let pg_indexes = crdb_select(
            crdb,
            PG_INDEXES.as_slice().into(),
            "pg_indexes",
            Some("schemaname = 'public'"),
        )
        .await;

        let tables = crdb_select(
            crdb,
            TABLES.as_slice().into(),
            "information_schema.tables",
            Some("table_schema = 'public'"),
        )
        .await;

        let table_constraints =
            Self::show_constraints_all_tables(&tables, crdb).await;

        Self {
            columns,
            constraint_column_usage,
            enums,
            key_column_usage,
            referential_constraints,
            views,
            statistics,
            sequences,
            pg_indexes,
            tables,
            table_constraints,
        }
    }

    async fn show_constraints_all_tables(
        tables: &Vec<Row>,
        crdb: &CockroachInstance,
    ) -> BTreeMap<String, Vec<Row>> {
        let mut map = BTreeMap::new();

        for table in tables {
            let table = &table.values;
            let table_catalog =
                table[0].expect("table_catalog").unwrap().as_str();
            let table_schema =
                table[1].expect("table_schema").unwrap().as_str();
            let table_name = table[2].expect("table_name").unwrap().as_str();
            let table_type = table[3].expect("table_type").unwrap().as_str();

            if table_type != "BASE TABLE" {
                continue;
            }

            let table_name =
                format!("{}.{}.{}", table_catalog, table_schema, table_name);
            let rows = crdb_show_constraints(crdb, &table_name).await;
            map.insert(table_name, rows);
        }
        map
    }

    // This would normally be quite an expensive operation, but we expect it'll
    // at least be slightly cheaper for the freshly populated DB, which
    // shouldn't have that many records yet.
    async fn query_all_tables(
        &self,
        log: &Logger,
        crdb: &CockroachInstance,
    ) -> BTreeMap<String, Vec<Row>> {
        let mut map = BTreeMap::new();

        for table in &self.tables {
            let table = &table.values;
            let table_catalog =
                table[0].expect("table_catalog").unwrap().as_str();
            let table_schema =
                table[1].expect("table_schema").unwrap().as_str();
            let table_name = table[2].expect("table_name").unwrap().as_str();
            let table_type = table[3].expect("table_type").unwrap().as_str();

            if table_type != "BASE TABLE" {
                continue;
            }

            let table_name =
                format!("{}.{}.{}", table_catalog, table_schema, table_name);
            info!(log, "Querying table: {table_name}");
            let rows =
                crdb_select(crdb, ColumnSelector::Star, &table_name, None)
                    .await;
            info!(log, "Saw data: {rows:?}");
            map.insert(table_name, rows);
        }

        map
    }
}

// Confirms that the application of all "up.sql" files, in order, is equivalent
// to applying "dbinit.sql", which should represent the latest-known schema.
#[tokio::test]
async fn dbinit_equals_sum_of_all_up() {
    let config = load_test_config();
    let logctx =
        LogContext::new("dbinit_equals_sum_of_all_up", &config.pkg.log);
    let log = &logctx.log;

    let db = TestDatabase::new_populate_nothing(&logctx.log).await;
    let crdb = db.crdb();

    let all_versions = read_all_schema_versions();

    // Apply the very first schema migration. In particular, this creates the
    // `omicron` database, which allows us to construct a `db::Pool` below.
    for version in all_versions.iter_versions().take(1) {
        apply_update(log, &crdb, version, 1).await;
        assert_eq!(
            version.semver().to_string(),
            query_crdb_schema_version(&crdb).await
        );
    }

    // Go from the second version to the latest version.
    for version in all_versions.iter_versions().skip(1) {
        apply_update(log, &crdb, version, 1).await;
        assert_eq!(
            version.semver().to_string(),
            query_crdb_schema_version(&crdb).await
        );
    }
    assert_eq!(
        LATEST_SCHEMA_VERSION.to_string(),
        query_crdb_schema_version(&crdb).await
    );

    // Query the newly constructed DB for information about its schema
    let observed_schema = InformationSchema::new(&crdb).await;
    let observed_data = observed_schema.query_all_tables(log, &crdb).await;

    db.terminate().await;

    // Create a new DB with data populated from dbinit.sql for comparison
    let db = TestDatabase::new_populate_schema_only(&logctx.log).await;
    let crdb = db.crdb();
    let expected_schema = InformationSchema::new(&crdb).await;
    let expected_data = expected_schema.query_all_tables(log, &crdb).await;

    // Validate that the schema is identical
    observed_schema.pretty_assert_eq(&expected_schema);

    assert_eq!(observed_data, expected_data);
    db.terminate().await;
    logctx.cleanup_successful();
}

struct PoolAndConnection {
    pool: nexus_db_queries::db::Pool,
    conn: DataStoreConnection,
}

impl PoolAndConnection {
    async fn cleanup(self) {
        drop(self.conn);
        self.pool.terminate().await;
    }
}

struct MigrationContext<'a> {
    log: &'a Logger,

    // Postgres connection to database
    client: Client,

    // Reference to the database itself
    crdb: &'a CockroachInstance,

    // An optionally-populated "pool and connection" from before
    // a schema version upgrade.
    //
    // This can be used to validate properties of a database pool
    // before and after a particular schema migration.
    pool_and_conn: Mutex<BTreeMap<Version, PoolAndConnection>>,
}

impl MigrationContext<'_> {
    // Populates a pool and connection.
    //
    // Typically called as a part of a "before" function, to set up a connection
    // before a schema migration.
    async fn populate_pool_and_connection(&self, version: Version) {
        let pool = nexus_db_queries::db::Pool::new_single_host(
            self.log,
            &nexus_db_queries::db::Config {
                url: self.crdb.pg_config().clone(),
            },
        );
        let conn = pool.claim().await.expect("failed to get pooled connection");

        let mut map = self.pool_and_conn.lock().unwrap();
        map.insert(version, PoolAndConnection { pool, conn });
    }

    // Takes a pool and connection if they've been populated.
    fn take_pool_and_connection(&self, version: &Version) -> PoolAndConnection {
        let mut map = self.pool_and_conn.lock().unwrap();
        map.remove(version).unwrap()
    }
}

type BeforeFn = for<'a> fn(ctx: &'a MigrationContext<'a>) -> BoxFuture<'a, ()>;
type AfterFn = for<'a> fn(ctx: &'a MigrationContext<'a>) -> BoxFuture<'a, ()>;
type AtCurrentFn =
    for<'a> fn(ctx: &'a MigrationContext<'a>) -> BoxFuture<'a, ()>;

// Describes the operations which we might take before and after
// migrations to check that they worked.
#[derive(Default)]
struct DataMigrationFns {
    before: Option<BeforeFn>,
    after: Option<AfterFn>,
    at_current: Option<AtCurrentFn>,
}

impl DataMigrationFns {
    fn new() -> Self {
        Self::default()
    }
    fn before(mut self, before: BeforeFn) -> Self {
        self.before = Some(before);
        self
    }
    fn after(mut self, after: AfterFn) -> Self {
        self.after = Some(after);
        self
    }
    fn at_current(mut self, at_current: AtCurrentFn) -> Self {
        self.at_current = Some(at_current);
        self
    }
}

// "51F0" -> "Silo"
const SILO1: Uuid = Uuid::from_u128(0x111151F0_5c3d_4647_83b0_8f3515da7be1);
const SILO2: Uuid = Uuid::from_u128(0x222251F0_5c3d_4647_83b0_8f3515da7be1);

// "6001" -> "Pool"
const POOL0: Uuid = Uuid::from_u128(0x00006001_5c3d_4647_83b0_8f3515da7be1);
const POOL1: Uuid = Uuid::from_u128(0x11116001_5c3d_4647_83b0_8f3515da7be1);
const POOL2: Uuid = Uuid::from_u128(0x22226001_5c3d_4647_83b0_8f3515da7be1);
const POOL3: Uuid = Uuid::from_u128(0x33336001_5c3d_4647_83b0_8f3515da7be1);
const POOL4: Uuid = Uuid::from_u128(0x44446001_5c3d_4647_83b0_8f3515da7be1);

// "513D" -> "Sled"
const SLED1: Uuid = Uuid::from_u128(0x1111513d_5c3d_4647_83b0_8f3515da7be1);
const SLED2: Uuid = Uuid::from_u128(0x2222513d_5c3d_4647_83b0_8f3515da7be1);

// "7AC4" -> "Rack"
const RACK1: Uuid = Uuid::from_u128(0x11117ac4_5c3d_4647_83b0_8f3515da7be1);

// "6701" -> "Proj"ect
const PROJECT: Uuid = Uuid::from_u128(0x11116701_5c3d_4647_83b0_8f3515da7be1);

// "1257" -> "Inst"ance
const INSTANCE1: Uuid = Uuid::from_u128(0x11111257_5c3d_4647_83b0_8f3515da7be1);
const INSTANCE2: Uuid = Uuid::from_u128(0x22221257_5c3d_4647_83b0_8f3515da7be1);
const INSTANCE3: Uuid = Uuid::from_u128(0x33331257_5c3d_4647_83b0_8f3515da7be1);
const INSTANCE4: Uuid = Uuid::from_u128(0x44441257_5c3d_4647_83b0_8f3515da7be1);

// "67060115" -> "Prop"olis
const PROPOLIS: Uuid = Uuid::from_u128(0x11116706_5c3d_4647_83b0_8f3515da7be1);
const PROPOLIS2: Uuid = Uuid::from_u128(0x22226706_5c3d_4647_83b0_8f3515da7be1);

// "7154"-> "Disk"
const DISK1: Uuid = Uuid::from_u128(0x11117154_5c3d_4647_83b0_8f3515da7be1);
const DISK2: Uuid = Uuid::from_u128(0x22227154_5c3d_4647_83b0_8f3515da7be1);
const DISK3: Uuid = Uuid::from_u128(0x33337154_5c3d_4647_83b0_8f3515da7be1);
const DISK4: Uuid = Uuid::from_u128(0x44447154_5c3d_4647_83b0_8f3515da7be1);

// "566F" -> "Vo"lume. V is difficult, OK?
const VOLUME1: Uuid = Uuid::from_u128(0x1111566f_5c3d_4647_83b0_8f3515da7be1);
const VOLUME2: Uuid = Uuid::from_u128(0x2222566f_5c3d_4647_83b0_8f3515da7be1);
const VOLUME3: Uuid = Uuid::from_u128(0x3333566f_5c3d_4647_83b0_8f3515da7be1);
const VOLUME4: Uuid = Uuid::from_u128(0x4444566f_5c3d_4647_83b0_8f3515da7be1);

// "566C" -> "VPC". See above on "V".
const VPC: Uuid = Uuid::from_u128(0x1111566c_5c3d_4647_83b0_8f3515da7be1);

// "7213" -> Firewall "Rule"
const FW_RULE: Uuid = Uuid::from_u128(0x11117213_5c3d_4647_83b0_8f3515da7be1);

fn before_23_0_0<'a>(ctx: &'a MigrationContext<'a>) -> BoxFuture<'a, ()> {
    Box::pin(async move {
        // Create two silos
        ctx.client.batch_execute(&format!("INSERT INTO silo
            (id, name, description, time_created, time_modified, time_deleted, discoverable, authentication_mode, user_provision_type, mapped_fleet_roles, rcgen) VALUES
          ('{SILO1}', 'silo1', '', now(), now(), NULL, false, 'local', 'jit', '{{}}', 1),
          ('{SILO2}', 'silo2', '', now(), now(), NULL, false, 'local', 'jit', '{{}}', 1);
        ")).await.expect("Failed to create silo");

        // Create an IP pool for each silo, and a third "fleet pool" which has
        // no corresponding silo.
        ctx.client.batch_execute(&format!("INSERT INTO ip_pool
            (id, name, description, time_created, time_modified, time_deleted, rcgen, silo_id, is_default) VALUES
          ('{POOL0}', 'pool2', '', now(), now(), now(), 1, '{SILO2}', true),
          ('{POOL1}', 'pool1', '', now(), now(), NULL, 1, '{SILO1}', true),
          ('{POOL2}', 'pool2', '', now(), now(), NULL, 1, '{SILO2}', false),
          ('{POOL3}', 'pool3', '', now(), now(), NULL, 1, null, true),
          ('{POOL4}', 'pool4', '', now(), now(), NULL, 1, null, false);
        ")).await.expect("Failed to create IP Pool");
    })
}

fn after_23_0_0<'a>(ctx: &'a MigrationContext<'a>) -> BoxFuture<'a, ()> {
    Box::pin(async {
        // Confirm that the ip_pool_resource objects have been created
        // by the migration.
        let rows = ctx
            .client
            .query("SELECT * FROM ip_pool_resource ORDER BY ip_pool_id", &[])
            .await
            .expect("Failed to query ip pool resource");
        let ip_pool_resources = process_rows(&rows);

        assert_eq!(ip_pool_resources.len(), 6);

        fn assert_row(
            row: &Vec<ColumnValue>,
            ip_pool_id: Uuid,
            silo_id: Uuid,
            is_default: bool,
        ) {
            let type_silo = SqlEnum::from(("ip_pool_resource_type", "silo"));
            assert_eq!(
                row,
                &vec![
                    ColumnValue::new("ip_pool_id", ip_pool_id),
                    ColumnValue::new("resource_type", type_silo),
                    ColumnValue::new("resource_id", silo_id),
                    ColumnValue::new("is_default", is_default),
                ],
            );
        }

        // pool1 was default on silo1, so gets an entry in the join table
        // reflecting that
        assert_row(&ip_pool_resources[0].values, POOL1, SILO1, true);

        // pool1 was default on silo1, so gets an entry in the join table
        // reflecting that
        assert_row(&ip_pool_resources[1].values, POOL2, SILO2, false);

        // fleet-scoped silos are a little more complicated

        // pool3 was a fleet-level default, so now it's associated with both
        // silos. silo1 had its own default pool as well (pool1), so pool3
        // cannot also be default for silo1. silo2 did not have its own default,
        // so pool3 is default for silo2.
        assert_row(&ip_pool_resources[2].values, POOL3, SILO1, false);
        assert_row(&ip_pool_resources[3].values, POOL3, SILO2, true);

        // fleet-level pool that was not default becomes non-default on all silos
        assert_row(&ip_pool_resources[4].values, POOL4, SILO1, false);
        assert_row(&ip_pool_resources[5].values, POOL4, SILO2, false);
    })
}

fn before_24_0_0<'a>(ctx: &'a MigrationContext<'a>) -> BoxFuture<'a, ()> {
    // IP addresses were pulled off dogfood sled 16
    Box::pin(async move {
        // Create two sleds. (SLED2 is marked non_provisionable for
        // after_37_0_1.)
        ctx.client
            .batch_execute(&format!(
                "INSERT INTO sled
            (id, time_created, time_modified, time_deleted, rcgen, rack_id,
            is_scrimlet, serial_number, part_number, revision,
            usable_hardware_threads, usable_physical_ram, reservoir_size, ip,
            port, last_used_address, provision_state) VALUES

          ('{SLED1}', now(), now(), NULL, 1, '{RACK1}', true, 'abcd', 'defg',
             '1', 64, 12345678, 77, 'fd00:1122:3344:104::1', 12345,
            'fd00:1122:3344:104::1ac', 'provisionable'),
          ('{SLED2}', now(), now(), NULL, 1, '{RACK1}', false, 'zzzz', 'xxxx',
             '2', 64, 12345678, 77,'fd00:1122:3344:107::1', 12345,
            'fd00:1122:3344:107::d4', 'non_provisionable');
        "
            ))
            .await
            .expect("Failed to create sleds");
    })
}

fn after_24_0_0<'a>(ctx: &'a MigrationContext<'a>) -> BoxFuture<'a, ()> {
    Box::pin(async {
        // Confirm that the IP Addresses have the last 2 bytes changed to `0xFFFF`
        let rows = ctx
            .client
            .query("SELECT last_used_address FROM sled ORDER BY id", &[])
            .await
            .expect("Failed to sled last_used_address");
        let last_used_addresses = process_rows(&rows);

        let expected_addr_1: IpAddr =
            "fd00:1122:3344:104::ffff".parse().unwrap();
        let expected_addr_2: IpAddr =
            "fd00:1122:3344:107::ffff".parse().unwrap();

        assert_eq!(
            last_used_addresses[0].values,
            vec![ColumnValue::new("last_used_address", expected_addr_1)]
        );
        assert_eq!(
            last_used_addresses[1].values,
            vec![ColumnValue::new("last_used_address", expected_addr_2)]
        );
    })
}

// This reuses the sleds created in before_24_0_0.
fn after_37_0_1<'a>(ctx: &'a MigrationContext<'a>) -> BoxFuture<'a, ()> {
    Box::pin(async {
        // Confirm that the IP Addresses have the last 2 bytes changed to `0xFFFF`
        let rows = ctx
            .client
            .query("SELECT sled_policy, sled_state FROM sled ORDER BY id", &[])
            .await
            .expect("Failed to select sled policy and state");
        let policy_and_state = process_rows(&rows);

        assert_eq!(
            policy_and_state[0].values,
            vec![
                ColumnValue::new(
                    "sled_policy",
                    SqlEnum::from(("sled_policy", "in_service"))
                ),
                ColumnValue::new(
                    "sled_state",
                    SqlEnum::from(("sled_state", "active"))
                ),
            ]
        );
        assert_eq!(
            policy_and_state[1].values,
            vec![
                ColumnValue::new(
                    "sled_policy",
                    SqlEnum::from(("sled_policy", "no_provision"))
                ),
                ColumnValue::new(
                    "sled_state",
                    SqlEnum::from(("sled_state", "active"))
                ),
            ]
        );
    })
}

fn before_70_0_0<'a>(ctx: &'a MigrationContext<'a>) -> BoxFuture<'a, ()> {
    Box::pin(async move {
        ctx.client
            .batch_execute(&format!(
                "
        INSERT INTO instance (id, name, description, time_created,
        time_modified, time_deleted, project_id, user_data, state,
        time_state_updated, state_generation, active_propolis_id,
        target_propolis_id, migration_id, ncpus, memory, hostname,
        boot_on_fault, updater_id, updater_gen) VALUES

        ('{INSTANCE1}', 'inst1', '', now(), now(), NULL, '{PROJECT}', '',
        'stopped', now(), 1, NULL, NULL, NULL, 2, 1073741824, 'inst1', false,
        NULL, 1),
        ('{INSTANCE2}', 'inst2', '', now(), now(), NULL, '{PROJECT}', '',
        'running', now(), 1, '{PROPOLIS}', NULL, NULL, 2, 1073741824, 'inst2',
        true, NULL, 1),
        ('{INSTANCE3}', 'inst3', '', now(), now(), NULL, '{PROJECT}', '',
        'failed', now(), 1, NULL, NULL, NULL, 2, 1073741824, 'inst3', false,
        NULL, 1);
        "
            ))
            .await
            .expect("failed to create instances");
        ctx.client
            .batch_execute(&format!(
                "
        INSERT INTO vmm (id, time_created, time_deleted, instance_id, state,
        time_state_updated, state_generation, sled_id, propolis_ip,
        propolis_port) VALUES

        ('{PROPOLIS}', now(), NULL, '{INSTANCE2}', 'running', now(), 1,
        '{SLED1}', 'fd00:1122:3344:200::1', '12400');
                "
            ))
            .await
            .expect("failed to create VMMs");
    })
}

fn after_70_0_0<'a>(ctx: &'a MigrationContext<'a>) -> BoxFuture<'a, ()> {
    Box::pin(async {
        let rows = ctx
            .client
            .query("SELECT state FROM instance ORDER BY id", &[])
            .await
            .expect("failed to load instance states");
        let instance_states = process_rows(&rows);

        assert_eq!(
            instance_states[0].values,
            vec![ColumnValue::new(
                "state",
                SqlEnum::from(("instance_state_v2", "no_vmm"))
            )]
        );
        assert_eq!(
            instance_states[1].values,
            vec![ColumnValue::new(
                "state",
                SqlEnum::from(("instance_state_v2", "vmm"))
            )]
        );
        assert_eq!(
            instance_states[2].values,
            vec![ColumnValue::new(
                "state",
                SqlEnum::from(("instance_state_v2", "failed"))
            )]
        );

        let rows = ctx
            .client
            .query("SELECT state FROM vmm ORDER BY id", &[])
            .await
            .expect("failed to load VMM states");
        let vmm_states = process_rows(&rows);

        assert_eq!(
            vmm_states[0].values,
            vec![ColumnValue::new(
                "state",
                SqlEnum::from(("vmm_state", "running"))
            )]
        );
    })
}

fn before_95_0_0<'a>(ctx: &'a MigrationContext<'a>) -> BoxFuture<'a, ()> {
    // This reuses the instance records created in `before_70_0_0`
    const COLUMN: &'static str = "boot_on_fault";
    Box::pin(async {
        let rows = ctx
            .client
            .query("SELECT boot_on_fault FROM instance ORDER BY id", &[])
            .await
            .expect("failed to load instance boot_on_fault settings");
        let instance_boot_on_faults = process_rows(&rows);

        assert_eq!(
            instance_boot_on_faults[0].values,
            vec![ColumnValue::new(COLUMN, false,)]
        );
        assert_eq!(
            instance_boot_on_faults[1].values,
            vec![ColumnValue::new(COLUMN, true)]
        );
        assert_eq!(
            instance_boot_on_faults[2].values,
            vec![ColumnValue::new(COLUMN, false)]
        );
    })
}

const COLUMN_AUTO_RESTART: &'static str = "auto_restart_policy";
const ENUM_AUTO_RESTART: &'static str = "instance_auto_restart";

fn after_95_0_0<'a>(ctx: &'a MigrationContext<'a>) -> BoxFuture<'a, ()> {
    // This reuses the instance records created in `before_70_0_0`
    Box::pin(async {
        let rows = ctx
            .client
            .query(
                &format!(
                    "SELECT {COLUMN_AUTO_RESTART} FROM instance ORDER BY id"
                ),
                &[],
            )
            .await
            .expect("failed to load instance auto-restart policies");
        let policies = process_rows(&rows);

        assert_eq!(
            policies[0].values,
            vec![ColumnValue::null(COLUMN_AUTO_RESTART)]
        );
        assert_eq!(
            policies[1].values,
            vec![ColumnValue::new(
                COLUMN_AUTO_RESTART,
                SqlEnum::from((ENUM_AUTO_RESTART, "all_failures"))
            )]
        );
        assert_eq!(
            policies[2].values,
            vec![ColumnValue::null(COLUMN_AUTO_RESTART)]
        );
    })
}

fn before_101_0_0<'a>(ctx: &'a MigrationContext<'a>) -> BoxFuture<'a, ()> {
    Box::pin(async {
        // Make a new instance with an explicit 'sled_failures_only' v1 auto-restart
        // policy
        ctx.client
            .batch_execute(&format!(
                "INSERT INTO instance (
                    id, name, description, time_created, time_modified,
                    time_deleted, project_id, user_data, state,
                    time_state_updated, state_generation, active_propolis_id,
                    target_propolis_id, migration_id, ncpus, memory, hostname,
                    {COLUMN_AUTO_RESTART}, updater_id, updater_gen
                )
                VALUES (
                    '{INSTANCE4}', 'inst4', '', now(), now(), NULL,
                    '{PROJECT}', '', 'no_vmm', now(), 1, NULL, NULL, NULL,
                    2, 1073741824, 'inst1', 'sled_failures_only', NULL, 1
                );"
            ))
            .await
            .expect("failed to create instance");
        // Change one of the NULLs to an explicit 'never'.
        ctx.client
            .batch_execute(&format!(
                "UPDATE instance
                SET {COLUMN_AUTO_RESTART} = 'never'
                WHERE id = '{INSTANCE3}';"
            ))
            .await
            .expect("failed to update instance");

        // Used as a regression test against
        // https://github.com/oxidecomputer/omicron/issues/5561
        //
        // See 'at_current_101_0_0' - we create a connection here, because connections
        // may be populating an OID cache. We use the connection after the
        // schema migration to access the "instance_auto_restart" type.
        let semver = Version::new(101, 0, 0);
        ctx.populate_pool_and_connection(semver).await;
    })
}

fn after_101_0_0<'a>(ctx: &'a MigrationContext<'a>) -> BoxFuture<'a, ()> {
    const BEST_EFFORT: &'static str = "best_effort";
    Box::pin(async {
        let rows = ctx
            .client
            .query(
                &format!(
                    "SELECT {COLUMN_AUTO_RESTART} FROM instance ORDER BY id"
                ),
                &[],
            )
            .await
            .expect("failed to load instance auto-restart policies");
        let policies = process_rows(&rows);

        assert_eq!(
            policies[0].values,
            vec![ColumnValue::null(COLUMN_AUTO_RESTART)],
            "null auto-restart policies should remain null",
        );
        assert_eq!(
            policies[1].values,
            vec![ColumnValue::new(
                COLUMN_AUTO_RESTART,
                SqlEnum::from((ENUM_AUTO_RESTART, BEST_EFFORT))
            )],
            "'all_failures' auto-restart policies should be migrated to \
             '{BEST_EFFORT}'",
        );
        assert_eq!(
            policies[2].values,
            vec![ColumnValue::new(
                COLUMN_AUTO_RESTART,
                SqlEnum::from((ENUM_AUTO_RESTART, "never"))
            )],
            "explicit 'never' auto-restart policies should remain 'never'",
        );
        assert_eq!(
            policies[3].values,
            vec![ColumnValue::new(
                COLUMN_AUTO_RESTART,
                SqlEnum::from((ENUM_AUTO_RESTART, BEST_EFFORT))
            )],
            "'sled_failures_only' auto-restart policies should be migrated \
             to '{BEST_EFFORT}'",
        );
    })
}

fn at_current_101_0_0<'a>(ctx: &'a MigrationContext<'a>) -> BoxFuture<'a, ()> {
    Box::pin(async {
        // Used as a regression test against
        // https://github.com/oxidecomputer/omicron/issues/5561
        //
        // See 'before_101_0_0' - we created a connection to validate that we can
        // access the "instance_auto_restart" type without encountering
        // OID cache poisoning.
        //
        // We care about the following:
        //
        // 1. This type was dropped and re-created in some schema migration,
        // 2. The type still exists in the latest schema
        //
        // This can happen on any schema migration, but it happens to exist
        // here. To find other schema migrations where this might be possible,
        // try the following search from within the "omicron/schema/crdb"
        // directory:
        //
        // ```bash
        // rg 'DROP TYPE IF EXISTS (.*);' --no-filename -o --replace '$1'
        //   | sort -u
        //   | xargs -I {} rg 'CREATE TYPE .*{}' dbinit.sql
        // ```
        //
        // This finds all user-defined types which have dropped at some point,
        // but which still appear in the latest schema.
        let semver = Version::new(101, 0, 0);
        let pool_and_conn = ctx.take_pool_and_connection(&semver);

        {
            use async_bb8_diesel::AsyncRunQueryDsl;
            use nexus_db_model::Instance;
            use nexus_db_schema::schema::instance::dsl;
            use nexus_types::external_api::params;
            use omicron_common::api::external::IdentityMetadataCreateParams;
            use omicron_uuid_kinds::InstanceUuid;

            diesel::insert_into(dsl::instance)
                .values(Instance::new(
                    InstanceUuid::new_v4(),
                    Uuid::new_v4(),
                    &params::InstanceCreate {
                        identity: IdentityMetadataCreateParams {
                            name: "hello".parse().unwrap(),
                            description: "hello".to_string(),
                        },
                        ncpus: 2.try_into().unwrap(),
                        memory: 1024_u64.try_into().unwrap(),
                        hostname: "inst".parse().unwrap(),
                        user_data: vec![],
                        ssh_public_keys: None,
                        network_interfaces:
                            params::InstanceNetworkInterfaceAttachment::Default,
                        external_ips: vec![],
                        boot_disk: None,
                        disks: Vec::new(),
                        start: false,
                        auto_restart_policy: Default::default(),
                        anti_affinity_groups: Vec::new(),
                    },
                ))
                .execute_async(&*pool_and_conn.conn)
                .await
                .expect("failed to insert - did we poison the OID cache?");
        }

        pool_and_conn.cleanup().await;
    })
}

fn before_107_0_0<'a>(ctx: &'a MigrationContext<'a>) -> BoxFuture<'a, ()> {
    Box::pin(async {
        // An instance with no attached disks (4) gets a NULL boot disk.
        // An instance with one attached disk (5) gets that disk as a boot disk.
        // An instance with two attached disks (6) gets a NULL boot disk.
        ctx.client
            .batch_execute(&format!(
                "
        INSERT INTO disk (
            id, name, description, time_created,
            time_modified, time_deleted, rcgen, project_id,
            volume_id, disk_state, attach_instance_id, state_generation,
            slot, time_state_updated, size_bytes, block_size,
            origin_snapshot, origin_image, pantry_address
        ) VALUES

        ('{DISK1}', 'disk1', '', now(),
        now(), NULL, 1, '{PROJECT}',
        '{VOLUME1}', 'attached', '{INSTANCE1}', 1,
        4, now(), 65536, '512',
        NULL, NULL, NULL),
        ('{DISK2}', 'disk2', '', now(),
        now(), NULL, 1, '{PROJECT}',
        '{VOLUME2}', 'attached', '{INSTANCE2}', 1,
        4, now(), 65536, '512',
        NULL, NULL, NULL),
        ('{DISK3}', 'disk3', '', now(),
        now(), NULL, 1,'{PROJECT}',
        '{VOLUME3}', 'attached', '{INSTANCE3}', 1,
        4, now(), 65536, '512',
        NULL, NULL, NULL),
        ('{DISK4}', 'disk4', '', now(),
        now(), NULL, 1,'{PROJECT}',
        '{VOLUME4}', 'attached', '{INSTANCE3}', 1,
        4, now(), 65536, '512',
        NULL, NULL, NULL);"
            ))
            .await
            .expect("failed to create disks");
    })
}

fn after_107_0_0<'a>(ctx: &'a MigrationContext<'a>) -> BoxFuture<'a, ()> {
    Box::pin(async {
        let rows = ctx
            .client
            .query("SELECT id, boot_disk_id FROM instance ORDER BY id;", &[])
            .await
            .expect("failed to load instance boot disks");
        let boot_disks = process_rows(&rows);

        assert_eq!(
            boot_disks[0].values,
            vec![
                ColumnValue::new("id", INSTANCE1),
                ColumnValue::new("boot_disk_id", DISK1),
            ],
            "instance {INSTANCE1} should have one attached disk that has been \
             made the boot disk"
        );

        assert_eq!(
            boot_disks[1].values,
            vec![
                ColumnValue::new("id", INSTANCE2),
                ColumnValue::new("boot_disk_id", DISK2),
            ],
            "instance {INSTANCE2} should have a different attached disk that \
             has been made the boot disk"
        );

        assert_eq!(
            boot_disks[2].values,
            vec![
                ColumnValue::new("id", INSTANCE3),
                ColumnValue::null("boot_disk_id"),
            ],
            "instance {INSTANCE3} should have two attached disks, neither the \
             the boot disk"
        );

        assert_eq!(
            boot_disks[3].values,
            vec![
                ColumnValue::new("id", INSTANCE4),
                ColumnValue::null("boot_disk_id"),
            ],
            "instance {INSTANCE4} should have no attached disks, so \
             no boot disk"
        );
    })
}

fn before_124_0_0<'a>(ctx: &'a MigrationContext<'a>) -> BoxFuture<'a, ()> {
    Box::pin(async {
        // Insert a region snapshot replacement record
        let request_id: Uuid =
            "5f867d89-a61f-48cd-ac7d-aecbcb23c2f9".parse().unwrap();
        let dataset_id: Uuid =
            "c625d694-185b-4c64-9369-402b7ba1362e".parse().unwrap();
        let region_id: Uuid =
            "bda60191-05a0-4881-8bca-0855464ecd9f".parse().unwrap();
        let snapshot_id: Uuid =
            "0b8382de-d787-450a-8516-235f33eb0946".parse().unwrap();

        ctx.client
            .batch_execute(&format!(
                "
        INSERT INTO region_snapshot_replacement (
            id,
            request_time,
            old_dataset_id,
            old_region_id,
            old_snapshot_id,
            old_snapshot_volume_id,
            new_region_id,
            replacement_state,
            operating_saga_id,
            new_region_volume_id
        ) VALUES (
            '{request_id}',
            now(),
            '{dataset_id}',
            '{region_id}',
            '{snapshot_id}',
            NULL,
            NULL,
            'requested',
            NULL,
            NULL
        );"
            ))
            .await
            .expect("failed to insert record");
    })
}

fn after_124_0_0<'a>(ctx: &'a MigrationContext<'a>) -> BoxFuture<'a, ()> {
    Box::pin(async {
        let rows = ctx
            .client
            .query(
                "SELECT replacement_type FROM region_snapshot_replacement;",
                &[],
            )
            .await
            .expect("failed to load region snapshot replacements");

        let records = process_rows(&rows);

        assert_eq!(records.len(), 1);

        assert_eq!(
            records[0].values,
            vec![ColumnValue::new(
                "replacement_type",
                SqlEnum::from((
                    "read_only_target_replacement_type",
                    "region_snapshot"
                )),
            )],
            "existing region snapshot replacement should have replacement type",
        );
    })
}

fn before_125_0_0<'a>(ctx: &'a MigrationContext<'a>) -> BoxFuture<'a, ()> {
    Box::pin(async {
        // Insert a few bp_omicron_zone records and their parent
        // bp_sled_omicron_zones row (from which we pull its generation)
        let bp1_id: Uuid =
            "00000000-0000-0000-0000-000000000001".parse().unwrap();
        let bp2_id: Uuid =
            "00000000-0000-0000-0000-000000000002".parse().unwrap();

        let sled_id: Uuid = Uuid::new_v4();

        let bp1_generation: i64 = 3;
        let bp2_generation: i64 = 4;

        ctx.client
            .batch_execute(&format!(
                "
                    INSERT INTO bp_sled_omicron_zones (
                        blueprint_id, sled_id, generation
                    ) VALUES (
                        '{bp1_id}', '{sled_id}', {bp1_generation}
                    );

                    INSERT INTO bp_sled_omicron_zones (
                        blueprint_id, sled_id, generation
                    ) VALUES (
                        '{bp2_id}', '{sled_id}', {bp2_generation}
                    );
                "
            ))
            .await
            .expect("inserted record");

        // Insert an in-service zone and and expunged zone for each blueprint.
        let in_service_zone_id: Uuid =
            "00000001-0000-0000-0000-000000000000".parse().unwrap();
        let expunged_zone_id: Uuid =
            "00000002-0000-0000-0000-000000000000".parse().unwrap();

        // Fill in a filesystem pool for each zone. This column was NULLable
        // prior to schema version 132.0.0, but became NOT NULL in that version,
        // so it's simplest to go ahead and populate it here (otherwise our test
        // migration to 132 will fail). Operationally, we confirmed via omdb
        // that all deployed systems had non-NULL filesystem_pool values prior
        // to upgrading to 132.
        let filesystem_pool: Uuid =
            "00000000-0000-0000-0000-0000706f6f6c".parse().unwrap();

        for bp_id in [bp1_id, bp2_id] {
            for (zone_id, disposition) in [
                (in_service_zone_id, "in_service"),
                (expunged_zone_id, "expunged"),
            ] {
                ctx.client
                    .batch_execute(&format!(
                        "
                        INSERT INTO bp_omicron_zone (
                            blueprint_id,
                            sled_id,
                            id,
                            zone_type,
                            primary_service_ip,
                            primary_service_port,
                            filesystem_pool,
                            disposition
                        ) VALUES (
                            '{bp_id}',
                            '{sled_id}',
                            '{zone_id}',
                            'oximeter',
                            '::1',
                            0,
                            '{filesystem_pool}',
                            '{disposition}'
                        );
                    "
                    ))
                    .await
                    .expect("inserted record");
            }
        }
    })
}

fn after_125_0_0<'a>(ctx: &'a MigrationContext<'a>) -> BoxFuture<'a, ()> {
    Box::pin(async {
        let bp1_id: Uuid =
            "00000000-0000-0000-0000-000000000001".parse().unwrap();
        let bp2_id: Uuid =
            "00000000-0000-0000-0000-000000000002".parse().unwrap();
        let bp1_generation: i64 = 3;
        let bp2_generation: i64 = 4;
        let in_service_zone_id: Uuid =
            "00000001-0000-0000-0000-000000000000".parse().unwrap();
        let expunged_zone_id: Uuid =
            "00000002-0000-0000-0000-000000000000".parse().unwrap();

        let rows = ctx
            .client
            .query(
                r#"
                SELECT
                    blueprint_id,
                    id,
                    disposition,
                    disposition_expunged_as_of_generation,
                    disposition_expunged_ready_for_cleanup
                FROM bp_omicron_zone
                ORDER BY blueprint_id, id
                "#,
                &[],
            )
            .await
            .expect("loaded bp_omicron_zone rows");

        let records = process_rows(&rows);

        assert_eq!(records.len(), 4);

        assert_eq!(
            records[0].values,
            vec![
                ColumnValue::new("blueprint_id", bp1_id),
                ColumnValue::new("id", in_service_zone_id),
                ColumnValue::new(
                    "disposition",
                    SqlEnum::from(("bp_zone_disposition", "in_service")),
                ),
                ColumnValue::null("disposition_expunged_as_of_generation"),
                ColumnValue::new(
                    "disposition_expunged_ready_for_cleanup",
                    false
                ),
            ],
            "in_service zone left in service",
        );
        assert_eq!(
            records[1].values,
            vec![
                ColumnValue::new("blueprint_id", bp1_id),
                ColumnValue::new("id", expunged_zone_id),
                ColumnValue::new(
                    "disposition",
                    SqlEnum::from(("bp_zone_disposition", "expunged")),
                ),
                ColumnValue::new(
                    "disposition_expunged_as_of_generation",
                    bp1_generation
                ),
                ColumnValue::new(
                    "disposition_expunged_ready_for_cleanup",
                    false
                ),
            ],
            "expunged zone gets correct disposition and generation",
        );
        assert_eq!(
            records[2].values,
            vec![
                ColumnValue::new("blueprint_id", bp2_id),
                ColumnValue::new("id", in_service_zone_id),
                ColumnValue::new(
                    "disposition",
                    SqlEnum::from(("bp_zone_disposition", "in_service")),
                ),
                ColumnValue::null("disposition_expunged_as_of_generation"),
                ColumnValue::new(
                    "disposition_expunged_ready_for_cleanup",
                    false
                ),
            ],
            "in_service zone left in service",
        );
        assert_eq!(
            records[3].values,
            vec![
                ColumnValue::new("blueprint_id", bp2_id),
                ColumnValue::new("id", expunged_zone_id),
                ColumnValue::new(
                    "disposition",
                    SqlEnum::from(("bp_zone_disposition", "expunged")),
                ),
                ColumnValue::new(
                    "disposition_expunged_as_of_generation",
                    bp2_generation
                ),
                ColumnValue::new(
                    "disposition_expunged_ready_for_cleanup",
                    false
                ),
            ],
            "expunged zone gets correct disposition and generation",
        );
    })
}

fn before_133_0_0<'a>(ctx: &'a MigrationContext<'a>) -> BoxFuture<'a, ()> {
    Box::pin(async {
        // This VMM will have a sled_resource_vmm record and a VMM record
        let vmm1_id: Uuid =
            "00000000-0000-0000-0000-000000000001".parse().unwrap();
        // This VMM will have a sled_resource_vmm record only
        let vmm2_id: Uuid =
            "00000000-0000-0000-0000-000000000002".parse().unwrap();

        let sled_id = Uuid::new_v4();
        let instance1_id = Uuid::new_v4();
        let instance2_id = Uuid::new_v4();

        ctx.client
            .batch_execute(&format!(
                "
                    INSERT INTO sled_resource_vmm (
                        id,
                        sled_id,
                        hardware_threads,
                        rss_ram,
                        reservoir_ram,
                        instance_id
                    ) VALUES
                    (
                        '{vmm1_id}', '{sled_id}', 1, 0, 0, '{instance1_id}'
                    ),
                    (
                        '{vmm2_id}', '{sled_id}', 1, 0, 0, '{instance2_id}'
                    );

                "
            ))
            .await
            .expect("inserted record");

        // Only insert a vmm record for one of these reservations
        ctx.client
            .batch_execute(&format!(
                "
                INSERT INTO vmm (
                    id,
                    time_created,
                    time_deleted,
                    instance_id,
                    time_state_updated,
                    state_generation,
                    sled_id,
                    propolis_ip,
                    propolis_port,
                    state
                ) VALUES (
                    '{vmm1_id}',
                    now(),
                    NULL,
                    '{instance1_id}',
                    now(),
                    1,
                    '{sled_id}',
                    'fd00:1122:3344:104::1',
                    12400,
                    'running'
                );
            "
            ))
            .await
            .expect("inserted record");
    })
}

fn after_133_0_0<'a>(ctx: &'a MigrationContext<'a>) -> BoxFuture<'a, ()> {
    Box::pin(async {
        // This record should still have a sled_resource_vmm, and be the only
        // one.
        let vmm1_id: Uuid =
            "00000000-0000-0000-0000-000000000001".parse().unwrap();

        let rows = ctx
            .client
            .query(
                r#"
                SELECT id FROM sled_resource_vmm
                "#,
                &[],
            )
            .await
            .expect("loaded sled_resource_vmm rows");

        let records = process_rows(&rows);

        assert_eq!(records.len(), 1, "{records:?}");

        assert_eq!(
            records[0].values,
            vec![ColumnValue::new("id", vmm1_id),],
            "Unexpected sled_resource_vmm record value",
        );
    })
}

fn before_134_0_0<'a>(ctx: &'a MigrationContext<'a>) -> BoxFuture<'a, ()> {
    Box::pin(async {
        // To test the size_used upgrader, create a few crucible datasets and
        // regions

        // First, a crucible dataset with no regions
        let dataset_id: Uuid =
            "00000001-0000-0000-0000-000000000000".parse().unwrap();
        let pool_id = Uuid::new_v4();
        let size_used = 0;

        ctx.client
            .batch_execute(&format!(
                "INSERT INTO crucible_dataset VALUES (
                    '{dataset_id}',
                    now(),
                    now(),
                    null,
                    1,
                    '{pool_id}',
                    '::1',
                    10000,
                    {size_used}
                )"
            ))
            .await
            .expect("inserted");

        // Then, a crucible dataset with 1 region
        let dataset_id: Uuid =
            "00000002-0000-0000-0000-000000000000".parse().unwrap();

        let region_id = Uuid::new_v4();
        let pool_id = Uuid::new_v4();
        let volume_id = Uuid::new_v4();
        let block_size = 512;
        let blocks_per_extent = 64;
        let extent_count = 1000;

        ctx.client
            .batch_execute(&format!(
                "INSERT INTO region VALUES (
                    '{region_id}',
                    now(),
                    now(),
                    '{dataset_id}',
                    '{volume_id}',
                    {block_size},
                    {blocks_per_extent},
                    {extent_count},
                    5000,
                    false,
                    false
                )"
            ))
            .await
            .expect("inserted");

        let size_used = block_size * blocks_per_extent * extent_count;

        ctx.client
            .batch_execute(&format!(
                "INSERT INTO crucible_dataset VALUES (
                    '{dataset_id}',
                    now(),
                    now(),
                    null,
                    1,
                    '{pool_id}',
                    '::1',
                    10000,
                    {size_used}
                )"
            ))
            .await
            .expect("inserted");

        // Finally, a crucible dataset with 3 regions
        let dataset_id: Uuid =
            "00000003-0000-0000-0000-000000000000".parse().unwrap();
        let pool_id = Uuid::new_v4();

        let block_size = 512;
        let blocks_per_extent = 64;
        let extent_count = 7000;

        for _ in 0..3 {
            let region_id = Uuid::new_v4();
            let volume_id = Uuid::new_v4();

            ctx.client
                .batch_execute(&format!(
                    "INSERT INTO region VALUES (
                        '{region_id}',
                        now(),
                        now(),
                        '{dataset_id}',
                        '{volume_id}',
                        {block_size},
                        {blocks_per_extent},
                        {extent_count},
                        5000,
                        false,
                        false
                    )"
                ))
                .await
                .expect("inserted");
        }

        let size_used = 3 * block_size * blocks_per_extent * extent_count;

        ctx.client
            .batch_execute(&format!(
                "INSERT INTO crucible_dataset VALUES (
                    '{dataset_id}',
                    now(),
                    now(),
                    null,
                    1,
                    '{pool_id}',
                    '::1',
                    10000,
                    {size_used}
                )"
            ))
            .await
            .expect("inserted");
    })
}

fn after_134_0_0<'a>(ctx: &'a MigrationContext<'a>) -> BoxFuture<'a, ()> {
    Box::pin(async {
        // The first crucible dataset still has size_used = 0
        let rows = ctx
            .client
            .query(
                "SELECT size_used FROM crucible_dataset WHERE
                id = '00000001-0000-0000-0000-000000000000'",
                &[],
            )
            .await
            .expect("select");

        let records = process_rows(&rows);
        assert_eq!(records.len(), 1);
        assert_eq!(
            records[0].values,
            vec![ColumnValue::new("size_used", 0i64)],
        );

        // Note: the default crucible reservation factor is 1.25

        // The second crucible dataset has
        //  size_used = 1.25 * (512 * 64 * 1000)
        let rows = ctx
            .client
            .query(
                "SELECT size_used FROM crucible_dataset WHERE
                id = '00000002-0000-0000-0000-000000000000'",
                &[],
            )
            .await
            .expect("select");

        let records = process_rows(&rows);
        assert_eq!(records.len(), 1);
        assert_eq!(
            records[0].values,
            vec![ColumnValue::new("size_used", 40960000i64)],
        );

        // The third crucible dataset has
        //  size_used = 1.25 * (3 * 512 * 64 * 7000)
        let rows = ctx
            .client
            .query(
                "SELECT size_used FROM crucible_dataset WHERE
                id = '00000003-0000-0000-0000-000000000000'",
                &[],
            )
            .await
            .expect("select");

        let records = process_rows(&rows);
        assert_eq!(records.len(), 1);
        assert_eq!(
            records[0].values,
            vec![ColumnValue::new("size_used", 860160000i64)],
        );
    })
}

fn after_139_0_0<'a>(ctx: &'a MigrationContext<'a>) -> BoxFuture<'a, ()> {
    Box::pin(async {
        let probe_alert_id: Uuid =
            "001de000-7768-4000-8000-000000000001".parse().unwrap();
        let rows = ctx
            .client
            .query(
                // Don't select timestamps, as those are variable, and we don't
                // want to assert that they always have a particular value.
                // However, we *do* need to ensure that `time_dispatched` is
                // set, so that the event is not eligible for dispatching ---
                // include a WHERE clause ensuring it is not null.
                r#"
                SELECT
                    id,
                    event_class,
                    event,
                    num_dispatched
                FROM webhook_event
                WHERE time_dispatched IS NOT NULL
                "#,
                &[],
            )
            .await
            .expect("loaded bp_omicron_zone rows");

        let records = process_rows(&rows);

        assert_eq!(
            records.len(),
            1,
            "there should be exactly one singleton event in the webhook_event \
             table"
        );

        assert_eq!(
            records[0].values,
            vec![
                ColumnValue::new("id", probe_alert_id),
                ColumnValue::new(
                    "event_class",
                    SqlEnum::from(("webhook_event_class", "probe")),
                ),
                ColumnValue::new("event", serde_json::json!({})),
                ColumnValue::new("num_dispatched", 0i64),
            ],
            "singleton liveness probe webhook event record must have the \
             correct values",
        );
    })
}

fn before_140_0_0<'a>(ctx: &'a MigrationContext<'a>) -> BoxFuture<'a, ()> {
    Box::pin(async {
        // We'll mostly reuse the instances from previous migration tests, but
        // give instance 4 a VMM in the `Stopped` state.
        ctx.client
            .batch_execute(&format!(
                "INSERT INTO vmm (
                    id,
                    time_created,
                    time_deleted,
                    instance_id,
                    time_state_updated,
                    state_generation,
                    sled_id,
                    propolis_ip,
                    propolis_port,
                    state
                ) VALUES (
                    '{PROPOLIS2}',
                    now(),
                    NULL,
                    '{INSTANCE4}',
                    now(),
                    1,
                    '{SLED2}',
                    'fd00:1122:3344:104::1',
                    12400,
                    'stopped'
                );"
            ))
            .await
            .expect("inserted VMM record");
        ctx.client
            .batch_execute(&format!(
                "UPDATE instance
                SET
                    state = 'vmm',
                    active_propolis_id = '{PROPOLIS2}'
                WHERE id = '{INSTANCE4}';"
            ))
            .await
            .expect("updated instance4 record");
    })
}

fn after_140_0_0<'a>(ctx: &'a MigrationContext<'a>) -> BoxFuture<'a, ()> {
    Box::pin(async {
        let rows = ctx
            .client
            .query("SELECT id, intended_state FROM instance ORDER BY id", &[])
            .await
            .expect("failed to load instance auto-restart policies");
        let records = process_rows(&rows);
        let instances = records.into_iter().map(|row| {
            slog::info!(&ctx.log, "instance record: {row:?}");
            let [id_value, state_value] = &row.values[..] else {
                panic!("row did not have two columns! {row:?}");
            };
            let Some(&AnySqlType::Uuid(id)) = id_value.expect("id") else {
                panic!("id column must be non-null UUID, but found: {id_value:?}")
            };
            let AnySqlType::Enum(intended_state) = state_value
                .expect("intended_state")
                .expect("intended state must not be null")
            else {
                panic!("intended_state column must be an enum, but found: {state_value:?}");
            };
            (id, intended_state.clone())
        }).collect::<std::collections::HashMap<_, _>>();

        assert_eq!(
            instances.get(&INSTANCE1),
            Some(&SqlEnum::from(("instance_intended_state", "stopped"))),
            "instance 1 ({INSTANCE1}): state='no_vmm'"
        );
        assert_eq!(
            instances.get(&INSTANCE2),
            Some(&SqlEnum::from(("instance_intended_state", "running"))),
            "instance 2 ({INSTANCE2}): state='vmm', active_vmm='running'"
        );
        assert_eq!(
            instances.get(&INSTANCE3),
            Some(&SqlEnum::from(("instance_intended_state", "running"))),
            "instance 3 ({INSTANCE3}): state='failed'"
        );
        assert_eq!(
            instances.get(&INSTANCE4),
            Some(&SqlEnum::from(("instance_intended_state", "stopped"))),
            "instance 4 ({INSTANCE4}): state='vmm',active_vmm='stopped'"
        );
    })
}

fn before_145_0_0<'a>(ctx: &'a MigrationContext<'a>) -> BoxFuture<'a, ()> {
<<<<<<< HEAD
    Box::pin(async {
        use nexus_db_queries::db::fixed_data::project::*;
        use nexus_db_queries::db::fixed_data::vpc::*;
        use omicron_common::address::SERVICE_VPC_IPV6_PREFIX;

        // First, create the oxide-services vpc. The migration will only add
        // a new rule if it detects the presence of *this* VPC entry (i.e.,
        // RSS has run before).
        let svc_vpc = *SERVICES_VPC_ID;
        let svc_proj = *SERVICES_PROJECT_ID;
        let svc_router = *SERVICES_VPC_ROUTER_ID;
        let svc_vpc_name = &SERVICES_DB_NAME;
        ctx.client
            .batch_execute(&format!(
                "INSERT INTO vpc (
                    id, name, description, time_created, time_modified,
                    project_id, system_router_id, dns_name,
                    vni, ipv6_prefix, firewall_gen, subnet_gen
                )
                VALUES (
                    '{svc_vpc}', '{svc_vpc_name}', '', now(), now(),
                    '{svc_proj}', '{svc_router}', '{svc_vpc_name}',
                    100, '{}', 0, 0
                );",
                *SERVICE_VPC_IPV6_PREFIX
            ))
            .await
            .expect("failed to create services vpc record");

        // Second, create a firewall rule in a dummied-out VPC to validate
        // that we correctly convert from ENUM[] to STRING[].
        ctx.client
            .batch_execute(&format!(
                "INSERT INTO vpc_firewall_rule (
                    id,
                    name, description,
                    time_created, time_modified, vpc_id, status, direction,
                    targets, filter_protocols,
                    action, priority
                )
                VALUES (
                    '{FW_RULE}',
                    'test-fw', '',
                    now(), now(), '{VPC}', 'enabled', 'outbound',
                    ARRAY['vpc:fiction'], ARRAY['ICMP', 'TCP', 'UDP'],
                    'allow', 1234
                );"
            ))
            .await
            .expect("failed to create firewall rule");
=======
    Box::pin(async move {
        // Create one console_session without id, and one device_access_token without id.
        ctx.client
            .batch_execute(
                "
        INSERT INTO omicron.public.console_session
          (token, time_created, time_last_used, silo_user_id)
        VALUES
          ('tok-console-145', now(), now(), gen_random_uuid());

        INSERT INTO omicron.public.device_access_token
          (token, client_id, device_code, silo_user_id, time_created, time_requested)
        VALUES
          ('tok-device-145', gen_random_uuid(), 'code-145', gen_random_uuid(), now(), now());
        ",
            )
            .await
            .expect("failed to insert pre-migration rows for 145");
>>>>>>> 7bd853b3
    })
}

fn after_145_0_0<'a>(ctx: &'a MigrationContext<'a>) -> BoxFuture<'a, ()> {
<<<<<<< HEAD
    Box::pin(async {
        use nexus_db_queries::db::fixed_data::vpc::*;
        // Firstly -- has the new firewall rule been added?
        let rows = ctx
            .client
            .query(
                &format!(
                    "SELECT id, description
                    FROM vpc_firewall_rule
                    WHERE name = 'nexus-icmp' and vpc_id = '{}'",
                    *SERVICES_VPC_ID
                ),
                &[],
            )
            .await
            .expect("failed to load instance auto-restart policies");
        let records = process_rows(&rows);

        assert_eq!(records.len(), 1);

        // Secondly, have FW_RULE's filter_protocols been correctly stringified?
        let rows = ctx
            .client
            .query(
                &format!(
                    "SELECT filter_protocols
                    FROM vpc_firewall_rule
                    WHERE id = '{FW_RULE}'"
                ),
                &[],
            )
            .await
            .expect("failed to load instance auto-restart policies");
        let records = process_rows(&rows);
        assert_eq!(records.len(), 1);
        assert_eq!(
            records[0].values,
            vec![ColumnValue::new(
                "filter_protocols",
                AnySqlType::TextArray(vec![
                    "icmp".into(),
                    "tcp".into(),
                    "udp".into(),
                ])
            )],
        );
=======
    Box::pin(async move {
        // After the migration each row should have a non-null id,
        // keep its token, and enforce primary-key/unique index.

        // console_session: check id ≠ NULL and token unchanged
        let rows = ctx
            .client
            .query(
                "SELECT id, token FROM omicron.public.console_session WHERE token = 'tok-console-145';",
                &[],
            )
            .await
            .expect("failed to query post-migration console_session");
        assert_eq!(rows.len(), 1);

        let id: Option<Uuid> = (&rows[0]).get("id");
        assert!(id.is_some());

        let token: &str = (&rows[0]).get("token");
        assert_eq!(token, "tok-console-145");

        // device_access_token: same checks
        let rows = ctx
            .client
            .query(
                "SELECT id, token FROM omicron.public.device_access_token WHERE token = 'tok-device-145';",
                &[],
            )
            .await
            .expect("failed to query post-migration device_access_token");
        assert_eq!(rows.len(), 1);

        let id: Option<Uuid> = (&rows[0]).get("id");
        assert!(id.is_some());

        let token: &str = (&rows[0]).get("token");
        assert_eq!(token, "tok-device-145",);
    })
}

const M2_DISK: &str = "db7d37d5-b32c-42cd-b871-598cf9d46782";
const M2_ZPOOL: &str = "8117dbdb-0112-4c4e-ac41-500b8ab0aaf7";
const U2_DISK: &str = "5d21f0d6-8af3-4d33-977d-63b2a79d6a58";
const U2_ZPOOL: &str = "dc28856d-3896-4b3c-bd3d-33a770d49c92";

// Insert two disks with a zpool on each: one m.2, one u.2
fn before_148_0_0<'a>(ctx: &'a MigrationContext<'a>) -> BoxFuture<'a, ()> {
    Box::pin(async move {
        ctx.client
            .batch_execute(
                &format!("
        INSERT INTO omicron.public.physical_disk
          (id, time_created, time_modified, time_deleted, rcgen, vendor, serial, model, variant, sled_id, disk_policy, disk_state)
        VALUES
          (
            '{M2_DISK}', now(), now(), NULL, 0, 'vend', 'serial-m2', 'model', 'm2', gen_random_uuid(), 'in_service', 'active'
          ),
          (
            '{U2_DISK}', now(), now(), NULL, 0, 'vend', 'serial-u2', 'model', 'u2', gen_random_uuid(), 'in_service', 'active'
          );

        INSERT INTO omicron.public.zpool
          (id, time_created, time_modified, time_deleted, rcgen, sled_id, physical_disk_id, control_plane_storage_buffer)
        VALUES
          ('{M2_ZPOOL}', now(), now(), NULL, 0, gen_random_uuid(), '{M2_DISK}', 0),
          ('{U2_ZPOOL}', now(), now(), NULL, 0, gen_random_uuid(), '{U2_DISK}', 0)
        "),
            )
            .await
            .expect("failed to insert pre-migration rows for 148");
    })
}

// Validate that the m.2 is gone, and the u.2 still exists
fn after_148_0_0<'a>(ctx: &'a MigrationContext<'a>) -> BoxFuture<'a, ()> {
    Box::pin(async move {
        let rows = ctx
            .client
            .query("SELECT id FROM omicron.public.physical_disk;", &[])
            .await
            .expect("failed to query post-migration disks");
        assert_eq!(rows.len(), 1);

        let id: Uuid = (&rows[0]).get::<&str, Uuid>("id");
        assert_eq!(id.to_string(), U2_DISK);

        let rows = ctx
            .client
            .query("SELECT id FROM omicron.public.zpool;", &[])
            .await
            .expect("failed to query post-migration zpools");
        assert_eq!(rows.len(), 1);

        let id: Uuid = (&rows[0]).get::<&str, Uuid>("id");
        assert_eq!(id.to_string(), U2_ZPOOL);
>>>>>>> 7bd853b3
    })
}

// Lazily initializes all migration checks. The combination of Rust function
// pointers and async makes defining a static table fairly painful, so we're
// using lazy initialization instead.
//
// Each "check" is implemented as a pair of {before, after} migration function
// pointers, called precisely around the migration under test.
fn get_migration_checks() -> BTreeMap<Version, DataMigrationFns> {
    let mut map = BTreeMap::new();

    map.insert(
        Version::new(23, 0, 0),
        DataMigrationFns::new().before(before_23_0_0).after(after_23_0_0),
    );
    map.insert(
        Version::new(24, 0, 0),
        DataMigrationFns::new().before(before_24_0_0).after(after_24_0_0),
    );
    map.insert(
        Version::new(37, 0, 1),
        DataMigrationFns::new().after(after_37_0_1),
    );
    map.insert(
        Version::new(70, 0, 0),
        DataMigrationFns::new().before(before_70_0_0).after(after_70_0_0),
    );
    map.insert(
        Version::new(95, 0, 0),
        DataMigrationFns::new().before(before_95_0_0).after(after_95_0_0),
    );
    map.insert(
        Version::new(101, 0, 0),
        DataMigrationFns::new()
            .before(before_101_0_0)
            .after(after_101_0_0)
            .at_current(at_current_101_0_0),
    );
    map.insert(
        Version::new(107, 0, 0),
        DataMigrationFns::new().before(before_107_0_0).after(after_107_0_0),
    );
    map.insert(
        Version::new(124, 0, 0),
        DataMigrationFns::new().before(before_124_0_0).after(after_124_0_0),
    );
    map.insert(
        Version::new(125, 0, 0),
        DataMigrationFns::new().before(before_125_0_0).after(after_125_0_0),
    );
    map.insert(
        Version::new(133, 0, 0),
        DataMigrationFns::new().before(before_133_0_0).after(after_133_0_0),
    );
    map.insert(
        Version::new(134, 0, 0),
        DataMigrationFns::new().before(before_134_0_0).after(after_134_0_0),
    );
    map.insert(
        Version::new(139, 0, 0),
        DataMigrationFns::new().after(after_139_0_0),
    );
    map.insert(
        Version::new(140, 0, 0),
        DataMigrationFns::new().before(before_140_0_0).after(after_140_0_0),
    );
    map.insert(
        Version::new(145, 0, 0),
        DataMigrationFns::new().before(before_145_0_0).after(after_145_0_0),
    );
<<<<<<< HEAD
=======
    map.insert(
        Version::new(148, 0, 0),
        DataMigrationFns::new().before(before_148_0_0).after(after_148_0_0),
    );
>>>>>>> 7bd853b3

    map
}

// Performs all schema changes and runs version-specific assertions.
//
// HOW TO ADD A MIGRATION CHECK:
// - Add a new "map.insert" line to "get_migration_checks", with the semver of
// the version you'd like to inspect before / after.
// - Define your "before" (optional) and "after" (required) functions. These
// act on a connection to CockroachDB, and can observe and mutate arbitrary
// state.
//
// ADVICE FOR MIGRATION CHECKS:
// - Your migration check will run in the same test as all other migration
// checks, because performing schema migrations isn't that fast. If you
// perform an operation that could be disruptive to subsequent checks, I
// recommend cleaning up after yourself (e.g., DELETE relevant rows).
// - I recommend using schema checks that are NOT strongly-typed. When you
// add a migration check, it'll happen to match the "latest" static schemas
// defined by Nexus, but that won't always be the case. As the schema
// continues to change (maybe a table you're trying to check gets a new column
// in a later version), your code should continue operating on the OLD version,
// and as such, should avoid needing any updates.
#[tokio::test]
async fn validate_data_migration() {
    let config = load_test_config();
    let logctx = LogContext::new("validate_data_migration", &config.pkg.log);
    let log = &logctx.log;

    let db = TestDatabase::new_populate_nothing(&logctx.log).await;
    let crdb = db.crdb();
    let ctx = MigrationContext {
        log,
        client: crdb.connect().await.expect("Failed to access CRDB client"),
        crdb,
        pool_and_conn: Mutex::new(BTreeMap::new()),
    };

    let all_versions = read_all_schema_versions();
    let all_checks = get_migration_checks();

    // Go from the first version to the latest version.
    for version in all_versions.iter_versions() {
        // If this check has preconditions (or setup), run them.
        let checks = all_checks.get(version.semver());
        if let Some(before) = checks.and_then(|check| check.before) {
            before(&ctx).await;
        }

        apply_update(log, &crdb, version, 1).await;
        assert_eq!(
            version.semver().to_string(),
            query_crdb_schema_version(&crdb).await
        );

        // If this check has postconditions (or cleanup), run them.
        if let Some(after) = checks.and_then(|check| check.after) {
            after(&ctx).await;
        }
    }
    assert_eq!(
        LATEST_SCHEMA_VERSION.to_string(),
        query_crdb_schema_version(&crdb).await
    );

    // If any version changes want to query the system post-upgrade, they can.
    for version in all_versions.iter_versions() {
        let checks = all_checks.get(version.semver());
        if let Some(at_current) = checks.and_then(|check| check.at_current) {
            at_current(&ctx).await;
        }
    }

    db.terminate().await;
    logctx.cleanup_successful();
}

// Returns the InformationSchema object for a database populated via `sql`.
async fn get_information_schema(log: &Logger, sql: &str) -> InformationSchema {
    let db = TestDatabase::new_populate_nothing(&log).await;
    let crdb = db.crdb();

    let client = crdb.connect().await.expect("failed to connect");
    client.batch_execute(sql).await.expect("failed to apply SQL");

    let observed_schema = InformationSchema::new(&crdb).await;
    db.terminate().await;
    observed_schema
}

// Reproduction case for https://github.com/oxidecomputer/omicron/issues/4143
#[tokio::test]
async fn compare_index_creation_differing_where_clause() {
    let config = load_test_config();
    let logctx = LogContext::new(
        "compare_index_creation_differing_where_clause",
        &config.pkg.log,
    );
    let log = &logctx.log;

    let schema1 = get_information_schema(log, "
        CREATE DATABASE omicron;
        CREATE TABLE omicron.public.animal (
            id UUID PRIMARY KEY,
            name TEXT,
            time_deleted TIMESTAMPTZ
        );

        CREATE INDEX IF NOT EXISTS lookup_animal_by_name ON omicron.public.animal (
            name, id
        ) WHERE name IS NOT NULL AND time_deleted IS NULL;
    ").await;

    let schema2 = get_information_schema(log, "
        CREATE DATABASE omicron;
        CREATE TABLE omicron.public.animal (
            id UUID PRIMARY KEY,
            name TEXT,
            time_deleted TIMESTAMPTZ
        );

        CREATE INDEX IF NOT EXISTS lookup_animal_by_name ON omicron.public.animal (
            name, id
        ) WHERE time_deleted IS NULL;
    ").await;

    // pg_indexes includes a column "indexdef" that compares partial indexes.
    // This should catch the differing "WHERE" clause.
    assert_ne!(schema1.pg_indexes, schema2.pg_indexes);

    logctx.cleanup_successful();
}

// Reproduction case for https://github.com/oxidecomputer/omicron/issues/4143
#[tokio::test]
async fn compare_index_creation_differing_columns() {
    let config = load_test_config();
    let logctx = LogContext::new(
        "compare_index_creation_differing_columns",
        &config.pkg.log,
    );
    let log = &logctx.log;

    let schema1 = get_information_schema(log, "
        CREATE DATABASE omicron;
        CREATE TABLE omicron.public.animal (
            id UUID PRIMARY KEY,
            name TEXT,
            time_deleted TIMESTAMPTZ
        );

        CREATE INDEX IF NOT EXISTS lookup_animal_by_name ON omicron.public.animal (
            name
        ) WHERE name IS NOT NULL AND time_deleted IS NULL;
    ").await;

    let schema2 = get_information_schema(log, "
        CREATE DATABASE omicron;
        CREATE TABLE omicron.public.animal (
            id UUID PRIMARY KEY,
            name TEXT,
            time_deleted TIMESTAMPTZ
        );

        CREATE INDEX IF NOT EXISTS lookup_animal_by_name ON omicron.public.animal (
            name, id
        ) WHERE name IS NOT NULL AND time_deleted IS NULL;
    ").await;

    // "statistics" identifies table indices.
    // These tables should differ in the "implicit" column.
    assert_ne!(schema1.statistics, schema2.statistics);

    logctx.cleanup_successful();
}

#[tokio::test]
async fn compare_view_differing_where_clause() {
    let config = load_test_config();
    let logctx =
        LogContext::new("compare_view_differing_where_clause", &config.pkg.log);
    let log = &logctx.log;

    let schema1 = get_information_schema(
        log,
        "
        CREATE DATABASE omicron;
        CREATE TABLE omicron.public.animal (
            id UUID PRIMARY KEY,
            name TEXT,
            time_deleted TIMESTAMPTZ
        );

        CREATE VIEW live_view AS
            SELECT animal.id, animal.name
            FROM omicron.public.animal
            WHERE animal.time_deleted IS NOT NULL;
    ",
    )
    .await;

    let schema2 = get_information_schema(
        log,
        "
        CREATE DATABASE omicron;
        CREATE TABLE omicron.public.animal (
            id UUID PRIMARY KEY,
            name TEXT,
            time_deleted TIMESTAMPTZ
        );

        CREATE VIEW live_view AS
            SELECT animal.id, animal.name
            FROM omicron.public.animal
            WHERE animal.time_deleted IS NOT NULL AND animal.name = 'Thomas';
    ",
    )
    .await;

    assert_ne!(schema1.views, schema2.views);

    logctx.cleanup_successful();
}

#[tokio::test]
async fn compare_sequence_differing_increment() {
    let config = load_test_config();
    let logctx = LogContext::new(
        "compare_sequence_differing_increment",
        &config.pkg.log,
    );
    let log = &logctx.log;

    let schema1 = get_information_schema(
        log,
        "
        CREATE DATABASE omicron;
        CREATE SEQUENCE omicron.public.myseq START 1 INCREMENT 1;
    ",
    )
    .await;

    let schema2 = get_information_schema(
        log,
        "
        CREATE DATABASE omicron;
        CREATE SEQUENCE omicron.public.myseq START 1 INCREMENT 2;
    ",
    )
    .await;

    assert_ne!(schema1.sequences, schema2.sequences);

    logctx.cleanup_successful();
}

#[tokio::test]
async fn compare_table_differing_constraint() {
    let config = load_test_config();
    let logctx =
        LogContext::new("compare_table_differing_constraint", &config.pkg.log);
    let log = &logctx.log;

    let schema1 = get_information_schema(
        log,
        "
        CREATE DATABASE omicron;
        CREATE TABLE omicron.public.animal (
            id UUID PRIMARY KEY,
            name TEXT,
            time_deleted TIMESTAMPTZ,

            CONSTRAINT dead_animals_have_names CHECK (
                (time_deleted IS NULL) OR
                (name IS NOT NULL)
            )
        );
    ",
    )
    .await;

    let schema2 = get_information_schema(
        log,
        "
        CREATE DATABASE omicron;
        CREATE TABLE omicron.public.animal (
            id UUID PRIMARY KEY,
            name TEXT,
            time_deleted TIMESTAMPTZ,

            CONSTRAINT dead_animals_have_names CHECK (
                (time_deleted IS NULL) OR
                (name IS NULL)
            )
        );
    ",
    )
    .await;

    assert_ne!(schema1.table_constraints, schema2.table_constraints);
    logctx.cleanup_successful();
}

#[tokio::test]
async fn compare_table_differing_not_null_order() {
    let config = load_test_config();
    let logctx = LogContext::new(
        "compare_table_differing_not_null_order",
        &config.pkg.log,
    );
    let log = &logctx.log;

    let schema1 = get_information_schema(
        log,
        "
        CREATE DATABASE omicron;
        CREATE TABLE omicron.public.pet ( id UUID PRIMARY KEY );
        CREATE TABLE omicron.public.employee (
            id UUID PRIMARY KEY,
            name TEXT NOT NULL,
            hobbies TEXT
        );
        ",
    )
    .await;

    let schema2 = get_information_schema(
        log,
        "
        CREATE DATABASE omicron;
        CREATE TABLE omicron.public.employee (
            id UUID PRIMARY KEY,
            name TEXT NOT NULL,
            hobbies TEXT
        );
        CREATE TABLE omicron.public.pet ( id UUID PRIMARY KEY );
        ",
    )
    .await;

    schema1.pretty_assert_eq(&schema2);
    logctx.cleanup_successful();
}<|MERGE_RESOLUTION|>--- conflicted
+++ resolved
@@ -2205,7 +2205,127 @@
 }
 
 fn before_145_0_0<'a>(ctx: &'a MigrationContext<'a>) -> BoxFuture<'a, ()> {
-<<<<<<< HEAD
+    Box::pin(async move {
+        // Create one console_session without id, and one device_access_token without id.
+        ctx.client
+            .batch_execute(
+                "
+        INSERT INTO omicron.public.console_session
+          (token, time_created, time_last_used, silo_user_id)
+        VALUES
+          ('tok-console-145', now(), now(), gen_random_uuid());
+
+        INSERT INTO omicron.public.device_access_token
+          (token, client_id, device_code, silo_user_id, time_created, time_requested)
+        VALUES
+          ('tok-device-145', gen_random_uuid(), 'code-145', gen_random_uuid(), now(), now());
+        ",
+            )
+            .await
+            .expect("failed to insert pre-migration rows for 145");
+    })
+}
+
+fn after_145_0_0<'a>(ctx: &'a MigrationContext<'a>) -> BoxFuture<'a, ()> {
+    Box::pin(async move {
+        // After the migration each row should have a non-null id,
+        // keep its token, and enforce primary-key/unique index.
+
+        // console_session: check id ≠ NULL and token unchanged
+        let rows = ctx
+            .client
+            .query(
+                "SELECT id, token FROM omicron.public.console_session WHERE token = 'tok-console-145';",
+                &[],
+            )
+            .await
+            .expect("failed to query post-migration console_session");
+        assert_eq!(rows.len(), 1);
+
+        let id: Option<Uuid> = (&rows[0]).get("id");
+        assert!(id.is_some());
+
+        let token: &str = (&rows[0]).get("token");
+        assert_eq!(token, "tok-console-145");
+
+        // device_access_token: same checks
+        let rows = ctx
+            .client
+            .query(
+                "SELECT id, token FROM omicron.public.device_access_token WHERE token = 'tok-device-145';",
+                &[],
+            )
+            .await
+            .expect("failed to query post-migration device_access_token");
+        assert_eq!(rows.len(), 1);
+
+        let id: Option<Uuid> = (&rows[0]).get("id");
+        assert!(id.is_some());
+
+        let token: &str = (&rows[0]).get("token");
+        assert_eq!(token, "tok-device-145",);
+    })
+}
+
+const M2_DISK: &str = "db7d37d5-b32c-42cd-b871-598cf9d46782";
+const M2_ZPOOL: &str = "8117dbdb-0112-4c4e-ac41-500b8ab0aaf7";
+const U2_DISK: &str = "5d21f0d6-8af3-4d33-977d-63b2a79d6a58";
+const U2_ZPOOL: &str = "dc28856d-3896-4b3c-bd3d-33a770d49c92";
+
+// Insert two disks with a zpool on each: one m.2, one u.2
+fn before_148_0_0<'a>(ctx: &'a MigrationContext<'a>) -> BoxFuture<'a, ()> {
+    Box::pin(async move {
+        ctx.client
+            .batch_execute(
+                &format!("
+        INSERT INTO omicron.public.physical_disk
+          (id, time_created, time_modified, time_deleted, rcgen, vendor, serial, model, variant, sled_id, disk_policy, disk_state)
+        VALUES
+          (
+            '{M2_DISK}', now(), now(), NULL, 0, 'vend', 'serial-m2', 'model', 'm2', gen_random_uuid(), 'in_service', 'active'
+          ),
+          (
+            '{U2_DISK}', now(), now(), NULL, 0, 'vend', 'serial-u2', 'model', 'u2', gen_random_uuid(), 'in_service', 'active'
+          );
+
+        INSERT INTO omicron.public.zpool
+          (id, time_created, time_modified, time_deleted, rcgen, sled_id, physical_disk_id, control_plane_storage_buffer)
+        VALUES
+          ('{M2_ZPOOL}', now(), now(), NULL, 0, gen_random_uuid(), '{M2_DISK}', 0),
+          ('{U2_ZPOOL}', now(), now(), NULL, 0, gen_random_uuid(), '{U2_DISK}', 0)
+        "),
+            )
+            .await
+            .expect("failed to insert pre-migration rows for 148");
+    })
+}
+
+// Validate that the m.2 is gone, and the u.2 still exists
+fn after_148_0_0<'a>(ctx: &'a MigrationContext<'a>) -> BoxFuture<'a, ()> {
+    Box::pin(async move {
+        let rows = ctx
+            .client
+            .query("SELECT id FROM omicron.public.physical_disk;", &[])
+            .await
+            .expect("failed to query post-migration disks");
+        assert_eq!(rows.len(), 1);
+
+        let id: Uuid = (&rows[0]).get::<&str, Uuid>("id");
+        assert_eq!(id.to_string(), U2_DISK);
+
+        let rows = ctx
+            .client
+            .query("SELECT id FROM omicron.public.zpool;", &[])
+            .await
+            .expect("failed to query post-migration zpools");
+        assert_eq!(rows.len(), 1);
+
+        let id: Uuid = (&rows[0]).get::<&str, Uuid>("id");
+        assert_eq!(id.to_string(), U2_ZPOOL);
+    })
+}
+
+fn before_151_0_0<'a>(ctx: &'a MigrationContext<'a>) -> BoxFuture<'a, ()> {
     Box::pin(async {
         use nexus_db_queries::db::fixed_data::project::*;
         use nexus_db_queries::db::fixed_data::vpc::*;
@@ -2256,31 +2376,10 @@
             ))
             .await
             .expect("failed to create firewall rule");
-=======
-    Box::pin(async move {
-        // Create one console_session without id, and one device_access_token without id.
-        ctx.client
-            .batch_execute(
-                "
-        INSERT INTO omicron.public.console_session
-          (token, time_created, time_last_used, silo_user_id)
-        VALUES
-          ('tok-console-145', now(), now(), gen_random_uuid());
-
-        INSERT INTO omicron.public.device_access_token
-          (token, client_id, device_code, silo_user_id, time_created, time_requested)
-        VALUES
-          ('tok-device-145', gen_random_uuid(), 'code-145', gen_random_uuid(), now(), now());
-        ",
-            )
-            .await
-            .expect("failed to insert pre-migration rows for 145");
->>>>>>> 7bd853b3
-    })
-}
-
-fn after_145_0_0<'a>(ctx: &'a MigrationContext<'a>) -> BoxFuture<'a, ()> {
-<<<<<<< HEAD
+    })
+}
+
+fn after_151_0_0<'a>(ctx: &'a MigrationContext<'a>) -> BoxFuture<'a, ()> {
     Box::pin(async {
         use nexus_db_queries::db::fixed_data::vpc::*;
         // Firstly -- has the new firewall rule been added?
@@ -2327,105 +2426,9 @@
                 ])
             )],
         );
-=======
-    Box::pin(async move {
-        // After the migration each row should have a non-null id,
-        // keep its token, and enforce primary-key/unique index.
-
-        // console_session: check id ≠ NULL and token unchanged
-        let rows = ctx
-            .client
-            .query(
-                "SELECT id, token FROM omicron.public.console_session WHERE token = 'tok-console-145';",
-                &[],
-            )
-            .await
-            .expect("failed to query post-migration console_session");
-        assert_eq!(rows.len(), 1);
-
-        let id: Option<Uuid> = (&rows[0]).get("id");
-        assert!(id.is_some());
-
-        let token: &str = (&rows[0]).get("token");
-        assert_eq!(token, "tok-console-145");
-
-        // device_access_token: same checks
-        let rows = ctx
-            .client
-            .query(
-                "SELECT id, token FROM omicron.public.device_access_token WHERE token = 'tok-device-145';",
-                &[],
-            )
-            .await
-            .expect("failed to query post-migration device_access_token");
-        assert_eq!(rows.len(), 1);
-
-        let id: Option<Uuid> = (&rows[0]).get("id");
-        assert!(id.is_some());
-
-        let token: &str = (&rows[0]).get("token");
-        assert_eq!(token, "tok-device-145",);
-    })
-}
-
-const M2_DISK: &str = "db7d37d5-b32c-42cd-b871-598cf9d46782";
-const M2_ZPOOL: &str = "8117dbdb-0112-4c4e-ac41-500b8ab0aaf7";
-const U2_DISK: &str = "5d21f0d6-8af3-4d33-977d-63b2a79d6a58";
-const U2_ZPOOL: &str = "dc28856d-3896-4b3c-bd3d-33a770d49c92";
-
-// Insert two disks with a zpool on each: one m.2, one u.2
-fn before_148_0_0<'a>(ctx: &'a MigrationContext<'a>) -> BoxFuture<'a, ()> {
-    Box::pin(async move {
-        ctx.client
-            .batch_execute(
-                &format!("
-        INSERT INTO omicron.public.physical_disk
-          (id, time_created, time_modified, time_deleted, rcgen, vendor, serial, model, variant, sled_id, disk_policy, disk_state)
-        VALUES
-          (
-            '{M2_DISK}', now(), now(), NULL, 0, 'vend', 'serial-m2', 'model', 'm2', gen_random_uuid(), 'in_service', 'active'
-          ),
-          (
-            '{U2_DISK}', now(), now(), NULL, 0, 'vend', 'serial-u2', 'model', 'u2', gen_random_uuid(), 'in_service', 'active'
-          );
-
-        INSERT INTO omicron.public.zpool
-          (id, time_created, time_modified, time_deleted, rcgen, sled_id, physical_disk_id, control_plane_storage_buffer)
-        VALUES
-          ('{M2_ZPOOL}', now(), now(), NULL, 0, gen_random_uuid(), '{M2_DISK}', 0),
-          ('{U2_ZPOOL}', now(), now(), NULL, 0, gen_random_uuid(), '{U2_DISK}', 0)
-        "),
-            )
-            .await
-            .expect("failed to insert pre-migration rows for 148");
-    })
-}
-
-// Validate that the m.2 is gone, and the u.2 still exists
-fn after_148_0_0<'a>(ctx: &'a MigrationContext<'a>) -> BoxFuture<'a, ()> {
-    Box::pin(async move {
-        let rows = ctx
-            .client
-            .query("SELECT id FROM omicron.public.physical_disk;", &[])
-            .await
-            .expect("failed to query post-migration disks");
-        assert_eq!(rows.len(), 1);
-
-        let id: Uuid = (&rows[0]).get::<&str, Uuid>("id");
-        assert_eq!(id.to_string(), U2_DISK);
-
-        let rows = ctx
-            .client
-            .query("SELECT id FROM omicron.public.zpool;", &[])
-            .await
-            .expect("failed to query post-migration zpools");
-        assert_eq!(rows.len(), 1);
-
-        let id: Uuid = (&rows[0]).get::<&str, Uuid>("id");
-        assert_eq!(id.to_string(), U2_ZPOOL);
->>>>>>> 7bd853b3
-    })
-}
+    })
+}
+
 
 // Lazily initializes all migration checks. The combination of Rust function
 // pointers and async makes defining a static table fairly painful, so we're
@@ -2495,13 +2498,14 @@
         Version::new(145, 0, 0),
         DataMigrationFns::new().before(before_145_0_0).after(after_145_0_0),
     );
-<<<<<<< HEAD
-=======
     map.insert(
         Version::new(148, 0, 0),
         DataMigrationFns::new().before(before_148_0_0).after(after_148_0_0),
     );
->>>>>>> 7bd853b3
+    map.insert(
+        Version::new(151, 0, 0),
+        DataMigrationFns::new().before(before_151_0_0).after(after_151_0_0),
+    );
 
     map
 }
