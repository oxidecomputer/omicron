// This Source Code Form is subject to the terms of the Mozilla Public
// License, v. 2.0. If a copy of the MPL was not distributed with this
// file, You can obtain one at https://mozilla.org/MPL/2.0/.

use camino::Utf8PathBuf;
use dropshot::test_util::LogContext;
use futures::future::BoxFuture;
use gateway_test_utils::setup::DEFAULT_SP_SIM_CONFIG;
use nexus_config::NexusConfig;
use nexus_config::SchemaConfig;
use nexus_db_lookup::DataStoreConnection;
use nexus_db_model::EARLIEST_SUPPORTED_VERSION;
use nexus_db_model::SCHEMA_VERSION as LATEST_SCHEMA_VERSION;
use nexus_db_model::SchemaUpgradeStep;
use nexus_db_model::{AllSchemaVersions, SchemaVersion};
use nexus_db_queries::db::DISALLOW_FULL_TABLE_SCAN_SQL;
use nexus_db_queries::db::pub_test_utils::TestDatabase;
use nexus_test_utils::sql::AnySqlType;
use nexus_test_utils::sql::ColumnValue;
use nexus_test_utils::sql::Row;
use nexus_test_utils::sql::SqlEnum;
use nexus_test_utils::sql::process_rows;
use nexus_test_utils::{ControlPlaneTestContextBuilder, load_test_config};
use omicron_common::api::internal::shared::SwitchLocation;
use omicron_test_utils::dev::db::{Client, CockroachInstance};
use pretty_assertions::{assert_eq, assert_ne};
use semver::Version;
use similar_asserts;
use slog::Logger;
use slog_error_chain::InlineErrorChain;
use std::collections::BTreeMap;
use std::collections::HashMap;
use std::net::IpAddr;
use std::str::FromStr;
use std::sync::Mutex;
use tokio::time::Duration;
use tokio::time::timeout;
use uuid::Uuid;

const SCHEMA_DIR: &'static str =
    concat!(env!("CARGO_MANIFEST_DIR"), "/../schema/crdb");

// Helper to ensure we perform the same setup for the positive and negative test
// cases.
async fn test_setup<'a>(
    config: &'a mut NexusConfig,
    name: &'static str,
) -> ControlPlaneTestContextBuilder<'a, omicron_nexus::Server> {
    let mut builder =
        ControlPlaneTestContextBuilder::<omicron_nexus::Server>::new(
            name, config,
        );
    let populate = false;
    builder.start_crdb(populate).await;
    let schema_dir = Utf8PathBuf::from(SCHEMA_DIR);
    builder.config.pkg.schema = Some(SchemaConfig { schema_dir });
    builder.start_internal_dns().await;
    builder.start_external_dns().await;
    let sp_conf: Utf8PathBuf = DEFAULT_SP_SIM_CONFIG.into();
    builder.start_gateway(SwitchLocation::Switch0, None, sp_conf.clone()).await;
    builder.start_gateway(SwitchLocation::Switch1, None, sp_conf).await;
    builder.start_dendrite(SwitchLocation::Switch0).await;
    builder.start_dendrite(SwitchLocation::Switch1).await;
    builder.start_mgd(SwitchLocation::Switch0).await;
    builder.start_mgd(SwitchLocation::Switch1).await;
    builder.populate_internal_dns().await;
    builder
}

// Attempts to apply an update as a transaction.
//
// Only returns an error if the transaction failed to commit.
async fn apply_update_as_transaction_inner(
    client: &omicron_test_utils::dev::db::Client,
    step: &SchemaUpgradeStep,
) -> Result<(), tokio_postgres::Error> {
    client.batch_execute("BEGIN;").await.expect("Failed to BEGIN transaction");
    if let Err(err) = client.batch_execute(step.sql()).await {
        panic!(
            "Failed to execute update step {}: {}",
            step.label(),
            InlineErrorChain::new(&err)
        );
    };
    client.batch_execute("COMMIT;").await?;
    Ok(())
}

// Applies an update as a transaction.
//
// Automatically retries transactions that can be retried client-side.
async fn apply_update_as_transaction(
    log: &Logger,
    client: &omicron_test_utils::dev::db::Client,
    step: &SchemaUpgradeStep,
) {
    loop {
        match apply_update_as_transaction_inner(client, step).await {
            Ok(()) => break,
            Err(err) => {
                warn!(
                    log, "Failed to apply update as transaction";
                    InlineErrorChain::new(&err),
                );
                client
                    .batch_execute("ROLLBACK;")
                    .await
                    .expect("Failed to ROLLBACK failed transaction");
                if let Some(code) = err.code() {
                    if code == &tokio_postgres::error::SqlState::T_R_SERIALIZATION_FAILURE {
                        warn!(log, "Transaction retrying");
                        continue;
                    }
                }
                panic!("Failed to apply update {}: {err}", step.label());
            }
        }
    }
}

async fn apply_update(
    log: &Logger,
    crdb: &CockroachInstance,
    version: &SchemaVersion,
    times_to_apply: usize,
) {
    let log = log.new(o!("target version" => version.semver().to_string()));
    info!(log, "Performing upgrade");

    let client = crdb.connect().await.expect("failed to connect");

    client
        .batch_execute(DISALLOW_FULL_TABLE_SCAN_SQL)
        .await
        .expect("failed to disallow full table scans");

    // We skip this for the earliest supported version because these tables
    // might not exist yet.
    if *version.semver() != EARLIEST_SUPPORTED_VERSION {
        info!(log, "Updating schema version in db_metadata (setting target)");
        let sql = format!(
            "UPDATE omicron.public.db_metadata SET target_version = '{}' \
            WHERE singleton = true;",
            version
        );
        client
            .batch_execute(&sql)
            .await
            .expect("Failed to bump version number");
    }

    // Each step is applied `times_to_apply` times, but once we start applying
    // a step within an upgrade, we will not attempt to apply prior steps.
    for step in version.upgrade_steps() {
        info!(
            log,
            "Applying sql schema upgrade step";
            "file" => step.label()
        );

        for _ in 0..times_to_apply {
            apply_update_as_transaction(&log, &client, step).await;

            // The following is a set of "versions exempt from being
            // re-applied" multiple times. PLEASE AVOID ADDING TO THIS LIST.
            const NOT_IDEMPOTENT_VERSIONS: [semver::Version; 1] = [
                // Why: This calls "ALTER TYPE ... DROP VALUE", which does not
                // support the "IF EXISTS" syntax in CockroachDB.
                //
                // https://github.com/cockroachdb/cockroach/issues/120801
                semver::Version::new(10, 0, 0),
            ];

            if NOT_IDEMPOTENT_VERSIONS.contains(&version.semver()) {
                break;
            }
        }
    }

    // Normally, Nexus actually bumps the version number.
    //
    // We do so explicitly here.
    info!(log, "Updating schema version in db_metadata (removing target)");
    let sql = format!(
        "UPDATE omicron.public.db_metadata SET version = '{}', \
        target_version = NULL WHERE singleton = true;",
        version
    );
    client.batch_execute(&sql).await.expect("Failed to bump version number");

    client.cleanup().await.expect("cleaning up after wipe");
    info!(log, "Update to {version} applied successfully");
}

async fn query_crdb_schema_version(crdb: &CockroachInstance) -> String {
    let client = crdb.connect().await.expect("failed to connect");
    let sql =
        "SELECT version FROM omicron.public.db_metadata WHERE singleton = true";

    let row = client.query_one(sql, &[]).await.expect("failed to query schema");
    let version = row.get(0);
    client.cleanup().await.expect("cleaning up after wipe");
    version
}

async fn crdb_show_constraints(
    crdb: &CockroachInstance,
    table: &str,
) -> Vec<Row> {
    let client = crdb.connect().await.expect("failed to connect");

    let sql = format!("SHOW CONSTRAINTS FROM {table}");
    let rows = client
        .query(&sql, &[])
        .await
        .unwrap_or_else(|_| panic!("failed to query {table}"));
    client.cleanup().await.expect("cleaning up after wipe");

    process_rows(&rows)
}

enum ColumnSelector<'a> {
    ByName(&'a [&'static str]),
    Star,
}

impl<'a> From<&'a [&'static str]> for ColumnSelector<'a> {
    fn from(columns: &'a [&'static str]) -> Self {
        Self::ByName(columns)
    }
}

async fn crdb_select(
    crdb: &CockroachInstance,
    columns: ColumnSelector<'_>,
    table: &str,
    constraints: Option<&str>,
) -> Vec<Row> {
    let client = crdb.connect().await.expect("failed to connect");
    let constraints = if let Some(constraints) = constraints {
        format!("WHERE {constraints}")
    } else {
        "".to_string()
    };

    let cols = match &columns {
        ColumnSelector::ByName(columns) => columns.join(","),
        ColumnSelector::Star => "*".to_string(),
    };

    // We insert the ORDER BY as a simple mechanism to ensure that we're
    // comparing equivalent data. We care about the contents of the retreived
    // rows, so normalize the order in which they are returned.
    let order = match &columns {
        ColumnSelector::ByName(_) => cols.clone(),
        ColumnSelector::Star => format!("PRIMARY KEY {table}"),
    };

    let sql =
        format!("SELECT {cols} FROM {table} {constraints} ORDER BY {order}");
    let rows = client
        .query(&sql, &[])
        .await
        .unwrap_or_else(|_| panic!("failed to query {table}"));
    client.cleanup().await.expect("cleaning up after wipe");

    process_rows(&rows)
}

async fn crdb_list_enums(crdb: &CockroachInstance) -> Vec<Row> {
    let client = crdb.connect().await.expect("failed to connect");

    // https://www.cockroachlabs.com/docs/stable/show-enums
    let rows = client
        .query("show enums;", &[])
        .await
        .unwrap_or_else(|_| panic!("failed to list enums"));
    client.cleanup().await.expect("cleaning up after wipe");

    process_rows(&rows)
}

fn read_all_schema_versions() -> AllSchemaVersions {
    AllSchemaVersions::load(camino::Utf8Path::new(SCHEMA_DIR)).unwrap()
}

// This test confirms the following behavior:
//
// - Nexus can boot using a "1.0.0" revision of the schema
// - Nexus can automatically apply all subsequent updates automatically
// - This should eventually drive Nexus to the latest revision of the schema,
// such that it can boot.
#[tokio::test]
async fn nexus_applies_update_on_boot() {
    let mut config = load_test_config();
    let mut builder =
        test_setup(&mut config, "nexus_applies_update_on_boot").await;
    let log = &builder.logctx.log;
    let crdb = builder.database.as_ref().expect("Should have started CRDB");

    // We started with an empty database -- apply an update here to bring
    // us forward to our oldest supported schema version before trying to boot
    // nexus.
    let all_versions = read_all_schema_versions();
    let earliest = all_versions
        .iter_versions()
        .next()
        .expect("missing earliest schema version");
    apply_update(log, &crdb, earliest, 1).await;
    assert_eq!(
        EARLIEST_SUPPORTED_VERSION.to_string(),
        query_crdb_schema_version(&crdb).await
    );

    // Start Nexus. It should auto-format itself to the latest version,
    // upgrading through each intermediate update.
    //
    // The timeout here is a bit longer than usual (120s vs 60s) because if
    // lots of tests are running at the same time, there can be contention
    // here.
    //
    // NOTE: If this grows excessively, we could break it into several smaller
    // tests.
    assert!(
        timeout(Duration::from_secs(120), builder.start_nexus_internal())
            .await
            .is_ok(),
        "Nexus should have started"
    );

    // After Nexus boots, it should have upgraded to the latest schema.
    let crdb = builder.database.as_ref().expect("Should have started CRDB");
    assert_eq!(
        LATEST_SCHEMA_VERSION.to_string(),
        query_crdb_schema_version(&crdb).await
    );

    builder.teardown().await;
}

// Confirm that "dbinit.sql" results in the same semver version in the DB as the one embedded into
// the Nexus binary.
#[tokio::test]
async fn dbinit_version_matches_version_known_to_nexus() {
    let config = load_test_config();
    let logctx = LogContext::new(
        "dbinit_version_matches_version_known_to_nexus",
        &config.pkg.log,
    );
    let log = &logctx.log;
    let db = TestDatabase::new_populate_schema_only(&log).await;
    let crdb = db.crdb();

    assert_eq!(
        LATEST_SCHEMA_VERSION.to_string(),
        query_crdb_schema_version(crdb).await
    );

    db.terminate().await;
    logctx.cleanup_successful();
}

// This test verifies that booting with an unknown version prevents us from
// applying any updates.
#[tokio::test]
async fn nexus_cannot_apply_update_from_unknown_version() {
    let mut config = load_test_config();
    config.pkg.tunables.load_timeout = Some(std::time::Duration::from_secs(15));

    let mut builder = test_setup(
        &mut config,
        "nexus_cannot_apply_update_from_unknown_version",
    )
    .await;
    let log = &builder.logctx.log;
    let crdb = builder.database.as_ref().expect("Should have started CRDB");

    let all_versions = read_all_schema_versions();
    let earliest = all_versions
        .iter_versions()
        .next()
        .expect("missing earliest schema version");
    apply_update(log, &crdb, earliest, 1).await;
    assert_eq!(
        EARLIEST_SUPPORTED_VERSION.to_string(),
        query_crdb_schema_version(&crdb).await
    );

    // This version is not valid; it does not exist.
    let version = "0.0.0";
    crdb.connect()
        .await
        .expect("Failed to connect")
        .batch_execute(&format!(
            "UPDATE omicron.public.db_metadata SET version = '{version}' \
            WHERE singleton = true"
        ))
        .await
        .expect("Failed to update schema");

    assert!(
        builder.start_nexus_internal().await.is_err(),
        "Nexus should not have started"
    );

    // The version remains invalid.
    let crdb = builder.database.as_ref().expect("Should have started CRDB");
    assert_eq!("0.0.0", query_crdb_schema_version(&crdb).await);

    builder.teardown().await;
}

// This test verifies that executing all schemas, in order, twice, still
// correctly performs an upgrade.
//
// This attempts to be a rough approximation for multiple Nexuses each
// simultaneously executing these operations.
#[tokio::test]
async fn versions_have_idempotent_up() {
    let config = load_test_config();
    let logctx =
        LogContext::new("versions_have_idempotent_up", &config.pkg.log);
    let log = &logctx.log;
    let db = TestDatabase::new_populate_nothing(&logctx.log).await;
    let crdb = db.crdb();

    let all_versions = read_all_schema_versions();
    for version in all_versions.iter_versions() {
        apply_update(log, &crdb, &version, 2).await;
        assert_eq!(
            version.semver().to_string(),
            query_crdb_schema_version(&crdb).await
        );
    }
    assert_eq!(
        LATEST_SCHEMA_VERSION.to_string(),
        query_crdb_schema_version(&crdb).await
    );

    db.terminate().await;
    logctx.cleanup_successful();
}

const COLUMNS: [&'static str; 7] = [
    "table_catalog",
    "table_schema",
    "table_name",
    "column_name",
    "column_default",
    "is_nullable",
    "data_type",
];

const CONSTRAINT_COLUMN_USAGE: [&'static str; 7] = [
    "table_catalog",
    "table_schema",
    "table_name",
    "column_name",
    "constraint_catalog",
    "constraint_schema",
    "constraint_name",
];

const KEY_COLUMN_USAGE: [&'static str; 7] = [
    "constraint_catalog",
    "constraint_schema",
    "constraint_name",
    "table_catalog",
    "table_schema",
    "table_name",
    "column_name",
];

const REFERENTIAL_CONSTRAINTS: [&'static str; 8] = [
    "constraint_catalog",
    "constraint_schema",
    "constraint_name",
    "unique_constraint_schema",
    "unique_constraint_name",
    "match_option",
    "table_name",
    "referenced_table_name",
];

const VIEWS: [&'static str; 4] =
    ["table_catalog", "table_schema", "table_name", "view_definition"];

const STATISTICS: [&'static str; 11] = [
    "table_catalog",
    "table_schema",
    "table_name",
    "non_unique",
    "index_schema",
    "index_name",
    "seq_in_index",
    "column_name",
    "direction",
    "storing",
    "implicit",
];

const SEQUENCES: [&'static str; 12] = [
    "sequence_catalog",
    "sequence_schema",
    "sequence_name",
    "data_type",
    "numeric_precision",
    "numeric_precision_radix",
    "numeric_scale",
    "start_value",
    "minimum_value",
    "maximum_value",
    "increment",
    "cycle_option",
];

const PG_INDEXES: [&'static str; 5] =
    ["schemaname", "tablename", "indexname", "tablespace", "indexdef"];

const TABLES: [&'static str; 4] =
    ["table_catalog", "table_schema", "table_name", "table_type"];

#[derive(PartialEq, Debug)]
struct InformationSchema {
    columns: Vec<Row>,
    constraint_column_usage: Vec<Row>,
    enums: Vec<Row>,
    key_column_usage: Vec<Row>,
    referential_constraints: Vec<Row>,
    views: Vec<Row>,
    statistics: Vec<Row>,
    sequences: Vec<Row>,
    pg_indexes: Vec<Row>,
    tables: Vec<Row>,
    table_constraints: BTreeMap<String, Vec<Row>>,
}

impl InformationSchema {
    fn pretty_assert_eq(&self, other: &Self) {
        // similar_asserts gets us nice diff that only includes the relevant context.
        // the columns diff especially needs this: it can be 20k lines otherwise
        similar_asserts::assert_eq!(self.tables, other.tables);
        similar_asserts::assert_eq!(self.columns, other.columns);
        similar_asserts::assert_eq!(
            self.enums,
            other.enums,
            "Enums did not match. Members must have the same order in dbinit.sql and \
            migrations. If a migration adds a member, it should use BEFORE or AFTER \
            to add it in the same order as dbinit.sql."
        );
        similar_asserts::assert_eq!(self.views, other.views);
        similar_asserts::assert_eq!(
            self.table_constraints,
            other.table_constraints
        );
        similar_asserts::assert_eq!(
            self.constraint_column_usage,
            other.constraint_column_usage
        );
        similar_asserts::assert_eq!(
            self.key_column_usage,
            other.key_column_usage
        );
        similar_asserts::assert_eq!(
            self.referential_constraints,
            other.referential_constraints
        );
        similar_asserts::assert_eq!(
            self.statistics,
            other.statistics,
            "Statistics did not match. This often means that in dbinit.sql, a new \
            column was added into the middle of a table rather than to the end. \
            If that is the case, change dbinit.sql to add the column to the \
            end of the table.\n"
        );
        similar_asserts::assert_eq!(self.sequences, other.sequences);
        similar_asserts::assert_eq!(self.pg_indexes, other.pg_indexes);
    }

    async fn new(crdb: &CockroachInstance) -> Self {
        // Refer to:
        // https://www.cockroachlabs.com/docs/v23.1/information-schema
        //
        // For details on each of these tables.
        let columns = crdb_select(
            crdb,
            COLUMNS.as_slice().into(),
            "information_schema.columns",
            Some("table_schema = 'public'"),
        )
        .await;

        let enums = crdb_list_enums(crdb).await;

        let constraint_column_usage = crdb_select(
            crdb,
            CONSTRAINT_COLUMN_USAGE.as_slice().into(),
            "information_schema.constraint_column_usage",
            None,
        )
        .await;

        let key_column_usage = crdb_select(
            crdb,
            KEY_COLUMN_USAGE.as_slice().into(),
            "information_schema.key_column_usage",
            None,
        )
        .await;

        let referential_constraints = crdb_select(
            crdb,
            REFERENTIAL_CONSTRAINTS.as_slice().into(),
            "information_schema.referential_constraints",
            None,
        )
        .await;

        let views = crdb_select(
            crdb,
            VIEWS.as_slice().into(),
            "information_schema.views",
            None,
        )
        .await;

        let statistics = crdb_select(
            crdb,
            STATISTICS.as_slice().into(),
            "information_schema.statistics",
            None,
        )
        .await;

        let sequences = crdb_select(
            crdb,
            SEQUENCES.as_slice().into(),
            "information_schema.sequences",
            None,
        )
        .await;

        let pg_indexes = crdb_select(
            crdb,
            PG_INDEXES.as_slice().into(),
            "pg_indexes",
            Some("schemaname = 'public'"),
        )
        .await;

        let tables = crdb_select(
            crdb,
            TABLES.as_slice().into(),
            "information_schema.tables",
            Some("table_schema = 'public'"),
        )
        .await;

        let table_constraints =
            Self::show_constraints_all_tables(&tables, crdb).await;

        Self {
            columns,
            constraint_column_usage,
            enums,
            key_column_usage,
            referential_constraints,
            views,
            statistics,
            sequences,
            pg_indexes,
            tables,
            table_constraints,
        }
    }

    async fn show_constraints_all_tables(
        tables: &Vec<Row>,
        crdb: &CockroachInstance,
    ) -> BTreeMap<String, Vec<Row>> {
        let mut map = BTreeMap::new();

        for table in tables {
            let table = &table.values;
            let table_catalog =
                table[0].expect("table_catalog").unwrap().as_str();
            let table_schema =
                table[1].expect("table_schema").unwrap().as_str();
            let table_name = table[2].expect("table_name").unwrap().as_str();
            let table_type = table[3].expect("table_type").unwrap().as_str();

            if table_type != "BASE TABLE" {
                continue;
            }

            let table_name =
                format!("{}.{}.{}", table_catalog, table_schema, table_name);
            let rows = crdb_show_constraints(crdb, &table_name).await;
            map.insert(table_name, rows);
        }
        map
    }

    // This would normally be quite an expensive operation, but we expect it'll
    // at least be slightly cheaper for the freshly populated DB, which
    // shouldn't have that many records yet.
    async fn query_all_tables(
        &self,
        log: &Logger,
        crdb: &CockroachInstance,
    ) -> BTreeMap<String, Vec<Row>> {
        let mut map = BTreeMap::new();

        for table in &self.tables {
            let table = &table.values;
            let table_catalog =
                table[0].expect("table_catalog").unwrap().as_str();
            let table_schema =
                table[1].expect("table_schema").unwrap().as_str();
            let table_name = table[2].expect("table_name").unwrap().as_str();
            let table_type = table[3].expect("table_type").unwrap().as_str();

            if table_type != "BASE TABLE" {
                continue;
            }

            let table_name =
                format!("{}.{}.{}", table_catalog, table_schema, table_name);
            info!(log, "Querying table: {table_name}");
            let rows =
                crdb_select(crdb, ColumnSelector::Star, &table_name, None)
                    .await;
            info!(log, "Saw data: {rows:?}");
            map.insert(table_name, rows);
        }

        map
    }
}

// Confirms that the application of all "up.sql" files, in order, is equivalent
// to applying "dbinit.sql", which should represent the latest-known schema.
#[tokio::test]
async fn dbinit_equals_sum_of_all_up() {
    let config = load_test_config();
    let logctx =
        LogContext::new("dbinit_equals_sum_of_all_up", &config.pkg.log);
    let log = &logctx.log;

    let db = TestDatabase::new_populate_nothing(&logctx.log).await;
    let crdb = db.crdb();

    let all_versions = read_all_schema_versions();

    // Apply the very first schema migration. In particular, this creates the
    // `omicron` database, which allows us to construct a `db::Pool` below.
    for version in all_versions.iter_versions().take(1) {
        apply_update(log, &crdb, version, 1).await;
        assert_eq!(
            version.semver().to_string(),
            query_crdb_schema_version(&crdb).await
        );
    }

    // Go from the second version to the latest version.
    for version in all_versions.iter_versions().skip(1) {
        apply_update(log, &crdb, version, 1).await;
        assert_eq!(
            version.semver().to_string(),
            query_crdb_schema_version(&crdb).await
        );
    }
    assert_eq!(
        LATEST_SCHEMA_VERSION.to_string(),
        query_crdb_schema_version(&crdb).await
    );

    // Query the newly constructed DB for information about its schema
    let observed_schema = InformationSchema::new(&crdb).await;
    let observed_data = observed_schema.query_all_tables(log, &crdb).await;

    db.terminate().await;

    // Create a new DB with data populated from dbinit.sql for comparison
    let db = TestDatabase::new_populate_schema_only(&logctx.log).await;
    let crdb = db.crdb();
    let expected_schema = InformationSchema::new(&crdb).await;
    let expected_data = expected_schema.query_all_tables(log, &crdb).await;

    // Validate that the schema is identical
    observed_schema.pretty_assert_eq(&expected_schema);

    assert_eq!(observed_data, expected_data);
    db.terminate().await;
    logctx.cleanup_successful();
}

struct PoolAndConnection {
    pool: nexus_db_queries::db::Pool,
    conn: DataStoreConnection,
}

impl PoolAndConnection {
    async fn cleanup(self) {
        drop(self.conn);
        self.pool.terminate().await;
    }
}

struct MigrationContext<'a> {
    log: &'a Logger,

    // Postgres connection to database
    client: Client,

    // Reference to the database itself
    crdb: &'a CockroachInstance,

    // An optionally-populated "pool and connection" from before
    // a schema version upgrade.
    //
    // This can be used to validate properties of a database pool
    // before and after a particular schema migration.
    pool_and_conn: Mutex<BTreeMap<Version, PoolAndConnection>>,
}

impl MigrationContext<'_> {
    // Populates a pool and connection.
    //
    // Typically called as a part of a "before" function, to set up a connection
    // before a schema migration.
    async fn populate_pool_and_connection(&self, version: Version) {
        let pool = nexus_db_queries::db::Pool::new_single_host(
            self.log,
            &nexus_db_queries::db::Config {
                url: self.crdb.pg_config().clone(),
            },
        );
        let conn = pool.claim().await.expect("failed to get pooled connection");

        let mut map = self.pool_and_conn.lock().unwrap();
        map.insert(version, PoolAndConnection { pool, conn });
    }

    // Takes a pool and connection if they've been populated.
    fn take_pool_and_connection(&self, version: &Version) -> PoolAndConnection {
        let mut map = self.pool_and_conn.lock().unwrap();
        map.remove(version).unwrap()
    }
}

type BeforeFn = for<'a> fn(ctx: &'a MigrationContext<'a>) -> BoxFuture<'a, ()>;
type AfterFn = for<'a> fn(ctx: &'a MigrationContext<'a>) -> BoxFuture<'a, ()>;
type AtCurrentFn =
    for<'a> fn(ctx: &'a MigrationContext<'a>) -> BoxFuture<'a, ()>;

// Describes the operations which we might take before and after
// migrations to check that they worked.
#[derive(Default)]
struct DataMigrationFns {
    before: Option<BeforeFn>,
    after: Option<AfterFn>,
    at_current: Option<AtCurrentFn>,
}

impl DataMigrationFns {
    fn new() -> Self {
        Self::default()
    }
    fn before(mut self, before: BeforeFn) -> Self {
        self.before = Some(before);
        self
    }
    fn after(mut self, after: AfterFn) -> Self {
        self.after = Some(after);
        self
    }
    fn at_current(mut self, at_current: AtCurrentFn) -> Self {
        self.at_current = Some(at_current);
        self
    }
}

// "51F0" -> "Silo"
const SILO1: Uuid = Uuid::from_u128(0x111151F0_5c3d_4647_83b0_8f3515da7be1);
const SILO2: Uuid = Uuid::from_u128(0x222251F0_5c3d_4647_83b0_8f3515da7be1);

// "6001" -> "Pool"
const POOL0: Uuid = Uuid::from_u128(0x00006001_5c3d_4647_83b0_8f3515da7be1);
const POOL1: Uuid = Uuid::from_u128(0x11116001_5c3d_4647_83b0_8f3515da7be1);
const POOL2: Uuid = Uuid::from_u128(0x22226001_5c3d_4647_83b0_8f3515da7be1);
const POOL3: Uuid = Uuid::from_u128(0x33336001_5c3d_4647_83b0_8f3515da7be1);
const POOL4: Uuid = Uuid::from_u128(0x44446001_5c3d_4647_83b0_8f3515da7be1);

// "513D" -> "Sled"
const SLED1: Uuid = Uuid::from_u128(0x1111513d_5c3d_4647_83b0_8f3515da7be1);
const SLED2: Uuid = Uuid::from_u128(0x2222513d_5c3d_4647_83b0_8f3515da7be1);

// "7AC4" -> "Rack"
const RACK1: Uuid = Uuid::from_u128(0x11117ac4_5c3d_4647_83b0_8f3515da7be1);

// "6701" -> "Proj"ect
const PROJECT: Uuid = Uuid::from_u128(0x11116701_5c3d_4647_83b0_8f3515da7be1);

// "1257" -> "Inst"ance
const INSTANCE1: Uuid = Uuid::from_u128(0x11111257_5c3d_4647_83b0_8f3515da7be1);
const INSTANCE2: Uuid = Uuid::from_u128(0x22221257_5c3d_4647_83b0_8f3515da7be1);
const INSTANCE3: Uuid = Uuid::from_u128(0x33331257_5c3d_4647_83b0_8f3515da7be1);
const INSTANCE4: Uuid = Uuid::from_u128(0x44441257_5c3d_4647_83b0_8f3515da7be1);

// "67060115" -> "Prop"olis
const PROPOLIS: Uuid = Uuid::from_u128(0x11116706_5c3d_4647_83b0_8f3515da7be1);
const PROPOLIS2: Uuid = Uuid::from_u128(0x22226706_5c3d_4647_83b0_8f3515da7be1);

// "7154"-> "Disk"
const DISK1: Uuid = Uuid::from_u128(0x11117154_5c3d_4647_83b0_8f3515da7be1);
const DISK2: Uuid = Uuid::from_u128(0x22227154_5c3d_4647_83b0_8f3515da7be1);
const DISK3: Uuid = Uuid::from_u128(0x33337154_5c3d_4647_83b0_8f3515da7be1);
const DISK4: Uuid = Uuid::from_u128(0x44447154_5c3d_4647_83b0_8f3515da7be1);

// "566F" -> "Vo"lume. V is difficult, OK?
const VOLUME1: Uuid = Uuid::from_u128(0x1111566f_5c3d_4647_83b0_8f3515da7be1);
const VOLUME2: Uuid = Uuid::from_u128(0x2222566f_5c3d_4647_83b0_8f3515da7be1);
const VOLUME3: Uuid = Uuid::from_u128(0x3333566f_5c3d_4647_83b0_8f3515da7be1);
const VOLUME4: Uuid = Uuid::from_u128(0x4444566f_5c3d_4647_83b0_8f3515da7be1);

// "566C" -> "VPC". See above on "V".
const VPC: Uuid = Uuid::from_u128(0x1111566c_5c3d_4647_83b0_8f3515da7be1);

// "7213" -> Firewall "Rule"
const FW_RULE: Uuid = Uuid::from_u128(0x11117213_5c3d_4647_83b0_8f3515da7be1);

fn before_23_0_0<'a>(ctx: &'a MigrationContext<'a>) -> BoxFuture<'a, ()> {
    Box::pin(async move {
        // Create two silos
        ctx.client.batch_execute(&format!("INSERT INTO silo
            (id, name, description, time_created, time_modified, time_deleted, discoverable, authentication_mode, user_provision_type, mapped_fleet_roles, rcgen) VALUES
          ('{SILO1}', 'silo1', '', now(), now(), NULL, false, 'local', 'jit', '{{}}', 1),
          ('{SILO2}', 'silo2', '', now(), now(), NULL, false, 'local', 'jit', '{{}}', 1);
        ")).await.expect("Failed to create silo");

        // Create an IP pool for each silo, and a third "fleet pool" which has
        // no corresponding silo.
        ctx.client.batch_execute(&format!("INSERT INTO ip_pool
            (id, name, description, time_created, time_modified, time_deleted, rcgen, silo_id, is_default) VALUES
          ('{POOL0}', 'pool2', '', now(), now(), now(), 1, '{SILO2}', true),
          ('{POOL1}', 'pool1', '', now(), now(), NULL, 1, '{SILO1}', true),
          ('{POOL2}', 'pool2', '', now(), now(), NULL, 1, '{SILO2}', false),
          ('{POOL3}', 'pool3', '', now(), now(), NULL, 1, null, true),
          ('{POOL4}', 'pool4', '', now(), now(), NULL, 1, null, false);
        ")).await.expect("Failed to create IP Pool");
    })
}

fn after_23_0_0<'a>(ctx: &'a MigrationContext<'a>) -> BoxFuture<'a, ()> {
    Box::pin(async {
        // Confirm that the ip_pool_resource objects have been created
        // by the migration.
        let rows = ctx
            .client
            .query("SELECT * FROM ip_pool_resource ORDER BY ip_pool_id", &[])
            .await
            .expect("Failed to query ip pool resource");
        let ip_pool_resources = process_rows(&rows);

        assert_eq!(ip_pool_resources.len(), 6);

        fn assert_row(
            row: &Vec<ColumnValue>,
            ip_pool_id: Uuid,
            silo_id: Uuid,
            is_default: bool,
        ) {
            let type_silo = SqlEnum::from(("ip_pool_resource_type", "silo"));
            assert_eq!(
                row,
                &vec![
                    ColumnValue::new("ip_pool_id", ip_pool_id),
                    ColumnValue::new("resource_type", type_silo),
                    ColumnValue::new("resource_id", silo_id),
                    ColumnValue::new("is_default", is_default),
                ],
            );
        }

        // pool1 was default on silo1, so gets an entry in the join table
        // reflecting that
        assert_row(&ip_pool_resources[0].values, POOL1, SILO1, true);

        // pool1 was default on silo1, so gets an entry in the join table
        // reflecting that
        assert_row(&ip_pool_resources[1].values, POOL2, SILO2, false);

        // fleet-scoped silos are a little more complicated

        // pool3 was a fleet-level default, so now it's associated with both
        // silos. silo1 had its own default pool as well (pool1), so pool3
        // cannot also be default for silo1. silo2 did not have its own default,
        // so pool3 is default for silo2.
        assert_row(&ip_pool_resources[2].values, POOL3, SILO1, false);
        assert_row(&ip_pool_resources[3].values, POOL3, SILO2, true);

        // fleet-level pool that was not default becomes non-default on all silos
        assert_row(&ip_pool_resources[4].values, POOL4, SILO1, false);
        assert_row(&ip_pool_resources[5].values, POOL4, SILO2, false);
    })
}

fn before_24_0_0<'a>(ctx: &'a MigrationContext<'a>) -> BoxFuture<'a, ()> {
    // IP addresses were pulled off dogfood sled 16
    Box::pin(async move {
        // Create two sleds. (SLED2 is marked non_provisionable for
        // after_37_0_1.)
        ctx.client
            .batch_execute(&format!(
                "INSERT INTO sled
            (id, time_created, time_modified, time_deleted, rcgen, rack_id,
            is_scrimlet, serial_number, part_number, revision,
            usable_hardware_threads, usable_physical_ram, reservoir_size, ip,
            port, last_used_address, provision_state) VALUES

          ('{SLED1}', now(), now(), NULL, 1, '{RACK1}', true, 'abcd', 'defg',
             '1', 64, 12345678, 77, 'fd00:1122:3344:104::1', 12345,
            'fd00:1122:3344:104::1ac', 'provisionable'),
          ('{SLED2}', now(), now(), NULL, 1, '{RACK1}', false, 'zzzz', 'xxxx',
             '2', 64, 12345678, 77,'fd00:1122:3344:107::1', 12345,
            'fd00:1122:3344:107::d4', 'non_provisionable');
        "
            ))
            .await
            .expect("Failed to create sleds");
    })
}

fn after_24_0_0<'a>(ctx: &'a MigrationContext<'a>) -> BoxFuture<'a, ()> {
    Box::pin(async {
        // Confirm that the IP Addresses have the last 2 bytes changed to `0xFFFF`
        let rows = ctx
            .client
            .query("SELECT last_used_address FROM sled ORDER BY id", &[])
            .await
            .expect("Failed to sled last_used_address");
        let last_used_addresses = process_rows(&rows);

        let expected_addr_1: IpAddr =
            "fd00:1122:3344:104::ffff".parse().unwrap();
        let expected_addr_2: IpAddr =
            "fd00:1122:3344:107::ffff".parse().unwrap();

        assert_eq!(
            last_used_addresses[0].values,
            vec![ColumnValue::new("last_used_address", expected_addr_1)]
        );
        assert_eq!(
            last_used_addresses[1].values,
            vec![ColumnValue::new("last_used_address", expected_addr_2)]
        );
    })
}

// This reuses the sleds created in before_24_0_0.
fn after_37_0_1<'a>(ctx: &'a MigrationContext<'a>) -> BoxFuture<'a, ()> {
    Box::pin(async {
        // Confirm that the IP Addresses have the last 2 bytes changed to `0xFFFF`
        let rows = ctx
            .client
            .query("SELECT sled_policy, sled_state FROM sled ORDER BY id", &[])
            .await
            .expect("Failed to select sled policy and state");
        let policy_and_state = process_rows(&rows);

        assert_eq!(
            policy_and_state[0].values,
            vec![
                ColumnValue::new(
                    "sled_policy",
                    SqlEnum::from(("sled_policy", "in_service"))
                ),
                ColumnValue::new(
                    "sled_state",
                    SqlEnum::from(("sled_state", "active"))
                ),
            ]
        );
        assert_eq!(
            policy_and_state[1].values,
            vec![
                ColumnValue::new(
                    "sled_policy",
                    SqlEnum::from(("sled_policy", "no_provision"))
                ),
                ColumnValue::new(
                    "sled_state",
                    SqlEnum::from(("sled_state", "active"))
                ),
            ]
        );
    })
}

fn before_70_0_0<'a>(ctx: &'a MigrationContext<'a>) -> BoxFuture<'a, ()> {
    Box::pin(async move {
        ctx.client
            .batch_execute(&format!(
                "
        INSERT INTO instance (id, name, description, time_created,
        time_modified, time_deleted, project_id, user_data, state,
        time_state_updated, state_generation, active_propolis_id,
        target_propolis_id, migration_id, ncpus, memory, hostname,
        boot_on_fault, updater_id, updater_gen) VALUES

        ('{INSTANCE1}', 'inst1', '', now(), now(), NULL, '{PROJECT}', '',
        'stopped', now(), 1, NULL, NULL, NULL, 2, 1073741824, 'inst1', false,
        NULL, 1),
        ('{INSTANCE2}', 'inst2', '', now(), now(), NULL, '{PROJECT}', '',
        'running', now(), 1, '{PROPOLIS}', NULL, NULL, 2, 1073741824, 'inst2',
        true, NULL, 1),
        ('{INSTANCE3}', 'inst3', '', now(), now(), NULL, '{PROJECT}', '',
        'failed', now(), 1, NULL, NULL, NULL, 2, 1073741824, 'inst3', false,
        NULL, 1);
        "
            ))
            .await
            .expect("failed to create instances");
        ctx.client
            .batch_execute(&format!(
                "
        INSERT INTO vmm (id, time_created, time_deleted, instance_id, state,
        time_state_updated, state_generation, sled_id, propolis_ip,
        propolis_port) VALUES

        ('{PROPOLIS}', now(), NULL, '{INSTANCE2}', 'running', now(), 1,
        '{SLED1}', 'fd00:1122:3344:200::1', '12400');
                "
            ))
            .await
            .expect("failed to create VMMs");
    })
}

fn after_70_0_0<'a>(ctx: &'a MigrationContext<'a>) -> BoxFuture<'a, ()> {
    Box::pin(async {
        let rows = ctx
            .client
            .query("SELECT state FROM instance ORDER BY id", &[])
            .await
            .expect("failed to load instance states");
        let instance_states = process_rows(&rows);

        assert_eq!(
            instance_states[0].values,
            vec![ColumnValue::new(
                "state",
                SqlEnum::from(("instance_state_v2", "no_vmm"))
            )]
        );
        assert_eq!(
            instance_states[1].values,
            vec![ColumnValue::new(
                "state",
                SqlEnum::from(("instance_state_v2", "vmm"))
            )]
        );
        assert_eq!(
            instance_states[2].values,
            vec![ColumnValue::new(
                "state",
                SqlEnum::from(("instance_state_v2", "failed"))
            )]
        );

        let rows = ctx
            .client
            .query("SELECT state FROM vmm ORDER BY id", &[])
            .await
            .expect("failed to load VMM states");
        let vmm_states = process_rows(&rows);

        assert_eq!(
            vmm_states[0].values,
            vec![ColumnValue::new(
                "state",
                SqlEnum::from(("vmm_state", "running"))
            )]
        );
    })
}

fn before_95_0_0<'a>(ctx: &'a MigrationContext<'a>) -> BoxFuture<'a, ()> {
    // This reuses the instance records created in `before_70_0_0`
    const COLUMN: &'static str = "boot_on_fault";
    Box::pin(async {
        let rows = ctx
            .client
            .query("SELECT boot_on_fault FROM instance ORDER BY id", &[])
            .await
            .expect("failed to load instance boot_on_fault settings");
        let instance_boot_on_faults = process_rows(&rows);

        assert_eq!(
            instance_boot_on_faults[0].values,
            vec![ColumnValue::new(COLUMN, false,)]
        );
        assert_eq!(
            instance_boot_on_faults[1].values,
            vec![ColumnValue::new(COLUMN, true)]
        );
        assert_eq!(
            instance_boot_on_faults[2].values,
            vec![ColumnValue::new(COLUMN, false)]
        );
    })
}

const COLUMN_AUTO_RESTART: &'static str = "auto_restart_policy";
const ENUM_AUTO_RESTART: &'static str = "instance_auto_restart";

fn after_95_0_0<'a>(ctx: &'a MigrationContext<'a>) -> BoxFuture<'a, ()> {
    // This reuses the instance records created in `before_70_0_0`
    Box::pin(async {
        let rows = ctx
            .client
            .query(
                &format!(
                    "SELECT {COLUMN_AUTO_RESTART} FROM instance ORDER BY id"
                ),
                &[],
            )
            .await
            .expect("failed to load instance auto-restart policies");
        let policies = process_rows(&rows);

        assert_eq!(
            policies[0].values,
            vec![ColumnValue::null(COLUMN_AUTO_RESTART)]
        );
        assert_eq!(
            policies[1].values,
            vec![ColumnValue::new(
                COLUMN_AUTO_RESTART,
                SqlEnum::from((ENUM_AUTO_RESTART, "all_failures"))
            )]
        );
        assert_eq!(
            policies[2].values,
            vec![ColumnValue::null(COLUMN_AUTO_RESTART)]
        );
    })
}

fn before_101_0_0<'a>(ctx: &'a MigrationContext<'a>) -> BoxFuture<'a, ()> {
    Box::pin(async {
        // Make a new instance with an explicit 'sled_failures_only' v1 auto-restart
        // policy
        ctx.client
            .batch_execute(&format!(
                "INSERT INTO instance (
                    id, name, description, time_created, time_modified,
                    time_deleted, project_id, user_data, state,
                    time_state_updated, state_generation, active_propolis_id,
                    target_propolis_id, migration_id, ncpus, memory, hostname,
                    {COLUMN_AUTO_RESTART}, updater_id, updater_gen
                )
                VALUES (
                    '{INSTANCE4}', 'inst4', '', now(), now(), NULL,
                    '{PROJECT}', '', 'no_vmm', now(), 1, NULL, NULL, NULL,
                    2, 1073741824, 'inst1', 'sled_failures_only', NULL, 1
                );"
            ))
            .await
            .expect("failed to create instance");
        // Change one of the NULLs to an explicit 'never'.
        ctx.client
            .batch_execute(&format!(
                "UPDATE instance
                SET {COLUMN_AUTO_RESTART} = 'never'
                WHERE id = '{INSTANCE3}';"
            ))
            .await
            .expect("failed to update instance");

        // Used as a regression test against
        // https://github.com/oxidecomputer/omicron/issues/5561
        //
        // See 'at_current_101_0_0' - we create a connection here, because connections
        // may be populating an OID cache. We use the connection after the
        // schema migration to access the "instance_auto_restart" type.
        let semver = Version::new(101, 0, 0);
        ctx.populate_pool_and_connection(semver).await;
    })
}

fn after_101_0_0<'a>(ctx: &'a MigrationContext<'a>) -> BoxFuture<'a, ()> {
    const BEST_EFFORT: &'static str = "best_effort";
    Box::pin(async {
        let rows = ctx
            .client
            .query(
                &format!(
                    "SELECT {COLUMN_AUTO_RESTART} FROM instance ORDER BY id"
                ),
                &[],
            )
            .await
            .expect("failed to load instance auto-restart policies");
        let policies = process_rows(&rows);

        assert_eq!(
            policies[0].values,
            vec![ColumnValue::null(COLUMN_AUTO_RESTART)],
            "null auto-restart policies should remain null",
        );
        assert_eq!(
            policies[1].values,
            vec![ColumnValue::new(
                COLUMN_AUTO_RESTART,
                SqlEnum::from((ENUM_AUTO_RESTART, BEST_EFFORT))
            )],
            "'all_failures' auto-restart policies should be migrated to \
             '{BEST_EFFORT}'",
        );
        assert_eq!(
            policies[2].values,
            vec![ColumnValue::new(
                COLUMN_AUTO_RESTART,
                SqlEnum::from((ENUM_AUTO_RESTART, "never"))
            )],
            "explicit 'never' auto-restart policies should remain 'never'",
        );
        assert_eq!(
            policies[3].values,
            vec![ColumnValue::new(
                COLUMN_AUTO_RESTART,
                SqlEnum::from((ENUM_AUTO_RESTART, BEST_EFFORT))
            )],
            "'sled_failures_only' auto-restart policies should be migrated \
             to '{BEST_EFFORT}'",
        );
    })
}

fn at_current_101_0_0<'a>(ctx: &'a MigrationContext<'a>) -> BoxFuture<'a, ()> {
    Box::pin(async {
        // Used as a regression test against
        // https://github.com/oxidecomputer/omicron/issues/5561
        //
        // See 'before_101_0_0' - we created a connection to validate that we can
        // access the "instance_auto_restart" type without encountering
        // OID cache poisoning.
        //
        // We care about the following:
        //
        // 1. This type was dropped and re-created in some schema migration,
        // 2. The type still exists in the latest schema
        //
        // This can happen on any schema migration, but it happens to exist
        // here. To find other schema migrations where this might be possible,
        // try the following search from within the "omicron/schema/crdb"
        // directory:
        //
        // ```bash
        // rg 'DROP TYPE IF EXISTS (.*);' --no-filename -o --replace '$1'
        //   | sort -u
        //   | xargs -I {} rg 'CREATE TYPE .*{}' dbinit.sql
        // ```
        //
        // This finds all user-defined types which have dropped at some point,
        // but which still appear in the latest schema.
        let semver = Version::new(101, 0, 0);
        let pool_and_conn = ctx.take_pool_and_connection(&semver);

        {
            use async_bb8_diesel::AsyncRunQueryDsl;
            use nexus_db_model::Instance;
            use nexus_db_schema::schema::instance::dsl;
            use nexus_types::external_api::params;
            use omicron_common::api::external::IdentityMetadataCreateParams;
            use omicron_uuid_kinds::InstanceUuid;

            diesel::insert_into(dsl::instance)
                .values(Instance::new(
                    InstanceUuid::new_v4(),
                    Uuid::new_v4(),
                    &params::InstanceCreate {
                        identity: IdentityMetadataCreateParams {
                            name: "hello".parse().unwrap(),
                            description: "hello".to_string(),
                        },
                        ncpus: 2.try_into().unwrap(),
                        memory: 1024_u64.try_into().unwrap(),
                        hostname: "inst".parse().unwrap(),
                        user_data: vec![],
                        ssh_public_keys: None,
                        network_interfaces:
                            params::InstanceNetworkInterfaceAttachment::Default,
                        external_ips: vec![],
                        boot_disk: None,
                        cpu_platform: None,
                        disks: Vec::new(),
                        start: false,
                        auto_restart_policy: Default::default(),
                        anti_affinity_groups: Vec::new(),
                        multicast_groups: Vec::new(),
                    },
                ))
                .execute_async(&*pool_and_conn.conn)
                .await
                .expect("failed to insert - did we poison the OID cache?");
        }

        pool_and_conn.cleanup().await;
    })
}

fn before_107_0_0<'a>(ctx: &'a MigrationContext<'a>) -> BoxFuture<'a, ()> {
    Box::pin(async {
        // An instance with no attached disks (4) gets a NULL boot disk.
        // An instance with one attached disk (5) gets that disk as a boot disk.
        // An instance with two attached disks (6) gets a NULL boot disk.
        ctx.client
            .batch_execute(&format!(
                "
        INSERT INTO disk (
            id, name, description, time_created,
            time_modified, time_deleted, rcgen, project_id,
            volume_id, disk_state, attach_instance_id, state_generation,
            slot, time_state_updated, size_bytes, block_size,
            origin_snapshot, origin_image, pantry_address
        ) VALUES

        ('{DISK1}', 'disk1', '', now(),
        now(), NULL, 1, '{PROJECT}',
        '{VOLUME1}', 'attached', '{INSTANCE1}', 1,
        4, now(), 65536, '512',
        NULL, NULL, NULL),
        ('{DISK2}', 'disk2', '', now(),
        now(), NULL, 1, '{PROJECT}',
        '{VOLUME2}', 'attached', '{INSTANCE2}', 1,
        4, now(), 65536, '512',
        NULL, NULL, NULL),
        ('{DISK3}', 'disk3', '', now(),
        now(), NULL, 1,'{PROJECT}',
        '{VOLUME3}', 'attached', '{INSTANCE3}', 1,
        4, now(), 65536, '512',
        NULL, NULL, NULL),
        ('{DISK4}', 'disk4', '', now(),
        now(), NULL, 1,'{PROJECT}',
        '{VOLUME4}', 'attached', '{INSTANCE3}', 1,
        4, now(), 65536, '512',
        NULL, NULL, NULL);"
            ))
            .await
            .expect("failed to create disks");
    })
}

fn after_107_0_0<'a>(ctx: &'a MigrationContext<'a>) -> BoxFuture<'a, ()> {
    Box::pin(async {
        let rows = ctx
            .client
            .query("SELECT id, boot_disk_id FROM instance ORDER BY id;", &[])
            .await
            .expect("failed to load instance boot disks");
        let boot_disks = process_rows(&rows);

        assert_eq!(
            boot_disks[0].values,
            vec![
                ColumnValue::new("id", INSTANCE1),
                ColumnValue::new("boot_disk_id", DISK1),
            ],
            "instance {INSTANCE1} should have one attached disk that has been \
             made the boot disk"
        );

        assert_eq!(
            boot_disks[1].values,
            vec![
                ColumnValue::new("id", INSTANCE2),
                ColumnValue::new("boot_disk_id", DISK2),
            ],
            "instance {INSTANCE2} should have a different attached disk that \
             has been made the boot disk"
        );

        assert_eq!(
            boot_disks[2].values,
            vec![
                ColumnValue::new("id", INSTANCE3),
                ColumnValue::null("boot_disk_id"),
            ],
            "instance {INSTANCE3} should have two attached disks, neither the \
             the boot disk"
        );

        assert_eq!(
            boot_disks[3].values,
            vec![
                ColumnValue::new("id", INSTANCE4),
                ColumnValue::null("boot_disk_id"),
            ],
            "instance {INSTANCE4} should have no attached disks, so \
             no boot disk"
        );
    })
}

fn before_124_0_0<'a>(ctx: &'a MigrationContext<'a>) -> BoxFuture<'a, ()> {
    Box::pin(async {
        // Insert a region snapshot replacement record
        let request_id: Uuid =
            "5f867d89-a61f-48cd-ac7d-aecbcb23c2f9".parse().unwrap();
        let dataset_id: Uuid =
            "c625d694-185b-4c64-9369-402b7ba1362e".parse().unwrap();
        let region_id: Uuid =
            "bda60191-05a0-4881-8bca-0855464ecd9f".parse().unwrap();
        let snapshot_id: Uuid =
            "0b8382de-d787-450a-8516-235f33eb0946".parse().unwrap();

        ctx.client
            .batch_execute(&format!(
                "
        INSERT INTO region_snapshot_replacement (
            id,
            request_time,
            old_dataset_id,
            old_region_id,
            old_snapshot_id,
            old_snapshot_volume_id,
            new_region_id,
            replacement_state,
            operating_saga_id,
            new_region_volume_id
        ) VALUES (
            '{request_id}',
            now(),
            '{dataset_id}',
            '{region_id}',
            '{snapshot_id}',
            NULL,
            NULL,
            'requested',
            NULL,
            NULL
        );"
            ))
            .await
            .expect("failed to insert record");
    })
}

fn after_124_0_0<'a>(ctx: &'a MigrationContext<'a>) -> BoxFuture<'a, ()> {
    Box::pin(async {
        let rows = ctx
            .client
            .query(
                "SELECT replacement_type FROM region_snapshot_replacement;",
                &[],
            )
            .await
            .expect("failed to load region snapshot replacements");

        let records = process_rows(&rows);

        assert_eq!(records.len(), 1);

        assert_eq!(
            records[0].values,
            vec![ColumnValue::new(
                "replacement_type",
                SqlEnum::from((
                    "read_only_target_replacement_type",
                    "region_snapshot"
                )),
            )],
            "existing region snapshot replacement should have replacement type",
        );
    })
}

fn before_125_0_0<'a>(ctx: &'a MigrationContext<'a>) -> BoxFuture<'a, ()> {
    Box::pin(async {
        // Insert a few bp_omicron_zone records and their parent
        // bp_sled_omicron_zones row (from which we pull its generation)
        let bp1_id: Uuid =
            "00000000-0000-0000-0000-000000000001".parse().unwrap();
        let bp2_id: Uuid =
            "00000000-0000-0000-0000-000000000002".parse().unwrap();

        let sled_id: Uuid = Uuid::new_v4();

        let bp1_generation: i64 = 3;
        let bp2_generation: i64 = 4;

        ctx.client
            .batch_execute(&format!(
                "
                    INSERT INTO bp_sled_omicron_zones (
                        blueprint_id, sled_id, generation
                    ) VALUES (
                        '{bp1_id}', '{sled_id}', {bp1_generation}
                    );

                    INSERT INTO bp_sled_omicron_zones (
                        blueprint_id, sled_id, generation
                    ) VALUES (
                        '{bp2_id}', '{sled_id}', {bp2_generation}
                    );
                "
            ))
            .await
            .expect("inserted record");

        // Insert an in-service zone and and expunged zone for each blueprint.
        let in_service_zone_id: Uuid =
            "00000001-0000-0000-0000-000000000000".parse().unwrap();
        let expunged_zone_id: Uuid =
            "00000002-0000-0000-0000-000000000000".parse().unwrap();

        // Fill in a filesystem pool for each zone. This column was NULLable
        // prior to schema version 132.0.0, but became NOT NULL in that version,
        // so it's simplest to go ahead and populate it here (otherwise our test
        // migration to 132 will fail). Operationally, we confirmed via omdb
        // that all deployed systems had non-NULL filesystem_pool values prior
        // to upgrading to 132.
        let filesystem_pool: Uuid =
            "00000000-0000-0000-0000-0000706f6f6c".parse().unwrap();

        for bp_id in [bp1_id, bp2_id] {
            for (zone_id, disposition) in [
                (in_service_zone_id, "in_service"),
                (expunged_zone_id, "expunged"),
            ] {
                ctx.client
                    .batch_execute(&format!(
                        "
                        INSERT INTO bp_omicron_zone (
                            blueprint_id,
                            sled_id,
                            id,
                            zone_type,
                            primary_service_ip,
                            primary_service_port,
                            filesystem_pool,
                            disposition
                        ) VALUES (
                            '{bp_id}',
                            '{sled_id}',
                            '{zone_id}',
                            'oximeter',
                            '::1',
                            0,
                            '{filesystem_pool}',
                            '{disposition}'
                        );
                    "
                    ))
                    .await
                    .expect("inserted record");
            }
        }
    })
}

fn after_125_0_0<'a>(ctx: &'a MigrationContext<'a>) -> BoxFuture<'a, ()> {
    Box::pin(async {
        let bp1_id: Uuid =
            "00000000-0000-0000-0000-000000000001".parse().unwrap();
        let bp2_id: Uuid =
            "00000000-0000-0000-0000-000000000002".parse().unwrap();
        let bp1_generation: i64 = 3;
        let bp2_generation: i64 = 4;
        let in_service_zone_id: Uuid =
            "00000001-0000-0000-0000-000000000000".parse().unwrap();
        let expunged_zone_id: Uuid =
            "00000002-0000-0000-0000-000000000000".parse().unwrap();

        let rows = ctx
            .client
            .query(
                r#"
                SELECT
                    blueprint_id,
                    id,
                    disposition,
                    disposition_expunged_as_of_generation,
                    disposition_expunged_ready_for_cleanup
                FROM bp_omicron_zone
                ORDER BY blueprint_id, id
                "#,
                &[],
            )
            .await
            .expect("loaded bp_omicron_zone rows");

        let records = process_rows(&rows);

        assert_eq!(records.len(), 4);

        assert_eq!(
            records[0].values,
            vec![
                ColumnValue::new("blueprint_id", bp1_id),
                ColumnValue::new("id", in_service_zone_id),
                ColumnValue::new(
                    "disposition",
                    SqlEnum::from(("bp_zone_disposition", "in_service")),
                ),
                ColumnValue::null("disposition_expunged_as_of_generation"),
                ColumnValue::new(
                    "disposition_expunged_ready_for_cleanup",
                    false
                ),
            ],
            "in_service zone left in service",
        );
        assert_eq!(
            records[1].values,
            vec![
                ColumnValue::new("blueprint_id", bp1_id),
                ColumnValue::new("id", expunged_zone_id),
                ColumnValue::new(
                    "disposition",
                    SqlEnum::from(("bp_zone_disposition", "expunged")),
                ),
                ColumnValue::new(
                    "disposition_expunged_as_of_generation",
                    bp1_generation
                ),
                ColumnValue::new(
                    "disposition_expunged_ready_for_cleanup",
                    false
                ),
            ],
            "expunged zone gets correct disposition and generation",
        );
        assert_eq!(
            records[2].values,
            vec![
                ColumnValue::new("blueprint_id", bp2_id),
                ColumnValue::new("id", in_service_zone_id),
                ColumnValue::new(
                    "disposition",
                    SqlEnum::from(("bp_zone_disposition", "in_service")),
                ),
                ColumnValue::null("disposition_expunged_as_of_generation"),
                ColumnValue::new(
                    "disposition_expunged_ready_for_cleanup",
                    false
                ),
            ],
            "in_service zone left in service",
        );
        assert_eq!(
            records[3].values,
            vec![
                ColumnValue::new("blueprint_id", bp2_id),
                ColumnValue::new("id", expunged_zone_id),
                ColumnValue::new(
                    "disposition",
                    SqlEnum::from(("bp_zone_disposition", "expunged")),
                ),
                ColumnValue::new(
                    "disposition_expunged_as_of_generation",
                    bp2_generation
                ),
                ColumnValue::new(
                    "disposition_expunged_ready_for_cleanup",
                    false
                ),
            ],
            "expunged zone gets correct disposition and generation",
        );
    })
}

fn before_133_0_0<'a>(ctx: &'a MigrationContext<'a>) -> BoxFuture<'a, ()> {
    Box::pin(async {
        // This VMM will have a sled_resource_vmm record and a VMM record
        let vmm1_id: Uuid =
            "00000000-0000-0000-0000-000000000001".parse().unwrap();
        // This VMM will have a sled_resource_vmm record only
        let vmm2_id: Uuid =
            "00000000-0000-0000-0000-000000000002".parse().unwrap();

        let sled_id = Uuid::new_v4();
        let instance1_id = Uuid::new_v4();
        let instance2_id = Uuid::new_v4();

        ctx.client
            .batch_execute(&format!(
                "
                    INSERT INTO sled_resource_vmm (
                        id,
                        sled_id,
                        hardware_threads,
                        rss_ram,
                        reservoir_ram,
                        instance_id
                    ) VALUES
                    (
                        '{vmm1_id}', '{sled_id}', 1, 0, 0, '{instance1_id}'
                    ),
                    (
                        '{vmm2_id}', '{sled_id}', 1, 0, 0, '{instance2_id}'
                    );

                "
            ))
            .await
            .expect("inserted record");

        // Only insert a vmm record for one of these reservations
        ctx.client
            .batch_execute(&format!(
                "
                INSERT INTO vmm (
                    id,
                    time_created,
                    time_deleted,
                    instance_id,
                    time_state_updated,
                    state_generation,
                    sled_id,
                    propolis_ip,
                    propolis_port,
                    state
                ) VALUES (
                    '{vmm1_id}',
                    now(),
                    NULL,
                    '{instance1_id}',
                    now(),
                    1,
                    '{sled_id}',
                    'fd00:1122:3344:104::1',
                    12400,
                    'running'
                );
            "
            ))
            .await
            .expect("inserted record");
    })
}

fn after_133_0_0<'a>(ctx: &'a MigrationContext<'a>) -> BoxFuture<'a, ()> {
    Box::pin(async {
        // This record should still have a sled_resource_vmm, and be the only
        // one.
        let vmm1_id: Uuid =
            "00000000-0000-0000-0000-000000000001".parse().unwrap();

        let rows = ctx
            .client
            .query(
                r#"
                SELECT id FROM sled_resource_vmm
                "#,
                &[],
            )
            .await
            .expect("loaded sled_resource_vmm rows");

        let records = process_rows(&rows);

        assert_eq!(records.len(), 1, "{records:?}");

        assert_eq!(
            records[0].values,
            vec![ColumnValue::new("id", vmm1_id),],
            "Unexpected sled_resource_vmm record value",
        );
    })
}

fn before_134_0_0<'a>(ctx: &'a MigrationContext<'a>) -> BoxFuture<'a, ()> {
    Box::pin(async {
        // To test the size_used upgrader, create a few crucible datasets and
        // regions

        // First, a crucible dataset with no regions
        let dataset_id: Uuid =
            "00000001-0000-0000-0000-000000000000".parse().unwrap();
        let pool_id = Uuid::new_v4();
        let size_used = 0;

        ctx.client
            .batch_execute(&format!(
                "INSERT INTO crucible_dataset VALUES (
                    '{dataset_id}',
                    now(),
                    now(),
                    null,
                    1,
                    '{pool_id}',
                    '::1',
                    10000,
                    {size_used}
                )"
            ))
            .await
            .expect("inserted");

        // Then, a crucible dataset with 1 region
        let dataset_id: Uuid =
            "00000002-0000-0000-0000-000000000000".parse().unwrap();

        let region_id = Uuid::new_v4();
        let pool_id = Uuid::new_v4();
        let volume_id = Uuid::new_v4();
        let block_size = 512;
        let blocks_per_extent = 64;
        let extent_count = 1000;

        ctx.client
            .batch_execute(&format!(
                "INSERT INTO region VALUES (
                    '{region_id}',
                    now(),
                    now(),
                    '{dataset_id}',
                    '{volume_id}',
                    {block_size},
                    {blocks_per_extent},
                    {extent_count},
                    5000,
                    false,
                    false
                )"
            ))
            .await
            .expect("inserted");

        let size_used = block_size * blocks_per_extent * extent_count;

        ctx.client
            .batch_execute(&format!(
                "INSERT INTO crucible_dataset VALUES (
                    '{dataset_id}',
                    now(),
                    now(),
                    null,
                    1,
                    '{pool_id}',
                    '::1',
                    10000,
                    {size_used}
                )"
            ))
            .await
            .expect("inserted");

        // Finally, a crucible dataset with 3 regions
        let dataset_id: Uuid =
            "00000003-0000-0000-0000-000000000000".parse().unwrap();
        let pool_id = Uuid::new_v4();

        let block_size = 512;
        let blocks_per_extent = 64;
        let extent_count = 7000;

        for _ in 0..3 {
            let region_id = Uuid::new_v4();
            let volume_id = Uuid::new_v4();

            ctx.client
                .batch_execute(&format!(
                    "INSERT INTO region VALUES (
                        '{region_id}',
                        now(),
                        now(),
                        '{dataset_id}',
                        '{volume_id}',
                        {block_size},
                        {blocks_per_extent},
                        {extent_count},
                        5000,
                        false,
                        false
                    )"
                ))
                .await
                .expect("inserted");
        }

        let size_used = 3 * block_size * blocks_per_extent * extent_count;

        ctx.client
            .batch_execute(&format!(
                "INSERT INTO crucible_dataset VALUES (
                    '{dataset_id}',
                    now(),
                    now(),
                    null,
                    1,
                    '{pool_id}',
                    '::1',
                    10000,
                    {size_used}
                )"
            ))
            .await
            .expect("inserted");
    })
}

fn after_134_0_0<'a>(ctx: &'a MigrationContext<'a>) -> BoxFuture<'a, ()> {
    Box::pin(async {
        // The first crucible dataset still has size_used = 0
        let rows = ctx
            .client
            .query(
                "SELECT size_used FROM crucible_dataset WHERE
                id = '00000001-0000-0000-0000-000000000000'",
                &[],
            )
            .await
            .expect("select");

        let records = process_rows(&rows);
        assert_eq!(records.len(), 1);
        assert_eq!(
            records[0].values,
            vec![ColumnValue::new("size_used", 0i64)],
        );

        // Note: the default crucible reservation factor is 1.25

        // The second crucible dataset has
        //  size_used = 1.25 * (512 * 64 * 1000)
        let rows = ctx
            .client
            .query(
                "SELECT size_used FROM crucible_dataset WHERE
                id = '00000002-0000-0000-0000-000000000000'",
                &[],
            )
            .await
            .expect("select");

        let records = process_rows(&rows);
        assert_eq!(records.len(), 1);
        assert_eq!(
            records[0].values,
            vec![ColumnValue::new("size_used", 40960000i64)],
        );

        // The third crucible dataset has
        //  size_used = 1.25 * (3 * 512 * 64 * 7000)
        let rows = ctx
            .client
            .query(
                "SELECT size_used FROM crucible_dataset WHERE
                id = '00000003-0000-0000-0000-000000000000'",
                &[],
            )
            .await
            .expect("select");

        let records = process_rows(&rows);
        assert_eq!(records.len(), 1);
        assert_eq!(
            records[0].values,
            vec![ColumnValue::new("size_used", 860160000i64)],
        );
    })
}

fn after_139_0_0<'a>(ctx: &'a MigrationContext<'a>) -> BoxFuture<'a, ()> {
    Box::pin(async {
        let probe_alert_id: Uuid =
            "001de000-7768-4000-8000-000000000001".parse().unwrap();
        let rows = ctx
            .client
            .query(
                // Don't select timestamps, as those are variable, and we don't
                // want to assert that they always have a particular value.
                // However, we *do* need to ensure that `time_dispatched` is
                // set, so that the event is not eligible for dispatching ---
                // include a WHERE clause ensuring it is not null.
                r#"
                SELECT
                    id,
                    event_class,
                    event,
                    num_dispatched
                FROM webhook_event
                WHERE time_dispatched IS NOT NULL
                "#,
                &[],
            )
            .await
            .expect("loaded bp_omicron_zone rows");

        let records = process_rows(&rows);

        assert_eq!(
            records.len(),
            1,
            "there should be exactly one singleton event in the webhook_event \
             table"
        );

        assert_eq!(
            records[0].values,
            vec![
                ColumnValue::new("id", probe_alert_id),
                ColumnValue::new(
                    "event_class",
                    SqlEnum::from(("webhook_event_class", "probe")),
                ),
                ColumnValue::new("event", serde_json::json!({})),
                ColumnValue::new("num_dispatched", 0i64),
            ],
            "singleton liveness probe webhook event record must have the \
             correct values",
        );
    })
}

fn before_140_0_0<'a>(ctx: &'a MigrationContext<'a>) -> BoxFuture<'a, ()> {
    Box::pin(async {
        // We'll mostly reuse the instances from previous migration tests, but
        // give instance 4 a VMM in the `Stopped` state.
        ctx.client
            .batch_execute(&format!(
                "INSERT INTO vmm (
                    id,
                    time_created,
                    time_deleted,
                    instance_id,
                    time_state_updated,
                    state_generation,
                    sled_id,
                    propolis_ip,
                    propolis_port,
                    state
                ) VALUES (
                    '{PROPOLIS2}',
                    now(),
                    NULL,
                    '{INSTANCE4}',
                    now(),
                    1,
                    '{SLED2}',
                    'fd00:1122:3344:104::1',
                    12400,
                    'stopped'
                );"
            ))
            .await
            .expect("inserted VMM record");
        ctx.client
            .batch_execute(&format!(
                "UPDATE instance
                SET
                    state = 'vmm',
                    active_propolis_id = '{PROPOLIS2}'
                WHERE id = '{INSTANCE4}';"
            ))
            .await
            .expect("updated instance4 record");
    })
}

fn after_140_0_0<'a>(ctx: &'a MigrationContext<'a>) -> BoxFuture<'a, ()> {
    Box::pin(async {
        let rows = ctx
            .client
            .query("SELECT id, intended_state FROM instance ORDER BY id", &[])
            .await
            .expect("failed to load instance auto-restart policies");
        let records = process_rows(&rows);
        let instances = records.into_iter().map(|row| {
            slog::info!(&ctx.log, "instance record: {row:?}");
            let [id_value, state_value] = &row.values[..] else {
                panic!("row did not have two columns! {row:?}");
            };
            let Some(&AnySqlType::Uuid(id)) = id_value.expect("id") else {
                panic!("id column must be non-null UUID, but found: {id_value:?}")
            };
            let AnySqlType::Enum(intended_state) = state_value
                .expect("intended_state")
                .expect("intended state must not be null")
            else {
                panic!("intended_state column must be an enum, but found: {state_value:?}");
            };
            (id, intended_state.clone())
        }).collect::<std::collections::HashMap<_, _>>();

        assert_eq!(
            instances.get(&INSTANCE1),
            Some(&SqlEnum::from(("instance_intended_state", "stopped"))),
            "instance 1 ({INSTANCE1}): state='no_vmm'"
        );
        assert_eq!(
            instances.get(&INSTANCE2),
            Some(&SqlEnum::from(("instance_intended_state", "running"))),
            "instance 2 ({INSTANCE2}): state='vmm', active_vmm='running'"
        );
        assert_eq!(
            instances.get(&INSTANCE3),
            Some(&SqlEnum::from(("instance_intended_state", "running"))),
            "instance 3 ({INSTANCE3}): state='failed'"
        );
        assert_eq!(
            instances.get(&INSTANCE4),
            Some(&SqlEnum::from(("instance_intended_state", "stopped"))),
            "instance 4 ({INSTANCE4}): state='vmm',active_vmm='stopped'"
        );
    })
}

fn before_145_0_0<'a>(ctx: &'a MigrationContext<'a>) -> BoxFuture<'a, ()> {
    Box::pin(async move {
        // Create one console_session without id, and one device_access_token without id.
        ctx.client
            .batch_execute(
                "
        INSERT INTO omicron.public.console_session
          (token, time_created, time_last_used, silo_user_id)
        VALUES
          ('tok-console-145', now(), now(), gen_random_uuid());

        INSERT INTO omicron.public.device_access_token
          (token, client_id, device_code, silo_user_id, time_created, time_requested)
        VALUES
          ('tok-device-145', gen_random_uuid(), 'code-145', gen_random_uuid(), now(), now());
        ",
            )
            .await
            .expect("failed to insert pre-migration rows for 145");
    })
}

fn after_145_0_0<'a>(ctx: &'a MigrationContext<'a>) -> BoxFuture<'a, ()> {
    Box::pin(async move {
        // After the migration each row should have a non-null id,
        // keep its token, and enforce primary-key/unique index.

        // console_session: check id ≠ NULL and token unchanged
        let rows = ctx
            .client
            .query(
                "SELECT id, token FROM omicron.public.console_session WHERE token = 'tok-console-145';",
                &[],
            )
            .await
            .expect("failed to query post-migration console_session");
        assert_eq!(rows.len(), 1);

        let id: Option<Uuid> = (&rows[0]).get("id");
        assert!(id.is_some());

        let token: &str = (&rows[0]).get("token");
        assert_eq!(token, "tok-console-145");

        // device_access_token: same checks
        let rows = ctx
            .client
            .query(
                "SELECT id, token FROM omicron.public.device_access_token WHERE token = 'tok-device-145';",
                &[],
            )
            .await
            .expect("failed to query post-migration device_access_token");
        assert_eq!(rows.len(), 1);

        let id: Option<Uuid> = (&rows[0]).get("id");
        assert!(id.is_some());

        let token: &str = (&rows[0]).get("token");
        assert_eq!(token, "tok-device-145",);
    })
}

const M2_DISK: &str = "db7d37d5-b32c-42cd-b871-598cf9d46782";
const M2_ZPOOL: &str = "8117dbdb-0112-4c4e-ac41-500b8ab0aaf7";
const U2_DISK: &str = "5d21f0d6-8af3-4d33-977d-63b2a79d6a58";
const U2_ZPOOL: &str = "dc28856d-3896-4b3c-bd3d-33a770d49c92";

// Insert two disks with a zpool on each: one m.2, one u.2
fn before_148_0_0<'a>(ctx: &'a MigrationContext<'a>) -> BoxFuture<'a, ()> {
    Box::pin(async move {
        ctx.client
            .batch_execute(
                &format!("
        INSERT INTO omicron.public.physical_disk
          (id, time_created, time_modified, time_deleted, rcgen, vendor, serial, model, variant, sled_id, disk_policy, disk_state)
        VALUES
          (
            '{M2_DISK}', now(), now(), NULL, 0, 'vend', 'serial-m2', 'model', 'm2', gen_random_uuid(), 'in_service', 'active'
          ),
          (
            '{U2_DISK}', now(), now(), NULL, 0, 'vend', 'serial-u2', 'model', 'u2', gen_random_uuid(), 'in_service', 'active'
          );

        INSERT INTO omicron.public.zpool
          (id, time_created, time_modified, time_deleted, rcgen, sled_id, physical_disk_id, control_plane_storage_buffer)
        VALUES
          ('{M2_ZPOOL}', now(), now(), NULL, 0, gen_random_uuid(), '{M2_DISK}', 0),
          ('{U2_ZPOOL}', now(), now(), NULL, 0, gen_random_uuid(), '{U2_DISK}', 0)
        "),
            )
            .await
            .expect("failed to insert pre-migration rows for 148");
    })
}

// Validate that the m.2 is gone, and the u.2 still exists
fn after_148_0_0<'a>(ctx: &'a MigrationContext<'a>) -> BoxFuture<'a, ()> {
    Box::pin(async move {
        let rows = ctx
            .client
            .query("SELECT id FROM omicron.public.physical_disk;", &[])
            .await
            .expect("failed to query post-migration disks");
        assert_eq!(rows.len(), 1);

        let id: Uuid = (&rows[0]).get::<&str, Uuid>("id");
        assert_eq!(id.to_string(), U2_DISK);

        let rows = ctx
            .client
            .query("SELECT id FROM omicron.public.zpool;", &[])
            .await
            .expect("failed to query post-migration zpools");
        assert_eq!(rows.len(), 1);

        let id: Uuid = (&rows[0]).get::<&str, Uuid>("id");
        assert_eq!(id.to_string(), U2_ZPOOL);
    })
}

fn before_151_0_0<'a>(ctx: &'a MigrationContext<'a>) -> BoxFuture<'a, ()> {
    Box::pin(async move {
        // Create some fake inventory data to test the zone image resolver migration.
        // Insert a sled agent record without the new zone image resolver columns.
        let sled_id = Uuid::new_v4();
        let inv_collection_id = Uuid::new_v4();

        ctx.client
            .batch_execute(&format!(
                "
        INSERT INTO omicron.public.inv_sled_agent
          (inv_collection_id, time_collected, source, sled_id, sled_agent_ip,
           sled_agent_port, sled_role, usable_hardware_threads, usable_physical_ram,
           reservoir_size, reconciler_status_kind)
        VALUES
          ('{inv_collection_id}', now(), 'test-source', '{sled_id}', '192.168.1.1',
           8080, 'gimlet', 32, 68719476736, 1073741824, 'not-yet-run');
        ",
                inv_collection_id = inv_collection_id,
                sled_id = sled_id
            ))
            .await
            .expect("inserted pre-migration inv_sled_agent data");
    })
}

fn after_151_0_0<'a>(ctx: &'a MigrationContext<'a>) -> BoxFuture<'a, ()> {
    Box::pin(async move {
        // Verify that the zone image resolver columns have been added with
        // correct defaults.
        let rows = ctx
            .client
            .query(
                "SELECT zone_manifest_boot_disk_path, zone_manifest_source,
                        zone_manifest_mupdate_id, zone_manifest_boot_disk_error,
                        mupdate_override_boot_disk_path,
                        mupdate_override_id, mupdate_override_boot_disk_error
                 FROM omicron.public.inv_sled_agent
                 ORDER BY time_collected",
                &[],
            )
            .await
            .expect("queried post-migration inv_sled_agent data");

        assert_eq!(rows.len(), 1);
        let row = &rows[0];

        // Check that path fields have the expected default message.
        let zone_manifest_path: String =
            row.get("zone_manifest_boot_disk_path");
        let mupdate_override_path: String =
            row.get("mupdate_override_boot_disk_path");
        assert_eq!(zone_manifest_path, "old-collection-data-missing");
        assert_eq!(mupdate_override_path, "old-collection-data-missing");

        // Check that the zone manifest and mupdate override source fields are
        // NULL.
        let zone_manifest_source: Option<AnySqlType> =
            row.get("zone_manifest_source");
        assert_eq!(zone_manifest_source, None);
        let zone_manifest_id: Option<Uuid> =
            row.get("zone_manifest_mupdate_id");
        let mupdate_override_id: Option<Uuid> = row.get("mupdate_override_id");
        assert_eq!(zone_manifest_id, None);
        assert_eq!(mupdate_override_id, None);

        // Check that error fields have the expected default message.
        let zone_manifest_error: String =
            row.get("zone_manifest_boot_disk_error");
        let mupdate_override_error: String =
            row.get("mupdate_override_boot_disk_error");
        assert_eq!(zone_manifest_error, "old collection, data missing");
        assert_eq!(mupdate_override_error, "old collection, data missing");
    })
}

fn before_155_0_0<'a>(ctx: &'a MigrationContext<'a>) -> BoxFuture<'a, ()> {
    Box::pin(async {
        use nexus_db_queries::db::fixed_data::project::*;
        use nexus_db_queries::db::fixed_data::vpc::*;
        use omicron_common::address::SERVICE_VPC_IPV6_PREFIX;

        // First, create the oxide-services vpc. The migration will only add
        // a new rule if it detects the presence of *this* VPC entry (i.e.,
        // RSS has run before).
        let svc_vpc = *SERVICES_VPC_ID;
        let svc_proj = *SERVICES_PROJECT_ID;
        let svc_router = *SERVICES_VPC_ROUTER_ID;
        let svc_vpc_name = &SERVICES_DB_NAME;
        ctx.client
            .batch_execute(&format!(
                "INSERT INTO vpc (
                    id, name, description, time_created, time_modified,
                    project_id, system_router_id, dns_name,
                    vni, ipv6_prefix, firewall_gen, subnet_gen
                )
                VALUES (
                    '{svc_vpc}', '{svc_vpc_name}', '', now(), now(),
                    '{svc_proj}', '{svc_router}', '{svc_vpc_name}',
                    100, '{}', 0, 0
                );",
                *SERVICE_VPC_IPV6_PREFIX
            ))
            .await
            .expect("failed to create services vpc record");

        // Second, create a firewall rule in a dummied-out VPC to validate
        // that we correctly convert from ENUM[] to STRING[].
        ctx.client
            .batch_execute(&format!(
                "INSERT INTO vpc_firewall_rule (
                    id,
                    name, description,
                    time_created, time_modified, vpc_id, status, direction,
                    targets, filter_protocols,
                    action, priority
                )
                VALUES (
                    '{FW_RULE}',
                    'test-fw', '',
                    now(), now(), '{VPC}', 'enabled', 'outbound',
                    ARRAY['vpc:fiction'], ARRAY['ICMP', 'TCP', 'UDP'],
                    'allow', 1234
                );"
            ))
            .await
            .expect("failed to create firewall rule");
    })
}

fn after_155_0_0<'a>(ctx: &'a MigrationContext<'a>) -> BoxFuture<'a, ()> {
    Box::pin(async {
        use nexus_db_queries::db::fixed_data::vpc::*;
        // Firstly -- has the new firewall rule been added?
        let rows = ctx
            .client
            .query(
                &format!(
                    "SELECT id, description
                    FROM vpc_firewall_rule
                    WHERE name = 'nexus-icmp' and vpc_id = '{}'",
                    *SERVICES_VPC_ID
                ),
                &[],
            )
            .await
            .expect("failed to load instance auto-restart policies");
        let records = process_rows(&rows);

        assert_eq!(records.len(), 1);

        // Secondly, have FW_RULE's filter_protocols been correctly stringified?
        let rows = ctx
            .client
            .query(
                &format!(
                    "SELECT filter_protocols
                    FROM vpc_firewall_rule
                    WHERE id = '{FW_RULE}'"
                ),
                &[],
            )
            .await
            .expect("failed to load instance auto-restart policies");
        let records = process_rows(&rows);
        assert_eq!(records.len(), 1);
        assert_eq!(
            records[0].values,
            vec![ColumnValue::new(
                "filter_protocols",
                AnySqlType::TextArray(vec![
                    "icmp".into(),
                    "tcp".into(),
                    "udp".into(),
                ])
            )],
        );
    })
}

mod migration_156 {
    use super::*;
    use pretty_assertions::assert_eq;
    use std::collections::BTreeSet;

    const INV_COLLECTION_ID_1: &str = "5cb42909-d94a-4903-be72-330eea0325d9";
    const INV_COLLECTION_ID_2: &str = "142b62c2-9348-4530-9eed-7077351fb94b";
    const SLED_ID_1: &str = "3b5b7861-03aa-420a-a057-0a14347dc4c0";
    const SLED_ID_2: &str = "de7ab4c0-30d4-4e9e-b620-3a959a9d59dd";
    const SLED_CONFIG_ID_1: &str = "a1637607-c49e-4658-b637-96473a72bb32";
    const SLED_CONFIG_ID_2: &str = "695de2f0-9c09-42b0-a22a-1e5b783a38c0";
    const SLED_CONFIG_ID_3: &str = "50a8d074-879b-4c59-a2ef-700156e49a97";

    pub(super) fn before<'a>(
        ctx: &'a MigrationContext<'a>,
    ) -> BoxFuture<'a, ()> {
        Box::pin(async move {
            // Insert these tuples:
            //
            // (collection 1, sled 1, sled config ID 1)
            // (collection 1, sled 2, NULL)
            // (collection 2, sled 1, sled config ID 2)
            // (collection 2, sled 2, sled config ID 3)
            ctx.client
                .batch_execute(&format!(
                    "
                    INSERT INTO omicron.public.inv_sled_agent (
                        inv_collection_id, time_collected, source, sled_id,
                        sled_agent_ip, sled_agent_port, sled_role,
                        usable_hardware_threads, usable_physical_ram,
                        reservoir_size, last_reconciliation_sled_config,
                        reconciler_status_kind, zone_manifest_boot_disk_path,
                        zone_manifest_source, mupdate_override_boot_disk_path
                    )
                    VALUES (
                        '{INV_COLLECTION_ID_1}', now(), 'test-source',
                        '{SLED_ID_1}', '192.168.1.1', 0, 'gimlet',
                        32, 68719476736, 1073741824, '{SLED_CONFIG_ID_1}',
                        'not-yet-run', '/tmp', 'sled-agent', '/tmp'
                    ), (
                        '{INV_COLLECTION_ID_1}', now(), 'test-source',
                        '{SLED_ID_2}', '192.168.1.1', 0, 'gimlet',
                        32, 68719476736, 1073741824, NULL,
                        'not-yet-run', '/tmp', 'sled-agent', '/tmp'
                    ), (
                        '{INV_COLLECTION_ID_2}', now(), 'test-source',
                        '{SLED_ID_1}', '192.168.1.1', 0, 'gimlet',
                        32, 68719476736, 1073741824, '{SLED_CONFIG_ID_2}',
                        'not-yet-run', '/tmp', 'sled-agent', '/tmp'
                    ), (
                        '{INV_COLLECTION_ID_2}', now(), 'test-source',
                        '{SLED_ID_2}', '192.168.1.1', 0, 'gimlet',
                        32, 68719476736, 1073741824, '{SLED_CONFIG_ID_3}',
                        'not-yet-run', '/tmp', 'sled-agent', '/tmp'
                    );
                    "
                ))
                .await
                .expect("inserted pre-migration data");
        })
    }

    pub(super) fn after<'a>(
        ctx: &'a MigrationContext<'a>,
    ) -> BoxFuture<'a, ()> {
        Box::pin(async move {
            // Verify that the new inv_sled_config_reconciler table has 3 rows
            // corresponding to the three inv_sled_agent rows that had a
            // non-NULL last_reconciliation_sled_config inserted in `before()`.
            let expected = {
                let mut expected = BTreeSet::<(Uuid, Uuid, Uuid)>::new();
                expected.insert((
                    INV_COLLECTION_ID_1.parse().unwrap(),
                    SLED_ID_1.parse().unwrap(),
                    SLED_CONFIG_ID_1.parse().unwrap(),
                ));
                expected.insert((
                    INV_COLLECTION_ID_2.parse().unwrap(),
                    SLED_ID_1.parse().unwrap(),
                    SLED_CONFIG_ID_2.parse().unwrap(),
                ));
                expected.insert((
                    INV_COLLECTION_ID_2.parse().unwrap(),
                    SLED_ID_2.parse().unwrap(),
                    SLED_CONFIG_ID_3.parse().unwrap(),
                ));
                expected
            };

            let rows = ctx
                .client
                .query(
                    "
                    SELECT
                    inv_collection_id, sled_id, last_reconciled_config,
                    boot_disk_slot, boot_disk_error, boot_partition_a_error,
                    boot_partition_b_error
                    FROM omicron.public.inv_sled_config_reconciler
                    ",
                    &[],
                )
                .await
                .expect("queried post-migration data");

            let mut seen = BTreeSet::new();
            for row in rows {
                let inv_collection_id: Uuid = row.get("inv_collection_id");
                let sled_id: Uuid = row.get("sled_id");
                let last_reconciled_config: Uuid =
                    row.get("last_reconciled_config");
                let boot_disk_slot: Option<i16> = row.get("boot_disk_slot");
                let boot_disk_error: Option<String> =
                    row.get("boot_disk_error");
                let boot_partition_a_error: Option<String> =
                    row.get("boot_partition_a_error");
                let boot_partition_b_error: Option<String> =
                    row.get("boot_partition_b_error");

                seen.insert((
                    inv_collection_id,
                    sled_id,
                    last_reconciled_config,
                ));

                // Migration should have populated all the error fields.
                assert_eq!(boot_disk_slot, None);
                assert_eq!(
                    boot_disk_error.as_deref(),
                    Some("old collection, data missing")
                );
                assert_eq!(
                    boot_partition_a_error.as_deref(),
                    Some("old collection, data missing")
                );
                assert_eq!(
                    boot_partition_b_error.as_deref(),
                    Some("old collection, data missing")
                );
            }

            assert_eq!(seen, expected);
        })
    }
}

const BP_OXIMETER_READ_POLICY_ID_0: &str =
    "5cb42909-d94a-4903-be72-330eea0325d9";
const BP_OXIMETER_READ_POLICY_ID_1: &str =
    "142b62c2-9348-4530-9eed-7077351fb94b";
const BP_OXIMETER_READ_POLICY_ID_2: &str =
    "3b5b7861-03aa-420a-a057-0a14347dc4c0";
const BP_OXIMETER_READ_POLICY_ID_3: &str =
    "de7ab4c0-30d4-4e9e-b620-3a959a9d59dd";

// Insert two blueprints and 4 oximeter read policies, two of which do not have
// a corresponding blueprint
fn before_164_0_0<'a>(ctx: &'a MigrationContext<'a>) -> BoxFuture<'a, ()> {
    Box::pin(async move {
        ctx.client
            .batch_execute(
                &format!("
        INSERT INTO omicron.public.blueprint
          (id, parent_blueprint_id, time_created, creator, comment, internal_dns_version, external_dns_version, cockroachdb_fingerprint, cockroachdb_setting_preserve_downgrade, target_release_minimum_generation)
        VALUES
          (
            '{BP_OXIMETER_READ_POLICY_ID_0}', NULL, now(), 'bob', 'hi', 1, 1, 'fingerprint', NULL, 1
          ),
          (
            '{BP_OXIMETER_READ_POLICY_ID_1}', NULL, now(), 'bab', 'hi', 1, 1, 'fingerprint', NULL, 1
          );

        INSERT INTO omicron.public.bp_oximeter_read_policy
          (blueprint_id, version, oximeter_read_mode)
        VALUES
          ('{BP_OXIMETER_READ_POLICY_ID_0}', 1, 'cluster'),
          ('{BP_OXIMETER_READ_POLICY_ID_1}', 2, 'cluster'),
          ('{BP_OXIMETER_READ_POLICY_ID_2}', 3, 'cluster'),
          ('{BP_OXIMETER_READ_POLICY_ID_3}', 4, 'cluster')
        "),
            )
            .await
            .expect("failed to insert pre-migration rows for 163");
    })
}

// Validate that rows that do not have a corresponding blueprint are gone
fn after_164_0_0<'a>(ctx: &'a MigrationContext<'a>) -> BoxFuture<'a, ()> {
    Box::pin(async move {
        let rows = ctx
            .client
            .query(
                "SELECT blueprint_id FROM omicron.public.bp_oximeter_read_policy ORDER BY blueprint_id;",
                &[],
            )
            .await
            .expect("failed to query post-migration bp_oximeter_read_policy table");
        assert_eq!(rows.len(), 2);

        let id_1: Uuid = (&rows[0]).get::<&str, Uuid>("blueprint_id");
        assert_eq!(id_1.to_string(), BP_OXIMETER_READ_POLICY_ID_1);

        let id_2: Uuid = (&rows[1]).get::<&str, Uuid>("blueprint_id");
        assert_eq!(id_2.to_string(), BP_OXIMETER_READ_POLICY_ID_0);
    })
}

const PORT_SETTINGS_ID_165_0: &str = "1e700b64-79e0-4515-9771-bcc2391b6d4d";
const PORT_SETTINGS_ID_165_1: &str = "c6b015ff-1c98-474f-b9e9-dfc30546094f";
const PORT_SETTINGS_ID_165_2: &str = "8b777d9b-62a3-4c4d-b0b7-314315c2a7fc";
const PORT_SETTINGS_ID_165_3: &str = "7c675e89-74b1-45da-9577-cf75f028107a";
const PORT_SETTINGS_ID_165_4: &str = "e2413d63-9307-4918-b9c4-bce959c63042";
const PORT_SETTINGS_ID_165_5: &str = "05df929f-1596-42f4-b78f-aebb5d7028c4";

// Insert records using the `local_pref` column before it's renamed and its
// database type is changed from INT8 to INT2. The receiving Rust type is u8
// so 2 records are outside the u8 range, 2 records are at the edge of the u8
// range, and 1 record is within the u8 range.
fn before_165_0_0<'a>(ctx: &'a MigrationContext<'a>) -> BoxFuture<'a, ()> {
    Box::pin(async move {
        ctx.client
            .batch_execute(&format!("
                INSERT INTO omicron.public.switch_port_settings_route_config
                  (port_settings_id, interface_name, dst, gw, vid, local_pref)
                VALUES
                  (
                    '{PORT_SETTINGS_ID_165_0}', 'phy0', '0.0.0.0/0', '0.0.0.0', NULL, -1
                  ),
                  (
                    '{PORT_SETTINGS_ID_165_1}', 'phy0', '0.0.0.0/0', '0.0.0.0', NULL, 0
                  ),
                  (
                    '{PORT_SETTINGS_ID_165_2}', 'phy0', '0.0.0.0/0', '0.0.0.0', NULL, 128
                  ),
                  (
                    '{PORT_SETTINGS_ID_165_3}', 'phy0', '0.0.0.0/0', '0.0.0.0', NULL, 255
                  ),
                  (
                    '{PORT_SETTINGS_ID_165_4}', 'phy0', '0.0.0.0/0', '0.0.0.0', NULL, 256
                  ),
                  (
                    '{PORT_SETTINGS_ID_165_5}', 'phy0', '0.0.0.0/0', '0.0.0.0', NULL, NULL
                  );
              "),
            )
            .await
            .expect("failed to insert pre-migration rows for 165");
    })
}

// Query the records using the new `rib_priority` column and assert that the
// values were correctly clamped within the u8 range.
fn after_165_0_0<'a>(ctx: &'a MigrationContext<'a>) -> BoxFuture<'a, ()> {
    Box::pin(async move {
        let rows = ctx
            .client
            .query(
                "SELECT * FROM omicron.public.switch_port_settings_route_config;",
                &[],
            )
            .await
            .expect("failed to query post-migration switch_port_settings_route_config table");
        assert_eq!(rows.len(), 6);

        let records: HashMap<Uuid, Option<i16>> = HashMap::from([
            (Uuid::from_str(PORT_SETTINGS_ID_165_0).unwrap(), Some(0)),
            (Uuid::from_str(PORT_SETTINGS_ID_165_1).unwrap(), Some(0)),
            (Uuid::from_str(PORT_SETTINGS_ID_165_2).unwrap(), Some(128)),
            (Uuid::from_str(PORT_SETTINGS_ID_165_3).unwrap(), Some(255)),
            (Uuid::from_str(PORT_SETTINGS_ID_165_4).unwrap(), Some(255)),
            (Uuid::from_str(PORT_SETTINGS_ID_165_5).unwrap(), None),
        ]);

        for row in rows {
            let port_settings_id = row.get::<&str, Uuid>("port_settings_id");
            let rib_priority_got = row.get::<&str, Option<i16>>("rib_priority");

            let rib_priority_want = records
                .get(&port_settings_id)
                .expect("unexpected port_settings_id value when querying switch_port_settings_route_config");
            assert_eq!(rib_priority_got, *rib_priority_want);
        }
    })
}

fn before_171_0_0<'a>(ctx: &'a MigrationContext<'a>) -> BoxFuture<'a, ()> {
    Box::pin(async move {
        // Create test data in inv_sled_config_reconciler table before the new columns are added.
        ctx.client
            .execute(
                "INSERT INTO omicron.public.inv_sled_config_reconciler
                 (inv_collection_id, sled_id, last_reconciled_config, boot_disk_slot)
                 VALUES
                 ('11111111-1111-1111-1111-111111111111', '22222222-2222-2222-2222-222222222222',
                  '33333333-3333-3333-3333-333333333333', 0);",
                &[],
            )
            .await
            .expect("inserted pre-migration rows for 171");
    })
}

fn after_171_0_0<'a>(ctx: &'a MigrationContext<'a>) -> BoxFuture<'a, ()> {
    Box::pin(async move {
        // After the migration, the new columns should exist and be NULL for existing rows.
        let rows = ctx
            .client
            .query(
                "SELECT
                   clear_mupdate_override_boot_success,
                   clear_mupdate_override_boot_error,
                   clear_mupdate_override_non_boot_message
                 FROM omicron.public.inv_sled_config_reconciler
                 WHERE sled_id = '22222222-2222-2222-2222-222222222222';",
                &[],
            )
            .await
            .expect("queried post-migration inv_sled_config_reconciler");
        assert_eq!(rows.len(), 1);

        // All new columns should be NULL for existing rows.
        let boot_success: Option<AnySqlType> =
            (&rows[0]).get("clear_mupdate_override_boot_success");
        assert!(boot_success.is_none());

        let boot_error: Option<String> =
            (&rows[0]).get("clear_mupdate_override_boot_error");
        assert!(boot_error.is_none());

        let non_boot_message: Option<String> =
            (&rows[0]).get("clear_mupdate_override_non_boot_message");
        assert!(non_boot_message.is_none());

        // Test that the constraint allows valid combinations.
        // Case 1: All NULL (should work).
        ctx.client
            .execute(
                "INSERT INTO omicron.public.inv_sled_config_reconciler
                 (inv_collection_id, sled_id, last_reconciled_config, boot_disk_slot,
                  clear_mupdate_override_boot_success, clear_mupdate_override_boot_error,
                  clear_mupdate_override_non_boot_message)
                 VALUES
                 ('aaaaaaaa-aaaa-aaaa-aaaa-aaaaaaaaaaaa', '33333333-3333-3333-3333-333333333333',
                  'bbbbbbbb-bbbb-bbbb-bbbb-bbbbbbbbbbbb', 1, NULL, NULL, NULL);",
                &[],
            )
            .await
            .expect("inserted row with all NULL clear_mupdate_override columns");

        // Case 2: Success case (boot_success NOT NULL, boot_error NULL, non_boot_message NOT NULL).
        ctx.client
            .execute(
                "INSERT INTO omicron.public.inv_sled_config_reconciler
                 (inv_collection_id, sled_id, last_reconciled_config, boot_disk_slot,
                  clear_mupdate_override_boot_success, clear_mupdate_override_boot_error,
                  clear_mupdate_override_non_boot_message)
                 VALUES
                 ('cccccccc-cccc-cccc-cccc-cccccccccccc', '44444444-4444-4444-4444-444444444444',
                  'dddddddd-dddd-dddd-dddd-dddddddddddd', 0,
                  'cleared', NULL, 'Non-boot disk cleared successfully');",
                &[],
            )
            .await
            .expect("inserted row with success case clear_mupdate_override columns");

        // Case 3: Error case (boot_success NULL, boot_error NOT NULL, non_boot_message NOT NULL).
        ctx.client
            .execute(
                "INSERT INTO omicron.public.inv_sled_config_reconciler
                 (inv_collection_id, sled_id, last_reconciled_config, boot_disk_slot,
                  clear_mupdate_override_boot_success, clear_mupdate_override_boot_error,
                  clear_mupdate_override_non_boot_message)
                 VALUES
                 ('eeeeeeee-eeee-eeee-eeee-eeeeeeeeeeee', '55555555-5555-5555-5555-555555555555',
                  'ffffffff-ffff-ffff-ffff-ffffffffffff', 1,
                  NULL, 'Failed to clear mupdate override', 'Non-boot disk operation failed');",
                &[],
            )
            .await
            .expect("inserted row with error case clear_mupdate_override columns");
    })
}

const NEXUS_ID_185_0: &str = "387433f9-1473-4ca2-b156-9670452985e0";
const EXPUNGED_NEXUS_ID_185_0: &str = "287433f9-1473-4ca2-b156-9670452985e0";
const OLD_NEXUS_ID_185_0: &str = "187433f9-1473-4ca2-b156-9670452985e0";

const BP_ID_185_0: &str = "5a5ff941-3b5a-403b-9fda-db2049f4c736";
const OLD_BP_ID_185_0: &str = "4a5ff941-3b5a-403b-9fda-db2049f4c736";

fn before_185_0_0<'a>(ctx: &'a MigrationContext<'a>) -> BoxFuture<'a, ()> {
    Box::pin(async move {
        // Create a blueprint which contains a Nexus - we'll use this for the migration.
        //
        // It also contains an exupnged Nexus, which should be ignored.
        ctx.client
            .execute(
                &format!(
                    "INSERT INTO omicron.public.bp_target
                     (version, blueprint_id, enabled, time_made_target)
                     VALUES
                     (1, '{BP_ID_185_0}', true, now());",
                ),
                &[],
            )
            .await
            .expect("inserted bp_target rows for 182");
        ctx.client
            .execute(
                &format!(
                    "INSERT INTO omicron.public.bp_omicron_zone (
                         blueprint_id, sled_id, id, zone_type,
                         primary_service_ip, primary_service_port,
                         second_service_ip, second_service_port,
                         dataset_zpool_name, bp_nic_id,
                         dns_gz_address, dns_gz_address_index,
                         ntp_ntp_servers, ntp_dns_servers, ntp_domain,
                         nexus_external_tls, nexus_external_dns_servers,
                         snat_ip, snat_first_port, snat_last_port,
                         external_ip_id, filesystem_pool, disposition,
                         disposition_expunged_as_of_generation,
                         disposition_expunged_ready_for_cleanup,
                         image_source, image_artifact_sha256
                     )
                     VALUES (
                         '{BP_ID_185_0}', gen_random_uuid(), '{NEXUS_ID_185_0}',
                         'nexus', '192.168.1.10', 8080, NULL, NULL, NULL, NULL,
                         NULL, NULL, NULL, NULL, NULL, false, ARRAY[]::INET[],
                         NULL, NULL, NULL, NULL, gen_random_uuid(),
                         'in_service', NULL, false, 'install_dataset', NULL
                     ),
                     (
                         '{BP_ID_185_0}', gen_random_uuid(),
                         '{EXPUNGED_NEXUS_ID_185_0}', 'nexus', '192.168.1.11',
                         8080, NULL, NULL, NULL, NULL, NULL, NULL, NULL, NULL,
                         NULL, false, ARRAY[]::INET[], NULL, NULL, NULL, NULL,
                         gen_random_uuid(), 'expunged', 1, false,
                         'install_dataset', NULL
                     );"
                ),
                &[],
            )
            .await
            .expect("inserted bp_omicron_zone rows for 182");

        // ALSO create an old blueprint, which isn't the latest target.
        //
        // We should ignore this one! No rows should be inserted for old data.
        ctx.client
            .execute(
                &format!(
                    "INSERT INTO omicron.public.bp_target
                     (version, blueprint_id, enabled, time_made_target)
                     VALUES
                     (0, '{OLD_BP_ID_185_0}', true, now());",
                ),
                &[],
            )
            .await
            .expect("inserted bp_target rows for 182");
        ctx.client
            .execute(
                &format!(
                    "INSERT INTO omicron.public.bp_omicron_zone (
                         blueprint_id, sled_id, id, zone_type,
                         primary_service_ip, primary_service_port,
                         second_service_ip, second_service_port,
                         dataset_zpool_name, bp_nic_id,
                         dns_gz_address, dns_gz_address_index,
                         ntp_ntp_servers, ntp_dns_servers, ntp_domain,
                         nexus_external_tls, nexus_external_dns_servers,
                         snat_ip, snat_first_port, snat_last_port,
                         external_ip_id, filesystem_pool, disposition,
                         disposition_expunged_as_of_generation,
                         disposition_expunged_ready_for_cleanup,
                         image_source, image_artifact_sha256
                     )
                     VALUES (
                         '{OLD_BP_ID_185_0}', gen_random_uuid(),
                         '{OLD_NEXUS_ID_185_0}', 'nexus', '192.168.1.10', 8080,
                         NULL, NULL, NULL, NULL,
                         NULL, NULL, NULL, NULL, NULL,
                         false, ARRAY[]::INET[], NULL, NULL, NULL,
                         NULL, gen_random_uuid(), 'in_service',
                         NULL, false, 'install_dataset', NULL
                     );"
                ),
                &[],
            )
            .await
            .expect("inserted bp_omicron_zone rows for 182");
    })
}

fn after_185_0_0<'a>(ctx: &'a MigrationContext<'a>) -> BoxFuture<'a, ()> {
    Box::pin(async move {
        // After the migration, the new row should be created - only for Nexuses
        // in the latest blueprint.
        //
        // Note that "OLD_NEXUS_ID_185_0" doesn't get a row - it's in an old
        // blueprint.
        let rows = ctx
            .client
            .query(
                "SELECT
                   nexus_id,
                   last_drained_blueprint_id,
                   state
                 FROM omicron.public.db_metadata_nexus;",
                &[],
            )
            .await
            .expect("queried post-migration inv_sled_config_reconciler");

        let rows = process_rows(&rows);
        assert_eq!(rows.len(), 1);
        let row = &rows[0];

        // Create a new row for the Nexuses in the target blueprint
        assert_eq!(
            row.values[0].expect("nexus_id").unwrap(),
            &AnySqlType::Uuid(NEXUS_ID_185_0.parse().unwrap())
        );
        assert_eq!(row.values[1].expect("last_drained_blueprint_id"), None);
        assert_eq!(
            row.values[2].expect("state").unwrap(),
            &AnySqlType::Enum(SqlEnum::from((
                "db_metadata_nexus_state",
                "active"
            )))
        );
    })
}

const NEGATIVE_QUOTA: Uuid =
    Uuid::from_u128(0x00006001_5c3d_4647_83b0_8f351dda7ce1);
const POSITIVE_QUOTA: Uuid =
    Uuid::from_u128(0x00006001_5c3d_4647_83b0_8f351dda7ce2);
const MIXED_QUOTA: Uuid =
    Uuid::from_u128(0x00006001_5c3d_4647_83b0_8f351dda7ce3);

fn before_188_0_0<'a>(ctx: &'a MigrationContext<'a>) -> BoxFuture<'a, ()> {
    Box::pin(async move {
        ctx.client
            .execute(
                &format!(
                    "INSERT INTO omicron.public.silo_quotas (
                        silo_id,
                        time_created,
                        time_modified,
                        cpus,
                        memory_bytes,
                        storage_bytes
                    )
                     VALUES
                     ('{NEGATIVE_QUOTA}', now(), now(), -1, -2, -3),
                     ('{POSITIVE_QUOTA}', now(), now(), 1, 2, 3),
                     ('{MIXED_QUOTA}', now(), now(), -1, 0, 3);",
                ),
                &[],
            )
            .await
            .expect("inserted silo_quotas");
    })
}

fn after_188_0_0<'a>(ctx: &'a MigrationContext<'a>) -> BoxFuture<'a, ()> {
    Box::pin(async move {
        let rows = ctx
            .client
            .query(
                "SELECT
                   silo_id,
                   cpus,
                   memory_bytes,
                   storage_bytes
                 FROM omicron.public.silo_quotas ORDER BY silo_id ASC;",
                &[],
            )
            .await
            .expect("queried post-migration positive-quotas");

        fn check_quota(
            row: &Row,
            id: Uuid,
            cpus: i64,
            memory: i64,
            storage: i64,
        ) {
            assert_eq!(
                row.values[0].expect("silo_id").unwrap(),
                &AnySqlType::Uuid(id)
            );
            assert_eq!(
                row.values[1].expect("cpus").unwrap(),
                &AnySqlType::Int8(cpus)
            );
            assert_eq!(
                row.values[2].expect("memory_bytes").unwrap(),
                &AnySqlType::Int8(memory)
            );
            assert_eq!(
                row.values[3].expect("storage_bytes").unwrap(),
                &AnySqlType::Int8(storage)
            );
        }

        let rows = process_rows(&rows);
        assert_eq!(rows.len(), 3);

        check_quota(&rows[0], NEGATIVE_QUOTA, 0, 0, 0);
        check_quota(&rows[1], POSITIVE_QUOTA, 1, 2, 3);
        check_quota(&rows[2], MIXED_QUOTA, 0, 0, 3);
    })
}

fn before_207_0_0<'a>(ctx: &'a MigrationContext<'a>) -> BoxFuture<'a, ()> {
    Box::pin(async move {
        ctx.client
            .execute(
                "INSERT INTO omicron.public.disk (
                    id,
                    name,
                    description,
                    time_created,
                    time_modified,
                    time_deleted,

                    rcgen,
                    project_id,

                    volume_id,

                    disk_state,
                    attach_instance_id,
                    state_generation,
                    slot,
                    time_state_updated,

                    size_bytes,
                    block_size,
                    origin_snapshot,
                    origin_image,

                    pantry_address
                  )
                  VALUES
                  (
                    'd8b7ba02-4bd5-417d-84d3-67b4e65bec70',
                    'regular',
                    'just a disk',
                    '2025-10-21T20:26:25+0000',
                    '2025-10-21T20:26:25+0000',
                    NULL,

                    0,
                    'd904d22e-cc45-4b2e-b37f-5864d8eba323',

                    '1e17286f-107d-494c-8b2d-904b70d5b706',

                    'attached',
                    '9c1f6ee5-478f-4e6a-b481-be8b69f1daab',
                    75,
                    0,
                    '2025-10-21T20:27:11+0000',

                    1073741824,
                    '512',
                    'b017fe60-9a4a-4fe6-a7d3-4a7c3ab23a98',
                    NULL,

                    '[fd00:1122:3344:101::7]:4567'
                  ),
                  (
                    '336ed8ca-9bbf-4db9-9f2d-627f8d156f91',
                    'deleted',
                    'should migrate deleted disks too, even if they are old',
                    '2024-10-21T20:26:25+0000',
                    '2024-10-21T20:26:25+0000',
                    '2025-10-15T21:38:05+0000',

                    2,
                    'c9cfb288-a39e-4ebb-ac27-b26c9248a46a',

                    '0a1d0a38-f927-4260-ad23-7f9c04277a23',

                    'detached',
                    NULL,
                    75786,
                    1,
                    '2025-10-14T20:27:11+0000',

                    1073741824,
                    '4096',
                    NULL,
                    '971395a7-4206-4dc4-ba58-e2402724270a',

                    NULL
                  );",
                &[],
            )
            .await
            .expect("inserted disks");
    })
}

fn after_207_0_0<'a>(ctx: &'a MigrationContext<'a>) -> BoxFuture<'a, ()> {
    Box::pin(async move {
        // first disk

        let rows = ctx
            .client
            .query(
                "SELECT
                   id,
                   name,
                   description,
                   time_created,
                   time_modified,
                   time_deleted,

                   rcgen,
                   project_id,

                   disk_state,
                   attach_instance_id,
                   state_generation,
                   slot,
                   time_state_updated,

                   size_bytes,
                   block_size
                 FROM
                   omicron.public.disk
                 WHERE
                   id = 'd8b7ba02-4bd5-417d-84d3-67b4e65bec70'
                 ;",
                &[],
            )
            .await
            .expect("queried disk");

        let rows = process_rows(&rows);
        assert_eq!(rows.len(), 1);
        let row = &rows[0];

        assert!(row.values[5].expect("time_deleted").is_none());

        assert_eq!(
            vec![
                row.values[0].expect("id").unwrap(),
                row.values[1].expect("name").unwrap(),
                row.values[2].expect("description").unwrap(),
                row.values[3].expect("time_created").unwrap(),
                row.values[4].expect("time_modified").unwrap(),
                row.values[6].expect("rcgen").unwrap(),
                row.values[7].expect("project_id").unwrap(),
                row.values[8].expect("disk_state").unwrap(),
                row.values[9].expect("attach_instance_id").unwrap(),
                row.values[10].expect("state_generation").unwrap(),
                row.values[11].expect("slot").unwrap(),
                row.values[12].expect("time_state_updated").unwrap(),
                row.values[13].expect("size_bytes").unwrap(),
                row.values[14].expect("block_size").unwrap(),
            ],
            vec![
                &AnySqlType::Uuid(
                    "d8b7ba02-4bd5-417d-84d3-67b4e65bec70".parse().unwrap()
                ),
                &AnySqlType::String("regular".to_string()),
                &AnySqlType::String("just a disk".to_string()),
                &AnySqlType::DateTime,
                &AnySqlType::DateTime,
                &AnySqlType::Int8(0),
                &AnySqlType::Uuid(
                    "d904d22e-cc45-4b2e-b37f-5864d8eba323".parse().unwrap()
                ),
                &AnySqlType::String("attached".to_string()),
                &AnySqlType::Uuid(
                    "9c1f6ee5-478f-4e6a-b481-be8b69f1daab".parse().unwrap()
                ),
                &AnySqlType::Int8(75),
                &AnySqlType::Int2(0),
                &AnySqlType::DateTime,
                &AnySqlType::Int8(1073741824),
                &AnySqlType::Enum(SqlEnum::from(("block_size", "512"))),
            ],
        );

        let rows = ctx
            .client
            .query(
                "SELECT
                   disk_id,
                   volume_id,
                   origin_snapshot,
                   origin_image,
                   pantry_address
                 FROM
                   omicron.public.disk_type_crucible
                 WHERE
                   disk_id = 'd8b7ba02-4bd5-417d-84d3-67b4e65bec70'
                 ;",
                &[],
            )
            .await
            .expect("queried disk_type_crucible");

        let rows = process_rows(&rows);
        assert_eq!(rows.len(), 1);
        let row = &rows[0];

        assert!(row.values[3].expect("origin_image").is_none());

        assert_eq!(
            vec![
                row.values[0].expect("disk_id").unwrap(),
                row.values[1].expect("volume_id").unwrap(),
                row.values[2].expect("origin_snapshot").unwrap(),
                row.values[4].expect("pantry_address").unwrap(),
            ],
            vec![
                &AnySqlType::Uuid(
                    "d8b7ba02-4bd5-417d-84d3-67b4e65bec70".parse().unwrap()
                ),
                &AnySqlType::Uuid(
                    "1e17286f-107d-494c-8b2d-904b70d5b706".parse().unwrap()
                ),
                &AnySqlType::Uuid(
                    "b017fe60-9a4a-4fe6-a7d3-4a7c3ab23a98".parse().unwrap()
                ),
                &AnySqlType::String("[fd00:1122:3344:101::7]:4567".to_string()),
            ]
        );

        // second disk

        let rows = ctx
            .client
            .query(
                "SELECT
                   id,
                   name,
                   description,
                   time_created,
                   time_modified,
                   time_deleted,

                   rcgen,
                   project_id,

                   disk_state,
                   attach_instance_id,
                   state_generation,
                   slot,
                   time_state_updated,

                   size_bytes,
                   block_size
                 FROM
                   omicron.public.disk
                 WHERE
                   id = '336ed8ca-9bbf-4db9-9f2d-627f8d156f91'
                 ;",
                &[],
            )
            .await
            .expect("queried disk");

        let rows = process_rows(&rows);
        assert_eq!(rows.len(), 1);
        let row = &rows[0];

        assert!(row.values[9].expect("attach_instance_id").is_none());

        assert_eq!(
            vec![
                row.values[0].expect("id").unwrap(),
                row.values[1].expect("name").unwrap(),
                row.values[2].expect("description").unwrap(),
                row.values[3].expect("time_created").unwrap(),
                row.values[4].expect("time_modified").unwrap(),
                row.values[5].expect("time_deleted").unwrap(),
                row.values[6].expect("rcgen").unwrap(),
                row.values[7].expect("project_id").unwrap(),
                row.values[8].expect("disk_state").unwrap(),
                row.values[10].expect("state_generation").unwrap(),
                row.values[11].expect("slot").unwrap(),
                row.values[12].expect("time_state_updated").unwrap(),
                row.values[13].expect("size_bytes").unwrap(),
                row.values[14].expect("block_size").unwrap(),
            ],
            vec![
                &AnySqlType::Uuid(
                    "336ed8ca-9bbf-4db9-9f2d-627f8d156f91".parse().unwrap()
                ),
                &AnySqlType::String("deleted".to_string()),
                &AnySqlType::String(
                    "should migrate deleted disks too, even if they are old"
                        .to_string()
                ),
                &AnySqlType::DateTime,
                &AnySqlType::DateTime,
                &AnySqlType::DateTime,
                &AnySqlType::Int8(2),
                &AnySqlType::Uuid(
                    "c9cfb288-a39e-4ebb-ac27-b26c9248a46a".parse().unwrap()
                ),
                &AnySqlType::String("detached".to_string()),
                &AnySqlType::Int8(75786),
                &AnySqlType::Int2(1),
                &AnySqlType::DateTime,
                &AnySqlType::Int8(1073741824),
                &AnySqlType::Enum(SqlEnum::from(("block_size", "4096"))),
            ],
        );

        let rows = ctx
            .client
            .query(
                "SELECT
                   disk_id,
                   volume_id,
                   origin_snapshot,
                   origin_image,
                   pantry_address
                 FROM
                   omicron.public.disk_type_crucible
                 WHERE
                   disk_id = '336ed8ca-9bbf-4db9-9f2d-627f8d156f91'
                 ;",
                &[],
            )
            .await
            .expect("queried disk_type_crucible");

        let rows = process_rows(&rows);
        assert_eq!(rows.len(), 1);
        let row = &rows[0];

        assert!(row.values[2].expect("origin_snapshot").is_none());
        assert!(row.values[4].expect("pantry_address").is_none());

        assert_eq!(
            vec![
                row.values[0].expect("disk_id").unwrap(),
                row.values[1].expect("volume_id").unwrap(),
                row.values[3].expect("origin_image").unwrap(),
            ],
            vec![
                &AnySqlType::Uuid(
                    "336ed8ca-9bbf-4db9-9f2d-627f8d156f91".parse().unwrap()
                ),
                &AnySqlType::Uuid(
                    "0a1d0a38-f927-4260-ad23-7f9c04277a23".parse().unwrap()
                ),
                &AnySqlType::Uuid(
                    "971395a7-4206-4dc4-ba58-e2402724270a".parse().unwrap()
                ),
            ]
        );
    })
}

<<<<<<< HEAD
mod migration_210 {
    use super::*;
    use omicron_common::address::Ipv6Subnet;
    use omicron_common::address::SLED_PREFIX;
    use pretty_assertions::assert_eq;
    use std::collections::BTreeSet;

    // randomly-generated IDs
    const SLED_ID_1: &str = "48e1d10b-3ec8-4abd-95e2-5f37f79da546";
    const SLED_ID_2: &str = "2144219e-d989-4929-b0b3-db895f51b7b5";
    const SLED_ID_3: &str = "d2de378b-c788-4940-9a11-60ac4e633f0c";

    // randomly-generated IPs
    const SLED_IP_1: &str = "445c:212f:f2bc:f202:2b90:5b0e:2d6c:585e";
    const SLED_IP_2: &str = "05fb:7e45:22b1:8dfb:9a06:0dbf:22ab:3eb4";
    const SLED_IP_3: &str = "92a6:42c8:0cf2:7556:5ace:5bab:26e4:4dd1";

    async fn before_impl(ctx: &MigrationContext<'_>) {
        ctx.client
            .batch_execute(&format!(
                "
        INSERT INTO omicron.public.sled (
            id, time_created, time_modified, rcgen, rack_id, is_scrimlet,
            serial_number, part_number, revision, usable_hardware_threads,
            usable_physical_ram, reservoir_size, ip, port, last_used_address,
            sled_policy, sled_state, repo_depot_port, cpu_family
        )
        VALUES
        ('{SLED_ID_1}', now(), now(), 1, gen_random_uuid(), false,
         'migration-210-serial1', 'part1', 1, 64, 12345678, 123456,
         '{SLED_IP_1}', 12345, '{SLED_IP_1}', 'in_service', 'active',
         12346, 'unknown'),
        ('{SLED_ID_2}', now(), now(), 1, gen_random_uuid(), false,
         'migration-210-serial2', 'part1', 1, 64, 12345678, 123456,
         '{SLED_IP_2}', 12345, '{SLED_IP_2}', 'no_provision', 'active',
         12346, 'unknown'),
        ('{SLED_ID_3}', now(), now(), 1, gen_random_uuid(), false,
         'migration-210-serial3', 'part1', 1, 64, 12345678, 123456,
         '{SLED_IP_3}', 12345, '{SLED_IP_3}', 'expunged', 'decommissioned',
         12346, 'unknown');

        INSERT INTO omicron.public.bp_sled_metadata (
            blueprint_id, sled_id, sled_state, sled_agent_generation,
            remove_mupdate_override, host_phase_2_desired_slot_a,
            host_phase_2_desired_slot_b
        )
        VALUES
        (gen_random_uuid(), '{SLED_ID_1}', 'active', 1, NULL, NULL, NULL),
        (gen_random_uuid(), '{SLED_ID_2}', 'active', 1, NULL, NULL, NULL),
        (gen_random_uuid(), '{SLED_ID_3}', 'decommissioned', 1,
         NULL, NULL, NULL);
                "
            ))
            .await
            .expect("inserted pre-migration data");
    }

    async fn after_impl(ctx: &MigrationContext<'_>) {
        let sled_id_1: Uuid = SLED_ID_1.parse().unwrap();
        let sled_id_2: Uuid = SLED_ID_2.parse().unwrap();
        let sled_id_3: Uuid = SLED_ID_3.parse().unwrap();

        let expected = [
            (
                sled_id_1,
                Ipv6Subnet::<SLED_PREFIX>::new(SLED_IP_1.parse().unwrap())
                    .to_string(),
            ),
            (
                sled_id_2,
                Ipv6Subnet::<SLED_PREFIX>::new(SLED_IP_2.parse().unwrap())
                    .to_string(),
            ),
            (
                sled_id_3,
                Ipv6Subnet::<SLED_PREFIX>::new(SLED_IP_3.parse().unwrap())
                    .to_string(),
            ),
        ]
        .into_iter()
        .collect::<BTreeSet<_>>();

        let rows = ctx
            .client
            .query(
                "
                SELECT sled_id, subnet::text
                FROM omicron.public.bp_sled_metadata
                WHERE sled_id IN ($1, $2, $3)
                ",
                &[&sled_id_1, &sled_id_2, &sled_id_3],
            )
            .await
            .expect("queried post-migration data");
        let got = rows
            .into_iter()
            .map(|row| {
                (row.get::<_, Uuid>("sled_id"), row.get::<_, String>("subnet"))
            })
            .collect::<BTreeSet<_>>();
        assert_eq!(expected, got);
    }

    pub(super) fn before<'a>(
        ctx: &'a MigrationContext<'a>,
    ) -> BoxFuture<'a, ()> {
        Box::pin(before_impl(ctx))
    }

    pub(super) fn after<'a>(
        ctx: &'a MigrationContext<'a>,
    ) -> BoxFuture<'a, ()> {
        Box::pin(after_impl(ctx))
    }
=======
const SP_RESTART_ID: Uuid =
    Uuid::from_u128(0x0358a488_3dd1_4da2_a783_570f3a149058);
const HOST_RESTART_ID: Uuid =
    Uuid::from_u128(0x786d5a82_da41_4d28_9901_650bf168e0f3);
const HOST_EREPORT_SLED_ID: Uuid =
    Uuid::from_u128(0xdf221406_85db_414b_bb3f_5b1323592bbe);
const EREPORT_SLED_SERIAL: &str = "BRM6900420";
const GIMLET_PART_NUMBER: &str = "913-0000019";

fn before_210_0_0<'a>(ctx: &'a MigrationContext<'a>) -> BoxFuture<'a, ()> {
    Box::pin(async move {
        ctx.client
            .execute(
                &format!(
                    "INSERT INTO omicron.public.sp_ereport (
                        restart_id,
                        ena,
                        time_deleted,
                        time_collected,
                        collector_id,
                        sp_type,
                        sp_slot,
                        serial_number,
                        part_number,
                        class,
                        report
                    )
                     VALUES (
                         '{SP_RESTART_ID}',
                         1,
                         NULL,
                         now(),
                         gen_random_uuid(),
                         'sled',
                         19,
                         '{EREPORT_SLED_SERIAL}',
                         '{GIMLET_PART_NUMBER}',
                         'my.cool.sp.ereport',
                         '{{}}'
                     );"
                ),
                &[],
            )
            .await
            .expect("inserted sp_ereport");
        ctx.client
            .execute(
                &format!(
                    "INSERT INTO omicron.public.host_ereport (
                        restart_id,
                        ena,
                        time_deleted,
                        time_collected,
                        collector_id,
                        sled_id,
                        sled_serial,
                        class,
                        report,
                        part_number
                    )
                     VALUES (
                         '{HOST_RESTART_ID}',
                         1,
                         NULL,
                         now(),
                         gen_random_uuid(),
                         '{HOST_EREPORT_SLED_ID}',
                         '{EREPORT_SLED_SERIAL}',
                         'my.cool.host.ereport',
                         '{{}}',
                         '{GIMLET_PART_NUMBER}'
                     );"
                ),
                &[],
            )
            .await
            .expect("inserted host_ereport");
    })
}

fn after_210_0_0<'a>(ctx: &'a MigrationContext<'a>) -> BoxFuture<'a, ()> {
    Box::pin(async move {
        let host_rows = ctx
            .client
            .query(
                "SELECT
                   restart_id,
                   ena,
                   reporter,
                   sled_id,
                   sp_type,
                   sp_slot,
                   serial_number,
                   part_number
                 FROM omicron.public.ereport
                 WHERE
                    reporter = 'host';",
                &[],
            )
            .await
            .expect("queried post-migration host ereports");
        let rows = process_rows(&host_rows);
        assert_eq!(rows.len(), 1);
        check_row(
            &rows[0],
            HOST_RESTART_ID,
            1,
            "host",
            Some(HOST_EREPORT_SLED_ID),
            None,
            None,
        );

        let sp_rows = ctx
            .client
            .query(
                "SELECT
                   restart_id,
                   ena,
                   reporter,
                   sled_id,
                   sp_type,
                   sp_slot,
                   serial_number,
                   part_number
                 FROM omicron.public.ereport
                 WHERE
                    reporter = 'sp';",
                &[],
            )
            .await
            .expect("queried post-migration sp ereports");
        let rows = process_rows(&sp_rows);
        assert_eq!(rows.len(), 1);
        check_row(
            &rows[0],
            SP_RESTART_ID,
            1,
            "sp",
            None,
            Some("sled"),
            Some(19),
        );

        fn check_row(
            row: &Row,
            restart_id: Uuid,
            ena: i64,
            reporter: &str,
            sled_id: Option<Uuid>,
            sp_type: Option<&str>,
            sp_slot: Option<i32>,
        ) {
            assert_eq!(
                row.values[0].expect("restart_id").unwrap(),
                &AnySqlType::Uuid(restart_id)
            );
            assert_eq!(
                row.values[1].expect("ena").unwrap(),
                &AnySqlType::Int8(ena)
            );
            assert_eq!(
                row.values[2].expect("reporter").unwrap(),
                &AnySqlType::Enum(SqlEnum::from(("ereporter_type", reporter))),
            );
            assert_eq!(
                row.values[3].expect("sled_id"),
                sled_id.map(AnySqlType::Uuid).as_ref(),
            );
            assert_eq!(
                row.values[4].expect("sp_type"),
                sp_type
                    .map(|t| AnySqlType::Enum(SqlEnum::from(("sp_type", t))))
                    .as_ref(),
            );
            assert_eq!(
                row.values[5].expect("sp_slot"),
                sp_slot.map(AnySqlType::Int4).as_ref(),
            );
            assert_eq!(
                row.values[6].expect("serial_number").unwrap(),
                &AnySqlType::String(EREPORT_SLED_SERIAL.to_string()),
            );
            assert_eq!(
                row.values[7].expect("part_number").unwrap(),
                &AnySqlType::String(GIMLET_PART_NUMBER.to_string()),
            );
        }
    })
>>>>>>> e4f7ca02
}

// Lazily initializes all migration checks. The combination of Rust function
// pointers and async makes defining a static table fairly painful, so we're
// using lazy initialization instead.
//
// Each "check" is implemented as a pair of {before, after} migration function
// pointers, called precisely around the migration under test.
fn get_migration_checks() -> BTreeMap<Version, DataMigrationFns> {
    let mut map = BTreeMap::new();

    map.insert(
        Version::new(23, 0, 0),
        DataMigrationFns::new().before(before_23_0_0).after(after_23_0_0),
    );
    map.insert(
        Version::new(24, 0, 0),
        DataMigrationFns::new().before(before_24_0_0).after(after_24_0_0),
    );
    map.insert(
        Version::new(37, 0, 1),
        DataMigrationFns::new().after(after_37_0_1),
    );
    map.insert(
        Version::new(70, 0, 0),
        DataMigrationFns::new().before(before_70_0_0).after(after_70_0_0),
    );
    map.insert(
        Version::new(95, 0, 0),
        DataMigrationFns::new().before(before_95_0_0).after(after_95_0_0),
    );
    map.insert(
        Version::new(101, 0, 0),
        DataMigrationFns::new()
            .before(before_101_0_0)
            .after(after_101_0_0)
            .at_current(at_current_101_0_0),
    );
    map.insert(
        Version::new(107, 0, 0),
        DataMigrationFns::new().before(before_107_0_0).after(after_107_0_0),
    );
    map.insert(
        Version::new(124, 0, 0),
        DataMigrationFns::new().before(before_124_0_0).after(after_124_0_0),
    );
    map.insert(
        Version::new(125, 0, 0),
        DataMigrationFns::new().before(before_125_0_0).after(after_125_0_0),
    );
    map.insert(
        Version::new(133, 0, 0),
        DataMigrationFns::new().before(before_133_0_0).after(after_133_0_0),
    );
    map.insert(
        Version::new(134, 0, 0),
        DataMigrationFns::new().before(before_134_0_0).after(after_134_0_0),
    );
    map.insert(
        Version::new(139, 0, 0),
        DataMigrationFns::new().after(after_139_0_0),
    );
    map.insert(
        Version::new(140, 0, 0),
        DataMigrationFns::new().before(before_140_0_0).after(after_140_0_0),
    );
    map.insert(
        Version::new(145, 0, 0),
        DataMigrationFns::new().before(before_145_0_0).after(after_145_0_0),
    );
    map.insert(
        Version::new(148, 0, 0),
        DataMigrationFns::new().before(before_148_0_0).after(after_148_0_0),
    );
    map.insert(
        Version::new(151, 0, 0),
        DataMigrationFns::new().before(before_151_0_0).after(after_151_0_0),
    );
    map.insert(
        Version::new(155, 0, 0),
        DataMigrationFns::new().before(before_155_0_0).after(after_155_0_0),
    );
    map.insert(
        Version::new(156, 0, 0),
        DataMigrationFns::new()
            .before(migration_156::before)
            .after(migration_156::after),
    );
    map.insert(
        Version::new(164, 0, 0),
        DataMigrationFns::new().before(before_164_0_0).after(after_164_0_0),
    );
    map.insert(
        Version::new(165, 0, 0),
        DataMigrationFns::new().before(before_165_0_0).after(after_165_0_0),
    );
    map.insert(
        Version::new(171, 0, 0),
        DataMigrationFns::new().before(before_171_0_0).after(after_171_0_0),
    );
    map.insert(
        Version::new(185, 0, 0),
        DataMigrationFns::new().before(before_185_0_0).after(after_185_0_0),
    );
    map.insert(
        Version::new(188, 0, 0),
        DataMigrationFns::new().before(before_188_0_0).after(after_188_0_0),
    );
    map.insert(
        Version::new(207, 0, 0),
        DataMigrationFns::new().before(before_207_0_0).after(after_207_0_0),
    );
    map.insert(
        Version::new(210, 0, 0),
<<<<<<< HEAD
        DataMigrationFns::new()
            .before(migration_210::before)
            .after(migration_210::after),
=======
        DataMigrationFns::new().before(before_210_0_0).after(after_210_0_0),
>>>>>>> e4f7ca02
    );
    map
}

// Performs all schema changes and runs version-specific assertions.
//
// HOW TO ADD A MIGRATION CHECK:
// - Add a new "map.insert" line to "get_migration_checks", with the semver of
// the version you'd like to inspect before / after.
// - Define your "before" (optional) and "after" (required) functions. These
// act on a connection to CockroachDB, and can observe and mutate arbitrary
// state.
//
// ADVICE FOR MIGRATION CHECKS:
// - Your migration check will run in the same test as all other migration
// checks, because performing schema migrations isn't that fast. If you
// perform an operation that could be disruptive to subsequent checks, I
// recommend cleaning up after yourself (e.g., DELETE relevant rows).
// - I recommend using schema checks that are NOT strongly-typed. When you
// add a migration check, it'll happen to match the "latest" static schemas
// defined by Nexus, but that won't always be the case. As the schema
// continues to change (maybe a table you're trying to check gets a new column
// in a later version), your code should continue operating on the OLD version,
// and as such, should avoid needing any updates.
#[tokio::test]
async fn validate_data_migration() {
    let config = load_test_config();
    let logctx = LogContext::new("validate_data_migration", &config.pkg.log);
    let log = &logctx.log;

    let db = TestDatabase::new_populate_nothing(&logctx.log).await;
    let crdb = db.crdb();
    let ctx = MigrationContext {
        log,
        client: crdb.connect().await.expect("Failed to access CRDB client"),
        crdb,
        pool_and_conn: Mutex::new(BTreeMap::new()),
    };

    let all_versions = read_all_schema_versions();
    let all_checks = get_migration_checks();

    // Go from the first version to the latest version.
    for version in all_versions.iter_versions() {
        // If this check has preconditions (or setup), run them.
        let checks = all_checks.get(version.semver());
        if let Some(before) = checks.and_then(|check| check.before) {
            before(&ctx).await;
        }

        apply_update(log, &crdb, version, 1).await;
        assert_eq!(
            version.semver().to_string(),
            query_crdb_schema_version(&crdb).await
        );

        // If this check has postconditions (or cleanup), run them.
        if let Some(after) = checks.and_then(|check| check.after) {
            after(&ctx).await;
        }
    }
    assert_eq!(
        LATEST_SCHEMA_VERSION.to_string(),
        query_crdb_schema_version(&crdb).await
    );

    // If any version changes want to query the system post-upgrade, they can.
    for version in all_versions.iter_versions() {
        let checks = all_checks.get(version.semver());
        if let Some(at_current) = checks.and_then(|check| check.at_current) {
            at_current(&ctx).await;
        }
    }

    db.terminate().await;
    logctx.cleanup_successful();
}

// Returns the InformationSchema object for a database populated via `sql`.
async fn get_information_schema(log: &Logger, sql: &str) -> InformationSchema {
    let db = TestDatabase::new_populate_nothing(&log).await;
    let crdb = db.crdb();

    let client = crdb.connect().await.expect("failed to connect");
    client.batch_execute(sql).await.expect("failed to apply SQL");

    let observed_schema = InformationSchema::new(&crdb).await;
    db.terminate().await;
    observed_schema
}

// Reproduction case for https://github.com/oxidecomputer/omicron/issues/4143
#[tokio::test]
async fn compare_index_creation_differing_where_clause() {
    let config = load_test_config();
    let logctx = LogContext::new(
        "compare_index_creation_differing_where_clause",
        &config.pkg.log,
    );
    let log = &logctx.log;

    let schema1 = get_information_schema(log, "
        CREATE DATABASE omicron;
        CREATE TABLE omicron.public.animal (
            id UUID PRIMARY KEY,
            name TEXT,
            time_deleted TIMESTAMPTZ
        );

        CREATE INDEX IF NOT EXISTS lookup_animal_by_name ON omicron.public.animal (
            name, id
        ) WHERE name IS NOT NULL AND time_deleted IS NULL;
    ").await;

    let schema2 = get_information_schema(log, "
        CREATE DATABASE omicron;
        CREATE TABLE omicron.public.animal (
            id UUID PRIMARY KEY,
            name TEXT,
            time_deleted TIMESTAMPTZ
        );

        CREATE INDEX IF NOT EXISTS lookup_animal_by_name ON omicron.public.animal (
            name, id
        ) WHERE time_deleted IS NULL;
    ").await;

    // pg_indexes includes a column "indexdef" that compares partial indexes.
    // This should catch the differing "WHERE" clause.
    assert_ne!(schema1.pg_indexes, schema2.pg_indexes);

    logctx.cleanup_successful();
}

// Reproduction case for https://github.com/oxidecomputer/omicron/issues/4143
#[tokio::test]
async fn compare_index_creation_differing_columns() {
    let config = load_test_config();
    let logctx = LogContext::new(
        "compare_index_creation_differing_columns",
        &config.pkg.log,
    );
    let log = &logctx.log;

    let schema1 = get_information_schema(log, "
        CREATE DATABASE omicron;
        CREATE TABLE omicron.public.animal (
            id UUID PRIMARY KEY,
            name TEXT,
            time_deleted TIMESTAMPTZ
        );

        CREATE INDEX IF NOT EXISTS lookup_animal_by_name ON omicron.public.animal (
            name
        ) WHERE name IS NOT NULL AND time_deleted IS NULL;
    ").await;

    let schema2 = get_information_schema(log, "
        CREATE DATABASE omicron;
        CREATE TABLE omicron.public.animal (
            id UUID PRIMARY KEY,
            name TEXT,
            time_deleted TIMESTAMPTZ
        );

        CREATE INDEX IF NOT EXISTS lookup_animal_by_name ON omicron.public.animal (
            name, id
        ) WHERE name IS NOT NULL AND time_deleted IS NULL;
    ").await;

    // "statistics" identifies table indices.
    // These tables should differ in the "implicit" column.
    assert_ne!(schema1.statistics, schema2.statistics);

    logctx.cleanup_successful();
}

#[tokio::test]
async fn compare_view_differing_where_clause() {
    let config = load_test_config();
    let logctx =
        LogContext::new("compare_view_differing_where_clause", &config.pkg.log);
    let log = &logctx.log;

    let schema1 = get_information_schema(
        log,
        "
        CREATE DATABASE omicron;
        CREATE TABLE omicron.public.animal (
            id UUID PRIMARY KEY,
            name TEXT,
            time_deleted TIMESTAMPTZ
        );

        CREATE VIEW live_view AS
            SELECT animal.id, animal.name
            FROM omicron.public.animal
            WHERE animal.time_deleted IS NOT NULL;
    ",
    )
    .await;

    let schema2 = get_information_schema(
        log,
        "
        CREATE DATABASE omicron;
        CREATE TABLE omicron.public.animal (
            id UUID PRIMARY KEY,
            name TEXT,
            time_deleted TIMESTAMPTZ
        );

        CREATE VIEW live_view AS
            SELECT animal.id, animal.name
            FROM omicron.public.animal
            WHERE animal.time_deleted IS NOT NULL AND animal.name = 'Thomas';
    ",
    )
    .await;

    assert_ne!(schema1.views, schema2.views);

    logctx.cleanup_successful();
}

#[tokio::test]
async fn compare_sequence_differing_increment() {
    let config = load_test_config();
    let logctx = LogContext::new(
        "compare_sequence_differing_increment",
        &config.pkg.log,
    );
    let log = &logctx.log;

    let schema1 = get_information_schema(
        log,
        "
        CREATE DATABASE omicron;
        CREATE SEQUENCE omicron.public.myseq START 1 INCREMENT 1;
    ",
    )
    .await;

    let schema2 = get_information_schema(
        log,
        "
        CREATE DATABASE omicron;
        CREATE SEQUENCE omicron.public.myseq START 1 INCREMENT 2;
    ",
    )
    .await;

    assert_ne!(schema1.sequences, schema2.sequences);

    logctx.cleanup_successful();
}

#[tokio::test]
async fn compare_table_differing_constraint() {
    let config = load_test_config();
    let logctx =
        LogContext::new("compare_table_differing_constraint", &config.pkg.log);
    let log = &logctx.log;

    let schema1 = get_information_schema(
        log,
        "
        CREATE DATABASE omicron;
        CREATE TABLE omicron.public.animal (
            id UUID PRIMARY KEY,
            name TEXT,
            time_deleted TIMESTAMPTZ,

            CONSTRAINT dead_animals_have_names CHECK (
                (time_deleted IS NULL) OR
                (name IS NOT NULL)
            )
        );
    ",
    )
    .await;

    let schema2 = get_information_schema(
        log,
        "
        CREATE DATABASE omicron;
        CREATE TABLE omicron.public.animal (
            id UUID PRIMARY KEY,
            name TEXT,
            time_deleted TIMESTAMPTZ,

            CONSTRAINT dead_animals_have_names CHECK (
                (time_deleted IS NULL) OR
                (name IS NULL)
            )
        );
    ",
    )
    .await;

    assert_ne!(schema1.table_constraints, schema2.table_constraints);
    logctx.cleanup_successful();
}

#[tokio::test]
async fn compare_table_differing_not_null_order() {
    let config = load_test_config();
    let logctx = LogContext::new(
        "compare_table_differing_not_null_order",
        &config.pkg.log,
    );
    let log = &logctx.log;

    let schema1 = get_information_schema(
        log,
        "
        CREATE DATABASE omicron;
        CREATE TABLE omicron.public.pet ( id UUID PRIMARY KEY );
        CREATE TABLE omicron.public.employee (
            id UUID PRIMARY KEY,
            name TEXT NOT NULL,
            hobbies TEXT
        );
        ",
    )
    .await;

    let schema2 = get_information_schema(
        log,
        "
        CREATE DATABASE omicron;
        CREATE TABLE omicron.public.employee (
            id UUID PRIMARY KEY,
            name TEXT NOT NULL,
            hobbies TEXT
        );
        CREATE TABLE omicron.public.pet ( id UUID PRIMARY KEY );
        ",
    )
    .await;

    schema1.pretty_assert_eq(&schema2);
    logctx.cleanup_successful();
}<|MERGE_RESOLUTION|>--- conflicted
+++ resolved
@@ -3476,122 +3476,6 @@
     })
 }
 
-<<<<<<< HEAD
-mod migration_210 {
-    use super::*;
-    use omicron_common::address::Ipv6Subnet;
-    use omicron_common::address::SLED_PREFIX;
-    use pretty_assertions::assert_eq;
-    use std::collections::BTreeSet;
-
-    // randomly-generated IDs
-    const SLED_ID_1: &str = "48e1d10b-3ec8-4abd-95e2-5f37f79da546";
-    const SLED_ID_2: &str = "2144219e-d989-4929-b0b3-db895f51b7b5";
-    const SLED_ID_3: &str = "d2de378b-c788-4940-9a11-60ac4e633f0c";
-
-    // randomly-generated IPs
-    const SLED_IP_1: &str = "445c:212f:f2bc:f202:2b90:5b0e:2d6c:585e";
-    const SLED_IP_2: &str = "05fb:7e45:22b1:8dfb:9a06:0dbf:22ab:3eb4";
-    const SLED_IP_3: &str = "92a6:42c8:0cf2:7556:5ace:5bab:26e4:4dd1";
-
-    async fn before_impl(ctx: &MigrationContext<'_>) {
-        ctx.client
-            .batch_execute(&format!(
-                "
-        INSERT INTO omicron.public.sled (
-            id, time_created, time_modified, rcgen, rack_id, is_scrimlet,
-            serial_number, part_number, revision, usable_hardware_threads,
-            usable_physical_ram, reservoir_size, ip, port, last_used_address,
-            sled_policy, sled_state, repo_depot_port, cpu_family
-        )
-        VALUES
-        ('{SLED_ID_1}', now(), now(), 1, gen_random_uuid(), false,
-         'migration-210-serial1', 'part1', 1, 64, 12345678, 123456,
-         '{SLED_IP_1}', 12345, '{SLED_IP_1}', 'in_service', 'active',
-         12346, 'unknown'),
-        ('{SLED_ID_2}', now(), now(), 1, gen_random_uuid(), false,
-         'migration-210-serial2', 'part1', 1, 64, 12345678, 123456,
-         '{SLED_IP_2}', 12345, '{SLED_IP_2}', 'no_provision', 'active',
-         12346, 'unknown'),
-        ('{SLED_ID_3}', now(), now(), 1, gen_random_uuid(), false,
-         'migration-210-serial3', 'part1', 1, 64, 12345678, 123456,
-         '{SLED_IP_3}', 12345, '{SLED_IP_3}', 'expunged', 'decommissioned',
-         12346, 'unknown');
-
-        INSERT INTO omicron.public.bp_sled_metadata (
-            blueprint_id, sled_id, sled_state, sled_agent_generation,
-            remove_mupdate_override, host_phase_2_desired_slot_a,
-            host_phase_2_desired_slot_b
-        )
-        VALUES
-        (gen_random_uuid(), '{SLED_ID_1}', 'active', 1, NULL, NULL, NULL),
-        (gen_random_uuid(), '{SLED_ID_2}', 'active', 1, NULL, NULL, NULL),
-        (gen_random_uuid(), '{SLED_ID_3}', 'decommissioned', 1,
-         NULL, NULL, NULL);
-                "
-            ))
-            .await
-            .expect("inserted pre-migration data");
-    }
-
-    async fn after_impl(ctx: &MigrationContext<'_>) {
-        let sled_id_1: Uuid = SLED_ID_1.parse().unwrap();
-        let sled_id_2: Uuid = SLED_ID_2.parse().unwrap();
-        let sled_id_3: Uuid = SLED_ID_3.parse().unwrap();
-
-        let expected = [
-            (
-                sled_id_1,
-                Ipv6Subnet::<SLED_PREFIX>::new(SLED_IP_1.parse().unwrap())
-                    .to_string(),
-            ),
-            (
-                sled_id_2,
-                Ipv6Subnet::<SLED_PREFIX>::new(SLED_IP_2.parse().unwrap())
-                    .to_string(),
-            ),
-            (
-                sled_id_3,
-                Ipv6Subnet::<SLED_PREFIX>::new(SLED_IP_3.parse().unwrap())
-                    .to_string(),
-            ),
-        ]
-        .into_iter()
-        .collect::<BTreeSet<_>>();
-
-        let rows = ctx
-            .client
-            .query(
-                "
-                SELECT sled_id, subnet::text
-                FROM omicron.public.bp_sled_metadata
-                WHERE sled_id IN ($1, $2, $3)
-                ",
-                &[&sled_id_1, &sled_id_2, &sled_id_3],
-            )
-            .await
-            .expect("queried post-migration data");
-        let got = rows
-            .into_iter()
-            .map(|row| {
-                (row.get::<_, Uuid>("sled_id"), row.get::<_, String>("subnet"))
-            })
-            .collect::<BTreeSet<_>>();
-        assert_eq!(expected, got);
-    }
-
-    pub(super) fn before<'a>(
-        ctx: &'a MigrationContext<'a>,
-    ) -> BoxFuture<'a, ()> {
-        Box::pin(before_impl(ctx))
-    }
-
-    pub(super) fn after<'a>(
-        ctx: &'a MigrationContext<'a>,
-    ) -> BoxFuture<'a, ()> {
-        Box::pin(after_impl(ctx))
-    }
-=======
 const SP_RESTART_ID: Uuid =
     Uuid::from_u128(0x0358a488_3dd1_4da2_a783_570f3a149058);
 const HOST_RESTART_ID: Uuid =
@@ -3781,7 +3665,122 @@
             );
         }
     })
->>>>>>> e4f7ca02
+}
+
+mod migration_211 {
+    use super::*;
+    use omicron_common::address::Ipv6Subnet;
+    use omicron_common::address::SLED_PREFIX;
+    use pretty_assertions::assert_eq;
+    use std::collections::BTreeSet;
+
+    // randomly-generated IDs
+    const SLED_ID_1: &str = "48e1d10b-3ec8-4abd-95e2-5f37f79da546";
+    const SLED_ID_2: &str = "2144219e-d989-4929-b0b3-db895f51b7b5";
+    const SLED_ID_3: &str = "d2de378b-c788-4940-9a11-60ac4e633f0c";
+
+    // randomly-generated IPs
+    const SLED_IP_1: &str = "445c:212f:f2bc:f202:2b90:5b0e:2d6c:585e";
+    const SLED_IP_2: &str = "05fb:7e45:22b1:8dfb:9a06:0dbf:22ab:3eb4";
+    const SLED_IP_3: &str = "92a6:42c8:0cf2:7556:5ace:5bab:26e4:4dd1";
+
+    async fn before_impl(ctx: &MigrationContext<'_>) {
+        ctx.client
+            .batch_execute(&format!(
+                "
+        INSERT INTO omicron.public.sled (
+            id, time_created, time_modified, rcgen, rack_id, is_scrimlet,
+            serial_number, part_number, revision, usable_hardware_threads,
+            usable_physical_ram, reservoir_size, ip, port, last_used_address,
+            sled_policy, sled_state, repo_depot_port, cpu_family
+        )
+        VALUES
+        ('{SLED_ID_1}', now(), now(), 1, gen_random_uuid(), false,
+         'migration-210-serial1', 'part1', 1, 64, 12345678, 123456,
+         '{SLED_IP_1}', 12345, '{SLED_IP_1}', 'in_service', 'active',
+         12346, 'unknown'),
+        ('{SLED_ID_2}', now(), now(), 1, gen_random_uuid(), false,
+         'migration-210-serial2', 'part1', 1, 64, 12345678, 123456,
+         '{SLED_IP_2}', 12345, '{SLED_IP_2}', 'no_provision', 'active',
+         12346, 'unknown'),
+        ('{SLED_ID_3}', now(), now(), 1, gen_random_uuid(), false,
+         'migration-210-serial3', 'part1', 1, 64, 12345678, 123456,
+         '{SLED_IP_3}', 12345, '{SLED_IP_3}', 'expunged', 'decommissioned',
+         12346, 'unknown');
+
+        INSERT INTO omicron.public.bp_sled_metadata (
+            blueprint_id, sled_id, sled_state, sled_agent_generation,
+            remove_mupdate_override, host_phase_2_desired_slot_a,
+            host_phase_2_desired_slot_b
+        )
+        VALUES
+        (gen_random_uuid(), '{SLED_ID_1}', 'active', 1, NULL, NULL, NULL),
+        (gen_random_uuid(), '{SLED_ID_2}', 'active', 1, NULL, NULL, NULL),
+        (gen_random_uuid(), '{SLED_ID_3}', 'decommissioned', 1,
+         NULL, NULL, NULL);
+                "
+            ))
+            .await
+            .expect("inserted pre-migration data");
+    }
+
+    async fn after_impl(ctx: &MigrationContext<'_>) {
+        let sled_id_1: Uuid = SLED_ID_1.parse().unwrap();
+        let sled_id_2: Uuid = SLED_ID_2.parse().unwrap();
+        let sled_id_3: Uuid = SLED_ID_3.parse().unwrap();
+
+        let expected = [
+            (
+                sled_id_1,
+                Ipv6Subnet::<SLED_PREFIX>::new(SLED_IP_1.parse().unwrap())
+                    .to_string(),
+            ),
+            (
+                sled_id_2,
+                Ipv6Subnet::<SLED_PREFIX>::new(SLED_IP_2.parse().unwrap())
+                    .to_string(),
+            ),
+            (
+                sled_id_3,
+                Ipv6Subnet::<SLED_PREFIX>::new(SLED_IP_3.parse().unwrap())
+                    .to_string(),
+            ),
+        ]
+        .into_iter()
+        .collect::<BTreeSet<_>>();
+
+        let rows = ctx
+            .client
+            .query(
+                "
+                SELECT sled_id, subnet::text
+                FROM omicron.public.bp_sled_metadata
+                WHERE sled_id IN ($1, $2, $3)
+                ",
+                &[&sled_id_1, &sled_id_2, &sled_id_3],
+            )
+            .await
+            .expect("queried post-migration data");
+        let got = rows
+            .into_iter()
+            .map(|row| {
+                (row.get::<_, Uuid>("sled_id"), row.get::<_, String>("subnet"))
+            })
+            .collect::<BTreeSet<_>>();
+        assert_eq!(expected, got);
+    }
+
+    pub(super) fn before<'a>(
+        ctx: &'a MigrationContext<'a>,
+    ) -> BoxFuture<'a, ()> {
+        Box::pin(before_impl(ctx))
+    }
+
+    pub(super) fn after<'a>(
+        ctx: &'a MigrationContext<'a>,
+    ) -> BoxFuture<'a, ()> {
+        Box::pin(after_impl(ctx))
+    }
 }
 
 // Lazily initializes all migration checks. The combination of Rust function
@@ -3896,13 +3895,13 @@
     );
     map.insert(
         Version::new(210, 0, 0),
-<<<<<<< HEAD
+        DataMigrationFns::new().before(before_210_0_0).after(after_210_0_0),
+    );
+    map.insert(
+        Version::new(211, 0, 0),
         DataMigrationFns::new()
-            .before(migration_210::before)
-            .after(migration_210::after),
-=======
-        DataMigrationFns::new().before(before_210_0_0).after(after_210_0_0),
->>>>>>> e4f7ca02
+            .before(migration_211::before)
+            .after(migration_211::after),
     );
     map
 }
