// This Source Code Form is subject to the terms of the Mozilla Public
// License, v. 2.0. If a copy of the MPL was not distributed with this
// file, You can obtain one at https://mozilla.org/MPL/2.0/.

use crate::integration_tests::saml::SAML_IDP_DESCRIPTOR;
use crate::integration_tests::saml::SAML_RESPONSE_IDP_DESCRIPTOR;
use crate::integration_tests::saml::SAML_RESPONSE_WITH_GROUPS;
use async_bb8_diesel::AsyncRunQueryDsl;
use base64::Engine;
use chrono::Utc;
use http::StatusCode;
use http::method::Method;
use nexus_auth::context::OpContext;
use nexus_db_queries::authn::USER_TEST_PRIVILEGED;
use nexus_db_queries::authn::silos::{IdentityProviderType, SamlLoginPost};
use nexus_db_queries::db::model::ScimClientBearerToken;
use nexus_test_utils::http_testing::{AuthnMode, NexusRequest, RequestBuilder};
use nexus_test_utils::resource_helpers::create_silo;
use nexus_test_utils::resource_helpers::create_silo_with_admin_group_name;
use nexus_test_utils::resource_helpers::grant_iam;
use nexus_test_utils::resource_helpers::grant_iam_for_group;
use nexus_test_utils::resource_helpers::object_create;
use nexus_test_utils::resource_helpers::object_create_no_body;
use nexus_test_utils::resource_helpers::object_delete;
use nexus_test_utils::resource_helpers::object_get;
use nexus_test_utils_macros::nexus_test;
use nexus_types::external_api::views::{self, Silo};
use nexus_types::external_api::{params, shared};
use nexus_types::identity::Asset;
use omicron_common::api::external::IdentityMetadataCreateParams;
use omicron_nexus::TestInterfaces;
use omicron_uuid_kinds::GenericUuid;
use omicron_uuid_kinds::SiloGroupUuid;
use uuid::Uuid;

use scim2_test_client::Tester;

type ControlPlaneTestContext =
    nexus_test_utils::ControlPlaneTestContext<omicron_nexus::Server>;

// Create a SAML+SCIM Silo, test we can create a SAML IDP for it
#[nexus_test]
async fn test_create_a_saml_scim_silo(cptestctx: &ControlPlaneTestContext) {
    let client = &cptestctx.external_client;

    const SILO_NAME: &str = "saml-scim-silo";
    create_silo(&client, SILO_NAME, true, shared::SiloIdentityMode::SamlScim)
        .await;
    let silo: Silo = NexusRequest::object_get(
        &client,
        &format!("/v1/system/silos/{SILO_NAME}"),
    )
    .authn_as(AuthnMode::PrivilegedUser)
    .execute()
    .await
    .expect("failed to make request")
    .parsed_body()
    .unwrap();

    // Assert we can create a SAML IDP for this identity type

    let silo_saml_idp: views::SamlIdentityProvider = object_create(
        client,
        &format!("/v1/system/identity-providers/saml?silo={SILO_NAME}"),
        &params::SamlIdentityProviderCreate {
            identity: IdentityMetadataCreateParams {
                name: "some-totally-real-saml-provider"
                    .to_string()
                    .parse()
                    .unwrap(),
                description: "a demo provider".to_string(),
            },

            idp_metadata_source: params::IdpMetadataSource::Base64EncodedXml {
                data: base64::engine::general_purpose::STANDARD
                    .encode(SAML_IDP_DESCRIPTOR),
            },

            idp_entity_id: "entity_id".to_string(),
            sp_client_id: "client_id".to_string(),
            acs_url: "http://acs".to_string(),
            slo_url: "http://slo".to_string(),
            technical_contact_email: "technical@fake".to_string(),

            signing_keypair: None,

            group_attribute_name: None,
        },
    )
    .await;

    // Assert external authenticator opctx can read it
    let nexus = &cptestctx.server.server_context().nexus;
    let (.., _retrieved_silo_nexus) = nexus
        .silo_lookup(
            &nexus.opctx_external_authn(),
            omicron_common::api::external::Name::try_from(
                SILO_NAME.to_string(),
            )
            .unwrap()
            .into(),
        )
        .unwrap()
        .fetch()
        .await
        .unwrap();

    let (.., retrieved_silo_idp_from_nexus) = nexus
        .datastore()
        .identity_provider_lookup(
            &nexus.opctx_external_authn(),
            &omicron_common::api::external::Name::try_from(
                SILO_NAME.to_string(),
            )
            .unwrap()
            .into(),
            &omicron_common::api::external::Name::try_from(
                "some-totally-real-saml-provider".to_string(),
            )
            .unwrap()
            .into(),
        )
        .await
        .unwrap();

    match retrieved_silo_idp_from_nexus {
        IdentityProviderType::Saml(_) => {
            // ok
        }
    }

    // Expect the SSO redirect when trying to log in unauthenticated
    let result = NexusRequest::new(
        RequestBuilder::new(
            client,
            Method::GET,
            &format!(
                "/login/{}/saml/{}/redirect",
                silo.identity.name, silo_saml_idp.identity.name
            ),
        )
        .expect_status(Some(StatusCode::FOUND)),
    )
    .execute()
    .await
    .expect("expected success");

    assert!(
        result.headers["Location"].to_str().unwrap().to_string().starts_with(
            "https://idp.example.org/SAML2/SSO/Redirect?SAMLRequest=",
        )
    );
}

// Test that users are not JITed for SamlScim silos
#[nexus_test]
async fn test_no_jit_for_saml_scim_silos(cptestctx: &ControlPlaneTestContext) {
    let client = &cptestctx.external_client;

    const SILO_NAME: &str = "saml-scim-silo";
    create_silo(&client, SILO_NAME, true, shared::SiloIdentityMode::SamlScim)
        .await;

    let _silo_saml_idp: views::SamlIdentityProvider = object_create(
        client,
        &format!("/v1/system/identity-providers/saml?silo={SILO_NAME}"),
        &params::SamlIdentityProviderCreate {
            identity: IdentityMetadataCreateParams {
                name: "some-totally-real-saml-provider"
                    .to_string()
                    .parse()
                    .unwrap(),
                description: "a demo provider".to_string(),
            },

            idp_metadata_source: params::IdpMetadataSource::Base64EncodedXml {
                data: base64::engine::general_purpose::STANDARD
                    .encode(SAML_RESPONSE_IDP_DESCRIPTOR),
            },

            idp_entity_id: "https://some.idp.test/oxide_rack/".to_string(),
            sp_client_id: "client_id".to_string(),
            acs_url: "https://customer.site/oxide_rack/saml".to_string(),
            slo_url: "https://customer.site/oxide_rack/saml".to_string(),
            technical_contact_email: "technical@fake".to_string(),

            signing_keypair: None,

            group_attribute_name: Some("groups".into()),
        },
    )
    .await;

    let nexus = &cptestctx.server.server_context().nexus;
    nexus.set_samael_max_issue_delay(
        chrono::Utc::now()
            - "2022-05-04T15:36:12.631Z"
                .parse::<chrono::DateTime<chrono::Utc>>()
                .unwrap()
            + chrono::Duration::seconds(60),
    );

    NexusRequest::new(
        RequestBuilder::new(
            client,
            Method::POST,
            &format!("/login/{SILO_NAME}/saml/some-totally-real-saml-provider"),
        )
        .raw_body(Some(
            serde_urlencoded::to_string(SamlLoginPost {
                saml_response: base64::engine::general_purpose::STANDARD
                    .encode(SAML_RESPONSE_WITH_GROUPS),
                relay_state: None,
            })
            .unwrap(),
        ))
        .expect_status(Some(StatusCode::UNAUTHORIZED)),
    )
    .execute()
    .await
    .expect("expected 401");
}

#[nexus_test]
async fn test_scim_client_token_crud(cptestctx: &ControlPlaneTestContext) {
    let client = &cptestctx.external_client;

    // Create a Silo, then grant the PrivilegedUser the Admin role on it

    const SILO_NAME: &str = "saml-scim-silo";
    create_silo(&client, SILO_NAME, true, shared::SiloIdentityMode::SamlScim)
        .await;

    grant_iam(
        client,
        &format!("/v1/system/silos/{SILO_NAME}"),
        shared::SiloRole::Admin,
        USER_TEST_PRIVILEGED.id(),
        AuthnMode::PrivilegedUser,
    )
    .await;

    // Initially, there should be no tokens created during silo create.

    let tokens: Vec<views::ScimClientBearerToken> =
        object_get(client, &format!("/v1/system/scim/tokens?silo={SILO_NAME}"))
            .await;

    assert!(tokens.is_empty());

    // Fleet admins can create SCIM client tokens

    let created_token_1: views::ScimClientBearerTokenValue =
        object_create_no_body(
            client,
            &format!("/v1/system/scim/tokens?silo={SILO_NAME}"),
        )
        .await;

    // Now there's one!

    let tokens: Vec<views::ScimClientBearerToken> =
        object_get(client, &format!("/v1/system/scim/tokens?silo={SILO_NAME}"))
            .await;

    assert_eq!(tokens.len(), 1);
    assert_eq!(tokens[0].id, created_token_1.id);

    // Get that specific token

    let token: views::ScimClientBearerToken = object_get(
        client,
        &format!(
            "/v1/system/scim/tokens/{}?silo={SILO_NAME}",
            created_token_1.id,
        ),
    )
    .await;

    assert_eq!(token.id, created_token_1.id);

    // Create a new token

    let created_token_2: views::ScimClientBearerTokenValue =
        object_create_no_body(
            client,
            &format!("/v1/system/scim/tokens?silo={SILO_NAME}"),
        )
        .await;

    // Now there's two!

    let tokens: Vec<views::ScimClientBearerToken> =
        object_get(client, &format!("/v1/system/scim/tokens?silo={SILO_NAME}"))
            .await;

    assert_eq!(tokens.len(), 2);
    assert!(tokens.iter().any(|token| token.id == created_token_1.id));
    assert!(tokens.iter().any(|token| token.id == created_token_2.id));

    // Create one more

    let created_token_3: views::ScimClientBearerTokenValue =
        object_create_no_body(
            client,
            &format!("/v1/system/scim/tokens?silo={SILO_NAME}"),
        )
        .await;

    let tokens: Vec<views::ScimClientBearerToken> =
        object_get(client, &format!("/v1/system/scim/tokens?silo={SILO_NAME}"))
            .await;

    assert_eq!(tokens.len(), 3);
    assert!(tokens.iter().any(|token| token.id == created_token_1.id));
    assert!(tokens.iter().any(|token| token.id == created_token_2.id));
    assert!(tokens.iter().any(|token| token.id == created_token_3.id));

    // Delete one

    object_delete(
        client,
        &format!(
            "/v1/system/scim/tokens/{}?silo={SILO_NAME}",
            created_token_1.id,
        ),
    )
    .await;

    // Check there's two

    let tokens: Vec<views::ScimClientBearerToken> =
        object_get(client, &format!("/v1/system/scim/tokens?silo={SILO_NAME}"))
            .await;

    assert_eq!(tokens.len(), 2);
    assert!(tokens.iter().any(|token| token.id == created_token_2.id));
    assert!(tokens.iter().any(|token| token.id == created_token_3.id));
}

#[nexus_test]
async fn test_scim_client_token_tenancy(cptestctx: &ControlPlaneTestContext) {
    let client = &cptestctx.external_client;

    // Create two Silos, then grant the PrivilegedUser the Admin role on both

    const SILO_1_NAME: &str = "saml-scim-silo-1";
    const SILO_2_NAME: &str = "saml-scim-silo-2";

    create_silo(&client, SILO_1_NAME, true, shared::SiloIdentityMode::SamlScim)
        .await;

    create_silo(&client, SILO_2_NAME, true, shared::SiloIdentityMode::SamlScim)
        .await;

    grant_iam(
        client,
        &format!("/v1/system/silos/{SILO_1_NAME}"),
        shared::SiloRole::Admin,
        USER_TEST_PRIVILEGED.id(),
        AuthnMode::PrivilegedUser,
    )
    .await;

    grant_iam(
        client,
        &format!("/v1/system/silos/{SILO_2_NAME}"),
        shared::SiloRole::Admin,
        USER_TEST_PRIVILEGED.id(),
        AuthnMode::PrivilegedUser,
    )
    .await;

    // Initially, there should be no tokens created during silo create.

    let tokens: Vec<views::ScimClientBearerToken> = object_get(
        client,
        &format!("/v1/system/scim/tokens?silo={SILO_1_NAME}"),
    )
    .await;

    assert!(tokens.is_empty());

    let tokens: Vec<views::ScimClientBearerToken> = object_get(
        client,
        &format!("/v1/system/scim/tokens?silo={SILO_2_NAME}"),
    )
    .await;

    assert!(tokens.is_empty());

    // Create a token in one of the Silos

    let _created_token_1: views::ScimClientBearerTokenValue =
        object_create_no_body(
            client,
            &format!("/v1/system/scim/tokens?silo={SILO_1_NAME}"),
        )
        .await;

    // Now there's one but only in the first Silo

    let tokens: Vec<views::ScimClientBearerToken> = object_get(
        client,
        &format!("/v1/system/scim/tokens?silo={SILO_1_NAME}"),
    )
    .await;

    assert!(!tokens.is_empty());

    let tokens: Vec<views::ScimClientBearerToken> = object_get(
        client,
        &format!("/v1/system/scim/tokens?silo={SILO_2_NAME}"),
    )
    .await;

    assert!(tokens.is_empty());
}

#[nexus_test]
async fn test_scim_client_token_bearer_auth(
    cptestctx: &ControlPlaneTestContext,
) {
    let client = &cptestctx.external_client;

    // Create a Silo, then grant the PrivilegedUser the Admin role on it

    const SILO_NAME: &str = "saml-scim-silo";
    create_silo(&client, SILO_NAME, true, shared::SiloIdentityMode::SamlScim)
        .await;

    grant_iam(
        client,
        &format!("/v1/system/silos/{SILO_NAME}"),
        shared::SiloRole::Admin,
        USER_TEST_PRIVILEGED.id(),
        AuthnMode::PrivilegedUser,
    )
    .await;

    // Create a token

    let created_token: views::ScimClientBearerTokenValue =
        object_create_no_body(
            client,
            &format!("/v1/system/scim/tokens?silo={SILO_NAME}"),
        )
        .await;

    // Check that we can get a SCIM provider using that token

    RequestBuilder::new(client, Method::GET, "/scim/v2/Users")
        .header(
            http::header::AUTHORIZATION,
            format!("Bearer {}", created_token.bearer_token),
        )
        .allow_non_dropshot_errors()
        .expect_status(Some(StatusCode::OK))
        .execute()
        .await
        .expect("expected 200");
}

#[nexus_test]
async fn test_scim_client_no_auth_with_expired_token(
    cptestctx: &ControlPlaneTestContext,
) {
    let client = &cptestctx.external_client;
    let nexus = &cptestctx.server.server_context().nexus;

    // Create a Silo, then insert an expired token into it

    const SILO_NAME: &str = "saml-scim-silo";

    let silo = create_silo(
        &client,
        SILO_NAME,
        true,
        shared::SiloIdentityMode::SamlScim,
    )
    .await;

    // Manually create an expired token

    {
        let now = Utc::now();

        let new_token = ScimClientBearerToken {
            id: Uuid::new_v4(),
            time_created: now,
            time_deleted: None,
            time_expires: Some(now),
            silo_id: silo.identity.id,
            bearer_token: String::from("testpost"),
        };

        let conn = nexus.datastore().pool_connection_for_tests().await.unwrap();

        use nexus_db_schema::schema::scim_client_bearer_token::dsl;
        diesel::insert_into(dsl::scim_client_bearer_token)
            .values(new_token.clone())
            .execute_async(&*conn)
            .await
            .unwrap();
    }

    // This should 401

    RequestBuilder::new(client, Method::GET, "/scim/v2/Users")
        .header(http::header::AUTHORIZATION, String::from("Bearer testpost"))
        .allow_non_dropshot_errors()
        .expect_status(Some(StatusCode::UNAUTHORIZED))
        .execute()
        .await
        .expect("expected 401");
}

#[nexus_test]
async fn test_scim2_crate_self_test(cptestctx: &ControlPlaneTestContext) {
    let client = &cptestctx.external_client;
    let nexus = &cptestctx.server.server_context().nexus;
    let opctx = OpContext::for_tests(
        cptestctx.logctx.log.new(o!()),
        nexus.datastore().clone(),
    );

    // Create a Silo, then grant the PrivilegedUser the Admin role on it

    const SILO_NAME: &str = "saml-scim-silo";
    create_silo(&client, SILO_NAME, true, shared::SiloIdentityMode::SamlScim)
        .await;

    grant_iam(
        client,
        &format!("/v1/system/silos/{SILO_NAME}"),
        shared::SiloRole::Admin,
        opctx.authn.actor().unwrap().silo_user_id().unwrap(),
        AuthnMode::PrivilegedUser,
    )
    .await;

    // Create a token

    let created_token: views::ScimClientBearerTokenValue =
        object_create_no_body(
            client,
            &format!("/v1/system/scim/tokens?silo={}", SILO_NAME,),
        )
        .await;

    // Point the scim2-rs crate's self tester at Nexus

    let tester = Tester::new(
        client.url("/scim/v2").to_string(),
<<<<<<< HEAD
        Some(format!("oxide-scim-{}", created_token.bearer_token)),
=======
        Some(created_token.bearer_token),
>>>>>>> a78f456c
    )
    .unwrap();

    tester.run().await.unwrap();
}

// Test that disabling a SCIM user means they can no longer log in, and it
// invalidates all their sessions.
#[nexus_test]
async fn test_disabling_scim_user(cptestctx: &ControlPlaneTestContext) {
    let client = &cptestctx.external_client;
    let nexus = &cptestctx.server.server_context().nexus;
    let opctx = OpContext::for_tests(
        cptestctx.logctx.log.new(o!()),
        nexus.datastore().clone(),
    );

    // Create the Silo

    const SILO_NAME: &str = "saml-scim-silo";
    create_silo(&client, SILO_NAME, true, shared::SiloIdentityMode::SamlScim)
        .await;

    // Create a SAML IDP

    let _silo_saml_idp: views::SamlIdentityProvider = object_create(
        client,
        &format!("/v1/system/identity-providers/saml?silo={}", SILO_NAME),
        &params::SamlIdentityProviderCreate {
            identity: IdentityMetadataCreateParams {
                name: "some-totally-real-saml-provider"
                    .to_string()
                    .parse()
                    .unwrap(),
                description: "a demo provider".to_string(),
            },

            idp_metadata_source: params::IdpMetadataSource::Base64EncodedXml {
                data: base64::engine::general_purpose::STANDARD
                    .encode(SAML_RESPONSE_IDP_DESCRIPTOR),
            },

            idp_entity_id: "https://some.idp.test/oxide_rack/".to_string(),
            sp_client_id: "client_id".to_string(),
            acs_url: "https://customer.site/oxide_rack/saml".to_string(),
            slo_url: "https://customer.site/oxide_rack/saml".to_string(),
            technical_contact_email: "technical@fake".to_string(),

            signing_keypair: None,

            group_attribute_name: Some("groups".into()),
        },
    )
    .await;

    nexus.set_samael_max_issue_delay(
        chrono::Utc::now()
            - "2022-05-04T15:36:12.631Z"
                .parse::<chrono::DateTime<chrono::Utc>>()
                .unwrap()
            + chrono::Duration::seconds(60),
    );

    // The user isn't created yet so we should see a 401.

    NexusRequest::new(
        RequestBuilder::new(
            client,
            Method::POST,
            &format!(
                "/login/{}/saml/some-totally-real-saml-provider",
                SILO_NAME
            ),
        )
        .raw_body(Some(
            serde_urlencoded::to_string(SamlLoginPost {
                saml_response: base64::engine::general_purpose::STANDARD
                    .encode(SAML_RESPONSE_WITH_GROUPS),
                relay_state: None,
            })
            .unwrap(),
        ))
        .expect_status(Some(StatusCode::UNAUTHORIZED)),
    )
    .execute()
    .await
    .expect("expected 401");

    // Grant permissions on this silo for the PrivilegedUser

    grant_iam(
        client,
        &format!("/v1/system/silos/{SILO_NAME}"),
        shared::SiloRole::Admin,
        opctx.authn.actor().unwrap().silo_user_id().unwrap(),
        AuthnMode::PrivilegedUser,
    )
    .await;

    // Create a token

    let created_token: views::ScimClientBearerTokenValue =
        object_create_no_body(
            client,
            &format!("/v1/system/scim/tokens?silo={}", SILO_NAME,),
        )
        .await;

    // Using this SCIM token, create a user with a name matching the saml:NameID
    // email in SAML_RESPONSE_WITH_GROUPS.

    NexusRequest::new(
        RequestBuilder::new(client, Method::POST, "/scim/v2/Users")
            .header(http::header::CONTENT_TYPE, "application/scim+json")
            .header(
                http::header::AUTHORIZATION,
<<<<<<< HEAD
                format!("Bearer oxide-scim-{}", created_token.bearer_token),
=======
                format!("Bearer {}", created_token.bearer_token),
>>>>>>> a78f456c
            )
            .allow_non_dropshot_errors()
            .raw_body(Some(
                serde_json::to_string(&serde_json::json!(
                    {
                    "userName": "some@customer.com",
                    "externalId": "some@customer.com",
                    }
                ))
                .unwrap(),
            ))
            .expect_status(Some(StatusCode::CREATED)),
    )
    .execute()
    .await
    .expect("expected 201");

    // Now the user can log in and create a valid session

    let result = NexusRequest::new(
        RequestBuilder::new(
            client,
            Method::POST,
            &format!(
                "/login/{}/saml/some-totally-real-saml-provider",
                SILO_NAME
            ),
        )
        .raw_body(Some(
            serde_urlencoded::to_string(SamlLoginPost {
                saml_response: base64::engine::general_purpose::STANDARD
                    .encode(SAML_RESPONSE_WITH_GROUPS),
                relay_state: None,
            })
            .unwrap(),
        ))
        .expect_status(Some(StatusCode::SEE_OTHER)),
    )
    .execute()
    .await
    .expect("expected 303");

    let session_cookie_value =
        result.headers["Set-Cookie"].to_str().unwrap().to_string();

    let me: views::CurrentUser = NexusRequest::new(
        RequestBuilder::new(client, Method::GET, "/v1/me")
            .header(http::header::COOKIE, session_cookie_value.clone())
            .expect_status(Some(StatusCode::OK)),
    )
    .execute()
    .await
    .expect("expected success")
    .parsed_body()
    .unwrap();

    assert_eq!(me.user.display_name, String::from("some@customer.com"));

    // Disable the user by asetting active = false

    NexusRequest::new(
        RequestBuilder::new(
            client,
            Method::PATCH,
            &format!("/scim/v2/Users/{}", me.user.id),
        )
        .header(http::header::CONTENT_TYPE, "application/scim+json")
        .header(
            http::header::AUTHORIZATION,
<<<<<<< HEAD
            format!("Bearer oxide-scim-{}", created_token.bearer_token),
=======
            format!("Bearer {}", created_token.bearer_token),
>>>>>>> a78f456c
        )
        .allow_non_dropshot_errors()
        .raw_body(Some(
            serde_json::to_string(&serde_json::json!(
                {
                  "schemas": [
                    "urn:ietf:params:scim:api:messages:2.0:PatchOp"
                  ],
                  "Operations": [
                    {
                      "op": "replace",
                      "value": {
                        "active": false
                      }
                    }
                  ]
                }
            ))
            .unwrap(),
        ))
        .expect_status(Some(StatusCode::OK)),
    )
    .execute()
    .await
    .expect("expected 200");

    // The same session should not work anymore.

    NexusRequest::new(
        RequestBuilder::new(client, Method::GET, "/v1/me")
            .header(http::header::COOKIE, session_cookie_value.clone())
            .expect_status(Some(StatusCode::UNAUTHORIZED)),
    )
    .execute()
    .await
    .expect("expected 401");

    // And they can no longer log in

    NexusRequest::new(
        RequestBuilder::new(
            client,
            Method::POST,
            &format!(
                "/login/{}/saml/some-totally-real-saml-provider",
                SILO_NAME
            ),
        )
        .raw_body(Some(
            serde_urlencoded::to_string(SamlLoginPost {
                saml_response: base64::engine::general_purpose::STANDARD
                    .encode(SAML_RESPONSE_WITH_GROUPS),
                relay_state: None,
            })
            .unwrap(),
        ))
        .expect_status(Some(StatusCode::UNAUTHORIZED)),
    )
    .execute()
    .await
    .expect("expected 401");
}

// Test that searching for a SCIM user works and is case insensitive
#[nexus_test]
async fn test_scim_user_search(cptestctx: &ControlPlaneTestContext) {
    let client = &cptestctx.external_client;
    let nexus = &cptestctx.server.server_context().nexus;
    let opctx = OpContext::for_tests(
        cptestctx.logctx.log.new(o!()),
        nexus.datastore().clone(),
    );

    // Create the Silo

    const SILO_NAME: &str = "saml-scim-silo";
    create_silo(&client, SILO_NAME, true, shared::SiloIdentityMode::SamlScim)
        .await;

    // Grant permissions on this silo for the PrivilegedUser

    grant_iam(
        client,
        &format!("/v1/system/silos/{SILO_NAME}"),
        shared::SiloRole::Admin,
        opctx.authn.actor().unwrap().silo_user_id().unwrap(),
        AuthnMode::PrivilegedUser,
    )
    .await;

    // Create a token

    let created_token: views::ScimClientBearerTokenValue =
        object_create_no_body(
            client,
            &format!("/v1/system/scim/tokens?silo={}", SILO_NAME,),
        )
        .await;

    // Using this SCIM token, create two users.

    let _mike: scim2_rs::User = NexusRequest::new(
        RequestBuilder::new(client, Method::POST, "/scim/v2/Users")
            .header(http::header::CONTENT_TYPE, "application/scim+json")
            .header(
                http::header::AUTHORIZATION,
<<<<<<< HEAD
                format!("Bearer oxide-scim-{}", created_token.bearer_token),
=======
                format!("Bearer {}", created_token.bearer_token),
>>>>>>> a78f456c
            )
            .allow_non_dropshot_errors()
            .raw_body(Some(
                serde_json::to_string(&serde_json::json!(
                    {
                        "userName": "mscott",
                        "externalId": "mscott@dundermifflin.com",
                    }
                ))
                .unwrap(),
            ))
            .expect_status(Some(StatusCode::CREATED)),
    )
    .execute()
    .await
    .expect("expected 201")
    .parsed_body()
    .expect("created user");

    let created_user: scim2_rs::User = NexusRequest::new(
        RequestBuilder::new(client, Method::POST, "/scim/v2/Users")
            .header(http::header::CONTENT_TYPE, "application/scim+json")
            .header(
                http::header::AUTHORIZATION,
<<<<<<< HEAD
                format!("Bearer oxide-scim-{}", created_token.bearer_token),
=======
                format!("Bearer {}", created_token.bearer_token),
>>>>>>> a78f456c
            )
            .allow_non_dropshot_errors()
            .raw_body(Some(
                serde_json::to_string(&serde_json::json!(
                    {
                        // Note that the name uses upper case!
                        "userName": "JHALPERT",
                        "externalId": "jhalpert@dundermifflin.com",
                    }
                ))
                .unwrap(),
            ))
            .expect_status(Some(StatusCode::CREATED)),
    )
    .execute()
    .await
    .expect("expected 201")
    .parsed_body()
    .expect("created user");

    // Now search for that user

    let response: scim2_rs::ListResponse = NexusRequest::new(
        RequestBuilder::new(
            client,
            Method::GET,
            "/scim/v2/Users?filter=username%20eq%20%22JHALPERT%22",
        )
        .header(http::header::CONTENT_TYPE, "application/scim+json")
        .header(
            http::header::AUTHORIZATION,
<<<<<<< HEAD
            format!("Bearer oxide-scim-{}", created_token.bearer_token),
=======
            format!("Bearer {}", created_token.bearer_token),
>>>>>>> a78f456c
        )
        .allow_non_dropshot_errors()
        .expect_status(Some(StatusCode::OK)),
    )
    .execute()
    .await
    .expect("expected 200")
    .parsed_body()
    .expect("list of users");

    // `response.resources` is a Vec of generic resources that have the type
    // `serde_json::Map<String, serde_json::Value>`. This to_value -> from_value
    // converts it into a User without a trip though string serialization +
    // deserialization.
    let users: Vec<scim2_rs::User> = serde_json::from_value(
        serde_json::to_value(&response.resources).unwrap(),
    )
    .unwrap();

    assert_eq!(users.len(), 1);
    assert_eq!(users[0].id, created_user.id);

    // Case insensitive search should also work

    let response: scim2_rs::ListResponse = NexusRequest::new(
        RequestBuilder::new(
            client,
            Method::GET,
            "/scim/v2/Users?filter=username%20eq%20%22JhaLpErT%22",
        )
        .header(http::header::CONTENT_TYPE, "application/scim+json")
        .header(
            http::header::AUTHORIZATION,
<<<<<<< HEAD
            format!("Bearer oxide-scim-{}", created_token.bearer_token),
=======
            format!("Bearer {}", created_token.bearer_token),
>>>>>>> a78f456c
        )
        .allow_non_dropshot_errors()
        .expect_status(Some(StatusCode::OK)),
    )
    .execute()
    .await
    .expect("expected 200")
    .parsed_body()
    .expect("list of users");

    let users: Vec<scim2_rs::User> = serde_json::from_value(
        serde_json::to_value(&response.resources).unwrap(),
    )
    .unwrap();

    assert_eq!(users.len(), 1);
    assert_eq!(users[0].id, created_user.id);

    // Searching for a non-existent user should return nothing

    let response: scim2_rs::ListResponse = NexusRequest::new(
        RequestBuilder::new(
            client,
            Method::GET,
            "/scim/v2/Users?filter=username%20eq%20%22dschrute%22",
        )
        .header(http::header::CONTENT_TYPE, "application/scim+json")
        .header(
            http::header::AUTHORIZATION,
<<<<<<< HEAD
            format!("Bearer oxide-scim-{}", created_token.bearer_token),
=======
            format!("Bearer {}", created_token.bearer_token),
>>>>>>> a78f456c
        )
        .allow_non_dropshot_errors()
        .expect_status(Some(StatusCode::OK)),
    )
    .execute()
    .await
    .expect("expected 200")
    .parsed_body()
    .expect("list of users");

    assert_eq!(response.total_results, 0);
}

// Test that searching for a SCIM group works and is case insensitive
#[nexus_test]
async fn test_scim_group_search(cptestctx: &ControlPlaneTestContext) {
    let client = &cptestctx.external_client;
    let nexus = &cptestctx.server.server_context().nexus;
    let opctx = OpContext::for_tests(
        cptestctx.logctx.log.new(o!()),
        nexus.datastore().clone(),
    );

    // Create the Silo

    const SILO_NAME: &str = "saml-scim-silo";
    create_silo(&client, SILO_NAME, true, shared::SiloIdentityMode::SamlScim)
        .await;

    // Grant permissions on this silo for the PrivilegedUser

    grant_iam(
        client,
        &format!("/v1/system/silos/{SILO_NAME}"),
        shared::SiloRole::Admin,
        opctx.authn.actor().unwrap().silo_user_id().unwrap(),
        AuthnMode::PrivilegedUser,
    )
    .await;

    // Create a token

    let created_token: views::ScimClientBearerTokenValue =
        object_create_no_body(
            client,
            &format!("/v1/system/scim/tokens?silo={}", SILO_NAME,),
        )
        .await;

    // Using this SCIM token, create two groups.

    let _regional_managers: scim2_rs::Group = NexusRequest::new(
        RequestBuilder::new(client, Method::POST, "/scim/v2/Groups")
            .header(http::header::CONTENT_TYPE, "application/scim+json")
            .header(
                http::header::AUTHORIZATION,
<<<<<<< HEAD
                format!("Bearer oxide-scim-{}", created_token.bearer_token),
=======
                format!("Bearer {}", created_token.bearer_token),
>>>>>>> a78f456c
            )
            .allow_non_dropshot_errors()
            .raw_body(Some(
                serde_json::to_string(&serde_json::json!(
                    {
                        "displayName": "regional_managers",
                        "externalId": "regional_managers@dundermifflin.com",
                    }
                ))
                .unwrap(),
            ))
            .expect_status(Some(StatusCode::CREATED)),
    )
    .execute()
    .await
    .expect("expected 201")
    .parsed_body()
    .expect("created group");

    let created_group: scim2_rs::Group = NexusRequest::new(
        RequestBuilder::new(client, Method::POST, "/scim/v2/Groups")
            .header(http::header::CONTENT_TYPE, "application/scim+json")
            .header(
                http::header::AUTHORIZATION,
<<<<<<< HEAD
                format!("Bearer oxide-scim-{}", created_token.bearer_token),
=======
                format!("Bearer {}", created_token.bearer_token),
>>>>>>> a78f456c
            )
            .allow_non_dropshot_errors()
            .raw_body(Some(
                serde_json::to_string(&serde_json::json!(
                    {
                        // Note that the name uses upper case!
                        "displayName": "ASSISTANT_TO_REGIONAL_MANAGER",
                        "externalId": "arm@dundermifflin.com",
                    }
                ))
                .unwrap(),
            ))
            .expect_status(Some(StatusCode::CREATED)),
    )
    .execute()
    .await
    .expect("expected 201")
    .parsed_body()
    .expect("created group");

    // Now search for that group

    let response: scim2_rs::ListResponse = NexusRequest::new(
        RequestBuilder::new(
            client,
            Method::GET,
            &format!(
                "/scim/v2/Groups?filter=displayname%20eq%20%22{}%22",
                "ASSISTANT_TO_REGIONAL_MANAGER",
            ),
        )
        .header(http::header::CONTENT_TYPE, "application/scim+json")
        .header(
            http::header::AUTHORIZATION,
<<<<<<< HEAD
            format!("Bearer oxide-scim-{}", created_token.bearer_token),
=======
            format!("Bearer {}", created_token.bearer_token),
>>>>>>> a78f456c
        )
        .allow_non_dropshot_errors()
        .expect_status(Some(StatusCode::OK)),
    )
    .execute()
    .await
    .expect("expected 200")
    .parsed_body()
    .expect("list of groups");

    // `response.resources` is a Vec of generic resources that have the type
    // `serde_json::Map<String, serde_json::Value>`. This to_value -> from_value
    // converts it into a Group without a trip though string serialization +
    // deserialization.
    let groups: Vec<scim2_rs::Group> = serde_json::from_value(
        serde_json::to_value(&response.resources).unwrap(),
    )
    .unwrap();

    assert_eq!(groups.len(), 1);
    assert_eq!(groups[0].id, created_group.id);

    // Case insensitive search should also work

    let response: scim2_rs::ListResponse = NexusRequest::new(
        RequestBuilder::new(
            client,
            Method::GET,
            &format!(
                "/scim/v2/Groups?filter=displayname%20eq%20%22{}%22",
                "AsSIStANT_TO_regIOnAL_mANaGER",
            ),
        )
        .header(http::header::CONTENT_TYPE, "application/scim+json")
        .header(
            http::header::AUTHORIZATION,
<<<<<<< HEAD
            format!("Bearer oxide-scim-{}", created_token.bearer_token),
=======
            format!("Bearer {}", created_token.bearer_token),
>>>>>>> a78f456c
        )
        .allow_non_dropshot_errors()
        .expect_status(Some(StatusCode::OK)),
    )
    .execute()
    .await
    .expect("expected 200")
    .parsed_body()
    .expect("list of groups");

    let groups: Vec<scim2_rs::Group> = serde_json::from_value(
        serde_json::to_value(&response.resources).unwrap(),
    )
    .unwrap();

    assert_eq!(groups.len(), 1);
    assert_eq!(groups[0].id, created_group.id);

    // Searching for a non-existent group should return nothing

    let response: scim2_rs::ListResponse = NexusRequest::new(
        RequestBuilder::new(
            client,
            Method::GET,
            &format!(
                "/scim/v2/Groups?filter=displayname%20eq%20%22{}%22",
                "assistant_to_assistant_to_regional_manager",
            ),
        )
        .header(http::header::CONTENT_TYPE, "application/scim+json")
        .header(
            http::header::AUTHORIZATION,
<<<<<<< HEAD
            format!("Bearer oxide-scim-{}", created_token.bearer_token),
=======
            format!("Bearer {}", created_token.bearer_token),
>>>>>>> a78f456c
        )
        .allow_non_dropshot_errors()
        .expect_status(Some(StatusCode::OK)),
    )
    .execute()
    .await
    .expect("expected 200")
    .parsed_body()
    .expect("list of groups");

    assert_eq!(response.total_results, 0);
}

// Test that for SCIM users, userName is unique (even if case is different)
#[nexus_test]
async fn test_scim_user_unique(cptestctx: &ControlPlaneTestContext) {
    let client = &cptestctx.external_client;
    let nexus = &cptestctx.server.server_context().nexus;
    let opctx = OpContext::for_tests(
        cptestctx.logctx.log.new(o!()),
        nexus.datastore().clone(),
    );

    // Create the Silo

    const SILO_NAME: &str = "saml-scim-silo";
    create_silo(&client, SILO_NAME, true, shared::SiloIdentityMode::SamlScim)
        .await;

    // Grant permissions on this silo for the PrivilegedUser

    grant_iam(
        client,
        &format!("/v1/system/silos/{SILO_NAME}"),
        shared::SiloRole::Admin,
        opctx.authn.actor().unwrap().silo_user_id().unwrap(),
        AuthnMode::PrivilegedUser,
    )
    .await;

    // Create a token

    let created_token: views::ScimClientBearerTokenValue =
        object_create_no_body(
            client,
            &format!("/v1/system/scim/tokens?silo={}", SILO_NAME,),
        )
        .await;

    // Using this SCIM token, try to create two "identical" users.

    let _mike: scim2_rs::User = NexusRequest::new(
        RequestBuilder::new(client, Method::POST, "/scim/v2/Users")
            .header(http::header::CONTENT_TYPE, "application/scim+json")
            .header(
                http::header::AUTHORIZATION,
<<<<<<< HEAD
                format!("Bearer oxide-scim-{}", created_token.bearer_token),
=======
                format!("Bearer {}", created_token.bearer_token),
>>>>>>> a78f456c
            )
            .allow_non_dropshot_errors()
            .raw_body(Some(
                serde_json::to_string(&serde_json::json!(
                    {
                        "userName": "mscott",
                        "externalId": "mscott@dundermifflin.com",
                    }
                ))
                .unwrap(),
            ))
            .expect_status(Some(StatusCode::CREATED)),
    )
    .execute()
    .await
    .expect("expected 201")
    .parsed_body()
    .expect("created user");

    NexusRequest::new(
        RequestBuilder::new(client, Method::POST, "/scim/v2/Users")
            .header(http::header::CONTENT_TYPE, "application/scim+json")
            .header(
                http::header::AUTHORIZATION,
<<<<<<< HEAD
                format!("Bearer oxide-scim-{}", created_token.bearer_token),
=======
                format!("Bearer {}", created_token.bearer_token),
>>>>>>> a78f456c
            )
            .allow_non_dropshot_errors()
            .raw_body(Some(
                serde_json::to_string(&serde_json::json!(
                    {
                        "userName": "MscOtT",
                        "externalId": "mscott@dundermifflin.com",
                    }
                ))
                .unwrap(),
            ))
            .expect_status(Some(StatusCode::CONFLICT)),
    )
    .execute()
    .await
    .expect("expected 409");

    // Now, create a different user, then try to PUT so that the name matches.
    // This should fail with a 409 as well.

    let mike_scarn: scim2_rs::User = NexusRequest::new(
        RequestBuilder::new(client, Method::POST, "/scim/v2/Users")
            .header(http::header::CONTENT_TYPE, "application/scim+json")
            .header(
                http::header::AUTHORIZATION,
<<<<<<< HEAD
                format!("Bearer oxide-scim-{}", created_token.bearer_token),
=======
                format!("Bearer {}", created_token.bearer_token),
>>>>>>> a78f456c
            )
            .allow_non_dropshot_errors()
            .raw_body(Some(
                serde_json::to_string(&serde_json::json!(
                    {
                        "userName": "mscarn",
                        "externalId": "mscarn@dundermifflin.com",
                    }
                ))
                .unwrap(),
            ))
            .expect_status(Some(StatusCode::CREATED)),
    )
    .execute()
    .await
    .expect("expected 201")
    .parsed_body()
    .expect("created user");

    NexusRequest::new(
        RequestBuilder::new(
            client,
            Method::PUT,
            &format!("/scim/v2/Users/{}", mike_scarn.id),
        )
        .header(http::header::CONTENT_TYPE, "application/scim+json")
        .header(
            http::header::AUTHORIZATION,
<<<<<<< HEAD
            format!("Bearer oxide-scim-{}", created_token.bearer_token),
=======
            format!("Bearer {}", created_token.bearer_token),
>>>>>>> a78f456c
        )
        .allow_non_dropshot_errors()
        .raw_body(Some(
            serde_json::to_string(&serde_json::json!(
                {
                    "userName": "mscott",
                    "externalId": "mscott@dundermifflin.com",
                }
            ))
            .unwrap(),
        ))
        .expect_status(Some(StatusCode::CONFLICT)),
    )
    .execute()
    .await
    .expect("expected 409");
}

// Test that for SCIM groups, displayName is unique (even if case is different)
#[nexus_test]
async fn test_scim_group_unique(cptestctx: &ControlPlaneTestContext) {
    let client = &cptestctx.external_client;
    let nexus = &cptestctx.server.server_context().nexus;
    let opctx = OpContext::for_tests(
        cptestctx.logctx.log.new(o!()),
        nexus.datastore().clone(),
    );

    // Create the Silo

    const SILO_NAME: &str = "saml-scim-silo";
    create_silo(&client, SILO_NAME, true, shared::SiloIdentityMode::SamlScim)
        .await;

    // Grant permissions on this silo for the PrivilegedUser

    grant_iam(
        client,
        &format!("/v1/system/silos/{SILO_NAME}"),
        shared::SiloRole::Admin,
        opctx.authn.actor().unwrap().silo_user_id().unwrap(),
        AuthnMode::PrivilegedUser,
    )
    .await;

    // Create a token

    let created_token: views::ScimClientBearerTokenValue =
        object_create_no_body(
            client,
            &format!("/v1/system/scim/tokens?silo={}", SILO_NAME,),
        )
        .await;

    // Using this SCIM token, try to create two "identical" groups

    let _sales: scim2_rs::Group = NexusRequest::new(
        RequestBuilder::new(client, Method::POST, "/scim/v2/Groups")
            .header(http::header::CONTENT_TYPE, "application/scim+json")
            .header(
                http::header::AUTHORIZATION,
<<<<<<< HEAD
                format!("Bearer oxide-scim-{}", created_token.bearer_token),
=======
                format!("Bearer {}", created_token.bearer_token),
>>>>>>> a78f456c
            )
            .allow_non_dropshot_errors()
            .raw_body(Some(
                serde_json::to_string(&serde_json::json!(
                    {
                        "displayName": "Sales",
                        "externalId": "sales@dundermifflin.com",
                    }
                ))
                .unwrap(),
            ))
            .expect_status(Some(StatusCode::CREATED)),
    )
    .execute()
    .await
    .expect("expected 201")
    .parsed_body()
    .expect("created group");

    NexusRequest::new(
        RequestBuilder::new(client, Method::POST, "/scim/v2/Groups")
            .header(http::header::CONTENT_TYPE, "application/scim+json")
            .header(
                http::header::AUTHORIZATION,
<<<<<<< HEAD
                format!("Bearer oxide-scim-{}", created_token.bearer_token),
=======
                format!("Bearer {}", created_token.bearer_token),
>>>>>>> a78f456c
            )
            .allow_non_dropshot_errors()
            .raw_body(Some(
                serde_json::to_string(&serde_json::json!(
                    {
                        "displayName": "SALES",
                        "externalId": "sales@dundermifflin.com",
                    }
                ))
                .unwrap(),
            ))
            .expect_status(Some(StatusCode::CONFLICT)),
    )
    .execute()
    .await
    .expect("expected 409");

    // Now, create a different group, then try to PUT so that the name matches.
    // This should fail with a 409 as well.

    let accounting: scim2_rs::Group = NexusRequest::new(
        RequestBuilder::new(client, Method::POST, "/scim/v2/Groups")
            .header(http::header::CONTENT_TYPE, "application/scim+json")
            .header(
                http::header::AUTHORIZATION,
<<<<<<< HEAD
                format!("Bearer oxide-scim-{}", created_token.bearer_token),
=======
                format!("Bearer {}", created_token.bearer_token),
>>>>>>> a78f456c
            )
            .allow_non_dropshot_errors()
            .raw_body(Some(
                serde_json::to_string(&serde_json::json!(
                    {
                        "displayName": "accounting",
                        "externalId": "accounting@dundermifflin.com",
                    }
                ))
                .unwrap(),
            ))
            .expect_status(Some(StatusCode::CREATED)),
    )
    .execute()
    .await
    .expect("expected 201")
    .parsed_body()
    .expect("created group");

    NexusRequest::new(
        RequestBuilder::new(
            client,
            Method::PUT,
            &format!("/scim/v2/Groups/{}", accounting.id),
        )
        .header(http::header::CONTENT_TYPE, "application/scim+json")
        .header(
            http::header::AUTHORIZATION,
<<<<<<< HEAD
            format!("Bearer oxide-scim-{}", created_token.bearer_token),
=======
            format!("Bearer {}", created_token.bearer_token),
>>>>>>> a78f456c
        )
        .allow_non_dropshot_errors()
        .raw_body(Some(
            serde_json::to_string(&serde_json::json!(
                {
                    "displayName": "sales",
                    "externalId": "sales@dundermifflin.com",
                }
            ))
            .unwrap(),
        ))
        .expect_status(Some(StatusCode::CONFLICT)),
    )
    .execute()
    .await
    .expect("expected 409");
}

// Test that a group with the silo admin group name confers admin privileges
#[nexus_test]
async fn test_scim_user_admin_group_priv(cptestctx: &ControlPlaneTestContext) {
    let client = &cptestctx.external_client;
    let nexus = &cptestctx.server.server_context().nexus;
    let opctx = OpContext::for_tests(
        cptestctx.logctx.log.new(o!()),
        nexus.datastore().clone(),
    );

    // Create the Silo

    const SILO_NAME: &str = "saml-scim-silo";
    create_silo_with_admin_group_name(
        &client,
        SILO_NAME,
        true,
        shared::SiloIdentityMode::SamlScim,
        Some(String::from("scranton_admins")),
    )
    .await;

    // Create a SAML IDP

    let _silo_saml_idp: views::SamlIdentityProvider = object_create(
        client,
        &format!("/v1/system/identity-providers/saml?silo={}", SILO_NAME),
        &params::SamlIdentityProviderCreate {
            identity: IdentityMetadataCreateParams {
                name: "some-totally-real-saml-provider"
                    .to_string()
                    .parse()
                    .unwrap(),
                description: "a demo provider".to_string(),
            },

            idp_metadata_source: params::IdpMetadataSource::Base64EncodedXml {
                data: base64::engine::general_purpose::STANDARD
                    .encode(SAML_RESPONSE_IDP_DESCRIPTOR),
            },

            idp_entity_id: "https://some.idp.test/oxide_rack/".to_string(),
            sp_client_id: "client_id".to_string(),
            acs_url: "https://customer.site/oxide_rack/saml".to_string(),
            slo_url: "https://customer.site/oxide_rack/saml".to_string(),
            technical_contact_email: "technical@fake".to_string(),

            signing_keypair: None,

            group_attribute_name: Some("groups".into()),
        },
    )
    .await;

    nexus.set_samael_max_issue_delay(
        chrono::Utc::now()
            - "2022-05-04T15:36:12.631Z"
                .parse::<chrono::DateTime<chrono::Utc>>()
                .unwrap()
            + chrono::Duration::seconds(60),
    );

    // Grant permissions on this silo for the PrivilegedUser

    grant_iam(
        client,
        &format!("/v1/system/silos/{SILO_NAME}"),
        shared::SiloRole::Admin,
        opctx.authn.actor().unwrap().silo_user_id().unwrap(),
        AuthnMode::PrivilegedUser,
    )
    .await;

    // Create a token

    let created_token: views::ScimClientBearerTokenValue =
        object_create_no_body(
            client,
            &format!("/v1/system/scim/tokens?silo={}", SILO_NAME,),
        )
        .await;

    // Using this SCIM token, create a user with a name matching the saml:NameID
    // email in SAML_RESPONSE_WITH_GROUPS.

    let user: scim2_rs::User = NexusRequest::new(
        RequestBuilder::new(client, Method::POST, "/scim/v2/Users")
            .header(http::header::CONTENT_TYPE, "application/scim+json")
            .header(
                http::header::AUTHORIZATION,
<<<<<<< HEAD
                format!("Bearer oxide-scim-{}", created_token.bearer_token),
=======
                format!("Bearer {}", created_token.bearer_token),
>>>>>>> a78f456c
            )
            .allow_non_dropshot_errors()
            .raw_body(Some(
                serde_json::to_string(&serde_json::json!(
                    {
                    "userName": "some@customer.com",
                    "externalId": "some@customer.com",
                    }
                ))
                .unwrap(),
            ))
            .expect_status(Some(StatusCode::CREATED)),
    )
    .execute()
    .await
    .expect("expected 201")
    .parsed_body()
    .expect("created user");

    // Login with that user

    let result = NexusRequest::new(
        RequestBuilder::new(
            client,
            Method::POST,
            &format!(
                "/login/{}/saml/some-totally-real-saml-provider",
                SILO_NAME
            ),
        )
        .raw_body(Some(
            serde_urlencoded::to_string(SamlLoginPost {
                saml_response: base64::engine::general_purpose::STANDARD
                    .encode(SAML_RESPONSE_WITH_GROUPS),
                relay_state: None,
            })
            .unwrap(),
        ))
        .expect_status(Some(StatusCode::SEE_OTHER)),
    )
    .execute()
    .await
    .expect("expected 303");

    let session_cookie_value =
        result.headers["Set-Cookie"].to_str().unwrap().to_string();

    // Initially this user should _not_ have the silo admin role, they are not
    // part of any group.

    let me: views::CurrentUser = NexusRequest::new(
        RequestBuilder::new(client, Method::GET, "/v1/me")
            .header(http::header::COOKIE, session_cookie_value.clone())
            .expect_status(Some(StatusCode::OK)),
    )
    .execute()
    .await
    .expect("expected success")
    .parsed_body()
    .unwrap();

    assert!(!me.silo_admin);

    // Creating the group with a name that matches the silo admin group name but
    // with no members does not change the existing user's role assignment.

    let admin_group: scim2_rs::Group = NexusRequest::new(
        RequestBuilder::new(client, Method::POST, "/scim/v2/Groups")
            .header(http::header::CONTENT_TYPE, "application/scim+json")
            .header(
                http::header::AUTHORIZATION,
<<<<<<< HEAD
                format!("Bearer oxide-scim-{}", created_token.bearer_token),
=======
                format!("Bearer {}", created_token.bearer_token),
>>>>>>> a78f456c
            )
            .allow_non_dropshot_errors()
            .raw_body(Some(
                serde_json::to_string(&serde_json::json!(
                    {
                        "displayName": "scranton_admins",
                        "externalId": "scranton_admins",
                        "members": [],
                    }
                ))
                .unwrap(),
            ))
            .expect_status(Some(StatusCode::CREATED)),
    )
    .execute()
    .await
    .expect("expected 201")
    .parsed_body()
    .expect("created group");

    let me: views::CurrentUser = NexusRequest::new(
        RequestBuilder::new(client, Method::GET, "/v1/me")
            .header(http::header::COOKIE, session_cookie_value.clone())
            .expect_status(Some(StatusCode::OK)),
    )
    .execute()
    .await
    .expect("expected success")
    .parsed_body()
    .unwrap();

    assert!(!me.silo_admin);

    // Then, add the user to the silo admin group via a PATCH - they should gain
    // the admin role

    NexusRequest::new(
        RequestBuilder::new(
            client,
            Method::PATCH,
            &format!("/scim/v2/Groups/{}", admin_group.id),
        )
        .header(http::header::CONTENT_TYPE, "application/scim+json")
        .header(
            http::header::AUTHORIZATION,
<<<<<<< HEAD
            format!("Bearer oxide-scim-{}", created_token.bearer_token),
=======
            format!("Bearer {}", created_token.bearer_token),
>>>>>>> a78f456c
        )
        .allow_non_dropshot_errors()
        .raw_body(Some(
            serde_json::to_string(&serde_json::json!(
                {
                  "schemas": [
                    "urn:ietf:params:scim:api:messages:2.0:PatchOp"
                  ],
                  "Operations": [
                    {
                      "op": "add",
                      "path": "members",
                      "value": [
                        {
                          "value": user.id
                        }
                      ]
                    }
                  ]
                }
            ))
            .unwrap(),
        ))
        .expect_status(Some(StatusCode::OK)),
    )
    .execute()
    .await
    .expect("expected 200");

    let me: views::CurrentUser = NexusRequest::new(
        RequestBuilder::new(client, Method::GET, "/v1/me")
            .header(http::header::COOKIE, session_cookie_value.clone())
            .expect_status(Some(StatusCode::OK)),
    )
    .execute()
    .await
    .expect("expected success")
    .parsed_body()
    .unwrap();

    assert!(me.silo_admin);

    // Renaming the group to _not_ the silo admin group name means they should
    // lose the admin role

    NexusRequest::new(
        RequestBuilder::new(
            client,
            Method::PATCH,
            &format!("/scim/v2/Groups/{}", admin_group.id),
        )
        .header(http::header::CONTENT_TYPE, "application/scim+json")
        .header(
            http::header::AUTHORIZATION,
<<<<<<< HEAD
            format!("Bearer oxide-scim-{}", created_token.bearer_token),
=======
            format!("Bearer {}", created_token.bearer_token),
>>>>>>> a78f456c
        )
        .allow_non_dropshot_errors()
        .raw_body(Some(
            serde_json::to_string(&serde_json::json!(
                {
                  "schemas": [
                    "urn:ietf:params:scim:api:messages:2.0:PatchOp"
                  ],
                  "Operations": [
                    {
                      "op": "replace",
                      "value": {
                        "id": admin_group.id,
                        "displayName": "scranton_the_electric_city", // WHAT?
                      }
                    }
                  ]
                }
            ))
            .unwrap(),
        ))
        .expect_status(Some(StatusCode::OK)),
    )
    .execute()
    .await
    .expect("expected 200");

    let me: views::CurrentUser = NexusRequest::new(
        RequestBuilder::new(client, Method::GET, "/v1/me")
            .header(http::header::COOKIE, session_cookie_value.clone())
            .expect_status(Some(StatusCode::OK)),
    )
    .execute()
    .await
    .expect("expected success")
    .parsed_body()
    .unwrap();

    assert!(!me.silo_admin);

    // Renaming it back to what it was should mean they gain the admin role on
    // their silo

    NexusRequest::new(
        RequestBuilder::new(
            client,
            Method::PATCH,
            &format!("/scim/v2/Groups/{}", admin_group.id),
        )
        .header(http::header::CONTENT_TYPE, "application/scim+json")
        .header(
            http::header::AUTHORIZATION,
<<<<<<< HEAD
            format!("Bearer oxide-scim-{}", created_token.bearer_token),
=======
            format!("Bearer {}", created_token.bearer_token),
>>>>>>> a78f456c
        )
        .allow_non_dropshot_errors()
        .raw_body(Some(
            serde_json::to_string(&serde_json::json!(
                {
                  "schemas": [
                    "urn:ietf:params:scim:api:messages:2.0:PatchOp"
                  ],
                  "Operations": [
                    {
                      "op": "replace",
                      "value": {
                        "id": admin_group.id,
                        "displayName": "scranton_admins",
                      }
                    }
                  ]
                }
            ))
            .unwrap(),
        ))
        .expect_status(Some(StatusCode::OK)),
    )
    .execute()
    .await
    .expect("expected 200");

    let me: views::CurrentUser = NexusRequest::new(
        RequestBuilder::new(client, Method::GET, "/v1/me")
            .header(http::header::COOKIE, session_cookie_value.clone())
            .expect_status(Some(StatusCode::OK)),
    )
    .execute()
    .await
    .expect("expected success")
    .parsed_body()
    .unwrap();

    assert!(me.silo_admin);

    // Removing them from the group means they lose the admin role on their silo

    NexusRequest::new(
        RequestBuilder::new(
            client,
            Method::PATCH,
            &format!("/scim/v2/Groups/{}", admin_group.id),
        )
        .header(http::header::CONTENT_TYPE, "application/scim+json")
        .header(
            http::header::AUTHORIZATION,
<<<<<<< HEAD
            format!("Bearer oxide-scim-{}", created_token.bearer_token),
=======
            format!("Bearer {}", created_token.bearer_token),
>>>>>>> a78f456c
        )
        .allow_non_dropshot_errors()
        .raw_body(Some(
            serde_json::to_string(&serde_json::json!(
                {
                  "schemas": [
                    "urn:ietf:params:scim:api:messages:2.0:PatchOp"
                  ],
                  "Operations": [
                    {
                      "op": "remove",
                      "path": "members",
                      "value": [
                        {
                          "value": user.id,
                        }
                      ]
                    }
                  ]
                }
            ))
            .unwrap(),
        ))
        .expect_status(Some(StatusCode::OK)),
    )
    .execute()
    .await
    .expect("expected 200");

    let me: views::CurrentUser = NexusRequest::new(
        RequestBuilder::new(client, Method::GET, "/v1/me")
            .header(http::header::COOKIE, session_cookie_value.clone())
            .expect_status(Some(StatusCode::OK)),
    )
    .execute()
    .await
    .expect("expected success")
    .parsed_body()
    .unwrap();

    assert!(!me.silo_admin);
}

// Test that if a group already has the silo admin role, renaming it to the silo
// admin group name won't error with a conflict.
#[nexus_test]
async fn test_scim_user_admin_group_priv_conflict(
    cptestctx: &ControlPlaneTestContext,
) {
    let client = &cptestctx.external_client;
    let nexus = &cptestctx.server.server_context().nexus;
    let opctx = OpContext::for_tests(
        cptestctx.logctx.log.new(o!()),
        nexus.datastore().clone(),
    );

    // Create the Silo

    const SILO_NAME: &str = "saml-scim-silo";
    create_silo_with_admin_group_name(
        &client,
        SILO_NAME,
        true,
        shared::SiloIdentityMode::SamlScim,
        Some(String::from("assistant_to_assistant_to_regional_manager")),
    )
    .await;

    // Grant permissions on this silo for the PrivilegedUser

    grant_iam(
        client,
        &format!("/v1/system/silos/{SILO_NAME}"),
        shared::SiloRole::Admin,
        opctx.authn.actor().unwrap().silo_user_id().unwrap(),
        AuthnMode::PrivilegedUser,
    )
    .await;

    // Create a token

    let created_token: views::ScimClientBearerTokenValue =
        object_create_no_body(
            client,
            &format!("/v1/system/scim/tokens?silo={}", SILO_NAME,),
        )
        .await;

    // Create the group with a name that does not match the silo admin group
    // name.

    let group: scim2_rs::Group = NexusRequest::new(
        RequestBuilder::new(client, Method::POST, "/scim/v2/Groups")
            .header(http::header::CONTENT_TYPE, "application/scim+json")
            .header(
                http::header::AUTHORIZATION,
<<<<<<< HEAD
                format!("Bearer oxide-scim-{}", created_token.bearer_token),
=======
                format!("Bearer {}", created_token.bearer_token),
>>>>>>> a78f456c
            )
            .allow_non_dropshot_errors()
            .raw_body(Some(
                serde_json::to_string(&serde_json::json!(
                    {
                        "displayName": "assistant_to_regional_manager",
                        "externalId": "assistant_to_regional_manager",
                        "members": [],
                    }
                ))
                .unwrap(),
            ))
            .expect_status(Some(StatusCode::CREATED)),
    )
    .execute()
    .await
    .expect("expected 201")
    .parsed_body()
    .expect("created group");

    // Create a role assignment of silo admin for this group

    grant_iam_for_group(
        client,
        &format!("/v1/system/silos/{SILO_NAME}"),
        shared::SiloRole::Admin,
        SiloGroupUuid::from_untyped_uuid(group.id.parse().unwrap()),
        AuthnMode::PrivilegedUser,
    )
    .await;

    // Rename the group to match the silo's admin group name - this should not
    // error out

    NexusRequest::new(
        RequestBuilder::new(
            client,
            Method::PATCH,
            &format!("/scim/v2/Groups/{}", group.id),
        )
        .header(http::header::CONTENT_TYPE, "application/scim+json")
        .header(
            http::header::AUTHORIZATION,
<<<<<<< HEAD
            format!("Bearer oxide-scim-{}", created_token.bearer_token),
=======
            format!("Bearer {}", created_token.bearer_token),
>>>>>>> a78f456c
        )
        .allow_non_dropshot_errors()
        .raw_body(Some(
            serde_json::to_string(&serde_json::json!(
                {
                  "schemas": [
                    "urn:ietf:params:scim:api:messages:2.0:PatchOp"
                  ],
                  "Operations": [
                    {
                      "op": "replace",
                      "value": {
                        "id": group.id,
                        "displayName":
                            "assistant_to_assistant_to_regional_manager",
                      }
                    }
                  ]
                }
            ))
            .unwrap(),
        ))
        .expect_status(Some(StatusCode::OK)),
    )
    .execute()
    .await
    .expect("expected 200");
}<|MERGE_RESOLUTION|>--- conflicted
+++ resolved
@@ -552,11 +552,7 @@
 
     let tester = Tester::new(
         client.url("/scim/v2").to_string(),
-<<<<<<< HEAD
-        Some(format!("oxide-scim-{}", created_token.bearer_token)),
-=======
         Some(created_token.bearer_token),
->>>>>>> a78f456c
     )
     .unwrap();
 
@@ -673,11 +669,7 @@
             .header(http::header::CONTENT_TYPE, "application/scim+json")
             .header(
                 http::header::AUTHORIZATION,
-<<<<<<< HEAD
-                format!("Bearer oxide-scim-{}", created_token.bearer_token),
-=======
                 format!("Bearer {}", created_token.bearer_token),
->>>>>>> a78f456c
             )
             .allow_non_dropshot_errors()
             .raw_body(Some(
@@ -747,11 +739,7 @@
         .header(http::header::CONTENT_TYPE, "application/scim+json")
         .header(
             http::header::AUTHORIZATION,
-<<<<<<< HEAD
-            format!("Bearer oxide-scim-{}", created_token.bearer_token),
-=======
             format!("Bearer {}", created_token.bearer_token),
->>>>>>> a78f456c
         )
         .allow_non_dropshot_errors()
         .raw_body(Some(
@@ -858,11 +846,7 @@
             .header(http::header::CONTENT_TYPE, "application/scim+json")
             .header(
                 http::header::AUTHORIZATION,
-<<<<<<< HEAD
-                format!("Bearer oxide-scim-{}", created_token.bearer_token),
-=======
                 format!("Bearer {}", created_token.bearer_token),
->>>>>>> a78f456c
             )
             .allow_non_dropshot_errors()
             .raw_body(Some(
@@ -887,11 +871,7 @@
             .header(http::header::CONTENT_TYPE, "application/scim+json")
             .header(
                 http::header::AUTHORIZATION,
-<<<<<<< HEAD
-                format!("Bearer oxide-scim-{}", created_token.bearer_token),
-=======
                 format!("Bearer {}", created_token.bearer_token),
->>>>>>> a78f456c
             )
             .allow_non_dropshot_errors()
             .raw_body(Some(
@@ -923,11 +903,7 @@
         .header(http::header::CONTENT_TYPE, "application/scim+json")
         .header(
             http::header::AUTHORIZATION,
-<<<<<<< HEAD
-            format!("Bearer oxide-scim-{}", created_token.bearer_token),
-=======
             format!("Bearer {}", created_token.bearer_token),
->>>>>>> a78f456c
         )
         .allow_non_dropshot_errors()
         .expect_status(Some(StatusCode::OK)),
@@ -961,11 +937,7 @@
         .header(http::header::CONTENT_TYPE, "application/scim+json")
         .header(
             http::header::AUTHORIZATION,
-<<<<<<< HEAD
-            format!("Bearer oxide-scim-{}", created_token.bearer_token),
-=======
             format!("Bearer {}", created_token.bearer_token),
->>>>>>> a78f456c
         )
         .allow_non_dropshot_errors()
         .expect_status(Some(StatusCode::OK)),
@@ -995,11 +967,7 @@
         .header(http::header::CONTENT_TYPE, "application/scim+json")
         .header(
             http::header::AUTHORIZATION,
-<<<<<<< HEAD
-            format!("Bearer oxide-scim-{}", created_token.bearer_token),
-=======
             format!("Bearer {}", created_token.bearer_token),
->>>>>>> a78f456c
         )
         .allow_non_dropshot_errors()
         .expect_status(Some(StatusCode::OK)),
@@ -1056,11 +1024,7 @@
             .header(http::header::CONTENT_TYPE, "application/scim+json")
             .header(
                 http::header::AUTHORIZATION,
-<<<<<<< HEAD
-                format!("Bearer oxide-scim-{}", created_token.bearer_token),
-=======
                 format!("Bearer {}", created_token.bearer_token),
->>>>>>> a78f456c
             )
             .allow_non_dropshot_errors()
             .raw_body(Some(
@@ -1085,11 +1049,7 @@
             .header(http::header::CONTENT_TYPE, "application/scim+json")
             .header(
                 http::header::AUTHORIZATION,
-<<<<<<< HEAD
-                format!("Bearer oxide-scim-{}", created_token.bearer_token),
-=======
                 format!("Bearer {}", created_token.bearer_token),
->>>>>>> a78f456c
             )
             .allow_non_dropshot_errors()
             .raw_body(Some(
@@ -1124,11 +1084,7 @@
         .header(http::header::CONTENT_TYPE, "application/scim+json")
         .header(
             http::header::AUTHORIZATION,
-<<<<<<< HEAD
-            format!("Bearer oxide-scim-{}", created_token.bearer_token),
-=======
             format!("Bearer {}", created_token.bearer_token),
->>>>>>> a78f456c
         )
         .allow_non_dropshot_errors()
         .expect_status(Some(StatusCode::OK)),
@@ -1165,11 +1121,7 @@
         .header(http::header::CONTENT_TYPE, "application/scim+json")
         .header(
             http::header::AUTHORIZATION,
-<<<<<<< HEAD
-            format!("Bearer oxide-scim-{}", created_token.bearer_token),
-=======
             format!("Bearer {}", created_token.bearer_token),
->>>>>>> a78f456c
         )
         .allow_non_dropshot_errors()
         .expect_status(Some(StatusCode::OK)),
@@ -1202,11 +1154,7 @@
         .header(http::header::CONTENT_TYPE, "application/scim+json")
         .header(
             http::header::AUTHORIZATION,
-<<<<<<< HEAD
-            format!("Bearer oxide-scim-{}", created_token.bearer_token),
-=======
             format!("Bearer {}", created_token.bearer_token),
->>>>>>> a78f456c
         )
         .allow_non_dropshot_errors()
         .expect_status(Some(StatusCode::OK)),
@@ -1263,11 +1211,7 @@
             .header(http::header::CONTENT_TYPE, "application/scim+json")
             .header(
                 http::header::AUTHORIZATION,
-<<<<<<< HEAD
-                format!("Bearer oxide-scim-{}", created_token.bearer_token),
-=======
                 format!("Bearer {}", created_token.bearer_token),
->>>>>>> a78f456c
             )
             .allow_non_dropshot_errors()
             .raw_body(Some(
@@ -1292,11 +1236,7 @@
             .header(http::header::CONTENT_TYPE, "application/scim+json")
             .header(
                 http::header::AUTHORIZATION,
-<<<<<<< HEAD
-                format!("Bearer oxide-scim-{}", created_token.bearer_token),
-=======
                 format!("Bearer {}", created_token.bearer_token),
->>>>>>> a78f456c
             )
             .allow_non_dropshot_errors()
             .raw_body(Some(
@@ -1322,11 +1262,7 @@
             .header(http::header::CONTENT_TYPE, "application/scim+json")
             .header(
                 http::header::AUTHORIZATION,
-<<<<<<< HEAD
-                format!("Bearer oxide-scim-{}", created_token.bearer_token),
-=======
                 format!("Bearer {}", created_token.bearer_token),
->>>>>>> a78f456c
             )
             .allow_non_dropshot_errors()
             .raw_body(Some(
@@ -1355,11 +1291,7 @@
         .header(http::header::CONTENT_TYPE, "application/scim+json")
         .header(
             http::header::AUTHORIZATION,
-<<<<<<< HEAD
-            format!("Bearer oxide-scim-{}", created_token.bearer_token),
-=======
             format!("Bearer {}", created_token.bearer_token),
->>>>>>> a78f456c
         )
         .allow_non_dropshot_errors()
         .raw_body(Some(
@@ -1421,11 +1353,7 @@
             .header(http::header::CONTENT_TYPE, "application/scim+json")
             .header(
                 http::header::AUTHORIZATION,
-<<<<<<< HEAD
-                format!("Bearer oxide-scim-{}", created_token.bearer_token),
-=======
                 format!("Bearer {}", created_token.bearer_token),
->>>>>>> a78f456c
             )
             .allow_non_dropshot_errors()
             .raw_body(Some(
@@ -1450,11 +1378,7 @@
             .header(http::header::CONTENT_TYPE, "application/scim+json")
             .header(
                 http::header::AUTHORIZATION,
-<<<<<<< HEAD
-                format!("Bearer oxide-scim-{}", created_token.bearer_token),
-=======
                 format!("Bearer {}", created_token.bearer_token),
->>>>>>> a78f456c
             )
             .allow_non_dropshot_errors()
             .raw_body(Some(
@@ -1480,11 +1404,7 @@
             .header(http::header::CONTENT_TYPE, "application/scim+json")
             .header(
                 http::header::AUTHORIZATION,
-<<<<<<< HEAD
-                format!("Bearer oxide-scim-{}", created_token.bearer_token),
-=======
                 format!("Bearer {}", created_token.bearer_token),
->>>>>>> a78f456c
             )
             .allow_non_dropshot_errors()
             .raw_body(Some(
@@ -1513,11 +1433,7 @@
         .header(http::header::CONTENT_TYPE, "application/scim+json")
         .header(
             http::header::AUTHORIZATION,
-<<<<<<< HEAD
-            format!("Bearer oxide-scim-{}", created_token.bearer_token),
-=======
             format!("Bearer {}", created_token.bearer_token),
->>>>>>> a78f456c
         )
         .allow_non_dropshot_errors()
         .raw_body(Some(
@@ -1626,11 +1542,7 @@
             .header(http::header::CONTENT_TYPE, "application/scim+json")
             .header(
                 http::header::AUTHORIZATION,
-<<<<<<< HEAD
-                format!("Bearer oxide-scim-{}", created_token.bearer_token),
-=======
                 format!("Bearer {}", created_token.bearer_token),
->>>>>>> a78f456c
             )
             .allow_non_dropshot_errors()
             .raw_body(Some(
@@ -1702,11 +1614,7 @@
             .header(http::header::CONTENT_TYPE, "application/scim+json")
             .header(
                 http::header::AUTHORIZATION,
-<<<<<<< HEAD
-                format!("Bearer oxide-scim-{}", created_token.bearer_token),
-=======
                 format!("Bearer {}", created_token.bearer_token),
->>>>>>> a78f456c
             )
             .allow_non_dropshot_errors()
             .raw_body(Some(
@@ -1752,11 +1660,7 @@
         .header(http::header::CONTENT_TYPE, "application/scim+json")
         .header(
             http::header::AUTHORIZATION,
-<<<<<<< HEAD
-            format!("Bearer oxide-scim-{}", created_token.bearer_token),
-=======
             format!("Bearer {}", created_token.bearer_token),
->>>>>>> a78f456c
         )
         .allow_non_dropshot_errors()
         .raw_body(Some(
@@ -1811,11 +1715,7 @@
         .header(http::header::CONTENT_TYPE, "application/scim+json")
         .header(
             http::header::AUTHORIZATION,
-<<<<<<< HEAD
-            format!("Bearer oxide-scim-{}", created_token.bearer_token),
-=======
             format!("Bearer {}", created_token.bearer_token),
->>>>>>> a78f456c
         )
         .allow_non_dropshot_errors()
         .raw_body(Some(
@@ -1868,11 +1768,7 @@
         .header(http::header::CONTENT_TYPE, "application/scim+json")
         .header(
             http::header::AUTHORIZATION,
-<<<<<<< HEAD
-            format!("Bearer oxide-scim-{}", created_token.bearer_token),
-=======
             format!("Bearer {}", created_token.bearer_token),
->>>>>>> a78f456c
         )
         .allow_non_dropshot_errors()
         .raw_body(Some(
@@ -1924,11 +1820,7 @@
         .header(http::header::CONTENT_TYPE, "application/scim+json")
         .header(
             http::header::AUTHORIZATION,
-<<<<<<< HEAD
-            format!("Bearer oxide-scim-{}", created_token.bearer_token),
-=======
             format!("Bearer {}", created_token.bearer_token),
->>>>>>> a78f456c
         )
         .allow_non_dropshot_errors()
         .raw_body(Some(
@@ -2025,11 +1917,7 @@
             .header(http::header::CONTENT_TYPE, "application/scim+json")
             .header(
                 http::header::AUTHORIZATION,
-<<<<<<< HEAD
-                format!("Bearer oxide-scim-{}", created_token.bearer_token),
-=======
                 format!("Bearer {}", created_token.bearer_token),
->>>>>>> a78f456c
             )
             .allow_non_dropshot_errors()
             .raw_body(Some(
@@ -2073,11 +1961,7 @@
         .header(http::header::CONTENT_TYPE, "application/scim+json")
         .header(
             http::header::AUTHORIZATION,
-<<<<<<< HEAD
-            format!("Bearer oxide-scim-{}", created_token.bearer_token),
-=======
             format!("Bearer {}", created_token.bearer_token),
->>>>>>> a78f456c
         )
         .allow_non_dropshot_errors()
         .raw_body(Some(
