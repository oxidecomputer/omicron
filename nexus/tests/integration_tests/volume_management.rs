--- conflicted
+++ resolved
@@ -54,6 +54,7 @@
 use omicron_common::api::internal;
 use omicron_test_utils::dev::poll::wait_for_condition;
 use omicron_test_utils::dev::poll::CondCheckError;
+use omicron_uuid_kinds::DatasetUuid;
 use omicron_uuid_kinds::DownstairsKind;
 use omicron_uuid_kinds::DownstairsRegionKind;
 use omicron_uuid_kinds::GenericUuid;
@@ -61,6 +62,7 @@
 use omicron_uuid_kinds::UpstairsKind;
 use omicron_uuid_kinds::UpstairsRepairKind;
 use omicron_uuid_kinds::UpstairsSessionKind;
+use omicron_uuid_kinds::ZpoolUuid;
 use rand::prelude::SliceRandom;
 use rand::{rngs::StdRng, SeedableRng};
 use sled_agent_client::types::{CrucibleOpts, VolumeConstructionRequest};
@@ -2320,22 +2322,13 @@
 
     for i in 0..3 {
         let (dataset_id, region_id, snapshot_id, _) = region_snapshots[i];
-<<<<<<< HEAD
-        let region_snapshot = datastore
-            .region_snapshot_get(
-                *dataset_id.as_untyped_uuid(),
-                region_id,
-                snapshot_id,
-=======
-
         let usage = datastore
             .volume_usage_records_for_resource(
                 VolumeResourceUsage::RegionSnapshot {
-                    dataset_id,
+                    dataset_id: dataset_id.into_untyped_uuid(),
                     region_id,
                     snapshot_id,
                 },
->>>>>>> 3589f79c
             )
             .await
             .unwrap();
@@ -2351,22 +2344,13 @@
 
     for i in 0..3 {
         let (dataset_id, region_id, snapshot_id, _) = region_snapshots[i];
-<<<<<<< HEAD
-        let region_snapshot = datastore
-            .region_snapshot_get(
-                *dataset_id.as_untyped_uuid(),
-                region_id,
-                snapshot_id,
-=======
-
         let usage = datastore
             .volume_usage_records_for_resource(
                 VolumeResourceUsage::RegionSnapshot {
-                    dataset_id,
+                    dataset_id: dataset_id.into_untyped_uuid(),
                     region_id,
                     snapshot_id,
                 },
->>>>>>> 3589f79c
             )
             .await
             .unwrap();
@@ -2380,10 +2364,7 @@
 
     assert!(datasets_and_regions.is_empty());
     assert_eq!(datasets_and_snapshots.len(), 3);
-
-    // Now, let's say we're at a spot where the running snapshots have been
-    // deleted, but before volume_hard_delete or region_snapshot_remove are
-    // called. Pretend another snapshot-create and snapshot-delete snuck in
+// Now, let's say we're at a spot where the running snapshots have been deleted, but before volume_hard_delete or region_snapshot_remove are called. Pretend another snapshot-create and snapshot-delete snuck in
     // here, and the second snapshot hits a agent that reuses the first target.
 
     for i in 3..6 {
@@ -2457,22 +2438,13 @@
 
     for i in 0..3 {
         let (dataset_id, region_id, snapshot_id, _) = region_snapshots[i];
-<<<<<<< HEAD
-        let region_snapshot = datastore
-            .region_snapshot_get(
-                *dataset_id.as_untyped_uuid(),
-                region_id,
-                snapshot_id,
-=======
-
         let usage = datastore
             .volume_usage_records_for_resource(
                 VolumeResourceUsage::RegionSnapshot {
-                    dataset_id,
+                    dataset_id: dataset_id.into_untyped_uuid(),
                     region_id,
                     snapshot_id,
                 },
->>>>>>> 3589f79c
             )
             .await
             .unwrap();
@@ -2482,22 +2454,13 @@
 
     for i in 3..6 {
         let (dataset_id, region_id, snapshot_id, _) = region_snapshots[i];
-<<<<<<< HEAD
-        let region_snapshot = datastore
-            .region_snapshot_get(
-                *dataset_id.as_untyped_uuid(),
-                region_id,
-                snapshot_id,
-=======
-
         let usage = datastore
             .volume_usage_records_for_resource(
                 VolumeResourceUsage::RegionSnapshot {
-                    dataset_id,
+                    dataset_id: dataset_id.into_untyped_uuid(),
                     region_id,
                     snapshot_id,
                 },
->>>>>>> 3589f79c
             )
             .await
             .unwrap();
@@ -2515,22 +2478,13 @@
 
     for i in 0..6 {
         let (dataset_id, region_id, snapshot_id, _) = region_snapshots[i];
-<<<<<<< HEAD
-        let region_snapshot = datastore
-            .region_snapshot_get(
-                *dataset_id.as_untyped_uuid(),
-                region_id,
-                snapshot_id,
-=======
-
         let usage = datastore
             .volume_usage_records_for_resource(
                 VolumeResourceUsage::RegionSnapshot {
-                    dataset_id,
+                    dataset_id: dataset_id.into_untyped_uuid(),
                     region_id,
                     snapshot_id,
                 },
->>>>>>> 3589f79c
             )
             .await
             .unwrap();
@@ -4261,8 +4215,8 @@
             .sled_agent
             .sled_agent
             .get_crucible_dataset(
-                TypedUuid::from_untyped_uuid(db_read_only_dataset.pool_id),
-                db_read_only_dataset.id(),
+                ZpoolUuid::from_untyped_uuid(db_read_only_dataset.pool_id),
+                DatasetUuid::from_untyped_uuid(db_read_only_dataset.id()),
             )
             .await
             .get(crucible_agent_client::types::RegionId(
@@ -4333,8 +4287,8 @@
             .sled_agent
             .sled_agent
             .get_crucible_dataset(
-                TypedUuid::from_untyped_uuid(db_read_only_dataset.pool_id),
-                db_read_only_dataset.id(),
+                ZpoolUuid::from_untyped_uuid(db_read_only_dataset.pool_id),
+                DatasetUuid::from_untyped_uuid(db_read_only_dataset.id()),
             )
             .await
             .get(crucible_agent_client::types::RegionId(
@@ -5448,7 +5402,7 @@
 
         datastore
             .region_snapshot_create(nexus_db_model::RegionSnapshot {
-                dataset_id: *dataset_id,
+                dataset_id: dataset_id.into_untyped_uuid(),
                 region_id: *region_id,
                 snapshot_id: *snapshot_id,
                 snapshot_addr: snapshot_addr.clone(),
@@ -5551,7 +5505,7 @@
 
     let region_snapshot_to_delete = &snapshots_to_delete[0].1;
 
-    assert_eq!(region_snapshot_to_delete.dataset_id, region_snapshots[0].0);
+    assert_eq!(region_snapshot_to_delete.dataset_id, region_snapshots[0].0.into_untyped_uuid());
     assert_eq!(region_snapshot_to_delete.region_id, region_snapshots[0].1);
     assert_eq!(region_snapshot_to_delete.snapshot_id, region_snapshots[0].2);
     assert_eq!(region_snapshot_to_delete.snapshot_addr, region_snapshots[0].3);
