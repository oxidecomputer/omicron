--- conflicted
+++ resolved
@@ -1814,7 +1814,6 @@
     volume_match_gen(new_vol, vec![Some(8), None, Some(10)]);
 }
 
-<<<<<<< HEAD
 /// Test that the Crucible agent's port reuse does not confuse
 /// `decrease_crucible_resource_count_and_soft_delete_volume`, due to the
 /// `[ipv6]:port` targets being reused.
@@ -2110,7 +2109,8 @@
             assert_eq!(cr.datasets_and_snapshots.len(), 3);
         }
     }
-=======
+}
+
 #[nexus_test]
 async fn test_disk_create_saga_unwinds_correctly(
     cptestctx: &ControlPlaneTestContext,
@@ -2235,7 +2235,6 @@
 
     // Assert everything was cleaned up
     assert!(disk_test.crucible_resources_deleted().await);
->>>>>>> ea687b55
 }
 
 // Test function that creates a VolumeConstructionRequest::Region With gen,
