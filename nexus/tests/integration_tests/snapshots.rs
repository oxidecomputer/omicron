--- conflicted
+++ resolved
@@ -291,13 +291,8 @@
     let nexus = &cptestctx.server.apictx.nexus;
     let datastore = nexus.datastore();
     DiskTest::new(&cptestctx).await;
-<<<<<<< HEAD
-    create_ip_pool(&client, "p0", None, None).await;
+    populate_ip_pool(&client, "default", None).await;
     let project_id = create_org_and_project(client).await;
-=======
-    populate_ip_pool(&client, "default", None).await;
-    create_org_and_project(client).await;
->>>>>>> 6234c66a
     let disks_url = get_disks_url();
 
     // Create a blank disk
