--- conflicted
+++ resolved
@@ -85,14 +85,9 @@
             // a VerifyEndpoint for it.
             let method_string = m.http_method().to_string().to_uppercase();
             let found = spec_operations.iter().find(|(op, regex)| {
-<<<<<<< HEAD
                 // Strip query parameters, if they exist.
                 let url = v.url.split('?').next().unwrap();
                 op.method.to_uppercase() == method_string && regex.is_match(url)
-=======
-                op.method.to_uppercase() == method_string
-                    && regex.is_match(v.url.split('?').next().unwrap_or(v.url))
->>>>>>> 5c03a3d0
             });
             if let Some((op, _)) = found {
                 println!(
