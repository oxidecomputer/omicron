// This Source Code Form is subject to the terms of the Mozilla Public
// License, v. 2.0. If a copy of the MPL was not distributed with this
// file, You can obtain one at https://mozilla.org/MPL/2.0/.

//! Verify the behavior of API endpoints when hit by unauthenticated and
//! unauthorized users

use super::endpoints::*;
use dropshot::test_util::ClientTestContext;
use dropshot::HttpErrorResponseBody;
use headers::authorization::Credentials;
use http::method::Method;
use http::StatusCode;
use httptest::{matchers::*, responders::*, Expectation, ServerBuilder};
use lazy_static::lazy_static;
use nexus_test_utils::http_testing::AuthnMode;
use nexus_test_utils::http_testing::NexusRequest;
use nexus_test_utils::http_testing::RequestBuilder;
use nexus_test_utils::http_testing::TestResponse;
use nexus_test_utils::resource_helpers::DiskTest;
use nexus_test_utils::ControlPlaneTestContext;
use nexus_test_utils_macros::nexus_test;
use omicron_nexus::authn::external::spoof;

// This test hits a list Nexus API endpoints using both unauthenticated and
// unauthorized requests to make sure we get the expected behavior (generally:
// 401, 403, or 404).  This is trickier than it sounds because the appropriate
// error code depends on what the user was trying to do and what other
// permissions they have on the resource.  Notably, if you try to do anything
// with a resource that you're not even supposed to be able to see, you should
// get a 404 "Not Found", not a 403 "Forbidden".  It's critical to get this
// right because the alternative can leak information to a potential attacker.
//
// Fortunately, most endpoints behave the same way when it comes to
// unauthenticated or unauthorized requests so it's possible to exhaustively
// test much of the API.
//
// This test works in two phases.  First, we execute a sequence of setup
// requests that create all the resources that we're going to test with.  Then
// we run through the list of endpoints we're going to test and verify each one.
// See `verify_endpoint()` for exactly what we do for each one.
//
// TODO-coverage:
// * It would be good to add a built-in test user that can read everything in
//   the world and use that to exercise 404 vs. 401/403 behavior.
// * When we finish authz, maybe the hardcoded information here can come instead
//   from the OpenAPI spec?
// * For each endpoint that hits a real resource, we should hit the same
//   endpoint with a non-existent resource to ensure that we get the same result
//   (so that we don't leak information about existence based on, say, 401 vs.
//   403).
#[nexus_test]
async fn test_unauthorized(cptestctx: &ControlPlaneTestContext) {
    DiskTest::new(cptestctx).await;
    let client = &cptestctx.external_client;
    let log = &cptestctx.logctx.log;

    // Run a httptest server
    let server = ServerBuilder::new()
        .bind_addr("127.0.0.1:5555".parse().unwrap())
        .run()
        .unwrap();

    // Fake some data
    server.expect(
        Expectation::matching(request::method_path("HEAD", "/image.raw"))
            .times(1..)
            .respond_with(
                status_code(200).append_header(
                    "Content-Length",
                    format!("{}", 4096 * 1000),
                ),
            ),
    );

    // Create test data.
    info!(log, "setting up resource hierarchy");
    for request in &*SETUP_REQUESTS {
        NexusRequest::objects_post(client, request.url, &request.body)
            .authn_as(AuthnMode::PrivilegedUser)
            .execute()
            .await
            .unwrap();
    }

    // Verify the hardcoded endpoints.
    info!(log, "verifying endpoints");
    print!("{}", VERIFY_HEADER);
    for endpoint in &*VERIFY_ENDPOINTS {
        verify_endpoint(&log, client, endpoint).await;
    }
}

const VERIFY_HEADER: &str = r#"
SUMMARY OF REQUESTS MADE

KEY, USING HEADER AND EXAMPLE ROW:

          +----------------------------> privileged GET (expects 200 or 500)
          |                              (digit = last digit of status code)
          |
          |                          +-> privileged GET (expects same as above)
          |                          |   (digit = last digit of status code)
          |                          |   ('-' => skipped (N/A))
          ^                          ^
HEADER:   G GET  PUT  POST DEL  TRCE G  URL
EXAMPLE:  0 3111 5555 3111 5555 5555 0  /organizations
    ROW     ^^^^
            ||||                      TEST CASES FOR EACH HTTP METHOD:
            +|||----------------------< authenticated, unauthorized request
             +||----------------------< unauthenticated request
              +|----------------------< bad authentication: no such user
               +----------------------< bad authentication: invalid syntax

            \__/ \__/ \__/ \__/ \__/
            GET  PUT  etc.  The test cases are repeated for each HTTP method.

            The number in each cell is the last digit of the 400-level response
            that was expected for this test case.

    In this case, an unauthenthicated request to "GET /organizations" returned
    401.  All requests to "PUT /organizations" returned 405.

G GET  PUT  POST DEL  TRCE G  URL
"#;

//
// SETUP PHASE
//

/// Describes a request made during the setup phase to create a resource that
/// we'll use later in the verification phase
///
/// The setup phase takes a list of `SetupReq` structs and issues `POST`
/// requests to each one's `url` with the specific `body`.
struct SetupReq {
    /// url to send the `POST` to
    url: &'static str,
    /// body of the `POST` request
    body: serde_json::Value,
}

lazy_static! {
    /// List of requests to execute at setup time
    static ref SETUP_REQUESTS: Vec<SetupReq> = vec![
        // Create a separate Silo (not used for anything else)
        SetupReq {
            url: "/silos",
            body: serde_json::to_value(&*DEMO_SILO_CREATE).unwrap(),
        },
        // Create an Organization
        SetupReq {
            url: "/organizations",
            body: serde_json::to_value(&*DEMO_ORG_CREATE).unwrap()
        },
        // Create a Project in the Organization
        SetupReq {
            url: &*DEMO_ORG_PROJECTS_URL,
            body: serde_json::to_value(&*DEMO_PROJECT_CREATE).unwrap(),
        },
        // Create a VPC in the Project
        SetupReq {
            url: &*DEMO_PROJECT_URL_VPCS,
            body: serde_json::to_value(&*DEMO_VPC_CREATE).unwrap(),
        },
        // Create a VPC Subnet in the Vpc
        SetupReq {
            url: &*DEMO_VPC_URL_SUBNETS,
            body: serde_json::to_value(&*DEMO_VPC_SUBNET_CREATE).unwrap(),
        },
        // Create a VPC Router in the Vpc
        SetupReq {
            url: &*DEMO_VPC_URL_ROUTERS,
            body: serde_json::to_value(&*DEMO_VPC_ROUTER_CREATE).unwrap(),
        },
        // Create a VPC Router in the Vpc
        SetupReq {
            url: &*DEMO_VPC_ROUTER_URL_ROUTES,
            body: serde_json::to_value(&*DEMO_ROUTER_ROUTE_CREATE).unwrap(),
        },
        // Create a Disk in the Project
        SetupReq {
            url: &*DEMO_PROJECT_URL_DISKS,
            body: serde_json::to_value(&*DEMO_DISK_CREATE).unwrap(),
        },
        // Create an Instance in the Project
        SetupReq {
            url: &*DEMO_PROJECT_URL_INSTANCES,
            body: serde_json::to_value(&*DEMO_INSTANCE_CREATE).unwrap(),
        },
<<<<<<< HEAD
        // Create an SSH public key
        SetupReq {
            url: &*SSH_KEYS_URL,
            body: serde_json::to_value(&*DEMO_SSH_KEY_CREATE).unwrap(),
        },
=======
        // Create a GlobalImage
        SetupReq {
            url: "/images",
            body: serde_json::to_value(&*DEMO_IMAGE_CREATE).unwrap(),
        }
>>>>>>> 8a9a581c
    ];
}

/// Verifies a single API endpoint, described with `endpoint`
///
/// (Technically, a single `VerifyEndpoint` struct describes an HTTP resource,
/// like "/organizations".  There are several API endpoints there, like "GET
/// /organizations" and "POST /organizations".  We're a little loose with the
/// terminology here.)
///
/// This test makes requests using a bunch of different HTTP methods: GET, PUT,
/// POST, and DELETE because the API makes heavy use of those; plus TRACE as a
/// sort of control to make sure we get back 405 "Method Not Allowed" for some
/// other method.  (This is not really related to authorization per se, but
/// getting 405 back for TRACE lets us know that the server correctly handles
/// unsupported methods, which _is_ a security issue.)
///
/// Endpoints usually only support a few of these methods.
/// `endpoint.allowed_methods` tells us which ones and provides request bodies
/// to use for PUT and POST requests.  We always make requests for all of these
/// HTTP methods, even the unsupported ones.  We expect to get back a 405 for
/// the unsupported ones.  (This helps verify that we don't accidentally support
/// DELETE on a resource, for example!)
///
/// The expected result for each resource is a little tricky:
/// - If the requested method is not allowed, we always expect 405 "Method Not
///   Allowed".
/// - If the resource is not publicly visible, then we expect a 404 for both
///   unauthenticated and unauthorized users.
/// - If the resource is publicly visible (based on `endpoint.visibility`), then
///   we expect a 401 for unauthenticated users and a 403 for unauthenticated,
///   unauthorized users.  Note that "visible" here doesn't mean "accessible".
///   We assume that everybody is allowed to know that "/organizations" exists.
///   But they're not necessarily allowed to _use_ it.  That's why it's correct
///   to get 401/403 on "GET /organizations", even though it's a GET and you
///   might think all GETs to things you can't access should be 404s.
///
/// We also make requests to each resource with bogus credentials of various
/// forms to make sure they're all correctingly using the authentication
/// subsystem.
///
/// We also make one request to GET the endpoint using a privileged user to
/// ensure that we get a 200.  (If that returned 404, then there's probably some
/// other bug causing the endpoint to return a 404, and it would be wrong for us
/// to believe we correctly got a 404 for an unauthorized user because they were
/// unauthorized.)
///
/// There are some weird cases here.  For example, if you try to "POST
/// /organizations/demo-org", then you'll get back a 405, even if you can't see
/// "demo-org" (which you would normally think would result in a 404).  This is
/// a little weird in that you can "learn" about what API endpoints exist.  But
/// you already know that because we publish the API spec.  And you can't learn
/// what _resources_ actually exist this way.
async fn verify_endpoint(
    log: &slog::Logger,
    client: &ClientTestContext,
    endpoint: &VerifyEndpoint,
) {
    let log = log.new(o!("url" => endpoint.url));
    info!(log, "test: begin endpoint");

    // When the user is not authenticated, failing any authz check results in a
    // "401 Unauthorized" status code.
    let unauthn_status = StatusCode::UNAUTHORIZED;

    // Determine the expected status code for authenticated, unauthorized
    // requests, based on the endpoint's visibility.
    let unauthz_status = match endpoint.visibility {
        Visibility::Public => StatusCode::FORBIDDEN,
        Visibility::Protected => StatusCode::NOT_FOUND,
    };

    // Make one GET request as an authorized user to make sure we get a "200 OK"
    // response.  Otherwise, the test might later succeed by coincidence.  We
    // might find a 404 because of something that actually doesn't exist rather
    // than something that's just hidden from unauthorized users.
    let get_allowed = endpoint.allowed_methods.iter().find(|allowed| {
        matches!(allowed, AllowedMethod::Get | AllowedMethod::GetUnimplemented)
    });
    let resource_before = match get_allowed {
        Some(AllowedMethod::Get) => {
            info!(log, "test: privileged GET");
            record_operation(WhichTest::PrivilegedGet(Some(
                &http::StatusCode::OK,
            )));
            Some(
                NexusRequest::object_get(client, endpoint.url)
                    .authn_as(AuthnMode::PrivilegedUser)
                    .execute()
                    .await
                    .unwrap()
                    .parsed_body::<serde_json::Value>()
                    .unwrap(),
            )
        }
        Some(AllowedMethod::GetUnimplemented) => {
            info!(log, "test: privileged GET (unimplemented)");
            let expected_status = http::StatusCode::INTERNAL_SERVER_ERROR;
            record_operation(WhichTest::PrivilegedGet(Some(&expected_status)));
            NexusRequest::expect_failure(
                client,
                expected_status,
                http::Method::GET,
                endpoint.url,
            )
            .authn_as(AuthnMode::PrivilegedUser)
            .execute()
            .await
            .unwrap();
            None
        }
        Some(_) => unimplemented!(),
        None => {
            warn!(log, "test: skipping privileged GET (method not allowed)");
            record_operation(WhichTest::PrivilegedGet(None));
            None
        }
    };

    print!(" ");

    // For each of the HTTP methods we use in the API as well as TRACE, we'll
    // make several requests to this URL and verify the results.
    let methods =
        [Method::GET, Method::PUT, Method::POST, Method::DELETE, Method::TRACE];
    for method in methods {
        let allowed = endpoint
            .allowed_methods
            .iter()
            .find(|allowed| method == *allowed.http_method());

        let body = allowed.and_then(|a| a.body()).cloned();

        // First, make an authenticated, unauthorized request.
        info!(log, "test: authenticated, unauthorized"; "method" => ?method);
        let expected_status = match allowed {
            Some(_) => unauthz_status,
            None => StatusCode::METHOD_NOT_ALLOWED,
        };
        let response = NexusRequest::new(
            RequestBuilder::new(client, method.clone(), endpoint.url)
                .body(body.as_ref())
                .expect_status(Some(expected_status)),
        )
        .authn_as(AuthnMode::UnprivilegedUser)
        .execute()
        .await
        .unwrap();
        verify_response(&response);
        record_operation(WhichTest::Unprivileged(&expected_status));

        // Next, make an unauthenticated request.
        info!(log, "test: unauthenticated"; "method" => ?method);
        let expected_status = match allowed {
            Some(_) => unauthn_status,
            None => StatusCode::METHOD_NOT_ALLOWED,
        };
        let response =
            RequestBuilder::new(client, method.clone(), endpoint.url)
                .body(body.as_ref())
                .expect_status(Some(expected_status))
                .execute()
                .await
                .unwrap();
        verify_response(&response);
        record_operation(WhichTest::Unauthenticated(&expected_status));

        // Now try a few requests with bogus credentials.  We should get the
        // same error as if we were unauthenticated.  This is sort of duplicated
        // by a test in test_authn_http() (which tests the authentication system
        // in general, outside the context of Nexus).  This version is an
        // end-to-end test.
        let expected_status = match allowed {
            // The 401 that you get for authentication failure overrides a 404
            // that you might get if you were authenticated but couldn't see the
            // resource in question.  That is, you should always see a 401 if
            // you fail to authenticate, whether or not the resource exists.
            Some(_) => StatusCode::UNAUTHORIZED,
            None => StatusCode::METHOD_NOT_ALLOWED,
        };

        // First, try a syntactically valid authn header for a non-existent
        // actor.
        info!(log, "test: bogus creds: bad actor"; "method" => ?method);
        let bad_actor_authn_header = &spoof::SPOOF_HEADER_BAD_ACTOR;
        let response =
            RequestBuilder::new(client, method.clone(), endpoint.url)
                .body(body.as_ref())
                .expect_status(Some(expected_status))
                .header(
                    &http::header::AUTHORIZATION,
                    bad_actor_authn_header.0.encode(),
                )
                .execute()
                .await
                .unwrap();
        verify_response(&response);
        record_operation(WhichTest::UnknownUser(&expected_status));

        // Now try a syntactically invalid authn header.
        info!(log, "test: bogus creds: bad cred syntax"; "method" => ?method);
        let bad_creds_authn_header = &spoof::SPOOF_HEADER_BAD_CREDS;
        let response =
            RequestBuilder::new(client, method.clone(), endpoint.url)
                .body(body.as_ref())
                .expect_status(Some(expected_status))
                .header(
                    &http::header::AUTHORIZATION,
                    bad_creds_authn_header.0.encode(),
                )
                .execute()
                .await
                .unwrap();
        verify_response(&response);
        record_operation(WhichTest::InvalidHeader(&expected_status));

        print!(" ");
    }

    // If we fetched the resource earlier, fetch it again and check the state.
    // We're trying to catch cases where an endpoint correctly returns an error
    // but still applied the result.
    //
    // This might seem gratuitous but it's an important check for resources like
    // disk attachment and detachment, where Nexus reaches out to the Sled Agent
    // before making a database change.  If Nexus only authorized the request at
    // the database query (as is our current emphasis), we could wind up making
    // the change to the system even for unauthorized users (and still returning
    // an "unauthorized" error)!
    // TODO-coverage It would be good to check the ETag here as well, once we
    // provide one.
    info!(log, "test: compare current resource content with earlier");
    if let Some(resource_before) = resource_before {
        let resource_after: serde_json::Value =
            NexusRequest::object_get(client, endpoint.url)
                .authn_as(AuthnMode::PrivilegedUser)
                .execute()
                .await
                .unwrap()
                .parsed_body()
                .unwrap();
        assert_eq!(
            resource_before, resource_after,
            "resource changed after making a bunch of failed requests"
        );
        record_operation(WhichTest::PrivilegedGetCheck(Some(
            &http::StatusCode::OK,
        )));
    } else {
        record_operation(WhichTest::PrivilegedGetCheck(None));
    }

    println!("  {}", endpoint.url);
}

/// Verifies the body of an HTTP response for status codes 401, 403, 404, or 405
fn verify_response(response: &TestResponse) {
    let error: HttpErrorResponseBody = response.parsed_body().unwrap();
    match response.status {
        StatusCode::UNAUTHORIZED => {
            assert_eq!(error.error_code.unwrap(), "Unauthorized");
            assert_eq!(error.message, "credentials missing or invalid");
        }
        StatusCode::FORBIDDEN => {
            assert_eq!(error.error_code.unwrap(), "Forbidden");
            assert_eq!(error.message, "Forbidden");
        }
        StatusCode::NOT_FOUND => {
            assert_eq!(error.error_code.unwrap(), "ObjectNotFound");
            assert!(error.message.starts_with("not found: "));
            assert!(
                error.message.contains(" with name \"")
                    || error.message.contains(" with id \"")
            );
            assert!(error.message.ends_with("\""));
        }
        StatusCode::METHOD_NOT_ALLOWED => {
            assert!(error.error_code.is_none());
            assert_eq!(error.message, "Method Not Allowed");
        }
        _ => unimplemented!(),
    }
}

/// Describes the tests run by [`verify_endpoint()`].
enum WhichTest<'a> {
    PrivilegedGet(Option<&'a http::StatusCode>),
    Unprivileged(&'a http::StatusCode),
    Unauthenticated(&'a http::StatusCode),
    UnknownUser(&'a http::StatusCode),
    InvalidHeader(&'a http::StatusCode),
    PrivilegedGetCheck(Option<&'a http::StatusCode>),
}

/// Prints one cell of the giant summary table describing the successful result
/// of one HTTP request.
fn record_operation(whichtest: WhichTest<'_>) {
    // Extract the status code for the test.
    let status_code = match whichtest {
        WhichTest::PrivilegedGet(s) | WhichTest::PrivilegedGetCheck(s) => s,
        WhichTest::Unprivileged(s) => Some(s),
        WhichTest::Unauthenticated(s) => Some(s),
        WhichTest::UnknownUser(s) => Some(s),
        WhichTest::InvalidHeader(s) => Some(s),
    };

    // We'll print out the third digit of the HTTP status code.
    let c = match status_code {
        Some(s) => s.as_str().chars().nth(2).unwrap(),
        None => '-',
    };

    // We only get here for successful results, so they're all green.  You might
    // think the color is pointless, but it does help the reader make sense of
    // the mess of numbers that shows up in the table for the different response
    // codes.
    let t = term::stdout();
    if let Some(mut term) = t {
        // We just want to write one green character to stdout.  But we also
        // want it to be captured by the test runner like people usually expect
        // when they haven't passed "--nocapture".  The test runner only
        // captures output from the `print!` family of macros, not all writes to
        // stdout.  So we write the formatting control character, flush that (to
        // make sure it gets emitted before our character), use print for our
        // character, reset the terminal, then flush that.
        //
        // Note that this likely still writes the color-changing control
        // characters to the real stdout, even without "--nocapture".  That
        // sucks, but at least you don't see them.
        term.fg(term::color::GREEN).unwrap();
        term.flush().unwrap();
        print!("{}", c);
        term.reset().unwrap();
        term.flush().unwrap();
    } else {
        print!("{}", c);
    }
}<|MERGE_RESOLUTION|>--- conflicted
+++ resolved
@@ -188,19 +188,16 @@
             url: &*DEMO_PROJECT_URL_INSTANCES,
             body: serde_json::to_value(&*DEMO_INSTANCE_CREATE).unwrap(),
         },
-<<<<<<< HEAD
+        // Create a GlobalImage
+        SetupReq {
+            url: "/images",
+            body: serde_json::to_value(&*DEMO_IMAGE_CREATE).unwrap(),
+        },
         // Create an SSH public key
         SetupReq {
             url: &*SSH_KEYS_URL,
             body: serde_json::to_value(&*DEMO_SSH_KEY_CREATE).unwrap(),
         },
-=======
-        // Create a GlobalImage
-        SetupReq {
-            url: "/images",
-            body: serde_json::to_value(&*DEMO_IMAGE_CREATE).unwrap(),
-        }
->>>>>>> 8a9a581c
     ];
 }
 
