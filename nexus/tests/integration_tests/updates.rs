--- conflicted
+++ resolved
@@ -225,15 +225,11 @@
     let dir = TempDir::new().unwrap();
 
     // The update artifact. This will someday be a tarball of some variety.
-<<<<<<< HEAD
-    std::fs::write(dir.path().join("omicron-test-component-1"), TARGET_CONTENTS).unwrap();
-=======
     std::fs::write(
         dir.path().join("omicron-test-component-1"),
         TARGET_CONTENTS,
     )
     .unwrap();
->>>>>>> 4dcca263
 
     // artifacts.json, which describes all available artifacts.
     let artifacts = ArtifactsDocument {
@@ -241,11 +237,7 @@
             name: "omicron-test-component".into(),
             version: 1,
             kind: Some(UpdateArtifactKind::Zone),
-<<<<<<< HEAD
-            target: "omicron-test-component".into(),
-=======
             target: "omicron-test-component-1".into(),
->>>>>>> 4dcca263
         }],
     };
     let f = File::create(dir.path().join("artifacts.json")).unwrap();
