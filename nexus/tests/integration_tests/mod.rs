//! Nexus integration tests
//!
//! See the driver in the parent directory for how and why this is structured
//! the way it is.

mod authn_http;
mod basic;
mod commands;
mod console_api;
mod datasets;
mod disks;
mod images;
<<<<<<< HEAD
=======
mod instances;
mod ip_pools;
>>>>>>> deab7db7
mod organizations;
mod oximeter;
mod projects;
mod role_assignments;
mod roles_builtin;
mod router_routes;
mod silos;
mod ssh_keys;
mod subnet_allocation;
mod timeseries;
mod unauthorized;
mod unauthorized_coverage;
mod updates;
mod users_builtin;
mod vm_instances;
mod vpc_firewall;
mod vpc_routers;
mod vpc_subnets;
mod vpcs;
mod zpools;

// This module is used only for shared data, not test cases.
mod endpoints;<|MERGE_RESOLUTION|>--- conflicted
+++ resolved
@@ -10,11 +10,7 @@
 mod datasets;
 mod disks;
 mod images;
-<<<<<<< HEAD
-=======
-mod instances;
 mod ip_pools;
->>>>>>> deab7db7
 mod organizations;
 mod oximeter;
 mod projects;
@@ -30,6 +26,7 @@
 mod updates;
 mod users_builtin;
 mod vm_instances;
+mod vm_instances;
 mod vpc_firewall;
 mod vpc_routers;
 mod vpc_subnets;
