--- conflicted
+++ resolved
@@ -894,28 +894,9 @@
     let pool: IpPool = object_get(client, &url).await;
     assert_eq!(pool.identity.name.as_str(), mypool_name);
 
-<<<<<<< HEAD
-    // ensure we can successfully create an instance with each of the pools we
-    // should be able to access
-    for pool_name in pool_names {
-        let instance_name = format!("{}-{}", INSTANCE_NAME, pool_name);
-        let pool = Some(Name::try_from(pool_name).unwrap().into());
-        create_instance_with(
-            client,
-            PROJECT_NAME,
-            &instance_name,
-            &InstanceNetworkInterfaceAttachment::Default,
-            Vec::<InstanceDiskAttachment>::new(),
-            vec![ExternalIpCreate::Ephemeral { pool }],
-            true,
-        )
-        .await;
-    }
-=======
     // fetching the other pool directly 404s
     let url = format!("/v1/ip-pools/{}", otherpool_name);
     object_get_error(client, &url, StatusCode::NOT_FOUND).await;
->>>>>>> bf498332
 }
 
 #[nexus_test]
