// This Source Code Form is subject to the terms of the Mozilla Public
// License, v. 2.0. If a copy of the MPL was not distributed with this
// file, You can obtain one at https://mozilla.org/MPL/2.0/.

//! Tests basic instance support in the API

use super::external_ips::floating_ip_get;
use super::external_ips::get_floating_ip_by_id_url;
use super::metrics::{assert_silo_metrics, assert_system_metrics};

use http::StatusCode;
use http::method::Method;
use itertools::Itertools;
use nexus_auth::authz::Action;
use nexus_db_lookup::LookupPath;
use nexus_db_queries::context::OpContext;
use nexus_db_queries::db::DataStore;
use nexus_db_queries::db::fixed_data::silo::DEFAULT_SILO;
use nexus_test_utils::http_testing::AuthnMode;
use nexus_test_utils::http_testing::NexusRequest;
use nexus_test_utils::http_testing::RequestBuilder;
use nexus_test_utils::resource_helpers::DiskTest;
use nexus_test_utils::resource_helpers::assert_ip_pool_utilization;
use nexus_test_utils::resource_helpers::create_default_ip_pool;
use nexus_test_utils::resource_helpers::create_disk;
use nexus_test_utils::resource_helpers::create_floating_ip;
use nexus_test_utils::resource_helpers::create_ip_pool;
use nexus_test_utils::resource_helpers::create_local_user;
use nexus_test_utils::resource_helpers::create_silo;
use nexus_test_utils::resource_helpers::grant_iam;
use nexus_test_utils::resource_helpers::link_ip_pool;
use nexus_test_utils::resource_helpers::object_create;
use nexus_test_utils::resource_helpers::object_create_error;
use nexus_test_utils::resource_helpers::object_delete;
use nexus_test_utils::resource_helpers::object_delete_error;
use nexus_test_utils::resource_helpers::object_get;
use nexus_test_utils::resource_helpers::object_put;
use nexus_test_utils::resource_helpers::object_put_error;
use nexus_test_utils::resource_helpers::objects_list_page_authz;
use nexus_test_utils::resource_helpers::test_params;
use nexus_test_utils::wait_for_producer;
use nexus_types::external_api::params::SshKeyCreate;
use nexus_types::external_api::shared::IpKind;
use nexus_types::external_api::shared::IpRange;
use nexus_types::external_api::shared::Ipv4Range;
use nexus_types::external_api::shared::SiloIdentityMode;
use nexus_types::external_api::views::SshKey;
use nexus_types::external_api::{params, views};
use nexus_types::identity::Resource;
use nexus_types::internal_api::params::InstanceMigrateRequest;
use nexus_types::silo::DEFAULT_SILO_ID;
use omicron_common::api::external::AffinityPolicy;
use omicron_common::api::external::ByteCount;
use omicron_common::api::external::Disk;
use omicron_common::api::external::DiskState;
use omicron_common::api::external::Error;
use omicron_common::api::external::FailureDomain;
use omicron_common::api::external::IdentityMetadataCreateParams;
use omicron_common::api::external::IdentityMetadataUpdateParams;
use omicron_common::api::external::Instance;
use omicron_common::api::external::InstanceAutoRestartPolicy;
use omicron_common::api::external::InstanceCpuCount;
use omicron_common::api::external::InstanceNetworkInterface;
use omicron_common::api::external::InstanceState;
use omicron_common::api::external::Name;
use omicron_common::api::external::NameOrId;
use omicron_common::api::external::Vni;
use omicron_common::api::internal::shared::ResolvedVpcRoute;
use omicron_common::api::internal::shared::RouterId;
use omicron_common::api::internal::shared::RouterKind;
use omicron_nexus::Nexus;
use omicron_nexus::TestInterfaces as _;
use omicron_nexus::app::MAX_MEMORY_BYTES_PER_INSTANCE;
use omicron_nexus::app::MAX_VCPU_PER_INSTANCE;
use omicron_nexus::app::MIN_MEMORY_BYTES_PER_INSTANCE;
use omicron_sled_agent::sim::SledAgent;
use omicron_test_utils::dev::poll::wait_for_condition;
use omicron_uuid_kinds::PropolisUuid;
use omicron_uuid_kinds::SledUuid;
use omicron_uuid_kinds::{GenericUuid, InstanceUuid};
use sled_agent_client::TestInterfaces as _;
use std::collections::HashSet;
use std::convert::TryFrom;
use std::net::Ipv4Addr;
use std::sync::Arc;
use std::time::Duration;
use uuid::Uuid;

use dropshot::test_util::ClientTestContext;
use dropshot::{HttpErrorResponseBody, ResultsPage};

use nexus_test_utils::identity_eq;
use nexus_test_utils::resource_helpers::{
    create_instance, create_instance_with, create_instance_with_error,
    create_project,
};
use nexus_test_utils_macros::nexus_test;
use nexus_types::external_api::shared::SiloRole;
use omicron_test_utils::dev::poll;
use omicron_test_utils::dev::poll::CondCheckError;

type ControlPlaneTestContext =
    nexus_test_utils::ControlPlaneTestContext<omicron_nexus::Server>;

static PROJECT_NAME: &str = "springfield-squidport";

fn get_project_selector() -> String {
    format!("project={}", PROJECT_NAME)
}

fn get_instances_url() -> String {
    format!("/v1/instances?{}", get_project_selector())
}

fn get_instance_url(instance_name: &str) -> String {
    format!("/v1/instances/{}?{}", instance_name, get_project_selector())
}

fn get_instance_start_url(instance_name: &str) -> String {
    format!("/v1/instances/{}/start?{}", instance_name, get_project_selector())
}

fn get_disks_url() -> String {
    format!("/v1/disks?{}", get_project_selector())
}

fn anti_affinity_groups_url() -> String {
    format!("/v1/anti-affinity-groups?{}", get_project_selector())
}

fn default_vpc_subnets_url() -> String {
    format!("/v1/vpc-subnets?{}&vpc=default", get_project_selector())
}

pub async fn create_project_and_pool(
    client: &ClientTestContext,
) -> views::Project {
    create_default_ip_pool(client).await;
    create_project(client, PROJECT_NAME).await
}

#[nexus_test]
async fn test_instances_access_before_create_returns_not_found(
    cptestctx: &ControlPlaneTestContext,
) {
    let client = &cptestctx.external_client;

    // Create a project that we'll use for testing.
    let _ = create_project(&client, PROJECT_NAME).await;

    // List instances.  There aren't any yet.
    let instances = instances_list(&client, &get_instances_url()).await;
    assert_eq!(instances.len(), 0);

    // Make sure we get a 404 if we fetch one.
    let instance_url = get_instance_url("just-rainsticks");
    let error: HttpErrorResponseBody = NexusRequest::expect_failure(
        client,
        StatusCode::NOT_FOUND,
        Method::GET,
        &instance_url,
    )
    .authn_as(AuthnMode::PrivilegedUser)
    .execute()
    .await
    .unwrap()
    .parsed_body()
    .unwrap();
    assert_eq!(
        error.message,
        "not found: instance with name \"just-rainsticks\""
    );

    // Ditto if we try to delete one.
    let error: HttpErrorResponseBody = NexusRequest::expect_failure(
        client,
        StatusCode::NOT_FOUND,
        Method::DELETE,
        &instance_url,
    )
    .authn_as(AuthnMode::PrivilegedUser)
    .execute()
    .await
    .unwrap()
    .parsed_body()
    .unwrap();
    assert_eq!(
        error.message,
        "not found: instance with name \"just-rainsticks\""
    );
}

// Regression tests for https://github.com/oxidecomputer/omicron/issues/4923.
#[nexus_test]
async fn test_cannot_create_instance_with_bad_hostname(
    cptestctx: &ControlPlaneTestContext,
) {
    test_create_instance_with_bad_hostname_impl(cptestctx, "bad_hostname")
        .await;
}

#[nexus_test]
async fn test_cannot_create_instance_with_empty_hostname(
    cptestctx: &ControlPlaneTestContext,
) {
    test_create_instance_with_bad_hostname_impl(cptestctx, "").await;
}

async fn test_create_instance_with_bad_hostname_impl(
    cptestctx: &ControlPlaneTestContext,
    hostname: &str,
) {
    let client = &cptestctx.external_client;
    let _project = create_project_and_pool(client).await;

    // Create an instance, with what should be an invalid hostname.
    //
    // We'll do this by creating a _valid_ set of parameters, convert it to
    // JSON, and then muck with the hostname.
    let instance_name = "happy-accident";
    let params = params::InstanceCreate {
        identity: IdentityMetadataCreateParams {
            name: instance_name.parse().unwrap(),
            description: format!("instance {:?}", instance_name),
        },
        ncpus: InstanceCpuCount(4),
        memory: ByteCount::from_gibibytes_u32(1),
        hostname: Some("the-host".parse().unwrap()),
        user_data:
            b"#cloud-config\nsystem_info:\n  default_user:\n    name: oxide"
                .to_vec(),
        network_interfaces: Default::default(),
        external_ips: vec![],
        disks: vec![],
        boot_disk: None,
        start: false,
        ssh_public_keys: None,
        auto_restart_policy: Default::default(),
        anti_affinity_groups: Vec::new(),
    };
    let mut body: serde_json::Value =
        serde_json::from_str(&serde_json::to_string(&params).unwrap()).unwrap();
    body["hostname"] = hostname.into();
    let err = create_instance_with_error(
        client,
        PROJECT_NAME,
        &body,
        StatusCode::BAD_REQUEST,
    )
    .await;
    assert!(err.message.contains("Hostnames must comply with RFC 1035"));
}

#[nexus_test]
async fn test_instance_access(cptestctx: &ControlPlaneTestContext) {
    let client = &cptestctx.external_client;

    let project = create_project_and_pool(client).await;

    // Create an instance.
    let instance_name = "test-instance";
    let instance = create_instance(client, PROJECT_NAME, instance_name).await;

    // Fetch instance by id
    let fetched_instance = instance_get(
        &client,
        format!("/v1/instances/{}", instance.identity.id).as_str(),
    )
    .await;
    assert_eq!(fetched_instance.identity.id, instance.identity.id);

    // Fetch instance by name and project_id
    let fetched_instance = instance_get(
        &client,
        format!(
            "/v1/instances/{}?project={}",
            instance.identity.name, project.identity.id
        )
        .as_str(),
    )
    .await;
    assert_eq!(fetched_instance.identity.id, instance.identity.id);

    // Fetch instance by name and project_name
    let fetched_instance = instance_get(
        &client,
        format!(
            "/v1/instances/{}?project={}",
            instance.identity.name, project.identity.name
        )
        .as_str(),
    )
    .await;
    assert_eq!(fetched_instance.identity.id, instance.identity.id);
}

#[nexus_test]
async fn test_instances_create_reboot_halt(
    cptestctx: &ControlPlaneTestContext,
) {
    let client = &cptestctx.external_client;
    let apictx = &cptestctx.server.server_context();
    let nexus = &apictx.nexus;
    let instance_name = "just-rainsticks";

    create_project_and_pool(&client).await;

    // Create an instance.
    let instance_url = get_instance_url(instance_name);
    let instance = create_instance(client, PROJECT_NAME, instance_name).await;
    assert_eq!(instance.identity.name, instance_name);
    assert_eq!(
        instance.identity.description,
        format!("instance \"{}\"", instance_name).as_str()
    );
    let InstanceCpuCount(nfoundcpus) = instance.ncpus;
    // These particulars are hardcoded in create_instance().
    assert_eq!(nfoundcpus, 4);
    assert_eq!(instance.memory.to_whole_gibibytes(), 1);
    assert_eq!(instance.hostname.as_str(), "the-host");
    assert_eq!(instance.runtime.run_state, InstanceState::Starting);

    // Attempt to create a second instance with a conflicting name.
    let error: HttpErrorResponseBody = NexusRequest::new(
        RequestBuilder::new(client, Method::POST, &get_instances_url())
            .body(Some(&params::InstanceCreate {
                identity: IdentityMetadataCreateParams {
                    name: instance.identity.name.clone(),
                    description: format!(
                        "instance {:?}",
                        &instance.identity.name
                    ),
                },
                ncpus: instance.ncpus,
                memory: instance.memory,
                hostname: Some(instance.hostname.parse().unwrap()),
                user_data: vec![],
                ssh_public_keys: None,
                network_interfaces:
                    params::InstanceNetworkInterfaceAttachment::Default,
                external_ips: vec![],
                disks: vec![],
                boot_disk: None,
                start: true,
                auto_restart_policy: Default::default(),
                anti_affinity_groups: Vec::new(),
            }))
            .expect_status(Some(StatusCode::BAD_REQUEST)),
    )
    .authn_as(AuthnMode::PrivilegedUser)
    .execute()
    .await
    .unwrap()
    .parsed_body()
    .unwrap();
    assert_eq!(
        error.message,
        format!("already exists: instance \"{}\"", instance_name).as_str()
    );

    // List instances again and expect to find the one we just created.
    let instances = instances_list(&client, &get_instances_url()).await;
    assert_eq!(instances.len(), 1);
    instances_eq(&instances[0], &instance);

    // Fetch the instance and expect it to match.
    let instance = instance_get(&client, &instance_url).await;
    instances_eq(&instances[0], &instance);
    assert_eq!(instance.runtime.run_state, InstanceState::Starting);

    // Check that the instance got a network interface
    let nics_url = format!(
        "/v1/vpc-subnets/default/network-interfaces?project={}&vpc=default",
        PROJECT_NAME
    );
    let network_interfaces =
        objects_list_page_authz::<InstanceNetworkInterface>(client, &nics_url)
            .await
            .items;
    assert_eq!(network_interfaces.len(), 1);
    assert_eq!(network_interfaces[0].instance_id, instance.identity.id);
    assert_eq!(
        network_interfaces[0].identity.name,
        nexus_defaults::DEFAULT_PRIMARY_NIC_NAME
    );

    // Now, simulate completion of instance boot and check the state reported.
    let instance_id = InstanceUuid::from_untyped_uuid(instance.identity.id);
    instance_simulate(nexus, &instance_id).await;
    let instance_next = instance_get(&client, &instance_url).await;
    identity_eq(&instance.identity, &instance_next.identity);
    assert_eq!(instance_next.runtime.run_state, InstanceState::Running);
    assert!(
        instance_next.runtime.time_run_state_updated
            > instance.runtime.time_run_state_updated
    );

    // Request another boot.  This should succeed without changing the state,
    // not even the state timestamp.
    let instance = instance_next;
    let instance_next =
        instance_post(&client, instance_name, InstanceOp::Start).await;
    instances_eq(&instance, &instance_next);
    let instance_next = instance_get(&client, &instance_url).await;
    instances_eq(&instance, &instance_next);

    // Reboot the instance.
    let instance = instance_next;
    let instance_next =
        instance_post(&client, instance_name, InstanceOp::Reboot).await;
    assert_eq!(instance_next.runtime.run_state, InstanceState::Rebooting);
    assert!(
        instance_next.runtime.time_run_state_updated
            > instance.runtime.time_run_state_updated
    );

    let instance = instance_next;
    instance_simulate(nexus, &instance_id).await;
    let instance_next = instance_get(&client, &instance_url).await;
    assert_eq!(instance_next.runtime.run_state, InstanceState::Running);
    assert!(
        instance_next.runtime.time_run_state_updated
            > instance.runtime.time_run_state_updated
    );

    // Request a halt and verify both the immediate state and the finished state.
    let instance = instance_next;
    let instance_next =
        instance_post(&client, instance_name, InstanceOp::Stop).await;
    assert_eq!(instance_next.runtime.run_state, InstanceState::Stopping);
    assert!(
        instance_next.runtime.time_run_state_updated
            > instance.runtime.time_run_state_updated
    );

    let instance = instance_next;
    instance_simulate(nexus, &instance_id).await;
    let instance_next =
        instance_wait_for_state(client, instance_id, InstanceState::Stopped)
            .await;
    assert!(
        instance_next.runtime.time_run_state_updated
            > instance.runtime.time_run_state_updated
    );

    // Request another halt.  This should succeed without changing the state,
    // not even the state timestamp.
    let instance = instance_next;
    let instance_next =
        instance_post(&client, instance_name, InstanceOp::Stop).await;
    instances_eq(&instance, &instance_next);
    let instance_next = instance_get(&client, &instance_url).await;
    instances_eq(&instance, &instance_next);
    assert_eq!(instance_next.runtime.run_state, InstanceState::Stopped);

    // Attempt to reboot the halted instance. This should fail.
    let _error: HttpErrorResponseBody = NexusRequest::expect_failure(
        client,
        StatusCode::BAD_REQUEST,
        Method::POST,
        get_instance_url(format!("{}/reboot", instance_name).as_str()).as_str(),
    )
    .authn_as(AuthnMode::PrivilegedUser)
    .execute()
    .await
    .unwrap()
    .parsed_body()
    .unwrap();
    // TODO communicating this error message through requires exporting error
    // types from dropshot, translating that into a component of the generated
    // client, and expressing that as a rich error type.
    // assert_eq!(error.message, "cannot reboot instance in state \"stopped\"");

    // State should still be stopped.
    let instance = instance_get(&client, &instance_url).await;
    assert_eq!(instance.runtime.run_state, InstanceState::Stopped);

    // Start the instance.  While it's starting, issue a reboot.  This should
    // succeed, having stopped in between.
    let instance = instance_next;
    let instance_next =
        instance_post(&client, instance_name, InstanceOp::Start).await;
    assert_eq!(instance_next.runtime.run_state, InstanceState::Starting);
    assert!(
        instance_next.runtime.time_run_state_updated
            > instance.runtime.time_run_state_updated
    );

    let instance = instance_next;
    let instance_next =
        instance_post(&client, instance_name, InstanceOp::Reboot).await;
    assert_eq!(instance_next.runtime.run_state, InstanceState::Rebooting);
    assert!(
        instance_next.runtime.time_run_state_updated
            > instance.runtime.time_run_state_updated
    );

    let instance = instance_next;
    instance_simulate(nexus, &instance_id).await;
    let instance_next = instance_get(&client, &instance_url).await;
    assert_eq!(instance_next.runtime.run_state, InstanceState::Running);
    assert!(
        instance_next.runtime.time_run_state_updated
            > instance.runtime.time_run_state_updated
    );

    // Stop the instance.  While it's stopping, issue a reboot.  This should
    // fail because you cannot stop an instance that's en route to a stopped
    // state.
    let instance = instance_next;
    let instance_next =
        instance_post(&client, instance_name, InstanceOp::Stop).await;
    assert_eq!(instance_next.runtime.run_state, InstanceState::Stopping);
    assert!(
        instance_next.runtime.time_run_state_updated
            > instance.runtime.time_run_state_updated
    );

    let _error: HttpErrorResponseBody = NexusRequest::expect_failure(
        client,
        StatusCode::BAD_REQUEST,
        Method::POST,
        get_instance_url(format!("{}/reboot", instance_name).as_str()).as_str(),
    )
    .authn_as(AuthnMode::PrivilegedUser)
    .execute()
    .await
    .unwrap()
    .parsed_body()
    .unwrap();
    // assert_eq!(error.message, "cannot reboot instance in state \"stopping\"");
    let instance = instance_next;
    instance_simulate(nexus, &instance_id).await;
    let instance_next =
        instance_wait_for_state(client, instance_id, InstanceState::Stopped)
            .await;
    assert!(
        instance_next.runtime.time_run_state_updated
            > instance.runtime.time_run_state_updated
    );

    // TODO-coverage add a test to try to delete the project at this point.

    // Delete the instance.
    NexusRequest::object_delete(client, &instance_url)
        .authn_as(AuthnMode::PrivilegedUser)
        .execute()
        .await
        .unwrap();

    // Check that the network interfaces for that instance are gone, peeking
    // at the subnet-scoped URL so we don't 404 at the instance-scoped route.
    let url_interfaces = format!(
        "/v1/vpc-subnets/default/network-interfaces?project={}&vpc=default",
        PROJECT_NAME,
    );
    let interfaces = objects_list_page_authz::<InstanceNetworkInterface>(
        client,
        &url_interfaces,
    )
    .await
    .items;
    assert!(
        interfaces.is_empty(),
        "Expected all network interfaces for the instance to be deleted"
    );

    // TODO-coverage re-add tests that check the server-side state after
    // deleting.  We need to figure out how these actually get cleaned up from
    // the API namespace when this happens.

    // Once more, try to reboot it.  This should not work on a destroyed
    // instance.
    NexusRequest::expect_failure(
        client,
        StatusCode::NOT_FOUND,
        Method::POST,
        get_instance_url(format!("{}/reboot", instance_name).as_str()).as_str(),
    )
    .authn_as(AuthnMode::PrivilegedUser)
    .execute()
    .await
    .unwrap();

    // Similarly, we should not be able to start or stop the instance.
    NexusRequest::expect_failure(
        client,
        StatusCode::NOT_FOUND,
        Method::POST,
        get_instance_url(format!("{}/start", instance_name).as_str()).as_str(),
    )
    .authn_as(AuthnMode::PrivilegedUser)
    .execute()
    .await
    .unwrap();
    NexusRequest::expect_failure(
        client,
        StatusCode::NOT_FOUND,
        Method::POST,
        get_instance_url(format!("{}/stop", instance_name).as_str()).as_str(),
    )
    .authn_as(AuthnMode::PrivilegedUser)
    .execute()
    .await
    .unwrap();
}

#[nexus_test(extra_sled_agents = 3)]
async fn test_instance_start_creates_networking_state(
    cptestctx: &ControlPlaneTestContext,
) {
    let client = &cptestctx.external_client;
    let apictx = &cptestctx.server.server_context();
    let nexus = &apictx.nexus;
    let instance_name = "series-of-tubes";

    // This test requires some additional sleds that can receive V2P mappings.
    let additional_sleds: Vec<_> = cptestctx.extra_sled_agents().collect();

    create_project_and_pool(&client).await;
    let instance_url = get_instance_url(instance_name);
    let instance = create_instance(client, PROJECT_NAME, instance_name).await;
    let instance_id = InstanceUuid::from_untyped_uuid(instance.identity.id);

    // Drive the instance to Running, then stop it.
    instance_simulate(nexus, &instance_id).await;
    instance_post(&client, instance_name, InstanceOp::Stop).await;
    instance_simulate(nexus, &instance_id).await;
    instance_wait_for_state(client, instance_id, InstanceState::Stopped).await;

    // Forcibly clear the instance's V2P mappings to simulate what happens when
    // the control plane comes up when an instance is stopped.
    let mut sled_agents: Vec<&Arc<SledAgent>> =
        additional_sleds.iter().map(|x| &x.sled_agent).collect();

    sled_agents.push(&cptestctx.first_sled_agent());
    for agent in &sled_agents {
        agent.v2p_mappings.lock().unwrap().clear();
    }

    // Start the instance and make sure that it gets to Running.
    instance_post(&client, instance_name, InstanceOp::Start).await;
    instance_simulate(nexus, &instance_id).await;
    let instance = instance_get(&client, &instance_url).await;
    assert_eq!(instance.runtime.run_state, InstanceState::Running);

    // Now ensure the V2P mappings have been reestablished everywhere.
    let nics_url =
        format!("/v1/network-interfaces?instance={}", instance.identity.id,);

    let nics =
        objects_list_page_authz::<InstanceNetworkInterface>(client, &nics_url)
            .await
            .items;

    assert_eq!(nics.len(), 1);
    let datastore = nexus.datastore();
    let opctx =
        OpContext::for_tests(cptestctx.logctx.log.new(o!()), datastore.clone());

    let (.., authz_instance) = LookupPath::new(&opctx, datastore)
        .instance_id(instance.identity.id)
        .lookup_for(nexus_db_queries::authz::Action::Read)
        .await
        .unwrap();

    let guest_nics = datastore
        .derive_guest_network_interface_info(&opctx, &authz_instance)
        .await
        .unwrap();

    assert_eq!(guest_nics.len(), 1);
    for agent in &sled_agents {
        assert_sled_v2p_mappings(agent, &nics[0], guest_nics[0].vni).await;
    }

    // Ensure that the target sled agent for our instance has received
    // up-to-date VPC routes.
    let with_vmm = datastore
        .instance_fetch_with_vmm(&opctx, &authz_instance)
        .await
        .unwrap();

    let mut checked = false;
    for agent in &sled_agents {
        if Some(agent.id) == with_vmm.sled_id() {
            assert_sled_vpc_routes(
                agent,
                &opctx,
                datastore,
                nics[0].subnet_id,
                guest_nics[0].vni,
            )
            .await;
            checked = true;
        }
    }
    assert!(checked);
}

#[nexus_test(extra_sled_agents = 1)]
async fn test_instance_migrate(cptestctx: &ControlPlaneTestContext) {
    use nexus_db_model::Migration;
    use omicron_common::api::internal::nexus::MigrationState;
    async fn migration_fetch(
        cptestctx: &ControlPlaneTestContext,
        migration_id: Uuid,
    ) -> Migration {
        use async_bb8_diesel::AsyncRunQueryDsl;
        use diesel::prelude::*;
        use nexus_db_schema::schema::migration::dsl;

        let datastore =
            cptestctx.server.server_context().nexus.datastore().clone();
        let db_state = dsl::migration
            // N.B. that for the purposes of this test, we explicitly should
            // *not* filter out migrations that are marked as deleted, as the
            // migration record is marked as deleted once the migration completes.
            .filter(dsl::id.eq(migration_id))
            .select(Migration::as_select())
            .get_results_async::<Migration>(
                &*datastore.pool_connection_for_tests().await.unwrap(),
            )
            .await
            .unwrap();

        info!(&cptestctx.logctx.log, "refetched migration info from db";
                "migration" => ?db_state);

        db_state.into_iter().next().unwrap()
    }

    let client = &cptestctx.external_client;
    let internal_client = &cptestctx.internal_client;
    let apictx = &cptestctx.server.server_context();
    let nexus = &apictx.nexus;
    let instance_name = "bird-ecology";

    // Get the second sled to migrate to/from.
    let default_sled_id = cptestctx.first_sled_id();
    let other_sled_id = cptestctx.second_sled_id();

    create_project_and_pool(&client).await;
    let instance_url = get_instance_url(instance_name);

    // Explicitly create an instance with no disks. Simulated sled agent assumes
    // that disks are co-located with their instances.
    let instance = nexus_test_utils::resource_helpers::create_instance_with(
        client,
        PROJECT_NAME,
        instance_name,
        &params::InstanceNetworkInterfaceAttachment::Default,
        Vec::<params::InstanceDiskAttachment>::new(),
        Vec::<params::ExternalIpCreate>::new(),
        true,
        Default::default(),
    )
    .await;
    let instance_id = InstanceUuid::from_untyped_uuid(instance.identity.id);

    // Poke the instance into an active state.
    instance_simulate(nexus, &instance_id).await;
    let instance_next = instance_get(&client, &instance_url).await;
    assert_eq!(instance_next.runtime.run_state, InstanceState::Running);

    let sled_info = nexus
        .active_instance_info(&instance_id, None)
        .await
        .unwrap()
        .expect("running instance should have a sled");

    let original_sled = sled_info.sled_id;
    let dst_sled_id = if original_sled == default_sled_id {
        other_sled_id
    } else {
        default_sled_id
    };

    let migrate_url =
        format!("/instances/{}/migrate", &instance_id.to_string());
    let instance = NexusRequest::new(
        RequestBuilder::new(internal_client, Method::POST, &migrate_url)
            .body(Some(&InstanceMigrateRequest {
                dst_sled_id: dst_sled_id.into_untyped_uuid(),
            }))
            .expect_status(Some(StatusCode::OK)),
    )
    .authn_as(AuthnMode::PrivilegedUser)
    .execute()
    .await
    .unwrap()
    .parsed_body::<Instance>()
    .unwrap();

    let new_sled_info = nexus
        .active_instance_info(&instance_id, None)
        .await
        .unwrap()
        .expect("running instance should have a sled");

    let current_sled = new_sled_info.sled_id;
    assert_eq!(current_sled, original_sled);

    // Ensure that both sled agents report that the migration is in progress.
    let migration_id = {
        let datastore = apictx.nexus.datastore();
        let opctx = OpContext::for_tests(
            cptestctx.logctx.log.new(o!()),
            datastore.clone(),
        );
        let (.., authz_instance) = LookupPath::new(&opctx, datastore)
            .instance_id(instance.identity.id)
            .lookup_for(nexus_db_queries::authz::Action::Read)
            .await
            .unwrap();
        datastore
            .instance_refetch(&opctx, &authz_instance)
            .await
            .unwrap()
            .runtime_state
            .migration_id
            .expect("since we've started a migration, the instance record must have a migration id!")
    };
    let migration = dbg!(migration_fetch(cptestctx, migration_id).await);
    assert_eq!(migration.target_state, MigrationState::Pending.into());
    assert_eq!(migration.source_state, MigrationState::Pending.into());

    let info = nexus
        .active_instance_info(&instance_id, None)
        .await
        .unwrap()
        .expect("instance should be on a sled");
    let src_propolis_id = info.propolis_id;
    let dst_propolis_id =
        info.dst_propolis_id.expect("instance should have a migration target");

    // Simulate the migration. We will use `instance_single_step_on_sled` to
    // single-step both sled-agents through the migration state machine and
    // ensure that the migration state looks nice at each step.
    instance_simulate_migration_source(
        cptestctx,
        nexus,
        original_sled,
        src_propolis_id,
        migration_id,
    )
    .await;

    // Move source to "migrating".
    vmm_single_step_on_sled(cptestctx, nexus, original_sled, src_propolis_id)
        .await;
    vmm_single_step_on_sled(cptestctx, nexus, original_sled, src_propolis_id)
        .await;

    let migration = dbg!(migration_fetch(cptestctx, migration_id).await);
    assert_eq!(migration.source_state, MigrationState::InProgress.into());
    assert_eq!(migration.target_state, MigrationState::Pending.into());
    let instance = instance_get(&client, &instance_url).await;
    assert_eq!(instance.runtime.run_state, InstanceState::Migrating);

    // Move target to "migrating".
    vmm_single_step_on_sled(cptestctx, nexus, dst_sled_id, dst_propolis_id)
        .await;
    vmm_single_step_on_sled(cptestctx, nexus, dst_sled_id, dst_propolis_id)
        .await;

    let migration = dbg!(migration_fetch(cptestctx, migration_id).await);
    assert_eq!(migration.source_state, MigrationState::InProgress.into());
    assert_eq!(migration.target_state, MigrationState::InProgress.into());
    let instance = instance_get(&client, &instance_url).await;
    assert_eq!(instance.runtime.run_state, InstanceState::Migrating);

    // Move the source to "completed"
    vmm_simulate_on_sled(cptestctx, nexus, original_sled, src_propolis_id)
        .await;

    let migration = dbg!(migration_fetch(cptestctx, migration_id).await);
    assert_eq!(migration.source_state, MigrationState::Completed.into());
    assert_eq!(migration.target_state, MigrationState::InProgress.into());
    let instance = dbg!(instance_get(&client, &instance_url).await);
    assert_eq!(instance.runtime.run_state, InstanceState::Migrating);

    // Move the target to "completed".
    vmm_simulate_on_sled(cptestctx, nexus, dst_sled_id, dst_propolis_id).await;

    instance_wait_for_state(&client, instance_id, InstanceState::Running).await;

    let current_sled = nexus
        .active_instance_info(&instance_id, None)
        .await
        .unwrap()
        .expect("migrated instance should still have a sled")
        .sled_id;

    assert_eq!(current_sled, dst_sled_id);

    let migration = dbg!(migration_fetch(cptestctx, migration_id).await);
    assert_eq!(migration.target_state, MigrationState::Completed.into());
    assert_eq!(migration.source_state, MigrationState::Completed.into());
}

#[nexus_test(extra_sled_agents = 3)]
async fn test_instance_migrate_v2p_and_routes(
    cptestctx: &ControlPlaneTestContext,
) {
    let client = &cptestctx.external_client;
    let internal_client = &cptestctx.internal_client;
    let apictx = &cptestctx.server.server_context();
    let nexus = &apictx.nexus;
    let datastore = nexus.datastore();
    let opctx =
        OpContext::for_tests(cptestctx.logctx.log.new(o!()), datastore.clone());
    let instance_name = "desert-locust";

    // Get the extra test sleds.
    let other_sleds: Vec<_> = cptestctx.extra_sled_agents().collect();

    // Set up the project and test instance.
    create_project_and_pool(client).await;

    let instance = nexus_test_utils::resource_helpers::create_instance_with(
        client,
        PROJECT_NAME,
        instance_name,
        &params::InstanceNetworkInterfaceAttachment::Default,
        // Omit disks: simulated sled agent assumes that disks are always co-
        // located with their instances.
        Vec::<params::InstanceDiskAttachment>::new(),
        Vec::<params::ExternalIpCreate>::new(),
        true,
        Default::default(),
    )
    .await;
    let instance_id = InstanceUuid::from_untyped_uuid(instance.identity.id);

    // The default configuration gives one NIC.
    let nics_url = format!("/v1/network-interfaces?instance={}", instance_id);
    let nics =
        objects_list_page_authz::<InstanceNetworkInterface>(client, &nics_url)
            .await
            .items;
    assert_eq!(nics.len(), 1);

    // Poke the instance into an active state.
    instance_simulate(nexus, &instance_id).await;
    let instance_url = get_instance_url(instance_name);
    let instance_next = instance_get(&client, &instance_url).await;
    assert_eq!(instance_next.runtime.run_state, InstanceState::Running);

    // Ensure that all of the V2P information is correct.
    let (.., authz_instance) = LookupPath::new(&opctx, datastore)
        .instance_id(instance_id.into_untyped_uuid())
        .lookup_for(nexus_db_queries::authz::Action::Read)
        .await
        .unwrap();
    let guest_nics = datastore
        .derive_guest_network_interface_info(&opctx, &authz_instance)
        .await
        .unwrap();

    let original_sled_id = nexus
        .active_instance_info(&instance_id, None)
        .await
        .unwrap()
        .expect("running instance should have a sled")
        .sled_id;

    let mut sled_agents = vec![cptestctx.first_sled_agent().clone()];
    sled_agents.extend(other_sleds.iter().map(|tup| tup.sled_agent.clone()));
    for sled_agent in &sled_agents {
        assert_sled_v2p_mappings(sled_agent, &nics[0], guest_nics[0].vni).await;
    }

    let testctx_sled_id = cptestctx.first_sled_agent().id;
    let dst_sled_id = if original_sled_id == testctx_sled_id {
        other_sleds[0].sled_agent.id
    } else {
        testctx_sled_id
    };

    // Kick off migration and simulate its completion on the target.
    let migrate_url =
        format!("/instances/{}/migrate", &instance_id.to_string());
    let _ = NexusRequest::new(
        RequestBuilder::new(internal_client, Method::POST, &migrate_url)
            .body(Some(&InstanceMigrateRequest {
                dst_sled_id: dst_sled_id.into_untyped_uuid(),
            }))
            .expect_status(Some(StatusCode::OK)),
    )
    .authn_as(AuthnMode::PrivilegedUser)
    .execute()
    .await
    .unwrap()
    .parsed_body::<Instance>()
    .unwrap();

    let migration_id = {
        let datastore = apictx.nexus.datastore();
        let opctx = OpContext::for_tests(
            cptestctx.logctx.log.new(o!()),
            datastore.clone(),
        );
        let (.., authz_instance) = LookupPath::new(&opctx, datastore)
            .instance_id(instance.identity.id)
            .lookup_for(nexus_db_queries::authz::Action::Read)
            .await
            .unwrap();
        datastore
            .instance_refetch(&opctx, &authz_instance)
            .await
            .unwrap()
            .runtime_state
            .migration_id
            .expect("since we've started a migration, the instance record must have a migration id!")
    };

    let info = nexus
        .active_instance_info(&instance_id, None)
        .await
        .unwrap()
        .expect("instance should be on a sled");
    let src_propolis_id = info.propolis_id;
    let dst_propolis_id =
        info.dst_propolis_id.expect("instance should have a migration target");

    // Tell both sled-agents to pretend to do the migration.
    instance_simulate_migration_source(
        cptestctx,
        nexus,
        original_sled_id,
        src_propolis_id,
        migration_id,
    )
    .await;
    vmm_simulate_on_sled(cptestctx, nexus, original_sled_id, src_propolis_id)
        .await;
    vmm_simulate_on_sled(cptestctx, nexus, dst_sled_id, dst_propolis_id).await;
    instance_wait_for_state(&client, instance_id, InstanceState::Running).await;

    let current_sled = nexus
        .active_instance_info(&instance_id, None)
        .await
        .unwrap()
        .expect("migrated instance should have a sled")
        .sled_id;
    assert_eq!(current_sled, dst_sled_id);

    for sled_agent in &sled_agents {
        // Completing migration published a sled ID update that should have
        // programmed new V2P mappings to all sleds other than the destination
        // sled.
        //
        // TODO(#3107): As above, the destination sled's mappings are not
        // updated here because Nexus presumes that the instance's new sled
        // agent will have updated any mappings there. Remove this bifurcation
        // when Nexus programs all mappings explicitly.
        if sled_agent.id != dst_sled_id {
            assert_sled_v2p_mappings(sled_agent, &nics[0], guest_nics[0].vni)
                .await;
        } else {
            assert_sled_vpc_routes(
                sled_agent,
                &opctx,
                datastore,
                nics[0].subnet_id,
                guest_nics[0].vni,
            )
            .await;
        }
    }
}

// Verifies that if a request to reboot or stop an instance fails because of a
// 404 error from sled agent, then the instance moves to the Failed state, and
// can be restarted once it has transitioned to that state.
#[nexus_test]
async fn test_instance_failed_after_sled_agent_forgets_vmm_can_be_restarted(
    cptestctx: &ControlPlaneTestContext,
) {
    let client = &cptestctx.external_client;

    let instance_name = "losing-is-fun";
    let instance_id = make_forgotten_instance(
        &cptestctx,
        instance_name,
        InstanceAutoRestartPolicy::Never,
    )
    .await;

    // Attempting to reboot the forgotten instance will result in a 404
    // NO_SUCH_INSTANCE from the sled-agent, which Nexus turns into a 503.
    expect_instance_reboot_fail(
        client,
        instance_name,
        http::StatusCode::SERVICE_UNAVAILABLE,
    )
    .await;

    // Wait for the instance to transition to Failed.
    instance_wait_for_state(client, instance_id, InstanceState::Failed).await;

    // Now, the instance should be restartable.
    expect_instance_start_ok(client, instance_name).await;
}

// Verifies that if a request to reboot or stop an instance fails because of a
// 404 error from sled agent, then the instance moves to the Failed state, and
// can be deleted once it has transitioned to that state..
#[nexus_test]
async fn test_instance_failed_after_sled_agent_forgets_vmm_can_be_deleted(
    cptestctx: &ControlPlaneTestContext,
) {
    let client = &cptestctx.external_client;

    let instance_name = "losing-is-fun";
    let instance_id = make_forgotten_instance(
        &cptestctx,
        instance_name,
        InstanceAutoRestartPolicy::Never,
    )
    .await;

    // Attempting to reboot the forgotten instance will result in a 404
    // NO_SUCH_INSTANCE from the sled-agent, which Nexus turns into a 503.
    expect_instance_reboot_fail(
        client,
        instance_name,
        http::StatusCode::SERVICE_UNAVAILABLE,
    )
    .await;

    // Wait for the instance to transition to Failed.
    instance_wait_for_state(client, instance_id, InstanceState::Failed).await;

    // Now, the instance should be deleteable.
    expect_instance_delete_ok(client, instance_name).await;
}

// Verifies that if a request to reboot or stop an instance fails because of a
// 404 error from sled agent, then the instance moves to the Failed state, and
// can then be Stopped once it has transitioned to Failed.
#[nexus_test]
async fn test_instance_failed_after_sled_agent_forgets_vmm_can_be_stopped(
    cptestctx: &ControlPlaneTestContext,
) {
    let client = &cptestctx.external_client;

    let instance_name = "losing-is-fun";
    let instance_id = make_forgotten_instance(
        &cptestctx,
        instance_name,
        InstanceAutoRestartPolicy::Never,
    )
    .await;

    // Attempting to reboot the forgotten instance will result in a 404
    // NO_SUCH_INSTANCE from the sled-agent, which Nexus turns into a 503.
    expect_instance_reboot_fail(
        client,
        instance_name,
        http::StatusCode::SERVICE_UNAVAILABLE,
    )
    .await;

    // Wait for the instance to transition to Failed.
    instance_wait_for_state(client, instance_id, InstanceState::Failed).await;

    // Now, it should be possible to stop the instance.
    let instance_next =
        instance_post(&client, instance_name, InstanceOp::Stop).await;
    assert_eq!(instance_next.runtime.run_state, InstanceState::Stopped);

    // Now, the Stopped nstance should be deleteable..
    expect_instance_delete_ok(client, instance_name).await;
}

// Verifies that the instance-watcher background task transitions an instance
// to Failed when the sled-agent returns a 404, and that the instance can be
// deleted after it transitions to Failed.
#[nexus_test]
async fn test_instance_failed_by_instance_watcher_can_be_deleted(
    cptestctx: &ControlPlaneTestContext,
) {
    let client = &cptestctx.external_client;
    let instance_name = "losing-is-fun";
    let instance_id = make_forgotten_instance(
        &cptestctx,
        instance_name,
        InstanceAutoRestartPolicy::Never,
    )
    .await;

    nexus_test_utils::background::activate_background_task(
        &cptestctx.internal_client,
        "instance_watcher",
    )
    .await;

    // Wait for the instance to transition to Failed.
    instance_wait_for_state(client, instance_id, InstanceState::Failed).await;

    // Now, the instance should be deleteable.
    expect_instance_delete_ok(&client, instance_name).await;
}

// Verifies that the instance-watcher background task transitions an instance
// to Failed when the sled-agent returns a 404, and that the instance can be
// deleted after it transitions to Failed.
#[nexus_test]
async fn test_instance_failed_by_instance_watcher_can_be_restarted(
    cptestctx: &ControlPlaneTestContext,
) {
    let client = &cptestctx.external_client;
    let instance_name = "losing-is-fun";
    let instance_id = make_forgotten_instance(
        &cptestctx,
        instance_name,
        InstanceAutoRestartPolicy::Never,
    )
    .await;

    nexus_test_utils::background::activate_background_task(
        &cptestctx.internal_client,
        "instance_watcher",
    )
    .await;

    // Wait for the instance to transition to Failed.
    instance_wait_for_state(client, instance_id, InstanceState::Failed).await;

    // Now, the instance should be deleteable.
    expect_instance_delete_ok(&client, instance_name).await;
}

// Verified that instances currently on Expunged sleds are marked as failed.
#[nexus_test(extra_sled_agents = 1)]
async fn test_instance_failed_when_on_expunged_sled(
    cptestctx: &ControlPlaneTestContext,
) {
    let client = &cptestctx.external_client;
    let apictx = &cptestctx.server.server_context();
    let nexus = &apictx.nexus;
    let datastore = nexus.datastore();
    let opctx =
        OpContext::for_tests(cptestctx.logctx.log.new(o!()), datastore.clone());

    create_project_and_pool(&client).await;

    // Make sure all instances allocate to the first sled - make the second sled
    // agent non-provisionable.
    let (authz_sled, ..) = LookupPath::new(&opctx, datastore)
        .sled_id(cptestctx.second_sled_id().into_untyped_uuid())
        .lookup_for(Action::Modify)
        .await
        .expect("lookup authz_sled");

    datastore
        .sled_set_provision_policy(
            &opctx,
            &authz_sled,
            views::SledProvisionPolicy::NonProvisionable,
        )
        .await
        .expect("set sled provision policy");

    // Create and start the test instances.
    let instance1_name = "romeo";
    let instance2_name = "juliet";
    let instance3_name = "mercutio";

    let mk_instance =
        |name: &'static str, auto_restart: InstanceAutoRestartPolicy| async move {
            let instance_url = get_instance_url(name);
            let instance = create_instance_with(
                client,
                PROJECT_NAME,
                name,
                &params::InstanceNetworkInterfaceAttachment::Default,
                // Disks=
                Vec::<params::InstanceDiskAttachment>::new(),
                // External IPs=
                Vec::<params::ExternalIpCreate>::new(),
                true,
                Some(auto_restart),
            )
            .await;
            let instance_id =
                InstanceUuid::from_untyped_uuid(instance.identity.id);
            instance_simulate(nexus, &instance_id).await;
            let instance_next = instance_get(&client, &instance_url).await;
            assert_eq!(instance_next.runtime.run_state, InstanceState::Running);

            slog::info!(
                &cptestctx.logctx.log,
                "test instance is running";
                "instance_name" => %name,
                "instance_id" => %instance_id,
            );

            instance_id
        };

    // We are going to manually attempt to delete/restart these instances when
    // they go to `Failed`, so don't allow them to reincarnate.
    let instance1_id =
        mk_instance(instance1_name, InstanceAutoRestartPolicy::Never).await;
    let instance2_id =
        mk_instance(instance2_name, InstanceAutoRestartPolicy::Never).await;
    let instance3_id =
        mk_instance(instance3_name, InstanceAutoRestartPolicy::BestEffort)
            .await;

    // Set the second sled to provisionable now that the instances have all been
    // created

    datastore
        .sled_set_provision_policy(
            &opctx,
            &authz_sled,
            views::SledProvisionPolicy::Provisionable,
        )
        .await
        .expect("set sled provision policy");

    // Expunge the sled
    let default_sled_id = cptestctx.first_sled_id();
    slog::info!(
        &cptestctx.logctx.log,
        "expunging sled";
        "sled_id" => %default_sled_id,
    );
    let int_client = &cptestctx.internal_client;
    int_client
        .make_request(
            Method::POST,
            "/sleds/expunge",
            Some(params::SledSelector {
                sled: default_sled_id.into_untyped_uuid(),
            }),
            StatusCode::OK,
        )
        .await
        .unwrap();

    // Wait for both instances to transition to Failed.
    instance_wait_for_state(client, instance1_id, InstanceState::Failed).await;
    instance_wait_for_state(client, instance2_id, InstanceState::Failed).await;

    // Now, the instances should be deleteable...
    expect_instance_delete_ok(&client, instance1_name).await;
    // ...or restartable.
    expect_instance_start_ok(client, instance2_name).await;

    // The restarted instance should now transition back to `Running`, on its
    // new sled.
    instance_wait_for_simulated_transition(
        &cptestctx,
        &instance2_id,
        InstanceState::Running,
    )
    .await;

    // The auto-restartable instance should be...restarted automatically.
    instance_wait_for_simulated_transition(
        &cptestctx,
        &instance3_id,
        InstanceState::Running,
    )
    .await;
}

// Verifies that the instance-watcher background task transitions an instance
// to Failed when the sled-agent returns a 404, and that the instance can be
// deleted after it transitions to Failed.
#[nexus_test]
async fn test_instance_failed_by_instance_watcher_automatically_reincarnates(
    cptestctx: &ControlPlaneTestContext,
) {
    let client = &cptestctx.external_client;
    let instance_id = dbg!(
        make_forgotten_instance(
            &cptestctx,
            "resurgam",
            InstanceAutoRestartPolicy::BestEffort,
        )
        .await
    );

    dbg!(
        nexus_test_utils::background::activate_background_task(
            &cptestctx.internal_client,
            "instance_watcher",
        )
        .await
    );

    // Now, it should be automatically restarted!

    // N.B.: it's tempting to want to wait for the instance to transition
    // the way to `Failed`, or at least to `Stopping`, before it transitions to
    // `Starting` again, but
    // unfortunately, because the instance-update saga triggered by the
    // instance-watcher task immediately triggers instance reincarnation, and
    // this instance will be the only instance eligible to reincarnate, it's
    // _very_ easy for the test to miss the very brief period of time it's in
    // the `Failed` state, especially if we only poll once per second in
    // `instance_wait_for_state`.
    dbg!(
        instance_wait_for_state(client, instance_id, InstanceState::Starting)
            .await
    );
    // Wait for the VMM to be registered with the sim sled-agent before poking
    // it.
    dbg!(instance_wait_for_vmm_registration(cptestctx, &instance_id).await);
    // Now, we can actually poke the instance.
    dbg!(
        instance_wait_for_simulated_transition(
            &cptestctx,
            &instance_id,
            InstanceState::Running
        )
        .await
    );
}

// Verifies that if an instance transitions to `Failed` due to a failed request
// to stop it, it will not automatically restart, even if it is configured to
// restart it automatically on failure.
#[nexus_test]
async fn test_instance_failed_by_stop_request_does_not_reincarnate(
    cptestctx: &ControlPlaneTestContext,
) {
    let apictx = &cptestctx.server.server_context();
    let nexus = &apictx.nexus;
    let client = &cptestctx.external_client;
    let instance_name = "resurgam";
    let instance_url = get_instance_url(instance_name);
    let instance_id = dbg!(
        make_forgotten_instance(
            &cptestctx,
            instance_name,
            InstanceAutoRestartPolicy::BestEffort,
        )
        .await
    );

    // Attempting to stop the forgotten instance will result in a 404
    // NO_SUCH_INSTANCE from the sled-agent, which Nexus turns into a 503.
    expect_instance_stop_fail(
        client,
        instance_name,
        http::StatusCode::SERVICE_UNAVAILABLE,
    )
    .await;

    // Wait for the instance to transition to Failed.
    dbg!(
        instance_wait_for_state(client, instance_id, InstanceState::Failed)
            .await
    );

    // Activate the reincarnation task.
    dbg!(
        nexus_test_utils::background::activate_background_task(
            &cptestctx.internal_client,
            "instance_reincarnation",
        )
        .await
    );

    // Unfortunately there isn't really a great way to assert "no start saga has
    // been started", so we'll do the somewhat jankier thing of waiting a bit
    // and making sure that the instance doesn't transition to Starting.
    for secs in 0..30 {
        let state = instance_get(client, &instance_url).await;
        assert_eq!(
            state.runtime.run_state,
            InstanceState::Failed,
            "instance transitioned out of Failed (to {}) after {secs} \
             seconds! state: {:#?}",
            state.runtime.run_state,
            state
        );
        assert_eq!(state.runtime.time_last_auto_restarted, None);
        tokio::time::sleep(Duration::from_secs(1)).await;
    }

    // Okay, now let's try restarting the instance, failing it, and then
    // asserting it *does* reincarnate.
    dbg!(expect_instance_start_ok(client, instance_name).await);
    instance_simulate(nexus, &instance_id).await;
    let instance_next = instance_get(&client, &instance_url).await;
    assert_eq!(instance_next.runtime.run_state, InstanceState::Running);

    // Forcibly unregister the instance from the sled-agent without telling
    // Nexus. It will now behave as though it has forgotten the instance and
    // return a 404 error with the "NO_SUCH_INSTANCE" error code
    let vmm_id = nexus
        .active_instance_info(&instance_id, None)
        .await
        .unwrap()
        .expect("running instance must be on a sled")
        .propolis_id;
    let sled_agent = cptestctx.first_sled_agent();
    sled_agent
        .instance_unregister(vmm_id)
        .await
        .expect("instance_unregister must succeed");

    // Attempting to reboot the instance will fail.
    expect_instance_reboot_fail(
        client,
        instance_name,
        http::StatusCode::SERVICE_UNAVAILABLE,
    )
    .await;

    // Because the instance can be restarted, the discovery of its failure above
    // will result in the reincarnation background task being activated. Don't
    // bother checking for Failed here because it's possible that task could
    // have restarted the instance before we poll it (issue #8119 has two cases
    // of just this!). Instead, we'll just wait for the final Starting state
    // that reincarnation should leave the instance in.
    dbg!(
        instance_wait_for_state(client, instance_id, InstanceState::Starting)
            .await
    );
}

#[nexus_test]
async fn test_instances_are_not_marked_failed_on_other_sled_agent_errors(
    cptestctx: &ControlPlaneTestContext,
) {
    let client = &cptestctx.external_client;
    let apictx = &cptestctx.server.server_context();
    let nexus = &apictx.nexus;
    let instance_name = "my-cool-instance";

    // Create and start the test instance.
    create_project_and_pool(&client).await;
    let instance_url = get_instance_url(instance_name);
    let instance = create_instance(client, PROJECT_NAME, instance_name).await;
    let instance_id = InstanceUuid::from_untyped_uuid(instance.identity.id);
    instance_simulate(nexus, &instance_id).await;
    let instance_next = instance_get(&client, &instance_url).await;
    assert_eq!(instance_next.runtime.run_state, InstanceState::Running);

    let sled_agent = cptestctx.first_sled_agent();
    sled_agent
        .set_instance_ensure_state_error(Some(
            omicron_common::api::external::Error::internal_error(
                "somebody set up us the bomb",
            ),
        ))
        .await;

    // Attempting to reboot the instance will fail, but it should *not* go to
    // Failed.
    expect_instance_reboot_fail(
        client,
        instance_name,
        http::StatusCode::INTERNAL_SERVER_ERROR,
    )
    .await;

    let instance_next = instance_get(&client, &instance_url).await;
    assert_eq!(instance_next.runtime.run_state, InstanceState::Running);

    sled_agent.set_instance_ensure_state_error(None).await;

    expect_instance_reboot_ok(client, instance_name).await;
}

#[nexus_test]
async fn test_instances_are_not_marked_failed_on_other_sled_agent_errors_by_instance_watcher(
    cptestctx: &ControlPlaneTestContext,
) {
    let client = &cptestctx.external_client;
    let apictx = &cptestctx.server.server_context();
    let nexus = &apictx.nexus;
    let instance_name = "my-cool-instance";

    // Create and start the test instance.
    create_project_and_pool(&client).await;
    let instance_url = get_instance_url(instance_name);
    let instance = create_instance(client, PROJECT_NAME, instance_name).await;
    let instance_id = InstanceUuid::from_untyped_uuid(instance.identity.id);
    instance_simulate(nexus, &instance_id).await;
    let instance_next = instance_get(&client, &instance_url).await;
    assert_eq!(instance_next.runtime.run_state, InstanceState::Running);

    let sled_agent = cptestctx.first_sled_agent();
    sled_agent
        .set_instance_ensure_state_error(Some(
            omicron_common::api::external::Error::internal_error(
                "you have no chance to survive, make your time",
            ),
        ))
        .await;

    nexus_test_utils::background::activate_background_task(
        &cptestctx.internal_client,
        "instance_watcher",
    )
    .await;

    let instance_next = instance_get(&client, &instance_url).await;
    assert_eq!(instance_next.runtime.run_state, InstanceState::Running);
}

/// Prepare an instance and sled-agent for one of the "instance fails after
/// sled-agent forgets VMM" tests.
async fn make_forgotten_instance(
    cptestctx: &ControlPlaneTestContext,
    instance_name: &str,
    auto_restart: InstanceAutoRestartPolicy,
) -> InstanceUuid {
    let client = &cptestctx.external_client;
    let apictx = &cptestctx.server.server_context();
    let nexus = &apictx.nexus;

    // Create and start the test instance.
    create_project_and_pool(&client).await;
    let instance_url = get_instance_url(instance_name);
    let instance = create_instance_with(
        client,
        PROJECT_NAME,
        instance_name,
        &params::InstanceNetworkInterfaceAttachment::Default,
        // Disks=
        Vec::<params::InstanceDiskAttachment>::new(),
        // External IPs=
        Vec::<params::ExternalIpCreate>::new(),
        true,
        Some(auto_restart),
    )
    .await;
    let instance_id = InstanceUuid::from_untyped_uuid(instance.identity.id);
    instance_simulate(nexus, &instance_id).await;
    let instance_next = instance_get(&client, &instance_url).await;
    assert_eq!(instance_next.runtime.run_state, InstanceState::Running);

    // Forcibly unregister the instance from the sled-agent without telling
    // Nexus. It will now behave as though it has forgotten the instance and
    // return a 404 error with the "NO_SUCH_INSTANCE" error code
    let vmm_id = nexus
        .active_instance_info(&instance_id, None)
        .await
        .unwrap()
        .expect("running instance must be on a sled")
        .propolis_id;
    let sled_agent = cptestctx.first_sled_agent();
    sled_agent
        .instance_unregister(vmm_id)
        .await
        .expect("instance_unregister must succeed");

    instance_id
}

async fn expect_instance_delete_ok(
    client: &ClientTestContext,
    instance_name: &str,
) {
    NexusRequest::object_delete(&client, &get_instance_url(instance_name))
        .authn_as(AuthnMode::PrivilegedUser)
        .execute()
        .await
        .expect("instance should be deleted");
}

async fn expect_instance_reboot_fail(
    client: &ClientTestContext,
    instance_name: &str,
    status: http::StatusCode,
) {
    let url = get_instance_url(format!("{instance_name}/reboot").as_str());
    let builder = RequestBuilder::new(client, Method::POST, &url)
        .body(None as Option<&serde_json::Value>)
        .expect_status(Some(status));
    NexusRequest::new(builder)
        .authn_as(AuthnMode::PrivilegedUser)
        .execute()
        .await
        .expect("expected instance reboot to fail");
}

async fn expect_instance_stop_fail(
    client: &ClientTestContext,
    instance_name: &str,
    status: http::StatusCode,
) {
    let url = get_instance_url(format!("{instance_name}/stop").as_str());
    let builder = RequestBuilder::new(client, Method::POST, &url)
        .body(None as Option<&serde_json::Value>)
        .expect_status(Some(status));
    NexusRequest::new(builder)
        .authn_as(AuthnMode::PrivilegedUser)
        .execute()
        .await
        .expect("expected instance stop to fail");
}

async fn expect_instance_reboot_ok(
    client: &ClientTestContext,
    instance_name: &str,
) {
    let url = get_instance_url(format!("{instance_name}/reboot").as_str());
    let builder = RequestBuilder::new(client, Method::POST, &url)
        .body(None as Option<&serde_json::Value>)
        .expect_status(Some(http::StatusCode::ACCEPTED));
    NexusRequest::new(builder)
        .authn_as(AuthnMode::PrivilegedUser)
        .execute()
        .await
        .expect("expected instance reboot to succeed");
}

/// Assert values for fleet, silo, and project using both system and silo
/// metrics endpoints
async fn assert_metrics(
    cptestctx: &ControlPlaneTestContext,
    project_id: Uuid,
    disk: i64,
    cpus: i64,
    ram: i64,
) {
    for id in [None, Some(project_id)] {
        assert_silo_metrics(cptestctx, id, disk, cpus, ram).await;
    }
    for id in [None, Some(DEFAULT_SILO_ID)] {
        assert_system_metrics(cptestctx, id, disk, cpus, ram).await;
    }
}

#[nexus_test]
async fn test_instance_metrics(cptestctx: &ControlPlaneTestContext) {
    let client = &cptestctx.external_client;
    let apictx = &cptestctx.server.server_context();
    let nexus = &apictx.nexus;
    let datastore = nexus.datastore();

    // Create an IP pool and project that we'll use for testing.
    let project = create_project_and_pool(&client).await;
    let project_id = project.identity.id;

    // Wait until Nexus is registered as a metric producer with Oximeter.
    wait_for_producer(&cptestctx.oximeter, nexus.id()).await;

    // Query the view of these metrics stored within CRDB
    let opctx =
        OpContext::for_tests(cptestctx.logctx.log.new(o!()), datastore.clone());
    let virtual_provisioning_collection = datastore
        .virtual_provisioning_collection_get(&opctx, project_id)
        .await
        .unwrap();
    assert_eq!(virtual_provisioning_collection.cpus_provisioned, 0);
    assert_eq!(virtual_provisioning_collection.ram_provisioned.to_bytes(), 0);

    assert_metrics(cptestctx, project_id, 0, 0, 0).await;

    // Create and start an instance.
    let instance_name = "just-rainsticks";
    create_instance(client, PROJECT_NAME, instance_name).await;
    let virtual_provisioning_collection = datastore
        .virtual_provisioning_collection_get(&opctx, project_id)
        .await
        .unwrap();
    assert_eq!(virtual_provisioning_collection.cpus_provisioned, 4);
    assert_eq!(
        virtual_provisioning_collection.ram_provisioned.0,
        ByteCount::from_gibibytes_u32(1),
    );

    // Stop the instance. This should cause the relevant resources to be
    // deprovisioned.
    let instance =
        instance_post(&client, instance_name, InstanceOp::Stop).await;
    let instance_id = InstanceUuid::from_untyped_uuid(instance.identity.id);
    instance_simulate(nexus, &instance_id).await;
    instance_wait_for_state(client, instance_id, InstanceState::Stopped).await;

    let virtual_provisioning_collection = datastore
        .virtual_provisioning_collection_get(&opctx, project_id)
        .await
        .unwrap();
    let expected_cpus = 0;
    let expected_ram =
        i64::try_from(ByteCount::from_gibibytes_u32(0).to_bytes()).unwrap();
    assert_eq!(virtual_provisioning_collection.cpus_provisioned, expected_cpus);
    assert_eq!(
        i64::from(virtual_provisioning_collection.ram_provisioned.0),
        expected_ram
    );
    assert_metrics(cptestctx, project_id, 0, expected_cpus, expected_ram).await;

    // Delete the instance.
    NexusRequest::object_delete(client, &get_instance_url(&instance_name))
        .authn_as(AuthnMode::PrivilegedUser)
        .execute()
        .await
        .unwrap();

    let virtual_provisioning_collection = datastore
        .virtual_provisioning_collection_get(&opctx, project_id)
        .await
        .unwrap();
    assert_eq!(virtual_provisioning_collection.cpus_provisioned, 0);
    assert_eq!(virtual_provisioning_collection.ram_provisioned.to_bytes(), 0);
    assert_metrics(cptestctx, project_id, 0, 0, 0).await;
}

#[nexus_test(extra_sled_agents = 1)]
async fn test_instance_metrics_with_migration(
    cptestctx: &ControlPlaneTestContext,
) {
    let client = &cptestctx.external_client;
    let internal_client = &cptestctx.internal_client;
    let apictx = &cptestctx.server.server_context();
    let nexus = &apictx.nexus;
    let instance_name = "bird-ecology";

    // Wait until Nexus registers as a producer with Oximeter.
    wait_for_producer(
        &cptestctx.oximeter,
        cptestctx.server.server_context().nexus.id(),
    )
    .await;

    // Use the second sled to migrate to/from.
    let default_sled_id = cptestctx.first_sled_id();
    let other_sled_id = cptestctx.second_sled_id();

    let project = create_project_and_pool(&client).await;
    let project_id = project.identity.id;
    let instance_url = get_instance_url(instance_name);

    // Explicitly create an instance with no disks. Simulated sled agent assumes
    // that disks are co-located with their instances.
    let instance = nexus_test_utils::resource_helpers::create_instance_with(
        client,
        PROJECT_NAME,
        instance_name,
        &params::InstanceNetworkInterfaceAttachment::Default,
        Vec::<params::InstanceDiskAttachment>::new(),
        Vec::<params::ExternalIpCreate>::new(),
        true,
        Default::default(),
    )
    .await;
    let instance_id = InstanceUuid::from_untyped_uuid(instance.identity.id);

    // Poke the instance into an active state.
    instance_simulate(nexus, &instance_id).await;
    let instance_next = instance_get(&client, &instance_url).await;
    assert_eq!(instance_next.runtime.run_state, InstanceState::Running);

    // The instance should be provisioned while it's in the running state.
    let nexus = &apictx.nexus;
    let datastore = nexus.datastore();
    let check_provisioning_state = |cpus: i64, mem_gib: u32| async move {
        let opctx = OpContext::for_tests(
            cptestctx.logctx.log.new(o!()),
            datastore.clone(),
        );
        let virtual_provisioning_collection = datastore
            .virtual_provisioning_collection_get(&opctx, project_id)
            .await
            .unwrap();
        assert_eq!(
            virtual_provisioning_collection.cpus_provisioned,
            cpus.clone()
        );
        assert_eq!(
            virtual_provisioning_collection.ram_provisioned.0,
            ByteCount::from_gibibytes_u32(mem_gib)
        );
    };

    check_provisioning_state(4, 1).await;

    // Request migration to the other sled. This reserves resources on the
    // target sled, but shouldn't change the virtual provisioning counters.
    let original_sled = nexus
        .active_instance_info(&instance_id, None)
        .await
        .unwrap()
        .expect("running instance should have a sled")
        .sled_id;

    let dst_sled_id = if original_sled == default_sled_id {
        other_sled_id
    } else {
        default_sled_id
    };

    // instance is already running on destination sled
    let migrate_url =
        format!("/instances/{}/migrate", &instance_id.to_string());
    let _ = NexusRequest::new(
        RequestBuilder::new(internal_client, Method::POST, &migrate_url)
            .body(Some(&InstanceMigrateRequest {
                dst_sled_id: dst_sled_id.into_untyped_uuid(),
            }))
            .expect_status(Some(StatusCode::OK)),
    )
    .authn_as(AuthnMode::PrivilegedUser)
    .execute()
    .await
    .unwrap()
    .parsed_body::<Instance>()
    .unwrap();

    let migration_id = {
        let datastore = apictx.nexus.datastore();
        let opctx = OpContext::for_tests(
            cptestctx.logctx.log.new(o!()),
            datastore.clone(),
        );
        let (.., authz_instance) = LookupPath::new(&opctx, datastore)
            .instance_id(instance.identity.id)
            .lookup_for(nexus_db_queries::authz::Action::Read)
            .await
            .unwrap();
        datastore
            .instance_refetch(&opctx, &authz_instance)
            .await
            .unwrap()
            .runtime_state
            .migration_id
            .expect("since we've started a migration, the instance record must have a migration id!")
    };

    let info = nexus
        .active_instance_info(&instance_id, None)
        .await
        .unwrap()
        .expect("instance should be on a sled");
    let src_propolis_id = info.propolis_id;
    let dst_propolis_id =
        info.dst_propolis_id.expect("instance should have a migration target");

    // Wait for the instance to be in the `Migrating` state. Otherwise, the
    // subsequent `instance_wait_for_state(..., Running)` may see the `Running`
    // state from the *old* VMM, rather than waiting for the migration to
    // complete.
    instance_simulate_migration_source(
        cptestctx,
        nexus,
        original_sled,
        src_propolis_id,
        migration_id,
    )
    .await;
    vmm_single_step_on_sled(cptestctx, nexus, original_sled, src_propolis_id)
        .await;
    vmm_single_step_on_sled(cptestctx, nexus, dst_sled_id, dst_propolis_id)
        .await;
    instance_wait_for_state(&client, instance_id, InstanceState::Migrating)
        .await;

    check_provisioning_state(4, 1).await;

    // Complete migration on the target. Simulated migrations always succeed.
    // After this the instance should be running and should continue to appear
    // to be provisioned.
    vmm_simulate_on_sled(cptestctx, nexus, original_sled, src_propolis_id)
        .await;
    vmm_simulate_on_sled(cptestctx, nexus, dst_sled_id, dst_propolis_id).await;
    instance_wait_for_state(&client, instance_id, InstanceState::Running).await;

    check_provisioning_state(4, 1).await;

    // Now stop the instance. This should retire the instance's active Propolis
    // and cause the virtual provisioning charges to be released. Note that
    // the source sled still has an active resource charge for the source
    // instance (whose demise wasn't simulated here), but this is intentionally
    // not reflected in the virtual provisioning counters (which reflect the
    // logical states of instances ignoring migration).
    instance_post(&client, instance_name, InstanceOp::Stop).await;
    instance_simulate(nexus, &instance_id).await;
    instance_wait_for_state(&client, instance_id, InstanceState::Stopped).await;

    check_provisioning_state(0, 0).await;
}

#[nexus_test]
async fn test_instances_create_stopped_start(
    cptestctx: &ControlPlaneTestContext,
) {
    let client = &cptestctx.external_client;
    let apictx = &cptestctx.server.server_context();
    let nexus = &apictx.nexus;
    let instance_name = "just-rainsticks";

    create_project_and_pool(&client).await;

    // Create an instance in a stopped state.
    let instance: Instance = object_create(
        client,
        &get_instances_url(),
        &params::InstanceCreate {
            identity: IdentityMetadataCreateParams {
                name: instance_name.parse().unwrap(),
                description: format!("instance {}", instance_name),
            },
            ncpus: InstanceCpuCount(4),
            memory: ByteCount::from_gibibytes_u32(1),
            hostname: Some("the-host".parse().unwrap()),
            user_data: vec![],
            ssh_public_keys: None,
            network_interfaces:
                params::InstanceNetworkInterfaceAttachment::Default,
            external_ips: vec![],
            disks: vec![],
            boot_disk: None,
            start: false,
            auto_restart_policy: Default::default(),
            anti_affinity_groups: Vec::new(),
        },
    )
    .await;
    assert_eq!(instance.runtime.run_state, InstanceState::Stopped);

    // Start the instance.
    let instance_url = get_instance_url(instance_name);
    let instance =
        instance_post(&client, instance_name, InstanceOp::Start).await;
    let instance_id = InstanceUuid::from_untyped_uuid(instance.identity.id);

    // Now, simulate completion of instance boot and check the state reported.
    instance_simulate(nexus, &instance_id).await;
    let instance_next = instance_get(&client, &instance_url).await;
    identity_eq(&instance.identity, &instance_next.identity);
    assert_eq!(instance_next.runtime.run_state, InstanceState::Running);
    assert!(
        instance_next.runtime.time_run_state_updated
            > instance.runtime.time_run_state_updated
    );
}

#[nexus_test]
async fn test_instances_delete_fails_when_running_succeeds_when_stopped(
    cptestctx: &ControlPlaneTestContext,
) {
    let client = &cptestctx.external_client;
    let apictx = &cptestctx.server.server_context();
    let nexus = &apictx.nexus;
    let instance_name = "just-rainsticks";

    create_project_and_pool(&client).await;

    // Create an instance.
    let instance_url = get_instance_url(instance_name);
    let instance = create_instance(client, PROJECT_NAME, instance_name).await;
    let instance_id = InstanceUuid::from_untyped_uuid(instance.identity.id);

    // Simulate the instance booting.
    instance_simulate(nexus, &instance_id).await;
    let instance_next = instance_get(&client, &instance_url).await;
    identity_eq(&instance.identity, &instance_next.identity);
    assert_eq!(instance_next.runtime.run_state, InstanceState::Running);

    // Attempt to delete a running instance. This should fail.
    let error: HttpErrorResponseBody = NexusRequest::expect_failure(
        client,
        StatusCode::BAD_REQUEST,
        Method::DELETE,
        &instance_url,
    )
    .authn_as(AuthnMode::PrivilegedUser)
    .execute()
    .await
    .unwrap()
    .parsed_body()
    .unwrap();
    assert_eq!(
        error.message,
        "cannot delete instance: instance is running or has not yet fully stopped"
    );

    // Stop the instance
    instance_post(&client, instance_name, InstanceOp::Stop).await;
    instance_simulate(nexus, &instance_id).await;
    instance_wait_for_state(&client, instance_id, InstanceState::Stopped).await;

    // Now deletion should succeed.
    NexusRequest::object_delete(&client, &instance_url)
        .authn_as(AuthnMode::PrivilegedUser)
        .execute()
        .await
        .unwrap();
}

#[nexus_test]
async fn test_instances_invalid_creation_returns_bad_request(
    cptestctx: &ControlPlaneTestContext,
) {
    // The rest of these examples attempt to create invalid instances.  We don't
    // do exhaustive tests of the model here -- those are part of unit tests --
    // but we exercise a few different types of errors to make sure those get
    // passed through properly.

    let client = &cptestctx.external_client;
    let error = client
        .make_request_with_body(
            Method::POST,
            &get_instances_url(),
            "{".into(),
            StatusCode::BAD_REQUEST,
        )
        .await
        .unwrap_err();
    assert!(
        error.message.starts_with(
            "unable to parse JSON body: EOF while parsing an object"
        )
    );

    let request_body = r##"
        {
            "name": "an-instance",
            "description": "will never exist",
            "ncpus": -3,
            "memory": 256,
            "hostname": "localhost",
        }
    "##;
    let error = client
        .make_request_with_body(
            Method::POST,
            &get_instances_url(),
            request_body.into(),
            StatusCode::BAD_REQUEST,
        )
        .await
        .unwrap_err();
    assert!(error.message.starts_with(
        "unable to parse JSON body: ncpus: invalid value: integer `-3`"
    ));
}

#[nexus_test]
async fn test_instance_using_image_from_other_project_fails(
    cptestctx: &ControlPlaneTestContext,
) {
    let client = &cptestctx.external_client;
    create_project_and_pool(&client).await;

    // Create an image in springfield-squidport.
    let images_url = format!("/v1/images?project={}", PROJECT_NAME);
    let image_create_params = params::ImageCreate {
        identity: IdentityMetadataCreateParams {
            name: "alpine-edge".parse().unwrap(),
            description: String::from(
                "you can boot any image, as long as it's alpine",
            ),
        },
        os: "alpine".to_string(),
        version: "edge".to_string(),
        source: params::ImageSource::YouCanBootAnythingAsLongAsItsAlpine,
    };
    let image =
        NexusRequest::objects_post(client, &images_url, &image_create_params)
            .authn_as(AuthnMode::PrivilegedUser)
            .execute_and_parse_unwrap::<views::Image>()
            .await;

    // Try and fail to create an instance in another project.
    let project = create_project(client, "moes-tavern").await;
    let instances_url =
        format!("/v1/instances?project={}", project.identity.name);
    let error: HttpErrorResponseBody = NexusRequest::new(
        RequestBuilder::new(client, Method::POST, &instances_url)
            .body(Some(&params::InstanceCreate {
                identity: IdentityMetadataCreateParams {
                    name: "stolen".parse().unwrap(),
                    description: "i stole an image".into(),
                },
                ncpus: InstanceCpuCount(4),
                memory: ByteCount::from_gibibytes_u32(1),
                hostname: Some("stolen".parse().unwrap()),
                user_data: vec![],
                ssh_public_keys: None,
                network_interfaces:
                    params::InstanceNetworkInterfaceAttachment::Default,
                external_ips: vec![],
                disks: vec![params::InstanceDiskAttachment::Create(
                    params::DiskCreate {
                        identity: IdentityMetadataCreateParams {
                            name: "stolen".parse().unwrap(),
                            description: "i stole an image".into(),
                        },
                        disk_source: params::DiskSource::Image {
                            image_id: image.identity.id,
                        },
                        size: ByteCount::from_gibibytes_u32(4),
                    },
                )],
                boot_disk: None,
                start: true,
                auto_restart_policy: Default::default(),
                anti_affinity_groups: Vec::new(),
            }))
            .expect_status(Some(StatusCode::BAD_REQUEST)),
    )
    .authn_as(AuthnMode::PrivilegedUser)
    .execute()
    .await
    .unwrap()
    .parsed_body()
    .unwrap();
    assert_eq!(error.message, "image does not belong to this project");
}

#[nexus_test]
async fn test_instance_create_saga_removes_instance_database_record(
    cptestctx: &ControlPlaneTestContext,
) {
    // This test verifies that we remove the database record for an instance
    // when the instance-create saga fails and unwinds.
    //
    // The test works as follows:
    //
    // - Create one instance, with a known IP. This should succeed.
    // - Create another instance, with the same IP. This should fail.
    // - Create that same instance again, with a different IP. This should
    // succeed, even though most of the data (such as the name) would have
    // conflicted, should the second provision have succeeded.
    let client = &cptestctx.external_client;

    // Create test IP pool, organization and project
    create_project_and_pool(&client).await;

    // The network interface parameters.
    let default_name = "default".parse::<Name>().unwrap();
    let requested_address = "172.30.0.10".parse::<std::net::IpAddr>().unwrap();
    let if0_params = params::InstanceNetworkInterfaceCreate {
        identity: IdentityMetadataCreateParams {
            name: Name::try_from(String::from("if0")).unwrap(),
            description: String::from("first custom interface"),
        },
        vpc_name: default_name.clone(),
        subnet_name: default_name.clone(),
        ip: Some(requested_address),
        transit_ips: vec![],
    };
    let interface_params =
        params::InstanceNetworkInterfaceAttachment::Create(vec![
            if0_params.clone(),
        ]);

    // Create the parameters for the instance itself, and create it.
    let instance_params = params::InstanceCreate {
        identity: IdentityMetadataCreateParams {
            name: Name::try_from(String::from("unwind-test-inst")).unwrap(),
            description: String::from("instance to test saga unwind"),
        },
        ncpus: InstanceCpuCount::try_from(2).unwrap(),
        memory: ByteCount::from_gibibytes_u32(4),
        hostname: Some("inst".parse().unwrap()),
        user_data: vec![],
        ssh_public_keys: None,
        network_interfaces: interface_params.clone(),
        external_ips: vec![],
        disks: vec![],
        boot_disk: None,
        start: true,
        auto_restart_policy: Default::default(),
        anti_affinity_groups: Vec::new(),
    };
    let response = NexusRequest::objects_post(
        client,
        &get_instances_url(),
        &instance_params,
    )
    .authn_as(AuthnMode::PrivilegedUser)
    .execute()
    .await
    .expect("Failed to create first instance");
    let _ = response.parsed_body::<Instance>().unwrap();

    // Try to create a _new_ instance, with the same IP address. Note that the
    // other data does not conflict yet.
    let instance_params = params::InstanceCreate {
        identity: IdentityMetadataCreateParams {
            name: Name::try_from(String::from("unwind-test-inst2")).unwrap(),
            description: String::from("instance to test saga unwind 2"),
        },
        ncpus: InstanceCpuCount::try_from(2).unwrap(),
        memory: ByteCount::from_gibibytes_u32(4),
        hostname: Some("inst2".parse().unwrap()),
        user_data: vec![],
        ssh_public_keys: None,
        network_interfaces: interface_params,
        external_ips: vec![],
        disks: vec![],
        boot_disk: None,
        start: true,
        auto_restart_policy: Default::default(),
        anti_affinity_groups: Vec::new(),
    };
    let _ = NexusRequest::objects_post(
        client,
        &get_instances_url(),
        &instance_params,
    )
    .authn_as(AuthnMode::PrivilegedUser)
    .execute()
    .await
    .expect_err(
        "Should have failed to create second instance with \
                the same IP address as the first",
    );

    // Update the IP address to one that will succeed, but leave the other data
    // as-is. This would fail with a conflict on the instance name, if we don't
    // fully unwind the saga and delete the instance database record.
    let requested_address = "172.30.0.11".parse::<std::net::IpAddr>().unwrap();
    let if0_params = params::InstanceNetworkInterfaceCreate {
        identity: IdentityMetadataCreateParams {
            name: Name::try_from(String::from("if0")).unwrap(),
            description: String::from("first custom interface"),
        },
        vpc_name: default_name.clone(),
        subnet_name: default_name.clone(),
        ip: Some(requested_address),
        transit_ips: vec![],
    };
    let interface_params =
        params::InstanceNetworkInterfaceAttachment::Create(vec![
            if0_params.clone(),
        ]);
    let instance_params = params::InstanceCreate {
        network_interfaces: interface_params,
        ..instance_params.clone()
    };
    let response = NexusRequest::objects_post(
        client,
        &get_instances_url(),
        &instance_params,
    )
    .authn_as(AuthnMode::PrivilegedUser)
    .execute()
    .await
    .expect("Creating a new instance should succeed");
    let instance = response.parsed_body::<Instance>().unwrap();
    assert_eq!(instance.identity.name, instance_params.identity.name);
}

// Basic test requesting an interface with a specific IP address.
#[nexus_test]
async fn test_instance_with_single_explicit_ip_address(
    cptestctx: &ControlPlaneTestContext,
) {
    let client = &cptestctx.external_client;

    create_project_and_pool(&client).await;

    // Create the parameters for the interface.
    let default_name = "default".parse::<Name>().unwrap();
    let requested_address = "172.30.0.10".parse::<std::net::IpAddr>().unwrap();
    let if0_params = params::InstanceNetworkInterfaceCreate {
        identity: IdentityMetadataCreateParams {
            name: Name::try_from(String::from("if0")).unwrap(),
            description: String::from("first custom interface"),
        },
        vpc_name: default_name.clone(),
        subnet_name: default_name.clone(),
        ip: Some(requested_address),
        transit_ips: vec![],
    };
    let interface_params =
        params::InstanceNetworkInterfaceAttachment::Create(vec![
            if0_params.clone(),
        ]);

    // Create the parameters for the instance itself, and create it.
    let instance_params = params::InstanceCreate {
        identity: IdentityMetadataCreateParams {
            name: Name::try_from(String::from("nic-test-inst")).unwrap(),
            description: String::from("instance to test multiple nics"),
        },
        ncpus: InstanceCpuCount::try_from(2).unwrap(),
        memory: ByteCount::from_gibibytes_u32(4),
        hostname: Some("nic-test".parse().unwrap()),
        user_data: vec![],
        ssh_public_keys: None,
        network_interfaces: interface_params,
        external_ips: vec![],
        disks: vec![],
        boot_disk: None,
        start: true,

        auto_restart_policy: Default::default(),
        anti_affinity_groups: Vec::new(),
    };
    let response = NexusRequest::objects_post(
        client,
        &get_instances_url(),
        &instance_params,
    )
    .authn_as(AuthnMode::PrivilegedUser)
    .execute()
    .await
    .expect("Failed to create instance with two network interfaces");
    let instance = response.parsed_body::<Instance>().unwrap();

    // Get the interface, and verify it has the requested address
    let url_interface = format!(
        "/v1/network-interfaces/{}?{}&instance={}",
        if0_params.identity.name,
        get_project_selector(),
        instance_params.identity.name,
    );
    let interface = NexusRequest::object_get(client, &url_interface)
        .authn_as(AuthnMode::PrivilegedUser)
        .execute()
        .await
        .expect("Failed to get network interface for new instance")
        .parsed_body::<InstanceNetworkInterface>()
        .expect("Failed to parse a network interface");
    assert_eq!(interface.instance_id, instance.identity.id);
    assert_eq!(interface.identity.name, if0_params.identity.name);
    assert_eq!(
        interface.ip, requested_address,
        "Interface was not assigned the requested IP address"
    );
}

// Test creating two new interfaces for an instance, at creation time.
#[nexus_test]
async fn test_instance_with_new_custom_network_interfaces(
    cptestctx: &ControlPlaneTestContext,
) {
    let client = &cptestctx.external_client;

    create_project_and_pool(&client).await;
    // Create a VPC Subnet other than the default.
    //
    // We'll create one interface in the default VPC Subnet and one in this new
    // VPC Subnet.
    let default_name = Name::try_from(String::from("default")).unwrap();
    let non_default_subnet_name =
        Name::try_from(String::from("non-default-subnet")).unwrap();
    let vpc_subnet_params = params::VpcSubnetCreate {
        identity: IdentityMetadataCreateParams {
            name: non_default_subnet_name.clone(),
            description: String::from("A non-default subnet"),
        },
        ipv4_block: "172.31.0.0/24".parse().unwrap(),
        ipv6_block: None,
        custom_router: None,
    };
    let _response = NexusRequest::objects_post(
        client,
        &default_vpc_subnets_url(),
        &vpc_subnet_params,
    )
    .authn_as(AuthnMode::PrivilegedUser)
    .execute()
    .await
    .expect("Failed to create custom VPC Subnet");

    // TODO-coverage: We'd like to assert things about this VPC Subnet we just
    // created, but the `vpc_subnets_post` endpoint in Nexus currently returns
    // the "private" `omicron_nexus::db::model::VpcSubnet` type. That should be
    // converted to return the public `omicron_common::external` type, which is
    // work tracked in https://github.com/oxidecomputer/omicron/issues/388.

    // Create the parameters for the interfaces. These will be created during
    // the saga for instance creation.
    let if0_params = params::InstanceNetworkInterfaceCreate {
        identity: IdentityMetadataCreateParams {
            name: Name::try_from(String::from("if0")).unwrap(),
            description: String::from("first custom interface"),
        },
        vpc_name: default_name.clone(),
        subnet_name: default_name.clone(),
        ip: None,
        transit_ips: vec![],
    };
    let if1_params = params::InstanceNetworkInterfaceCreate {
        identity: IdentityMetadataCreateParams {
            name: Name::try_from(String::from("if1")).unwrap(),
            description: String::from("second custom interface"),
        },
        vpc_name: default_name.clone(),
        subnet_name: non_default_subnet_name.clone(),
        ip: None,
        transit_ips: vec![],
    };
    let interface_params =
        params::InstanceNetworkInterfaceAttachment::Create(vec![
            if0_params.clone(),
            if1_params.clone(),
        ]);

    // Create the parameters for the instance itself, and create it.
    let instance_params = params::InstanceCreate {
        identity: IdentityMetadataCreateParams {
            name: Name::try_from(String::from("nic-test-inst")).unwrap(),
            description: String::from("instance to test multiple nics"),
        },
        ncpus: InstanceCpuCount::try_from(2).unwrap(),
        memory: ByteCount::from_gibibytes_u32(4),
        hostname: Some("nic-test".parse().unwrap()),
        user_data: vec![],
        ssh_public_keys: None,
        network_interfaces: interface_params,
        external_ips: vec![],
        disks: vec![],
        boot_disk: None,
        start: true,
        auto_restart_policy: Default::default(),
        anti_affinity_groups: Vec::new(),
    };
    let response = NexusRequest::objects_post(
        client,
        &get_instances_url(),
        &instance_params,
    )
    .authn_as(AuthnMode::PrivilegedUser)
    .execute()
    .await
    .expect("Failed to create instance with two network interfaces");
    let instance = response.parsed_body::<Instance>().unwrap();

    // Check that both interfaces actually appear correct.
    let nics_url = |subnet_name: &Name| {
        format!(
            "/v1/vpc-subnets/{}/network-interfaces?project={}&vpc=default",
            subnet_name, PROJECT_NAME
        )
    };

    // The first interface is in the default VPC Subnet
    let interfaces = NexusRequest::iter_collection_authn::<
        InstanceNetworkInterface,
    >(
        client, nics_url(&default_name).as_str(), "", Some(100)
    )
    .await
    .expect("Failed to get interfaces in default VPC Subnet");
    assert_eq!(
        interfaces.all_items.len(),
        1,
        "Should be a single interface in the default subnet"
    );
    let if0 = &interfaces.all_items[0];
    assert_eq!(if0.identity.name, if0_params.identity.name);
    assert_eq!(if0.identity.description, if0_params.identity.description);
    assert_eq!(if0.instance_id, instance.identity.id);
    assert_eq!(if0.ip, std::net::IpAddr::V4("172.30.0.5".parse().unwrap()));

    let interfaces1 =
        NexusRequest::iter_collection_authn::<InstanceNetworkInterface>(
            client,
            nics_url(&non_default_subnet_name).as_str(),
            "",
            Some(100),
        )
        .await
        .expect("Failed to get interfaces in non-default VPC Subnet");
    assert_eq!(
        interfaces1.all_items.len(),
        1,
        "Should be a single interface in the non-default subnet"
    );
    let if1 = &interfaces1.all_items[0];

    // TODO-coverage: Add this test once the `VpcSubnet` type can be
    // deserialized.
    // assert_eq!(if1.subnet_id, non_default_vpc_subnet.id);

    assert_eq!(if1.identity.name, if1_params.identity.name);
    assert_eq!(if1.identity.description, if1_params.identity.description);
    assert_eq!(if1.ip, std::net::IpAddr::V4("172.31.0.5".parse().unwrap()));
    assert_eq!(if1.instance_id, instance.identity.id);
    assert_eq!(if0.vpc_id, if1.vpc_id);
    assert_ne!(
        if0.subnet_id, if1.subnet_id,
        "Two interfaces should be created in different subnets"
    );
}

#[nexus_test]
async fn test_instance_create_delete_network_interface(
    cptestctx: &ControlPlaneTestContext,
) {
    let client = &cptestctx.external_client;
    let nexus = &cptestctx.server.server_context().nexus;
    let instance_name = "nic-attach-test-inst";

    create_project_and_pool(&client).await;

    // Create the VPC Subnet for the secondary interface
    let secondary_subnet = params::VpcSubnetCreate {
        identity: IdentityMetadataCreateParams {
            name: Name::try_from(String::from("secondary")).unwrap(),
            description: String::from("A secondary VPC subnet"),
        },
        ipv4_block: "172.31.0.0/24".parse().unwrap(),
        ipv6_block: None,
        custom_router: None,
    };
    let _response = NexusRequest::objects_post(
        client,
        &default_vpc_subnets_url(),
        &secondary_subnet,
    )
    .authn_as(AuthnMode::PrivilegedUser)
    .execute()
    .await
    .expect("Failed to create secondary VPC Subnet");

    // Create an instance with no network interfaces
    let instance_params = params::InstanceCreate {
        identity: IdentityMetadataCreateParams {
            name: instance_name.parse().unwrap(),
            description: String::from("instance to test attaching new nic"),
        },
        ncpus: InstanceCpuCount::try_from(2).unwrap(),
        memory: ByteCount::from_gibibytes_u32(4),
        hostname: Some("nic-test".parse().unwrap()),
        user_data: vec![],
        ssh_public_keys: None,
        network_interfaces: params::InstanceNetworkInterfaceAttachment::None,
        external_ips: vec![],
        disks: vec![],
        boot_disk: None,
        start: true,
        auto_restart_policy: Default::default(),
        anti_affinity_groups: Vec::new(),
    };
    let response = NexusRequest::objects_post(
        client,
        &get_instances_url(),
        &instance_params,
    )
    .authn_as(AuthnMode::PrivilegedUser)
    .execute()
    .await
    .expect("Failed to create instance with two network interfaces");
    let instance = response.parsed_body::<Instance>().unwrap();

    // Verify there are no interfaces
    let url_interfaces = format!(
        "/v1/network-interfaces?project={}&instance={}",
        PROJECT_NAME, instance.identity.name,
    );
    let interfaces = NexusRequest::iter_collection_authn::<
        InstanceNetworkInterface,
    >(client, url_interfaces.as_str(), "", Some(100))
    .await
    .expect("Failed to get interfaces for instance");
    assert!(
        interfaces.all_items.is_empty(),
        "Expected no network interfaces for instance"
    );

    // Parameters for the interfaces to create/attach
    let if_params = vec![
        params::InstanceNetworkInterfaceCreate {
            identity: IdentityMetadataCreateParams {
                name: "if0".parse().unwrap(),
                description: String::from("a new nic"),
            },
            vpc_name: "default".parse().unwrap(),
            subnet_name: "default".parse().unwrap(),
            ip: Some("172.30.0.10".parse().unwrap()),
            transit_ips: vec![
                "10.0.0.0/24".parse().unwrap(),
                "10.1.0.0/24".parse().unwrap(),
            ],
        },
        params::InstanceNetworkInterfaceCreate {
            identity: IdentityMetadataCreateParams {
                name: "if1".parse().unwrap(),
                description: String::from("a new nic"),
            },
            vpc_name: "default".parse().unwrap(),
            subnet_name: secondary_subnet.identity.name.clone(),
            ip: Some("172.31.0.11".parse().unwrap()),
            transit_ips: vec!["192.168.1.0/24".parse().unwrap()],
        },
    ];

    // We should not be able to create an interface while the instance is running.
    //
    // NOTE: Need to use RequestBuilder manually because `expect_failure` does not allow setting
    // the body.
    let builder = RequestBuilder::new(
        client,
        http::Method::POST,
        url_interfaces.as_str(),
    )
    .body(Some(&if_params[0]))
    .expect_status(Some(http::StatusCode::BAD_REQUEST));
    let err = NexusRequest::new(builder)
        .authn_as(AuthnMode::PrivilegedUser)
        .execute()
        .await
        .expect("Should not be able to create network interface on running instance")
        .parsed_body::<HttpErrorResponseBody>()
        .expect("Failed to parse error response body");
    assert_eq!(
        err.message,
        "Instance must be stopped to attach a new network interface",
        "Expected an InvalidRequest response when creating an interface on a running instance"
    );

    // Stop the instance
    let instance = instance_post(client, instance_name, InstanceOp::Stop).await;
    let instance_id = InstanceUuid::from_untyped_uuid(instance.identity.id);
    instance_simulate(nexus, &instance_id).await;
    instance_wait_for_state(client, instance_id, InstanceState::Stopped).await;

    // Verify we can now make the requests again
    let mut interfaces = Vec::with_capacity(2);
    for (i, params) in if_params.iter().enumerate() {
        let response = NexusRequest::objects_post(
            client,
            url_interfaces.as_str(),
            &params,
        )
        .authn_as(AuthnMode::PrivilegedUser)
        .execute()
        .await
        .expect("Failed to create network interface on stopped instance");
        let iface = response.parsed_body::<InstanceNetworkInterface>().unwrap();
        assert_eq!(iface.identity.name, params.identity.name);
        assert_eq!(iface.ip, params.ip.unwrap());
        assert_eq!(
            iface.primary,
            i == 0,
            "Only the first interface should be primary"
        );
        assert_eq!(iface.transit_ips, params.transit_ips);
        interfaces.push(iface);
    }

    // Restart the instance, verify the interfaces are still correct.
    instance_post(client, instance_name, InstanceOp::Start).await;
    instance_simulate(nexus, &instance_id).await;

    // Get all interfaces in one request.
    let other_interfaces = objects_list_page_authz::<InstanceNetworkInterface>(
        client,
        &url_interfaces,
    )
    .await
    .items;
    for (iface0, iface1) in interfaces.iter().zip(other_interfaces) {
        assert_eq!(iface0.identity.id, iface1.identity.id);
        assert_eq!(iface0.vpc_id, iface1.vpc_id);
        assert_eq!(iface0.subnet_id, iface1.subnet_id);
        assert_eq!(iface0.ip, iface1.ip);
        assert_eq!(iface0.primary, iface1.primary);
        assert_eq!(iface0.transit_ips, iface1.transit_ips);
    }

    // Verify we cannot delete either interface while the instance is running
    for iface in interfaces.iter() {
        let err = NexusRequest::expect_failure(
            client,
            http::StatusCode::BAD_REQUEST,
            http::Method::DELETE,
            &format!("/v1/network-interfaces/{}", iface.identity.id),
        )
        .authn_as(AuthnMode::PrivilegedUser)
        .execute()
        .await
        .expect(
            "Should not be able to delete network interface on running instance",
        )
        .parsed_body::<HttpErrorResponseBody>()
        .expect("Failed to parse error response body");
        assert_eq!(
            err.message,
            "Instance must be stopped or failed to detach a network interface",
            "Expected an InvalidRequest response when detaching an interface from a running instance"
        );
    }

    // Stop the instance and verify we can delete the interface
    instance_post(client, instance_name, InstanceOp::Stop).await;
    instance_simulate(nexus, &instance_id).await;
    instance_wait_for_state(client, instance_id, InstanceState::Stopped).await;

    // We should not be able to delete the primary interface, while the
    // secondary still exists
    let url_interface =
        format!("/v1/network-interfaces/{}", interfaces[0].identity.id);
    let err = NexusRequest::expect_failure(
        client,
        http::StatusCode::BAD_REQUEST,
        http::Method::DELETE,
        url_interface.as_str(),
    )
    .authn_as(AuthnMode::PrivilegedUser)
    .execute()
    .await
    .expect(
        "Should not be able to delete the primary network interface \
        while secondary interfaces still exist",
    )
    .parsed_body::<HttpErrorResponseBody>()
    .expect("Failed to parse error response body");
    assert_eq!(
        err.message,
        "The primary interface \
        may not be deleted while secondary interfaces \
        are still attached",
        "Expected an InvalidRequest response when detaching \
        the primary interface from an instance with at least one \
        secondary interface",
    );

    // Verify that we can delete the secondary.
    let url_interface =
        format!("/v1/network-interfaces/{}", interfaces[1].identity.id);
    NexusRequest::object_delete(client, url_interface.as_str())
        .authn_as(AuthnMode::PrivilegedUser)
        .execute()
        .await
        .expect("Failed to delete secondary interface from stopped instance");

    // Now verify that we can delete the primary
    let url_interface =
        format!("/v1/network-interfaces/{}", interfaces[0].identity.id);
    NexusRequest::object_delete(client, url_interface.as_str())
        .authn_as(AuthnMode::PrivilegedUser)
        .execute()
        .await
        .expect(
            "Failed to delete sole primary interface from stopped instance",
        );
}

#[nexus_test]
async fn test_instance_create_hostname_fallback(
    cptestctx: &ControlPlaneTestContext,
) {
    let client = &cptestctx.external_client;
    let instance_name = "test-hostname-fallback";

    create_project_and_pool(&client).await;

    // Create an instance with no network interfaces
    let instance_params = params::InstanceCreate {
        identity: IdentityMetadataCreateParams {
            name: instance_name.parse().unwrap(),
            description: String::from("instance to test updatin nics"),
        },
        ncpus: InstanceCpuCount::try_from(2).unwrap(),
        memory: ByteCount::from_gibibytes_u32(4),
        hostname: None,
        user_data: vec![],
        ssh_public_keys: None,
        network_interfaces: params::InstanceNetworkInterfaceAttachment::None,
        external_ips: vec![],
        disks: vec![],
        boot_disk: None,
        start: true,
        auto_restart_policy: Default::default(),
    };
    let instance: Instance = NexusRequest::objects_post(
        client,
        &get_instances_url(),
        &instance_params,
    )
    .authn_as(AuthnMode::PrivilegedUser)
    .execute_and_parse_unwrap()
    .await;

    // hostname should fall back to name when not provided
    assert_eq!(instance.hostname, instance_params.identity.name.to_string());
}

#[nexus_test]
async fn test_instance_update_network_interfaces(
    cptestctx: &ControlPlaneTestContext,
) {
    let client = &cptestctx.external_client;
    let nexus = &cptestctx.server.server_context().nexus;
    let instance_name = "nic-update-test-inst";

    create_project_and_pool(&client).await;

    // Create the VPC Subnet for the secondary interface
    let secondary_subnet = params::VpcSubnetCreate {
        identity: IdentityMetadataCreateParams {
            name: Name::try_from(String::from("secondary")).unwrap(),
            description: String::from("A secondary VPC subnet"),
        },
        ipv4_block: "172.31.0.0/24".parse().unwrap(),
        ipv6_block: None,
        custom_router: None,
    };
    let _response = NexusRequest::objects_post(
        client,
        &default_vpc_subnets_url(),
        &secondary_subnet,
    )
    .authn_as(AuthnMode::PrivilegedUser)
    .execute()
    .await
    .expect("Failed to create secondary VPC Subnet");

    // Create an instance with no network interfaces
    let instance_params = params::InstanceCreate {
        identity: IdentityMetadataCreateParams {
            name: instance_name.parse().unwrap(),
            description: String::from("instance to test updatin nics"),
        },
        ncpus: InstanceCpuCount::try_from(2).unwrap(),
        memory: ByteCount::from_gibibytes_u32(4),
        hostname: Some("nic-test".parse().unwrap()),
        user_data: vec![],
        ssh_public_keys: None,
        network_interfaces: params::InstanceNetworkInterfaceAttachment::None,
        external_ips: vec![],
        disks: vec![],
        boot_disk: None,
        start: true,
        auto_restart_policy: Default::default(),
        anti_affinity_groups: Vec::new(),
    };
    let response = NexusRequest::objects_post(
        client,
        &get_instances_url(),
        &instance_params,
    )
    .authn_as(AuthnMode::PrivilegedUser)
    .execute()
    .await
    .expect("Failed to create instance with two network interfaces");
    let instance = response.parsed_body::<Instance>().unwrap();
    let url_interfaces = format!(
        "/v1/network-interfaces?project={}&instance={}",
        PROJECT_NAME, instance.identity.name,
    );

    // Parameters for each interface to try to modify.
    let if_params = vec![
        params::InstanceNetworkInterfaceCreate {
            identity: IdentityMetadataCreateParams {
                name: "if0".parse().unwrap(),
                description: String::from("a new nic"),
            },
            vpc_name: "default".parse().unwrap(),
            subnet_name: "default".parse().unwrap(),
            ip: Some("172.30.0.10".parse().unwrap()),
            transit_ips: vec![],
        },
        params::InstanceNetworkInterfaceCreate {
            identity: IdentityMetadataCreateParams {
                name: "if1".parse().unwrap(),
                description: String::from("a new nic"),
            },
            vpc_name: "default".parse().unwrap(),
            subnet_name: secondary_subnet.identity.name.clone(),
            ip: Some("172.31.0.11".parse().unwrap()),
            transit_ips: vec![],
        },
    ];

    // Stop the instance
    let instance = instance_post(client, instance_name, InstanceOp::Stop).await;
    let instance_id = InstanceUuid::from_untyped_uuid(instance.identity.id);
    instance_simulate(nexus, &instance_id).await;
    instance_wait_for_state(client, instance_id, InstanceState::Stopped).await;

    // Create the first interface on the instance.
    let primary_iface = NexusRequest::objects_post(
        client,
        url_interfaces.as_str(),
        &if_params[0],
    )
    .authn_as(AuthnMode::PrivilegedUser)
    .execute()
    .await
    .expect("Failed to create network interface on stopped instance")
    .parsed_body::<InstanceNetworkInterface>()
    .unwrap();
    assert_eq!(primary_iface.identity.name, if_params[0].identity.name);
    assert_eq!(primary_iface.ip, if_params[0].ip.unwrap());
    assert!(primary_iface.primary, "The first interface should be primary");

    // Restart the instance, to ensure we can only modify things when it's
    // stopped.
    instance_post(client, instance_name, InstanceOp::Start).await;
    instance_simulate(nexus, &instance_id).await;

    // We'll change the interface's name and description
    let new_name = Name::try_from(String::from("new-if0")).unwrap();
    let new_description = String::from("new description");
    let updates = params::InstanceNetworkInterfaceUpdate {
        identity: IdentityMetadataUpdateParams {
            name: Some(new_name.clone()),
            description: Some(new_description.clone()),
        },
        primary: false,
        transit_ips: vec![],
    };

    // Verify we fail to update the NIC when the instance is running
    //
    // NOTE: Need to use RequestBuilder manually because `expect_failure` does
    // not allow setting the body.
    let url_interface =
        format!("/v1/network-interfaces/{}", primary_iface.identity.id);
    let builder =
        RequestBuilder::new(client, http::Method::PUT, url_interface.as_str())
            .body(Some(&updates))
            .expect_status(Some(http::StatusCode::BAD_REQUEST));
    let err = NexusRequest::new(builder)
        .authn_as(AuthnMode::PrivilegedUser)
        .execute()
        .await
        .expect("Should not be able to update network interface on running instance")
        .parsed_body::<HttpErrorResponseBody>()
        .expect("Failed to parse error response body");
    assert_eq!(
        err.message,
        "Instance must be stopped to update its network interfaces",
        "Expected an InvalidRequest response when modifying an interface on a running instance"
    );

    // Stop the instance again, and now verify that the update works.
    instance_post(client, instance_name, InstanceOp::Stop).await;
    instance_simulate(nexus, &instance_id).await;
    instance_wait_for_state(client, instance_id, InstanceState::Stopped).await;

    let updated_primary_iface = NexusRequest::object_put(
        client,
        &format!("/v1/network-interfaces/{}", primary_iface.identity.id),
        Some(&updates),
    )
    .authn_as(AuthnMode::PrivilegedUser)
    .execute()
    .await
    .expect("Failed to update an interface")
    .parsed_body::<InstanceNetworkInterface>()
    .unwrap();

    // Verify the modifications have taken effect, updating the name,
    // description, and modification time.
    assert_eq!(updated_primary_iface.identity.name, new_name);
    assert_eq!(updated_primary_iface.identity.description, new_description);
    assert!(updated_primary_iface.primary);

    // Helper to check that most attributes are unchanged when updating an
    // interface, and that the modification time for the new is later than the
    // old.
    let verify_unchanged_attributes =
        |original_iface: &InstanceNetworkInterface,
         new_iface: &InstanceNetworkInterface| {
            assert_eq!(
                original_iface.identity.time_created,
                new_iface.identity.time_created
            );
            assert!(
                original_iface.identity.time_modified
                    < new_iface.identity.time_modified
            );
            assert_eq!(original_iface.ip, new_iface.ip);
            assert_eq!(original_iface.mac, new_iface.mac);
            assert_eq!(original_iface.subnet_id, new_iface.subnet_id);
            assert_eq!(original_iface.vpc_id, new_iface.vpc_id);
            assert_eq!(original_iface.instance_id, new_iface.instance_id);
        };
    verify_unchanged_attributes(&primary_iface, &updated_primary_iface);

    // Try with the same request again, but this time only changing
    // `primary`. This should have no effect.
    let updates = params::InstanceNetworkInterfaceUpdate {
        identity: IdentityMetadataUpdateParams {
            name: None,
            description: None,
        },
        primary: true,
        transit_ips: vec![],
    };
    let updated_primary_iface1 = NexusRequest::object_put(
        client,
        &format!(
            "/v1/network-interfaces/{}",
            updated_primary_iface.identity.id
        ),
        Some(&updates),
    )
    .authn_as(AuthnMode::PrivilegedUser)
    .execute()
    .await
    .expect("Failed to update an interface")
    .parsed_body::<InstanceNetworkInterface>()
    .unwrap();

    // Everything should still be the same, except the modification time.
    assert_eq!(
        updated_primary_iface.identity.name,
        updated_primary_iface1.identity.name
    );
    assert_eq!(
        updated_primary_iface.identity.description,
        updated_primary_iface1.identity.description
    );
    assert_eq!(updated_primary_iface.primary, updated_primary_iface1.primary);
    verify_unchanged_attributes(
        &updated_primary_iface,
        &updated_primary_iface1,
    );

    // Add a secondary interface to the instance. We'll use this to check
    // behavior related to making a new primary interface for the instance.
    // Create the first interface on the instance.
    let secondary_iface = NexusRequest::objects_post(
        client,
        url_interfaces.as_str(),
        &if_params[1],
    )
    .authn_as(AuthnMode::PrivilegedUser)
    .execute()
    .await
    .expect("Failed to create network interface on stopped instance")
    .parsed_body::<InstanceNetworkInterface>()
    .unwrap();
    assert_eq!(secondary_iface.identity.name, if_params[1].identity.name);
    assert_eq!(secondary_iface.ip, if_params[1].ip.unwrap());
    assert!(
        !secondary_iface.primary,
        "Only the first interface should be primary"
    );

    // Restart the instance, and verify that we can't update either interface.
    instance_post(client, instance_name, InstanceOp::Start).await;
    instance_simulate(nexus, &instance_id).await;

    for if_id in
        [&updated_primary_iface.identity.id, &secondary_iface.identity.id]
    {
        let url_interface = format!("/v1/network-interfaces/{}", if_id);
        let builder = RequestBuilder::new(
            client,
            http::Method::PUT,
            url_interface.as_str(),
        )
        .body(Some(&updates))
        .expect_status(Some(http::StatusCode::BAD_REQUEST));
        let err = NexusRequest::new(builder)
            .authn_as(AuthnMode::PrivilegedUser)
            .execute()
            .await
            .expect("Should not be able to update network interface on running instance")
            .parsed_body::<HttpErrorResponseBody>()
            .expect("Failed to parse error response body");
        assert_eq!(
            err.message,
            "Instance must be stopped to update its network interfaces",
            "Expected an InvalidRequest response when modifying an interface on a running instance"
        );
    }

    // Stop the instance again.
    instance_post(client, instance_name, InstanceOp::Stop).await;
    instance_simulate(nexus, &instance_id).await;
    instance_wait_for_state(client, instance_id, InstanceState::Stopped).await;

    // Verify that we can set the secondary as the new primary, and that nothing
    // else changes about the NICs.
    let updates = params::InstanceNetworkInterfaceUpdate {
        identity: IdentityMetadataUpdateParams {
            name: None,
            description: None,
        },
        primary: true,
        transit_ips: vec![],
    };
    let new_primary_iface = NexusRequest::object_put(
        client,
        &format!("/v1/network-interfaces/{}", secondary_iface.identity.id),
        Some(&updates),
    )
    .authn_as(AuthnMode::PrivilegedUser)
    .execute()
    .await
    .expect("Failed to update an interface")
    .parsed_body::<InstanceNetworkInterface>()
    .unwrap();

    // It should now be the primary and have an updated modification time
    assert!(new_primary_iface.primary, "Failed to set the new primary");

    // Nothing else about the new primary should have changed
    assert_eq!(new_primary_iface.identity.name, secondary_iface.identity.name);
    assert_eq!(
        new_primary_iface.identity.description,
        secondary_iface.identity.description
    );
    verify_unchanged_attributes(&secondary_iface, &new_primary_iface);

    // Get the newly-made secondary interface to test
    let new_secondary_iface = NexusRequest::object_get(
        client,
        &format!(
            "/v1/network-interfaces/{}",
            updated_primary_iface.identity.id
        ),
    )
    .authn_as(AuthnMode::PrivilegedUser)
    .execute()
    .await
    .expect("Failed to get the old primary / new secondary interface")
    .parsed_body::<InstanceNetworkInterface>()
    .unwrap();

    // The now-secondary interface should be, well, secondary
    assert!(
        !new_secondary_iface.primary,
        "The old primary interface should now be a seconary"
    );

    // Nothing else about the old primary should have changed
    assert_eq!(
        new_secondary_iface.identity.name,
        updated_primary_iface.identity.name
    );
    assert_eq!(
        new_secondary_iface.identity.description,
        updated_primary_iface.identity.description
    );
    verify_unchanged_attributes(&updated_primary_iface, &new_secondary_iface);

    // Let's delete the original primary, and verify that we've still got the
    // secondary.
    let url_interface =
        format!("/v1/network-interfaces/{}", new_secondary_iface.identity.id);
    NexusRequest::object_delete(&client, &url_interface)
        .authn_as(AuthnMode::PrivilegedUser)
        .execute()
        .await
        .expect("Failed to delete original secondary interface");
    let all_interfaces = objects_list_page_authz::<InstanceNetworkInterface>(
        client,
        &url_interfaces,
    )
    .await
    .items;
    assert_eq!(
        all_interfaces.len(),
        1,
        "Expected just one interface after deleting the original primary"
    );
    assert_eq!(all_interfaces[0].identity.id, new_primary_iface.identity.id);
    assert!(all_interfaces[0].primary);

    // Add a _new_ interface, and verify that it still isn't the primary
    let iface = NexusRequest::objects_post(
        client,
        url_interfaces.as_str(),
        &if_params[0],
    )
    .authn_as(AuthnMode::PrivilegedUser)
    .execute()
    .await
    .expect("Failed to create network interface on stopped instance")
    .parsed_body::<InstanceNetworkInterface>()
    .unwrap();
    assert!(!iface.primary);
    assert_eq!(iface.identity.name, if_params[0].identity.name);
}

#[nexus_test]
async fn test_instance_update_network_interface_transit_ips(
    cptestctx: &ControlPlaneTestContext,
) {
    let client = &cptestctx.external_client;
    let instance_name = "transit-ips-test";
    let nic_name = "net0";

    create_project_and_pool(&client).await;

    // Create a stopped instance with a single network interface.
    let instance = create_instance_with(
        &client,
        PROJECT_NAME,
        instance_name,
        &params::InstanceNetworkInterfaceAttachment::Default,
        vec![],
        vec![],
        false,
        Default::default(),
    )
    .await;

    let url_interface = format!(
        "/v1/network-interfaces/{nic_name}?instance={}",
        instance.identity.id
    );

    let base_update = params::InstanceNetworkInterfaceUpdate {
        identity: IdentityMetadataUpdateParams {
            name: None,
            description: None,
        },
        primary: false,
        transit_ips: vec![
            "10.0.0.0/9".parse().unwrap(),
            "10.128.0.0/9".parse().unwrap(),
            "1.1.1.1/32".parse().unwrap(),
        ],
    };

    // Verify that a selection of transit IPs (mixture of private and global
    // unicast, no overlaps) is accepted.
    let updated_nic: InstanceNetworkInterface =
        object_put(client, &url_interface, &base_update).await;

    assert_eq!(base_update.transit_ips, updated_nic.transit_ips);

    // Non-canonical form (e.g., host identifier is nonzero) subnets should
    // be rejected.
    let with_extra_bits = params::InstanceNetworkInterfaceUpdate {
        transit_ips: vec![
            "10.0.0.0/9".parse().unwrap(),
            "10.128.0.0/9".parse().unwrap(),
            //  Invalid vvv
            "172.30.255.255/24".parse().unwrap(),
        ],
        ..base_update.clone()
    };
    let err = object_put_error(
        client,
        &url_interface,
        &with_extra_bits,
        StatusCode::BAD_REQUEST,
    )
    .await;
    assert_eq!(
        err.message,
        "transit IP block 172.30.255.255/24 has a non-zero host identifier",
    );

<<<<<<< HEAD
    // Multicast IP blocks should be rejected.
    let with_mc1 = params::InstanceNetworkInterfaceUpdate {
        transit_ips: vec![
            "10.0.0.0/9".parse().unwrap(),
            "10.128.0.0/9".parse().unwrap(),
            "224.0.0.0/4".parse().unwrap(),
        ],
        ..base_update.clone()
=======
    // Create the parameters for the instance itself, and create it.
    let instance_params = params::InstanceCreate {
        identity: IdentityMetadataCreateParams {
            name: Name::try_from(String::from("nic-fail-test-inst")).unwrap(),
            description: String::from("instance to test multiple bad nics"),
        },
        ncpus: InstanceCpuCount::try_from(2).unwrap(),
        memory: ByteCount::from_gibibytes_u32(4),
        hostname: Some("nic-test".parse().unwrap()),
        user_data: vec![],
        ssh_public_keys: None,
        network_interfaces: interface_params,
        external_ips: vec![],
        disks: vec![],
        boot_disk: None,
        start: true,
        auto_restart_policy: Default::default(),
>>>>>>> e0341240
    };
    let err = object_put_error(
        client,
        &url_interface,
        &with_mc1,
        StatusCode::BAD_REQUEST,
    )
    .await;
    assert_eq!(
        err.message,
        "transit IP block 224.0.0.0/4 is a multicast network",
    );

    let with_mc2 = params::InstanceNetworkInterfaceUpdate {
        transit_ips: vec![
            "10.0.0.0/9".parse().unwrap(),
            "10.128.0.0/9".parse().unwrap(),
            "230.20.20.128/32".parse().unwrap(),
        ],
        ..base_update.clone()
    };
    let err = object_put_error(
        client,
        &url_interface,
        &with_mc2,
        StatusCode::BAD_REQUEST,
    )
    .await;
    assert_eq!(
        err.message,
        "transit IP 230.20.20.128/32 is a multicast address",
    );

    // Loopback ranges.
    let with_lo1 = params::InstanceNetworkInterfaceUpdate {
        transit_ips: vec![
            "10.0.0.0/9".parse().unwrap(),
            "10.128.0.0/9".parse().unwrap(),
            "127.42.77.0/24".parse().unwrap(),
        ],
        ..base_update.clone()
    };
    let err = object_put_error(
        client,
        &url_interface,
        &with_lo1,
        StatusCode::BAD_REQUEST,
    )
    .await;
    assert_eq!(
        err.message,
        "transit IP block 127.42.77.0/24 is a loopback network",
    );

    let with_lo2 = params::InstanceNetworkInterfaceUpdate {
        transit_ips: vec![
            "10.0.0.0/9".parse().unwrap(),
            "10.128.0.0/9".parse().unwrap(),
            "127.0.0.1/32".parse().unwrap(),
        ],
        ..base_update.clone()
    };
    let err = object_put_error(
        client,
        &url_interface,
        &with_lo2,
        StatusCode::BAD_REQUEST,
    )
    .await;
    assert_eq!(err.message, "transit IP 127.0.0.1/32 is a loopback address");

    // Overlapping IP ranges should be rejected, as should identical ranges.
    let with_dup1 = params::InstanceNetworkInterfaceUpdate {
        transit_ips: vec![
            "10.0.0.0/9".parse().unwrap(),
            "10.128.0.0/9".parse().unwrap(),
            "10.0.0.0/9".parse().unwrap(),
        ],
        ..base_update.clone()
    };
    let err = object_put_error(
        client,
        &url_interface,
        &with_dup1,
        StatusCode::BAD_REQUEST,
    )
    .await;
    assert_eq!(
        err.message,
        "transit IP block 10.0.0.0/9 overlaps with 10.0.0.0/9",
    );

    let with_dup2 = params::InstanceNetworkInterfaceUpdate {
        transit_ips: vec![
            "10.0.0.0/9".parse().unwrap(),
            "10.128.0.0/9".parse().unwrap(),
            "10.128.32.0/24".parse().unwrap(),
        ],
        ..base_update.clone()
    };
    let err = object_put_error(
        client,
        &url_interface,
        &with_dup2,
        StatusCode::BAD_REQUEST,
    )
    .await;
    assert_eq!(
        err.message,
        "transit IP block 10.128.32.0/24 overlaps with 10.128.0.0/9",
    );

    // Verify that we also catch more specific CIDRs appearing sooner in the list.
    let with_dup3 = params::InstanceNetworkInterfaceUpdate {
        transit_ips: vec![
            "10.20.20.0/30".parse().unwrap(),
            "10.0.0.0/8".parse().unwrap(),
        ],
        ..base_update.clone()
    };
    let err = object_put_error(
        client,
        &url_interface,
        &with_dup3,
        StatusCode::BAD_REQUEST,
    )
    .await;
    assert_eq!(
        err.message,
        "transit IP block 10.0.0.0/8 overlaps with 10.20.20.0/30",
    );

    // ...and in the end, no changes have applied.
    let final_nic: InstanceNetworkInterface =
        object_get(client, &url_interface).await;
    assert_eq!(updated_nic.transit_ips, final_nic.transit_ips);

    // As a final sanity test, we can still effectively remove spoof checking
    // using the unspecified network address.
    let allow_all = params::InstanceNetworkInterfaceUpdate {
        transit_ips: vec!["0.0.0.0/0".parse().unwrap()],
        ..base_update.clone()
    };

    let updated_nic: InstanceNetworkInterface =
        object_put(client, &url_interface, &allow_all).await;

    assert_eq!(allow_all.transit_ips, updated_nic.transit_ips);
}

/// This test specifically creates two NICs, the second of which will fail the
/// saga on purpose, since its IP address is the same. This is to verify that
/// the initial NIC is also deleted.
#[nexus_test]
async fn test_instance_with_multiple_nics_unwinds_completely(
    cptestctx: &ControlPlaneTestContext,
) {
    let client = &cptestctx.external_client;

    // Create a project that we'll use for testing.
    let _ = create_project(&client, PROJECT_NAME).await;

    // Create two interfaces, in the same VPC Subnet. This will trigger an
    // error on creation of the second NIC, and we'll make sure that both are
    // deleted.
    let default_name = "default".parse::<Name>().unwrap();
    let if0_params = params::InstanceNetworkInterfaceCreate {
        identity: IdentityMetadataCreateParams {
            name: Name::try_from(String::from("if0")).unwrap(),
            description: String::from("first custom interface"),
        },
        vpc_name: default_name.clone(),
        subnet_name: default_name.clone(),
        ip: Some("172.30.0.6".parse().unwrap()),
        transit_ips: vec![],
    };
    let if1_params = params::InstanceNetworkInterfaceCreate {
        identity: IdentityMetadataCreateParams {
            name: Name::try_from(String::from("if1")).unwrap(),
            description: String::from("second custom interface"),
        },
        vpc_name: default_name.clone(),
        subnet_name: default_name.clone(),
        ip: Some("172.30.0.7".parse().unwrap()),
        transit_ips: vec![],
    };
    let interface_params =
        params::InstanceNetworkInterfaceAttachment::Create(vec![
            if0_params.clone(),
            if1_params.clone(),
        ]);

    // Create the parameters for the instance itself, and create it.
    let instance_params = params::InstanceCreate {
        identity: IdentityMetadataCreateParams {
            name: Name::try_from(String::from("nic-fail-test-inst")).unwrap(),
            description: String::from("instance to test multiple bad nics"),
        },
        ncpus: InstanceCpuCount::try_from(2).unwrap(),
        memory: ByteCount::from_gibibytes_u32(4),
        hostname: "nic-test".parse().unwrap(),
        user_data: vec![],
        ssh_public_keys: None,
        network_interfaces: interface_params,
        external_ips: vec![],
        disks: vec![],
        boot_disk: None,
        start: true,
        auto_restart_policy: Default::default(),
        anti_affinity_groups: Vec::new(),
    };
    let builder =
        RequestBuilder::new(client, http::Method::POST, &get_instances_url())
            .body(Some(&instance_params))
            .expect_status(Some(http::StatusCode::BAD_REQUEST));
    let response = NexusRequest::new(builder)
        .authn_as(AuthnMode::PrivilegedUser)
        .execute()
        .await
        .expect("Expected instance saga to fail");
    assert_eq!(response.status, http::StatusCode::BAD_REQUEST);

    // Verify that there are no NICs at all in the subnet.
    let url_nics = format!(
        "/v1/vpc-subnets/default/network-interfaces?project={}&vpc=default",
        PROJECT_NAME,
    );
    let interfaces = NexusRequest::iter_collection_authn::<
        InstanceNetworkInterface,
    >(client, &url_nics, "", None)
    .await
    .expect("failed to list network interfaces")
    .all_items;
    assert!(
        interfaces.is_empty(),
        "There should be no network interfaces in the subnet"
    );
}

/// Create a disk and attach during instance creation
#[nexus_test]
async fn test_attach_one_disk_to_instance(cptestctx: &ControlPlaneTestContext) {
    let client = &cptestctx.external_client;
    let instance_name = "nifs";

    // Test pre-reqs
    DiskTest::new(&cptestctx).await;
    create_project_and_pool(&client).await;

    // Create the "probablydata" disk
    create_disk(&client, PROJECT_NAME, "probablydata").await;

    // Verify disk is there and currently detached
    let disks: Vec<Disk> =
        NexusRequest::iter_collection_authn(client, &get_disks_url(), "", None)
            .await
            .expect("failed to list disks")
            .all_items;
    assert_eq!(disks.len(), 1);
    assert_eq!(disks[0].state, DiskState::Detached);

    let disk_name = Name::try_from(String::from("probablydata")).unwrap();

    // Create the instance
    let instance_params = params::InstanceCreate {
        identity: IdentityMetadataCreateParams {
            name: instance_name.parse().unwrap(),
            description: String::from("probably serving data"),
        },
        ncpus: InstanceCpuCount::try_from(2).unwrap(),
        memory: ByteCount::from_gibibytes_u32(4),
        hostname: Some("nfs".parse().unwrap()),
        user_data: vec![],
        ssh_public_keys: None,
        network_interfaces: params::InstanceNetworkInterfaceAttachment::Default,
        external_ips: vec![],
        boot_disk: Some(params::InstanceDiskAttachment::Attach(
            params::InstanceDiskAttach { name: disk_name.clone() },
        )),
        disks: Vec::new(),
        start: true,
        auto_restart_policy: Default::default(),
        anti_affinity_groups: Vec::new(),
    };

    let builder =
        RequestBuilder::new(client, http::Method::POST, &get_instances_url())
            .body(Some(&instance_params))
            .expect_status(Some(http::StatusCode::CREATED));
    let response = NexusRequest::new(builder)
        .authn_as(AuthnMode::PrivilegedUser)
        .execute()
        .await
        .expect("Expected instance creation to work!");

    let instance = response.parsed_body::<Instance>().unwrap();

    // Verify disk is attached to the instance
    let url_instance_disks =
        format!("/v1/instances/{}/disks", instance.identity.id,);
    let disks: Vec<Disk> = NexusRequest::iter_collection_authn(
        client,
        &url_instance_disks,
        "",
        None,
    )
    .await
    .expect("failed to list disks")
    .all_items;
    assert_eq!(disks.len(), 1);
    assert_eq!(disks[0].state, DiskState::Attached(instance.identity.id));
}

#[nexus_test]
async fn test_instance_create_attach_disks(
    cptestctx: &ControlPlaneTestContext,
) {
    let client = &cptestctx.external_client;

    // Test pre-reqs
    DiskTest::new(&cptestctx).await;
    create_project_and_pool(&client).await;
    let attachable_disk =
        create_disk(&client, PROJECT_NAME, "attachable-disk").await;

    let instance_params = params::InstanceCreate {
        identity: IdentityMetadataCreateParams {
            name: Name::try_from(String::from("nfs")).unwrap(),
            description: String::from("probably serving data"),
        },
        ncpus: InstanceCpuCount::try_from(2).unwrap(),
        memory: ByteCount::from_gibibytes_u32(3),
        hostname: Some("nfs".parse().unwrap()),
        user_data: vec![],
        ssh_public_keys: None,
        network_interfaces: params::InstanceNetworkInterfaceAttachment::Default,
        external_ips: vec![],
        boot_disk: Some(params::InstanceDiskAttachment::Create(
            params::DiskCreate {
                identity: IdentityMetadataCreateParams {
                    name: Name::try_from(String::from("created-disk")).unwrap(),
                    description: String::from(
                        "A boot disk that was created by instance create",
                    ),
                },
                size: ByteCount::from_gibibytes_u32(4),
                disk_source: params::DiskSource::Blank {
                    block_size: params::BlockSize::try_from(512).unwrap(),
                },
            },
        )),
        disks: vec![
            params::InstanceDiskAttachment::Create(params::DiskCreate {
                identity: IdentityMetadataCreateParams {
                    name: Name::try_from(String::from("created-disk2"))
                        .unwrap(),
                    description: String::from(
                        "A data disk that was created by instance create",
                    ),
                },
                size: ByteCount::from_gibibytes_u32(4),
                disk_source: params::DiskSource::Blank {
                    block_size: params::BlockSize::try_from(512).unwrap(),
                },
            }),
            params::InstanceDiskAttachment::Attach(
                params::InstanceDiskAttach {
                    name: attachable_disk.identity.name.clone(),
                },
            ),
        ],
        start: true,
        auto_restart_policy: Default::default(),
        anti_affinity_groups: Vec::new(),
    };

    let builder =
        RequestBuilder::new(client, http::Method::POST, &get_instances_url())
            .body(Some(&instance_params))
            .expect_status(Some(http::StatusCode::CREATED));

    let response = NexusRequest::new(builder)
        .authn_as(AuthnMode::PrivilegedUser)
        .execute()
        .await
        .expect("Expected instance creation!");

    let instance = response.parsed_body::<Instance>().unwrap();

    // Assert disks are created and attached
    let disks: Vec<Disk> =
        NexusRequest::iter_collection_authn(client, &get_disks_url(), "", None)
            .await
            .expect("failed to list disks")
            .all_items;
    assert_eq!(disks.len(), 3);

    for disk in disks {
        assert_eq!(disk.state, DiskState::Attached(instance.identity.id));
    }
}

/// Tests to ensure that when an error occurs in the instance create saga after
/// some disks are succesfully created and attached, those disks are detached
/// and deleted.
#[nexus_test]
async fn test_instance_create_attach_disks_undo(
    cptestctx: &ControlPlaneTestContext,
) {
    let client = &cptestctx.external_client;

    // Test pre-reqs
    DiskTest::new(&cptestctx).await;
    create_project_and_pool(&client).await;
    let regular_disk = create_disk(&client, PROJECT_NAME, "a-reg-disk").await;
    let faulted_disk = create_disk(&client, PROJECT_NAME, "faulted-disk").await;

    // set `faulted_disk` to the faulted state
    let apictx = &cptestctx.server.server_context();
    let nexus = &apictx.nexus;
    assert!(
        nexus.set_disk_as_faulted(&faulted_disk.identity.id).await.unwrap()
    );

    // Assert regular and faulted disks were created
    let disks: Vec<Disk> =
        NexusRequest::iter_collection_authn(client, &get_disks_url(), "", None)
            .await
            .expect("failed to list disks")
            .all_items;
    assert_eq!(disks.len(), 2);

    assert_eq!(disks[0].identity.id, regular_disk.identity.id);
    assert_eq!(disks[0].state, DiskState::Detached);

    assert_eq!(disks[1].identity.id, faulted_disk.identity.id);
    assert_eq!(disks[1].state, DiskState::Faulted);

    let instance_params = params::InstanceCreate {
        identity: IdentityMetadataCreateParams {
            name: Name::try_from(String::from("nfs")).unwrap(),
            description: String::from("probably serving data"),
        },
        ncpus: InstanceCpuCount::try_from(2).unwrap(),
        memory: ByteCount::from_gibibytes_u32(4),
        hostname: Some("nfs".parse().unwrap()),
        user_data: vec![],
        ssh_public_keys: None,
        network_interfaces: params::InstanceNetworkInterfaceAttachment::Default,
        external_ips: vec![],
        disks: vec![
            params::InstanceDiskAttachment::Create(params::DiskCreate {
                identity: IdentityMetadataCreateParams {
                    name: Name::try_from(String::from("probablydata")).unwrap(),
                    description: String::from("probably data"),
                },
                size: ByteCount::from_gibibytes_u32(4),
                disk_source: params::DiskSource::Blank {
                    block_size: params::BlockSize::try_from(512).unwrap(),
                },
            }),
            params::InstanceDiskAttachment::Attach(
                params::InstanceDiskAttach { name: regular_disk.identity.name },
            ),
            params::InstanceDiskAttachment::Attach(
                params::InstanceDiskAttach { name: faulted_disk.identity.name },
            ),
        ],
        boot_disk: None,
        start: true,
        auto_restart_policy: Default::default(),
        anti_affinity_groups: Vec::new(),
    };

    let builder =
        RequestBuilder::new(client, http::Method::POST, &get_instances_url())
            .body(Some(&instance_params))
            .expect_status(Some(http::StatusCode::BAD_REQUEST));

    let _response = NexusRequest::new(builder)
        .authn_as(AuthnMode::PrivilegedUser)
        .execute()
        .await
        .expect("Expected instance creation to fail!");

    // Assert disks are in the same state as before the instance creation began
    let disks: Vec<Disk> =
        NexusRequest::iter_collection_authn(client, &get_disks_url(), "", None)
            .await
            .expect("failed to list disks")
            .all_items;
    assert_eq!(disks.len(), 2);

    assert_eq!(disks[0].identity.id, regular_disk.identity.id);
    assert_eq!(disks[0].state, DiskState::Detached);

    assert_eq!(disks[1].identity.id, faulted_disk.identity.id);
    assert_eq!(disks[1].state, DiskState::Faulted);
}

// Test that 8 disks is supported
#[nexus_test]
async fn test_attach_eight_disks_to_instance(
    cptestctx: &ControlPlaneTestContext,
) {
    let client = &cptestctx.external_client;

    // Test pre-reqs
    DiskTest::new(&cptestctx).await;
    create_project_and_pool(&client).await;

    // Make 8 disks
    for i in 0..8 {
        create_disk(&client, PROJECT_NAME, &format!("probablydata{}", i,))
            .await;
    }

    // Assert we created 8 disks
    let disks: Vec<Disk> =
        NexusRequest::iter_collection_authn(client, &get_disks_url(), "", None)
            .await
            .expect("failed to list disks")
            .all_items;
    assert_eq!(disks.len(), 8);

    // Try to boot an instance that has 8 disks attached
    let instance_params = params::InstanceCreate {
        identity: IdentityMetadataCreateParams {
            name: Name::try_from(String::from("nfs")).unwrap(),
            description: String::from("probably serving data"),
        },
        ncpus: InstanceCpuCount::try_from(2).unwrap(),
        memory: ByteCount::from_gibibytes_u32(4),
        hostname: Some("nfs".parse().unwrap()),
        user_data: vec![],
        ssh_public_keys: None,
        network_interfaces: params::InstanceNetworkInterfaceAttachment::Default,
        external_ips: vec![],
        boot_disk: Some(params::InstanceDiskAttachment::Attach(
            params::InstanceDiskAttach {
                name: Name::try_from("probablydata0".to_string()).unwrap(),
            },
        )),
        disks: (1..8)
            .map(|i| {
                params::InstanceDiskAttachment::Attach(
                    params::InstanceDiskAttach {
                        name: Name::try_from(format!("probablydata{}", i))
                            .unwrap(),
                    },
                )
            })
            .collect(),
        start: true,
        auto_restart_policy: Default::default(),
        anti_affinity_groups: Vec::new(),
    };

    let builder =
        RequestBuilder::new(client, http::Method::POST, &get_instances_url())
            .body(Some(&instance_params))
            .expect_status(Some(http::StatusCode::CREATED));

    let response = NexusRequest::new(builder)
        .authn_as(AuthnMode::PrivilegedUser)
        .execute()
        .await
        .expect("Expected instance creation!");

    let instance = response.parsed_body::<Instance>().unwrap();

    // Assert disks are attached
    let disks: Vec<Disk> =
        NexusRequest::iter_collection_authn(client, &get_disks_url(), "", None)
            .await
            .expect("failed to list disks")
            .all_items;
    assert_eq!(disks.len(), 8);

    for disk in disks {
        assert_eq!(disk.state, DiskState::Attached(instance.identity.id));
    }
}

// Test that disk attach limit is enforced
#[nexus_test]
async fn test_cannot_attach_nine_disks_to_instance(
    cptestctx: &ControlPlaneTestContext,
) {
    let client = &cptestctx.external_client;

    let project_name = "bit-barrel";

    // Test pre-reqs
    DiskTest::new(&cptestctx).await;
    create_project(client, project_name).await;

    // Make 9 disks
    for i in 0..9 {
        create_disk(&client, project_name, &format!("probablydata{}", i,))
            .await;
    }

    let disks_url = format!("/v1/disks?project={}", project_name,);

    // Assert we created 9 disks
    let disks: Vec<Disk> =
        NexusRequest::iter_collection_authn(client, &disks_url, "", None)
            .await
            .expect("failed to list disks")
            .all_items;
    assert_eq!(disks.len(), 9);

    // Try to boot an instance that has 9 disks attached
    let instance_params = params::InstanceCreate {
        identity: IdentityMetadataCreateParams {
            name: Name::try_from(String::from("nfs")).unwrap(),
            description: String::from("probably serving data"),
        },
        ncpus: InstanceCpuCount::try_from(2).unwrap(),
        memory: ByteCount::from_gibibytes_u32(4),
        hostname: Some("nfs".parse().unwrap()),
        user_data: vec![],
        ssh_public_keys: None,
        network_interfaces: params::InstanceNetworkInterfaceAttachment::Default,
        external_ips: vec![],
        boot_disk: Some(params::InstanceDiskAttachment::Attach(
            params::InstanceDiskAttach {
                name: Name::try_from("probablydata0".to_string()).unwrap(),
            },
        )),
        disks: (1..9)
            .map(|i| {
                params::InstanceDiskAttachment::Attach(
                    params::InstanceDiskAttach {
                        name: Name::try_from(format!("probablydata{}", i))
                            .unwrap(),
                    },
                )
            })
            .collect(),
        start: true,
        auto_restart_policy: Default::default(),
        anti_affinity_groups: Vec::new(),
    };

    let url_instances = format!("/v1/instances?project={}", project_name);

    let builder =
        RequestBuilder::new(client, http::Method::POST, &url_instances)
            .body(Some(&instance_params))
            .expect_status(Some(http::StatusCode::BAD_REQUEST));

    let _response = NexusRequest::new(builder)
        .authn_as(AuthnMode::PrivilegedUser)
        .execute()
        .await
        .expect("Expected instance creation to fail with bad request!");

    // Check that disks are still detached
    let disks: Vec<Disk> =
        NexusRequest::iter_collection_authn(client, &disks_url, "", None)
            .await
            .expect("failed to list disks")
            .all_items;
    assert_eq!(disks.len(), 9);

    for disk in disks {
        assert_eq!(disk.state, DiskState::Detached);
    }
}

// Test that faulted disks cannot be attached
#[nexus_test]
async fn test_cannot_attach_faulted_disks(cptestctx: &ControlPlaneTestContext) {
    let client = &cptestctx.external_client;
    // Test pre-reqs
    DiskTest::new(&cptestctx).await;
    create_project_and_pool(&client).await;

    // Make 8 disks
    for i in 0..8 {
        create_disk(&client, PROJECT_NAME, &format!("probablydata{}", i,))
            .await;
    }

    // Assert we created 8 disks
    let disks: Vec<Disk> =
        NexusRequest::iter_collection_authn(client, &get_disks_url(), "", None)
            .await
            .expect("failed to list disks")
            .all_items;
    assert_eq!(disks.len(), 8);

    // Set the 7th to FAULTED
    let apictx = &cptestctx.server.server_context();
    let nexus = &apictx.nexus;
    assert!(nexus.set_disk_as_faulted(&disks[6].identity.id).await.unwrap());

    // Assert FAULTED
    let disks: Vec<Disk> =
        NexusRequest::iter_collection_authn(client, &get_disks_url(), "", None)
            .await
            .expect("failed to list disks")
            .all_items;
    assert_eq!(disks.len(), 8);

    for (i, disk) in disks.iter().enumerate() {
        if i == 6 {
            assert_eq!(disk.state, DiskState::Faulted);
        } else {
            assert_eq!(disk.state, DiskState::Detached);
        }
    }

    // Try to boot the instance
    let instance_params = params::InstanceCreate {
        identity: IdentityMetadataCreateParams {
            name: Name::try_from(String::from("nfs")).unwrap(),
            description: String::from("probably serving data"),
        },
        ncpus: InstanceCpuCount::try_from(2).unwrap(),
        memory: ByteCount::from_gibibytes_u32(4),
        hostname: Some("nfs".parse().unwrap()),
        user_data: vec![],
        ssh_public_keys: None,
        network_interfaces: params::InstanceNetworkInterfaceAttachment::Default,
        external_ips: vec![],
        boot_disk: Some(params::InstanceDiskAttachment::Attach(
            params::InstanceDiskAttach {
                name: Name::try_from("probablydata0".to_string()).unwrap(),
            },
        )),
        disks: (1..8)
            .map(|i| {
                params::InstanceDiskAttachment::Attach(
                    params::InstanceDiskAttach {
                        name: Name::try_from(format!("probablydata{}", i))
                            .unwrap(),
                    },
                )
            })
            .collect(),
        start: true,
        auto_restart_policy: Default::default(),
        anti_affinity_groups: Vec::new(),
    };

    let builder =
        RequestBuilder::new(client, http::Method::POST, &get_instances_url())
            .body(Some(&instance_params))
            .expect_status(Some(http::StatusCode::BAD_REQUEST));

    let _response = NexusRequest::new(builder)
        .authn_as(AuthnMode::PrivilegedUser)
        .execute()
        .await
        .expect("Expected instance creation to fail!");

    // Assert disks are detached (except for the 7th)
    let disks: Vec<Disk> =
        NexusRequest::iter_collection_authn(client, &get_disks_url(), "", None)
            .await
            .expect("failed to list disks")
            .all_items;
    assert_eq!(disks.len(), 8);

    for (i, disk) in disks.iter().enumerate() {
        if i == 6 {
            assert_eq!(disk.state, DiskState::Faulted);
        } else {
            assert_eq!(disk.state, DiskState::Detached);
        }
    }
}

// Test that disks are detached when instance is destroyed
#[nexus_test]
async fn test_disks_detached_when_instance_destroyed(
    cptestctx: &ControlPlaneTestContext,
) {
    let client = &cptestctx.external_client;
    let instance_name = "nfs";

    // Test pre-reqs
    DiskTest::new(&cptestctx).await;
    create_project_and_pool(&client).await;

    // Make 8 disks
    for i in 0..8 {
        create_disk(&client, PROJECT_NAME, &format!("probablydata{}", i,))
            .await;
    }

    // Assert we created 8 disks
    let disks: Vec<Disk> =
        NexusRequest::iter_collection_authn(client, &get_disks_url(), "", None)
            .await
            .expect("failed to list disks")
            .all_items;

    assert_eq!(disks.len(), 8);
    for disk in &disks {
        assert_eq!(disk.state, DiskState::Detached);
    }

    // Boot the instance
    let instance_params = params::InstanceCreate {
        identity: IdentityMetadataCreateParams {
            name: instance_name.parse().unwrap(),
            description: String::from("probably serving data"),
        },
        ncpus: InstanceCpuCount::try_from(2).unwrap(),
        memory: ByteCount::from_gibibytes_u32(4),
        hostname: Some("nfs".parse().unwrap()),
        user_data: vec![],
        ssh_public_keys: None,
        network_interfaces: params::InstanceNetworkInterfaceAttachment::Default,
        external_ips: vec![],
        boot_disk: Some(params::InstanceDiskAttachment::Attach(
            params::InstanceDiskAttach {
                name: Name::try_from("probablydata0".to_string()).unwrap(),
            },
        )),
        disks: (1..8)
            .map(|i| {
                params::InstanceDiskAttachment::Attach(
                    params::InstanceDiskAttach {
                        name: Name::try_from(format!("probablydata{}", i))
                            .unwrap(),
                    },
                )
            })
            .collect(),
        start: true,
        auto_restart_policy: Default::default(),
        anti_affinity_groups: Vec::new(),
    };

    let builder =
        RequestBuilder::new(client, http::Method::POST, &get_instances_url())
            .body(Some(&instance_params))
            .expect_status(Some(http::StatusCode::CREATED));

    let _response = NexusRequest::new(builder)
        .authn_as(AuthnMode::PrivilegedUser)
        .execute()
        .await
        .expect("expected instance creation!");

    // Assert disks are attached
    let disks: Vec<Disk> =
        NexusRequest::iter_collection_authn(client, &get_disks_url(), "", None)
            .await
            .expect("failed to list disks")
            .all_items;

    assert_eq!(disks.len(), 8);
    for disk in &disks {
        assert!(matches!(disk.state, DiskState::Attached(_)));
    }

    // Stash the instance's current sled agent for later disk simulation. This
    // needs to be done before the instance is stopped and dissociated from its
    // sled.
    let instance_url = format!("/v1/instances/nfs?project={}", PROJECT_NAME);
    let instance = instance_get(&client, &instance_url).await;
    let instance_id = InstanceUuid::from_untyped_uuid(instance.identity.id);
    let apictx = &cptestctx.server.server_context();
    let nexus = &apictx.nexus;
    let sa = nexus
        .active_instance_info(&instance_id, None)
        .await
        .unwrap()
        .expect("instance should be on a sled while it's running")
        .sled_client;

    // Stop and delete instance
    instance_post(&client, instance_name, InstanceOp::Stop).await;

    instance_simulate(nexus, &instance_id).await;
    instance_wait_for_state(&client, instance_id, InstanceState::Stopped).await;

    NexusRequest::object_delete(&client, &instance_url)
        .authn_as(AuthnMode::PrivilegedUser)
        .execute()
        .await
        .unwrap();

    // Assert disks are detached
    let disks: Vec<Disk> =
        NexusRequest::iter_collection_authn(client, &get_disks_url(), "", None)
            .await
            .expect("failed to list disks")
            .all_items;

    assert_eq!(disks.len(), 8);
    for disk in &disks {
        assert_eq!(disk.state, DiskState::Detached);

        // Simulate each one of the disks to move from "Detaching" to "Detached"
        sa.disk_finish_transition(disk.identity.id).await;
    }

    // Ensure that the disks can be attached to another instance
    let instance_params = params::InstanceCreate {
        identity: IdentityMetadataCreateParams {
            name: "nfsv2".parse().unwrap(),
            description: String::from("probably serving data too!"),
        },
        ncpus: InstanceCpuCount::try_from(2).unwrap(),
        memory: ByteCount::from_gibibytes_u32(4),
        hostname: Some("nfsv2".parse().unwrap()),
        user_data: vec![],
        ssh_public_keys: None,
        network_interfaces: params::InstanceNetworkInterfaceAttachment::Default,
        external_ips: vec![],
        boot_disk: Some(params::InstanceDiskAttachment::Attach(
            params::InstanceDiskAttach {
                name: Name::try_from("probablydata0".to_string()).unwrap(),
            },
        )),
        disks: (1..8)
            .map(|i| {
                params::InstanceDiskAttachment::Attach(
                    params::InstanceDiskAttach {
                        name: Name::try_from(format!("probablydata{}", i))
                            .unwrap(),
                    },
                )
            })
            .collect(),
        start: true,
        auto_restart_policy: Default::default(),
        anti_affinity_groups: Vec::new(),
    };

    let builder =
        RequestBuilder::new(client, http::Method::POST, &get_instances_url())
            .body(Some(&instance_params))
            .expect_status(Some(http::StatusCode::CREATED));

    let _response = NexusRequest::new(builder)
        .authn_as(AuthnMode::PrivilegedUser)
        .execute()
        .await
        .expect("expected instance creation!");

    // Assert disks are attached to this new instance
    let disks: Vec<Disk> =
        NexusRequest::iter_collection_authn(client, &get_disks_url(), "", None)
            .await
            .expect("failed to list disks")
            .all_items;

    assert_eq!(disks.len(), 8);
    for disk in &disks {
        assert!(matches!(disk.state, DiskState::Attached(_)));
    }
}

// Surprising but true: mentioning a disk multiple times for attachment is just
// fine. This means that having a disk in the boot_disk field and disks list
// will succeed as well.
//
// Test here to ensure we're not caught by surprise if this behavior is changed,
// rather than to assert that this is a specific desired behavior.
#[nexus_test]
async fn test_duplicate_disk_attach_requests_ok(
    cptestctx: &ControlPlaneTestContext,
) {
    let client = &cptestctx.external_client;

    // Test pre-reqs
    DiskTest::new(&cptestctx).await;
    create_project_and_pool(&client).await;

    create_disk(&client, PROJECT_NAME, "probablydata").await;
    create_disk(&client, PROJECT_NAME, "alsodata").await;

    // Verify disk is there and currently detached
    let disks: Vec<Disk> =
        NexusRequest::iter_collection_authn(client, &get_disks_url(), "", None)
            .await
            .expect("failed to list disks")
            .all_items;
    assert_eq!(disks.len(), 2);
    assert_eq!(disks[0].state, DiskState::Detached);
    assert_eq!(disks[1].state, DiskState::Detached);

    // Create the instance with a duplicate disks entry
    let instance_params = params::InstanceCreate {
        identity: IdentityMetadataCreateParams {
            name: "nfs".parse().unwrap(),
            description: String::from("probably serving data"),
        },
        ncpus: InstanceCpuCount::try_from(2).unwrap(),
        memory: ByteCount::from_gibibytes_u32(4),
        hostname: Some("nfs".parse().unwrap()),
        user_data: vec![],
        ssh_public_keys: None,
        network_interfaces: params::InstanceNetworkInterfaceAttachment::Default,
        external_ips: vec![],
        disks: vec![
            params::InstanceDiskAttachment::Attach(
                params::InstanceDiskAttach {
                    name: Name::try_from(String::from("probablydata")).unwrap(),
                },
            ),
            params::InstanceDiskAttachment::Attach(
                params::InstanceDiskAttach {
                    name: Name::try_from(String::from("probablydata")).unwrap(),
                },
            ),
        ],
        boot_disk: None,
        start: true,
        auto_restart_policy: Default::default(),
        anti_affinity_groups: Vec::new(),
    };

    let builder =
        RequestBuilder::new(client, http::Method::POST, &get_instances_url())
            .body(Some(&instance_params))
            .expect_status(Some(http::StatusCode::CREATED));
    let response = NexusRequest::new(builder)
        .authn_as(AuthnMode::PrivilegedUser)
        .execute()
        .await
        .expect("can attempt to create instance");

    let instance = response
        .parsed_body::<Instance>()
        .expect("Failed to parse error response body");
    assert_eq!(instance.boot_disk_id, None);

    // Create the instance with a disk mentioned both as a data disk and a boot
    // disk
    let instance_params = params::InstanceCreate {
        identity: IdentityMetadataCreateParams {
            name: "nfs2".parse().unwrap(),
            description: String::from("probably serving data"),
        },
        ncpus: InstanceCpuCount::try_from(2).unwrap(),
        memory: ByteCount::from_gibibytes_u32(4),
        hostname: Some("nfs2".parse().unwrap()),
        user_data: vec![],
        ssh_public_keys: None,
        network_interfaces: params::InstanceNetworkInterfaceAttachment::Default,
        external_ips: vec![],
        boot_disk: Some(params::InstanceDiskAttachment::Attach(
            params::InstanceDiskAttach {
                name: Name::try_from(String::from("alsodata")).unwrap(),
            },
        )),
        disks: vec![params::InstanceDiskAttachment::Attach(
            params::InstanceDiskAttach {
                name: Name::try_from(String::from("alsodata")).unwrap(),
            },
        )],
        start: true,
        auto_restart_policy: Default::default(),
        anti_affinity_groups: Vec::new(),
    };

    let builder =
        RequestBuilder::new(client, http::Method::POST, &get_instances_url())
            .body(Some(&instance_params))
            .expect_status(Some(http::StatusCode::CREATED));
    let response = NexusRequest::new(builder)
        .authn_as(AuthnMode::PrivilegedUser)
        .execute()
        .await
        .expect("can attempt to create instance");

    let instance = response
        .parsed_body::<Instance>()
        .expect("Failed to parse error response body");
    let expected_disk =
        disks.iter().find(|d| d.identity.name.as_str() == "alsodata").unwrap();
    assert_eq!(instance.boot_disk_id, Some(expected_disk.identity.id));
}

// Create an instance with a boot disk, try and fail to detach it, change the
// boot disk to something else, and succeed to detach the formerly-boot
// device.
#[nexus_test]
async fn test_cannot_detach_boot_disk(cptestctx: &ControlPlaneTestContext) {
    let client = &cptestctx.external_client;
    let instance_name = "nifs";

    // Test pre-reqs
    DiskTest::new(&cptestctx).await;
    create_project_and_pool(&client).await;

    // Create the "probablydata" disk
    create_disk(&client, PROJECT_NAME, "probablydata0").await;

    // Create the instance
    let instance_params = params::InstanceCreate {
        identity: IdentityMetadataCreateParams {
            name: instance_name.parse().unwrap(),
            description: String::from("probably serving data"),
        },
        ncpus: InstanceCpuCount::try_from(2).unwrap(),
        memory: ByteCount::from_gibibytes_u32(4),
        hostname: Some("nfs".parse().unwrap()),
        user_data: vec![],
        ssh_public_keys: None,
        network_interfaces: params::InstanceNetworkInterfaceAttachment::Default,
        external_ips: vec![],
        boot_disk: Some(params::InstanceDiskAttachment::Attach(
            params::InstanceDiskAttach {
                name: Name::try_from(String::from("probablydata0")).unwrap(),
            },
        )),
        disks: Vec::new(),
        start: false,
        auto_restart_policy: Default::default(),
        anti_affinity_groups: Vec::new(),
    };

    let builder =
        RequestBuilder::new(client, http::Method::POST, &get_instances_url())
            .body(Some(&instance_params))
            .expect_status(Some(http::StatusCode::CREATED));
    let response = NexusRequest::new(builder)
        .authn_as(AuthnMode::PrivilegedUser)
        .execute()
        .await
        .expect("Expected instance creation to work!");

    let instance = response.parsed_body::<Instance>().unwrap();

    // Verify disk is attached to the instance
    let url_instance_disks =
        format!("/v1/instances/{}/disks", instance.identity.id);
    let disks: Vec<Disk> = NexusRequest::iter_collection_authn(
        client,
        &url_instance_disks,
        "",
        None,
    )
    .await
    .expect("failed to list disks")
    .all_items;
    assert_eq!(disks.len(), 1);
    assert_eq!(disks[0].state, DiskState::Attached(instance.identity.id));
    assert_eq!(instance.boot_disk_id, Some(disks[0].identity.id));

    // Attempt to detach the instance's boot disk. This should fail.
    let url_instance_detach_disk =
        format!("/v1/instances/{}/disks/detach", instance.identity.id);

    let builder = RequestBuilder::new(
        client,
        http::Method::POST,
        &url_instance_detach_disk,
    )
    .body(Some(&params::DiskPath { disk: disks[0].identity.id.into() }))
    .expect_status(Some(http::StatusCode::CONFLICT));
    let response = NexusRequest::new(builder)
        .authn_as(AuthnMode::PrivilegedUser)
        .execute()
        .await
        .expect("can attempt to detach boot disk");

    let err = response
        .parsed_body::<HttpErrorResponseBody>()
        .expect("Failed to parse error response body");
    assert_eq!(err.message, "boot disk cannot be detached");

    // Change the instance's boot disk.
    let instance = expect_instance_reconfigure_ok(
        &client,
        &instance.identity.id,
        params::InstanceUpdate {
            boot_disk: None,
            auto_restart_policy: None,
            ncpus: InstanceCpuCount::try_from(2).unwrap(),
            memory: ByteCount::from_gibibytes_u32(4),
        },
    )
    .await;
    assert_eq!(instance.boot_disk_id, None);

    // Now try to detach `disks[0]` again. This should succeed.
    let builder = RequestBuilder::new(
        client,
        http::Method::POST,
        &url_instance_detach_disk,
    )
    .body(Some(&params::DiskPath { disk: disks[0].identity.id.into() }))
    .expect_status(Some(http::StatusCode::ACCEPTED));
    NexusRequest::new(builder)
        .authn_as(AuthnMode::PrivilegedUser)
        .execute()
        .await
        .expect("can attempt to detach boot disk");
}

#[nexus_test]
async fn test_updating_running_instance_boot_disk_is_conflict(
    cptestctx: &ControlPlaneTestContext,
) {
    let client = &cptestctx.external_client;
    let instance_name = "immediately-running";

    // Test pre-reqs
    DiskTest::new(&cptestctx).await;
    create_project_and_pool(&client).await;

    create_disk(&client, PROJECT_NAME, "probablydata").await;
    create_disk(&client, PROJECT_NAME, "alsodata").await;

    // Verify disk is there and currently detached
    let disks: Vec<Disk> =
        NexusRequest::iter_collection_authn(client, &get_disks_url(), "", None)
            .await
            .expect("failed to list disks")
            .all_items;
    assert_eq!(disks.len(), 2);
    assert_eq!(disks[0].state, DiskState::Detached);
    assert_eq!(disks[1].state, DiskState::Detached);

    let probablydata = Name::try_from(String::from("probablydata")).unwrap();
    let alsodata = Name::try_from(String::from("alsodata")).unwrap();

    let instance_params = params::InstanceCreate {
        identity: IdentityMetadataCreateParams {
            name: Name::try_from(String::from(instance_name)).unwrap(),
            description: String::from("instance to run and fail to update"),
        },
        ncpus: InstanceCpuCount::try_from(2).unwrap(),
        memory: ByteCount::from_gibibytes_u32(4),
        hostname: Some("inst".parse().unwrap()),
        user_data: vec![],
        ssh_public_keys: None,
        network_interfaces: params::InstanceNetworkInterfaceAttachment::Default,
        external_ips: vec![],
        disks: vec![
            params::InstanceDiskAttachment::Attach(
                params::InstanceDiskAttach { name: probablydata.clone() },
            ),
            params::InstanceDiskAttachment::Attach(
                params::InstanceDiskAttach { name: alsodata.clone() },
            ),
        ],
        boot_disk: Some(params::InstanceDiskAttachment::Attach(
            params::InstanceDiskAttach { name: probablydata.clone() },
        )),
        start: true,
        auto_restart_policy: Default::default(),
        anti_affinity_groups: Vec::new(),
    };

    let builder =
        RequestBuilder::new(client, http::Method::POST, &get_instances_url())
            .body(Some(&instance_params))
            .expect_status(Some(http::StatusCode::CREATED));
    let response = NexusRequest::new(builder)
        .authn_as(AuthnMode::PrivilegedUser)
        .execute()
        .await
        .expect("Expected instance creation to work!");

    let instance = response.parsed_body::<Instance>().unwrap();
    let instance_id = InstanceUuid::from_untyped_uuid(instance.identity.id);

    // The instance is technically updatable in the brief window that it is
    // `Creating`. Wait for it to leave `Creating` to make sure we're in a
    // non-updatable state before trying to update.
    let nexus = &cptestctx.server.server_context().nexus;
    instance_simulate(nexus, &instance_id).await;
    instance_wait_for_state(client, instance_id, InstanceState::Running).await;

    let error = expect_instance_reconfigure_err(
        &client,
        &instance_id.into_untyped_uuid(),
        params::InstanceUpdate {
            boot_disk: Some(alsodata.clone().into()),
            auto_restart_policy: None,
            ncpus: InstanceCpuCount::try_from(2).unwrap(),
            memory: ByteCount::from_gibibytes_u32(4),
        },
        http::StatusCode::CONFLICT,
    )
    .await;
    assert_eq!(error.message, "instance must be stopped to set boot disk");

    // However, we can freely change the auto-restart policy of a running
    // instance.
    expect_instance_reconfigure_ok(
        &client,
        &instance_id.into_untyped_uuid(),
        params::InstanceUpdate {
            // Leave the boot disk the same as the one with which the instance
            // was created.
            boot_disk: Some(probablydata.clone().into()),
            auto_restart_policy: Some(InstanceAutoRestartPolicy::BestEffort),
            ncpus: InstanceCpuCount::try_from(2).unwrap(),
            memory: ByteCount::from_gibibytes_u32(4),
        },
    )
    .await;
}

#[nexus_test]
async fn test_updating_missing_instance_is_not_found(
    cptestctx: &ControlPlaneTestContext,
) {
    const UUID_THAT_DOESNT_EXIST: Uuid =
        Uuid::from_u128(0x12341234_4321_8765_1234_432143214321);

    let client = &cptestctx.external_client;

    let error = expect_instance_reconfigure_err(
        &client,
        &UUID_THAT_DOESNT_EXIST,
        params::InstanceUpdate {
            boot_disk: None,
            auto_restart_policy: None,
            ncpus: InstanceCpuCount::try_from(0).unwrap(),
            memory: ByteCount::from_gibibytes_u32(0),
        },
        http::StatusCode::NOT_FOUND,
    )
    .await;
    assert_eq!(
        error.message,
        format!("not found: instance with id \"{}\"", UUID_THAT_DOESNT_EXIST)
    );
}

async fn expect_instance_reconfigure_ok(
    external_client: &ClientTestContext,
    instance_id: &Uuid,
    update: params::InstanceUpdate,
) -> Instance {
    let url_instance_update = format!("/v1/instances/{instance_id}");

    let builder = RequestBuilder::new(
        external_client,
        http::Method::PUT,
        &url_instance_update,
    )
    .body(Some(&update))
    .expect_status(Some(http::StatusCode::OK));

    let response = NexusRequest::new(builder)
        .authn_as(AuthnMode::PrivilegedUser)
        .execute()
        .await
        .expect("can attempt to reconfigure the instance");

    response
        .parsed_body::<Instance>()
        .expect("response should be parsed as an instance")
}

async fn expect_instance_reconfigure_err(
    external_client: &ClientTestContext,
    instance_id: &Uuid,
    update: params::InstanceUpdate,
    status: http::StatusCode,
) -> HttpErrorResponseBody {
    let url_instance_update = format!("/v1/instances/{instance_id}");

    let builder = RequestBuilder::new(
        external_client,
        http::Method::PUT,
        &url_instance_update,
    )
    .body(Some(&update))
    .expect_status(Some(status));

    let response = NexusRequest::new(builder)
        .authn_as(AuthnMode::PrivilegedUser)
        .execute()
        .await
        .expect("can attempt to reconfigure the instance");

    response
        .parsed_body::<HttpErrorResponseBody>()
        .expect("error response should parse successfully")
}

// Test reconfiguring an instance's size in CPUs and memory.
#[nexus_test]
async fn test_size_can_be_changed(cptestctx: &ControlPlaneTestContext) {
    let client = &cptestctx.external_client;
    let instance_name = "downloading-more-ram";

    create_project_and_pool(&client).await;

    let initial_ncpus = InstanceCpuCount::try_from(2).unwrap();
    let initial_memory = ByteCount::from_gibibytes_u32(4);

    let instance_params = params::InstanceCreate {
        identity: IdentityMetadataCreateParams {
            name: instance_name.parse().unwrap(),
            description: String::from("stuff"),
        },
        ncpus: initial_ncpus,
        memory: initial_memory,
        hostname: instance_name.parse().unwrap(),
        user_data: vec![],
        ssh_public_keys: None,
        network_interfaces: params::InstanceNetworkInterfaceAttachment::Default,
        external_ips: vec![],
        boot_disk: None,
        disks: Vec::new(),
        start: true,
        // Start out with None
        auto_restart_policy: None,
        anti_affinity_groups: Vec::new(),
    };

    let builder =
        RequestBuilder::new(client, http::Method::POST, &get_instances_url())
            .body(Some(&instance_params))
            .expect_status(Some(http::StatusCode::CREATED));
    let response = NexusRequest::new(builder)
        .authn_as(AuthnMode::PrivilegedUser)
        .execute()
        .await
        .expect("Expected instance creation to work!");

    let instance = response.parsed_body::<Instance>().unwrap();
    let boot_disk_nameorid: Option<NameOrId> =
        instance.boot_disk_id.map(|x| x.into());
    let auto_restart_policy = instance.auto_restart_status.policy;

    let new_ncpus = InstanceCpuCount::try_from(4).unwrap();
    let new_memory = ByteCount::from_gibibytes_u32(8);

    // Resizing the instance immediately will error; the instance is running.
    let err = expect_instance_reconfigure_err(
        client,
        &instance.identity.id,
        params::InstanceUpdate {
            auto_restart_policy,
            boot_disk: boot_disk_nameorid.clone(),
            ncpus: new_ncpus,
            memory: new_memory,
        },
        StatusCode::CONFLICT,
    )
    .await;

    assert_eq!(err.message, "instance must be stopped to be resized");

    instance_post(&client, instance_name, InstanceOp::Stop).await;
    let nexus = &cptestctx.server.server_context().nexus;
    let instance_id = InstanceUuid::from_untyped_uuid(instance.identity.id);
    instance_simulate(nexus, &instance_id).await;
    instance_wait_for_state(client, instance_id, InstanceState::Stopped).await;

    // Now that the instance is stopped, we can resize it..
    let instance = expect_instance_reconfigure_ok(
        client,
        &instance.identity.id,
        params::InstanceUpdate {
            auto_restart_policy,
            boot_disk: boot_disk_nameorid.clone(),
            ncpus: new_ncpus,
            memory: new_memory,
        },
    )
    .await;
    assert_eq!(instance.ncpus.0, new_ncpus.0);
    assert_eq!(instance.memory, new_memory);

    // No harm in reverting to the original size one field at a time though:
    let instance = expect_instance_reconfigure_ok(
        client,
        &instance.identity.id,
        params::InstanceUpdate {
            auto_restart_policy,
            boot_disk: boot_disk_nameorid.clone(),
            ncpus: initial_ncpus,
            memory: new_memory,
        },
    )
    .await;
    assert_eq!(instance.ncpus.0, initial_ncpus.0);
    assert_eq!(instance.memory, new_memory);

    let instance = expect_instance_reconfigure_ok(
        client,
        &instance.identity.id,
        params::InstanceUpdate {
            auto_restart_policy,
            boot_disk: boot_disk_nameorid.clone(),
            ncpus: initial_ncpus,
            memory: initial_memory,
        },
    )
    .await;
    assert_eq!(instance.ncpus.0, initial_ncpus.0);
    assert_eq!(instance.memory, initial_memory);

    // Now try a few invalid sizes. These all should fail for slightly different
    // reasons.

    // Too many CPUs.
    let err = expect_instance_reconfigure_err(
        client,
        &instance.identity.id,
        params::InstanceUpdate {
            auto_restart_policy,
            boot_disk: boot_disk_nameorid.clone(),
            ncpus: InstanceCpuCount(MAX_VCPU_PER_INSTANCE + 1),
            memory: instance.memory,
        },
        StatusCode::BAD_REQUEST,
    )
    .await;
    assert_eq!(
        err.message,
        format!(
            "cannot have more than {} vCPUs per instance",
            MAX_VCPU_PER_INSTANCE
        )
    );

    // Too little memory.
    let err = expect_instance_reconfigure_err(
        client,
        &instance.identity.id,
        params::InstanceUpdate {
            auto_restart_policy,
            boot_disk: boot_disk_nameorid.clone(),
            ncpus: instance.ncpus,
            memory: ByteCount::from_mebibytes_u32(0),
        },
        StatusCode::BAD_REQUEST,
    )
    .await;
    assert!(err.message.contains("memory must be at least"));

    // Enough memory, but not an amount we want to accept.
    let err = expect_instance_reconfigure_err(
        client,
        &instance.identity.id,
        params::InstanceUpdate {
            auto_restart_policy,
            boot_disk: boot_disk_nameorid.clone(),
            ncpus: instance.ncpus,
            memory: ByteCount::try_from(MAX_MEMORY_BYTES_PER_INSTANCE - 1)
                .unwrap(),
        },
        StatusCode::BAD_REQUEST,
    )
    .await;
    assert!(err.message.contains("memory must be divisible by"));

    // Too much memory, but an otherwise-acceptable amount.
    let max_mib = MAX_MEMORY_BYTES_PER_INSTANCE / (1024 * 1024);
    let err = expect_instance_reconfigure_err(
        client,
        &instance.identity.id,
        params::InstanceUpdate {
            auto_restart_policy,
            boot_disk: boot_disk_nameorid.clone(),
            ncpus: instance.ncpus,
            memory: ByteCount::from_mebibytes_u32(
                (max_mib + 1024).try_into().unwrap(),
            ),
        },
        StatusCode::BAD_REQUEST,
    )
    .await;
    assert!(err.message.contains("must be less than or equal"));

    // Now delete the instance; we should not be able to resize (or really
    // interact at all!) with a deleted instance..
    expect_instance_delete_ok(client, instance_name).await;

    // Attempt to send a previously-valid update again. The only reason this
    // will not work is that we just deleted the instance we'd be updating.
    expect_instance_reconfigure_err(
        client,
        &instance.identity.id,
        params::InstanceUpdate {
            auto_restart_policy,
            boot_disk: boot_disk_nameorid.clone(),
            ncpus: new_ncpus,
            memory: new_memory,
        },
        StatusCode::NOT_FOUND,
    )
    .await;
}

// Test reconfiguring an instance's auto-restart policy.
#[nexus_test]
async fn test_auto_restart_policy_can_be_changed(
    cptestctx: &ControlPlaneTestContext,
) {
    let client = &cptestctx.external_client;
    let instance_name = "reincarnation-station";

    create_project_and_pool(&client).await;

    let instance_params = params::InstanceCreate {
        identity: IdentityMetadataCreateParams {
            name: instance_name.parse().unwrap(),
            description: String::from("stuff"),
        },
        ncpus: InstanceCpuCount::try_from(2).unwrap(),
        memory: ByteCount::from_gibibytes_u32(4),
        hostname: Some(instance_name.parse().unwrap()),
        user_data: vec![],
        ssh_public_keys: None,
        network_interfaces: params::InstanceNetworkInterfaceAttachment::Default,
        external_ips: vec![],
        boot_disk: None,
        disks: Vec::new(),
        start: true,
        // Start out with None
        auto_restart_policy: None,
        anti_affinity_groups: Vec::new(),
    };

    let builder =
        RequestBuilder::new(client, http::Method::POST, &get_instances_url())
            .body(Some(&instance_params))
            .expect_status(Some(http::StatusCode::CREATED));
    let response = NexusRequest::new(builder)
        .authn_as(AuthnMode::PrivilegedUser)
        .execute()
        .await
        .expect("Expected instance creation to work!");

    let instance = response.parsed_body::<Instance>().unwrap();

    // Starts out as None.
    assert_eq!(instance.auto_restart_status.policy, None);

    let assert_reconfigured = |auto_restart_policy| async move {
        let instance = expect_instance_reconfigure_ok(
            client,
            &instance.identity.id,
            dbg!(params::InstanceUpdate {
                auto_restart_policy,
                boot_disk: None,
                ncpus: InstanceCpuCount::try_from(2).unwrap(),
                memory: ByteCount::from_gibibytes_u32(4),
            }),
        )
        .await;
        assert_eq!(
            dbg!(instance).auto_restart_status.policy,
            auto_restart_policy,
        );
    };

    // Reconfigure to Never.
    assert_reconfigured(Some(InstanceAutoRestartPolicy::Never)).await;

    // Reconfigure to BestEffort
    assert_reconfigured(Some(InstanceAutoRestartPolicy::BestEffort)).await;

    // Reconfigure back to None.
    assert_reconfigured(None).await;
}

// Create an instance with boot disk set to one of its attached disks, then set
// it to the other disk.
#[nexus_test]
async fn test_boot_disk_can_be_changed(cptestctx: &ControlPlaneTestContext) {
    let client = &cptestctx.external_client;
    let instance_name = "nifs";

    // Test pre-reqs
    DiskTest::new(&cptestctx).await;
    create_project_and_pool(&client).await;

    // Create the "probablydata" disk
    create_disk(&client, PROJECT_NAME, "probablydata0").await;
    create_disk(&client, PROJECT_NAME, "probablydata1").await;

    // Verify disks are there and currently detached
    let disks: Vec<Disk> =
        NexusRequest::iter_collection_authn(client, &get_disks_url(), "", None)
            .await
            .expect("failed to list disks")
            .all_items;
    assert_eq!(disks.len(), 2);
    assert_eq!(disks[0].state, DiskState::Detached);
    assert_eq!(disks[1].state, DiskState::Detached);

    // Create the instance
    let instance_params = params::InstanceCreate {
        identity: IdentityMetadataCreateParams {
            name: instance_name.parse().unwrap(),
            description: String::from("probably serving data"),
        },
        ncpus: InstanceCpuCount::try_from(2).unwrap(),
        memory: ByteCount::from_gibibytes_u32(4),
        hostname: Some("nfs".parse().unwrap()),
        user_data: vec![],
        ssh_public_keys: None,
        network_interfaces: params::InstanceNetworkInterfaceAttachment::Default,
        external_ips: vec![],
        boot_disk: Some(params::InstanceDiskAttachment::Attach(
            params::InstanceDiskAttach {
                name: Name::try_from(String::from("probablydata0")).unwrap(),
            },
        )),
        disks: vec![params::InstanceDiskAttachment::Attach(
            params::InstanceDiskAttach {
                name: Name::try_from(String::from("probablydata1")).unwrap(),
            },
        )],
        start: false,
        auto_restart_policy: Default::default(),
        anti_affinity_groups: Vec::new(),
    };

    let builder =
        RequestBuilder::new(client, http::Method::POST, &get_instances_url())
            .body(Some(&instance_params))
            .expect_status(Some(http::StatusCode::CREATED));
    let response = NexusRequest::new(builder)
        .authn_as(AuthnMode::PrivilegedUser)
        .execute()
        .await
        .expect("Expected instance creation to work!");

    let instance = response.parsed_body::<Instance>().unwrap();

    assert_eq!(instance.boot_disk_id, Some(disks[0].identity.id));

    // Change the instance's boot disk.ity.id);

    let instance = expect_instance_reconfigure_ok(
        &client,
        &instance.identity.id,
        params::InstanceUpdate {
            boot_disk: Some(disks[1].identity.id.into()),
            auto_restart_policy: None,
            ncpus: InstanceCpuCount::try_from(2).unwrap(),
            memory: ByteCount::from_gibibytes_u32(4),
        },
    )
    .await;
    assert_eq!(instance.boot_disk_id, Some(disks[1].identity.id));
}

// Create an instance without a boot disk, fail to set the boot disk to a
// detached disk, then attach the disk and make it a boot disk.
#[nexus_test]
async fn test_boot_disk_must_be_attached(cptestctx: &ControlPlaneTestContext) {
    let client = &cptestctx.external_client;
    let instance_name = "nifs";

    // Test pre-reqs
    DiskTest::new(&cptestctx).await;
    create_project_and_pool(&client).await;

    // Create the "probablydata" disk
    create_disk(&client, PROJECT_NAME, "probablydata0").await;

    let disks: Vec<Disk> =
        NexusRequest::iter_collection_authn(client, &get_disks_url(), "", None)
            .await
            .expect("failed to list disks")
            .all_items;

    // Create the instance
    let instance_params = params::InstanceCreate {
        identity: IdentityMetadataCreateParams {
            name: instance_name.parse().unwrap(),
            description: String::from("probably serving data"),
        },
        ncpus: InstanceCpuCount::try_from(2).unwrap(),
        memory: ByteCount::from_gibibytes_u32(4),
        hostname: Some("nfs".parse().unwrap()),
        user_data: vec![],
        ssh_public_keys: None,
        network_interfaces: params::InstanceNetworkInterfaceAttachment::Default,
        external_ips: vec![],
        disks: vec![],
        boot_disk: None,
        start: false,
        auto_restart_policy: Default::default(),
        anti_affinity_groups: Vec::new(),
    };

    let builder =
        RequestBuilder::new(client, http::Method::POST, &get_instances_url())
            .body(Some(&instance_params))
            .expect_status(Some(http::StatusCode::CREATED));
    let response = NexusRequest::new(builder)
        .authn_as(AuthnMode::PrivilegedUser)
        .execute()
        .await
        .expect("Expected instance creation to work!");

    let instance = response.parsed_body::<Instance>().unwrap();

    // Update the instance's boot disk to the unattached disk. This should fail.
    let error = expect_instance_reconfigure_err(
        &client,
        &instance.identity.id,
        params::InstanceUpdate {
            boot_disk: Some(disks[0].identity.id.into()),
            auto_restart_policy: None,
            ncpus: InstanceCpuCount::try_from(2).unwrap(),
            memory: ByteCount::from_gibibytes_u32(4),
        },
        http::StatusCode::CONFLICT,
    )
    .await;

    assert_eq!(error.message, format!("boot disk must be attached"));

    // Now attach the disk.
    let url_instance_detach_disk =
        format!("/v1/instances/{}/disks/attach", instance.identity.id);

    let builder = RequestBuilder::new(
        client,
        http::Method::POST,
        &url_instance_detach_disk,
    )
    .body(Some(&params::DiskPath { disk: disks[0].identity.id.into() }))
    .expect_status(Some(http::StatusCode::ACCEPTED));
    NexusRequest::new(builder)
        .authn_as(AuthnMode::PrivilegedUser)
        .execute()
        .await
        .expect("can attempt to detach boot disk");

    // And now it can be made the boot disk.
    let instance = expect_instance_reconfigure_ok(
        &client,
        &instance.identity.id,
        params::InstanceUpdate {
            boot_disk: Some(disks[0].identity.id.into()),
            auto_restart_policy: None,
            ncpus: InstanceCpuCount::try_from(2).unwrap(),
            memory: ByteCount::from_gibibytes_u32(4),
        },
    )
    .await;
    assert_eq!(instance.boot_disk_id, Some(disks[0].identity.id));
}

// Tests that an instance is rejected if the memory is less than
// MIN_MEMORY_BYTES_PER_INSTANCE
#[nexus_test]
async fn test_instances_memory_rejected_less_than_min_memory_size(
    cptestctx: &ControlPlaneTestContext,
) {
    let client = &cptestctx.external_client;
    create_project_and_pool(client).await;

    // Attempt to create the instance, observe a server error.
    let instance_name = "just-rainsticks";
    let instance = params::InstanceCreate {
        identity: IdentityMetadataCreateParams {
            name: instance_name.parse().unwrap(),
            description: format!("instance {:?}", &instance_name),
        },
        ncpus: InstanceCpuCount(1),
        memory: ByteCount::from(MIN_MEMORY_BYTES_PER_INSTANCE / 2),
        hostname: Some("inst".parse().unwrap()),
        user_data:
            b"#cloud-config\nsystem_info:\n  default_user:\n    name: oxide"
                .to_vec(),
        ssh_public_keys: None,
        network_interfaces: params::InstanceNetworkInterfaceAttachment::Default,
        external_ips: vec![],
        disks: vec![],
        boot_disk: None,
        start: true,
        auto_restart_policy: Default::default(),
        anti_affinity_groups: Vec::new(),
    };

    let error = NexusRequest::new(
        RequestBuilder::new(client, Method::POST, &get_instances_url())
            .body(Some(&instance))
            .expect_status(Some(StatusCode::BAD_REQUEST)),
    )
    .authn_as(AuthnMode::PrivilegedUser)
    .execute()
    .await
    .unwrap()
    .parsed_body::<dropshot::HttpErrorResponseBody>()
    .unwrap();

    assert_eq!(
        error.message,
        format!(
            "unsupported value for \"size\": memory must be at least {}",
            ByteCount::from(MIN_MEMORY_BYTES_PER_INSTANCE)
        ),
    );
}

// Test that an instance is rejected if memory is not divisible by
// MIN_MEMORY_SIZE
#[nexus_test]
async fn test_instances_memory_not_divisible_by_min_memory_size(
    cptestctx: &ControlPlaneTestContext,
) {
    let client = &cptestctx.external_client;
    create_project_and_pool(client).await;

    // Attempt to create the instance, observe a server error.
    let instance_name = "just-rainsticks";
    let instance = params::InstanceCreate {
        identity: IdentityMetadataCreateParams {
            name: instance_name.parse().unwrap(),
            description: format!("instance {:?}", &instance_name),
        },
        ncpus: InstanceCpuCount(1),
        memory: ByteCount::from(1024 * 1024 * 1024 + 300),
        hostname: Some("inst".parse().unwrap()),
        user_data:
            b"#cloud-config\nsystem_info:\n  default_user:\n    name: oxide"
                .to_vec(),
        ssh_public_keys: None,
        network_interfaces: params::InstanceNetworkInterfaceAttachment::Default,
        external_ips: vec![],
        disks: vec![],
        boot_disk: None,
        start: true,
        auto_restart_policy: Default::default(),
        anti_affinity_groups: Vec::new(),
    };

    let error = NexusRequest::new(
        RequestBuilder::new(client, Method::POST, &get_instances_url())
            .body(Some(&instance))
            .expect_status(Some(StatusCode::BAD_REQUEST)),
    )
    .authn_as(AuthnMode::PrivilegedUser)
    .execute()
    .await
    .unwrap()
    .parsed_body::<dropshot::HttpErrorResponseBody>()
    .unwrap();

    assert_eq!(
        error.message,
        format!(
            "unsupported value for \"size\": memory must be divisible by {}",
            ByteCount::from(MIN_MEMORY_BYTES_PER_INSTANCE)
        ),
    );
}

// Test that an instance is rejected if memory is above cap
#[nexus_test]
async fn test_instances_memory_greater_than_max_size(
    cptestctx: &ControlPlaneTestContext,
) {
    let client = &cptestctx.external_client;
    create_project_and_pool(client).await;

    // Attempt to create the instance, observe a server error.
    let instance_name = "just-rainsticks";
    let instance = params::InstanceCreate {
        identity: IdentityMetadataCreateParams {
            name: instance_name.parse().unwrap(),
            description: format!("instance {:?}", &instance_name),
        },
        ncpus: InstanceCpuCount(1),
        memory: ByteCount::try_from(MAX_MEMORY_BYTES_PER_INSTANCE + (1 << 30))
            .unwrap(),
        hostname: Some("inst".parse().unwrap()),
        user_data:
            b"#cloud-config\nsystem_info:\n  default_user:\n    name: oxide"
                .to_vec(),
        ssh_public_keys: None,
        network_interfaces: params::InstanceNetworkInterfaceAttachment::Default,
        external_ips: vec![],
        disks: vec![],
        boot_disk: None,
        start: true,
        auto_restart_policy: Default::default(),
        anti_affinity_groups: Vec::new(),
    };

    let error = NexusRequest::new(
        RequestBuilder::new(client, Method::POST, &get_instances_url())
            .body(Some(&instance))
            .expect_status(Some(StatusCode::BAD_REQUEST)),
    )
    .authn_as(AuthnMode::PrivilegedUser)
    .execute()
    .await
    .unwrap()
    .parsed_body::<dropshot::HttpErrorResponseBody>()
    .unwrap();

    assert!(error.message.contains("memory must be less than"));
}

async fn create_anti_affinity_groups(
    client: &ClientTestContext,
    groups: &[&str],
) {
    for name in groups {
        let _: views::AntiAffinityGroup = object_create(
            client,
            &anti_affinity_groups_url(),
            &params::AntiAffinityGroupCreate {
                identity: IdentityMetadataCreateParams {
                    name: name.parse().unwrap(),
                    description: String::from("This is a description"),
                },
                policy: AffinityPolicy::Allow,
                failure_domain: FailureDomain::Sled,
            },
        )
        .await;
    }
}

async fn ensure_anti_affinity_groups_match(
    client: &ClientTestContext,
    instance_name: &str,
    expected_groups: &[&str],
) {
    let mut expected_groups = expected_groups.to_vec();
    expected_groups.sort();

    let groups = objects_list_page_authz::<views::AntiAffinityGroup>(
        client,
        &format!(
            "/v1/instances/{instance_name}/anti-affinity-groups?{}&sort_by=name_ascending",
            get_project_selector()
        )
    )
    .await
    .items;

    let group_names =
        groups.iter().map(|g| g.identity.name.as_str()).collect::<Vec<_>>();
    assert_eq!(group_names, expected_groups);
}

#[nexus_test]
async fn test_instance_create_with_anti_affinity_groups(
    cptestctx: &ControlPlaneTestContext,
) {
    let client = &cptestctx.external_client;
    let instance_name = "with-anti-affinity";

    cptestctx
        .first_sled_agent()
        .start_local_mock_propolis_server(&cptestctx.logctx.log)
        .await
        .unwrap();

    // Test pre-reqs
    DiskTest::new(&cptestctx).await;
    create_project_and_pool(&client).await;

    // Create anti-affinity groups
    let anti_affinity_groups = ["anti-affinity1", "anti-affinity2"];

    create_anti_affinity_groups(&client, &anti_affinity_groups).await;

    let anti_affinity_groups_param: Vec<_> = anti_affinity_groups
        .iter()
        .map(|name| NameOrId::Name(name.parse().unwrap()))
        .collect();

    // Create an instance belonging to all the groups
    let instance_params = params::InstanceCreate {
        identity: IdentityMetadataCreateParams {
            name: instance_name.parse().unwrap(),
            description: String::from("probably serving data"),
        },
        ncpus: InstanceCpuCount::try_from(2).unwrap(),
        memory: ByteCount::from_gibibytes_u32(4),
        ssh_public_keys: None,
        start: false,
        hostname: instance_name.parse().unwrap(),
        user_data: vec![],
        network_interfaces: params::InstanceNetworkInterfaceAttachment::Default,
        external_ips: vec![],
        disks: vec![],
        boot_disk: None,
        auto_restart_policy: Default::default(),
        anti_affinity_groups: anti_affinity_groups_param,
    };

    let builder =
        RequestBuilder::new(client, http::Method::POST, &get_instances_url())
            .body(Some(&instance_params))
            .expect_status(Some(http::StatusCode::CREATED));
    NexusRequest::new(builder)
        .authn_as(AuthnMode::PrivilegedUser)
        .execute()
        .await
        .expect("Expected instance creation!");

    // Check that the anti-affinity groups match
    ensure_anti_affinity_groups_match(
        client,
        instance_name,
        anti_affinity_groups.as_slice(),
    )
    .await;
}

#[nexus_test]
async fn test_instance_create_with_duplicate_anti_affinity_groups(
    cptestctx: &ControlPlaneTestContext,
) {
    let client = &cptestctx.external_client;
    let instance_name = "with-anti-affinity";

    cptestctx
        .first_sled_agent()
        .start_local_mock_propolis_server(&cptestctx.logctx.log)
        .await
        .unwrap();

    // Test pre-reqs
    DiskTest::new(&cptestctx).await;
    create_project_and_pool(&client).await;

    // Create anti-affinity groups
    let anti_affinity_groups = ["anti-affinity1", "anti-affinity2"];

    create_anti_affinity_groups(&client, &anti_affinity_groups).await;

    let mut anti_affinity_groups_param: Vec<_> = anti_affinity_groups
        .iter()
        .map(|name| NameOrId::Name(name.parse().unwrap()))
        .collect();

    // Duplicate the names - this asks for each group twice.
    anti_affinity_groups_param.append(&mut anti_affinity_groups_param.clone());

    // Create an instance belonging to all the groups
    let instance_params = params::InstanceCreate {
        identity: IdentityMetadataCreateParams {
            name: instance_name.parse().unwrap(),
            description: String::from("probably serving data"),
        },
        ncpus: InstanceCpuCount::try_from(2).unwrap(),
        memory: ByteCount::from_gibibytes_u32(4),
        ssh_public_keys: None,
        start: false,
        hostname: instance_name.parse().unwrap(),
        user_data: vec![],
        network_interfaces: params::InstanceNetworkInterfaceAttachment::Default,
        external_ips: vec![],
        disks: vec![],
        boot_disk: None,
        auto_restart_policy: Default::default(),
        anti_affinity_groups: anti_affinity_groups_param,
    };

    let builder =
        RequestBuilder::new(client, http::Method::POST, &get_instances_url())
            .body(Some(&instance_params))
            .expect_status(Some(http::StatusCode::CREATED));
    NexusRequest::new(builder)
        .authn_as(AuthnMode::PrivilegedUser)
        .execute()
        .await
        .expect("Expected instance creation!");

    // Check that the anti-affinity groups match.
    //
    // We'll only see membership in anti-affinity groups once.
    ensure_anti_affinity_groups_match(
        client,
        instance_name,
        anti_affinity_groups.as_slice(),
    )
    .await;
}

#[nexus_test]
async fn test_instance_create_with_anti_affinity_groups_that_do_not_exist(
    cptestctx: &ControlPlaneTestContext,
) {
    let client = &cptestctx.external_client;
    let instance_name = "with-anti-affinity";

    cptestctx
        .first_sled_agent()
        .start_local_mock_propolis_server(&cptestctx.logctx.log)
        .await
        .unwrap();

    // Test pre-reqs
    DiskTest::new(&cptestctx).await;
    create_project_and_pool(&client).await;

    // Create anti-affinity groups
    let anti_affinity_groups = ["anti-affinity1", "anti-affinity2"];

    // Don't actually create these groups!
    //
    // Convert them into a format we can pass to "Instance Create".

    let anti_affinity_groups_param: Vec<_> = anti_affinity_groups
        .iter()
        .map(|name| NameOrId::Name(name.parse().unwrap()))
        .collect();

    // Create an instance belonging to all the groups
    let instance_params = params::InstanceCreate {
        identity: IdentityMetadataCreateParams {
            name: instance_name.parse().unwrap(),
            description: String::from("probably serving data"),
        },
        ncpus: InstanceCpuCount::try_from(2).unwrap(),
        memory: ByteCount::from_gibibytes_u32(4),
        ssh_public_keys: None,
        start: false,
        hostname: instance_name.parse().unwrap(),
        user_data: vec![],
        network_interfaces: params::InstanceNetworkInterfaceAttachment::Default,
        external_ips: vec![],
        disks: vec![],
        boot_disk: None,
        auto_restart_policy: Default::default(),
        anti_affinity_groups: anti_affinity_groups_param,
    };

    let error = object_create_error(
        client,
        &get_instances_url(),
        &instance_params,
        StatusCode::NOT_FOUND,
    )
    .await;

    assert_eq!(
        error.message,
        "not found: anti-affinity-group with name \"anti-affinity1\""
    );
}

#[nexus_test]
async fn test_instance_create_with_ssh_keys(
    cptestctx: &ControlPlaneTestContext,
) {
    let client = &cptestctx.external_client;
    let instance_name = "ssh-keys";

    cptestctx
        .first_sled_agent()
        .start_local_mock_propolis_server(&cptestctx.logctx.log)
        .await
        .unwrap();

    // Test pre-reqs
    DiskTest::new(&cptestctx).await;
    create_project_and_pool(&client).await;

    // Add some SSH keys
    let key_configs = vec![
        ("key1", "an SSH public key", "ssh-test AAAAAAAA"),
        ("key2", "another SSH public key", "ssh-test BBBBBBBB"),
        ("key3", "yet another public key", "ssh-test CCCCCCCC"),
    ];
    let mut user_keys: Vec<SshKey> = Vec::new();
    for (name, description, public_key) in &key_configs {
        let new_key: SshKey = NexusRequest::objects_post(
            client,
            "/v1/me/ssh-keys",
            &SshKeyCreate {
                identity: IdentityMetadataCreateParams {
                    name: name.parse().unwrap(),
                    description: description.to_string(),
                },
                public_key: public_key.to_string(),
            },
        )
        .authn_as(AuthnMode::PrivilegedUser)
        .execute()
        .await
        .expect("failed to make POST request")
        .parsed_body()
        .unwrap();
        assert_eq!(new_key.identity.name.as_str(), *name);
        assert_eq!(new_key.identity.description, *description);
        assert_eq!(new_key.public_key, *public_key);
        user_keys.push(new_key);
    }

    // Create an instance
    let instance_params = params::InstanceCreate {
        identity: IdentityMetadataCreateParams {
            name: instance_name.parse().unwrap(),
            description: String::from("probably serving data"),
        },
        ncpus: InstanceCpuCount::try_from(2).unwrap(),
        memory: ByteCount::from_gibibytes_u32(4),
        // By default should transfer all profile keys
        ssh_public_keys: None,
        start: false,
        hostname: Some(instance_name.parse().unwrap()),
        user_data: vec![],
        network_interfaces: params::InstanceNetworkInterfaceAttachment::Default,
        external_ips: vec![],
        disks: vec![],
        boot_disk: None,
        auto_restart_policy: Default::default(),
        anti_affinity_groups: Vec::new(),
    };

    let builder =
        RequestBuilder::new(client, http::Method::POST, &get_instances_url())
            .body(Some(&instance_params))
            .expect_status(Some(http::StatusCode::CREATED));

    let response = NexusRequest::new(builder)
        .authn_as(AuthnMode::PrivilegedUser)
        .execute()
        .await
        .expect("Expected instance creation!");

    let instance = response.parsed_body::<Instance>().unwrap();

    let keys = objects_list_page_authz::<SshKey>(
        client,
        format!("/v1/instances/{}/ssh-public-keys", instance.identity.id)
            .as_str(),
    )
    .await
    .items;

    assert_eq!(keys[0], user_keys[0]);
    assert_eq!(keys[1], user_keys[1]);
    assert_eq!(keys[2], user_keys[2]);

    // Test creating an instance with only allow listed keys

    let instance_name = "ssh-keys-2";
    // Create an instance
    let instance_params = params::InstanceCreate {
        identity: IdentityMetadataCreateParams {
            name: instance_name.parse().unwrap(),
            description: String::from("probably serving data"),
        },
        ncpus: InstanceCpuCount::try_from(2).unwrap(),
        memory: ByteCount::from_gibibytes_u32(4),
        // Should only transfer the first key
        ssh_public_keys: Some(vec![user_keys[0].identity.name.clone().into()]),
        start: false,
        hostname: Some(instance_name.parse().unwrap()),
        user_data: vec![],
        network_interfaces: params::InstanceNetworkInterfaceAttachment::Default,
        external_ips: vec![],
        disks: vec![],
        boot_disk: None,
        auto_restart_policy: Default::default(),
        anti_affinity_groups: Vec::new(),
    };

    let builder =
        RequestBuilder::new(client, http::Method::POST, &get_instances_url())
            .body(Some(&instance_params))
            .expect_status(Some(http::StatusCode::CREATED));

    let response = NexusRequest::new(builder)
        .authn_as(AuthnMode::PrivilegedUser)
        .execute()
        .await
        .expect("Expected instance creation!");

    let instance = response.parsed_body::<Instance>().unwrap();

    let keys = objects_list_page_authz::<SshKey>(
        client,
        format!("/v1/instances/{}/ssh-public-keys", instance.identity.id)
            .as_str(),
    )
    .await
    .items;

    assert_eq!(keys.len(), 1);
    assert_eq!(keys[0], user_keys[0]);

    // Test creating an instance with no keys

    let instance_name = "ssh-keys-3";
    // Create an instance
    let instance_params = params::InstanceCreate {
        identity: IdentityMetadataCreateParams {
            name: instance_name.parse().unwrap(),
            description: String::from("probably serving data"),
        },
        ncpus: InstanceCpuCount::try_from(2).unwrap(),
        memory: ByteCount::from_gibibytes_u32(4),
        // Should transfer no keys
        ssh_public_keys: Some(vec![]),
        start: false,
        hostname: Some(instance_name.parse().unwrap()),
        user_data: vec![],
        network_interfaces: params::InstanceNetworkInterfaceAttachment::Default,
        external_ips: vec![],
        disks: vec![],
        boot_disk: None,
        auto_restart_policy: Default::default(),
        anti_affinity_groups: Vec::new(),
    };

    let builder =
        RequestBuilder::new(client, http::Method::POST, &get_instances_url())
            .body(Some(&instance_params))
            .expect_status(Some(http::StatusCode::CREATED));

    let response = NexusRequest::new(builder)
        .authn_as(AuthnMode::PrivilegedUser)
        .execute()
        .await
        .expect("Expected instance creation!");

    let instance = response.parsed_body::<Instance>().unwrap();

    let keys = objects_list_page_authz::<SshKey>(
        client,
        format!("/v1/instances/{}/ssh-public-keys", instance.identity.id)
            .as_str(),
    )
    .await
    .items;

    assert_eq!(keys.len(), 0);
}

async fn expect_instance_start_fail_507(
    client: &ClientTestContext,
    instance_name: &str,
) {
    let builder = RequestBuilder::new(
        client,
        http::Method::POST,
        &get_instance_start_url(instance_name),
    )
    .expect_status(Some(http::StatusCode::INSUFFICIENT_STORAGE));

    NexusRequest::new(builder)
        .authn_as(AuthnMode::PrivilegedUser)
        .execute()
        .await
        .expect(
            "Expected instance start to fail with 507 Insufficient Storage",
        );
}

async fn expect_instance_start_ok(
    client: &ClientTestContext,
    instance_name: &str,
) {
    let builder = RequestBuilder::new(
        client,
        http::Method::POST,
        &get_instance_start_url(instance_name),
    )
    .expect_status(Some(http::StatusCode::ACCEPTED));

    NexusRequest::new(builder)
        .authn_as(AuthnMode::PrivilegedUser)
        .execute()
        .await
        .expect("Expected instance start to succeed with 202 Accepted");
}

async fn expect_instance_creation_ok(
    client: &ClientTestContext,
    url_instances: &str,
    instance_params: &params::InstanceCreate,
) {
    let builder =
        RequestBuilder::new(client, http::Method::POST, &url_instances)
            .body(Some(&instance_params))
            .expect_status(Some(http::StatusCode::CREATED));
    let _ = NexusRequest::new(builder)
        .authn_as(AuthnMode::PrivilegedUser)
        .execute()
        .await
        .expect("Expected instance creation to work!");
}

#[nexus_test]
async fn test_cannot_provision_instance_beyond_cpu_capacity(
    cptestctx: &ControlPlaneTestContext,
) {
    let client = &cptestctx.external_client;
    create_project_and_pool(client).await;

    // The third item in each tuple specifies whether instance start should
    // succeed or fail if all these configs are visited in order and started in
    // sequence. Note that for this reason the order of these elements matters.
    let configs = vec![
        ("too-many-cpus", nexus_test_utils::TEST_HARDWARE_THREADS + 1, Err(())),
        ("just-right-cpus", nexus_test_utils::TEST_HARDWARE_THREADS, Ok(())),
        (
            "insufficient-space",
            nexus_test_utils::TEST_HARDWARE_THREADS,
            Err(()),
        ),
    ];

    // Creating all the instances should succeed, even though there will never
    // be enough space to run the too-large instance.
    let mut instances = Vec::new();
    for config in &configs {
        let name = Name::try_from(config.0.to_string()).unwrap();
        let ncpus = InstanceCpuCount::try_from(i64::from(config.1)).unwrap();
        let params = params::InstanceCreate {
            identity: IdentityMetadataCreateParams {
                name,
                description: String::from("probably serving data"),
            },
            ncpus,
            memory: ByteCount::from_gibibytes_u32(1),
            hostname: Some(config.0.parse().unwrap()),
            user_data: vec![],
            ssh_public_keys: None,
            network_interfaces:
                params::InstanceNetworkInterfaceAttachment::Default,
            external_ips: vec![],
            disks: vec![],
            boot_disk: None,
            start: false,
            auto_restart_policy: Default::default(),
            anti_affinity_groups: Vec::new(),
        };

        let url_instances = get_instances_url();
        expect_instance_creation_ok(client, &url_instances, &params).await;

        let instance = instance_get(&client, &get_instance_url(config.0)).await;
        instances.push(instance);
    }

    // Only the first properly-sized instance should be able to start.
    for config in &configs {
        match config.2 {
            Ok(_) => expect_instance_start_ok(client, config.0).await,
            Err(_) => expect_instance_start_fail_507(client, config.0).await,
        }
    }

    // Make the started instance transition to Running, shut it down, and verify
    // that the other reasonably-sized instance can now start.
    let nexus = &cptestctx.server.server_context().nexus;
    let instance_id = InstanceUuid::from_untyped_uuid(instances[1].identity.id);
    instance_simulate(nexus, &instance_id).await;
    instances[1] = instance_post(client, configs[1].0, InstanceOp::Stop).await;
    instance_simulate(nexus, &instance_id).await;
    instance_wait_for_state(client, instance_id, InstanceState::Stopped).await;

    expect_instance_start_ok(client, configs[2].0).await;
}

#[nexus_test]
async fn test_cannot_provision_instance_beyond_cpu_limit(
    cptestctx: &ControlPlaneTestContext,
) {
    let client = &cptestctx.external_client;
    create_project_and_pool(client).await;

    let too_many_cpus =
        InstanceCpuCount::try_from(i64::from(MAX_VCPU_PER_INSTANCE + 1))
            .unwrap();

    // Try to boot an instance that uses more CPUs than the limit
    let name1 = Name::try_from(String::from("test")).unwrap();
    let instance_params = params::InstanceCreate {
        identity: IdentityMetadataCreateParams {
            name: name1.clone(),
            description: String::from("probably serving data"),
        },
        ncpus: too_many_cpus,
        memory: ByteCount::from_gibibytes_u32(4),
        hostname: Some("test".parse().unwrap()),
        user_data: vec![],
        ssh_public_keys: None,
        network_interfaces: params::InstanceNetworkInterfaceAttachment::Default,
        external_ips: vec![],
        disks: vec![],
        boot_disk: None,
        start: false,
        auto_restart_policy: Default::default(),
        anti_affinity_groups: Vec::new(),
    };
    let url_instances = get_instances_url();

    let builder =
        RequestBuilder::new(client, http::Method::POST, &url_instances)
            .body(Some(&instance_params))
            .expect_status(Some(http::StatusCode::BAD_REQUEST));

    let _response = NexusRequest::new(builder)
        .authn_as(AuthnMode::PrivilegedUser)
        .execute()
        .await
        .expect("Expected instance creation to fail with bad request!");
}

#[nexus_test]
async fn test_cannot_provision_instance_beyond_ram_capacity(
    cptestctx: &ControlPlaneTestContext,
) {
    let client = &cptestctx.external_client;
    create_project_and_pool(client).await;

    let configs = vec![
        (
            "too-much-memory",
            nexus_test_utils::TEST_RESERVOIR_RAM
                + u64::from(MIN_MEMORY_BYTES_PER_INSTANCE),
            Err(()),
        ),
        ("just-right-memory", nexus_test_utils::TEST_RESERVOIR_RAM, Ok(())),
        ("insufficient-space", nexus_test_utils::TEST_RESERVOIR_RAM, Err(())),
    ];

    // Creating all the instances should succeed, even though there will never
    // be enough space to run the too-large instance.
    let mut instances = Vec::new();
    for config in &configs {
        let name = Name::try_from(config.0.to_string()).unwrap();
        let params = params::InstanceCreate {
            identity: IdentityMetadataCreateParams {
                name,
                description: String::from("probably serving data"),
            },
            ncpus: InstanceCpuCount::try_from(i64::from(1)).unwrap(),
            memory: ByteCount::try_from(config.1).unwrap(),
            hostname: Some(config.0.parse().unwrap()),
            user_data: vec![],
            ssh_public_keys: None,
            network_interfaces:
                params::InstanceNetworkInterfaceAttachment::Default,
            external_ips: vec![],
            disks: vec![],
            boot_disk: None,
            start: false,
            auto_restart_policy: Default::default(),
            anti_affinity_groups: Vec::new(),
        };

        let url_instances = get_instances_url();
        expect_instance_creation_ok(client, &url_instances, &params).await;

        let instance = instance_get(&client, &get_instance_url(config.0)).await;
        instances.push(instance);
    }

    // Only the first properly-sized instance should be able to start.
    for config in &configs {
        match config.2 {
            Ok(_) => expect_instance_start_ok(client, config.0).await,
            Err(_) => expect_instance_start_fail_507(client, config.0).await,
        }
    }

    // Make the started instance transition to Running, shut it down, and verify
    // that the other reasonably-sized instance can now start.
    let nexus = &cptestctx.server.server_context().nexus;
    let instance_id = InstanceUuid::from_untyped_uuid(instances[1].identity.id);
    instance_simulate(nexus, &instance_id).await;
    instances[1] = instance_post(client, configs[1].0, InstanceOp::Stop).await;
    instance_simulate(nexus, &instance_id).await;
    instance_wait_for_state(client, instance_id, InstanceState::Stopped).await;

    expect_instance_start_ok(client, configs[2].0).await;
}

#[nexus_test]
async fn test_instance_serial(cptestctx: &ControlPlaneTestContext) {
    let client = &cptestctx.external_client;
    let apictx = &cptestctx.server.server_context();
    let nexus = &apictx.nexus;
    let instance_name = "kris-picks";

    let propolis_addr = cptestctx
        .first_sled_agent()
        .start_local_mock_propolis_server(&cptestctx.logctx.log)
        .await
        .unwrap();

    create_project_and_pool(&client).await;
    let instance_url = get_instance_url(instance_name);

    // Make sure we get a 404 if we try to access the serial console before creation.
    let instance_serial_url =
        get_instance_url(format!("{}/serial-console", instance_name).as_str());
    let error: HttpErrorResponseBody = NexusRequest::expect_failure(
        client,
        StatusCode::NOT_FOUND,
        Method::GET,
        &format!("{}&from_start=0", instance_serial_url),
    )
    .authn_as(AuthnMode::PrivilegedUser)
    .execute()
    .await
    .unwrap()
    .parsed_body()
    .unwrap();
    assert_eq!(
        error.message,
        format!("not found: instance with name \"{}\"", instance_name).as_str()
    );

    // Create an instance and poke it to ensure it's running.
    let instance = create_instance(client, PROJECT_NAME, instance_name).await;
    let instance_id = InstanceUuid::from_untyped_uuid(instance.identity.id);
    let instance_next = poll::wait_for_condition(
        || async {
            instance_simulate(nexus, &instance_id).await;
            let instance_next = instance_get(&client, &instance_url).await;
            if instance_next.runtime.run_state == InstanceState::Running {
                Ok(instance_next)
            } else {
                Err(CondCheckError::<()>::NotYet)
            }
        },
        &Duration::from_secs(5),
        &Duration::from_secs(60),
    )
    .await
    .unwrap();
    identity_eq(&instance.identity, &instance_next.identity);
    assert!(
        instance_next.runtime.time_run_state_updated
            > instance.runtime.time_run_state_updated
    );

    // Starting a simulated instance with a mock Propolis server starts the
    // mock, but it serves on localhost instead of the address that was chosen
    // by the instance start process. Forcibly update the VMM record to point to
    // the correct IP.
    let datastore = nexus.datastore();
    let opctx =
        OpContext::for_tests(cptestctx.logctx.log.new(o!()), datastore.clone());
    let (.., db_instance) = LookupPath::new(&opctx, datastore)
        .instance_id(instance.identity.id)
        .fetch()
        .await
        .unwrap();
    let propolis_id = PropolisUuid::from_untyped_uuid(
        db_instance
            .runtime()
            .propolis_id
            .expect("running instance should have vmm"),
    );
    let updated_vmm = datastore
        .vmm_overwrite_addr_for_test(&opctx, &propolis_id, propolis_addr)
        .await
        .unwrap();
    assert_eq!(updated_vmm.propolis_ip.ip(), propolis_addr.ip());
    assert_eq!(updated_vmm.propolis_port.0, propolis_addr.port());

    // Query serial output history endpoint
    // This is the first line of output generated by the mock propolis-server.
    let expected = "This is simulated serial console output for ".as_bytes();
    let mut actual = Vec::new();
    while actual.len() < expected.len() {
        let serial_data: params::InstanceSerialConsoleData =
            NexusRequest::object_get(
                client,
                &format!("{}&from_start={}", instance_serial_url, actual.len()),
            )
            .authn_as(AuthnMode::PrivilegedUser)
            .execute()
            .await
            .expect("failed to make request")
            .parsed_body()
            .unwrap();
        actual.extend_from_slice(&serial_data.data);
        assert_eq!(actual.len(), serial_data.last_byte_offset as usize);
    }
    assert_eq!(&actual[..expected.len()], expected);

    // Request a halt and verify both the immediate state and the finished state.
    let instance = instance_next;
    let instance_next =
        instance_post(&client, instance_name, InstanceOp::Stop).await;
    assert_eq!(instance_next.runtime.run_state, InstanceState::Stopping);
    assert!(
        instance_next.runtime.time_run_state_updated
            > instance.runtime.time_run_state_updated
    );

    let instance = instance_next;
    instance_simulate(nexus, &instance_id).await;
    let instance_next =
        instance_wait_for_state(&client, instance_id, InstanceState::Stopped)
            .await;
    assert!(
        instance_next.runtime.time_run_state_updated
            > instance.runtime.time_run_state_updated
    );

    // Delete the instance.
    NexusRequest::object_delete(client, &instance_url)
        .authn_as(AuthnMode::PrivilegedUser)
        .execute()
        .await
        .unwrap();
}

#[nexus_test]
async fn test_instance_ephemeral_ip_from_correct_pool(
    cptestctx: &ControlPlaneTestContext,
) {
    let client = &cptestctx.external_client;

    let _ = create_project(&client, PROJECT_NAME).await;

    // Create two IP pools.
    //
    // The first is given to the "default" pool, the provided to a distinct
    // explicit pool.
    let range1 = IpRange::V4(
        Ipv4Range::new(
            std::net::Ipv4Addr::new(10, 0, 0, 1),
            std::net::Ipv4Addr::new(10, 0, 0, 5),
        )
        .unwrap(),
    );
    let range2 = IpRange::V4(
        Ipv4Range::new(
            std::net::Ipv4Addr::new(10, 1, 0, 1),
            std::net::Ipv4Addr::new(10, 1, 0, 5),
        )
        .unwrap(),
    );

    // make first pool the default for the priv user's silo
    create_ip_pool(&client, "pool1", Some(range1)).await;
    link_ip_pool(&client, "pool1", &DEFAULT_SILO.id(), /*default*/ true).await;

    assert_ip_pool_utilization(client, "pool1", 0, 5, 0, 0).await;

    // second pool is associated with the silo but not default
    create_ip_pool(&client, "pool2", Some(range2)).await;
    link_ip_pool(&client, "pool2", &DEFAULT_SILO.id(), /*default*/ false).await;

    assert_ip_pool_utilization(client, "pool2", 0, 5, 0, 0).await;

    // Create an instance with pool name blank, expect IP from default pool
    create_instance_with_pool(client, "pool1-inst", None).await;

    let ip = fetch_instance_ephemeral_ip(client, "pool1-inst").await;
    assert!(
        ip.ip() >= range1.first_address() && ip.ip() <= range1.last_address(),
        "Expected ephemeral IP to come from pool1"
    );
    // 1 ephemeral + 1 snat
    assert_ip_pool_utilization(client, "pool1", 2, 5, 0, 0).await;
    // pool2 unaffected
    assert_ip_pool_utilization(client, "pool2", 0, 5, 0, 0).await;

    // Create an instance explicitly using the non-default "other-pool".
    create_instance_with_pool(client, "pool2-inst", Some("pool2")).await;
    let ip = fetch_instance_ephemeral_ip(client, "pool2-inst").await;
    assert!(
        ip.ip() >= range2.first_address() && ip.ip() <= range2.last_address(),
        "Expected ephemeral IP to come from pool2"
    );

    // SNAT comes from default pool, but count does not change because
    // SNAT IPs can be shared. https://github.com/oxidecomputer/omicron/issues/5043
    // is about getting SNAT IP from specified pool instead of default.
    assert_ip_pool_utilization(client, "pool1", 2, 5, 0, 0).await;

    // ephemeral IP comes from specified pool
    assert_ip_pool_utilization(client, "pool2", 1, 5, 0, 0).await;

    // make pool2 default and create instance with default pool. check that it now it comes from pool2
    let _: views::IpPoolSiloLink = object_put(
        client,
        &format!("/v1/system/ip-pools/pool2/silos/{}", DEFAULT_SILO.id()),
        &params::IpPoolSiloUpdate { is_default: true },
    )
    .await;

    create_instance_with_pool(client, "pool2-inst2", None).await;
    let ip = fetch_instance_ephemeral_ip(client, "pool2-inst2").await;
    assert!(
        ip.ip() >= range2.first_address() && ip.ip() <= range2.last_address(),
        "Expected ephemeral IP to come from pool2"
    );

    // pool1 unchanged
    assert_ip_pool_utilization(client, "pool1", 2, 5, 0, 0).await;
    // +1 snat (now that pool2 is default) and +1 ephemeral
    assert_ip_pool_utilization(client, "pool2", 3, 5, 0, 0).await;

    // try to delete association with pool1, but it fails because there is an
    // instance with an IP from the pool in this silo
    let pool1_silo_url =
        format!("/v1/system/ip-pools/pool1/silos/{}", DEFAULT_SILO.id());
    let error =
        object_delete_error(client, &pool1_silo_url, StatusCode::BAD_REQUEST)
            .await;
    assert_eq!(
        error.message,
        "IP addresses from this pool are in use in the linked silo"
    );

    // stop and delete instances with IPs from pool1. perhaps surprisingly, that
    // includes pool2-inst also because the SNAT IP comes from the default pool
    // even when different pool is specified for the ephemeral IP
    stop_and_delete_instance(&cptestctx, "pool1-inst").await;
    stop_and_delete_instance(&cptestctx, "pool2-inst").await;

    // pool1 is down to 0 because it had 1 snat + 1 ephemeral from pool1-inst
    // and 1 snat from pool2-inst
    assert_ip_pool_utilization(client, "pool1", 0, 5, 0, 0).await;
    // pool2 drops one because it had 1 ephemeral from pool2-inst
    assert_ip_pool_utilization(client, "pool2", 2, 5, 0, 0).await;

    // now unlink works
    object_delete(client, &pool1_silo_url).await;

    // create instance with pool1, expecting allocation to fail
    let instance_name = "pool1-inst-fail";
    let url = format!("/v1/instances?project={}", PROJECT_NAME);
    let instance_params = params::InstanceCreate {
        identity: IdentityMetadataCreateParams {
            name: instance_name.parse().unwrap(),
            description: format!("instance {:?}", instance_name),
        },
        ncpus: InstanceCpuCount(4),
        memory: ByteCount::from_gibibytes_u32(1),
        hostname: Some("the-host".parse().unwrap()),
        user_data: vec![],
        network_interfaces: params::InstanceNetworkInterfaceAttachment::Default,
        external_ips: vec![params::ExternalIpCreate::Ephemeral {
            pool: Some("pool1".parse::<Name>().unwrap().into()),
        }],
        ssh_public_keys: None,
        disks: vec![],
        boot_disk: None,
        start: true,
        auto_restart_policy: Default::default(),
        anti_affinity_groups: Vec::new(),
    };
    let error = object_create_error(
        client,
        &url,
        &instance_params,
        StatusCode::NOT_FOUND,
    )
    .await;
    assert_eq!(error.message, "not found: ip-pool with name \"pool1\"");
}

async fn stop_and_delete_instance(
    cptestctx: &ControlPlaneTestContext,
    instance_name: &str,
) {
    let client = &cptestctx.external_client;
    let instance =
        instance_post(&client, instance_name, InstanceOp::Stop).await;
    let instance_id = InstanceUuid::from_untyped_uuid(instance.identity.id);
    let nexus = &cptestctx.server.server_context().nexus;
    instance_simulate(nexus, &instance_id).await;
    instance_wait_for_state(client, instance_id, InstanceState::Stopped).await;
    let url =
        format!("/v1/instances/{}?project={}", instance_name, PROJECT_NAME);
    object_delete(client, &url).await;
}

// IP pool that exists but is not associated with any silo (or with a silo other
// than the current user's) cannot be used to get IPs
#[nexus_test]
async fn test_instance_ephemeral_ip_from_orphan_pool(
    cptestctx: &ControlPlaneTestContext,
) {
    let client = &cptestctx.external_client;

    let _ = create_project(&client, PROJECT_NAME).await;

    // make first pool the default for the priv user's silo
    create_ip_pool(&client, "default", None).await;
    link_ip_pool(&client, "default", &DEFAULT_SILO.id(), true).await;

    let orphan_pool_range = IpRange::V4(
        Ipv4Range::new(
            std::net::Ipv4Addr::new(10, 1, 0, 1),
            std::net::Ipv4Addr::new(10, 1, 0, 5),
        )
        .unwrap(),
    );
    create_ip_pool(&client, "orphan-pool", Some(orphan_pool_range)).await;

    let instance_name = "orphan-pool-inst";
    let body = params::InstanceCreate {
        identity: IdentityMetadataCreateParams {
            name: instance_name.parse().unwrap(),
            description: format!("instance {:?}", instance_name),
        },
        ncpus: InstanceCpuCount(4),
        memory: ByteCount::from_gibibytes_u32(1),
        hostname: Some("the-host".parse().unwrap()),
        user_data: vec![],
        network_interfaces: params::InstanceNetworkInterfaceAttachment::Default,
        external_ips: vec![params::ExternalIpCreate::Ephemeral {
            pool: Some("orphan-pool".parse::<Name>().unwrap().into()),
        }],
        ssh_public_keys: None,
        disks: vec![],
        boot_disk: None,
        start: true,
        auto_restart_policy: Default::default(),
        anti_affinity_groups: Vec::new(),
    };

    // instance create 404s
    let url = format!("/v1/instances?project={}", PROJECT_NAME);
    let error =
        object_create_error(client, &url, &body, StatusCode::NOT_FOUND).await;

    assert_eq!(error.error_code.unwrap(), "ObjectNotFound".to_string());
    assert_eq!(
        error.message,
        "not found: ip-pool with name \"orphan-pool\"".to_string()
    );

    // associate the pool with a different silo and we should get the same
    // error on instance create
    let params = params::IpPoolLinkSilo {
        silo: NameOrId::Name(cptestctx.silo_name.clone()),
        is_default: false,
    };
    let _: views::IpPoolSiloLink =
        object_create(client, "/v1/system/ip-pools/orphan-pool/silos", &params)
            .await;

    let error =
        object_create_error(client, &url, &body, StatusCode::NOT_FOUND).await;

    assert_eq!(error.error_code.unwrap(), "ObjectNotFound".to_string());
    assert_eq!(
        error.message,
        "not found: ip-pool with name \"orphan-pool\"".to_string()
    );
}

// Test the error when creating an instance with an IP from the default pool,
// but there is no default pool
#[nexus_test]
async fn test_instance_ephemeral_ip_no_default_pool_error(
    cptestctx: &ControlPlaneTestContext,
) {
    let client = &cptestctx.external_client;

    let _ = create_project(&client, PROJECT_NAME).await;

    // important: no pool create, so there is no pool

    let body = params::InstanceCreate {
        identity: IdentityMetadataCreateParams {
            name: "no-default-pool".parse().unwrap(),
            description: "".to_string(),
        },
        ncpus: InstanceCpuCount(4),
        memory: ByteCount::from_gibibytes_u32(1),
        hostname: Some("the-host".parse().unwrap()),
        user_data: vec![],
        network_interfaces: params::InstanceNetworkInterfaceAttachment::Default,
        external_ips: vec![params::ExternalIpCreate::Ephemeral {
            pool: None, // <--- the only important thing here
        }],
        ssh_public_keys: None,
        disks: vec![],
        boot_disk: None,
        start: true,
        auto_restart_policy: Default::default(),
        anti_affinity_groups: Vec::new(),
    };

    let url = format!("/v1/instances?project={}", PROJECT_NAME);
    let error =
        object_create_error(client, &url, &body, StatusCode::NOT_FOUND).await;
    let msg = "not found: default IP pool for current silo".to_string();
    assert_eq!(error.message, msg);

    // same deal if you specify a pool that doesn't exist
    let body = params::InstanceCreate {
        external_ips: vec![params::ExternalIpCreate::Ephemeral {
            pool: Some("nonexistent-pool".parse::<Name>().unwrap().into()),
        }],
        ..body
    };
    let error =
        object_create_error(client, &url, &body, StatusCode::NOT_FOUND).await;
    assert_eq!(error.message, msg);
}

#[nexus_test]
async fn test_instance_attach_several_external_ips(
    cptestctx: &ControlPlaneTestContext,
) {
    let client = &cptestctx.external_client;

    let _ = create_project(&client, PROJECT_NAME).await;

    // Create a single (large) IP pool
    let default_pool_range = IpRange::V4(
        Ipv4Range::new(
            std::net::Ipv4Addr::new(10, 0, 0, 1),
            std::net::Ipv4Addr::new(10, 0, 0, 10),
        )
        .unwrap(),
    );
    create_ip_pool(&client, "default", Some(default_pool_range)).await;
    link_ip_pool(&client, "default", &DEFAULT_SILO.id(), true).await;

    assert_ip_pool_utilization(client, "default", 0, 10, 0, 0).await;

    // Create several floating IPs for the instance, totalling 8 IPs.
    let mut external_ip_create =
        vec![params::ExternalIpCreate::Ephemeral { pool: None }];
    let mut fips = vec![];
    for i in 1..8 {
        let name = format!("fip-{i}");
        fips.push(
            create_floating_ip(&client, &name, PROJECT_NAME, None, None).await,
        );
        external_ip_create.push(params::ExternalIpCreate::Floating {
            floating_ip: name.parse::<Name>().unwrap().into(),
        });
    }

    // Create an instance with pool name blank, expect IP from default pool
    let instance_name = "many-fips";
    let instance = create_instance_with(
        &client,
        PROJECT_NAME,
        instance_name,
        &params::InstanceNetworkInterfaceAttachment::Default,
        vec![],
        external_ip_create,
        true,
        Default::default(),
    )
    .await;

    // 1 ephemeral + 7 floating + 1 SNAT
    const N_EXPECTED_IPS: u32 = 9;
    assert_ip_pool_utilization(client, "default", N_EXPECTED_IPS, 10, 0, 0)
        .await;

    // Verify that all external IPs are visible on the instance and have
    // been allocated in order.
    let external_ips =
        fetch_instance_external_ips(&client, instance_name, PROJECT_NAME).await;
    eprintln!("{external_ips:#?}");
    assert_eq!(external_ips.len(), N_EXPECTED_IPS as usize);

    // We've created all the FIPs first, before the instance. The instance gets
    // an SNAT IP automatically, and then _also_ an Ephemeral IP.
    for (i, eip) in external_ips
        .iter()
        .sorted_unstable_by(|a, b| a.ip().cmp(&b.ip()))
        .enumerate()
    {
        match i {
            0..7 => assert_eq!(eip.kind(), IpKind::Floating),
            7 => assert_eq!(eip.kind(), IpKind::SNat),
            8 => assert_eq!(eip.kind(), IpKind::Ephemeral),
            _ => unreachable!(),
        };
        assert_eq!(eip.ip(), Ipv4Addr::new(10, 0, 0, (i + 1) as u8));
    }

    // Verify that all floating IPs are bound to their parent instance.
    for fip in fips {
        let fetched_fip = floating_ip_get(
            &client,
            &get_floating_ip_by_id_url(&fip.identity.id),
        )
        .await;
        assert_eq!(fetched_fip.instance_id, Some(instance.identity.id));
    }
}

#[nexus_test]
async fn test_instance_allow_only_one_ephemeral_ip(
    cptestctx: &ControlPlaneTestContext,
) {
    let client = &cptestctx.external_client;

    let _ = create_project(&client, PROJECT_NAME).await;

    // don't need any IP pools because request fails at parse time

    let ephemeral_create = params::ExternalIpCreate::Ephemeral {
        pool: Some("default".parse::<Name>().unwrap().into()),
    };
    let create_params = params::InstanceCreate {
        identity: IdentityMetadataCreateParams {
            name: "default-pool-inst".parse().unwrap(),
            description: "instance default-pool-inst".into(),
        },
        ncpus: InstanceCpuCount(4),
        memory: ByteCount::from_gibibytes_u32(1),
        hostname: Some("the-host".parse().unwrap()),
        user_data:
            b"#cloud-config\nsystem_info:\n  default_user:\n    name: oxide"
                .to_vec(),
        ssh_public_keys: None,
        network_interfaces: params::InstanceNetworkInterfaceAttachment::Default,
        external_ips: vec![ephemeral_create.clone(), ephemeral_create],
        disks: vec![],
        boot_disk: None,
        start: true,
        auto_restart_policy: Default::default(),
        anti_affinity_groups: Vec::new(),
    };
    let error = object_create_error(
        client,
        &get_instances_url(),
        &create_params,
        StatusCode::BAD_REQUEST,
    )
    .await;

    assert_eq!(
        error.message,
        "An instance may not have more than 1 ephemeral IP address"
    );
}

async fn create_instance_with_pool(
    client: &ClientTestContext,
    instance_name: &str,
    pool_name: Option<&str>,
) -> Instance {
    create_instance_with(
        client,
        PROJECT_NAME,
        instance_name,
        &params::InstanceNetworkInterfaceAttachment::Default,
        vec![],
        vec![params::ExternalIpCreate::Ephemeral {
            pool: pool_name.map(|name| name.parse::<Name>().unwrap().into()),
        }],
        true,
        Default::default(),
    )
    .await
}

pub async fn fetch_instance_external_ips(
    client: &ClientTestContext,
    instance_name: &str,
    project_name: &str,
) -> Vec<views::ExternalIp> {
    let ips_url = format!(
        "/v1/instances/{instance_name}/external-ips?project={project_name}",
    );
    let ips = NexusRequest::object_get(client, &ips_url)
        .authn_as(AuthnMode::PrivilegedUser)
        .execute()
        .await
        .expect("Failed to fetch external IPs")
        .parsed_body::<ResultsPage<views::ExternalIp>>()
        .expect("Failed to parse external IPs");
    ips.items
}

async fn fetch_instance_ephemeral_ip(
    client: &ClientTestContext,
    instance_name: &str,
) -> views::ExternalIp {
    fetch_instance_external_ips(client, instance_name, PROJECT_NAME)
        .await
        .into_iter()
        .find(|v| v.kind() == IpKind::Ephemeral)
        .unwrap()
}

#[nexus_test]
async fn test_instance_create_in_silo(cptestctx: &ControlPlaneTestContext) {
    let client = &cptestctx.external_client;

    // Create a silo with a Collaborator User
    let silo =
        create_silo(&client, "authz", true, SiloIdentityMode::LocalOnly).await;
    let user_id = create_local_user(
        client,
        &silo,
        &"unpriv".parse().unwrap(),
        test_params::UserPassword::LoginDisallowed,
    )
    .await
    .id;
    grant_iam(
        client,
        "/v1/system/silos/authz",
        SiloRole::Collaborator,
        user_id,
        AuthnMode::PrivilegedUser,
    )
    .await;

    // can't use create_default_ip_pool because we need to link to the silo we just made
    create_ip_pool(&client, "default", None).await;
    link_ip_pool(&client, "default", &silo.identity.id, true).await;

    assert_ip_pool_utilization(client, "default", 0, 65536, 0, 0).await;

    // Create test projects
    NexusRequest::objects_post(
        client,
        "/v1/projects",
        &params::ProjectCreate {
            identity: IdentityMetadataCreateParams {
                name: PROJECT_NAME.parse().unwrap(),
                description: String::new(),
            },
        },
    )
    .authn_as(AuthnMode::SiloUser(user_id))
    .execute()
    .await
    .expect("failed to create Project")
    .parsed_body::<views::Project>()
    .expect("failed to parse new Project");

    // Create an instance using the authorization granted to the collaborator
    // Silo User.
    let instance_name = "collaborate-with-me";
    let instance_params = params::InstanceCreate {
        identity: IdentityMetadataCreateParams {
            name: Name::try_from(String::from(instance_name)).unwrap(),
            description: String::from("instance to test creation in a silo"),
        },
        ncpus: InstanceCpuCount::try_from(2).unwrap(),
        memory: ByteCount::from_gibibytes_u32(4),
        hostname: Some("inst".parse().unwrap()),
        user_data: vec![],
        ssh_public_keys: None,
        network_interfaces: params::InstanceNetworkInterfaceAttachment::Default,
        external_ips: vec![params::ExternalIpCreate::Ephemeral {
            pool: Some("default".parse::<Name>().unwrap().into()),
        }],
        disks: vec![],
        boot_disk: None,
        start: true,
        auto_restart_policy: Default::default(),
        anti_affinity_groups: Vec::new(),
    };
    let url_instances = format!("/v1/instances?project={}", PROJECT_NAME);
    NexusRequest::objects_post(client, &url_instances, &instance_params)
        .authn_as(AuthnMode::SiloUser(user_id))
        .execute()
        .await
        .expect("Failed to create instance")
        .parsed_body::<Instance>()
        .expect("Failed to parse instance");

    // Make sure the instance can actually start even though a collaborator
    // created it.
    let apictx = &cptestctx.server.server_context();
    let nexus = &apictx.nexus;
    let authn = AuthnMode::SiloUser(user_id);
    let instance_url = get_instance_url(instance_name);
    let instance = instance_get_as(&client, &instance_url, authn.clone()).await;
    let instance_id = InstanceUuid::from_untyped_uuid(instance.identity.id);
    info!(&cptestctx.logctx.log, "test got instance"; "instance" => ?instance);
    assert_eq!(instance.runtime.run_state, InstanceState::Starting);

    // The default instance simulation function uses a test user that, while
    // privileged, only has access to the default silo. Synthesize an operation
    // context that grants access to the silo under test.
    let opctx = OpContext::for_background(
        cptestctx.logctx.log.new(o!()),
        Arc::new(nexus_db_queries::authz::Authz::new(&cptestctx.logctx.log)),
        nexus_db_queries::authn::Context::for_test_user(
            user_id,
            silo.identity.id,
            nexus_db_queries::authn::SiloAuthnPolicy::try_from(&*DEFAULT_SILO)
                .unwrap(),
        ),
        nexus.datastore().clone(),
    );
    instance_simulate_with_opctx(nexus, &instance_id, &opctx).await;
    let instance = instance_get_as(&client, &instance_url, authn).await;
    assert_eq!(instance.runtime.run_state, InstanceState::Running);

    // Stop the instance
    NexusRequest::new(
        RequestBuilder::new(
            client,
            Method::POST,
            &format!("/v1/instances/{}/stop", instance.identity.id),
        )
        .body(None as Option<&serde_json::Value>)
        .expect_status(Some(StatusCode::ACCEPTED)),
    )
    .authn_as(AuthnMode::SiloUser(user_id))
    .execute()
    .await
    .expect("Failed to stop the instance");

    instance_simulate_with_opctx(nexus, &instance_id, &opctx).await;
    instance_wait_for_state_as(
        client,
        AuthnMode::SiloUser(user_id),
        instance_id,
        InstanceState::Stopped,
    )
    .await;

    // Delete the instance
    NexusRequest::object_delete(client, &instance_url)
        .authn_as(AuthnMode::SiloUser(user_id))
        .execute()
        .await
        .expect("Failed to delete the instance");
}

/// Test that appropriate OPTE V2P mappings are created and deleted.
#[nexus_test(extra_sled_agents = 3)]
async fn test_instance_v2p_mappings(cptestctx: &ControlPlaneTestContext) {
    let client = &cptestctx.external_client;

    create_project_and_pool(client).await;

    // This test requires some additional sleds that can receive V2P mappings.
    let additional_sleds: Vec<_> = cptestctx.extra_sled_agents().collect();

    // Create an instance.
    let instance_name = "test-instance";
    let instance = create_instance(client, PROJECT_NAME, instance_name).await;
    let instance_id = InstanceUuid::from_untyped_uuid(instance.identity.id);

    let nics_url =
        format!("/v1/network-interfaces?instance={}", instance.identity.id,);

    let nics =
        objects_list_page_authz::<InstanceNetworkInterface>(client, &nics_url)
            .await
            .items;

    // The default config is one NIC
    assert_eq!(nics.len(), 1);

    // Validate that every sled (except the instance's sled) now has a V2P
    // mapping for this instance
    let apictx = &cptestctx.server.server_context();
    let nexus = &apictx.nexus;
    let datastore = nexus.datastore();
    let opctx =
        OpContext::for_tests(cptestctx.logctx.log.new(o!()), datastore.clone());

    let (.., authz_instance) = LookupPath::new(&opctx, datastore)
        .instance_id(instance.identity.id)
        .lookup_for(nexus_db_queries::authz::Action::Read)
        .await
        .unwrap();

    let guest_nics = datastore
        .derive_guest_network_interface_info(&opctx, &authz_instance)
        .await
        .unwrap();

    assert_eq!(guest_nics.len(), 1);

    let mut sled_agents: Vec<&Arc<SledAgent>> =
        additional_sleds.iter().map(|x| &x.sled_agent).collect();
    sled_agents.push(&cptestctx.first_sled_agent());

    for sled_agent in &sled_agents {
        assert_sled_v2p_mappings(sled_agent, &nics[0], guest_nics[0].vni).await;
    }

    // Delete the instance
    instance_simulate(nexus, &instance_id).await;
    instance_post(&client, instance_name, InstanceOp::Stop).await;
    instance_simulate(nexus, &instance_id).await;
    instance_wait_for_state(client, instance_id, InstanceState::Stopped).await;

    let instance_url = get_instance_url(instance_name);
    NexusRequest::object_delete(client, &instance_url)
        .authn_as(AuthnMode::PrivilegedUser)
        .execute()
        .await
        .unwrap();

    // Validate that every sled no longer has the V2P mapping for this instance
    for sled_agent in &sled_agents {
        let condition = || async {
            let v2p_mappings = sled_agent.v2p_mappings.lock().unwrap();
            if v2p_mappings.is_empty() {
                Ok(())
            } else {
                Err(CondCheckError::NotYet::<()>)
            }
        };
        wait_for_condition(
            condition,
            &Duration::from_secs(1),
            &Duration::from_secs(30),
        )
        .await
        .expect("v2p mappings should be empty");
    }
}

async fn instance_get(
    client: &ClientTestContext,
    instance_url: &str,
) -> Instance {
    instance_get_as(client, instance_url, AuthnMode::PrivilegedUser).await
}

async fn instance_get_as(
    client: &ClientTestContext,
    instance_url: &str,
    authn_as: AuthnMode,
) -> Instance {
    NexusRequest::object_get(client, instance_url)
        .authn_as(authn_as)
        .execute()
        .await
        .unwrap()
        .parsed_body()
        .unwrap()
}

async fn instances_list(
    client: &ClientTestContext,
    instances_url: &str,
) -> Vec<Instance> {
    NexusRequest::iter_collection_authn(client, instances_url, "", None)
        .await
        .expect("failed to list Instances")
        .all_items
}

/// Convenience function for starting, stopping, or rebooting an instance.
pub enum InstanceOp {
    Start,
    Stop,
    Reboot,
}

pub async fn instance_wait_for_state(
    client: &ClientTestContext,
    instance_id: InstanceUuid,
    state: omicron_common::api::external::InstanceState,
) -> Instance {
    instance_wait_for_state_as(
        client,
        AuthnMode::PrivilegedUser,
        instance_id,
        state,
    )
    .await
}

/// Line [`instance_wait_for_state`], but with an [`AuthnMode`] parameter for
/// the instance lookup requests.
pub async fn instance_wait_for_state_as(
    client: &ClientTestContext,
    authn_as: AuthnMode,
    instance_id: InstanceUuid,
    state: omicron_common::api::external::InstanceState,
) -> Instance {
    const MAX_WAIT: Duration = Duration::from_secs(120);

    slog::info!(
        &client.client_log,
        "waiting for instance {instance_id} to transition to {state}...";
    );
    let url = format!("/v1/instances/{instance_id}");
    let result = wait_for_condition(
        || async {
            let instance: Instance = NexusRequest::object_get(client, &url)
                .authn_as(authn_as.clone())
                .execute()
                .await?
                .parsed_body()?;
            if instance.runtime.run_state == state {
                Ok(instance)
            } else {
                slog::info!(
                    &client.client_log,
                    "instance {instance_id} has not transitioned to {state}";
                    "instance_id" => %instance.identity.id,
                    "instance_runtime_state" => ?instance.runtime,
                );
                Err(CondCheckError::<anyhow::Error>::NotYet)
            }
        },
        &Duration::from_secs(1),
        &MAX_WAIT,
    )
    .await;
    match result {
        Ok(instance) => {
            slog::info!(
                &client.client_log,
                "instance {instance_id} has transitioned to {state}"
            );
            instance
        }
        Err(e) => panic!(
            "instance {instance_id} did not transition to {state:?} \
             after {MAX_WAIT:?}: {e}"
        ),
    }
}

/// Waits for an instance's VMM to be registered with the simulated sled-agent.
///
/// This is necessary when *restarting* an instance, as the instance's external
/// API state will be `Starting` as soon as a VMM record is created in the
/// database, even if that VMM's internal state is `VmmState::Creating` (which
/// means it has not yet been registered with the sled-agent). If we attempt to
/// simulate an instance before the simulated sled-agent has registered its VMM,
/// the simulated sled-agent will panic.
pub async fn instance_wait_for_vmm_registration(
    cptestctx: &ControlPlaneTestContext,
    instance_id: &InstanceUuid,
) {
    let datastore = cptestctx.server.server_context().nexus.datastore();
    let log = &cptestctx.logctx.log;
    let opctx = OpContext::for_tests(log.clone(), datastore.clone());
    let (.., authz_instance) = LookupPath::new(&opctx, datastore)
        .instance_id(instance_id.into_untyped_uuid())
        .lookup_for(nexus_db_queries::authz::Action::Read)
        .await
        .expect("instance must exist to wait for its VMM to be registered");

    info!(
        log,
        "waiting for instance's VMM to be registered with sled-agent...";
        "instance_id" => %instance_id,
    );

    let result = wait_for_condition(
        || async {
            debug!(
                log,
                "checking if instance's active VMM has been registered with sled-agent";
                "instance_id" => %instance_id,
            );
            let gestalt = datastore
                .instance_fetch_all(&opctx, &authz_instance)
                .await
                .map_err(poll::CondCheckError::Failed)?;
            let vmm = match gestalt.active_vmm {
                Some(v) => v,
                None => {
                    warn!(
                        log,
                        "instance does not have an active VMM, hopefully \
                            it will soon...";
                        "instance_id" => %instance_id,
                    );
                    return Err(CondCheckError::<Error>::NotYet);
                }
            };

            if vmm.runtime.state == nexus_db_model::VmmState::Creating {
                debug!(
                    log,
                    "instance's active VMM is still Creating";
                    "instance_id" => %instance_id,
                );
                Err(poll::CondCheckError::<Error>::NotYet)
            } else {
                info!(
                    log,
                    "instance's active VMM is no longer Creating";
                    "instance_id" => %instance_id,
                    "vmm_id" => %vmm.id,
                    "vmm_state" => ?vmm.runtime.state,
                );
                Ok(())
            }
        },
        &Duration::from_secs(1),
        &Duration::from_secs(60),
    )
    .await;

    if let Err(err) = result {
        panic!("instance {instance_id}'s VMM was not registered: {err:?}")
    }
}

pub async fn instance_post(
    client: &ClientTestContext,
    instance_name: &str,
    which: InstanceOp,
) -> Instance {
    let url = get_instance_url(
        format!(
            "{}/{}",
            instance_name,
            match which {
                InstanceOp::Start => "start",
                InstanceOp::Stop => "stop",
                InstanceOp::Reboot => "reboot",
            }
        )
        .as_str(),
    );
    NexusRequest::new(
        RequestBuilder::new(client, Method::POST, &url)
            .body(None as Option<&serde_json::Value>)
            .expect_status(Some(StatusCode::ACCEPTED)),
    )
    .authn_as(AuthnMode::PrivilegedUser)
    .execute()
    .await
    .unwrap()
    .parsed_body()
    .unwrap()
}

fn instances_eq(instance1: &Instance, instance2: &Instance) {
    identity_eq(&instance1.identity, &instance2.identity);
    assert_eq!(instance1.project_id, instance2.project_id);

    let InstanceCpuCount(nfoundcpus1) = instance1.ncpus;
    let InstanceCpuCount(nfoundcpus2) = instance2.ncpus;
    assert_eq!(nfoundcpus1, nfoundcpus2);

    assert_eq!(instance1.memory.to_bytes(), instance2.memory.to_bytes());
    assert_eq!(instance1.hostname, instance2.hostname);
    assert_eq!(instance1.runtime.run_state, instance2.runtime.run_state);
    assert_eq!(
        instance1.runtime.time_run_state_updated,
        instance2.runtime.time_run_state_updated
    );
}

/// Asserts that supplied sled agent's most recent V2P mapping data for the
/// supplied guest network interface has properties that match the properties
/// stored in the interface itself.
async fn assert_sled_v2p_mappings(
    sled_agent: &Arc<SledAgent>,
    nic: &InstanceNetworkInterface,
    vni: Vni,
) {
    let condition = || async {
        let v2p_mappings = sled_agent.v2p_mappings.lock().unwrap();
        let mapping = v2p_mappings.iter().find(|mapping| {
            mapping.virtual_ip == nic.ip
                && mapping.virtual_mac == nic.mac
                && mapping.physical_host_ip == sled_agent.ip
                && mapping.vni == vni
        });

        if mapping.is_some() {
            Ok(())
        } else {
            Err(CondCheckError::NotYet::<()>)
        }
    };
    wait_for_condition(
        condition,
        &Duration::from_secs(1),
        &Duration::from_secs(30),
    )
    .await
    .expect("matching v2p mapping should be present");
}

/// Asserts that supplied sled agent's most recent VPC route sets
/// contain up-to-date routes for a known subnet.
pub async fn assert_sled_vpc_routes(
    sled_agent: &Arc<SledAgent>,
    opctx: &OpContext,
    datastore: &DataStore,
    subnet_id: Uuid,
    vni: Vni,
) -> (HashSet<ResolvedVpcRoute>, HashSet<ResolvedVpcRoute>) {
    let (.., authz_vpc, _, db_subnet) = LookupPath::new(opctx, datastore)
        .vpc_subnet_id(subnet_id)
        .fetch()
        .await
        .unwrap();

    let custom_routes: HashSet<_> =
        if let Some(router_id) = db_subnet.custom_router_id {
            datastore
                .vpc_resolve_router_rules(opctx, router_id)
                .await
                .unwrap()
                .into_iter()
                .collect()
        } else {
            Default::default()
        };

    let (.., vpc) = LookupPath::new(opctx, datastore)
        .vpc_id(authz_vpc.id())
        .fetch()
        .await
        .unwrap();

    let system_routes: HashSet<_> = datastore
        .vpc_resolve_router_rules(opctx, vpc.system_router_id)
        .await
        .unwrap()
        .into_iter()
        .collect();

    assert!(!system_routes.is_empty());

    let condition = || async {
        let sys_key = RouterId { vni, kind: RouterKind::System };
        let custom_key = RouterId {
            vni,
            kind: RouterKind::Custom(db_subnet.ipv4_block.0.into()),
        };

        let vpc_routes = sled_agent.vpc_routes.lock().unwrap();
        let sys_routes_found = vpc_routes
            .iter()
            .any(|(id, set)| *id == sys_key && set.routes == system_routes);
        let custom_routes_found = vpc_routes
            .iter()
            .any(|(id, set)| *id == custom_key && set.routes == custom_routes);

        if sys_routes_found && custom_routes_found {
            Ok(())
        } else {
            let found_system =
                vpc_routes.get(&sys_key).cloned().unwrap_or_default();
            let found_custom =
                vpc_routes.get(&custom_key).cloned().unwrap_or_default();

            println!("unexpected route setup");
            println!("vni: {vni:?}");
            println!("sled: {}", sled_agent.id);
            println!("subnet: {}", db_subnet.ipv4_block.0);
            println!("expected system: {system_routes:?}");
            println!("expected custom {custom_routes:?}");
            println!("found: {vpc_routes:?}");
            println!(
                "\n-----\nsystem diff (-): {:?}",
                system_routes.difference(&found_system.routes)
            );
            println!(
                "system diff (+): {:?}",
                found_system.routes.difference(&system_routes)
            );
            println!(
                "custom diff (-): {:?}",
                custom_routes.difference(&found_custom.routes)
            );
            println!(
                "custom diff (+): {:?}\n-----",
                found_custom.routes.difference(&custom_routes)
            );
            Err(CondCheckError::NotYet::<()>)
        }
    };
    wait_for_condition(
        condition,
        &Duration::from_secs(1),
        &Duration::from_secs(60),
    )
    .await
    .expect("matching vpc routes should be present");

    println!("success! VPC routes as expected for sled {}", sled_agent.id);

    (system_routes, custom_routes)
}

/// Simulate completion of an ongoing instance state transition.  To do this, we
/// have to look up the instance, then get the sled agent associated with that
/// instance, and then tell it to finish simulating whatever async transition is
/// going on.
pub async fn instance_simulate(nexus: &Arc<Nexus>, id: &InstanceUuid) {
    let sled_info = nexus
        .active_instance_info(id, None)
        .await
        .unwrap()
        .expect("instance must be on a sled to simulate a state change");

    sled_info.sled_client.vmm_finish_transition(sled_info.propolis_id).await;
}

/// Simulate one step of an ongoing instance state transition.  To do this, we
/// have to look up the instance, then get the sled agent associated with that
/// instance, and then tell it to finish simulating whatever async transition is
/// going on.
async fn vmm_single_step_on_sled(
    cptestctx: &ControlPlaneTestContext,
    nexus: &Arc<Nexus>,
    sled_id: SledUuid,
    propolis_id: PropolisUuid,
) {
    info!(&cptestctx.logctx.log, "Single-stepping simulated instance on sled";
          "propolis_id" => %propolis_id, "sled_id" => %sled_id);
    let sa = nexus.sled_client(&sled_id).await.unwrap();
    sa.vmm_single_step(propolis_id).await;
}

pub async fn instance_simulate_with_opctx(
    nexus: &Arc<Nexus>,
    id: &InstanceUuid,
    opctx: &OpContext,
) {
    let sled_info = nexus
        .active_instance_info(id, Some(opctx))
        .await
        .unwrap()
        .expect("instance must be on a sled to simulate a state change");

    sled_info.sled_client.vmm_finish_transition(sled_info.propolis_id).await;
}

/// Wait for an instance to complete a simulated state transition, repeatedly
/// poking the simulated sled-agent until the transition occurs.
///
/// This can be used to avoid races between Nexus processes (like sagas) which
/// trigger a state transition but cannot be easily awaited by the test, and the
/// actual request to simulate the state transition. However, it should be used
/// cautiously to avoid simulating multiple state transitions accidentally.
async fn instance_wait_for_simulated_transition(
    cptestctx: &ControlPlaneTestContext,
    id: &InstanceUuid,
    state: InstanceState,
) -> Instance {
    const MAX_WAIT: Duration = Duration::from_secs(120);
    let client = &cptestctx.external_client;
    slog::info!(
        &client.client_log,
        "waiting for instance {id} transition to {state} \
         (and poking simulated sled-agent)...";
    );
    let url = format!("/v1/instances/{id}");
    let result = wait_for_condition(
        || async {
            let instance: Instance = NexusRequest::object_get(&client, &url)
                .authn_as(AuthnMode::PrivilegedUser)
                .execute()
                .await?
                .parsed_body()?;
            if instance.runtime.run_state == state {
                Ok(instance)
            } else {
                slog::info!(
                    &client.client_log,
                    "instance {id} has not transitioned to {state}, \
                     poking sled-agent";
                    "instance_id" => %instance.identity.id,
                    "instance_runtime_state" => ?instance.runtime,
                );
                instance_simulate(&cptestctx.server.server_context().nexus, id)
                    .await;
                Err(CondCheckError::<anyhow::Error>::NotYet)
            }
        },
        &Duration::from_secs(1),
        &MAX_WAIT,
    )
    .await;
    match result {
        Ok(instance) => {
            slog::info!(
                &client.client_log,
                "instance {id} has transitioned to {state}"
            );
            instance
        }
        Err(e) => panic!(
            "instance {id} did not transition to {state:?} \
             after {MAX_WAIT:?}: {e}"
        ),
    }
}

/// Simulates state transitions for the incarnation of the instance on the
/// supplied sled (which may not be the sled ID currently stored in the
/// instance's CRDB record).
async fn vmm_simulate_on_sled(
    cptestctx: &ControlPlaneTestContext,
    nexus: &Arc<Nexus>,
    sled_id: SledUuid,
    propolis_id: PropolisUuid,
) {
    info!(&cptestctx.logctx.log, "Poking simulated instance on sled";
          "propolis_id" => %propolis_id, "sled_id" => %sled_id);
    let sa = nexus.sled_client(&sled_id).await.unwrap();
    sa.vmm_finish_transition(propolis_id).await;
}

/// Simulates a migration source for the provided instance ID, sled ID, and
/// migration ID.
async fn instance_simulate_migration_source(
    cptestctx: &ControlPlaneTestContext,
    nexus: &Arc<Nexus>,
    sled_id: SledUuid,
    propolis_id: PropolisUuid,
    migration_id: Uuid,
) {
    info!(
        &cptestctx.logctx.log,
        "Simulating migration source sled";
        "propolis_id" => %propolis_id,
        "sled_id" => %sled_id,
        "migration_id" => %migration_id,
    );
    let sa = nexus.sled_client(&sled_id).await.unwrap();
    sa.vmm_simulate_migration_source(
        propolis_id,
        sled_agent_client::SimulateMigrationSource {
            migration_id,
            result: sled_agent_client::SimulatedMigrationResult::Success,
        },
    )
    .await;
}<|MERGE_RESOLUTION|>--- conflicted
+++ resolved
@@ -3344,7 +3344,6 @@
         "transit IP block 172.30.255.255/24 has a non-zero host identifier",
     );
 
-<<<<<<< HEAD
     // Multicast IP blocks should be rejected.
     let with_mc1 = params::InstanceNetworkInterfaceUpdate {
         transit_ips: vec![
@@ -3353,25 +3352,6 @@
             "224.0.0.0/4".parse().unwrap(),
         ],
         ..base_update.clone()
-=======
-    // Create the parameters for the instance itself, and create it.
-    let instance_params = params::InstanceCreate {
-        identity: IdentityMetadataCreateParams {
-            name: Name::try_from(String::from("nic-fail-test-inst")).unwrap(),
-            description: String::from("instance to test multiple bad nics"),
-        },
-        ncpus: InstanceCpuCount::try_from(2).unwrap(),
-        memory: ByteCount::from_gibibytes_u32(4),
-        hostname: Some("nic-test".parse().unwrap()),
-        user_data: vec![],
-        ssh_public_keys: None,
-        network_interfaces: interface_params,
-        external_ips: vec![],
-        disks: vec![],
-        boot_disk: None,
-        start: true,
-        auto_restart_policy: Default::default(),
->>>>>>> e0341240
     };
     let err = object_put_error(
         client,
@@ -3572,7 +3552,7 @@
         },
         ncpus: InstanceCpuCount::try_from(2).unwrap(),
         memory: ByteCount::from_gibibytes_u32(4),
-        hostname: "nic-test".parse().unwrap(),
+        hostname: Some("nic-test".parse().unwrap()),
         user_data: vec![],
         ssh_public_keys: None,
         network_interfaces: interface_params,
