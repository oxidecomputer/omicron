--- conflicted
+++ resolved
@@ -2820,16 +2820,8 @@
 
     // Create two IP pools.
     //
-<<<<<<< HEAD
-    // The first is restricted to the "restricted" project, the second unrestricted.
-    let project_path = params::OldProjectPath {
-        organization: Name::try_from(ORGANIZATION_NAME.to_string()).unwrap(),
-        project: Name::try_from("restricted".to_string()).unwrap(),
-    };
-=======
     // The first is given to the "default" pool, the provided to a distinct
     // explicit pool.
->>>>>>> 76b75500
     let first_range = IpRange::V4(
         Ipv4Range::new(
             std::net::Ipv4Addr::new(10, 0, 0, 1),
