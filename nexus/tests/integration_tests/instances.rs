// This Source Code Form is subject to the terms of the Mozilla Public
// License, v. 2.0. If a copy of the MPL was not distributed with this
// file, You can obtain one at https://mozilla.org/MPL/2.0/.

//! Tests basic instance support in the API

use super::metrics::query_for_latest_metric;

use chrono::Utc;
use http::method::Method;
use http::StatusCode;
use nexus_db_queries::context::OpContext;
use nexus_test_interface::NexusServer;
use nexus_test_utils::http_testing::AuthnMode;
use nexus_test_utils::http_testing::NexusRequest;
use nexus_test_utils::http_testing::RequestBuilder;
use nexus_test_utils::resource_helpers::create_disk;
use nexus_test_utils::resource_helpers::create_ip_pool;
use nexus_test_utils::resource_helpers::create_local_user;
use nexus_test_utils::resource_helpers::create_silo;
use nexus_test_utils::resource_helpers::grant_iam;
use nexus_test_utils::resource_helpers::object_create;
use nexus_test_utils::resource_helpers::objects_list_page_authz;
use nexus_test_utils::resource_helpers::populate_ip_pool;
use nexus_test_utils::resource_helpers::DiskTest;
use nexus_test_utils::start_sled_agent;
use omicron_common::api::external::ByteCount;
use omicron_common::api::external::Disk;
use omicron_common::api::external::DiskState;
use omicron_common::api::external::IdentityMetadataCreateParams;
use omicron_common::api::external::IdentityMetadataUpdateParams;
use omicron_common::api::external::Instance;
use omicron_common::api::external::InstanceCpuCount;
use omicron_common::api::external::InstanceState;
use omicron_common::api::external::Ipv4Net;
use omicron_common::api::external::Name;
use omicron_common::api::external::NetworkInterface;
use omicron_nexus::authz::SiloRole;
<<<<<<< HEAD
use omicron_nexus::db::lookup::LookupPath;
=======
use omicron_nexus::db::fixed_data::silo::SILO_ID;
>>>>>>> c63fe165
use omicron_nexus::external_api::shared::IpKind;
use omicron_nexus::external_api::shared::IpRange;
use omicron_nexus::external_api::shared::Ipv4Range;
use omicron_nexus::external_api::shared::SiloIdentityMode;
use omicron_nexus::external_api::views;
use omicron_nexus::TestInterfaces as _;
use omicron_nexus::{external_api::params, Nexus};
use omicron_sled_agent::sim::SledAgent;
use sled_agent_client::TestInterfaces as _;
use std::convert::TryFrom;
use std::sync::Arc;
use uuid::Uuid;

use dropshot::test_util::ClientTestContext;
use dropshot::{HttpErrorResponseBody, ResultsPage};

use nexus_test_utils::identity_eq;
use nexus_test_utils::resource_helpers::{create_instance, create_project};
use nexus_test_utils_macros::nexus_test;

type ControlPlaneTestContext =
    nexus_test_utils::ControlPlaneTestContext<omicron_nexus::Server>;

static PROJECT_NAME: &str = "springfield-squidport";

fn get_project_selector() -> String {
    format!("project={}", PROJECT_NAME)
}

fn get_instances_url() -> String {
    format!("/v1/instances?{}", get_project_selector())
}

fn get_instance_url(instance_name: &str) -> String {
    format!("/v1/instances/{}?{}", instance_name, get_project_selector())
}

fn get_disks_url() -> String {
    format!("/v1/disks?{}", get_project_selector())
}

fn default_vpc_subnets_url() -> String {
    format!("/v1/vpc-subnets?{}&vpc=default", get_project_selector())
}

async fn create_org_and_project(client: &ClientTestContext) -> Uuid {
    populate_ip_pool(&client, "default", None).await;
    let project = create_project(client, PROJECT_NAME).await;
    project.identity.id
}

#[nexus_test]
async fn test_instances_access_before_create_returns_not_found(
    cptestctx: &ControlPlaneTestContext,
) {
    let client = &cptestctx.external_client;

    // Create a project that we'll use for testing.
    let _ = create_project(&client, PROJECT_NAME).await;

    // List instances.  There aren't any yet.
    let instances = instances_list(&client, &get_instances_url()).await;
    assert_eq!(instances.len(), 0);

    // Make sure we get a 404 if we fetch one.
    let instance_url = get_instance_url("just-rainsticks");
    let error: HttpErrorResponseBody = NexusRequest::expect_failure(
        client,
        StatusCode::NOT_FOUND,
        Method::GET,
        &instance_url,
    )
    .authn_as(AuthnMode::PrivilegedUser)
    .execute()
    .await
    .unwrap()
    .parsed_body()
    .unwrap();
    assert_eq!(
        error.message,
        "not found: instance with name \"just-rainsticks\""
    );

    // Ditto if we try to delete one.
    let error: HttpErrorResponseBody = NexusRequest::expect_failure(
        client,
        StatusCode::NOT_FOUND,
        Method::DELETE,
        &instance_url,
    )
    .authn_as(AuthnMode::PrivilegedUser)
    .execute()
    .await
    .unwrap()
    .parsed_body()
    .unwrap();
    assert_eq!(
        error.message,
        "not found: instance with name \"just-rainsticks\""
    );
}

#[nexus_test]
async fn test_instance_access(cptestctx: &ControlPlaneTestContext) {
    let client = &cptestctx.external_client;

    populate_ip_pool(&client, "default", None).await;
    let project = create_project(client, PROJECT_NAME).await;

    // Create an instance.
    let instance_name = "test-instance";
    let instance = create_instance(client, PROJECT_NAME, instance_name).await;

    // Fetch instance by id
    let fetched_instance = instance_get(
        &client,
        format!("/v1/instances/{}", instance.identity.id).as_str(),
    )
    .await;
    assert_eq!(fetched_instance.identity.id, instance.identity.id);

    // Fetch instance by name and project_id
    let fetched_instance = instance_get(
        &client,
        format!(
            "/v1/instances/{}?project={}",
            instance.identity.name, project.identity.id
        )
        .as_str(),
    )
    .await;
    assert_eq!(fetched_instance.identity.id, instance.identity.id);

    // Fetch instance by name, project_name, and organization_id
    let fetched_instance = instance_get(
        &client,
        format!(
            "/v1/instances/{}?project={}",
            instance.identity.name, project.identity.name
        )
        .as_str(),
    )
    .await;
    assert_eq!(fetched_instance.identity.id, instance.identity.id);

    // Fetch instance by name and project_name
    let fetched_instance = instance_get(
        &client,
        format!(
            "/v1/instances/{}?project={}",
            instance.identity.name, project.identity.name
        )
        .as_str(),
    )
    .await;
    assert_eq!(fetched_instance.identity.id, instance.identity.id);
}

#[nexus_test]
async fn test_instances_create_reboot_halt(
    cptestctx: &ControlPlaneTestContext,
) {
    let client = &cptestctx.external_client;
    let apictx = &cptestctx.server.apictx();
    let nexus = &apictx.nexus;
    let instance_name = "just-rainsticks";

    create_org_and_project(&client).await;

    // Create an instance.
    let instance_url = get_instance_url(instance_name);
    let instance = create_instance(client, PROJECT_NAME, instance_name).await;
    assert_eq!(instance.identity.name, instance_name);
    assert_eq!(
        instance.identity.description,
        format!("instance \"{}\"", instance_name).as_str()
    );
    let InstanceCpuCount(nfoundcpus) = instance.ncpus;
    // These particulars are hardcoded in create_instance().
    assert_eq!(nfoundcpus, 4);
    assert_eq!(instance.memory.to_whole_gibibytes(), 1);
    assert_eq!(instance.hostname, "the_host");
    assert_eq!(instance.runtime.run_state, InstanceState::Starting);

    // Attempt to create a second instance with a conflicting name.
    let error: HttpErrorResponseBody = NexusRequest::new(
        RequestBuilder::new(client, Method::POST, &get_instances_url())
            .body(Some(&params::InstanceCreate {
                identity: IdentityMetadataCreateParams {
                    name: instance.identity.name.clone(),
                    description: format!(
                        "instance {:?}",
                        &instance.identity.name
                    ),
                },
                ncpus: instance.ncpus,
                memory: instance.memory,
                hostname: instance.hostname.clone(),
                user_data: vec![],
                network_interfaces:
                    params::InstanceNetworkInterfaceAttachment::Default,
                external_ips: vec![],
                disks: vec![],
                start: true,
            }))
            .expect_status(Some(StatusCode::BAD_REQUEST)),
    )
    .authn_as(AuthnMode::PrivilegedUser)
    .execute()
    .await
    .unwrap()
    .parsed_body()
    .unwrap();
    assert_eq!(
        error.message,
        format!("already exists: instance \"{}\"", instance_name).as_str()
    );

    // List instances again and expect to find the one we just created.
    let instances = instances_list(&client, &get_instances_url()).await;
    assert_eq!(instances.len(), 1);
    instances_eq(&instances[0], &instance);

    // Fetch the instance and expect it to match.
    let instance = instance_get(&client, &instance_url).await;
    instances_eq(&instances[0], &instance);
    assert_eq!(instance.runtime.run_state, InstanceState::Starting);

    // Check that the instance got a network interface
    let nics_url = format!(
        "/v1/vpc-subnets/default/network-interfaces?project={}&vpc=default",
        PROJECT_NAME
    );
    let network_interfaces =
        objects_list_page_authz::<NetworkInterface>(client, &nics_url)
            .await
            .items;
    assert_eq!(network_interfaces.len(), 1);
    assert_eq!(network_interfaces[0].instance_id, instance.identity.id);
    assert_eq!(
        network_interfaces[0].identity.name,
        nexus_defaults::DEFAULT_PRIMARY_NIC_NAME
    );

    // Now, simulate completion of instance boot and check the state reported.
    instance_simulate(nexus, &instance.identity.id).await;
    let instance_next = instance_get(&client, &instance_url).await;
    identity_eq(&instance.identity, &instance_next.identity);
    assert_eq!(instance_next.runtime.run_state, InstanceState::Running);
    assert!(
        instance_next.runtime.time_run_state_updated
            > instance.runtime.time_run_state_updated
    );

    // Request another boot.  This should succeed without changing the state,
    // not even the state timestamp.
    let instance = instance_next;
    let instance_next =
        instance_post(&client, instance_name, InstanceOp::Start).await;
    instances_eq(&instance, &instance_next);
    let instance_next = instance_get(&client, &instance_url).await;
    instances_eq(&instance, &instance_next);

    // Reboot the instance.
    let instance = instance_next;
    let instance_next =
        instance_post(&client, instance_name, InstanceOp::Reboot).await;
    assert_eq!(instance_next.runtime.run_state, InstanceState::Rebooting);
    assert!(
        instance_next.runtime.time_run_state_updated
            > instance.runtime.time_run_state_updated
    );

    let instance = instance_next;
    instance_simulate(nexus, &instance.identity.id).await;
    let instance_next = instance_get(&client, &instance_url).await;
    assert_eq!(instance_next.runtime.run_state, InstanceState::Starting);
    assert!(
        instance_next.runtime.time_run_state_updated
            > instance.runtime.time_run_state_updated
    );

    let instance = instance_next;
    instance_simulate(nexus, &instance.identity.id).await;
    let instance_next = instance_get(&client, &instance_url).await;
    assert_eq!(instance_next.runtime.run_state, InstanceState::Running);
    assert!(
        instance_next.runtime.time_run_state_updated
            > instance.runtime.time_run_state_updated
    );

    // Request a halt and verify both the immediate state and the finished state.
    let instance = instance_next;
    let instance_next =
        instance_post(&client, instance_name, InstanceOp::Stop).await;
    assert_eq!(instance_next.runtime.run_state, InstanceState::Stopping);
    assert!(
        instance_next.runtime.time_run_state_updated
            > instance.runtime.time_run_state_updated
    );

    let instance = instance_next;
    instance_simulate(nexus, &instance.identity.id).await;
    let instance_next = instance_get(&client, &instance_url).await;
    assert_eq!(instance_next.runtime.run_state, InstanceState::Stopped);
    assert!(
        instance_next.runtime.time_run_state_updated
            > instance.runtime.time_run_state_updated
    );

    // Request another halt.  This should succeed without changing the state,
    // not even the state timestamp.
    let instance = instance_next;
    let instance_next =
        instance_post(&client, instance_name, InstanceOp::Stop).await;
    instances_eq(&instance, &instance_next);
    let instance_next = instance_get(&client, &instance_url).await;
    instances_eq(&instance, &instance_next);
    assert_eq!(instance_next.runtime.run_state, InstanceState::Stopped);

    // Attempt to reboot the halted instance. This should fail.
    let _error: HttpErrorResponseBody = NexusRequest::expect_failure(
        client,
        StatusCode::BAD_REQUEST,
        Method::POST,
        get_instance_url(format!("{}/reboot", instance_name).as_str()).as_str(),
    )
    .authn_as(AuthnMode::PrivilegedUser)
    .execute()
    .await
    .unwrap()
    .parsed_body()
    .unwrap();
    // TODO communicating this error message through requires exporting error
    // types from dropshot, translating that into a component of the generated
    // client, and expressing that as a rich error type.
    // assert_eq!(error.message, "cannot reboot instance in state \"stopped\"");

    // State should still be stopped.
    let instance = instance_get(&client, &instance_url).await;
    assert_eq!(instance.runtime.run_state, InstanceState::Stopped);

    // Start the instance.  While it's starting, issue a reboot.  This should
    // succeed, having stopped in between.
    let instance = instance_next;
    let instance_next =
        instance_post(&client, instance_name, InstanceOp::Start).await;
    assert_eq!(instance_next.runtime.run_state, InstanceState::Starting);
    assert!(
        instance_next.runtime.time_run_state_updated
            > instance.runtime.time_run_state_updated
    );

    let instance = instance_next;
    let instance_next =
        instance_post(&client, instance_name, InstanceOp::Reboot).await;
    assert_eq!(instance_next.runtime.run_state, InstanceState::Rebooting);
    assert!(
        instance_next.runtime.time_run_state_updated
            > instance.runtime.time_run_state_updated
    );

    let instance = instance_next;
    instance_simulate(nexus, &instance.identity.id).await;
    let instance_next = instance_get(&client, &instance_url).await;
    assert_eq!(instance_next.runtime.run_state, InstanceState::Starting);
    assert!(
        instance_next.runtime.time_run_state_updated
            > instance.runtime.time_run_state_updated
    );

    let instance = instance_next;
    instance_simulate(nexus, &instance.identity.id).await;
    let instance_next = instance_get(&client, &instance_url).await;
    assert_eq!(instance_next.runtime.run_state, InstanceState::Running);
    assert!(
        instance_next.runtime.time_run_state_updated
            > instance.runtime.time_run_state_updated
    );

    // Stop the instance.  While it's stopping, issue a reboot.  This should
    // fail because you cannot stop an instance that's en route to a stopped
    // state.
    let instance = instance_next;
    let instance_next =
        instance_post(&client, instance_name, InstanceOp::Stop).await;
    assert_eq!(instance_next.runtime.run_state, InstanceState::Stopping);
    assert!(
        instance_next.runtime.time_run_state_updated
            > instance.runtime.time_run_state_updated
    );

    let _error: HttpErrorResponseBody = NexusRequest::expect_failure(
        client,
        StatusCode::BAD_REQUEST,
        Method::POST,
        get_instance_url(format!("{}/reboot", instance_name).as_str()).as_str(),
    )
    .authn_as(AuthnMode::PrivilegedUser)
    .execute()
    .await
    .unwrap()
    .parsed_body()
    .unwrap();
    // assert_eq!(error.message, "cannot reboot instance in state \"stopping\"");
    let instance = instance_next;
    instance_simulate(nexus, &instance.identity.id).await;
    let instance_next = instance_get(&client, &instance_url).await;
    assert_eq!(instance_next.runtime.run_state, InstanceState::Stopped);
    assert!(
        instance_next.runtime.time_run_state_updated
            > instance.runtime.time_run_state_updated
    );

    // TODO-coverage add a test to try to delete the project at this point.

    // Delete the instance.
    NexusRequest::object_delete(client, &instance_url)
        .authn_as(AuthnMode::PrivilegedUser)
        .execute()
        .await
        .unwrap();

    // Check that the network interfaces for that instance are gone, peeking
    // at the subnet-scoped URL so we don't 404 at the instance-scoped route.
    let url_interfaces = format!(
        "/v1/vpc-subnets/default/network-interfaces?project={}&vpc=default",
        PROJECT_NAME,
    );
    let interfaces =
        objects_list_page_authz::<NetworkInterface>(client, &url_interfaces)
            .await
            .items;
    assert!(
        interfaces.is_empty(),
        "Expected all network interfaces for the instance to be deleted"
    );

    // TODO-coverage re-add tests that check the server-side state after
    // deleting.  We need to figure out how these actually get cleaned up from
    // the API namespace when this happens.

    // Once more, try to reboot it.  This should not work on a destroyed
    // instance.
    NexusRequest::expect_failure(
        client,
        StatusCode::NOT_FOUND,
        Method::POST,
        get_instance_url(format!("{}/reboot", instance_name).as_str()).as_str(),
    )
    .authn_as(AuthnMode::PrivilegedUser)
    .execute()
    .await
    .unwrap();

    // Similarly, we should not be able to start or stop the instance.
    NexusRequest::expect_failure(
        client,
        StatusCode::NOT_FOUND,
        Method::POST,
        get_instance_url(format!("{}/start", instance_name).as_str()).as_str(),
    )
    .authn_as(AuthnMode::PrivilegedUser)
    .execute()
    .await
    .unwrap();
    NexusRequest::expect_failure(
        client,
        StatusCode::NOT_FOUND,
        Method::POST,
        get_instance_url(format!("{}/stop", instance_name).as_str()).as_str(),
    )
    .authn_as(AuthnMode::PrivilegedUser)
    .execute()
    .await
    .unwrap();
}

#[nexus_test]
async fn test_instance_metrics(cptestctx: &ControlPlaneTestContext) {
    // Normally, Nexus is not registered as a producer for tests.
    // Turn this bit on so we can also test some metrics from Nexus itself.
    cptestctx.server.register_as_producer().await;

    let client = &cptestctx.external_client;
    let oximeter = &cptestctx.oximeter;
    let apictx = &cptestctx.server.apictx();
    let nexus = &apictx.nexus;
    let datastore = nexus.datastore();

    // Create an IP pool and project that we'll use for testing.
    populate_ip_pool(&client, "default", None).await;
    let project_id = create_project(&client, PROJECT_NAME).await.identity.id;

    // Query the view of these metrics stored within CRDB
    let opctx =
        OpContext::for_tests(cptestctx.logctx.log.new(o!()), datastore.clone());
    let virtual_provisioning_collection = datastore
        .virtual_provisioning_collection_get(&opctx, project_id)
        .await
        .unwrap();
    assert_eq!(virtual_provisioning_collection.cpus_provisioned, 0);
    assert_eq!(virtual_provisioning_collection.ram_provisioned.to_bytes(), 0);

    // Query the view of these metrics stored within Clickhouse
    let metric_url = |metric_type: &str, id: Uuid| {
        format!(
            "/v1/system/metrics/{metric_type}?start_time={:?}&end_time={:?}&id={id}",
            Utc::now() - chrono::Duration::seconds(30),
            Utc::now() + chrono::Duration::seconds(30),
        )
    };
    oximeter.force_collect().await;
    for id in &[*SILO_ID, project_id] {
        assert_eq!(
            query_for_latest_metric(
                client,
                &metric_url("virtual_disk_space_provisioned", *id),
            )
            .await,
            0
        );
        assert_eq!(
            query_for_latest_metric(
                client,
                &metric_url("cpus_provisioned", *id),
            )
            .await,
            0
        );
        assert_eq!(
            query_for_latest_metric(
                client,
                &metric_url("ram_provisioned", *id),
            )
            .await,
            0
        );
    }

    // Create an instance.
    let instance_name = "just-rainsticks";
    create_instance(client, PROJECT_NAME, instance_name).await;
    let virtual_provisioning_collection = datastore
        .virtual_provisioning_collection_get(&opctx, project_id)
        .await
        .unwrap();
    assert_eq!(virtual_provisioning_collection.cpus_provisioned, 4);
    assert_eq!(
        virtual_provisioning_collection.ram_provisioned.0,
        ByteCount::from_gibibytes_u32(1),
    );

    // Stop the instance
    let instance =
        instance_post(&client, instance_name, InstanceOp::Stop).await;
    instance_simulate(nexus, &instance.identity.id).await;
    let instance =
        instance_get(&client, &get_instance_url(&instance_name)).await;
    assert_eq!(instance.runtime.run_state, InstanceState::Stopped);
    // NOTE: I think it's arguably "more correct" to identify that the
    // number of CPUs being used by guests at this point is actually "0",
    // not "4", because the instance is stopped (same re: RAM usage).
    //
    // However, for implementation reasons, this is complicated (we have a
    // tendency to update the runtime without checking the prior state, which
    // makes edge-triggered behavior trickier to notice).
    let virtual_provisioning_collection = datastore
        .virtual_provisioning_collection_get(&opctx, project_id)
        .await
        .unwrap();
    let expected_cpus = 4;
    let expected_ram =
        i64::try_from(ByteCount::from_gibibytes_u32(1).to_bytes()).unwrap();
    assert_eq!(virtual_provisioning_collection.cpus_provisioned, expected_cpus);
    assert_eq!(
        i64::from(virtual_provisioning_collection.ram_provisioned.0),
        expected_ram
    );
    oximeter.force_collect().await;
    for id in &[*SILO_ID, project_id] {
        assert_eq!(
            query_for_latest_metric(
                client,
                &metric_url("virtual_disk_space_provisioned", *id),
            )
            .await,
            0
        );
        assert_eq!(
            query_for_latest_metric(
                client,
                &metric_url("cpus_provisioned", *id),
            )
            .await,
            expected_cpus
        );
        assert_eq!(
            query_for_latest_metric(
                client,
                &metric_url("ram_provisioned", *id),
            )
            .await,
            expected_ram
        );
    }

    // Stop the instance
    NexusRequest::object_delete(client, &get_instance_url(&instance_name))
        .authn_as(AuthnMode::PrivilegedUser)
        .execute()
        .await
        .unwrap();

    let virtual_provisioning_collection = datastore
        .virtual_provisioning_collection_get(&opctx, project_id)
        .await
        .unwrap();
    assert_eq!(virtual_provisioning_collection.cpus_provisioned, 0);
    assert_eq!(virtual_provisioning_collection.ram_provisioned.to_bytes(), 0);
    oximeter.force_collect().await;
    for id in &[*SILO_ID, project_id] {
        assert_eq!(
            query_for_latest_metric(
                client,
                &metric_url("virtual_disk_space_provisioned", *id),
            )
            .await,
            0
        );
        assert_eq!(
            query_for_latest_metric(
                client,
                &metric_url("cpus_provisioned", *id),
            )
            .await,
            0
        );
        assert_eq!(
            query_for_latest_metric(
                client,
                &metric_url("ram_provisioned", *id),
            )
            .await,
            0
        );
    }
}

#[nexus_test]
async fn test_instances_create_stopped_start(
    cptestctx: &ControlPlaneTestContext,
) {
    let client = &cptestctx.external_client;
    let apictx = &cptestctx.server.apictx();
    let nexus = &apictx.nexus;
    let instance_name = "just-rainsticks";

    create_org_and_project(&client).await;

    // Create an instance in a stopped state.
    let instance: Instance = object_create(
        client,
        &get_instances_url(),
        &params::InstanceCreate {
            identity: IdentityMetadataCreateParams {
                name: instance_name.parse().unwrap(),
                description: format!("instance {}", instance_name),
            },
            ncpus: InstanceCpuCount(4),
            memory: ByteCount::from_gibibytes_u32(1),
            hostname: String::from("the_host"),
            user_data: vec![],
            network_interfaces:
                params::InstanceNetworkInterfaceAttachment::Default,
            external_ips: vec![],
            disks: vec![],
            start: false,
        },
    )
    .await;
    assert_eq!(instance.runtime.run_state, InstanceState::Stopped);

    // Start the instance.
    let instance_url = get_instance_url(instance_name);
    let instance =
        instance_post(&client, instance_name, InstanceOp::Start).await;

    // Now, simulate completion of instance boot and check the state reported.
    instance_simulate(nexus, &instance.identity.id).await;
    let instance_next = instance_get(&client, &instance_url).await;
    identity_eq(&instance.identity, &instance_next.identity);
    assert_eq!(instance_next.runtime.run_state, InstanceState::Running);
    assert!(
        instance_next.runtime.time_run_state_updated
            > instance.runtime.time_run_state_updated
    );
}

#[nexus_test]
async fn test_instances_delete_fails_when_running_succeeds_when_stopped(
    cptestctx: &ControlPlaneTestContext,
) {
    let client = &cptestctx.external_client;
    let apictx = &cptestctx.server.apictx();
    let nexus = &apictx.nexus;
    let instance_name = "just-rainsticks";

    create_org_and_project(&client).await;

    // Create an instance.
    let instance_url = get_instance_url(instance_name);
    let instance = create_instance(client, PROJECT_NAME, instance_name).await;

    // Simulate the instance booting.
    instance_simulate(nexus, &instance.identity.id).await;
    let instance_next = instance_get(&client, &instance_url).await;
    identity_eq(&instance.identity, &instance_next.identity);
    assert_eq!(instance_next.runtime.run_state, InstanceState::Running);

    // Attempt to delete a running instance. This should fail.
    let error: HttpErrorResponseBody = NexusRequest::expect_failure(
        client,
        StatusCode::BAD_REQUEST,
        Method::DELETE,
        &instance_url,
    )
    .authn_as(AuthnMode::PrivilegedUser)
    .execute()
    .await
    .unwrap()
    .parsed_body()
    .unwrap();
    assert_eq!(
        error.message,
        "instance cannot be deleted in state \"running\""
    );

    // Stop the instance
    let instance =
        instance_post(&client, instance_name, InstanceOp::Stop).await;
    instance_simulate(nexus, &instance.identity.id).await;
    let instance = instance_get(&client, &instance_url).await;
    assert_eq!(instance.runtime.run_state, InstanceState::Stopped);

    // Now deletion should succeed.
    NexusRequest::object_delete(&client, &instance_url)
        .authn_as(AuthnMode::PrivilegedUser)
        .execute()
        .await
        .unwrap();
}

#[nexus_test]
async fn test_instances_invalid_creation_returns_bad_request(
    cptestctx: &ControlPlaneTestContext,
) {
    // The rest of these examples attempt to create invalid instances.  We don't
    // do exhaustive tests of the model here -- those are part of unit tests --
    // but we exercise a few different types of errors to make sure those get
    // passed through properly.

    let client = &cptestctx.external_client;
    let error = client
        .make_request_with_body(
            Method::POST,
            &get_instances_url(),
            "{".into(),
            StatusCode::BAD_REQUEST,
        )
        .await
        .unwrap_err();
    assert!(error
        .message
        .starts_with("unable to parse JSON body: EOF while parsing an object"));

    let request_body = r##"
        {
            "name": "an-instance",
            "description": "will never exist",
            "ncpus": -3,
            "memory": 256,
            "hostname": "localhost",
        }
    "##;
    let error = client
        .make_request_with_body(
            Method::POST,
            &get_instances_url(),
            request_body.into(),
            StatusCode::BAD_REQUEST,
        )
        .await
        .unwrap_err();
    assert!(error.message.starts_with(
        "unable to parse JSON body: ncpus: invalid value: integer `-3`"
    ));
}

#[nexus_test]
async fn test_instance_create_saga_removes_instance_database_record(
    cptestctx: &ControlPlaneTestContext,
) {
    // This test verifies that we remove the database record for an instance
    // when the instance-create saga fails and unwinds.
    //
    // The test works as follows:
    //
    // - Create one instance, with a known IP. This should succeed.
    // - Create another instance, with the same IP. This should fail.
    // - Create that same instance again, with a different IP. This should
    // succeed, even though most of the data (such as the name) would have
    // conflicted, should the second provision have succeeded.
    let client = &cptestctx.external_client;

    // Create test IP pool, organization and project
    create_org_and_project(&client).await;

    // The network interface parameters.
    let default_name = "default".parse::<Name>().unwrap();
    let requested_address = "172.30.0.10".parse::<std::net::IpAddr>().unwrap();
    let if0_params = params::NetworkInterfaceCreate {
        identity: IdentityMetadataCreateParams {
            name: Name::try_from(String::from("if0")).unwrap(),
            description: String::from("first custom interface"),
        },
        vpc_name: default_name.clone(),
        subnet_name: default_name.clone(),
        ip: Some(requested_address),
    };
    let interface_params =
        params::InstanceNetworkInterfaceAttachment::Create(vec![
            if0_params.clone()
        ]);

    // Create the parameters for the instance itself, and create it.
    let instance_params = params::InstanceCreate {
        identity: IdentityMetadataCreateParams {
            name: Name::try_from(String::from("unwind-test-inst")).unwrap(),
            description: String::from("instance to test saga unwind"),
        },
        ncpus: InstanceCpuCount::try_from(2).unwrap(),
        memory: ByteCount::from_gibibytes_u32(4),
        hostname: String::from("inst"),
        user_data: vec![],
        network_interfaces: interface_params.clone(),
        external_ips: vec![],
        disks: vec![],
        start: true,
    };
    let response = NexusRequest::objects_post(
        client,
        &get_instances_url(),
        &instance_params,
    )
    .authn_as(AuthnMode::PrivilegedUser)
    .execute()
    .await
    .expect("Failed to create first instance");
    let _ = response.parsed_body::<Instance>().unwrap();

    // Try to create a _new_ instance, with the same IP address. Note that the
    // other data does not conflict yet.
    let instance_params = params::InstanceCreate {
        identity: IdentityMetadataCreateParams {
            name: Name::try_from(String::from("unwind-test-inst2")).unwrap(),
            description: String::from("instance to test saga unwind 2"),
        },
        ncpus: InstanceCpuCount::try_from(2).unwrap(),
        memory: ByteCount::from_gibibytes_u32(4),
        hostname: String::from("inst2"),
        user_data: vec![],
        network_interfaces: interface_params,
        external_ips: vec![],
        disks: vec![],
        start: true,
    };
    let _ = NexusRequest::objects_post(
        client,
        &get_instances_url(),
        &instance_params,
    )
    .authn_as(AuthnMode::PrivilegedUser)
    .execute()
    .await
    .expect_err(
        "Should have failed to create second instance with \
                the same IP address as the first",
    );

    // Update the IP address to one that will succeed, but leave the other data
    // as-is. This would fail with a conflict on the instance name, if we don't
    // fully unwind the saga and delete the instance database record.
    let requested_address = "172.30.0.11".parse::<std::net::IpAddr>().unwrap();
    let if0_params = params::NetworkInterfaceCreate {
        identity: IdentityMetadataCreateParams {
            name: Name::try_from(String::from("if0")).unwrap(),
            description: String::from("first custom interface"),
        },
        vpc_name: default_name.clone(),
        subnet_name: default_name.clone(),
        ip: Some(requested_address),
    };
    let interface_params =
        params::InstanceNetworkInterfaceAttachment::Create(vec![
            if0_params.clone()
        ]);
    let instance_params = params::InstanceCreate {
        network_interfaces: interface_params,
        ..instance_params.clone()
    };
    let response = NexusRequest::objects_post(
        client,
        &get_instances_url(),
        &instance_params,
    )
    .authn_as(AuthnMode::PrivilegedUser)
    .execute()
    .await
    .expect("Creating a new instance should succeed");
    let instance = response.parsed_body::<Instance>().unwrap();
    assert_eq!(instance.identity.name, instance_params.identity.name);
}

// Basic test requesting an interface with a specific IP address.
#[nexus_test]
async fn test_instance_with_single_explicit_ip_address(
    cptestctx: &ControlPlaneTestContext,
) {
    let client = &cptestctx.external_client;

    create_org_and_project(&client).await;

    // Create the parameters for the interface.
    let default_name = "default".parse::<Name>().unwrap();
    let requested_address = "172.30.0.10".parse::<std::net::IpAddr>().unwrap();
    let if0_params = params::NetworkInterfaceCreate {
        identity: IdentityMetadataCreateParams {
            name: Name::try_from(String::from("if0")).unwrap(),
            description: String::from("first custom interface"),
        },
        vpc_name: default_name.clone(),
        subnet_name: default_name.clone(),
        ip: Some(requested_address),
    };
    let interface_params =
        params::InstanceNetworkInterfaceAttachment::Create(vec![
            if0_params.clone()
        ]);

    // Create the parameters for the instance itself, and create it.
    let instance_params = params::InstanceCreate {
        identity: IdentityMetadataCreateParams {
            name: Name::try_from(String::from("nic-test-inst")).unwrap(),
            description: String::from("instance to test multiple nics"),
        },
        ncpus: InstanceCpuCount::try_from(2).unwrap(),
        memory: ByteCount::from_gibibytes_u32(4),
        hostname: String::from("nic-test"),
        user_data: vec![],
        network_interfaces: interface_params,
        external_ips: vec![],
        disks: vec![],
        start: true,
    };
    let response = NexusRequest::objects_post(
        client,
        &get_instances_url(),
        &instance_params,
    )
    .authn_as(AuthnMode::PrivilegedUser)
    .execute()
    .await
    .expect("Failed to create instance with two network interfaces");
    let instance = response.parsed_body::<Instance>().unwrap();

    // Get the interface, and verify it has the requested address
    let url_interface = format!(
        "/v1/network-interfaces/{}?{}&instance={}",
        if0_params.identity.name,
        get_project_selector(),
        instance_params.identity.name,
    );
    let interface = NexusRequest::object_get(client, &url_interface)
        .authn_as(AuthnMode::PrivilegedUser)
        .execute()
        .await
        .expect("Failed to get network interface for new instance")
        .parsed_body::<NetworkInterface>()
        .expect("Failed to parse a network interface");
    assert_eq!(interface.instance_id, instance.identity.id);
    assert_eq!(interface.identity.name, if0_params.identity.name);
    assert_eq!(
        interface.ip, requested_address,
        "Interface was not assigned the requested IP address"
    );
}

// Test creating two new interfaces for an instance, at creation time.
#[nexus_test]
async fn test_instance_with_new_custom_network_interfaces(
    cptestctx: &ControlPlaneTestContext,
) {
    let client = &cptestctx.external_client;

    create_org_and_project(&client).await;
    // Create a VPC Subnet other than the default.
    //
    // We'll create one interface in the default VPC Subnet and one in this new
    // VPC Subnet.
    let default_name = Name::try_from(String::from("default")).unwrap();
    let non_default_subnet_name =
        Name::try_from(String::from("non-default-subnet")).unwrap();
    let vpc_subnet_params = params::VpcSubnetCreate {
        identity: IdentityMetadataCreateParams {
            name: non_default_subnet_name.clone(),
            description: String::from("A non-default subnet"),
        },
        ipv4_block: Ipv4Net("172.31.0.0/24".parse().unwrap()),
        ipv6_block: None,
    };
    let _response = NexusRequest::objects_post(
        client,
        &default_vpc_subnets_url(),
        &vpc_subnet_params,
    )
    .authn_as(AuthnMode::PrivilegedUser)
    .execute()
    .await
    .expect("Failed to create custom VPC Subnet");

    // TODO-coverage: We'd like to assert things about this VPC Subnet we just
    // created, but the `vpc_subnets_post` endpoint in Nexus currently returns
    // the "private" `omicron_nexus::db::model::VpcSubnet` type. That should be
    // converted to return the public `omicron_common::external` type, which is
    // work tracked in https://github.com/oxidecomputer/omicron/issues/388.

    // Create the parameters for the interfaces. These will be created during
    // the saga for instance creation.
    let if0_params = params::NetworkInterfaceCreate {
        identity: IdentityMetadataCreateParams {
            name: Name::try_from(String::from("if0")).unwrap(),
            description: String::from("first custom interface"),
        },
        vpc_name: default_name.clone(),
        subnet_name: default_name.clone(),
        ip: None,
    };
    let if1_params = params::NetworkInterfaceCreate {
        identity: IdentityMetadataCreateParams {
            name: Name::try_from(String::from("if1")).unwrap(),
            description: String::from("second custom interface"),
        },
        vpc_name: default_name.clone(),
        subnet_name: non_default_subnet_name.clone(),
        ip: None,
    };
    let interface_params =
        params::InstanceNetworkInterfaceAttachment::Create(vec![
            if0_params.clone(),
            if1_params.clone(),
        ]);

    // Create the parameters for the instance itself, and create it.
    let instance_params = params::InstanceCreate {
        identity: IdentityMetadataCreateParams {
            name: Name::try_from(String::from("nic-test-inst")).unwrap(),
            description: String::from("instance to test multiple nics"),
        },
        ncpus: InstanceCpuCount::try_from(2).unwrap(),
        memory: ByteCount::from_gibibytes_u32(4),
        hostname: String::from("nic-test"),
        user_data: vec![],
        network_interfaces: interface_params,
        external_ips: vec![],
        disks: vec![],
        start: true,
    };
    let response = NexusRequest::objects_post(
        client,
        &get_instances_url(),
        &instance_params,
    )
    .authn_as(AuthnMode::PrivilegedUser)
    .execute()
    .await
    .expect("Failed to create instance with two network interfaces");
    let instance = response.parsed_body::<Instance>().unwrap();

    // Check that both interfaces actually appear correct.
    let nics_url = |subnet_name: &Name| {
        format!(
            "/v1/vpc-subnets/{}/network-interfaces?project={}&vpc=default",
            subnet_name, PROJECT_NAME
        )
    };

    // The first interface is in the default VPC Subnet
    let interfaces = NexusRequest::iter_collection_authn::<NetworkInterface>(
        client,
        nics_url(&default_name).as_str(),
        "",
        Some(100),
    )
    .await
    .expect("Failed to get interfaces in default VPC Subnet");
    assert_eq!(
        interfaces.all_items.len(),
        1,
        "Should be a single interface in the default subnet"
    );
    let if0 = &interfaces.all_items[0];
    assert_eq!(if0.identity.name, if0_params.identity.name);
    assert_eq!(if0.identity.description, if0_params.identity.description);
    assert_eq!(if0.instance_id, instance.identity.id);
    assert_eq!(if0.ip, std::net::IpAddr::V4("172.30.0.5".parse().unwrap()));

    let interfaces1 = NexusRequest::iter_collection_authn::<NetworkInterface>(
        client,
        nics_url(&non_default_subnet_name).as_str(),
        "",
        Some(100),
    )
    .await
    .expect("Failed to get interfaces in non-default VPC Subnet");
    assert_eq!(
        interfaces1.all_items.len(),
        1,
        "Should be a single interface in the non-default subnet"
    );
    let if1 = &interfaces1.all_items[0];

    // TODO-coverage: Add this test once the `VpcSubnet` type can be
    // deserialized.
    // assert_eq!(if1.subnet_id, non_default_vpc_subnet.id);

    assert_eq!(if1.identity.name, if1_params.identity.name);
    assert_eq!(if1.identity.description, if1_params.identity.description);
    assert_eq!(if1.ip, std::net::IpAddr::V4("172.31.0.5".parse().unwrap()));
    assert_eq!(if1.instance_id, instance.identity.id);
    assert_eq!(if0.vpc_id, if1.vpc_id);
    assert_ne!(
        if0.subnet_id, if1.subnet_id,
        "Two interfaces should be created in different subnets"
    );
}

#[nexus_test]
async fn test_instance_create_delete_network_interface(
    cptestctx: &ControlPlaneTestContext,
) {
    let client = &cptestctx.external_client;
    let nexus = &cptestctx.server.apictx().nexus;
    let instance_name = "nic-attach-test-inst";

    create_org_and_project(&client).await;

    // Create the VPC Subnet for the secondary interface
    let secondary_subnet = params::VpcSubnetCreate {
        identity: IdentityMetadataCreateParams {
            name: Name::try_from(String::from("secondary")).unwrap(),
            description: String::from("A secondary VPC subnet"),
        },
        ipv4_block: Ipv4Net("172.31.0.0/24".parse().unwrap()),
        ipv6_block: None,
    };
    let _response = NexusRequest::objects_post(
        client,
        &default_vpc_subnets_url(),
        &secondary_subnet,
    )
    .authn_as(AuthnMode::PrivilegedUser)
    .execute()
    .await
    .expect("Failed to create secondary VPC Subnet");

    // Create an instance with no network interfaces
    let instance_params = params::InstanceCreate {
        identity: IdentityMetadataCreateParams {
            name: instance_name.parse().unwrap(),
            description: String::from("instance to test attaching new nic"),
        },
        ncpus: InstanceCpuCount::try_from(2).unwrap(),
        memory: ByteCount::from_gibibytes_u32(4),
        hostname: String::from("nic-test"),
        user_data: vec![],
        network_interfaces: params::InstanceNetworkInterfaceAttachment::None,
        external_ips: vec![],
        disks: vec![],
        start: true,
    };
    let response = NexusRequest::objects_post(
        client,
        &get_instances_url(),
        &instance_params,
    )
    .authn_as(AuthnMode::PrivilegedUser)
    .execute()
    .await
    .expect("Failed to create instance with two network interfaces");
    let instance = response.parsed_body::<Instance>().unwrap();

    // Verify there are no interfaces
    let url_interfaces = format!(
        "/v1/network-interfaces?project={}&instance={}",
        PROJECT_NAME, instance.identity.name,
    );
    let interfaces = NexusRequest::iter_collection_authn::<NetworkInterface>(
        client,
        url_interfaces.as_str(),
        "",
        Some(100),
    )
    .await
    .expect("Failed to get interfaces for instance");
    assert!(
        interfaces.all_items.is_empty(),
        "Expected no network interfaces for instance"
    );

    // Parameters for the interfaces to create/attach
    let if_params = vec![
        params::NetworkInterfaceCreate {
            identity: IdentityMetadataCreateParams {
                name: "if0".parse().unwrap(),
                description: String::from("a new nic"),
            },
            vpc_name: "default".parse().unwrap(),
            subnet_name: "default".parse().unwrap(),
            ip: Some("172.30.0.10".parse().unwrap()),
        },
        params::NetworkInterfaceCreate {
            identity: IdentityMetadataCreateParams {
                name: "if1".parse().unwrap(),
                description: String::from("a new nic"),
            },
            vpc_name: "default".parse().unwrap(),
            subnet_name: secondary_subnet.identity.name.clone(),
            ip: Some("172.31.0.11".parse().unwrap()),
        },
    ];

    // We should not be able to create an interface while the instance is running.
    //
    // NOTE: Need to use RequestBuilder manually because `expect_failure` does not allow setting
    // the body.
    let builder = RequestBuilder::new(
        client,
        http::Method::POST,
        url_interfaces.as_str(),
    )
    .body(Some(&if_params[0]))
    .expect_status(Some(http::StatusCode::BAD_REQUEST));
    let err = NexusRequest::new(builder)
        .authn_as(AuthnMode::PrivilegedUser)
        .execute()
        .await
        .expect("Should not be able to create network interface on running instance")
        .parsed_body::<HttpErrorResponseBody>()
        .expect("Failed to parse error response body");
    assert_eq!(
        err.message,
        "Instance must be stopped to attach a new network interface",
        "Expected an InvalidRequest response when creating an interface on a running instance"
    );

    // Stop the instance
    let instance = instance_post(client, instance_name, InstanceOp::Stop).await;
    instance_simulate(nexus, &instance.identity.id).await;

    // Verify we can now make the requests again
    let mut interfaces = Vec::with_capacity(2);
    for (i, params) in if_params.iter().enumerate() {
        let response = NexusRequest::objects_post(
            client,
            url_interfaces.as_str(),
            &params,
        )
        .authn_as(AuthnMode::PrivilegedUser)
        .execute()
        .await
        .expect("Failed to create network interface on stopped instance");
        let iface = response.parsed_body::<NetworkInterface>().unwrap();
        assert_eq!(iface.identity.name, params.identity.name);
        assert_eq!(iface.ip, params.ip.unwrap());
        assert_eq!(
            iface.primary,
            i == 0,
            "Only the first interface should be primary"
        );
        interfaces.push(iface);
    }

    // Restart the instance, verify the interfaces are still correct.
    let instance =
        instance_post(client, instance_name, InstanceOp::Start).await;
    instance_simulate(nexus, &instance.identity.id).await;

    // Get all interfaces in one request.
    let other_interfaces =
        objects_list_page_authz::<NetworkInterface>(client, &url_interfaces)
            .await
            .items;
    for (iface0, iface1) in interfaces.iter().zip(other_interfaces) {
        assert_eq!(iface0.identity.id, iface1.identity.id);
        assert_eq!(iface0.vpc_id, iface1.vpc_id);
        assert_eq!(iface0.subnet_id, iface1.subnet_id);
        assert_eq!(iface0.ip, iface1.ip);
        assert_eq!(iface0.primary, iface1.primary);
    }

    // Verify we cannot delete either interface while the instance is running
    for iface in interfaces.iter() {
        let err = NexusRequest::expect_failure(
            client,
            http::StatusCode::BAD_REQUEST,
            http::Method::DELETE,
            &format!("/v1/network-interfaces/{}", iface.identity.id),
        )
        .authn_as(AuthnMode::PrivilegedUser)
        .execute()
        .await
        .expect(
            "Should not be able to delete network interface on running instance",
        )
        .parsed_body::<HttpErrorResponseBody>()
        .expect("Failed to parse error response body");
        assert_eq!(
            err.message,
            "Instance must be stopped or failed to detach a network interface",
            "Expected an InvalidRequest response when detaching an interface from a running instance"
        );
    }

    // Stop the instance and verify we can delete the interface
    let instance = instance_post(client, instance_name, InstanceOp::Stop).await;
    instance_simulate(nexus, &instance.identity.id).await;

    // We should not be able to delete the primary interface, while the
    // secondary still exists
    let url_interface =
        format!("/v1/network-interfaces/{}", interfaces[0].identity.id);
    let err = NexusRequest::expect_failure(
        client,
        http::StatusCode::BAD_REQUEST,
        http::Method::DELETE,
        url_interface.as_str(),
    )
    .authn_as(AuthnMode::PrivilegedUser)
    .execute()
    .await
    .expect(
        "Should not be able to delete the primary network interface \
        while secondary interfaces still exist",
    )
    .parsed_body::<HttpErrorResponseBody>()
    .expect("Failed to parse error response body");
    assert_eq!(
        err.message,
        "The primary interface for an instance \
        may not be deleted while secondary interfaces \
        are still attached",
        "Expected an InvalidRequest response when detaching \
        the primary interface from an instance with at least one \
        secondary interface",
    );

    // Verify that we can delete the secondary.
    let url_interface =
        format!("/v1/network-interfaces/{}", interfaces[1].identity.id);
    NexusRequest::object_delete(client, url_interface.as_str())
        .authn_as(AuthnMode::PrivilegedUser)
        .execute()
        .await
        .expect("Failed to delete secondary interface from stopped instance");

    // Now verify that we can delete the primary
    let url_interface =
        format!("/v1/network-interfaces/{}", interfaces[0].identity.id);
    NexusRequest::object_delete(client, url_interface.as_str())
        .authn_as(AuthnMode::PrivilegedUser)
        .execute()
        .await
        .expect(
            "Failed to delete sole primary interface from stopped instance",
        );
}

#[nexus_test]
async fn test_instance_update_network_interfaces(
    cptestctx: &ControlPlaneTestContext,
) {
    let client = &cptestctx.external_client;
    let nexus = &cptestctx.server.apictx().nexus;
    let instance_name = "nic-update-test-inst";

    create_org_and_project(&client).await;

    // Create the VPC Subnet for the secondary interface
    let secondary_subnet = params::VpcSubnetCreate {
        identity: IdentityMetadataCreateParams {
            name: Name::try_from(String::from("secondary")).unwrap(),
            description: String::from("A secondary VPC subnet"),
        },
        ipv4_block: Ipv4Net("172.31.0.0/24".parse().unwrap()),
        ipv6_block: None,
    };
    let _response = NexusRequest::objects_post(
        client,
        &default_vpc_subnets_url(),
        &secondary_subnet,
    )
    .authn_as(AuthnMode::PrivilegedUser)
    .execute()
    .await
    .expect("Failed to create secondary VPC Subnet");

    // Create an instance with no network interfaces
    let instance_params = params::InstanceCreate {
        identity: IdentityMetadataCreateParams {
            name: instance_name.parse().unwrap(),
            description: String::from("instance to test updatin nics"),
        },
        ncpus: InstanceCpuCount::try_from(2).unwrap(),
        memory: ByteCount::from_gibibytes_u32(4),
        hostname: String::from("nic-test"),
        user_data: vec![],
        network_interfaces: params::InstanceNetworkInterfaceAttachment::None,
        external_ips: vec![],
        disks: vec![],
        start: true,
    };
    let response = NexusRequest::objects_post(
        client,
        &get_instances_url(),
        &instance_params,
    )
    .authn_as(AuthnMode::PrivilegedUser)
    .execute()
    .await
    .expect("Failed to create instance with two network interfaces");
    let instance = response.parsed_body::<Instance>().unwrap();
    let url_interfaces = format!(
        "/v1/network-interfaces?project={}&instance={}",
        PROJECT_NAME, instance.identity.name,
    );

    // Parameters for each interface to try to modify.
    let if_params = vec![
        params::NetworkInterfaceCreate {
            identity: IdentityMetadataCreateParams {
                name: "if0".parse().unwrap(),
                description: String::from("a new nic"),
            },
            vpc_name: "default".parse().unwrap(),
            subnet_name: "default".parse().unwrap(),
            ip: Some("172.30.0.10".parse().unwrap()),
        },
        params::NetworkInterfaceCreate {
            identity: IdentityMetadataCreateParams {
                name: "if1".parse().unwrap(),
                description: String::from("a new nic"),
            },
            vpc_name: "default".parse().unwrap(),
            subnet_name: secondary_subnet.identity.name.clone(),
            ip: Some("172.31.0.11".parse().unwrap()),
        },
    ];

    // Stop the instance
    let instance = instance_post(client, instance_name, InstanceOp::Stop).await;
    instance_simulate(nexus, &instance.identity.id).await;

    // Create the first interface on the instance.
    let primary_iface = NexusRequest::objects_post(
        client,
        url_interfaces.as_str(),
        &if_params[0],
    )
    .authn_as(AuthnMode::PrivilegedUser)
    .execute()
    .await
    .expect("Failed to create network interface on stopped instance")
    .parsed_body::<NetworkInterface>()
    .unwrap();
    assert_eq!(primary_iface.identity.name, if_params[0].identity.name);
    assert_eq!(primary_iface.ip, if_params[0].ip.unwrap());
    assert!(primary_iface.primary, "The first interface should be primary");

    // Restart the instance, to ensure we can only modify things when it's
    // stopped.
    let instance =
        instance_post(client, instance_name, InstanceOp::Start).await;
    instance_simulate(nexus, &instance.identity.id).await;

    // We'll change the interface's name and description
    let new_name = Name::try_from(String::from("new-if0")).unwrap();
    let new_description = String::from("new description");
    let updates = params::NetworkInterfaceUpdate {
        identity: IdentityMetadataUpdateParams {
            name: Some(new_name.clone()),
            description: Some(new_description.clone()),
        },
        primary: false,
    };

    // Verify we fail to update the NIC when the instance is running
    //
    // NOTE: Need to use RequestBuilder manually because `expect_failure` does
    // not allow setting the body.
    let url_interface =
        format!("/v1/network-interfaces/{}", primary_iface.identity.id);
    let builder =
        RequestBuilder::new(client, http::Method::PUT, url_interface.as_str())
            .body(Some(&updates))
            .expect_status(Some(http::StatusCode::BAD_REQUEST));
    let err = NexusRequest::new(builder)
        .authn_as(AuthnMode::PrivilegedUser)
        .execute()
        .await
        .expect("Should not be able to update network interface on running instance")
        .parsed_body::<HttpErrorResponseBody>()
        .expect("Failed to parse error response body");
    assert_eq!(
        err.message,
        "Instance must be stopped to update its network interfaces",
        "Expected an InvalidRequest response when modifying an interface on a running instance"
    );

    // Stop the instance again, and now verify that the update works.
    let instance = instance_post(client, instance_name, InstanceOp::Stop).await;
    instance_simulate(nexus, &instance.identity.id).await;
    let updated_primary_iface = NexusRequest::object_put(
        client,
        &format!("/v1/network-interfaces/{}", primary_iface.identity.id),
        Some(&updates),
    )
    .authn_as(AuthnMode::PrivilegedUser)
    .execute()
    .await
    .expect("Failed to update an interface")
    .parsed_body::<NetworkInterface>()
    .unwrap();

    // Verify the modifications have taken effect, updating the name,
    // description, and modification time.
    assert_eq!(updated_primary_iface.identity.name, new_name);
    assert_eq!(updated_primary_iface.identity.description, new_description);
    assert!(updated_primary_iface.primary);

    // Helper to check that most attributes are unchanged when updating an
    // interface, and that the modification time for the new is later than the
    // old.
    let verify_unchanged_attributes =
        |original_iface: &NetworkInterface, new_iface: &NetworkInterface| {
            assert_eq!(
                original_iface.identity.time_created,
                new_iface.identity.time_created
            );
            assert!(
                original_iface.identity.time_modified
                    < new_iface.identity.time_modified
            );
            assert_eq!(original_iface.ip, new_iface.ip);
            assert_eq!(original_iface.mac, new_iface.mac);
            assert_eq!(original_iface.subnet_id, new_iface.subnet_id);
            assert_eq!(original_iface.vpc_id, new_iface.vpc_id);
            assert_eq!(original_iface.instance_id, new_iface.instance_id);
        };
    verify_unchanged_attributes(&primary_iface, &updated_primary_iface);

    // Try with the same request again, but this time only changing
    // `primary`. This should have no effect.
    let updates = params::NetworkInterfaceUpdate {
        identity: IdentityMetadataUpdateParams {
            name: None,
            description: None,
        },
        primary: true,
    };
    let updated_primary_iface1 = NexusRequest::object_put(
        client,
        &format!(
            "/v1/network-interfaces/{}",
            updated_primary_iface.identity.id
        ),
        Some(&updates),
    )
    .authn_as(AuthnMode::PrivilegedUser)
    .execute()
    .await
    .expect("Failed to update an interface")
    .parsed_body::<NetworkInterface>()
    .unwrap();

    // Everything should still be the same, except the modification time.
    assert_eq!(
        updated_primary_iface.identity.name,
        updated_primary_iface1.identity.name
    );
    assert_eq!(
        updated_primary_iface.identity.description,
        updated_primary_iface1.identity.description
    );
    assert_eq!(updated_primary_iface.primary, updated_primary_iface1.primary);
    verify_unchanged_attributes(
        &updated_primary_iface,
        &updated_primary_iface1,
    );

    // Add a secondary interface to the instance. We'll use this to check
    // behavior related to making a new primary interface for the instance.
    // Create the first interface on the instance.
    let secondary_iface = NexusRequest::objects_post(
        client,
        url_interfaces.as_str(),
        &if_params[1],
    )
    .authn_as(AuthnMode::PrivilegedUser)
    .execute()
    .await
    .expect("Failed to create network interface on stopped instance")
    .parsed_body::<NetworkInterface>()
    .unwrap();
    assert_eq!(secondary_iface.identity.name, if_params[1].identity.name);
    assert_eq!(secondary_iface.ip, if_params[1].ip.unwrap());
    assert!(
        !secondary_iface.primary,
        "Only the first interface should be primary"
    );

    // Restart the instance, and verify that we can't update either interface.
    let instance =
        instance_post(client, instance_name, InstanceOp::Start).await;
    instance_simulate(nexus, &instance.identity.id).await;

    for if_id in
        [&updated_primary_iface.identity.id, &secondary_iface.identity.id]
    {
        let url_interface = format!("/v1/network-interfaces/{}", if_id);
        let builder = RequestBuilder::new(
            client,
            http::Method::PUT,
            url_interface.as_str(),
        )
        .body(Some(&updates))
        .expect_status(Some(http::StatusCode::BAD_REQUEST));
        let err = NexusRequest::new(builder)
            .authn_as(AuthnMode::PrivilegedUser)
            .execute()
            .await
            .expect("Should not be able to update network interface on running instance")
            .parsed_body::<HttpErrorResponseBody>()
            .expect("Failed to parse error response body");
        assert_eq!(
            err.message,
            "Instance must be stopped to update its network interfaces",
            "Expected an InvalidRequest response when modifying an interface on a running instance"
        );
    }

    // Stop the instance again.
    let instance = instance_post(client, instance_name, InstanceOp::Stop).await;
    instance_simulate(nexus, &instance.identity.id).await;

    // Verify that we can set the secondary as the new primary, and that nothing
    // else changes about the NICs.
    let updates = params::NetworkInterfaceUpdate {
        identity: IdentityMetadataUpdateParams {
            name: None,
            description: None,
        },
        primary: true,
    };
    let new_primary_iface = NexusRequest::object_put(
        client,
        &format!("/v1/network-interfaces/{}", secondary_iface.identity.id),
        Some(&updates),
    )
    .authn_as(AuthnMode::PrivilegedUser)
    .execute()
    .await
    .expect("Failed to update an interface")
    .parsed_body::<NetworkInterface>()
    .unwrap();

    // It should now be the primary and have an updated modification time
    assert!(new_primary_iface.primary, "Failed to set the new primary");

    // Nothing else about the new primary should have changed
    assert_eq!(new_primary_iface.identity.name, secondary_iface.identity.name);
    assert_eq!(
        new_primary_iface.identity.description,
        secondary_iface.identity.description
    );
    verify_unchanged_attributes(&secondary_iface, &new_primary_iface);

    // Get the newly-made secondary interface to test
    let new_secondary_iface = NexusRequest::object_get(
        client,
        &format!(
            "/v1/network-interfaces/{}",
            updated_primary_iface.identity.id
        ),
    )
    .authn_as(AuthnMode::PrivilegedUser)
    .execute()
    .await
    .expect("Failed to get the old primary / new secondary interface")
    .parsed_body::<NetworkInterface>()
    .unwrap();

    // The now-secondary interface should be, well, secondary
    assert!(
        !new_secondary_iface.primary,
        "The old primary interface should now be a seconary"
    );

    // Nothing else about the old primary should have changed
    assert_eq!(
        new_secondary_iface.identity.name,
        updated_primary_iface.identity.name
    );
    assert_eq!(
        new_secondary_iface.identity.description,
        updated_primary_iface.identity.description
    );
    verify_unchanged_attributes(&updated_primary_iface, &new_secondary_iface);

    // Let's delete the original primary, and verify that we've still got the
    // secondary.
    let url_interface =
        format!("/v1/network-interfaces/{}", new_secondary_iface.identity.id);
    NexusRequest::object_delete(&client, &url_interface)
        .authn_as(AuthnMode::PrivilegedUser)
        .execute()
        .await
        .expect("Failed to delete original secondary interface");
    let all_interfaces =
        objects_list_page_authz::<NetworkInterface>(client, &url_interfaces)
            .await
            .items;
    assert_eq!(
        all_interfaces.len(),
        1,
        "Expected just one interface after deleting the original primary"
    );
    assert_eq!(all_interfaces[0].identity.id, new_primary_iface.identity.id);
    assert!(all_interfaces[0].primary);

    // Add a _new_ interface, and verify that it still isn't the primary
    let iface = NexusRequest::objects_post(
        client,
        url_interfaces.as_str(),
        &if_params[0],
    )
    .authn_as(AuthnMode::PrivilegedUser)
    .execute()
    .await
    .expect("Failed to create network interface on stopped instance")
    .parsed_body::<NetworkInterface>()
    .unwrap();
    assert!(!iface.primary);
    assert_eq!(iface.identity.name, if_params[0].identity.name);
}

/// This test specifically creates two NICs, the second of which will fail the
/// saga on purpose, since its IP address is the same. This is to verify that
/// the initial NIC is also deleted.
#[nexus_test]
async fn test_instance_with_multiple_nics_unwinds_completely(
    cptestctx: &ControlPlaneTestContext,
) {
    let client = &cptestctx.external_client;

    // Create a project that we'll use for testing.
    let _ = create_project(&client, PROJECT_NAME).await;

    // Create two interfaces, in the same VPC Subnet. This will trigger an
    // error on creation of the second NIC, and we'll make sure that both are
    // deleted.
    let default_name = "default".parse::<Name>().unwrap();
    let if0_params = params::NetworkInterfaceCreate {
        identity: IdentityMetadataCreateParams {
            name: Name::try_from(String::from("if0")).unwrap(),
            description: String::from("first custom interface"),
        },
        vpc_name: default_name.clone(),
        subnet_name: default_name.clone(),
        ip: Some("172.30.0.6".parse().unwrap()),
    };
    let if1_params = params::NetworkInterfaceCreate {
        identity: IdentityMetadataCreateParams {
            name: Name::try_from(String::from("if1")).unwrap(),
            description: String::from("second custom interface"),
        },
        vpc_name: default_name.clone(),
        subnet_name: default_name.clone(),
        ip: Some("172.30.0.7".parse().unwrap()),
    };
    let interface_params =
        params::InstanceNetworkInterfaceAttachment::Create(vec![
            if0_params.clone(),
            if1_params.clone(),
        ]);

    // Create the parameters for the instance itself, and create it.
    let instance_params = params::InstanceCreate {
        identity: IdentityMetadataCreateParams {
            name: Name::try_from(String::from("nic-fail-test-inst")).unwrap(),
            description: String::from("instance to test multiple bad nics"),
        },
        ncpus: InstanceCpuCount::try_from(2).unwrap(),
        memory: ByteCount::from_gibibytes_u32(4),
        hostname: String::from("nic-test"),
        user_data: vec![],
        network_interfaces: interface_params,
        external_ips: vec![],
        disks: vec![],
        start: true,
    };
    let builder =
        RequestBuilder::new(client, http::Method::POST, &get_instances_url())
            .body(Some(&instance_params))
            .expect_status(Some(http::StatusCode::BAD_REQUEST));
    let response = NexusRequest::new(builder)
        .authn_as(AuthnMode::PrivilegedUser)
        .execute()
        .await
        .expect("Expected instance saga to fail");
    assert_eq!(response.status, http::StatusCode::BAD_REQUEST);

    // Verify that there are no NICs at all in the subnet.
    let url_nics = format!(
        "/v1/vpc-subnets/default/network-interfaces?project={}&vpc=default",
        PROJECT_NAME,
    );
    let interfaces = NexusRequest::iter_collection_authn::<NetworkInterface>(
        client, &url_nics, "", None,
    )
    .await
    .expect("failed to list network interfaces")
    .all_items;
    assert!(
        interfaces.is_empty(),
        "There should be no network interfaces in the subnet"
    );
}

/// Create a disk and attach during instance creation
#[nexus_test]
async fn test_attach_one_disk_to_instance(cptestctx: &ControlPlaneTestContext) {
    let client = &cptestctx.external_client;
    let instance_name = "nifs";

    // Test pre-reqs
    DiskTest::new(&cptestctx).await;
    create_org_and_project(&client).await;

    // Create the "probablydata" disk
    create_disk(&client, PROJECT_NAME, "probablydata").await;

    // Verify disk is there and currently detached
    let disks: Vec<Disk> =
        NexusRequest::iter_collection_authn(client, &get_disks_url(), "", None)
            .await
            .expect("failed to list disks")
            .all_items;
    assert_eq!(disks.len(), 1);
    assert_eq!(disks[0].state, DiskState::Detached);

    // Create the instance
    let instance_params = params::InstanceCreate {
        identity: IdentityMetadataCreateParams {
            name: instance_name.parse().unwrap(),
            description: String::from("probably serving data"),
        },
        ncpus: InstanceCpuCount::try_from(2).unwrap(),
        memory: ByteCount::from_gibibytes_u32(4),
        hostname: String::from("nfs"),
        user_data: vec![],
        network_interfaces: params::InstanceNetworkInterfaceAttachment::Default,
        external_ips: vec![],
        disks: vec![params::InstanceDiskAttachment::Attach(
            params::InstanceDiskAttach {
                name: Name::try_from(String::from("probablydata")).unwrap(),
            },
        )],
        start: true,
    };

    let builder =
        RequestBuilder::new(client, http::Method::POST, &get_instances_url())
            .body(Some(&instance_params))
            .expect_status(Some(http::StatusCode::CREATED));
    let response = NexusRequest::new(builder)
        .authn_as(AuthnMode::PrivilegedUser)
        .execute()
        .await
        .expect("Expected instance creation to work!");

    let instance = response.parsed_body::<Instance>().unwrap();

    // Verify disk is attached to the instance
    let url_instance_disks =
        format!("/v1/instances/{}/disks", instance.identity.id,);
    let disks: Vec<Disk> = NexusRequest::iter_collection_authn(
        client,
        &url_instance_disks,
        "",
        None,
    )
    .await
    .expect("failed to list disks")
    .all_items;
    assert_eq!(disks.len(), 1);
    assert_eq!(disks[0].state, DiskState::Attached(instance.identity.id));
}

#[nexus_test]
async fn test_instance_fails_to_boot_with_disk(
    cptestctx: &ControlPlaneTestContext,
) {
    // Test that the saga correctly unwinds if the sled_agent's instance_put fails
    // see: https://github.com/oxidecomputer/omicron/issues/1713
    let client = &cptestctx.external_client;

    // Test pre-reqs
    DiskTest::new(&cptestctx).await;
    create_org_and_project(&client).await;

    // Create the "probablydata" disk
    create_disk(&client, PROJECT_NAME, "probablydata").await;

    // Verify disk is there and currently detached
    let disks: Vec<Disk> =
        NexusRequest::iter_collection_authn(client, &get_disks_url(), "", None)
            .await
            .expect("failed to list disks")
            .all_items;
    assert_eq!(disks.len(), 1);
    assert_eq!(disks[0].state, DiskState::Detached);

    // Create the instance
    let instance_params = params::InstanceCreate {
        identity: IdentityMetadataCreateParams {
            name: Name::try_from(String::from("nfs")).unwrap(),
            description: String::from("probably serving data"),
        },
        // there's a specific line in the simulated sled agent that will return
        // a 500 if you try to allocate an instance with more than 16 CPUs. a
        // 500 error is required to exercise the undo nodes of the instance
        // create saga (where provision fails, instead of just responding with a
        // bad request).
        ncpus: InstanceCpuCount::try_from(32).unwrap(),
        memory: ByteCount::from_gibibytes_u32(4),
        hostname: String::from("nfs"),
        user_data: vec![],
        network_interfaces: params::InstanceNetworkInterfaceAttachment::Default,
        external_ips: vec![],
        disks: vec![params::InstanceDiskAttachment::Attach(
            params::InstanceDiskAttach {
                name: Name::try_from(String::from("probablydata")).unwrap(),
            },
        )],
        start: true,
    };

    let builder =
        RequestBuilder::new(client, http::Method::POST, &get_instances_url())
            .body(Some(&instance_params))
            .expect_status(Some(http::StatusCode::INTERNAL_SERVER_ERROR));

    NexusRequest::new(builder)
        .authn_as(AuthnMode::PrivilegedUser)
        .execute()
        .await
        .expect("Expected instance creation to fail!");

    // Verify disk is not attached to the instance
    let disks: Vec<Disk> =
        NexusRequest::iter_collection_authn(client, &get_disks_url(), "", None)
            .await
            .expect("failed to list disks")
            .all_items;

    assert_eq!(disks.len(), 1);
    assert_eq!(disks[0].state, DiskState::Detached);
}

#[nexus_test]
async fn test_instance_create_attach_disks(
    cptestctx: &ControlPlaneTestContext,
) {
    let client = &cptestctx.external_client;

    // Test pre-reqs
    DiskTest::new(&cptestctx).await;
    create_org_and_project(&client).await;
    let attachable_disk =
        create_disk(&client, PROJECT_NAME, "attachable-disk").await;

    let instance_params = params::InstanceCreate {
        identity: IdentityMetadataCreateParams {
            name: Name::try_from(String::from("nfs")).unwrap(),
            description: String::from("probably serving data"),
        },
        ncpus: InstanceCpuCount::try_from(2).unwrap(),
        memory: ByteCount::from_gibibytes_u32(3),
        hostname: String::from("nfs"),
        user_data: vec![],
        network_interfaces: params::InstanceNetworkInterfaceAttachment::Default,
        external_ips: vec![],
        disks: vec![
            params::InstanceDiskAttachment::Create(params::DiskCreate {
                identity: IdentityMetadataCreateParams {
                    name: Name::try_from(String::from("created-disk")).unwrap(),
                    description: String::from(
                        "A disk that was created by instance create",
                    ),
                },
                size: ByteCount::from_gibibytes_u32(4),
                disk_source: params::DiskSource::Blank {
                    block_size: params::BlockSize::try_from(512).unwrap(),
                },
            }),
            params::InstanceDiskAttachment::Attach(
                params::InstanceDiskAttach {
                    name: attachable_disk.identity.name,
                },
            ),
        ],
        start: true,
    };

    let builder =
        RequestBuilder::new(client, http::Method::POST, &get_instances_url())
            .body(Some(&instance_params))
            .expect_status(Some(http::StatusCode::CREATED));

    let response = NexusRequest::new(builder)
        .authn_as(AuthnMode::PrivilegedUser)
        .execute()
        .await
        .expect("Expected instance creation!");

    let instance = response.parsed_body::<Instance>().unwrap();

    // Assert disks are created and attached
    let disks: Vec<Disk> =
        NexusRequest::iter_collection_authn(client, &get_disks_url(), "", None)
            .await
            .expect("failed to list disks")
            .all_items;
    assert_eq!(disks.len(), 2);

    for disk in disks {
        assert_eq!(disk.state, DiskState::Attached(instance.identity.id));
    }
}

/// Tests to ensure that when an error occurs in the instance create saga after
/// some disks are succesfully created and attached, those disks are detached
/// and deleted.
#[nexus_test]
async fn test_instance_create_attach_disks_undo(
    cptestctx: &ControlPlaneTestContext,
) {
    let client = &cptestctx.external_client;

    // Test pre-reqs
    DiskTest::new(&cptestctx).await;
    create_org_and_project(&client).await;
    let regular_disk = create_disk(&client, PROJECT_NAME, "a-reg-disk").await;
    let faulted_disk = create_disk(&client, PROJECT_NAME, "faulted-disk").await;

    // set `faulted_disk` to the faulted state
    let apictx = &cptestctx.server.apictx();
    let nexus = &apictx.nexus;
    assert!(nexus
        .set_disk_as_faulted(&faulted_disk.identity.id)
        .await
        .unwrap());

    // Assert regular and faulted disks were created
    let disks: Vec<Disk> =
        NexusRequest::iter_collection_authn(client, &get_disks_url(), "", None)
            .await
            .expect("failed to list disks")
            .all_items;
    assert_eq!(disks.len(), 2);

    assert_eq!(disks[0].identity.id, regular_disk.identity.id);
    assert_eq!(disks[0].state, DiskState::Detached);

    assert_eq!(disks[1].identity.id, faulted_disk.identity.id);
    assert_eq!(disks[1].state, DiskState::Faulted);

    let instance_params = params::InstanceCreate {
        identity: IdentityMetadataCreateParams {
            name: Name::try_from(String::from("nfs")).unwrap(),
            description: String::from("probably serving data"),
        },
        ncpus: InstanceCpuCount::try_from(2).unwrap(),
        memory: ByteCount::from_gibibytes_u32(4),
        hostname: String::from("nfs"),
        user_data: vec![],
        network_interfaces: params::InstanceNetworkInterfaceAttachment::Default,
        external_ips: vec![],
        disks: vec![
            params::InstanceDiskAttachment::Create(params::DiskCreate {
                identity: IdentityMetadataCreateParams {
                    name: Name::try_from(String::from("probablydata")).unwrap(),
                    description: String::from("probably data"),
                },
                size: ByteCount::from_gibibytes_u32(4),
                disk_source: params::DiskSource::Blank {
                    block_size: params::BlockSize::try_from(512).unwrap(),
                },
            }),
            params::InstanceDiskAttachment::Attach(
                params::InstanceDiskAttach { name: regular_disk.identity.name },
            ),
            params::InstanceDiskAttachment::Attach(
                params::InstanceDiskAttach { name: faulted_disk.identity.name },
            ),
        ],
        start: true,
    };

    let builder =
        RequestBuilder::new(client, http::Method::POST, &get_instances_url())
            .body(Some(&instance_params))
            .expect_status(Some(http::StatusCode::BAD_REQUEST));

    let _response = NexusRequest::new(builder)
        .authn_as(AuthnMode::PrivilegedUser)
        .execute()
        .await
        .expect("Expected instance creation to fail!");

    // Assert disks are in the same state as before the instance creation began
    let disks: Vec<Disk> =
        NexusRequest::iter_collection_authn(client, &get_disks_url(), "", None)
            .await
            .expect("failed to list disks")
            .all_items;
    assert_eq!(disks.len(), 2);

    assert_eq!(disks[0].identity.id, regular_disk.identity.id);
    assert_eq!(disks[0].state, DiskState::Detached);

    assert_eq!(disks[1].identity.id, faulted_disk.identity.id);
    assert_eq!(disks[1].state, DiskState::Faulted);
}

// Test that 8 disks is supported
#[nexus_test]
async fn test_attach_eight_disks_to_instance(
    cptestctx: &ControlPlaneTestContext,
) {
    let client = &cptestctx.external_client;

    // Test pre-reqs
    DiskTest::new(&cptestctx).await;
    create_org_and_project(&client).await;

    // Make 8 disks
    for i in 0..8 {
        create_disk(&client, PROJECT_NAME, &format!("probablydata{}", i,))
            .await;
    }

    // Assert we created 8 disks
    let disks: Vec<Disk> =
        NexusRequest::iter_collection_authn(client, &get_disks_url(), "", None)
            .await
            .expect("failed to list disks")
            .all_items;
    assert_eq!(disks.len(), 8);

    // Try to boot an instance that has 8 disks attached
    let instance_params = params::InstanceCreate {
        identity: IdentityMetadataCreateParams {
            name: Name::try_from(String::from("nfs")).unwrap(),
            description: String::from("probably serving data"),
        },
        ncpus: InstanceCpuCount::try_from(2).unwrap(),
        memory: ByteCount::from_gibibytes_u32(4),
        hostname: String::from("nfs"),
        user_data: vec![],
        network_interfaces: params::InstanceNetworkInterfaceAttachment::Default,
        external_ips: vec![],
        disks: (0..8)
            .map(|i| {
                params::InstanceDiskAttachment::Attach(
                    params::InstanceDiskAttach {
                        name: Name::try_from(format!("probablydata{}", i))
                            .unwrap(),
                    },
                )
            })
            .collect(),
        start: true,
    };

    let builder =
        RequestBuilder::new(client, http::Method::POST, &get_instances_url())
            .body(Some(&instance_params))
            .expect_status(Some(http::StatusCode::CREATED));

    let response = NexusRequest::new(builder)
        .authn_as(AuthnMode::PrivilegedUser)
        .execute()
        .await
        .expect("Expected instance creation!");

    let instance = response.parsed_body::<Instance>().unwrap();

    // Assert disks are attached
    let disks: Vec<Disk> =
        NexusRequest::iter_collection_authn(client, &get_disks_url(), "", None)
            .await
            .expect("failed to list disks")
            .all_items;
    assert_eq!(disks.len(), 8);

    for disk in disks {
        assert_eq!(disk.state, DiskState::Attached(instance.identity.id));
    }
}

// Test that disk attach limit is enforced
#[nexus_test]
async fn test_cannot_attach_nine_disks_to_instance(
    cptestctx: &ControlPlaneTestContext,
) {
    let client = &cptestctx.external_client;

    let project_name = "bit-barrel";

    // Test pre-reqs
    DiskTest::new(&cptestctx).await;
    create_project(client, project_name).await;

    // Make 9 disks
    for i in 0..9 {
        create_disk(&client, project_name, &format!("probablydata{}", i,))
            .await;
    }

    let disks_url = format!("/v1/disks?project={}", project_name,);

    // Assert we created 9 disks
    let disks: Vec<Disk> =
        NexusRequest::iter_collection_authn(client, &disks_url, "", None)
            .await
            .expect("failed to list disks")
            .all_items;
    assert_eq!(disks.len(), 9);

    // Try to boot an instance that has 9 disks attached
    let instance_params = params::InstanceCreate {
        identity: IdentityMetadataCreateParams {
            name: Name::try_from(String::from("nfs")).unwrap(),
            description: String::from("probably serving data"),
        },
        ncpus: InstanceCpuCount::try_from(2).unwrap(),
        memory: ByteCount::from_gibibytes_u32(4),
        hostname: String::from("nfs"),
        user_data: vec![],
        network_interfaces: params::InstanceNetworkInterfaceAttachment::Default,
        external_ips: vec![],
        disks: (0..9)
            .map(|i| {
                params::InstanceDiskAttachment::Attach(
                    params::InstanceDiskAttach {
                        name: Name::try_from(format!("probablydata{}", i))
                            .unwrap(),
                    },
                )
            })
            .collect(),
        start: true,
    };

    let url_instances = format!("/v1/instances?project={}", project_name);

    let builder =
        RequestBuilder::new(client, http::Method::POST, &url_instances)
            .body(Some(&instance_params))
            .expect_status(Some(http::StatusCode::BAD_REQUEST));

    let _response = NexusRequest::new(builder)
        .authn_as(AuthnMode::PrivilegedUser)
        .execute()
        .await
        .expect("Expected instance creation to fail with bad request!");

    // Check that disks are still detached
    let disks: Vec<Disk> =
        NexusRequest::iter_collection_authn(client, &disks_url, "", None)
            .await
            .expect("failed to list disks")
            .all_items;
    assert_eq!(disks.len(), 9);

    for disk in disks {
        assert_eq!(disk.state, DiskState::Detached);
    }
}

// Test that faulted disks cannot be attached
#[nexus_test]
async fn test_cannot_attach_faulted_disks(cptestctx: &ControlPlaneTestContext) {
    let client = &cptestctx.external_client;
    // Test pre-reqs
    DiskTest::new(&cptestctx).await;
    create_org_and_project(&client).await;

    // Make 8 disks
    for i in 0..8 {
        create_disk(&client, PROJECT_NAME, &format!("probablydata{}", i,))
            .await;
    }

    // Assert we created 8 disks
    let disks: Vec<Disk> =
        NexusRequest::iter_collection_authn(client, &get_disks_url(), "", None)
            .await
            .expect("failed to list disks")
            .all_items;
    assert_eq!(disks.len(), 8);

    // Set the 7th to FAULTED
    let apictx = &cptestctx.server.apictx();
    let nexus = &apictx.nexus;
    assert!(nexus.set_disk_as_faulted(&disks[6].identity.id).await.unwrap());

    // Assert FAULTED
    let disks: Vec<Disk> =
        NexusRequest::iter_collection_authn(client, &get_disks_url(), "", None)
            .await
            .expect("failed to list disks")
            .all_items;
    assert_eq!(disks.len(), 8);

    for (i, disk) in disks.iter().enumerate() {
        if i == 6 {
            assert_eq!(disk.state, DiskState::Faulted);
        } else {
            assert_eq!(disk.state, DiskState::Detached);
        }
    }

    // Try to boot the instance
    let instance_params = params::InstanceCreate {
        identity: IdentityMetadataCreateParams {
            name: Name::try_from(String::from("nfs")).unwrap(),
            description: String::from("probably serving data"),
        },
        ncpus: InstanceCpuCount::try_from(2).unwrap(),
        memory: ByteCount::from_gibibytes_u32(4),
        hostname: String::from("nfs"),
        user_data: vec![],
        network_interfaces: params::InstanceNetworkInterfaceAttachment::Default,
        external_ips: vec![],
        disks: (0..8)
            .map(|i| {
                params::InstanceDiskAttachment::Attach(
                    params::InstanceDiskAttach {
                        name: Name::try_from(format!("probablydata{}", i))
                            .unwrap(),
                    },
                )
            })
            .collect(),
        start: true,
    };

    let builder =
        RequestBuilder::new(client, http::Method::POST, &get_instances_url())
            .body(Some(&instance_params))
            .expect_status(Some(http::StatusCode::BAD_REQUEST));

    let _response = NexusRequest::new(builder)
        .authn_as(AuthnMode::PrivilegedUser)
        .execute()
        .await
        .expect("Expected instance creation to fail!");

    // Assert disks are detached (except for the 7th)
    let disks: Vec<Disk> =
        NexusRequest::iter_collection_authn(client, &get_disks_url(), "", None)
            .await
            .expect("failed to list disks")
            .all_items;
    assert_eq!(disks.len(), 8);

    for (i, disk) in disks.iter().enumerate() {
        if i == 6 {
            assert_eq!(disk.state, DiskState::Faulted);
        } else {
            assert_eq!(disk.state, DiskState::Detached);
        }
    }
}

// Test that disks are detached when instance is destroyed
#[nexus_test]
async fn test_disks_detached_when_instance_destroyed(
    cptestctx: &ControlPlaneTestContext,
) {
    let client = &cptestctx.external_client;
    let instance_name = "nfs";

    // Test pre-reqs
    DiskTest::new(&cptestctx).await;
    create_org_and_project(&client).await;

    // Make 8 disks
    for i in 0..8 {
        create_disk(&client, PROJECT_NAME, &format!("probablydata{}", i,))
            .await;
    }

    // Assert we created 8 disks
    let disks: Vec<Disk> =
        NexusRequest::iter_collection_authn(client, &get_disks_url(), "", None)
            .await
            .expect("failed to list disks")
            .all_items;

    assert_eq!(disks.len(), 8);
    for disk in &disks {
        assert_eq!(disk.state, DiskState::Detached);
    }

    // Boot the instance
    let instance_params = params::InstanceCreate {
        identity: IdentityMetadataCreateParams {
            name: instance_name.parse().unwrap(),
            description: String::from("probably serving data"),
        },
        ncpus: InstanceCpuCount::try_from(2).unwrap(),
        memory: ByteCount::from_gibibytes_u32(4),
        hostname: String::from("nfs"),
        user_data: vec![],
        network_interfaces: params::InstanceNetworkInterfaceAttachment::Default,
        external_ips: vec![],
        disks: (0..8)
            .map(|i| {
                params::InstanceDiskAttachment::Attach(
                    params::InstanceDiskAttach {
                        name: Name::try_from(format!("probablydata{}", i))
                            .unwrap(),
                    },
                )
            })
            .collect(),
        start: true,
    };

    let builder =
        RequestBuilder::new(client, http::Method::POST, &get_instances_url())
            .body(Some(&instance_params))
            .expect_status(Some(http::StatusCode::CREATED));

    let _response = NexusRequest::new(builder)
        .authn_as(AuthnMode::PrivilegedUser)
        .execute()
        .await
        .expect("expected instance creation!");

    // Assert disks are attached
    let disks: Vec<Disk> =
        NexusRequest::iter_collection_authn(client, &get_disks_url(), "", None)
            .await
            .expect("failed to list disks")
            .all_items;

    assert_eq!(disks.len(), 8);
    for disk in &disks {
        assert!(matches!(disk.state, DiskState::Attached(_)));
    }

    // Stop and delete instance
    let instance_url = format!("/v1/instances/nfs?project={}", PROJECT_NAME);

    let instance =
        instance_post(&client, instance_name, InstanceOp::Stop).await;
    let apictx = &cptestctx.server.apictx();
    let nexus = &apictx.nexus;
    instance_simulate(nexus, &instance.identity.id).await;
    let instance = instance_get(&client, &instance_url).await;
    assert_eq!(instance.runtime.run_state, InstanceState::Stopped);

    NexusRequest::object_delete(&client, &instance_url)
        .authn_as(AuthnMode::PrivilegedUser)
        .execute()
        .await
        .unwrap();

    // Assert disks are detached
    let disks: Vec<Disk> =
        NexusRequest::iter_collection_authn(client, &get_disks_url(), "", None)
            .await
            .expect("failed to list disks")
            .all_items;

    assert_eq!(disks.len(), 8);
    for disk in &disks {
        assert_eq!(disk.state, DiskState::Detached);
    }
}

// Tests that an instance is rejected if the memory is less than
// MIN_MEMORY_SIZE_BYTES
#[nexus_test]
async fn test_instances_memory_rejected_less_than_min_memory_size(
    cptestctx: &ControlPlaneTestContext,
) {
    let client = &cptestctx.external_client;
    create_org_and_project(client).await;

    // Attempt to create the instance, observe a server error.
    let instance_name = "just-rainsticks";
    let instance = params::InstanceCreate {
        identity: IdentityMetadataCreateParams {
            name: instance_name.parse().unwrap(),
            description: format!("instance {:?}", &instance_name),
        },
        ncpus: InstanceCpuCount(1),
        memory: ByteCount::from(params::MIN_MEMORY_SIZE_BYTES / 2),
        hostname: String::from("inst"),
        user_data:
            b"#cloud-config\nsystem_info:\n  default_user:\n    name: oxide"
                .to_vec(),
        network_interfaces: params::InstanceNetworkInterfaceAttachment::Default,
        external_ips: vec![],
        disks: vec![],
        start: true,
    };

    let error = NexusRequest::new(
        RequestBuilder::new(client, Method::POST, &get_instances_url())
            .body(Some(&instance))
            .expect_status(Some(StatusCode::BAD_REQUEST)),
    )
    .authn_as(AuthnMode::PrivilegedUser)
    .execute()
    .await
    .unwrap()
    .parsed_body::<dropshot::HttpErrorResponseBody>()
    .unwrap();

    assert_eq!(
        error.message,
        format!(
            "unsupported value for \"size\": memory must be at least {}",
            ByteCount::from(params::MIN_MEMORY_SIZE_BYTES)
        ),
    );
}

// Test that an instance is rejected if memory is not divisible by
// MIN_MEMORY_SIZE
#[nexus_test]
async fn test_instances_memory_not_divisible_by_min_memory_size(
    cptestctx: &ControlPlaneTestContext,
) {
    let client = &cptestctx.external_client;
    create_org_and_project(client).await;

    // Attempt to create the instance, observe a server error.
    let instance_name = "just-rainsticks";
    let instance = params::InstanceCreate {
        identity: IdentityMetadataCreateParams {
            name: instance_name.parse().unwrap(),
            description: format!("instance {:?}", &instance_name),
        },
        ncpus: InstanceCpuCount(1),
        memory: ByteCount::from(1024 * 1024 * 1024 + 300),
        hostname: String::from("inst"),
        user_data:
            b"#cloud-config\nsystem_info:\n  default_user:\n    name: oxide"
                .to_vec(),
        network_interfaces: params::InstanceNetworkInterfaceAttachment::Default,
        external_ips: vec![],
        disks: vec![],
        start: true,
    };

    let error = NexusRequest::new(
        RequestBuilder::new(client, Method::POST, &get_instances_url())
            .body(Some(&instance))
            .expect_status(Some(StatusCode::BAD_REQUEST)),
    )
    .authn_as(AuthnMode::PrivilegedUser)
    .execute()
    .await
    .unwrap()
    .parsed_body::<dropshot::HttpErrorResponseBody>()
    .unwrap();

    assert_eq!(
        error.message,
        format!(
            "unsupported value for \"size\": memory must be divisible by {}",
            ByteCount::from(params::MIN_MEMORY_SIZE_BYTES)
        ),
    );
}

#[nexus_test]
async fn test_instance_serial(cptestctx: &ControlPlaneTestContext) {
    let client = &cptestctx.external_client;
    let apictx = &cptestctx.server.apictx();
    let nexus = &apictx.nexus;
    let instance_name = "kris-picks";

    cptestctx
        .sled_agent
        .sled_agent
        .start_local_mock_propolis_server(&cptestctx.logctx.log)
        .await
        .unwrap();

    create_org_and_project(&client).await;
    let instance_url = get_instance_url(instance_name);

    // Make sure we get a 404 if we try to access the serial console before creation.
    let instance_serial_url =
        get_instance_url(format!("{}/serial-console", instance_name).as_str());
    let error: HttpErrorResponseBody = NexusRequest::expect_failure(
        client,
        StatusCode::NOT_FOUND,
        Method::GET,
        &format!("{}&from_start=0", instance_serial_url),
    )
    .authn_as(AuthnMode::PrivilegedUser)
    .execute()
    .await
    .unwrap()
    .parsed_body()
    .unwrap();
    assert_eq!(
        error.message,
        format!("not found: instance with name \"{}\"", instance_name).as_str()
    );

    // Create an instance.
    let instance = create_instance(client, PROJECT_NAME, instance_name).await;

    // Now, simulate completion of instance boot and check the state reported.
    // NOTE: prior to this instance_simulate call, nexus's stored propolis addr
    // is one it allocated in a 'real' sled-agent IP range as part of its usual
    // instance-creation saga. after we poke the new run state for the instance
    // here, sled-agent-sim will send an entire updated InstanceRuntimeState
    // back to nexus, including the localhost address on which the mock
    // propolis-server is running, which overwrites this -- after which nexus's
    // serial-console related API calls will start working.
    instance_simulate(nexus, &instance.identity.id).await;
    let instance_next = instance_get(&client, &instance_url).await;
    identity_eq(&instance.identity, &instance_next.identity);
    assert_eq!(instance_next.runtime.run_state, InstanceState::Running);
    assert!(
        instance_next.runtime.time_run_state_updated
            > instance.runtime.time_run_state_updated
    );

    // Query serial output history endpoint
    // This is the first line of output generated by the mock propolis-server.
    let expected = "This is simulated serial console output for ".as_bytes();
    let mut actual = Vec::new();
    while actual.len() < expected.len() {
        let serial_data: params::InstanceSerialConsoleData =
            NexusRequest::object_get(
                client,
                &format!("{}&from_start={}", instance_serial_url, actual.len()),
            )
            .authn_as(AuthnMode::PrivilegedUser)
            .execute()
            .await
            .expect("failed to make request")
            .parsed_body()
            .unwrap();
        actual.extend_from_slice(&serial_data.data);
        assert_eq!(actual.len(), serial_data.last_byte_offset as usize);
    }
    assert_eq!(&actual[..expected.len()], expected);

    // Request a halt and verify both the immediate state and the finished state.
    let instance = instance_next;
    let instance_next =
        instance_post(&client, instance_name, InstanceOp::Stop).await;
    assert_eq!(instance_next.runtime.run_state, InstanceState::Stopping);
    assert!(
        instance_next.runtime.time_run_state_updated
            > instance.runtime.time_run_state_updated
    );

    let instance = instance_next;
    instance_simulate(nexus, &instance.identity.id).await;
    let instance_next = instance_get(&client, &instance_url).await;
    assert_eq!(instance_next.runtime.run_state, InstanceState::Stopped);
    assert!(
        instance_next.runtime.time_run_state_updated
            > instance.runtime.time_run_state_updated
    );

    // Delete the instance.
    NexusRequest::object_delete(client, &instance_url)
        .authn_as(AuthnMode::PrivilegedUser)
        .execute()
        .await
        .unwrap();
}

#[nexus_test]
async fn test_instance_ephemeral_ip_from_correct_pool(
    cptestctx: &ControlPlaneTestContext,
) {
    let client = &cptestctx.external_client;

    // Create test organization and projects.
    let _ = create_project(&client, PROJECT_NAME).await;

    // Create two IP pools.
    //
    // The first is given to the "default" pool, the provided to a distinct
    // explicit pool.
    let first_range = IpRange::V4(
        Ipv4Range::new(
            std::net::Ipv4Addr::new(10, 0, 0, 1),
            std::net::Ipv4Addr::new(10, 0, 0, 5),
        )
        .unwrap(),
    );
    let second_range = IpRange::V4(
        Ipv4Range::new(
            std::net::Ipv4Addr::new(10, 1, 0, 1),
            std::net::Ipv4Addr::new(10, 1, 0, 5),
        )
        .unwrap(),
    );
    populate_ip_pool(&client, "default", Some(first_range)).await;
    create_ip_pool(&client, "other-pool", Some(second_range)).await;

    // Create an instance explicitly using the "other-pool".
    let instance_params = params::InstanceCreate {
        identity: IdentityMetadataCreateParams {
            name: Name::try_from(String::from("ip-pool-test")).unwrap(),
            description: String::from("instance to test IP Pool restriction"),
        },
        ncpus: InstanceCpuCount::try_from(2).unwrap(),
        memory: ByteCount::from_gibibytes_u32(4),
        hostname: String::from("inst"),
        user_data: vec![],
        network_interfaces: params::InstanceNetworkInterfaceAttachment::Default,
        external_ips: vec![params::ExternalIpCreate::Ephemeral {
            pool_name: Some(
                Name::try_from(String::from("other-pool")).unwrap(),
            ),
        }],
        disks: vec![],
        start: true,
    };
    let response = NexusRequest::objects_post(
        client,
        &get_instances_url(),
        &instance_params,
    )
    .authn_as(AuthnMode::PrivilegedUser)
    .execute()
    .await
    .expect("Failed to create first instance");
    let _ = response.parsed_body::<Instance>().unwrap();

    // Fetch the external IPs for the instance.
    let ips_url = format!(
        "/v1/instances/{}/external-ips?project={}",
        instance_params.identity.name, PROJECT_NAME
    );
    let ips = NexusRequest::object_get(client, &ips_url)
        .authn_as(AuthnMode::PrivilegedUser)
        .execute()
        .await
        .expect("Failed to fetch external IPs")
        .parsed_body::<ResultsPage<views::ExternalIp>>()
        .expect("Failed to parse external IPs");
    assert_eq!(ips.items.len(), 1);
    assert_eq!(ips.items[0].kind, IpKind::Ephemeral);
    assert!(
        ips.items[0].ip >= second_range.first_address()
            && ips.items[0].ip <= second_range.last_address(),
        "Expected the Ephemeral IP to come from the second address \
        range, since the first is reserved for the default pool, not \
        the requested pool."
    );
}

#[nexus_test]
async fn test_instance_create_in_silo(cptestctx: &ControlPlaneTestContext) {
    let client = &cptestctx.external_client;

    // Create a silo with a Collaborator User
    let silo =
        create_silo(&client, "authz", true, SiloIdentityMode::LocalOnly).await;
    let user_id = create_local_user(
        client,
        &silo,
        &"unpriv".parse().unwrap(),
        params::UserPassword::InvalidPassword,
    )
    .await
    .id;
    grant_iam(
        client,
        "/v1/system/silos/authz",
        SiloRole::Collaborator,
        user_id,
        AuthnMode::PrivilegedUser,
    )
    .await;

    // Populate IP Pool
    populate_ip_pool(&client, "default", None).await;

    // Create test projects
    NexusRequest::objects_post(
        client,
        "/v1/projects",
        &params::ProjectCreate {
            identity: IdentityMetadataCreateParams {
                name: PROJECT_NAME.parse().unwrap(),
                description: String::new(),
            },
        },
    )
    .authn_as(AuthnMode::SiloUser(user_id))
    .execute()
    .await
    .expect("failed to create Project")
    .parsed_body::<views::Project>()
    .expect("failed to parse new Project");

    // Create an instance using the authorization granted to the collaborator
    // Silo User.
    let instance_params = params::InstanceCreate {
        identity: IdentityMetadataCreateParams {
            name: Name::try_from(String::from("ip-pool-test")).unwrap(),
            description: String::from("instance to test IP Pool authz"),
        },
        ncpus: InstanceCpuCount::try_from(2).unwrap(),
        memory: ByteCount::from_gibibytes_u32(4),
        hostname: String::from("inst"),
        user_data: vec![],
        network_interfaces: params::InstanceNetworkInterfaceAttachment::Default,
        external_ips: vec![params::ExternalIpCreate::Ephemeral {
            pool_name: Some(Name::try_from(String::from("default")).unwrap()),
        }],
        disks: vec![],
        start: true,
    };
    let url_instances = format!("/v1/instances?project={}", PROJECT_NAME);
    NexusRequest::objects_post(client, &url_instances, &instance_params)
        .authn_as(AuthnMode::SiloUser(user_id))
        .execute()
        .await
        .expect("Failed to create instance")
        .parsed_body::<Instance>()
        .expect("Failed to parse instance");
}

/// Test that appropriate OPTE V2P mappings are created and deleted.
#[nexus_test]
async fn test_instance_v2p_mappings(cptestctx: &ControlPlaneTestContext) {
    let client = &cptestctx.external_client;

    populate_ip_pool(&client, "default", None).await;
    create_organization(&client, ORGANIZATION_NAME).await;
    create_project(client, ORGANIZATION_NAME, PROJECT_NAME).await;

    // Add a few more sleds
    let nsleds = 3;
    let mut additional_sleds = Vec::with_capacity(nsleds);
    for _ in 0..nsleds {
        let sa_id = Uuid::new_v4();
        let log =
            cptestctx.logctx.log.new(o!( "sled_id" => sa_id.to_string() ));
        let addr = cptestctx.server.get_http_server_internal_address().await;
        let update_directory = std::path::Path::new("/should/not/be/used");
        additional_sleds.push(
            start_sled_agent(log, addr, sa_id, &update_directory)
                .await
                .unwrap(),
        );
    }

    // Create an instance.
    let instance_name = "test-instance";
    let instance =
        create_instance(client, ORGANIZATION_NAME, PROJECT_NAME, instance_name)
            .await;

    let nics_url =
        format!("/v1/network-interfaces?instance={}", instance.identity.id,);

    let nics = objects_list_page_authz::<NetworkInterface>(client, &nics_url)
        .await
        .items;

    // The default config is one NIC
    assert_eq!(nics.len(), 1);

    // Validate that every sled (except the instance's sled) now has a V2P
    // mapping for this instance
    let apictx = &cptestctx.server.apictx();
    let nexus = &apictx.nexus;
    let datastore = nexus.datastore();
    let opctx =
        OpContext::for_tests(cptestctx.logctx.log.new(o!()), datastore.clone());

    let (.., authz_instance, db_instance) = LookupPath::new(&opctx, &datastore)
        .instance_id(instance.identity.id)
        .fetch()
        .await
        .unwrap();

    let guest_nics = datastore
        .derive_guest_network_interface_info(&opctx, &authz_instance)
        .await
        .unwrap();
    assert_eq!(guest_nics.len(), 1);

    let mut sled_agents: Vec<&Arc<SledAgent>> =
        additional_sleds.iter().map(|x| &x.sled_agent).collect();
    sled_agents.push(&cptestctx.sled_agent.sled_agent);

    for sled_agent in &sled_agents {
        let v2p_mappings = sled_agent.v2p_mappings.lock().await;
        if sled_agent.id != db_instance.runtime().sled_id {
            assert!(!v2p_mappings.is_empty());
            assert_eq!(
                v2p_mappings.get(&nics[0].identity.id).unwrap().len(),
                1
            );

            // Confirm that OPTE was passed the correct information
            let mapping = &v2p_mappings.get(&nics[0].identity.id).unwrap()[0];
            assert_eq!(mapping.virtual_ip, nics[0].ip);
            assert_eq!(mapping.virtual_mac, nics[0].mac);
            assert_eq!(mapping.physical_host_ip, sled_agent.ip);
            assert_eq!(mapping.vni, guest_nics[0].vni.clone().into());
        } else {
            assert!(v2p_mappings.is_empty());
        }
    }

    // Delete the instance
    instance_simulate(nexus, &instance.identity.id).await;
    instance_post(&client, instance_name, InstanceOp::Stop).await;
    instance_simulate(nexus, &instance.identity.id).await;

    let instance_url = get_instance_url(instance_name);
    NexusRequest::object_delete(client, &instance_url)
        .authn_as(AuthnMode::PrivilegedUser)
        .execute()
        .await
        .unwrap();

    // Validate that every sled no longer has the V2P mapping for this instance
    for sled_agent in &sled_agents {
        let v2p_mappings = sled_agent.v2p_mappings.lock().await;
        if sled_agent.id != db_instance.runtime().sled_id {
            assert!(!v2p_mappings.is_empty());
            assert!(v2p_mappings.get(&nics[0].identity.id).unwrap().is_empty());
        } else {
            assert!(v2p_mappings.is_empty());
        }
    }
}

async fn instance_get(
    client: &ClientTestContext,
    instance_url: &str,
) -> Instance {
    NexusRequest::object_get(client, instance_url)
        .authn_as(AuthnMode::PrivilegedUser)
        .execute()
        .await
        .unwrap()
        .parsed_body()
        .unwrap()
}

async fn instances_list(
    client: &ClientTestContext,
    instances_url: &str,
) -> Vec<Instance> {
    NexusRequest::iter_collection_authn(client, instances_url, "", None)
        .await
        .expect("failed to list Instances")
        .all_items
}

/// Convenience function for starting, stopping, or rebooting an instance.
pub enum InstanceOp {
    Start,
    Stop,
    Reboot,
}

pub async fn instance_post(
    client: &ClientTestContext,
    instance_name: &str,
    which: InstanceOp,
) -> Instance {
    let url = get_instance_url(
        format!(
            "{}/{}",
            instance_name,
            match which {
                InstanceOp::Start => "start",
                InstanceOp::Stop => "stop",
                InstanceOp::Reboot => "reboot",
            }
        )
        .as_str(),
    );
    NexusRequest::new(
        RequestBuilder::new(client, Method::POST, &url)
            .body(None as Option<&serde_json::Value>)
            .expect_status(Some(StatusCode::ACCEPTED)),
    )
    .authn_as(AuthnMode::PrivilegedUser)
    .execute()
    .await
    .unwrap()
    .parsed_body()
    .unwrap()
}

fn instances_eq(instance1: &Instance, instance2: &Instance) {
    identity_eq(&instance1.identity, &instance2.identity);
    assert_eq!(instance1.project_id, instance2.project_id);

    let InstanceCpuCount(nfoundcpus1) = instance1.ncpus;
    let InstanceCpuCount(nfoundcpus2) = instance2.ncpus;
    assert_eq!(nfoundcpus1, nfoundcpus2);

    assert_eq!(instance1.memory.to_bytes(), instance2.memory.to_bytes());
    assert_eq!(instance1.hostname, instance2.hostname);
    assert_eq!(instance1.runtime.run_state, instance2.runtime.run_state);
    assert_eq!(
        instance1.runtime.time_run_state_updated,
        instance2.runtime.time_run_state_updated
    );
}

/// Simulate completion of an ongoing instance state transition.  To do this, we
/// have to look up the instance, then get the sled agent associated with that
/// instance, and then tell it to finish simulating whatever async transition is
/// going on.
pub async fn instance_simulate(nexus: &Arc<Nexus>, id: &Uuid) {
    let sa = nexus.instance_sled_by_id(id).await.unwrap();
    sa.instance_finish_transition(*id).await;
}<|MERGE_RESOLUTION|>--- conflicted
+++ resolved
@@ -36,11 +36,8 @@
 use omicron_common::api::external::Name;
 use omicron_common::api::external::NetworkInterface;
 use omicron_nexus::authz::SiloRole;
-<<<<<<< HEAD
 use omicron_nexus::db::lookup::LookupPath;
-=======
 use omicron_nexus::db::fixed_data::silo::SILO_ID;
->>>>>>> c63fe165
 use omicron_nexus::external_api::shared::IpKind;
 use omicron_nexus::external_api::shared::IpRange;
 use omicron_nexus::external_api::shared::Ipv4Range;
@@ -2922,8 +2919,7 @@
     let client = &cptestctx.external_client;
 
     populate_ip_pool(&client, "default", None).await;
-    create_organization(&client, ORGANIZATION_NAME).await;
-    create_project(client, ORGANIZATION_NAME, PROJECT_NAME).await;
+    create_project(client, PROJECT_NAME).await;
 
     // Add a few more sleds
     let nsleds = 3;
@@ -2944,7 +2940,7 @@
     // Create an instance.
     let instance_name = "test-instance";
     let instance =
-        create_instance(client, ORGANIZATION_NAME, PROJECT_NAME, instance_name)
+        create_instance(client, PROJECT_NAME, instance_name)
             .await;
 
     let nics_url =
